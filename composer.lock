{
    "_readme": [
        "This file locks the dependencies of your project to a known state",
        "Read more about it at https://getcomposer.org/doc/01-basic-usage.md#installing-dependencies",
        "This file is @generated automatically"
    ],
<<<<<<< HEAD
    "content-hash": "bbe4270a40b4623da9310fc623350f84",
=======
    "content-hash": "4911709cb481dea7b4b7b79be1afe0c5",
>>>>>>> 6584ad7b
    "packages": [
        {
            "name": "aws/aws-sdk-php",
            "version": "3.173.26",
            "source": {
                "type": "git",
                "url": "https://github.com/aws/aws-sdk-php.git",
                "reference": "cba5301aabe7f8bfac60a1ac2710b3fb25512d6c"
            },
            "dist": {
                "type": "zip",
                "url": "https://api.github.com/repos/aws/aws-sdk-php/zipball/cba5301aabe7f8bfac60a1ac2710b3fb25512d6c",
                "reference": "cba5301aabe7f8bfac60a1ac2710b3fb25512d6c",
                "shasum": ""
            },
            "require": {
                "ext-json": "*",
                "ext-pcre": "*",
                "ext-simplexml": "*",
                "guzzlehttp/guzzle": "^5.3.3|^6.2.1|^7.0",
                "guzzlehttp/promises": "^1.4.0",
                "guzzlehttp/psr7": "^1.7.0",
                "mtdowling/jmespath.php": "^2.6",
                "php": ">=5.5"
            },
            "require-dev": {
                "andrewsville/php-token-reflection": "^1.4",
                "aws/aws-php-sns-message-validator": "~1.0",
                "behat/behat": "~3.0",
                "doctrine/cache": "~1.4",
                "ext-dom": "*",
                "ext-openssl": "*",
                "ext-pcntl": "*",
                "ext-sockets": "*",
                "nette/neon": "^2.3",
                "paragonie/random_compat": ">= 2",
                "phpunit/phpunit": "^4.8.35|^5.4.3",
                "psr/cache": "^1.0",
                "psr/simple-cache": "^1.0",
                "sebastian/comparator": "^1.2.3"
            },
            "suggest": {
                "aws/aws-php-sns-message-validator": "To validate incoming SNS notifications",
                "doctrine/cache": "To use the DoctrineCacheAdapter",
                "ext-curl": "To send requests using cURL",
                "ext-openssl": "Allows working with CloudFront private distributions and verifying received SNS messages",
                "ext-sockets": "To use client-side monitoring"
            },
            "type": "library",
            "extra": {
                "branch-alias": {
                    "dev-master": "3.0-dev"
                }
            },
            "autoload": {
                "psr-4": {
                    "Aws\\": "src/"
                },
                "files": [
                    "src/functions.php"
                ]
            },
            "notification-url": "https://packagist.org/downloads/",
            "license": [
                "Apache-2.0"
            ],
            "authors": [
                {
                    "name": "Amazon Web Services",
                    "homepage": "http://aws.amazon.com"
                }
            ],
            "description": "AWS SDK for PHP - Use Amazon Web Services in your PHP project",
            "homepage": "http://aws.amazon.com/sdkforphp",
            "keywords": [
                "amazon",
                "aws",
                "cloud",
                "dynamodb",
                "ec2",
                "glacier",
                "s3",
                "sdk"
            ],
            "time": "2021-03-10T19:18:24+00:00"
        },
        {
            "name": "brick/varexporter",
            "version": "0.3.5",
            "source": {
                "type": "git",
                "url": "https://github.com/brick/varexporter.git",
                "reference": "05241f28dfcba2b51b11e2d750e296316ebbe518"
            },
            "dist": {
                "type": "zip",
                "url": "https://api.github.com/repos/brick/varexporter/zipball/05241f28dfcba2b51b11e2d750e296316ebbe518",
                "reference": "05241f28dfcba2b51b11e2d750e296316ebbe518",
                "shasum": ""
            },
            "require": {
                "nikic/php-parser": "^4.0",
                "php": "^7.2 || ^8.0"
            },
            "require-dev": {
                "php-coveralls/php-coveralls": "^2.2",
                "phpunit/phpunit": "^8.5 || ^9.0",
                "vimeo/psalm": "4.4.1"
            },
            "type": "library",
            "autoload": {
                "psr-4": {
                    "Brick\\VarExporter\\": "src/"
                }
            },
            "notification-url": "https://packagist.org/downloads/",
            "license": [
                "MIT"
            ],
            "description": "A powerful alternative to var_export(), which can export closures and objects without __set_state()",
            "keywords": [
                "var_export"
            ],
            "time": "2021-02-10T13:53:07+00:00"
        },
        {
            "name": "colinmollenhour/cache-backend-file",
            "version": "v1.4.5",
            "source": {
                "type": "git",
                "url": "https://github.com/colinmollenhour/Cm_Cache_Backend_File.git",
                "reference": "03c7d4c0f43b2de1b559a3527d18ff697d306544"
            },
            "dist": {
                "type": "zip",
                "url": "https://api.github.com/repos/colinmollenhour/Cm_Cache_Backend_File/zipball/03c7d4c0f43b2de1b559a3527d18ff697d306544",
                "reference": "03c7d4c0f43b2de1b559a3527d18ff697d306544",
                "shasum": ""
            },
            "type": "magento-module",
            "autoload": {
                "classmap": [
                    "File.php"
                ]
            },
            "notification-url": "https://packagist.org/downloads/",
            "license": [
                "BSD-3-Clause"
            ],
            "authors": [
                {
                    "name": "Colin Mollenhour"
                }
            ],
            "description": "The stock Zend_Cache_Backend_File backend has extremely poor performance for cleaning by tags making it become unusable as the number of cached items increases. This backend makes many changes resulting in a huge performance boost, especially for tag cleaning.",
            "homepage": "https://github.com/colinmollenhour/Cm_Cache_Backend_File",
            "time": "2019-04-18T21:54:31+00:00"
        },
        {
            "name": "colinmollenhour/cache-backend-redis",
            "version": "1.11.0",
            "source": {
                "type": "git",
                "url": "https://github.com/colinmollenhour/Cm_Cache_Backend_Redis.git",
                "reference": "389fb68de15660e39b055d149d31f3708b5d6cbc"
            },
            "dist": {
                "type": "zip",
                "url": "https://api.github.com/repos/colinmollenhour/Cm_Cache_Backend_Redis/zipball/389fb68de15660e39b055d149d31f3708b5d6cbc",
                "reference": "389fb68de15660e39b055d149d31f3708b5d6cbc",
                "shasum": ""
            },
            "require": {
                "magento-hackathon/magento-composer-installer": "*"
            },
            "type": "magento-module",
            "autoload": {
                "classmap": [
                    "Cm/Cache/Backend/Redis.php"
                ]
            },
            "notification-url": "https://packagist.org/downloads/",
            "license": [
                "BSD-3-Clause"
            ],
            "authors": [
                {
                    "name": "Colin Mollenhour"
                }
            ],
            "description": "Zend_Cache backend using Redis with full support for tags.",
            "homepage": "https://github.com/colinmollenhour/Cm_Cache_Backend_Redis",
            "time": "2019-03-03T04:04:49+00:00"
        },
        {
            "name": "colinmollenhour/credis",
            "version": "1.11.1",
            "source": {
                "type": "git",
                "url": "https://github.com/colinmollenhour/credis.git",
                "reference": "bd1da4698ab1918477f9e71e5ff0062b9a345008"
            },
            "dist": {
                "type": "zip",
                "url": "https://api.github.com/repos/colinmollenhour/credis/zipball/bd1da4698ab1918477f9e71e5ff0062b9a345008",
                "reference": "bd1da4698ab1918477f9e71e5ff0062b9a345008",
                "shasum": ""
            },
            "require": {
                "php": ">=5.4.0"
            },
            "type": "library",
            "autoload": {
                "classmap": [
                    "Client.php",
                    "Cluster.php",
                    "Sentinel.php",
                    "Module.php"
                ]
            },
            "notification-url": "https://packagist.org/downloads/",
            "license": [
                "MIT"
            ],
            "authors": [
                {
                    "name": "Colin Mollenhour",
                    "email": "colin@mollenhour.com"
                }
            ],
            "description": "Credis is a lightweight interface to the Redis key-value store which wraps the phpredis library when available for better performance.",
            "homepage": "https://github.com/colinmollenhour/credis",
            "time": "2019-11-26T18:09:45+00:00"
        },
        {
            "name": "colinmollenhour/php-redis-session-abstract",
            "version": "v1.4.3",
            "source": {
                "type": "git",
                "url": "https://github.com/colinmollenhour/php-redis-session-abstract.git",
                "reference": "39ca38da5e0a981bc1a7e39a86693c128784a513"
            },
            "dist": {
                "type": "zip",
                "url": "https://api.github.com/repos/colinmollenhour/php-redis-session-abstract/zipball/39ca38da5e0a981bc1a7e39a86693c128784a513",
                "reference": "39ca38da5e0a981bc1a7e39a86693c128784a513",
                "shasum": ""
            },
            "require": {
                "colinmollenhour/credis": "~1.6",
                "php": "^5.5 || ^7.0|| ^7.1 || ^7.2"
            },
            "type": "library",
            "autoload": {
                "psr-0": {
                    "Cm\\RedisSession\\": "src/"
                }
            },
            "notification-url": "https://packagist.org/downloads/",
            "license": [
                "BSD-3-Clause"
            ],
            "authors": [
                {
                    "name": "Colin Mollenhour"
                }
            ],
            "description": "A Redis-based session handler with optimistic locking",
            "homepage": "https://github.com/colinmollenhour/php-redis-session-abstract",
            "time": "2020-10-07T09:47:22+00:00"
        },
        {
            "name": "composer/ca-bundle",
            "version": "1.2.9",
            "source": {
                "type": "git",
                "url": "https://github.com/composer/ca-bundle.git",
                "reference": "78a0e288fdcebf92aa2318a8d3656168da6ac1a5"
            },
            "dist": {
                "type": "zip",
                "url": "https://api.github.com/repos/composer/ca-bundle/zipball/78a0e288fdcebf92aa2318a8d3656168da6ac1a5",
                "reference": "78a0e288fdcebf92aa2318a8d3656168da6ac1a5",
                "shasum": ""
            },
            "require": {
                "ext-openssl": "*",
                "ext-pcre": "*",
                "php": "^5.3.2 || ^7.0 || ^8.0"
            },
            "require-dev": {
                "phpstan/phpstan": "^0.12.55",
                "psr/log": "^1.0",
                "symfony/phpunit-bridge": "^4.2 || ^5",
                "symfony/process": "^2.5 || ^3.0 || ^4.0 || ^5.0"
            },
            "type": "library",
            "extra": {
                "branch-alias": {
                    "dev-main": "1.x-dev"
                }
            },
            "autoload": {
                "psr-4": {
                    "Composer\\CaBundle\\": "src"
                }
            },
            "notification-url": "https://packagist.org/downloads/",
            "license": [
                "MIT"
            ],
            "authors": [
                {
                    "name": "Jordi Boggiano",
                    "email": "j.boggiano@seld.be",
                    "homepage": "http://seld.be"
                }
            ],
            "description": "Lets you find a path to the system CA bundle, and includes a fallback to the Mozilla CA bundle.",
            "keywords": [
                "cabundle",
                "cacert",
                "certificate",
                "ssl",
                "tls"
            ],
            "funding": [
                {
                    "url": "https://packagist.com",
                    "type": "custom"
                },
                {
                    "url": "https://github.com/composer",
                    "type": "github"
                },
                {
                    "url": "https://tidelift.com/funding/github/packagist/composer/composer",
                    "type": "tidelift"
                }
            ],
            "time": "2021-01-12T12:10:35+00:00"
        },
        {
            "name": "composer/composer",
            "version": "1.10.20",
            "source": {
                "type": "git",
                "url": "https://github.com/composer/composer.git",
                "reference": "e55d297525f0ecc805c813a0f63a40114fd670f6"
            },
            "dist": {
                "type": "zip",
                "url": "https://api.github.com/repos/composer/composer/zipball/e55d297525f0ecc805c813a0f63a40114fd670f6",
                "reference": "e55d297525f0ecc805c813a0f63a40114fd670f6",
                "shasum": ""
            },
            "require": {
                "composer/ca-bundle": "^1.0",
                "composer/semver": "^1.0",
                "composer/spdx-licenses": "^1.2",
                "composer/xdebug-handler": "^1.1",
                "justinrainbow/json-schema": "^5.2.10",
                "php": "^5.3.2 || ^7.0 || ^8.0",
                "psr/log": "^1.0",
                "seld/jsonlint": "^1.4",
                "seld/phar-utils": "^1.0",
                "symfony/console": "^2.7 || ^3.0 || ^4.0 || ^5.0",
                "symfony/filesystem": "^2.7 || ^3.0 || ^4.0 || ^5.0",
                "symfony/finder": "^2.7 || ^3.0 || ^4.0 || ^5.0",
                "symfony/process": "^2.7 || ^3.0 || ^4.0 || ^5.0"
            },
            "conflict": {
                "symfony/console": "2.8.38"
            },
            "require-dev": {
                "phpspec/prophecy": "^1.10",
                "symfony/phpunit-bridge": "^4.2"
            },
            "suggest": {
                "ext-openssl": "Enabling the openssl extension allows you to access https URLs for repositories and packages",
                "ext-zip": "Enabling the zip extension allows you to unzip archives",
                "ext-zlib": "Allow gzip compression of HTTP requests"
            },
            "bin": [
                "bin/composer"
            ],
            "type": "library",
            "extra": {
                "branch-alias": {
                    "dev-master": "1.10-dev"
                }
            },
            "autoload": {
                "psr-4": {
                    "Composer\\": "src/Composer"
                }
            },
            "notification-url": "https://packagist.org/downloads/",
            "license": [
                "MIT"
            ],
            "authors": [
                {
                    "name": "Nils Adermann",
                    "email": "naderman@naderman.de",
                    "homepage": "http://www.naderman.de"
                },
                {
                    "name": "Jordi Boggiano",
                    "email": "j.boggiano@seld.be",
                    "homepage": "http://seld.be"
                }
            ],
            "description": "Composer helps you declare, manage and install dependencies of PHP projects. It ensures you have the right stack everywhere.",
            "homepage": "https://getcomposer.org/",
            "keywords": [
                "autoload",
                "dependency",
                "package"
            ],
            "funding": [
                {
                    "url": "https://packagist.com",
                    "type": "custom"
                },
                {
                    "url": "https://github.com/composer",
                    "type": "github"
                },
                {
                    "url": "https://tidelift.com/funding/github/packagist/composer/composer",
                    "type": "tidelift"
                }
            ],
            "time": "2021-01-27T14:41:06+00:00"
        },
        {
            "name": "composer/semver",
            "version": "1.7.2",
            "source": {
                "type": "git",
                "url": "https://github.com/composer/semver.git",
                "reference": "647490bbcaf7fc4891c58f47b825eb99d19c377a"
            },
            "dist": {
                "type": "zip",
                "url": "https://api.github.com/repos/composer/semver/zipball/647490bbcaf7fc4891c58f47b825eb99d19c377a",
                "reference": "647490bbcaf7fc4891c58f47b825eb99d19c377a",
                "shasum": ""
            },
            "require": {
                "php": "^5.3.2 || ^7.0 || ^8.0"
            },
            "require-dev": {
                "phpunit/phpunit": "^4.5 || ^5.0.5"
            },
            "type": "library",
            "extra": {
                "branch-alias": {
                    "dev-master": "1.x-dev"
                }
            },
            "autoload": {
                "psr-4": {
                    "Composer\\Semver\\": "src"
                }
            },
            "notification-url": "https://packagist.org/downloads/",
            "license": [
                "MIT"
            ],
            "authors": [
                {
                    "name": "Nils Adermann",
                    "email": "naderman@naderman.de",
                    "homepage": "http://www.naderman.de"
                },
                {
                    "name": "Jordi Boggiano",
                    "email": "j.boggiano@seld.be",
                    "homepage": "http://seld.be"
                },
                {
                    "name": "Rob Bast",
                    "email": "rob.bast@gmail.com",
                    "homepage": "http://robbast.nl"
                }
            ],
            "description": "Semver library that offers utilities, version constraint parsing and validation.",
            "keywords": [
                "semantic",
                "semver",
                "validation",
                "versioning"
            ],
            "funding": [
                {
                    "url": "https://packagist.com",
                    "type": "custom"
                },
                {
                    "url": "https://github.com/composer",
                    "type": "github"
                },
                {
                    "url": "https://tidelift.com/funding/github/packagist/composer/composer",
                    "type": "tidelift"
                }
            ],
            "time": "2020-12-03T15:47:16+00:00"
        },
        {
            "name": "composer/spdx-licenses",
            "version": "1.5.5",
            "source": {
                "type": "git",
                "url": "https://github.com/composer/spdx-licenses.git",
                "reference": "de30328a7af8680efdc03e396aad24befd513200"
            },
            "dist": {
                "type": "zip",
                "url": "https://api.github.com/repos/composer/spdx-licenses/zipball/de30328a7af8680efdc03e396aad24befd513200",
                "reference": "de30328a7af8680efdc03e396aad24befd513200",
                "shasum": ""
            },
            "require": {
                "php": "^5.3.2 || ^7.0 || ^8.0"
            },
            "require-dev": {
                "phpunit/phpunit": "^4.8.35 || ^5.7 || 6.5 - 7"
            },
            "type": "library",
            "extra": {
                "branch-alias": {
                    "dev-main": "1.x-dev"
                }
            },
            "autoload": {
                "psr-4": {
                    "Composer\\Spdx\\": "src"
                }
            },
            "notification-url": "https://packagist.org/downloads/",
            "license": [
                "MIT"
            ],
            "authors": [
                {
                    "name": "Nils Adermann",
                    "email": "naderman@naderman.de",
                    "homepage": "http://www.naderman.de"
                },
                {
                    "name": "Jordi Boggiano",
                    "email": "j.boggiano@seld.be",
                    "homepage": "http://seld.be"
                },
                {
                    "name": "Rob Bast",
                    "email": "rob.bast@gmail.com",
                    "homepage": "http://robbast.nl"
                }
            ],
            "description": "SPDX licenses list and validation library.",
            "keywords": [
                "license",
                "spdx",
                "validator"
            ],
            "funding": [
                {
                    "url": "https://packagist.com",
                    "type": "custom"
                },
                {
                    "url": "https://github.com/composer",
                    "type": "github"
                },
                {
                    "url": "https://tidelift.com/funding/github/packagist/composer/composer",
                    "type": "tidelift"
                }
            ],
            "time": "2020-12-03T16:04:16+00:00"
        },
        {
            "name": "composer/xdebug-handler",
            "version": "1.4.5",
            "source": {
                "type": "git",
                "url": "https://github.com/composer/xdebug-handler.git",
                "reference": "f28d44c286812c714741478d968104c5e604a1d4"
            },
            "dist": {
                "type": "zip",
                "url": "https://api.github.com/repos/composer/xdebug-handler/zipball/f28d44c286812c714741478d968104c5e604a1d4",
                "reference": "f28d44c286812c714741478d968104c5e604a1d4",
                "shasum": ""
            },
            "require": {
                "php": "^5.3.2 || ^7.0 || ^8.0",
                "psr/log": "^1.0"
            },
            "require-dev": {
                "phpunit/phpunit": "^4.8.35 || ^5.7 || 6.5 - 8"
            },
            "type": "library",
            "autoload": {
                "psr-4": {
                    "Composer\\XdebugHandler\\": "src"
                }
            },
            "notification-url": "https://packagist.org/downloads/",
            "license": [
                "MIT"
            ],
            "authors": [
                {
                    "name": "John Stevenson",
                    "email": "john-stevenson@blueyonder.co.uk"
                }
            ],
            "description": "Restarts a process without Xdebug.",
            "keywords": [
                "Xdebug",
                "performance"
            ],
            "funding": [
                {
                    "url": "https://packagist.com",
                    "type": "custom"
                },
                {
                    "url": "https://github.com/composer",
                    "type": "github"
                },
                {
                    "url": "https://tidelift.com/funding/github/packagist/composer/composer",
                    "type": "tidelift"
                }
            ],
            "time": "2020-11-13T08:04:11+00:00"
        },
        {
            "name": "container-interop/container-interop",
            "version": "1.2.0",
            "source": {
                "type": "git",
                "url": "https://github.com/container-interop/container-interop.git",
                "reference": "79cbf1341c22ec75643d841642dd5d6acd83bdb8"
            },
            "dist": {
                "type": "zip",
                "url": "https://api.github.com/repos/container-interop/container-interop/zipball/79cbf1341c22ec75643d841642dd5d6acd83bdb8",
                "reference": "79cbf1341c22ec75643d841642dd5d6acd83bdb8",
                "shasum": ""
            },
            "require": {
                "psr/container": "^1.0"
            },
            "type": "library",
            "autoload": {
                "psr-4": {
                    "Interop\\Container\\": "src/Interop/Container/"
                }
            },
            "notification-url": "https://packagist.org/downloads/",
            "license": [
                "MIT"
            ],
            "description": "Promoting the interoperability of container objects (DIC, SL, etc.)",
            "homepage": "https://github.com/container-interop/container-interop",
            "abandoned": "psr/container",
            "time": "2017-02-14T19:40:03+00:00"
        },
        {
            "name": "elasticsearch/elasticsearch",
            "version": "v7.11.0",
            "source": {
                "type": "git",
                "url": "https://github.com/elastic/elasticsearch-php.git",
                "reference": "277cd5e182827c59c23e146a836a30470c0f879d"
            },
            "dist": {
                "type": "zip",
                "url": "https://api.github.com/repos/elastic/elasticsearch-php/zipball/277cd5e182827c59c23e146a836a30470c0f879d",
                "reference": "277cd5e182827c59c23e146a836a30470c0f879d",
                "shasum": ""
            },
            "require": {
                "ext-json": ">=1.3.7",
                "ezimuel/ringphp": "^1.1.2",
                "php": "^7.1 || ^8.0",
                "psr/log": "~1.0"
            },
            "require-dev": {
                "cpliakas/git-wrapper": "~2.0 || ~3.0",
                "doctrine/inflector": "^1.3",
                "ext-yaml": "*",
                "ext-zip": "*",
                "mockery/mockery": "^1.2",
                "phpstan/phpstan": "^0.12",
                "phpunit/phpunit": "^7.5 || ^8.5 || ^9.3",
                "squizlabs/php_codesniffer": "^3.4",
                "symfony/finder": "~4.0",
                "symfony/yaml": "~4.0"
            },
            "suggest": {
                "ext-curl": "*",
                "monolog/monolog": "Allows for client-level logging and tracing"
            },
            "type": "library",
            "autoload": {
                "files": [
                    "src/autoload.php"
                ],
                "psr-4": {
                    "Elasticsearch\\": "src/Elasticsearch/"
                }
            },
            "notification-url": "https://packagist.org/downloads/",
            "license": [
                "Apache-2.0"
            ],
            "authors": [
                {
                    "name": "Zachary Tong"
                },
                {
                    "name": "Enrico Zimuel"
                }
            ],
            "description": "PHP Client for Elasticsearch",
            "keywords": [
                "client",
                "elasticsearch",
                "search"
            ],
            "time": "2021-02-11T11:04:51+00:00"
        },
        {
            "name": "ezimuel/guzzlestreams",
            "version": "3.0.1",
            "source": {
                "type": "git",
                "url": "https://github.com/ezimuel/guzzlestreams.git",
                "reference": "abe3791d231167f14eb80d413420d1eab91163a8"
            },
            "dist": {
                "type": "zip",
                "url": "https://api.github.com/repos/ezimuel/guzzlestreams/zipball/abe3791d231167f14eb80d413420d1eab91163a8",
                "reference": "abe3791d231167f14eb80d413420d1eab91163a8",
                "shasum": ""
            },
            "require": {
                "php": ">=5.4.0"
            },
            "require-dev": {
                "phpunit/phpunit": "~4.0"
            },
            "type": "library",
            "extra": {
                "branch-alias": {
                    "dev-master": "3.0-dev"
                }
            },
            "autoload": {
                "psr-4": {
                    "GuzzleHttp\\Stream\\": "src/"
                }
            },
            "notification-url": "https://packagist.org/downloads/",
            "license": [
                "MIT"
            ],
            "authors": [
                {
                    "name": "Michael Dowling",
                    "email": "mtdowling@gmail.com",
                    "homepage": "https://github.com/mtdowling"
                }
            ],
            "description": "Fork of guzzle/streams (abandoned) to be used with elasticsearch-php",
            "homepage": "http://guzzlephp.org/",
            "keywords": [
                "Guzzle",
                "stream"
            ],
            "time": "2020-02-14T23:11:50+00:00"
        },
        {
            "name": "ezimuel/ringphp",
            "version": "1.1.2",
            "source": {
                "type": "git",
                "url": "https://github.com/ezimuel/ringphp.git",
                "reference": "0b78f89d8e0bb9e380046c31adfa40347e9f663b"
            },
            "dist": {
                "type": "zip",
                "url": "https://api.github.com/repos/ezimuel/ringphp/zipball/0b78f89d8e0bb9e380046c31adfa40347e9f663b",
                "reference": "0b78f89d8e0bb9e380046c31adfa40347e9f663b",
                "shasum": ""
            },
            "require": {
                "ezimuel/guzzlestreams": "^3.0.1",
                "php": ">=5.4.0",
                "react/promise": "~2.0"
            },
            "require-dev": {
                "ext-curl": "*",
                "phpunit/phpunit": "~4.0"
            },
            "suggest": {
                "ext-curl": "Guzzle will use specific adapters if cURL is present"
            },
            "type": "library",
            "extra": {
                "branch-alias": {
                    "dev-master": "1.1-dev"
                }
            },
            "autoload": {
                "psr-4": {
                    "GuzzleHttp\\Ring\\": "src/"
                }
            },
            "notification-url": "https://packagist.org/downloads/",
            "license": [
                "MIT"
            ],
            "authors": [
                {
                    "name": "Michael Dowling",
                    "email": "mtdowling@gmail.com",
                    "homepage": "https://github.com/mtdowling"
                }
            ],
            "description": "Fork of guzzle/RingPHP (abandoned) to be used with elasticsearch-php",
            "time": "2020-02-14T23:51:21+00:00"
        },
        {
            "name": "guzzlehttp/guzzle",
            "version": "6.5.5",
            "source": {
                "type": "git",
                "url": "https://github.com/guzzle/guzzle.git",
                "reference": "9d4290de1cfd701f38099ef7e183b64b4b7b0c5e"
            },
            "dist": {
                "type": "zip",
                "url": "https://api.github.com/repos/guzzle/guzzle/zipball/9d4290de1cfd701f38099ef7e183b64b4b7b0c5e",
                "reference": "9d4290de1cfd701f38099ef7e183b64b4b7b0c5e",
                "shasum": ""
            },
            "require": {
                "ext-json": "*",
                "guzzlehttp/promises": "^1.0",
                "guzzlehttp/psr7": "^1.6.1",
                "php": ">=5.5",
                "symfony/polyfill-intl-idn": "^1.17.0"
            },
            "require-dev": {
                "ext-curl": "*",
                "phpunit/phpunit": "^4.8.35 || ^5.7 || ^6.4 || ^7.0",
                "psr/log": "^1.1"
            },
            "suggest": {
                "psr/log": "Required for using the Log middleware"
            },
            "type": "library",
            "extra": {
                "branch-alias": {
                    "dev-master": "6.5-dev"
                }
            },
            "autoload": {
                "psr-4": {
                    "GuzzleHttp\\": "src/"
                },
                "files": [
                    "src/functions_include.php"
                ]
            },
            "notification-url": "https://packagist.org/downloads/",
            "license": [
                "MIT"
            ],
            "authors": [
                {
                    "name": "Michael Dowling",
                    "email": "mtdowling@gmail.com",
                    "homepage": "https://github.com/mtdowling"
                }
            ],
            "description": "Guzzle is a PHP HTTP client library",
            "homepage": "http://guzzlephp.org/",
            "keywords": [
                "client",
                "curl",
                "framework",
                "http",
                "http client",
                "rest",
                "web service"
            ],
            "time": "2020-06-16T21:01:06+00:00"
        },
        {
            "name": "guzzlehttp/promises",
            "version": "1.4.1",
            "source": {
                "type": "git",
                "url": "https://github.com/guzzle/promises.git",
                "reference": "8e7d04f1f6450fef59366c399cfad4b9383aa30d"
            },
            "dist": {
                "type": "zip",
                "url": "https://api.github.com/repos/guzzle/promises/zipball/8e7d04f1f6450fef59366c399cfad4b9383aa30d",
                "reference": "8e7d04f1f6450fef59366c399cfad4b9383aa30d",
                "shasum": ""
            },
            "require": {
                "php": ">=5.5"
            },
            "require-dev": {
                "symfony/phpunit-bridge": "^4.4 || ^5.1"
            },
            "type": "library",
            "extra": {
                "branch-alias": {
                    "dev-master": "1.4-dev"
                }
            },
            "autoload": {
                "psr-4": {
                    "GuzzleHttp\\Promise\\": "src/"
                },
                "files": [
                    "src/functions_include.php"
                ]
            },
            "notification-url": "https://packagist.org/downloads/",
            "license": [
                "MIT"
            ],
            "authors": [
                {
                    "name": "Michael Dowling",
                    "email": "mtdowling@gmail.com",
                    "homepage": "https://github.com/mtdowling"
                }
            ],
            "description": "Guzzle promises library",
            "keywords": [
                "promise"
            ],
            "time": "2021-03-07T09:25:29+00:00"
        },
        {
            "name": "guzzlehttp/psr7",
            "version": "1.7.0",
            "source": {
                "type": "git",
                "url": "https://github.com/guzzle/psr7.git",
                "reference": "53330f47520498c0ae1f61f7e2c90f55690c06a3"
            },
            "dist": {
                "type": "zip",
                "url": "https://api.github.com/repos/guzzle/psr7/zipball/53330f47520498c0ae1f61f7e2c90f55690c06a3",
                "reference": "53330f47520498c0ae1f61f7e2c90f55690c06a3",
                "shasum": ""
            },
            "require": {
                "php": ">=5.4.0",
                "psr/http-message": "~1.0",
                "ralouphie/getallheaders": "^2.0.5 || ^3.0.0"
            },
            "provide": {
                "psr/http-message-implementation": "1.0"
            },
            "require-dev": {
                "ext-zlib": "*",
                "phpunit/phpunit": "~4.8.36 || ^5.7.27 || ^6.5.14 || ^7.5.20 || ^8.5.8 || ^9.3.10"
            },
            "suggest": {
                "laminas/laminas-httphandlerrunner": "Emit PSR-7 responses"
            },
            "type": "library",
            "extra": {
                "branch-alias": {
                    "dev-master": "1.7-dev"
                }
            },
            "autoload": {
                "psr-4": {
                    "GuzzleHttp\\Psr7\\": "src/"
                },
                "files": [
                    "src/functions_include.php"
                ]
            },
            "notification-url": "https://packagist.org/downloads/",
            "license": [
                "MIT"
            ],
            "authors": [
                {
                    "name": "Michael Dowling",
                    "email": "mtdowling@gmail.com",
                    "homepage": "https://github.com/mtdowling"
                },
                {
                    "name": "Tobias Schultze",
                    "homepage": "https://github.com/Tobion"
                }
            ],
            "description": "PSR-7 message implementation that also provides common utility methods",
            "keywords": [
                "http",
                "message",
                "psr-7",
                "request",
                "response",
                "stream",
                "uri",
                "url"
            ],
            "time": "2020-09-30T07:37:11+00:00"
        },
        {
            "name": "justinrainbow/json-schema",
            "version": "5.2.10",
            "source": {
                "type": "git",
                "url": "https://github.com/justinrainbow/json-schema.git",
                "reference": "2ba9c8c862ecd5510ed16c6340aa9f6eadb4f31b"
            },
            "dist": {
                "type": "zip",
                "url": "https://api.github.com/repos/justinrainbow/json-schema/zipball/2ba9c8c862ecd5510ed16c6340aa9f6eadb4f31b",
                "reference": "2ba9c8c862ecd5510ed16c6340aa9f6eadb4f31b",
                "shasum": ""
            },
            "require": {
                "php": ">=5.3.3"
            },
            "require-dev": {
                "friendsofphp/php-cs-fixer": "~2.2.20||~2.15.1",
                "json-schema/json-schema-test-suite": "1.2.0",
                "phpunit/phpunit": "^4.8.35"
            },
            "bin": [
                "bin/validate-json"
            ],
            "type": "library",
            "extra": {
                "branch-alias": {
                    "dev-master": "5.0.x-dev"
                }
            },
            "autoload": {
                "psr-4": {
                    "JsonSchema\\": "src/JsonSchema/"
                }
            },
            "notification-url": "https://packagist.org/downloads/",
            "license": [
                "MIT"
            ],
            "authors": [
                {
                    "name": "Bruno Prieto Reis",
                    "email": "bruno.p.reis@gmail.com"
                },
                {
                    "name": "Justin Rainbow",
                    "email": "justin.rainbow@gmail.com"
                },
                {
                    "name": "Igor Wiedler",
                    "email": "igor@wiedler.ch"
                },
                {
                    "name": "Robert Schönthal",
                    "email": "seroscho@googlemail.com"
                }
            ],
            "description": "A library to validate a json schema.",
            "homepage": "https://github.com/justinrainbow/json-schema",
            "keywords": [
                "json",
                "schema"
            ],
            "time": "2020-05-27T16:41:55+00:00"
        },
        {
            "name": "laminas/laminas-captcha",
            "version": "2.9.0",
            "source": {
                "type": "git",
                "url": "https://github.com/laminas/laminas-captcha.git",
                "reference": "b88f650f3adf2d902ef56f6377cceb5cd87b9876"
            },
            "dist": {
                "type": "zip",
                "url": "https://api.github.com/repos/laminas/laminas-captcha/zipball/b88f650f3adf2d902ef56f6377cceb5cd87b9876",
                "reference": "b88f650f3adf2d902ef56f6377cceb5cd87b9876",
                "shasum": ""
            },
            "require": {
                "laminas/laminas-math": "^2.7 || ^3.0",
                "laminas/laminas-stdlib": "^3.2.1",
                "laminas/laminas-zendframework-bridge": "^1.0",
                "php": "^5.6 || ^7.0"
            },
            "replace": {
                "zendframework/zend-captcha": "self.version"
            },
            "require-dev": {
                "laminas/laminas-coding-standard": "~1.0.0",
                "laminas/laminas-recaptcha": "^3.0",
                "laminas/laminas-session": "^2.8",
                "laminas/laminas-text": "^2.6",
                "laminas/laminas-validator": "^2.10.1",
                "phpunit/phpunit": "^5.7.27 || ^6.5.8 || ^7.1.2"
            },
            "suggest": {
                "laminas/laminas-i18n-resources": "Translations of captcha messages",
                "laminas/laminas-recaptcha": "Laminas\\ReCaptcha component",
                "laminas/laminas-session": "Laminas\\Session component",
                "laminas/laminas-text": "Laminas\\Text component",
                "laminas/laminas-validator": "Laminas\\Validator component"
            },
            "type": "library",
            "extra": {
                "branch-alias": {
                    "dev-master": "2.9.x-dev",
                    "dev-develop": "2.10.x-dev"
                }
            },
            "autoload": {
                "psr-4": {
                    "Laminas\\Captcha\\": "src/"
                }
            },
            "notification-url": "https://packagist.org/downloads/",
            "license": [
                "BSD-3-Clause"
            ],
            "description": "Generate and validate CAPTCHAs using Figlets, images, ReCaptcha, and more",
            "homepage": "https://laminas.dev",
            "keywords": [
                "captcha",
                "laminas"
            ],
            "time": "2019-12-31T16:24:14+00:00"
        },
        {
            "name": "laminas/laminas-code",
            "version": "3.5.1",
            "source": {
                "type": "git",
                "url": "https://github.com/laminas/laminas-code.git",
                "reference": "b549b70c0bb6e935d497f84f750c82653326ac77"
            },
            "dist": {
                "type": "zip",
                "url": "https://api.github.com/repos/laminas/laminas-code/zipball/b549b70c0bb6e935d497f84f750c82653326ac77",
                "reference": "b549b70c0bb6e935d497f84f750c82653326ac77",
                "shasum": ""
            },
            "require": {
                "laminas/laminas-eventmanager": "^3.3",
                "laminas/laminas-zendframework-bridge": "^1.1",
                "php": "^7.3 || ~8.0.0"
            },
            "conflict": {
                "phpspec/prophecy": "<1.9.0"
            },
            "replace": {
                "zendframework/zend-code": "^3.4.1"
            },
            "require-dev": {
                "doctrine/annotations": "^1.10.4",
                "ext-phar": "*",
                "laminas/laminas-coding-standard": "^1.0.0",
                "laminas/laminas-stdlib": "^3.3.0",
                "phpunit/phpunit": "^9.4.2"
            },
            "suggest": {
                "doctrine/annotations": "Doctrine\\Common\\Annotations >=1.0 for annotation features",
                "laminas/laminas-stdlib": "Laminas\\Stdlib component"
            },
            "type": "library",
            "autoload": {
                "psr-4": {
                    "Laminas\\Code\\": "src/"
                }
            },
            "notification-url": "https://packagist.org/downloads/",
            "license": [
                "BSD-3-Clause"
            ],
            "description": "Extensions to the PHP Reflection API, static code scanning, and code generation",
            "homepage": "https://laminas.dev",
            "keywords": [
                "code",
                "laminas"
            ],
            "funding": [
                {
                    "url": "https://funding.communitybridge.org/projects/laminas-project",
                    "type": "community_bridge"
                }
            ],
            "time": "2020-11-30T20:16:31+00:00"
        },
        {
            "name": "laminas/laminas-config",
            "version": "3.5.0",
            "source": {
                "type": "git",
                "url": "https://github.com/laminas/laminas-config.git",
                "reference": "f91cd6fe79e82cbbcaa36485108a04e8ef1e679b"
            },
            "dist": {
                "type": "zip",
                "url": "https://api.github.com/repos/laminas/laminas-config/zipball/f91cd6fe79e82cbbcaa36485108a04e8ef1e679b",
                "reference": "f91cd6fe79e82cbbcaa36485108a04e8ef1e679b",
                "shasum": ""
            },
            "require": {
                "ext-json": "*",
                "laminas/laminas-stdlib": "^2.7.7 || ^3.1",
                "laminas/laminas-zendframework-bridge": "^1.0",
                "php": "^7.3 || ~8.0.0",
                "psr/container": "^1.0"
            },
            "conflict": {
                "container-interop/container-interop": "<1.2.0"
            },
            "replace": {
                "zendframework/zend-config": "^3.3.0"
            },
            "require-dev": {
                "laminas/laminas-coding-standard": "~1.0.0",
                "laminas/laminas-filter": "^2.7.2",
                "laminas/laminas-i18n": "^2.10.3",
                "laminas/laminas-servicemanager": "^3.4.1",
                "malukenho/docheader": "^0.1.6",
                "phpunit/phpunit": "^8.5.8"
            },
            "suggest": {
                "laminas/laminas-filter": "^2.7.2; install if you want to use the Filter processor",
                "laminas/laminas-i18n": "^2.7.4; install if you want to use the Translator processor",
                "laminas/laminas-servicemanager": "^2.7.8 || ^3.3; if you need an extensible plugin manager for use with the Config Factory"
            },
            "type": "library",
            "autoload": {
                "psr-4": {
                    "Laminas\\Config\\": "src/"
                }
            },
            "notification-url": "https://packagist.org/downloads/",
            "license": [
                "BSD-3-Clause"
            ],
            "description": "provides a nested object property based user interface for accessing this configuration data within application code",
            "homepage": "https://laminas.dev",
            "keywords": [
                "config",
                "laminas"
            ],
            "funding": [
                {
                    "url": "https://funding.communitybridge.org/projects/laminas-project",
                    "type": "community_bridge"
                }
            ],
            "time": "2021-02-11T15:06:51+00:00"
        },
        {
            "name": "laminas/laminas-crypt",
            "version": "3.4.0",
            "source": {
                "type": "git",
                "url": "https://github.com/laminas/laminas-crypt.git",
                "reference": "a058eeb2fe57824b958ac56753faff790a649e18"
            },
            "dist": {
                "type": "zip",
                "url": "https://api.github.com/repos/laminas/laminas-crypt/zipball/a058eeb2fe57824b958ac56753faff790a649e18",
                "reference": "a058eeb2fe57824b958ac56753faff790a649e18",
                "shasum": ""
            },
            "require": {
                "container-interop/container-interop": "^1.2",
                "ext-mbstring": "*",
                "laminas/laminas-math": "^3.0",
                "laminas/laminas-stdlib": "^2.7.7 || ^3.1",
                "laminas/laminas-zendframework-bridge": "^1.0",
                "php": "^7.3 || ~8.0.0"
            },
            "replace": {
                "zendframework/zend-crypt": "^3.3.1"
            },
            "require-dev": {
                "laminas/laminas-coding-standard": "~1.0.0",
                "phpunit/phpunit": "^9.3"
            },
            "suggest": {
                "ext-openssl": "Required for most features of Laminas\\Crypt"
            },
            "type": "library",
            "autoload": {
                "psr-4": {
                    "Laminas\\Crypt\\": "src/"
                }
            },
            "notification-url": "https://packagist.org/downloads/",
            "license": [
                "BSD-3-Clause"
            ],
            "description": "Strong cryptography tools and password hashing",
            "homepage": "https://laminas.dev",
            "keywords": [
                "crypt",
                "laminas"
            ],
            "funding": [
                {
                    "url": "https://funding.communitybridge.org/projects/laminas-project",
                    "type": "community_bridge"
                }
            ],
            "time": "2021-02-11T19:40:03+00:00"
        },
        {
            "name": "laminas/laminas-db",
            "version": "2.12.0",
            "source": {
                "type": "git",
                "url": "https://github.com/laminas/laminas-db.git",
                "reference": "80cbba4e749f9eb7d8036172acb9ad41e8b6923f"
            },
            "dist": {
                "type": "zip",
                "url": "https://api.github.com/repos/laminas/laminas-db/zipball/80cbba4e749f9eb7d8036172acb9ad41e8b6923f",
                "reference": "80cbba4e749f9eb7d8036172acb9ad41e8b6923f",
                "shasum": ""
            },
            "require": {
                "laminas/laminas-stdlib": "^3.3",
                "laminas/laminas-zendframework-bridge": "^1.0",
                "php": "^7.3 || ~8.0.0"
            },
            "replace": {
                "zendframework/zend-db": "^2.11.0"
            },
            "require-dev": {
                "laminas/laminas-coding-standard": "~1.0.0",
                "laminas/laminas-eventmanager": "^3.3",
                "laminas/laminas-hydrator": "^3.2 || ^4.0",
                "laminas/laminas-servicemanager": "^3.3",
                "phpspec/prophecy-phpunit": "^2.0",
                "phpunit/phpunit": "^9.3"
            },
            "suggest": {
                "laminas/laminas-eventmanager": "Laminas\\EventManager component",
                "laminas/laminas-hydrator": "(^3.2 || ^4.0) Laminas\\Hydrator component for using HydratingResultSets",
                "laminas/laminas-servicemanager": "Laminas\\ServiceManager component"
            },
            "type": "library",
            "extra": {
                "laminas": {
                    "component": "Laminas\\Db",
                    "config-provider": "Laminas\\Db\\ConfigProvider"
                }
            },
            "autoload": {
                "psr-4": {
                    "Laminas\\Db\\": "src/"
                }
            },
            "notification-url": "https://packagist.org/downloads/",
            "license": [
                "BSD-3-Clause"
            ],
            "description": "Database abstraction layer, SQL abstraction, result set abstraction, and RowDataGateway and TableDataGateway implementations",
            "homepage": "https://laminas.dev",
            "keywords": [
                "db",
                "laminas"
            ],
            "funding": [
                {
                    "url": "https://funding.communitybridge.org/projects/laminas-project",
                    "type": "community_bridge"
                }
            ],
            "time": "2021-02-22T22:27:56+00:00"
        },
        {
            "name": "laminas/laminas-dependency-plugin",
            "version": "2.1.2",
            "source": {
                "type": "git",
                "url": "https://github.com/laminas/laminas-dependency-plugin.git",
                "reference": "c5b4bf87729d6f38c73ca8ed22a5d62ec641d075"
            },
            "dist": {
                "type": "zip",
                "url": "https://api.github.com/repos/laminas/laminas-dependency-plugin/zipball/c5b4bf87729d6f38c73ca8ed22a5d62ec641d075",
                "reference": "c5b4bf87729d6f38c73ca8ed22a5d62ec641d075",
                "shasum": ""
            },
            "require": {
                "composer-plugin-api": "^1.1 || ^2.0",
                "php": "^7.3 || ~8.0.0"
            },
            "require-dev": {
                "composer/composer": "^1.9 || ^2.0",
                "mikey179/vfsstream": "^1.6",
                "roave/security-advisories": "dev-master"
            },
            "type": "composer-plugin",
            "extra": {
                "class": "Laminas\\DependencyPlugin\\DependencyRewriterPluginDelegator"
            },
            "autoload": {
                "psr-4": {
                    "Laminas\\DependencyPlugin\\": "src/"
                }
            },
            "notification-url": "https://packagist.org/downloads/",
            "license": [
                "BSD-3-Clause"
            ],
            "description": "Replace zendframework and zfcampus packages with their Laminas Project equivalents.",
            "funding": [
                {
                    "url": "https://funding.communitybridge.org/projects/laminas-project",
                    "type": "community_bridge"
                }
            ],
            "time": "2021-02-15T16:44:31+00:00"
        },
        {
            "name": "laminas/laminas-di",
            "version": "3.2.1",
            "source": {
                "type": "git",
                "url": "https://github.com/laminas/laminas-di.git",
                "reference": "feee971d50ea327a0cac987f5de313a988203b9f"
            },
            "dist": {
                "type": "zip",
                "url": "https://api.github.com/repos/laminas/laminas-di/zipball/feee971d50ea327a0cac987f5de313a988203b9f",
                "reference": "feee971d50ea327a0cac987f5de313a988203b9f",
                "shasum": ""
            },
            "require": {
                "laminas/laminas-stdlib": "^3.3",
                "laminas/laminas-zendframework-bridge": "^0.4.5 || ^1.0",
                "php": "^7.3 || ~8.0.0",
                "psr/container": "^1.0",
                "psr/log": "^1.0"
            },
            "conflict": {
                "laminas/laminas-servicemanager-di": "*",
                "phpspec/prophecy": "<1.9.0"
            },
            "replace": {
                "zendframework/zend-di": "^3.1.2"
            },
            "require-dev": {
                "container-interop/container-interop": "^1.2.0",
                "laminas/laminas-coding-standard": "^2",
                "laminas/laminas-servicemanager": "^3.4",
                "mikey179/vfsstream": "^1.6.7",
                "phpspec/prophecy-phpunit": "^2.0",
                "phpstan/phpstan": "^0.12.64",
                "phpunit/phpunit": "^9.3"
            },
            "suggest": {
                "laminas/laminas-servicemanager": "An IoC container without auto wiring capabilities"
            },
            "type": "library",
            "extra": {
                "laminas": {
                    "component": "Laminas\\Di",
                    "config-provider": "Laminas\\Di\\ConfigProvider"
                }
            },
            "autoload": {
                "psr-4": {
                    "Laminas\\Di\\": "src/"
                }
            },
            "notification-url": "https://packagist.org/downloads/",
            "license": [
                "BSD-3-Clause"
            ],
            "description": "Automated dependency injection for PSR-11 containers",
            "homepage": "https://laminas.dev",
            "keywords": [
                "PSR-11",
                "di",
                "laminas"
            ],
            "funding": [
                {
                    "url": "https://funding.communitybridge.org/projects/laminas-project",
                    "type": "community_bridge"
                }
            ],
            "time": "2020-12-24T12:46:22+00:00"
        },
        {
            "name": "laminas/laminas-escaper",
            "version": "2.7.0",
            "source": {
                "type": "git",
                "url": "https://github.com/laminas/laminas-escaper.git",
                "reference": "5e04bc5ae5990b17159d79d331055e2c645e5cc5"
            },
            "dist": {
                "type": "zip",
                "url": "https://api.github.com/repos/laminas/laminas-escaper/zipball/5e04bc5ae5990b17159d79d331055e2c645e5cc5",
                "reference": "5e04bc5ae5990b17159d79d331055e2c645e5cc5",
                "shasum": ""
            },
            "require": {
                "laminas/laminas-zendframework-bridge": "^1.0",
                "php": "^7.3 || ~8.0.0"
            },
            "replace": {
                "zendframework/zend-escaper": "^2.6.1"
            },
            "require-dev": {
                "laminas/laminas-coding-standard": "~1.0.0",
                "phpunit/phpunit": "^9.3",
                "psalm/plugin-phpunit": "^0.12.2",
                "vimeo/psalm": "^3.16"
            },
            "suggest": {
                "ext-iconv": "*",
                "ext-mbstring": "*"
            },
            "type": "library",
            "autoload": {
                "psr-4": {
                    "Laminas\\Escaper\\": "src/"
                }
            },
            "notification-url": "https://packagist.org/downloads/",
            "license": [
                "BSD-3-Clause"
            ],
            "description": "Securely and safely escape HTML, HTML attributes, JavaScript, CSS, and URLs",
            "homepage": "https://laminas.dev",
            "keywords": [
                "escaper",
                "laminas"
            ],
            "funding": [
                {
                    "url": "https://funding.communitybridge.org/projects/laminas-project",
                    "type": "community_bridge"
                }
            ],
            "time": "2020-11-17T21:26:43+00:00"
        },
        {
            "name": "laminas/laminas-eventmanager",
            "version": "3.3.1",
            "source": {
                "type": "git",
                "url": "https://github.com/laminas/laminas-eventmanager.git",
                "reference": "966c859b67867b179fde1eff0cd38df51472ce4a"
            },
            "dist": {
                "type": "zip",
                "url": "https://api.github.com/repos/laminas/laminas-eventmanager/zipball/966c859b67867b179fde1eff0cd38df51472ce4a",
                "reference": "966c859b67867b179fde1eff0cd38df51472ce4a",
                "shasum": ""
            },
            "require": {
                "laminas/laminas-zendframework-bridge": "^1.0",
                "php": "^7.3 || ^8.0"
            },
            "replace": {
                "zendframework/zend-eventmanager": "^3.2.1"
            },
            "require-dev": {
                "container-interop/container-interop": "^1.1",
                "laminas/laminas-coding-standard": "~1.0.0",
                "laminas/laminas-stdlib": "^2.7.3 || ^3.0",
                "phpbench/phpbench": "^0.17.1",
                "phpunit/phpunit": "^8.5.8"
            },
            "suggest": {
                "container-interop/container-interop": "^1.1, to use the lazy listeners feature",
                "laminas/laminas-stdlib": "^2.7.3 || ^3.0, to use the FilterChain feature"
            },
            "type": "library",
            "autoload": {
                "psr-4": {
                    "Laminas\\EventManager\\": "src/"
                }
            },
            "notification-url": "https://packagist.org/downloads/",
            "license": [
                "BSD-3-Clause"
            ],
            "description": "Trigger and listen to events within a PHP application",
            "homepage": "https://laminas.dev",
            "keywords": [
                "event",
                "eventmanager",
                "events",
                "laminas"
            ],
            "funding": [
                {
                    "url": "https://funding.communitybridge.org/projects/laminas-project",
                    "type": "community_bridge"
                }
            ],
            "time": "2021-03-08T15:24:29+00:00"
        },
        {
            "name": "laminas/laminas-feed",
            "version": "2.13.1",
            "source": {
                "type": "git",
                "url": "https://github.com/laminas/laminas-feed.git",
                "reference": "45d36702d09afd5d8ca01192ecd3b5afaf37126b"
            },
            "dist": {
                "type": "zip",
                "url": "https://api.github.com/repos/laminas/laminas-feed/zipball/45d36702d09afd5d8ca01192ecd3b5afaf37126b",
                "reference": "45d36702d09afd5d8ca01192ecd3b5afaf37126b",
                "shasum": ""
            },
            "require": {
                "ext-dom": "*",
                "ext-libxml": "*",
                "laminas/laminas-escaper": "^2.5.2",
                "laminas/laminas-stdlib": "^3.2.1",
                "laminas/laminas-zendframework-bridge": "^1.0",
                "php": "^7.3 || ~8.0.0"
            },
            "conflict": {
                "laminas/laminas-servicemanager": "<3.3"
            },
            "replace": {
                "zendframework/zend-feed": "^2.12.0"
            },
            "require-dev": {
                "laminas/laminas-cache": "^2.7.2",
                "laminas/laminas-coding-standard": "~1.0.0",
                "laminas/laminas-db": "^2.8.2",
                "laminas/laminas-http": "^2.7",
                "laminas/laminas-servicemanager": "^3.3",
                "laminas/laminas-validator": "^2.10.1",
                "phpunit/phpunit": "^9.3",
                "psalm/plugin-phpunit": "^0.13.0",
                "psr/http-message": "^1.0.1",
                "vimeo/psalm": "^4.1"
            },
            "suggest": {
                "laminas/laminas-cache": "Laminas\\Cache component, for optionally caching feeds between requests",
                "laminas/laminas-db": "Laminas\\Db component, for use with PubSubHubbub",
                "laminas/laminas-http": "Laminas\\Http for PubSubHubbub, and optionally for use with Laminas\\Feed\\Reader",
                "laminas/laminas-servicemanager": "Laminas\\ServiceManager component, for easily extending ExtensionManager implementations",
                "laminas/laminas-validator": "Laminas\\Validator component, for validating email addresses used in Atom feeds and entries when using the Writer subcomponent",
                "psr/http-message": "PSR-7 ^1.0.1, if you wish to use Laminas\\Feed\\Reader\\Http\\Psr7ResponseDecorator"
            },
            "type": "library",
            "autoload": {
                "psr-4": {
                    "Laminas\\Feed\\": "src/"
                }
            },
            "notification-url": "https://packagist.org/downloads/",
            "license": [
                "BSD-3-Clause"
            ],
            "description": "provides functionality for consuming RSS and Atom feeds",
            "homepage": "https://laminas.dev",
            "keywords": [
                "feed",
                "laminas"
            ],
            "funding": [
                {
                    "url": "https://funding.communitybridge.org/projects/laminas-project",
                    "type": "community_bridge"
                }
            ],
            "time": "2021-01-04T19:20:24+00:00"
        },
        {
            "name": "laminas/laminas-filter",
            "version": "2.10.0",
            "source": {
                "type": "git",
                "url": "https://github.com/laminas/laminas-filter.git",
                "reference": "cfb40b104e92a0b52bee696b74f958798ad8faa4"
            },
            "dist": {
                "type": "zip",
                "url": "https://api.github.com/repos/laminas/laminas-filter/zipball/cfb40b104e92a0b52bee696b74f958798ad8faa4",
                "reference": "cfb40b104e92a0b52bee696b74f958798ad8faa4",
                "shasum": ""
            },
            "require": {
                "laminas/laminas-stdlib": "^3.3",
                "laminas/laminas-zendframework-bridge": "^1.0",
                "php": "^7.3 || ~8.0.0"
            },
            "conflict": {
                "laminas/laminas-validator": "<2.10.1"
            },
            "replace": {
                "zendframework/zend-filter": "^2.9.2"
            },
            "require-dev": {
                "laminas/laminas-coding-standard": "~1.0.0",
                "laminas/laminas-crypt": "^3.2.1",
                "laminas/laminas-servicemanager": "^3.3",
                "laminas/laminas-uri": "^2.6",
                "pear/archive_tar": "^1.4.3",
                "phpspec/prophecy-phpunit": "^2.0",
                "phpunit/phpunit": "^9.3",
                "psr/http-factory": "^1.0"
            },
            "suggest": {
                "laminas/laminas-crypt": "Laminas\\Crypt component, for encryption filters",
                "laminas/laminas-i18n": "Laminas\\I18n component for filters depending on i18n functionality",
                "laminas/laminas-servicemanager": "Laminas\\ServiceManager component, for using the filter chain functionality",
                "laminas/laminas-uri": "Laminas\\Uri component, for the UriNormalize filter",
                "psr/http-factory-implementation": "psr/http-factory-implementation, for creating file upload instances when consuming PSR-7 in file upload filters"
            },
            "type": "library",
            "extra": {
                "laminas": {
                    "component": "Laminas\\Filter",
                    "config-provider": "Laminas\\Filter\\ConfigProvider"
                }
            },
            "autoload": {
                "psr-4": {
                    "Laminas\\Filter\\": "src/"
                }
            },
            "notification-url": "https://packagist.org/downloads/",
            "license": [
                "BSD-3-Clause"
            ],
            "description": "Programmatically filter and normalize data and files",
            "homepage": "https://laminas.dev",
            "keywords": [
                "filter",
                "laminas"
            ],
            "funding": [
                {
                    "url": "https://funding.communitybridge.org/projects/laminas-project",
                    "type": "community_bridge"
                }
            ],
            "time": "2021-01-01T14:37:45+00:00"
        },
        {
            "name": "laminas/laminas-form",
            "version": "2.15.0",
            "source": {
                "type": "git",
                "url": "https://github.com/laminas/laminas-form.git",
                "reference": "359cd372c565e18a17f32ccfeacdf21bba091ce2"
            },
            "dist": {
                "type": "zip",
                "url": "https://api.github.com/repos/laminas/laminas-form/zipball/359cd372c565e18a17f32ccfeacdf21bba091ce2",
                "reference": "359cd372c565e18a17f32ccfeacdf21bba091ce2",
                "shasum": ""
            },
            "require": {
                "laminas/laminas-hydrator": "^1.1 || ^2.1 || ^3.0",
                "laminas/laminas-inputfilter": "^2.8",
                "laminas/laminas-stdlib": "^3.2.1",
                "laminas/laminas-zendframework-bridge": "^1.0",
                "php": "^5.6 || ^7.0"
            },
            "replace": {
                "zendframework/zend-form": "^2.14.3"
            },
            "require-dev": {
                "doctrine/annotations": "~1.0",
                "laminas/laminas-cache": "^2.6.1",
                "laminas/laminas-captcha": "^2.7.1",
                "laminas/laminas-code": "^2.6 || ^3.0",
                "laminas/laminas-coding-standard": "~1.0.0",
                "laminas/laminas-escaper": "^2.5",
                "laminas/laminas-eventmanager": "^2.6.2 || ^3.0",
                "laminas/laminas-filter": "^2.6",
                "laminas/laminas-i18n": "^2.6",
                "laminas/laminas-recaptcha": "^3.0.0",
                "laminas/laminas-servicemanager": "^2.7.5 || ^3.0.3",
                "laminas/laminas-session": "^2.8.1",
                "laminas/laminas-text": "^2.6",
                "laminas/laminas-validator": "^2.6",
                "laminas/laminas-view": "^2.6.2",
                "phpunit/phpunit": "^5.7.27 || ^6.5.14 || ^7.5.20"
            },
            "suggest": {
                "laminas/laminas-captcha": "^2.7.1, required for using CAPTCHA form elements",
                "laminas/laminas-code": "^2.6 || ^3.0, required to use laminas-form annotations support",
                "laminas/laminas-eventmanager": "^2.6.2 || ^3.0, reuired for laminas-form annotations support",
                "laminas/laminas-i18n": "^2.6, required when using laminas-form view helpers",
                "laminas/laminas-recaptcha": "in order to use the ReCaptcha form element",
                "laminas/laminas-servicemanager": "^2.7.5 || ^3.0.3, required to use the form factories or provide services",
                "laminas/laminas-view": "^2.6.2, required for using the laminas-form view helpers"
            },
            "type": "library",
            "extra": {
                "branch-alias": {
                    "dev-master": "2.15.x-dev",
                    "dev-develop": "2.16.x-dev"
                },
                "laminas": {
                    "component": "Laminas\\Form",
                    "config-provider": "Laminas\\Form\\ConfigProvider"
                }
            },
            "autoload": {
                "psr-4": {
                    "Laminas\\Form\\": "src/"
                },
                "files": [
                    "autoload/formElementManagerPolyfill.php"
                ]
            },
            "notification-url": "https://packagist.org/downloads/",
            "license": [
                "BSD-3-Clause"
            ],
            "description": "Validate and display simple and complex forms, casting forms to business objects and vice versa",
            "homepage": "https://laminas.dev",
            "keywords": [
                "form",
                "laminas"
            ],
            "funding": [
                {
                    "url": "https://funding.communitybridge.org/projects/laminas-project",
                    "type": "community_bridge"
                }
            ],
            "time": "2020-07-14T13:53:27+00:00"
        },
        {
            "name": "laminas/laminas-http",
            "version": "2.14.3",
            "source": {
                "type": "git",
                "url": "https://github.com/laminas/laminas-http.git",
                "reference": "bfaab8093e382274efed7fdc3ceb15f09ba352bb"
            },
            "dist": {
                "type": "zip",
                "url": "https://api.github.com/repos/laminas/laminas-http/zipball/bfaab8093e382274efed7fdc3ceb15f09ba352bb",
                "reference": "bfaab8093e382274efed7fdc3ceb15f09ba352bb",
                "shasum": ""
            },
            "require": {
                "laminas/laminas-loader": "^2.5.1",
                "laminas/laminas-stdlib": "^3.2.1",
                "laminas/laminas-uri": "^2.5.2",
                "laminas/laminas-validator": "^2.10.1",
                "laminas/laminas-zendframework-bridge": "^1.0",
                "php": "^7.3 || ~8.0.0"
            },
            "replace": {
                "zendframework/zend-http": "^2.11.2"
            },
            "require-dev": {
                "laminas/laminas-coding-standard": "~1.0.0",
                "laminas/laminas-config": "^3.1 || ^2.6",
                "phpunit/phpunit": "^9.3"
            },
            "suggest": {
                "paragonie/certainty": "For automated management of cacert.pem"
            },
            "type": "library",
            "autoload": {
                "psr-4": {
                    "Laminas\\Http\\": "src/"
                }
            },
            "notification-url": "https://packagist.org/downloads/",
            "license": [
                "BSD-3-Clause"
            ],
            "description": "Provides an easy interface for performing Hyper-Text Transfer Protocol (HTTP) requests",
            "homepage": "https://laminas.dev",
            "keywords": [
                "http",
                "http client",
                "laminas"
            ],
            "funding": [
                {
                    "url": "https://funding.communitybridge.org/projects/laminas-project",
                    "type": "community_bridge"
                }
            ],
            "time": "2021-02-18T21:58:11+00:00"
        },
        {
            "name": "laminas/laminas-hydrator",
            "version": "3.2.0",
            "source": {
                "type": "git",
                "url": "https://github.com/laminas/laminas-hydrator.git",
                "reference": "f0336699910478cc45c7e34ca0fc83bf118e48bc"
            },
            "dist": {
                "type": "zip",
                "url": "https://api.github.com/repos/laminas/laminas-hydrator/zipball/f0336699910478cc45c7e34ca0fc83bf118e48bc",
                "reference": "f0336699910478cc45c7e34ca0fc83bf118e48bc",
                "shasum": ""
            },
            "require": {
                "laminas/laminas-stdlib": "^3.3",
                "laminas/laminas-zendframework-bridge": "^1.0",
                "php": "^7.3 || ~8.0.0"
            },
            "replace": {
                "zendframework/zend-hydrator": "^3.0.2"
            },
            "require-dev": {
                "laminas/laminas-coding-standard": "~1.0.0",
                "laminas/laminas-eventmanager": "^3.2.1",
                "laminas/laminas-modulemanager": "^2.8",
                "laminas/laminas-serializer": "^2.9",
                "laminas/laminas-servicemanager": "^3.3.2",
                "phpunit/phpunit": "~9.3.0",
                "vimeo/psalm": "^3.16"
            },
            "suggest": {
                "laminas/laminas-eventmanager": "^3.2, to support aggregate hydrator usage",
                "laminas/laminas-serializer": "^2.9, to use the SerializableStrategy",
                "laminas/laminas-servicemanager": "^3.3, to support hydrator plugin manager usage"
            },
            "type": "library",
            "extra": {
                "laminas": {
                    "component": "Laminas\\Hydrator",
                    "config-provider": "Laminas\\Hydrator\\ConfigProvider"
                }
            },
            "autoload": {
                "psr-4": {
                    "Laminas\\Hydrator\\": "src/"
                }
            },
            "notification-url": "https://packagist.org/downloads/",
            "license": [
                "BSD-3-Clause"
            ],
            "description": "Serialize objects to arrays, and vice versa",
            "homepage": "https://laminas.dev",
            "keywords": [
                "hydrator",
                "laminas"
            ],
            "funding": [
                {
                    "url": "https://funding.communitybridge.org/projects/laminas-project",
                    "type": "community_bridge"
                }
            ],
            "time": "2020-10-06T19:45:29+00:00"
        },
        {
            "name": "laminas/laminas-i18n",
            "version": "2.11.0",
            "source": {
                "type": "git",
                "url": "https://github.com/laminas/laminas-i18n.git",
                "reference": "85678f444b6dcb48e8a04591779e11c24e5bb901"
            },
            "dist": {
                "type": "zip",
                "url": "https://api.github.com/repos/laminas/laminas-i18n/zipball/85678f444b6dcb48e8a04591779e11c24e5bb901",
                "reference": "85678f444b6dcb48e8a04591779e11c24e5bb901",
                "shasum": ""
            },
            "require": {
                "ext-intl": "*",
                "laminas/laminas-stdlib": "^2.7 || ^3.0",
                "laminas/laminas-zendframework-bridge": "^1.0",
                "php": "^7.3 || ~8.0.0"
            },
            "conflict": {
                "phpspec/prophecy": "<1.9.0"
            },
            "replace": {
                "zendframework/zend-i18n": "^2.10.1"
            },
            "require-dev": {
                "laminas/laminas-cache": "^2.6.1",
                "laminas/laminas-coding-standard": "~1.0.0",
                "laminas/laminas-config": "^2.6",
                "laminas/laminas-eventmanager": "^2.6.2 || ^3.0",
                "laminas/laminas-filter": "^2.6.1",
                "laminas/laminas-servicemanager": "^3.2.1",
                "laminas/laminas-validator": "^2.6",
                "laminas/laminas-view": "^2.6.3",
                "phpunit/phpunit": "^9.3"
            },
            "suggest": {
                "laminas/laminas-cache": "Laminas\\Cache component",
                "laminas/laminas-config": "Laminas\\Config component",
                "laminas/laminas-eventmanager": "You should install this package to use the events in the translator",
                "laminas/laminas-filter": "You should install this package to use the provided filters",
                "laminas/laminas-i18n-resources": "Translation resources",
                "laminas/laminas-servicemanager": "Laminas\\ServiceManager component",
                "laminas/laminas-validator": "You should install this package to use the provided validators",
                "laminas/laminas-view": "You should install this package to use the provided view helpers"
            },
            "type": "library",
            "extra": {
                "laminas": {
                    "component": "Laminas\\I18n",
                    "config-provider": "Laminas\\I18n\\ConfigProvider"
                }
            },
            "autoload": {
                "psr-4": {
                    "Laminas\\I18n\\": "src/"
                }
            },
            "notification-url": "https://packagist.org/downloads/",
            "license": [
                "BSD-3-Clause"
            ],
            "description": "Provide translations for your application, and filter and validate internationalized values",
            "homepage": "https://laminas.dev",
            "keywords": [
                "i18n",
                "laminas"
            ],
            "funding": [
                {
                    "url": "https://funding.communitybridge.org/projects/laminas-project",
                    "type": "community_bridge"
                }
            ],
            "time": "2020-10-24T13:14:32+00:00"
        },
        {
            "name": "laminas/laminas-inputfilter",
            "version": "2.11.0",
            "source": {
                "type": "git",
                "url": "https://github.com/laminas/laminas-inputfilter.git",
                "reference": "34ed067ae366a2171d6d174a04002e4eb17c166d"
            },
            "dist": {
                "type": "zip",
                "url": "https://api.github.com/repos/laminas/laminas-inputfilter/zipball/34ed067ae366a2171d6d174a04002e4eb17c166d",
                "reference": "34ed067ae366a2171d6d174a04002e4eb17c166d",
                "shasum": ""
            },
            "require": {
                "laminas/laminas-filter": "^2.9.1",
                "laminas/laminas-servicemanager": "^3.3.1",
                "laminas/laminas-stdlib": "^3.0",
                "laminas/laminas-validator": "^2.11",
                "laminas/laminas-zendframework-bridge": "^1.0",
                "php": "^7.3 || ~8.0.0"
            },
            "replace": {
                "zendframework/zend-inputfilter": "^2.10.1"
            },
            "require-dev": {
                "laminas/laminas-coding-standard": "~1.0.0",
                "phpspec/prophecy-phpunit": "^2.0",
                "phpunit/phpunit": "^9.4.2",
                "psr/http-message": "^1.0"
            },
            "suggest": {
                "psr/http-message-implementation": "PSR-7 is required if you wish to validate PSR-7 UploadedFileInterface payloads"
            },
            "type": "library",
            "extra": {
                "laminas": {
                    "component": "Laminas\\InputFilter",
                    "config-provider": "Laminas\\InputFilter\\ConfigProvider"
                }
            },
            "autoload": {
                "psr-4": {
                    "Laminas\\InputFilter\\": "src/"
                }
            },
            "notification-url": "https://packagist.org/downloads/",
            "license": [
                "BSD-3-Clause"
            ],
            "description": "Normalize and validate input sets from the web, APIs, the CLI, and more, including files",
            "homepage": "https://laminas.dev",
            "keywords": [
                "inputfilter",
                "laminas"
            ],
            "funding": [
                {
                    "url": "https://funding.communitybridge.org/projects/laminas-project",
                    "type": "community_bridge"
                }
            ],
            "time": "2020-12-01T09:51:35+00:00"
        },
        {
            "name": "laminas/laminas-json",
            "version": "3.2.0",
            "source": {
                "type": "git",
                "url": "https://github.com/laminas/laminas-json.git",
                "reference": "1e3b64d3b21dac0511e628ae8debc81002d14e3c"
            },
            "dist": {
                "type": "zip",
                "url": "https://api.github.com/repos/laminas/laminas-json/zipball/1e3b64d3b21dac0511e628ae8debc81002d14e3c",
                "reference": "1e3b64d3b21dac0511e628ae8debc81002d14e3c",
                "shasum": ""
            },
            "require": {
                "laminas/laminas-zendframework-bridge": "^1.0",
                "php": "^7.3 || ~8.0.0"
            },
            "replace": {
                "zendframework/zend-json": "^3.1.2"
            },
            "require-dev": {
                "laminas/laminas-coding-standard": "~1.0.0",
                "laminas/laminas-stdlib": "^2.7.7 || ^3.1",
                "phpunit/phpunit": "^9.3"
            },
            "suggest": {
                "laminas/laminas-json-server": "For implementing JSON-RPC servers",
                "laminas/laminas-xml2json": "For converting XML documents to JSON"
            },
            "type": "library",
            "autoload": {
                "psr-4": {
                    "Laminas\\Json\\": "src/"
                }
            },
            "notification-url": "https://packagist.org/downloads/",
            "license": [
                "BSD-3-Clause"
            ],
            "description": "provides convenience methods for serializing native PHP to JSON and decoding JSON to native PHP",
            "homepage": "https://laminas.dev",
            "keywords": [
                "json",
                "laminas"
            ],
            "funding": [
                {
                    "url": "https://funding.communitybridge.org/projects/laminas-project",
                    "type": "community_bridge"
                }
            ],
            "time": "2021-02-12T15:38:10+00:00"
        },
        {
            "name": "laminas/laminas-loader",
            "version": "2.7.0",
            "source": {
                "type": "git",
                "url": "https://github.com/laminas/laminas-loader.git",
                "reference": "bcf8a566cb9925a2e7cc41a16db09235ec9fb616"
            },
            "dist": {
                "type": "zip",
                "url": "https://api.github.com/repos/laminas/laminas-loader/zipball/bcf8a566cb9925a2e7cc41a16db09235ec9fb616",
                "reference": "bcf8a566cb9925a2e7cc41a16db09235ec9fb616",
                "shasum": ""
            },
            "require": {
                "laminas/laminas-zendframework-bridge": "^1.0",
                "php": "^7.3 || ~8.0.0"
            },
            "replace": {
                "zendframework/zend-loader": "^2.6.1"
            },
            "require-dev": {
                "laminas/laminas-coding-standard": "~1.0.0",
                "phpunit/phpunit": "^9.3"
            },
            "type": "library",
            "autoload": {
                "psr-4": {
                    "Laminas\\Loader\\": "src/"
                }
            },
            "notification-url": "https://packagist.org/downloads/",
            "license": [
                "BSD-3-Clause"
            ],
            "description": "Autoloading and plugin loading strategies",
            "homepage": "https://laminas.dev",
            "keywords": [
                "laminas",
                "loader"
            ],
            "funding": [
                {
                    "url": "https://funding.communitybridge.org/projects/laminas-project",
                    "type": "community_bridge"
                }
            ],
            "time": "2021-02-12T16:08:18+00:00"
        },
        {
            "name": "laminas/laminas-log",
            "version": "2.13.1",
            "source": {
                "type": "git",
                "url": "https://github.com/laminas/laminas-log.git",
                "reference": "6ac20830d4f324b4662fc454fcc1954436bfced3"
            },
            "dist": {
                "type": "zip",
                "url": "https://api.github.com/repos/laminas/laminas-log/zipball/6ac20830d4f324b4662fc454fcc1954436bfced3",
                "reference": "6ac20830d4f324b4662fc454fcc1954436bfced3",
                "shasum": ""
            },
            "require": {
                "laminas/laminas-servicemanager": "^3.3.0",
                "laminas/laminas-stdlib": "^3.0",
                "laminas/laminas-zendframework-bridge": "^1.0",
                "php": "^7.3 || ~8.0.0",
                "psr/log": "^1.1.2"
            },
            "provide": {
                "psr/log-implementation": "1.0.0"
            },
            "replace": {
                "zendframework/zend-log": "^2.12.0"
            },
            "require-dev": {
                "laminas/laminas-coding-standard": "~1.0.0",
                "laminas/laminas-db": "^2.6",
                "laminas/laminas-escaper": "^2.5",
                "laminas/laminas-filter": "^2.5",
                "laminas/laminas-mail": "^2.6.1",
                "laminas/laminas-validator": "^2.10.1",
                "mikey179/vfsstream": "^1.6.7",
                "phpspec/prophecy-phpunit": "^2.0",
                "phpunit/phpunit": "^9.4.1"
            },
            "suggest": {
                "ext-mongo": "mongo extension to use Mongo writer",
                "ext-mongodb": "mongodb extension to use MongoDB writer",
                "laminas/laminas-db": "Laminas\\Db component to use the database log writer",
                "laminas/laminas-escaper": "Laminas\\Escaper component, for use in the XML log formatter",
                "laminas/laminas-mail": "Laminas\\Mail component to use the email log writer",
                "laminas/laminas-validator": "Laminas\\Validator component to block invalid log messages"
            },
            "type": "library",
            "extra": {
                "laminas": {
                    "component": "Laminas\\Log",
                    "config-provider": "Laminas\\Log\\ConfigProvider"
                }
            },
            "autoload": {
                "psr-4": {
                    "Laminas\\Log\\": "src/"
                }
            },
            "notification-url": "https://packagist.org/downloads/",
            "license": [
                "BSD-3-Clause"
            ],
            "description": "Robust, composite logger with filtering, formatting, and PSR-3 support",
            "homepage": "https://laminas.dev",
            "keywords": [
                "laminas",
                "log",
                "logging"
            ],
            "funding": [
                {
                    "url": "https://funding.communitybridge.org/projects/laminas-project",
                    "type": "community_bridge"
                }
            ],
            "time": "2021-02-12T16:46:26+00:00"
        },
        {
            "name": "laminas/laminas-mail",
            "version": "2.13.1",
            "source": {
                "type": "git",
                "url": "https://github.com/laminas/laminas-mail.git",
                "reference": "6f6fb7c6f332abea25461eefb3da15e104edfd56"
            },
            "dist": {
                "type": "zip",
                "url": "https://api.github.com/repos/laminas/laminas-mail/zipball/6f6fb7c6f332abea25461eefb3da15e104edfd56",
                "reference": "6f6fb7c6f332abea25461eefb3da15e104edfd56",
                "shasum": ""
            },
            "require": {
                "ext-iconv": "*",
                "laminas/laminas-loader": "^2.5",
                "laminas/laminas-mime": "^2.5",
                "laminas/laminas-stdlib": "^2.7 || ^3.0",
                "laminas/laminas-validator": "^2.10.2",
                "laminas/laminas-zendframework-bridge": "^1.0",
                "php": "^7.3 || ~8.0.0",
                "symfony/polyfill-mbstring": "^1.12.0",
                "true/punycode": "^2.1"
            },
            "replace": {
                "zendframework/zend-mail": "^2.10.0"
            },
            "require-dev": {
                "laminas/laminas-coding-standard": "~1.0.0",
                "laminas/laminas-config": "^3.4",
                "laminas/laminas-crypt": "^2.6 || ^3.0",
                "laminas/laminas-servicemanager": "^3.2.1",
                "phpunit/phpunit": "^9.3"
            },
            "suggest": {
                "laminas/laminas-crypt": "Crammd5 support in SMTP Auth",
                "laminas/laminas-servicemanager": "^2.7.10 || ^3.3.1 when using SMTP to deliver messages"
            },
            "type": "library",
            "extra": {
                "laminas": {
                    "component": "Laminas\\Mail",
                    "config-provider": "Laminas\\Mail\\ConfigProvider"
                }
            },
            "autoload": {
                "psr-4": {
                    "Laminas\\Mail\\": "src/"
                }
            },
            "notification-url": "https://packagist.org/downloads/",
            "license": [
                "BSD-3-Clause"
            ],
            "description": "Provides generalized functionality to compose and send both text and MIME-compliant multipart e-mail messages",
            "homepage": "https://laminas.dev",
            "keywords": [
                "laminas",
                "mail"
            ],
            "funding": [
                {
                    "url": "https://funding.communitybridge.org/projects/laminas-project",
                    "type": "community_bridge"
                }
            ],
            "time": "2021-02-12T17:56:28+00:00"
        },
        {
            "name": "laminas/laminas-math",
            "version": "3.3.2",
            "source": {
                "type": "git",
                "url": "https://github.com/laminas/laminas-math.git",
                "reference": "188456530923a449470963837c25560f1fdd8a60"
            },
            "dist": {
                "type": "zip",
                "url": "https://api.github.com/repos/laminas/laminas-math/zipball/188456530923a449470963837c25560f1fdd8a60",
                "reference": "188456530923a449470963837c25560f1fdd8a60",
                "shasum": ""
            },
            "require": {
                "ext-mbstring": "*",
                "laminas/laminas-zendframework-bridge": "^1.0",
                "php": "^7.3 || ~8.0.0"
            },
            "replace": {
                "zendframework/zend-math": "^3.2.0"
            },
            "require-dev": {
                "laminas/laminas-coding-standard": "~1.0.0",
                "phpunit/phpunit": "^9.3"
            },
            "suggest": {
                "ext-bcmath": "If using the bcmath functionality",
                "ext-gmp": "If using the gmp functionality"
            },
            "type": "library",
            "extra": {
                "branch-alias": {
                    "dev-master": "3.2.x-dev",
                    "dev-develop": "3.3.x-dev"
                }
            },
            "autoload": {
                "psr-4": {
                    "Laminas\\Math\\": "src/"
                }
            },
            "notification-url": "https://packagist.org/downloads/",
            "license": [
                "BSD-3-Clause"
            ],
            "description": "Create cryptographically secure pseudo-random numbers, and manage big integers",
            "homepage": "https://laminas.dev",
            "keywords": [
                "laminas",
                "math"
            ],
            "funding": [
                {
                    "url": "https://funding.communitybridge.org/projects/laminas-project",
                    "type": "community_bridge"
                }
            ],
            "time": "2021-02-16T15:46:01+00:00"
        },
        {
            "name": "laminas/laminas-mime",
            "version": "2.8.0",
            "source": {
                "type": "git",
                "url": "https://github.com/laminas/laminas-mime.git",
                "reference": "9a59704f33106427a384d0ae421f96043174093a"
            },
            "dist": {
                "type": "zip",
                "url": "https://api.github.com/repos/laminas/laminas-mime/zipball/9a59704f33106427a384d0ae421f96043174093a",
                "reference": "9a59704f33106427a384d0ae421f96043174093a",
                "shasum": ""
            },
            "require": {
                "laminas/laminas-stdlib": "^2.7 || ^3.0",
                "laminas/laminas-zendframework-bridge": "^1.0",
                "php": "^7.3 || ~8.0.0"
            },
            "replace": {
                "zendframework/zend-mime": "^2.7.2"
            },
            "require-dev": {
                "laminas/laminas-coding-standard": "~1.0.0",
                "laminas/laminas-mail": "^2.6",
                "phpunit/phpunit": "^9.3"
            },
            "suggest": {
                "laminas/laminas-mail": "Laminas\\Mail component"
            },
            "type": "library",
            "autoload": {
                "psr-4": {
                    "Laminas\\Mime\\": "src/"
                }
            },
            "notification-url": "https://packagist.org/downloads/",
            "license": [
                "BSD-3-Clause"
            ],
            "description": "Create and parse MIME messages and parts",
            "homepage": "https://laminas.dev",
            "keywords": [
                "laminas",
                "mime"
            ],
            "funding": [
                {
                    "url": "https://funding.communitybridge.org/projects/laminas-project",
                    "type": "community_bridge"
                }
            ],
            "time": "2021-02-16T17:40:06+00:00"
        },
        {
            "name": "laminas/laminas-modulemanager",
            "version": "2.10.1",
            "source": {
                "type": "git",
                "url": "https://github.com/laminas/laminas-modulemanager.git",
                "reference": "637aaaf2c85d13694b096e253e5884653f93bb92"
            },
            "dist": {
                "type": "zip",
                "url": "https://api.github.com/repos/laminas/laminas-modulemanager/zipball/637aaaf2c85d13694b096e253e5884653f93bb92",
                "reference": "637aaaf2c85d13694b096e253e5884653f93bb92",
                "shasum": ""
            },
            "require": {
                "brick/varexporter": "^0.3.2",
                "laminas/laminas-config": "^3.4",
                "laminas/laminas-eventmanager": "^3.3",
                "laminas/laminas-stdlib": "^3.3",
                "laminas/laminas-zendframework-bridge": "^1.1",
                "php": "^7.3 || ^8.0",
                "webimpress/safe-writer": "^1.0.2 || ^2.1"
            },
            "replace": {
                "zendframework/zend-modulemanager": "^2.8.4"
            },
            "require-dev": {
                "laminas/laminas-coding-standard": "~1.0.0",
                "laminas/laminas-console": "^2.8",
                "laminas/laminas-di": "^2.6.1",
                "laminas/laminas-loader": "^2.6.1",
                "laminas/laminas-mvc": "^3.1.1",
                "laminas/laminas-servicemanager": "^3.4.1",
                "phpunit/phpunit": "^9.3.7"
            },
            "suggest": {
                "laminas/laminas-console": "Laminas\\Console component",
                "laminas/laminas-loader": "Laminas\\Loader component if you are not using Composer autoloading for your modules",
                "laminas/laminas-mvc": "Laminas\\Mvc component",
                "laminas/laminas-servicemanager": "Laminas\\ServiceManager component"
            },
            "type": "library",
            "autoload": {
                "psr-4": {
                    "Laminas\\ModuleManager\\": "src/"
                }
            },
            "notification-url": "https://packagist.org/downloads/",
            "license": [
                "BSD-3-Clause"
            ],
            "description": "Modular application system for laminas-mvc applications",
            "homepage": "https://laminas.dev",
            "keywords": [
                "laminas",
                "modulemanager"
            ],
            "funding": [
                {
                    "url": "https://funding.communitybridge.org/projects/laminas-project",
                    "type": "community_bridge"
                }
            ],
            "time": "2020-09-01T22:26:46+00:00"
        },
        {
            "name": "laminas/laminas-mvc",
            "version": "3.2.0",
            "source": {
                "type": "git",
                "url": "https://github.com/laminas/laminas-mvc.git",
                "reference": "88da7200cf8f5a970c35d91717a5c4db94981e5e"
            },
            "dist": {
                "type": "zip",
                "url": "https://api.github.com/repos/laminas/laminas-mvc/zipball/88da7200cf8f5a970c35d91717a5c4db94981e5e",
                "reference": "88da7200cf8f5a970c35d91717a5c4db94981e5e",
                "shasum": ""
            },
            "require": {
                "container-interop/container-interop": "^1.2",
                "laminas/laminas-eventmanager": "^3.2",
                "laminas/laminas-http": "^2.7",
                "laminas/laminas-modulemanager": "^2.8",
                "laminas/laminas-router": "^3.0.2",
                "laminas/laminas-servicemanager": "^3.3",
                "laminas/laminas-stdlib": "^3.2.1",
                "laminas/laminas-view": "^2.11.3",
                "laminas/laminas-zendframework-bridge": "^1.0",
                "php": "^7.3 || ~8.0.0"
            },
            "replace": {
                "zendframework/zend-mvc": "^3.1.1"
            },
            "require-dev": {
                "http-interop/http-middleware": "^0.4.1",
                "laminas/laminas-coding-standard": "^1.0.0",
                "laminas/laminas-json": "^2.6.1 || ^3.0",
                "laminas/laminas-psr7bridge": "^1.0",
                "laminas/laminas-stratigility": ">=2.0.1 <2.2",
                "phpspec/prophecy-phpunit": "^2.0",
                "phpunit/phpunit": "^9.4.2"
            },
            "suggest": {
                "laminas/laminas-json": "(^2.6.1 || ^3.0) To auto-deserialize JSON body content in AbstractRestfulController extensions, when json_decode is unavailable",
                "laminas/laminas-log": "^2.9.1  To provide log functionality via LogFilterManager, LogFormatterManager, and LogProcessorManager",
                "laminas/laminas-mvc-console": "laminas-mvc-console provides the ability to expose laminas-mvc as a console application",
                "laminas/laminas-mvc-i18n": "laminas-mvc-i18n provides integration with laminas-i18n, including a translation bridge and translatable route segments",
                "laminas/laminas-mvc-middleware": "To dispatch middleware in your laminas-mvc application",
                "laminas/laminas-mvc-plugin-fileprg": "To provide Post/Redirect/Get functionality around forms that container file uploads",
                "laminas/laminas-mvc-plugin-flashmessenger": "To provide flash messaging capabilities between requests",
                "laminas/laminas-mvc-plugin-identity": "To access the authenticated identity (per laminas-authentication) in controllers",
                "laminas/laminas-mvc-plugin-prg": "To provide Post/Redirect/Get functionality within controllers",
                "laminas/laminas-paginator": "^2.7 To provide pagination functionality via PaginatorPluginManager",
                "laminas/laminas-servicemanager-di": "laminas-servicemanager-di provides utilities for integrating laminas-di and laminas-servicemanager in your laminas-mvc application"
            },
            "type": "library",
            "autoload": {
                "psr-4": {
                    "Laminas\\Mvc\\": "src/"
                }
            },
            "notification-url": "https://packagist.org/downloads/",
            "license": [
                "BSD-3-Clause"
            ],
            "description": "Laminas's event-driven MVC layer, including MVC Applications, Controllers, and Plugins",
            "homepage": "https://laminas.dev",
            "keywords": [
                "laminas",
                "mvc"
            ],
            "funding": [
                {
                    "url": "https://funding.communitybridge.org/projects/laminas-project",
                    "type": "community_bridge"
                }
            ],
            "time": "2020-12-14T21:54:40+00:00"
        },
        {
            "name": "laminas/laminas-router",
            "version": "3.4.4",
            "source": {
                "type": "git",
                "url": "https://github.com/laminas/laminas-router.git",
                "reference": "2a7068508af4de67d80ea292e0cc7c37563a33c6"
            },
            "dist": {
                "type": "zip",
                "url": "https://api.github.com/repos/laminas/laminas-router/zipball/2a7068508af4de67d80ea292e0cc7c37563a33c6",
                "reference": "2a7068508af4de67d80ea292e0cc7c37563a33c6",
                "shasum": ""
            },
            "require": {
                "container-interop/container-interop": "^1.2",
                "laminas/laminas-http": "^2.8.1",
                "laminas/laminas-servicemanager": "^2.7.8 || ^3.3",
                "laminas/laminas-stdlib": "^3.3",
                "laminas/laminas-zendframework-bridge": "^1.0",
                "php": "^7.3 || ~8.0.0"
            },
            "replace": {
                "zendframework/zend-router": "^3.3.0"
            },
            "require-dev": {
                "laminas/laminas-coding-standard": "~1.0.0",
                "laminas/laminas-i18n": "^2.7.4",
                "phpunit/phpunit": "^9.4"
            },
            "suggest": {
                "laminas/laminas-i18n": "^2.7.4, if defining translatable HTTP path segments"
            },
            "type": "library",
            "extra": {
                "laminas": {
                    "component": "Laminas\\Router",
                    "config-provider": "Laminas\\Router\\ConfigProvider"
                }
            },
            "autoload": {
                "psr-4": {
                    "Laminas\\Router\\": "src/"
                }
            },
            "notification-url": "https://packagist.org/downloads/",
            "license": [
                "BSD-3-Clause"
            ],
            "description": "Flexible routing system for HTTP and console applications",
            "homepage": "https://laminas.dev",
            "keywords": [
                "laminas",
                "routing"
            ],
            "funding": [
                {
                    "url": "https://funding.communitybridge.org/projects/laminas-project",
                    "type": "community_bridge"
                }
            ],
            "time": "2020-12-16T22:10:51+00:00"
        },
        {
            "name": "laminas/laminas-serializer",
            "version": "2.10.1",
            "source": {
                "type": "git",
                "url": "https://github.com/laminas/laminas-serializer.git",
                "reference": "254cf6a17b46d98808c0810939268f63538dcc0c"
            },
            "dist": {
                "type": "zip",
                "url": "https://api.github.com/repos/laminas/laminas-serializer/zipball/254cf6a17b46d98808c0810939268f63538dcc0c",
                "reference": "254cf6a17b46d98808c0810939268f63538dcc0c",
                "shasum": ""
            },
            "require": {
                "laminas/laminas-json": "^3.1",
                "laminas/laminas-stdlib": "^3.2",
                "laminas/laminas-zendframework-bridge": "^1.0",
                "php": "^7.3 || ~8.0.0"
            },
            "replace": {
                "zendframework/zend-serializer": "^2.9.1"
            },
            "require-dev": {
                "laminas/laminas-coding-standard": "~1.0.0",
                "laminas/laminas-math": "^3.3",
                "laminas/laminas-servicemanager": "^3.6",
                "phpunit/phpunit": "^9.3"
            },
            "suggest": {
                "laminas/laminas-math": "(^3.3) To support Python Pickle serialization",
                "laminas/laminas-servicemanager": "(^3.6) To support plugin manager support"
            },
            "type": "library",
            "extra": {
                "laminas": {
                    "component": "Laminas\\Serializer",
                    "config-provider": "Laminas\\Serializer\\ConfigProvider"
                }
            },
            "autoload": {
                "psr-4": {
                    "Laminas\\Serializer\\": "src/"
                }
            },
            "notification-url": "https://packagist.org/downloads/",
            "license": [
                "BSD-3-Clause"
            ],
            "description": "Serialize and deserialize PHP structures to a variety of representations",
            "homepage": "https://laminas.dev",
            "keywords": [
                "laminas",
                "serializer"
            ],
            "funding": [
                {
                    "url": "https://funding.communitybridge.org/projects/laminas-project",
                    "type": "community_bridge"
                }
            ],
            "time": "2021-02-18T14:21:13+00:00"
        },
        {
            "name": "laminas/laminas-server",
            "version": "2.9.1",
            "source": {
                "type": "git",
                "url": "https://github.com/laminas/laminas-server.git",
                "reference": "9b82e3e45f8f01ca6ac5d0003dba58f85043d7e4"
            },
            "dist": {
                "type": "zip",
                "url": "https://api.github.com/repos/laminas/laminas-server/zipball/9b82e3e45f8f01ca6ac5d0003dba58f85043d7e4",
                "reference": "9b82e3e45f8f01ca6ac5d0003dba58f85043d7e4",
                "shasum": ""
            },
            "require": {
                "laminas/laminas-code": "^2.5 || ^3.0",
                "laminas/laminas-stdlib": "^2.5 || ^3.0",
                "laminas/laminas-zendframework-bridge": "^1.0",
                "php": "^7.3 || ~8.0.0"
            },
            "replace": {
                "zendframework/zend-server": "^2.8.1"
            },
            "require-dev": {
                "laminas/laminas-coding-standard": "~1.0.0",
                "phpunit/phpunit": "^9.3",
                "psalm/plugin-phpunit": "^0.13.0",
                "vimeo/psalm": "^4.2"
            },
            "type": "library",
            "autoload": {
                "psr-4": {
                    "Laminas\\Server\\": "src/"
                }
            },
            "notification-url": "https://packagist.org/downloads/",
            "license": [
                "BSD-3-Clause"
            ],
            "description": "Create Reflection-based RPC servers",
            "homepage": "https://laminas.dev",
            "keywords": [
                "laminas",
                "server"
            ],
            "funding": [
                {
                    "url": "https://funding.communitybridge.org/projects/laminas-project",
                    "type": "community_bridge"
                }
            ],
            "time": "2020-12-01T21:06:52+00:00"
        },
        {
            "name": "laminas/laminas-servicemanager",
            "version": "3.6.4",
            "source": {
                "type": "git",
                "url": "https://github.com/laminas/laminas-servicemanager.git",
                "reference": "b1445e1a7077c21b0fad0974a1b7a11b9dbe0828"
            },
            "dist": {
                "type": "zip",
                "url": "https://api.github.com/repos/laminas/laminas-servicemanager/zipball/b1445e1a7077c21b0fad0974a1b7a11b9dbe0828",
                "reference": "b1445e1a7077c21b0fad0974a1b7a11b9dbe0828",
                "shasum": ""
            },
            "require": {
                "container-interop/container-interop": "^1.2",
                "laminas/laminas-stdlib": "^3.2.1",
                "laminas/laminas-zendframework-bridge": "^1.0",
                "php": "^7.3 || ~8.0.0",
                "psr/container": "^1.0"
            },
            "conflict": {
                "laminas/laminas-code": "<3.3.1",
                "zendframework/zend-code": "<3.3.1"
            },
            "provide": {
                "container-interop/container-interop-implementation": "^1.2",
                "psr/container-implementation": "^1.0"
            },
            "replace": {
                "zendframework/zend-servicemanager": "^3.4.0"
            },
            "require-dev": {
                "composer/package-versions-deprecated": "^1.0",
                "laminas/laminas-coding-standard": "~1.0.0",
                "laminas/laminas-container-config-test": "^0.3",
                "laminas/laminas-dependency-plugin": "^2.1",
                "mikey179/vfsstream": "^1.6.8",
                "ocramius/proxy-manager": "^2.2.3",
                "phpbench/phpbench": "^1.0.0-alpha3",
                "phpspec/prophecy-phpunit": "^2.0",
                "phpunit/phpunit": "^9.4"
            },
            "suggest": {
                "ocramius/proxy-manager": "ProxyManager ^2.1.1 to handle lazy initialization of services"
            },
            "bin": [
                "bin/generate-deps-for-config-factory",
                "bin/generate-factory-for-class"
            ],
            "type": "library",
            "autoload": {
                "psr-4": {
                    "Laminas\\ServiceManager\\": "src/"
                }
            },
            "notification-url": "https://packagist.org/downloads/",
            "license": [
                "BSD-3-Clause"
            ],
            "description": "Factory-Driven Dependency Injection Container",
            "homepage": "https://laminas.dev",
            "keywords": [
                "PSR-11",
                "dependency-injection",
                "di",
                "dic",
                "laminas",
                "service-manager",
                "servicemanager"
            ],
            "funding": [
                {
                    "url": "https://funding.communitybridge.org/projects/laminas-project",
                    "type": "community_bridge"
                }
            ],
            "time": "2021-02-03T08:44:41+00:00"
        },
        {
            "name": "laminas/laminas-session",
            "version": "2.10.0",
            "source": {
                "type": "git",
                "url": "https://github.com/laminas/laminas-session.git",
                "reference": "921e6a9f807ee243a9a4f8a8a297929d0c2b50cd"
            },
            "dist": {
                "type": "zip",
                "url": "https://api.github.com/repos/laminas/laminas-session/zipball/921e6a9f807ee243a9a4f8a8a297929d0c2b50cd",
                "reference": "921e6a9f807ee243a9a4f8a8a297929d0c2b50cd",
                "shasum": ""
            },
            "require": {
                "laminas/laminas-eventmanager": "^3.0",
                "laminas/laminas-stdlib": "^3.2.1",
                "laminas/laminas-zendframework-bridge": "^1.0",
                "php": "^7.3 || ~8.0.0"
            },
            "replace": {
                "zendframework/zend-session": "^2.9.1"
            },
            "require-dev": {
                "container-interop/container-interop": "^1.1",
                "laminas/laminas-cache": "^2.6.1",
                "laminas/laminas-coding-standard": "~1.0.0",
                "laminas/laminas-db": "^2.7",
                "laminas/laminas-http": "^2.5.4",
                "laminas/laminas-servicemanager": "^3.0.3",
                "laminas/laminas-validator": "^2.6",
                "mongodb/mongodb": "^1.0.1",
                "php-mock/php-mock-phpunit": "^1.1.2 || ^2.0",
                "phpspec/prophecy-phpunit": "^2.0",
                "phpunit/phpunit": "^9.3"
            },
            "suggest": {
                "laminas/laminas-cache": "Laminas\\Cache component",
                "laminas/laminas-db": "Laminas\\Db component",
                "laminas/laminas-http": "Laminas\\Http component",
                "laminas/laminas-servicemanager": "Laminas\\ServiceManager component",
                "laminas/laminas-validator": "Laminas\\Validator component",
                "mongodb/mongodb": "If you want to use the MongoDB session save handler"
            },
            "type": "library",
            "extra": {
                "laminas": {
                    "component": "Laminas\\Session",
                    "config-provider": "Laminas\\Session\\ConfigProvider"
                }
            },
            "autoload": {
                "psr-4": {
                    "Laminas\\Session\\": "src/"
                }
            },
            "notification-url": "https://packagist.org/downloads/",
            "license": [
                "BSD-3-Clause"
            ],
            "description": "Object-oriented interface to PHP sessions and storage",
            "homepage": "https://laminas.dev",
            "keywords": [
                "laminas",
                "session"
            ],
            "funding": [
                {
                    "url": "https://funding.communitybridge.org/projects/laminas-project",
                    "type": "community_bridge"
                }
            ],
            "time": "2020-10-31T15:33:31+00:00"
        },
        {
            "name": "laminas/laminas-soap",
            "version": "2.9.0",
            "source": {
                "type": "git",
                "url": "https://github.com/laminas/laminas-soap.git",
                "reference": "11672a79e9074fd8e4e7aedd75849902e7b45e23"
            },
            "dist": {
                "type": "zip",
                "url": "https://api.github.com/repos/laminas/laminas-soap/zipball/11672a79e9074fd8e4e7aedd75849902e7b45e23",
                "reference": "11672a79e9074fd8e4e7aedd75849902e7b45e23",
                "shasum": ""
            },
            "require": {
                "ext-dom": "*",
                "ext-soap": "*",
                "laminas/laminas-server": "^2.9",
                "laminas/laminas-stdlib": "^3.3",
                "laminas/laminas-uri": "^2.8",
                "laminas/laminas-zendframework-bridge": "^1.1.0",
                "php": "^7.3 || ~8.0.0"
            },
            "replace": {
                "zendframework/zend-soap": "^2.8.0"
            },
            "require-dev": {
                "laminas/laminas-coding-standard": "~1.0.0",
                "laminas/laminas-config": "^3.4",
                "laminas/laminas-http": "^2.14",
                "phpspec/prophecy-phpunit": "^2.0.1",
                "phpunit/phpunit": "^9.4.3"
            },
            "suggest": {
                "ext-curl": "Curl is required when .NET compatibility is required",
                "laminas/laminas-http": "Laminas\\Http component"
            },
            "type": "library",
            "autoload": {
                "psr-4": {
                    "Laminas\\Soap\\": "src/"
                }
            },
            "notification-url": "https://packagist.org/downloads/",
            "license": [
                "BSD-3-Clause"
            ],
            "homepage": "https://laminas.dev",
            "keywords": [
                "laminas",
                "soap"
            ],
            "funding": [
                {
                    "url": "https://funding.communitybridge.org/projects/laminas-project",
                    "type": "community_bridge"
                }
            ],
            "time": "2021-02-17T18:59:03+00:00"
        },
        {
            "name": "laminas/laminas-stdlib",
            "version": "3.3.1",
            "source": {
                "type": "git",
                "url": "https://github.com/laminas/laminas-stdlib.git",
                "reference": "d81c7ffe602ed0e6ecb18691019111c0f4bf1efe"
            },
            "dist": {
                "type": "zip",
                "url": "https://api.github.com/repos/laminas/laminas-stdlib/zipball/d81c7ffe602ed0e6ecb18691019111c0f4bf1efe",
                "reference": "d81c7ffe602ed0e6ecb18691019111c0f4bf1efe",
                "shasum": ""
            },
            "require": {
                "laminas/laminas-zendframework-bridge": "^1.0",
                "php": "^7.3 || ^8.0"
            },
            "replace": {
                "zendframework/zend-stdlib": "^3.2.1"
            },
            "require-dev": {
                "laminas/laminas-coding-standard": "~1.0.0",
                "phpbench/phpbench": "^0.17.1",
                "phpunit/phpunit": "~9.3.7"
            },
            "type": "library",
            "autoload": {
                "psr-4": {
                    "Laminas\\Stdlib\\": "src/"
                }
            },
            "notification-url": "https://packagist.org/downloads/",
            "license": [
                "BSD-3-Clause"
            ],
            "description": "SPL extensions, array utilities, error handlers, and more",
            "homepage": "https://laminas.dev",
            "keywords": [
                "laminas",
                "stdlib"
            ],
            "funding": [
                {
                    "url": "https://funding.communitybridge.org/projects/laminas-project",
                    "type": "community_bridge"
                }
            ],
            "time": "2020-11-19T20:18:59+00:00"
        },
        {
            "name": "laminas/laminas-text",
            "version": "2.8.1",
            "source": {
                "type": "git",
                "url": "https://github.com/laminas/laminas-text.git",
                "reference": "d696fa1fb3880b9b8f02c08be58685013b421608"
            },
            "dist": {
                "type": "zip",
                "url": "https://api.github.com/repos/laminas/laminas-text/zipball/d696fa1fb3880b9b8f02c08be58685013b421608",
                "reference": "d696fa1fb3880b9b8f02c08be58685013b421608",
                "shasum": ""
            },
            "require": {
                "laminas/laminas-servicemanager": "^3.4",
                "laminas/laminas-stdlib": "^3.1",
                "laminas/laminas-zendframework-bridge": "^1.0",
                "php": "^7.3 || ~8.0.0"
            },
            "replace": {
                "zendframework/zend-text": "^2.7.1"
            },
            "require-dev": {
                "laminas/laminas-coding-standard": "~1.0.0",
                "laminas/laminas-config": "^3.4",
                "phpunit/phpunit": "^9.3"
            },
            "type": "library",
            "autoload": {
                "psr-4": {
                    "Laminas\\Text\\": "src/"
                }
            },
            "notification-url": "https://packagist.org/downloads/",
            "license": [
                "BSD-3-Clause"
            ],
            "description": "Create FIGlets and text-based tables",
            "homepage": "https://laminas.dev",
            "keywords": [
                "laminas",
                "text"
            ],
            "funding": [
                {
                    "url": "https://funding.communitybridge.org/projects/laminas-project",
                    "type": "community_bridge"
                }
            ],
            "time": "2021-02-17T21:24:58+00:00"
        },
        {
            "name": "laminas/laminas-uri",
            "version": "2.8.1",
            "source": {
                "type": "git",
                "url": "https://github.com/laminas/laminas-uri.git",
                "reference": "79bd4c614c8cf9a6ba715a49fca8061e84933d87"
            },
            "dist": {
                "type": "zip",
                "url": "https://api.github.com/repos/laminas/laminas-uri/zipball/79bd4c614c8cf9a6ba715a49fca8061e84933d87",
                "reference": "79bd4c614c8cf9a6ba715a49fca8061e84933d87",
                "shasum": ""
            },
            "require": {
                "laminas/laminas-escaper": "^2.5",
                "laminas/laminas-validator": "^2.10",
                "laminas/laminas-zendframework-bridge": "^1.0",
                "php": "^7.3 || ~8.0.0"
            },
            "replace": {
                "zendframework/zend-uri": "^2.7.1"
            },
            "require-dev": {
                "laminas/laminas-coding-standard": "^2.1",
                "phpunit/phpunit": "^9.3"
            },
            "type": "library",
            "autoload": {
                "psr-4": {
                    "Laminas\\Uri\\": "src/"
                }
            },
            "notification-url": "https://packagist.org/downloads/",
            "license": [
                "BSD-3-Clause"
            ],
            "description": "A component that aids in manipulating and validating » Uniform Resource Identifiers (URIs)",
            "homepage": "https://laminas.dev",
            "keywords": [
                "laminas",
                "uri"
            ],
            "funding": [
                {
                    "url": "https://funding.communitybridge.org/projects/laminas-project",
                    "type": "community_bridge"
                }
            ],
            "time": "2021-02-17T21:53:05+00:00"
        },
        {
            "name": "laminas/laminas-validator",
            "version": "2.14.4",
            "source": {
                "type": "git",
                "url": "https://github.com/laminas/laminas-validator.git",
                "reference": "e370c4695db1c81e6dfad38d8c4dbdb37b23d776"
            },
            "dist": {
                "type": "zip",
                "url": "https://api.github.com/repos/laminas/laminas-validator/zipball/e370c4695db1c81e6dfad38d8c4dbdb37b23d776",
                "reference": "e370c4695db1c81e6dfad38d8c4dbdb37b23d776",
                "shasum": ""
            },
            "require": {
                "container-interop/container-interop": "^1.1",
                "laminas/laminas-stdlib": "^3.3",
                "laminas/laminas-zendframework-bridge": "^1.0",
                "php": "^7.3 || ~8.0.0"
            },
            "replace": {
                "zendframework/zend-validator": "^2.13.0"
            },
            "require-dev": {
                "laminas/laminas-cache": "^2.6.1",
                "laminas/laminas-coding-standard": "~1.0.0",
                "laminas/laminas-config": "^2.6",
                "laminas/laminas-db": "^2.7",
                "laminas/laminas-filter": "^2.6",
                "laminas/laminas-http": "^2.14.2",
                "laminas/laminas-i18n": "^2.6",
                "laminas/laminas-math": "^2.6",
                "laminas/laminas-servicemanager": "^2.7.11 || ^3.0.3",
                "laminas/laminas-session": "^2.8",
                "laminas/laminas-uri": "^2.7",
                "phpspec/prophecy-phpunit": "^2.0",
                "phpunit/phpunit": "^9.3",
                "psalm/plugin-phpunit": "^0.15.0",
                "psr/http-client": "^1.0",
                "psr/http-factory": "^1.0",
                "psr/http-message": "^1.0",
                "vimeo/psalm": "^4.3"
            },
            "suggest": {
                "laminas/laminas-db": "Laminas\\Db component, required by the (No)RecordExists validator",
                "laminas/laminas-filter": "Laminas\\Filter component, required by the Digits validator",
                "laminas/laminas-i18n": "Laminas\\I18n component to allow translation of validation error messages",
                "laminas/laminas-i18n-resources": "Translations of validator messages",
                "laminas/laminas-math": "Laminas\\Math component, required by the Csrf validator",
                "laminas/laminas-servicemanager": "Laminas\\ServiceManager component to allow using the ValidatorPluginManager and validator chains",
                "laminas/laminas-session": "Laminas\\Session component, ^2.8; required by the Csrf validator",
                "laminas/laminas-uri": "Laminas\\Uri component, required by the Uri and Sitemap\\Loc validators",
                "psr/http-message": "psr/http-message, required when validating PSR-7 UploadedFileInterface instances via the Upload and UploadFile validators"
            },
            "type": "library",
            "extra": {
                "laminas": {
                    "component": "Laminas\\Validator",
                    "config-provider": "Laminas\\Validator\\ConfigProvider"
                }
            },
            "autoload": {
                "psr-4": {
                    "Laminas\\Validator\\": "src/"
                }
            },
            "notification-url": "https://packagist.org/downloads/",
            "license": [
                "BSD-3-Clause"
            ],
            "description": "Validation classes for a wide range of domains, and the ability to chain validators to create complex validation criteria",
            "homepage": "https://laminas.dev",
            "keywords": [
                "laminas",
                "validator"
            ],
            "funding": [
                {
                    "url": "https://funding.communitybridge.org/projects/laminas-project",
                    "type": "community_bridge"
                }
            ],
            "time": "2021-01-24T20:45:49+00:00"
        },
        {
            "name": "laminas/laminas-view",
            "version": "2.12.0",
            "source": {
                "type": "git",
                "url": "https://github.com/laminas/laminas-view.git",
                "reference": "3ef103da6887809f08ecf52f42c31a76c9bf08b1"
            },
            "dist": {
                "type": "zip",
                "url": "https://api.github.com/repos/laminas/laminas-view/zipball/3ef103da6887809f08ecf52f42c31a76c9bf08b1",
                "reference": "3ef103da6887809f08ecf52f42c31a76c9bf08b1",
                "shasum": ""
            },
            "require": {
                "laminas/laminas-eventmanager": "^3.0",
                "laminas/laminas-json": "^2.6.1 || ^3.0",
                "laminas/laminas-loader": "^2.5",
                "laminas/laminas-stdlib": "^3.2.1",
                "laminas/laminas-zendframework-bridge": "^1.0",
                "php": "^7.3 || ~8.0.0"
            },
            "conflict": {
                "laminas/laminas-servicemanager": "<3.3"
            },
            "replace": {
                "zendframework/zend-view": "^2.11.4"
            },
            "require-dev": {
                "laminas/laminas-authentication": "^2.5",
                "laminas/laminas-cache": "^2.6.1",
                "laminas/laminas-coding-standard": "~1.0.0",
                "laminas/laminas-config": "^2.6",
                "laminas/laminas-console": "^2.6",
                "laminas/laminas-escaper": "^2.5",
                "laminas/laminas-feed": "^2.7",
                "laminas/laminas-filter": "^2.6.1",
                "laminas/laminas-http": "^2.5.4",
                "laminas/laminas-i18n": "^2.6",
                "laminas/laminas-log": "^2.7",
                "laminas/laminas-modulemanager": "^2.7.1",
                "laminas/laminas-mvc": "^2.7.14 || ^3.0",
                "laminas/laminas-navigation": "^2.5",
                "laminas/laminas-paginator": "^2.5",
                "laminas/laminas-permissions-acl": "^2.6",
                "laminas/laminas-router": "^3.0.1",
                "laminas/laminas-serializer": "^2.6.1",
                "laminas/laminas-servicemanager": "^3.3",
                "laminas/laminas-session": "^2.8.1",
                "laminas/laminas-uri": "^2.5",
                "phpspec/prophecy": "^1.12",
                "phpspec/prophecy-phpunit": "^2.0",
                "phpunit/phpunit": "^9.3"
            },
            "suggest": {
                "laminas/laminas-authentication": "Laminas\\Authentication component",
                "laminas/laminas-escaper": "Laminas\\Escaper component",
                "laminas/laminas-feed": "Laminas\\Feed component",
                "laminas/laminas-filter": "Laminas\\Filter component",
                "laminas/laminas-http": "Laminas\\Http component",
                "laminas/laminas-i18n": "Laminas\\I18n component",
                "laminas/laminas-mvc": "Laminas\\Mvc component",
                "laminas/laminas-mvc-plugin-flashmessenger": "laminas-mvc-plugin-flashmessenger component, if you want to use the FlashMessenger view helper with laminas-mvc versions 3 and up",
                "laminas/laminas-navigation": "Laminas\\Navigation component",
                "laminas/laminas-paginator": "Laminas\\Paginator component",
                "laminas/laminas-permissions-acl": "Laminas\\Permissions\\Acl component",
                "laminas/laminas-servicemanager": "Laminas\\ServiceManager component",
                "laminas/laminas-uri": "Laminas\\Uri component"
            },
            "bin": [
                "bin/templatemap_generator.php"
            ],
            "type": "library",
            "autoload": {
                "psr-4": {
                    "Laminas\\View\\": "src/"
                }
            },
            "notification-url": "https://packagist.org/downloads/",
            "license": [
                "BSD-3-Clause"
            ],
            "description": "Flexible view layer supporting and providing multiple view layers, helpers, and more",
            "homepage": "https://laminas.dev",
            "keywords": [
                "laminas",
                "view"
            ],
            "funding": [
                {
                    "url": "https://funding.communitybridge.org/projects/laminas-project",
                    "type": "community_bridge"
                }
            ],
            "time": "2021-01-01T14:07:41+00:00"
        },
        {
            "name": "laminas/laminas-zendframework-bridge",
            "version": "1.2.0",
            "source": {
                "type": "git",
                "url": "https://github.com/laminas/laminas-zendframework-bridge.git",
                "reference": "6cccbddfcfc742eb02158d6137ca5687d92cee32"
            },
            "dist": {
                "type": "zip",
                "url": "https://api.github.com/repos/laminas/laminas-zendframework-bridge/zipball/6cccbddfcfc742eb02158d6137ca5687d92cee32",
                "reference": "6cccbddfcfc742eb02158d6137ca5687d92cee32",
                "shasum": ""
            },
            "require": {
                "php": "^7.3 || ^8.0"
            },
            "require-dev": {
                "phpunit/phpunit": "^5.7 || ^6.5 || ^7.5 || ^8.1 || ^9.3",
                "psalm/plugin-phpunit": "^0.15.1",
                "squizlabs/php_codesniffer": "^3.5",
                "vimeo/psalm": "^4.6"
            },
            "type": "library",
            "extra": {
                "laminas": {
                    "module": "Laminas\\ZendFrameworkBridge"
                }
            },
            "autoload": {
                "files": [
                    "src/autoload.php"
                ],
                "psr-4": {
                    "Laminas\\ZendFrameworkBridge\\": "src//"
                }
            },
            "notification-url": "https://packagist.org/downloads/",
            "license": [
                "BSD-3-Clause"
            ],
            "description": "Alias legacy ZF class names to Laminas Project equivalents.",
            "keywords": [
                "ZendFramework",
                "autoloading",
                "laminas",
                "zf"
            ],
            "funding": [
                {
                    "url": "https://funding.communitybridge.org/projects/laminas-project",
                    "type": "community_bridge"
                }
            ],
            "time": "2021-02-25T21:54:58+00:00"
        },
        {
            "name": "league/flysystem",
            "version": "1.1.3",
            "source": {
                "type": "git",
                "url": "https://github.com/thephpleague/flysystem.git",
                "reference": "9be3b16c877d477357c015cec057548cf9b2a14a"
            },
            "dist": {
                "type": "zip",
                "url": "https://api.github.com/repos/thephpleague/flysystem/zipball/9be3b16c877d477357c015cec057548cf9b2a14a",
                "reference": "9be3b16c877d477357c015cec057548cf9b2a14a",
                "shasum": ""
            },
            "require": {
                "ext-fileinfo": "*",
                "league/mime-type-detection": "^1.3",
                "php": "^7.2.5 || ^8.0"
            },
            "conflict": {
                "league/flysystem-sftp": "<1.0.6"
            },
            "require-dev": {
                "phpspec/prophecy": "^1.11.1",
                "phpunit/phpunit": "^8.5.8"
            },
            "suggest": {
                "ext-fileinfo": "Required for MimeType",
                "ext-ftp": "Allows you to use FTP server storage",
                "ext-openssl": "Allows you to use FTPS server storage",
                "league/flysystem-aws-s3-v2": "Allows you to use S3 storage with AWS SDK v2",
                "league/flysystem-aws-s3-v3": "Allows you to use S3 storage with AWS SDK v3",
                "league/flysystem-azure": "Allows you to use Windows Azure Blob storage",
                "league/flysystem-cached-adapter": "Flysystem adapter decorator for metadata caching",
                "league/flysystem-eventable-filesystem": "Allows you to use EventableFilesystem",
                "league/flysystem-rackspace": "Allows you to use Rackspace Cloud Files",
                "league/flysystem-sftp": "Allows you to use SFTP server storage via phpseclib",
                "league/flysystem-webdav": "Allows you to use WebDAV storage",
                "league/flysystem-ziparchive": "Allows you to use ZipArchive adapter",
                "spatie/flysystem-dropbox": "Allows you to use Dropbox storage",
                "srmklive/flysystem-dropbox-v2": "Allows you to use Dropbox storage for PHP 5 applications"
            },
            "type": "library",
            "extra": {
                "branch-alias": {
                    "dev-master": "1.1-dev"
                }
            },
            "autoload": {
                "psr-4": {
                    "League\\Flysystem\\": "src/"
                }
            },
            "notification-url": "https://packagist.org/downloads/",
            "license": [
                "MIT"
            ],
            "authors": [
                {
                    "name": "Frank de Jonge",
                    "email": "info@frenky.net"
                }
            ],
            "description": "Filesystem abstraction: Many filesystems, one API.",
            "keywords": [
                "Cloud Files",
                "WebDAV",
                "abstraction",
                "aws",
                "cloud",
                "copy.com",
                "dropbox",
                "file systems",
                "files",
                "filesystem",
                "filesystems",
                "ftp",
                "rackspace",
                "remote",
                "s3",
                "sftp",
                "storage"
            ],
            "funding": [
                {
                    "url": "https://offset.earth/frankdejonge",
                    "type": "other"
                }
            ],
            "time": "2020-08-23T07:39:11+00:00"
        },
        {
            "name": "league/flysystem-aws-s3-v3",
            "version": "1.0.29",
            "source": {
                "type": "git",
                "url": "https://github.com/thephpleague/flysystem-aws-s3-v3.git",
                "reference": "4e25cc0582a36a786c31115e419c6e40498f6972"
            },
            "dist": {
                "type": "zip",
                "url": "https://api.github.com/repos/thephpleague/flysystem-aws-s3-v3/zipball/4e25cc0582a36a786c31115e419c6e40498f6972",
                "reference": "4e25cc0582a36a786c31115e419c6e40498f6972",
                "shasum": ""
            },
            "require": {
                "aws/aws-sdk-php": "^3.20.0",
                "league/flysystem": "^1.0.40",
                "php": ">=5.5.0"
            },
            "require-dev": {
                "henrikbjorn/phpspec-code-coverage": "~1.0.1",
                "phpspec/phpspec": "^2.0.0"
            },
            "type": "library",
            "extra": {
                "branch-alias": {
                    "dev-master": "1.0-dev"
                }
            },
            "autoload": {
                "psr-4": {
                    "League\\Flysystem\\AwsS3v3\\": "src/"
                }
            },
            "notification-url": "https://packagist.org/downloads/",
            "license": [
                "MIT"
            ],
            "authors": [
                {
                    "name": "Frank de Jonge",
                    "email": "info@frenky.net"
                }
            ],
            "description": "Flysystem adapter for the AWS S3 SDK v3.x",
            "time": "2020-10-08T18:58:37+00:00"
        },
        {
            "name": "league/flysystem-cached-adapter",
            "version": "1.1.0",
            "source": {
                "type": "git",
                "url": "https://github.com/thephpleague/flysystem-cached-adapter.git",
                "reference": "d1925efb2207ac4be3ad0c40b8277175f99ffaff"
            },
            "dist": {
                "type": "zip",
                "url": "https://api.github.com/repos/thephpleague/flysystem-cached-adapter/zipball/d1925efb2207ac4be3ad0c40b8277175f99ffaff",
                "reference": "d1925efb2207ac4be3ad0c40b8277175f99ffaff",
                "shasum": ""
            },
            "require": {
                "league/flysystem": "~1.0",
                "psr/cache": "^1.0.0"
            },
            "require-dev": {
                "mockery/mockery": "~0.9",
                "phpspec/phpspec": "^3.4",
                "phpunit/phpunit": "^5.7",
                "predis/predis": "~1.0",
                "tedivm/stash": "~0.12"
            },
            "suggest": {
                "ext-phpredis": "Pure C implemented extension for PHP"
            },
            "type": "library",
            "autoload": {
                "psr-4": {
                    "League\\Flysystem\\Cached\\": "src/"
                }
            },
            "notification-url": "https://packagist.org/downloads/",
            "license": [
                "MIT"
            ],
            "authors": [
                {
                    "name": "frankdejonge",
                    "email": "info@frenky.net"
                }
            ],
            "description": "An adapter decorator to enable meta-data caching.",
            "time": "2020-07-25T15:56:04+00:00"
        },
        {
            "name": "league/mime-type-detection",
            "version": "1.7.0",
            "source": {
                "type": "git",
                "url": "https://github.com/thephpleague/mime-type-detection.git",
                "reference": "3b9dff8aaf7323590c1d2e443db701eb1f9aa0d3"
            },
            "dist": {
                "type": "zip",
                "url": "https://api.github.com/repos/thephpleague/mime-type-detection/zipball/3b9dff8aaf7323590c1d2e443db701eb1f9aa0d3",
                "reference": "3b9dff8aaf7323590c1d2e443db701eb1f9aa0d3",
                "shasum": ""
            },
            "require": {
                "ext-fileinfo": "*",
                "php": "^7.2 || ^8.0"
            },
            "require-dev": {
                "friendsofphp/php-cs-fixer": "^2.18",
                "phpstan/phpstan": "^0.12.68",
                "phpunit/phpunit": "^8.5.8 || ^9.3"
            },
            "type": "library",
            "autoload": {
                "psr-4": {
                    "League\\MimeTypeDetection\\": "src"
                }
            },
            "notification-url": "https://packagist.org/downloads/",
            "license": [
                "MIT"
            ],
            "authors": [
                {
                    "name": "Frank de Jonge",
                    "email": "info@frankdejonge.nl"
                }
            ],
            "description": "Mime-type detection for Flysystem",
            "funding": [
                {
                    "url": "https://github.com/frankdejonge",
                    "type": "github"
                },
                {
                    "url": "https://tidelift.com/funding/github/packagist/league/flysystem",
                    "type": "tidelift"
                }
            ],
            "time": "2021-01-18T20:58:21+00:00"
        },
        {
            "name": "magento/composer",
            "version": "1.6.0",
            "source": {
                "type": "git",
                "url": "https://github.com/magento/composer.git",
                "reference": "fcc66f535d631788f2ba160ff547357086d9b2c9"
            },
            "dist": {
                "type": "zip",
                "url": "https://api.github.com/repos/magento/composer/zipball/fcc66f535d631788f2ba160ff547357086d9b2c9",
                "reference": "fcc66f535d631788f2ba160ff547357086d9b2c9",
                "shasum": ""
            },
            "require": {
                "composer/composer": "^1.9",
                "php": "~7.3.0||~7.4.0",
                "symfony/console": "~4.4.0"
            },
            "require-dev": {
                "phpunit/phpunit": "^9"
            },
            "type": "library",
            "autoload": {
                "psr-4": {
                    "Magento\\Composer\\": "src"
                }
            },
            "license": [
                "OSL-3.0",
                "AFL-3.0"
            ],
            "description": "Magento composer library helps to instantiate Composer application and run composer commands."
        },
        {
            "name": "magento/magento-composer-installer",
            "version": "0.2.0",
            "source": {
                "type": "git",
                "url": "https://github.com/magento/magento-composer-installer.git",
                "reference": "4adc8a98ae6ba18e9e3a8d03ce6c40adc33bb273"
            },
            "dist": {
                "type": "zip",
                "url": "https://api.github.com/repos/magento/magento-composer-installer/zipball/4adc8a98ae6ba18e9e3a8d03ce6c40adc33bb273",
                "reference": "4adc8a98ae6ba18e9e3a8d03ce6c40adc33bb273",
                "shasum": ""
            },
            "require": {
                "composer-plugin-api": "^1.1 || ^2.0",
                "composer/composer": "^1.9 || ^2.0"
            },
            "replace": {
                "magento-hackathon/magento-composer-installer": "*"
            },
            "require-dev": {
                "firegento/phpcs": "~1.1.0",
                "mikey179/vfsstream": "*",
                "phpunit/phpunit": "*",
                "phpunit/phpunit-mock-objects": "dev-master",
                "squizlabs/php_codesniffer": "1.4.7",
                "symfony/process": "*"
            },
            "type": "composer-plugin",
            "extra": {
                "composer-command-registry": [
                    "MagentoHackathon\\Composer\\Magento\\Command\\DeployCommand"
                ],
                "class": "MagentoHackathon\\Composer\\Magento\\Plugin"
            },
            "autoload": {
                "psr-0": {
                    "MagentoHackathon\\Composer\\Magento": "src/"
                }
            },
            "notification-url": "https://packagist.org/downloads/",
            "license": [
                "OSL-3.0"
            ],
            "authors": [
                {
                    "name": "Daniel Fahlke aka Flyingmana",
                    "email": "flyingmana@googlemail.com"
                },
                {
                    "name": "Jörg Weller",
                    "email": "weller@flagbit.de"
                },
                {
                    "name": "Karl Spies",
                    "email": "karl.spies@gmx.net"
                },
                {
                    "name": "Tobias Vogt",
                    "email": "tobi@webguys.de"
                },
                {
                    "name": "David Fuhr",
                    "email": "fuhr@flagbit.de"
                },
                {
                    "name": "Vinai Kopp",
                    "email": "vinai@netzarbeiter.com"
                }
            ],
            "description": "Composer installer for Magento modules",
            "homepage": "https://github.com/magento/magento-composer-installer",
            "keywords": [
                "composer-installer",
                "magento"
            ],
            "time": "2020-12-17T20:07:29+00:00"
        },
        {
            "name": "magento/zendframework1",
            "version": "1.14.5",
            "source": {
                "type": "git",
                "url": "https://github.com/magento/zf1.git",
                "reference": "6ad81500d33f085ca2391f2b59e37bd34203b29b"
            },
            "dist": {
                "type": "zip",
                "url": "https://api.github.com/repos/magento/zf1/zipball/6ad81500d33f085ca2391f2b59e37bd34203b29b",
                "reference": "6ad81500d33f085ca2391f2b59e37bd34203b29b",
                "shasum": ""
            },
            "require": {
                "php": ">=5.2.11"
            },
            "require-dev": {
                "phpunit/dbunit": "1.3.*",
                "phpunit/phpunit": "3.7.*"
            },
            "type": "library",
            "extra": {
                "branch-alias": {
                    "dev-master": "1.12.x-dev"
                }
            },
            "autoload": {
                "psr-0": {
                    "Zend_": "library/"
                }
            },
            "notification-url": "https://packagist.org/downloads/",
            "include-path": [
                "library/"
            ],
            "license": [
                "BSD-3-Clause"
            ],
            "description": "Magento Zend Framework 1",
            "homepage": "http://framework.zend.com/",
            "keywords": [
                "ZF1",
                "framework"
            ],
            "time": "2020-12-02T21:12:59+00:00"
        },
        {
            "name": "monolog/monolog",
            "version": "1.26.0",
            "source": {
                "type": "git",
                "url": "https://github.com/Seldaek/monolog.git",
                "reference": "2209ddd84e7ef1256b7af205d0717fb62cfc9c33"
            },
            "dist": {
                "type": "zip",
                "url": "https://api.github.com/repos/Seldaek/monolog/zipball/2209ddd84e7ef1256b7af205d0717fb62cfc9c33",
                "reference": "2209ddd84e7ef1256b7af205d0717fb62cfc9c33",
                "shasum": ""
            },
            "require": {
                "php": ">=5.3.0",
                "psr/log": "~1.0"
            },
            "provide": {
                "psr/log-implementation": "1.0.0"
            },
            "require-dev": {
                "aws/aws-sdk-php": "^2.4.9 || ^3.0",
                "doctrine/couchdb": "~1.0@dev",
                "graylog2/gelf-php": "~1.0",
                "php-amqplib/php-amqplib": "~2.4",
                "php-console/php-console": "^3.1.3",
                "phpstan/phpstan": "^0.12.59",
                "phpunit/phpunit": "~4.5",
                "ruflin/elastica": ">=0.90 <3.0",
                "sentry/sentry": "^0.13",
                "swiftmailer/swiftmailer": "^5.3|^6.0"
            },
            "suggest": {
                "aws/aws-sdk-php": "Allow sending log messages to AWS services like DynamoDB",
                "doctrine/couchdb": "Allow sending log messages to a CouchDB server",
                "ext-amqp": "Allow sending log messages to an AMQP server (1.0+ required)",
                "ext-mongo": "Allow sending log messages to a MongoDB server",
                "graylog2/gelf-php": "Allow sending log messages to a GrayLog2 server",
                "mongodb/mongodb": "Allow sending log messages to a MongoDB server via PHP Driver",
                "php-amqplib/php-amqplib": "Allow sending log messages to an AMQP server using php-amqplib",
                "php-console/php-console": "Allow sending log messages to Google Chrome",
                "rollbar/rollbar": "Allow sending log messages to Rollbar",
                "ruflin/elastica": "Allow sending log messages to an Elastic Search server",
                "sentry/sentry": "Allow sending log messages to a Sentry server"
            },
            "type": "library",
            "autoload": {
                "psr-4": {
                    "Monolog\\": "src/Monolog"
                }
            },
            "notification-url": "https://packagist.org/downloads/",
            "license": [
                "MIT"
            ],
            "authors": [
                {
                    "name": "Jordi Boggiano",
                    "email": "j.boggiano@seld.be",
                    "homepage": "http://seld.be"
                }
            ],
            "description": "Sends your logs to files, sockets, inboxes, databases and various web services",
            "homepage": "http://github.com/Seldaek/monolog",
            "keywords": [
                "log",
                "logging",
                "psr-3"
            ],
            "funding": [
                {
                    "url": "https://github.com/Seldaek",
                    "type": "github"
                },
                {
                    "url": "https://tidelift.com/funding/github/packagist/monolog/monolog",
                    "type": "tidelift"
                }
            ],
            "time": "2020-12-14T12:56:38+00:00"
        },
        {
            "name": "mtdowling/jmespath.php",
            "version": "2.6.0",
            "source": {
                "type": "git",
                "url": "https://github.com/jmespath/jmespath.php.git",
                "reference": "42dae2cbd13154083ca6d70099692fef8ca84bfb"
            },
            "dist": {
                "type": "zip",
                "url": "https://api.github.com/repos/jmespath/jmespath.php/zipball/42dae2cbd13154083ca6d70099692fef8ca84bfb",
                "reference": "42dae2cbd13154083ca6d70099692fef8ca84bfb",
                "shasum": ""
            },
            "require": {
                "php": "^5.4 || ^7.0 || ^8.0",
                "symfony/polyfill-mbstring": "^1.17"
            },
            "require-dev": {
                "composer/xdebug-handler": "^1.4",
                "phpunit/phpunit": "^4.8.36 || ^7.5.15"
            },
            "bin": [
                "bin/jp.php"
            ],
            "type": "library",
            "extra": {
                "branch-alias": {
                    "dev-master": "2.6-dev"
                }
            },
            "autoload": {
                "psr-4": {
                    "JmesPath\\": "src/"
                },
                "files": [
                    "src/JmesPath.php"
                ]
            },
            "notification-url": "https://packagist.org/downloads/",
            "license": [
                "MIT"
            ],
            "authors": [
                {
                    "name": "Michael Dowling",
                    "email": "mtdowling@gmail.com",
                    "homepage": "https://github.com/mtdowling"
                }
            ],
            "description": "Declaratively specify how to extract elements from a JSON document",
            "keywords": [
                "json",
                "jsonpath"
            ],
            "time": "2020-07-31T21:01:56+00:00"
        },
        {
            "name": "nikic/php-parser",
            "version": "v4.4.0",
            "source": {
                "type": "git",
                "url": "https://github.com/nikic/PHP-Parser.git",
                "reference": "bd43ec7152eaaab3bd8c6d0aa95ceeb1df8ee120"
            },
            "dist": {
                "type": "zip",
                "url": "https://api.github.com/repos/nikic/PHP-Parser/zipball/bd43ec7152eaaab3bd8c6d0aa95ceeb1df8ee120",
                "reference": "bd43ec7152eaaab3bd8c6d0aa95ceeb1df8ee120",
                "shasum": ""
            },
            "require": {
                "ext-tokenizer": "*",
                "php": ">=7.0"
            },
            "require-dev": {
                "ircmaxell/php-yacc": "0.0.5",
                "phpunit/phpunit": "^6.5 || ^7.0 || ^8.0"
            },
            "bin": [
                "bin/php-parse"
            ],
            "type": "library",
            "extra": {
                "branch-alias": {
                    "dev-master": "4.3-dev"
                }
            },
            "autoload": {
                "psr-4": {
                    "PhpParser\\": "lib/PhpParser"
                }
            },
            "notification-url": "https://packagist.org/downloads/",
            "license": [
                "BSD-3-Clause"
            ],
            "authors": [
                {
                    "name": "Nikita Popov"
                }
            ],
            "description": "A PHP parser written in PHP",
            "keywords": [
                "parser",
                "php"
            ],
            "time": "2020-04-10T16:34:50+00:00"
        },
        {
            "name": "paragonie/random_compat",
            "version": "v9.99.99",
            "source": {
                "type": "git",
                "url": "https://github.com/paragonie/random_compat.git",
                "reference": "84b4dfb120c6f9b4ff7b3685f9b8f1aa365a0c95"
            },
            "dist": {
                "type": "zip",
                "url": "https://api.github.com/repos/paragonie/random_compat/zipball/84b4dfb120c6f9b4ff7b3685f9b8f1aa365a0c95",
                "reference": "84b4dfb120c6f9b4ff7b3685f9b8f1aa365a0c95",
                "shasum": ""
            },
            "require": {
                "php": "^7"
            },
            "require-dev": {
                "phpunit/phpunit": "4.*|5.*",
                "vimeo/psalm": "^1"
            },
            "suggest": {
                "ext-libsodium": "Provides a modern crypto API that can be used to generate random bytes."
            },
            "type": "library",
            "notification-url": "https://packagist.org/downloads/",
            "license": [
                "MIT"
            ],
            "authors": [
                {
                    "name": "Paragon Initiative Enterprises",
                    "email": "security@paragonie.com",
                    "homepage": "https://paragonie.com"
                }
            ],
            "description": "PHP 5.x polyfill for random_bytes() and random_int() from PHP 7",
            "keywords": [
                "csprng",
                "polyfill",
                "pseudorandom",
                "random"
            ],
            "time": "2018-07-02T15:55:56+00:00"
        },
        {
            "name": "paragonie/sodium_compat",
            "version": "v1.14.0",
            "source": {
                "type": "git",
                "url": "https://github.com/paragonie/sodium_compat.git",
                "reference": "a1cfe0b21faf9c0b61ac0c6188c4af7fd6fd0db3"
            },
            "dist": {
                "type": "zip",
                "url": "https://api.github.com/repos/paragonie/sodium_compat/zipball/a1cfe0b21faf9c0b61ac0c6188c4af7fd6fd0db3",
                "reference": "a1cfe0b21faf9c0b61ac0c6188c4af7fd6fd0db3",
                "shasum": ""
            },
            "require": {
                "paragonie/random_compat": ">=1",
                "php": "^5.2.4|^5.3|^5.4|^5.5|^5.6|^7|^8"
            },
            "require-dev": {
                "phpunit/phpunit": "^3|^4|^5|^6|^7|^8|^9"
            },
            "suggest": {
                "ext-libsodium": "PHP < 7.0: Better performance, password hashing (Argon2i), secure memory management (memzero), and better security.",
                "ext-sodium": "PHP >= 7.0: Better performance, password hashing (Argon2i), secure memory management (memzero), and better security."
            },
            "type": "library",
            "autoload": {
                "files": [
                    "autoload.php"
                ]
            },
            "notification-url": "https://packagist.org/downloads/",
            "license": [
                "ISC"
            ],
            "authors": [
                {
                    "name": "Paragon Initiative Enterprises",
                    "email": "security@paragonie.com"
                },
                {
                    "name": "Frank Denis",
                    "email": "jedisct1@pureftpd.org"
                }
            ],
            "description": "Pure PHP implementation of libsodium; uses the PHP extension if it exists",
            "keywords": [
                "Authentication",
                "BLAKE2b",
                "ChaCha20",
                "ChaCha20-Poly1305",
                "Chapoly",
                "Curve25519",
                "Ed25519",
                "EdDSA",
                "Edwards-curve Digital Signature Algorithm",
                "Elliptic Curve Diffie-Hellman",
                "Poly1305",
                "Pure-PHP cryptography",
                "RFC 7748",
                "RFC 8032",
                "Salpoly",
                "Salsa20",
                "X25519",
                "XChaCha20-Poly1305",
                "XSalsa20-Poly1305",
                "Xchacha20",
                "Xsalsa20",
                "aead",
                "cryptography",
                "ecdh",
                "elliptic curve",
                "elliptic curve cryptography",
                "encryption",
                "libsodium",
                "php",
                "public-key cryptography",
                "secret-key cryptography",
                "side-channel resistant"
            ],
            "time": "2020-12-03T16:26:19+00:00"
        },
        {
            "name": "pelago/emogrifier",
            "version": "v5.0.0",
            "source": {
                "type": "git",
                "url": "https://github.com/MyIntervals/emogrifier.git",
                "reference": "b43b650880d189b0ada61d95d0729c7424b1752d"
            },
            "dist": {
                "type": "zip",
                "url": "https://api.github.com/repos/MyIntervals/emogrifier/zipball/b43b650880d189b0ada61d95d0729c7424b1752d",
                "reference": "b43b650880d189b0ada61d95d0729c7424b1752d",
                "shasum": ""
            },
            "require": {
                "ext-dom": "*",
                "ext-libxml": "*",
                "php": "~7.1.0 || ~7.2.0 || ~7.3.0 || ~7.4.0 || ~8.0.0",
                "symfony/css-selector": "^3.4.32 || ^4.4 || ^5.1"
            },
            "require-dev": {
                "php-parallel-lint/php-parallel-lint": "^1.2.0",
                "slevomat/coding-standard": "^6.4.1",
                "squizlabs/php_codesniffer": "^3.5.8"
            },
            "type": "library",
            "extra": {
                "branch-alias": {
                    "dev-master": "5.0.x-dev"
                }
            },
            "autoload": {
                "psr-4": {
                    "Pelago\\Emogrifier\\": "src/"
                }
            },
            "notification-url": "https://packagist.org/downloads/",
            "license": [
                "MIT"
            ],
            "authors": [
                {
                    "name": "Oliver Klee",
                    "email": "github@oliverklee.de"
                },
                {
                    "name": "Zoli Szabó",
                    "email": "zoli.szabo+github@gmail.com"
                },
                {
                    "name": "John Reeve",
                    "email": "jreeve@pelagodesign.com"
                },
                {
                    "name": "Jake Hotson",
                    "email": "jake@qzdesign.co.uk"
                },
                {
                    "name": "Cameron Brooks"
                },
                {
                    "name": "Jaime Prado"
                }
            ],
            "description": "Converts CSS styles into inline style attributes in your HTML code",
            "homepage": "https://www.myintervals.com/emogrifier.php",
            "keywords": [
                "css",
                "email",
                "pre-processing"
            ],
            "time": "2020-11-23T18:37:25+00:00"
        },
        {
            "name": "php-amqplib/php-amqplib",
            "version": "v2.10.1",
            "source": {
                "type": "git",
                "url": "https://github.com/php-amqplib/php-amqplib.git",
                "reference": "6e2b2501e021e994fb64429e5a78118f83b5c200"
            },
            "dist": {
                "type": "zip",
                "url": "https://api.github.com/repos/php-amqplib/php-amqplib/zipball/6e2b2501e021e994fb64429e5a78118f83b5c200",
                "reference": "6e2b2501e021e994fb64429e5a78118f83b5c200",
                "shasum": ""
            },
            "require": {
                "ext-bcmath": "*",
                "ext-sockets": "*",
                "php": ">=5.6"
            },
            "replace": {
                "videlalvaro/php-amqplib": "self.version"
            },
            "require-dev": {
                "ext-curl": "*",
                "nategood/httpful": "^0.2.20",
                "phpunit/phpunit": "^5.7|^6.5|^7.0",
                "squizlabs/php_codesniffer": "^2.5"
            },
            "type": "library",
            "extra": {
                "branch-alias": {
                    "dev-master": "2.10-dev"
                }
            },
            "autoload": {
                "psr-4": {
                    "PhpAmqpLib\\": "PhpAmqpLib/"
                }
            },
            "notification-url": "https://packagist.org/downloads/",
            "license": [
                "LGPL-2.1-or-later"
            ],
            "authors": [
                {
                    "name": "Alvaro Videla",
                    "role": "Original Maintainer"
                },
                {
                    "name": "John Kelly",
                    "email": "johnmkelly86@gmail.com",
                    "role": "Maintainer"
                },
                {
                    "name": "Raúl Araya",
                    "email": "nubeiro@gmail.com",
                    "role": "Maintainer"
                },
                {
                    "name": "Luke Bakken",
                    "email": "luke@bakken.io",
                    "role": "Maintainer"
                }
            ],
            "description": "Formerly videlalvaro/php-amqplib.  This library is a pure PHP implementation of the AMQP protocol. It's been tested against RabbitMQ.",
            "homepage": "https://github.com/php-amqplib/php-amqplib/",
            "keywords": [
                "message",
                "queue",
                "rabbitmq"
            ],
            "time": "2019-10-10T13:23:40+00:00"
        },
        {
            "name": "phpseclib/mcrypt_compat",
            "version": "1.0.8",
            "source": {
                "type": "git",
                "url": "https://github.com/phpseclib/mcrypt_compat.git",
                "reference": "f74c7b1897b62f08f268184b8bb98d9d9ab723b0"
            },
            "dist": {
                "type": "zip",
                "url": "https://api.github.com/repos/phpseclib/mcrypt_compat/zipball/f74c7b1897b62f08f268184b8bb98d9d9ab723b0",
                "reference": "f74c7b1897b62f08f268184b8bb98d9d9ab723b0",
                "shasum": ""
            },
            "require": {
                "php": ">=5.3.3",
                "phpseclib/phpseclib": ">=2.0.11 <3.0.0"
            },
            "require-dev": {
                "phpunit/phpunit": "^4.8.35|^5.7|^6.0"
            },
            "suggest": {
                "ext-openssl": "Will enable faster cryptographic operations"
            },
            "type": "library",
            "autoload": {
                "files": [
                    "lib/mcrypt.php"
                ]
            },
            "notification-url": "https://packagist.org/downloads/",
            "license": [
                "MIT"
            ],
            "authors": [
                {
                    "name": "Jim Wigginton",
                    "email": "terrafrost@php.net",
                    "homepage": "http://phpseclib.sourceforge.net"
                }
            ],
            "description": "PHP 7.1 polyfill for the mcrypt extension from PHP <= 7.0",
            "keywords": [
                "cryptograpy",
                "encryption",
                "mcrypt"
            ],
            "time": "2018-08-22T03:11:43+00:00"
        },
        {
            "name": "phpseclib/phpseclib",
            "version": "2.0.30",
            "source": {
                "type": "git",
                "url": "https://github.com/phpseclib/phpseclib.git",
                "reference": "136b9ca7eebef78be14abf90d65c5e57b6bc5d36"
            },
            "dist": {
                "type": "zip",
                "url": "https://api.github.com/repos/phpseclib/phpseclib/zipball/136b9ca7eebef78be14abf90d65c5e57b6bc5d36",
                "reference": "136b9ca7eebef78be14abf90d65c5e57b6bc5d36",
                "shasum": ""
            },
            "require": {
                "php": ">=5.3.3"
            },
            "require-dev": {
                "phing/phing": "~2.7",
                "phpunit/phpunit": "^4.8.35|^5.7|^6.0|^9.4",
                "squizlabs/php_codesniffer": "~2.0"
            },
            "suggest": {
                "ext-gmp": "Install the GMP (GNU Multiple Precision) extension in order to speed up arbitrary precision integer arithmetic operations.",
                "ext-libsodium": "SSH2/SFTP can make use of some algorithms provided by the libsodium-php extension.",
                "ext-mcrypt": "Install the Mcrypt extension in order to speed up a few other cryptographic operations.",
                "ext-openssl": "Install the OpenSSL extension in order to speed up a wide variety of cryptographic operations."
            },
            "type": "library",
            "autoload": {
                "files": [
                    "phpseclib/bootstrap.php"
                ],
                "psr-4": {
                    "phpseclib\\": "phpseclib/"
                }
            },
            "notification-url": "https://packagist.org/downloads/",
            "license": [
                "MIT"
            ],
            "authors": [
                {
                    "name": "Jim Wigginton",
                    "email": "terrafrost@php.net",
                    "role": "Lead Developer"
                },
                {
                    "name": "Patrick Monnerat",
                    "email": "pm@datasphere.ch",
                    "role": "Developer"
                },
                {
                    "name": "Andreas Fischer",
                    "email": "bantu@phpbb.com",
                    "role": "Developer"
                },
                {
                    "name": "Hans-Jürgen Petrich",
                    "email": "petrich@tronic-media.com",
                    "role": "Developer"
                },
                {
                    "name": "Graham Campbell",
                    "email": "graham@alt-three.com",
                    "role": "Developer"
                }
            ],
            "description": "PHP Secure Communications Library - Pure-PHP implementations of RSA, AES, SSH2, SFTP, X.509 etc.",
            "homepage": "http://phpseclib.sourceforge.net",
            "keywords": [
                "BigInteger",
                "aes",
                "asn.1",
                "asn1",
                "blowfish",
                "crypto",
                "cryptography",
                "encryption",
                "rsa",
                "security",
                "sftp",
                "signature",
                "signing",
                "ssh",
                "twofish",
                "x.509",
                "x509"
            ],
            "funding": [
                {
                    "url": "https://github.com/terrafrost",
                    "type": "github"
                },
                {
                    "url": "https://www.patreon.com/phpseclib",
                    "type": "patreon"
                },
                {
                    "url": "https://tidelift.com/funding/github/packagist/phpseclib/phpseclib",
                    "type": "tidelift"
                }
            ],
            "time": "2020-12-17T05:42:04+00:00"
        },
        {
            "name": "psr/cache",
            "version": "1.0.1",
            "source": {
                "type": "git",
                "url": "https://github.com/php-fig/cache.git",
                "reference": "d11b50ad223250cf17b86e38383413f5a6764bf8"
            },
            "dist": {
                "type": "zip",
                "url": "https://api.github.com/repos/php-fig/cache/zipball/d11b50ad223250cf17b86e38383413f5a6764bf8",
                "reference": "d11b50ad223250cf17b86e38383413f5a6764bf8",
                "shasum": ""
            },
            "require": {
                "php": ">=5.3.0"
            },
            "type": "library",
            "extra": {
                "branch-alias": {
                    "dev-master": "1.0.x-dev"
                }
            },
            "autoload": {
                "psr-4": {
                    "Psr\\Cache\\": "src/"
                }
            },
            "notification-url": "https://packagist.org/downloads/",
            "license": [
                "MIT"
            ],
            "authors": [
                {
                    "name": "PHP-FIG",
                    "homepage": "http://www.php-fig.org/"
                }
            ],
            "description": "Common interface for caching libraries",
            "keywords": [
                "cache",
                "psr",
                "psr-6"
            ],
            "time": "2016-08-06T20:24:11+00:00"
        },
        {
            "name": "psr/container",
            "version": "1.1.1",
            "source": {
                "type": "git",
                "url": "https://github.com/php-fig/container.git",
                "reference": "8622567409010282b7aeebe4bb841fe98b58dcaf"
            },
            "dist": {
                "type": "zip",
                "url": "https://api.github.com/repos/php-fig/container/zipball/8622567409010282b7aeebe4bb841fe98b58dcaf",
                "reference": "8622567409010282b7aeebe4bb841fe98b58dcaf",
                "shasum": ""
            },
            "require": {
                "php": ">=7.2.0"
            },
            "type": "library",
            "autoload": {
                "psr-4": {
                    "Psr\\Container\\": "src/"
                }
            },
            "notification-url": "https://packagist.org/downloads/",
            "license": [
                "MIT"
            ],
            "authors": [
                {
                    "name": "PHP-FIG",
                    "homepage": "https://www.php-fig.org/"
                }
            ],
            "description": "Common Container Interface (PHP FIG PSR-11)",
            "homepage": "https://github.com/php-fig/container",
            "keywords": [
                "PSR-11",
                "container",
                "container-interface",
                "container-interop",
                "psr"
            ],
            "time": "2021-03-05T17:36:06+00:00"
        },
        {
            "name": "psr/http-message",
            "version": "1.0.1",
            "source": {
                "type": "git",
                "url": "https://github.com/php-fig/http-message.git",
                "reference": "f6561bf28d520154e4b0ec72be95418abe6d9363"
            },
            "dist": {
                "type": "zip",
                "url": "https://api.github.com/repos/php-fig/http-message/zipball/f6561bf28d520154e4b0ec72be95418abe6d9363",
                "reference": "f6561bf28d520154e4b0ec72be95418abe6d9363",
                "shasum": ""
            },
            "require": {
                "php": ">=5.3.0"
            },
            "type": "library",
            "extra": {
                "branch-alias": {
                    "dev-master": "1.0.x-dev"
                }
            },
            "autoload": {
                "psr-4": {
                    "Psr\\Http\\Message\\": "src/"
                }
            },
            "notification-url": "https://packagist.org/downloads/",
            "license": [
                "MIT"
            ],
            "authors": [
                {
                    "name": "PHP-FIG",
                    "homepage": "http://www.php-fig.org/"
                }
            ],
            "description": "Common interface for HTTP messages",
            "homepage": "https://github.com/php-fig/http-message",
            "keywords": [
                "http",
                "http-message",
                "psr",
                "psr-7",
                "request",
                "response"
            ],
            "time": "2016-08-06T14:39:51+00:00"
        },
        {
            "name": "psr/log",
            "version": "1.1.3",
            "source": {
                "type": "git",
                "url": "https://github.com/php-fig/log.git",
                "reference": "0f73288fd15629204f9d42b7055f72dacbe811fc"
            },
            "dist": {
                "type": "zip",
                "url": "https://api.github.com/repos/php-fig/log/zipball/0f73288fd15629204f9d42b7055f72dacbe811fc",
                "reference": "0f73288fd15629204f9d42b7055f72dacbe811fc",
                "shasum": ""
            },
            "require": {
                "php": ">=5.3.0"
            },
            "type": "library",
            "extra": {
                "branch-alias": {
                    "dev-master": "1.1.x-dev"
                }
            },
            "autoload": {
                "psr-4": {
                    "Psr\\Log\\": "Psr/Log/"
                }
            },
            "notification-url": "https://packagist.org/downloads/",
            "license": [
                "MIT"
            ],
            "authors": [
                {
                    "name": "PHP-FIG",
                    "homepage": "http://www.php-fig.org/"
                }
            ],
            "description": "Common interface for logging libraries",
            "homepage": "https://github.com/php-fig/log",
            "keywords": [
                "log",
                "psr",
                "psr-3"
            ],
            "time": "2020-03-23T09:12:05+00:00"
        },
        {
            "name": "ralouphie/getallheaders",
            "version": "3.0.3",
            "source": {
                "type": "git",
                "url": "https://github.com/ralouphie/getallheaders.git",
                "reference": "120b605dfeb996808c31b6477290a714d356e822"
            },
            "dist": {
                "type": "zip",
                "url": "https://api.github.com/repos/ralouphie/getallheaders/zipball/120b605dfeb996808c31b6477290a714d356e822",
                "reference": "120b605dfeb996808c31b6477290a714d356e822",
                "shasum": ""
            },
            "require": {
                "php": ">=5.6"
            },
            "require-dev": {
                "php-coveralls/php-coveralls": "^2.1",
                "phpunit/phpunit": "^5 || ^6.5"
            },
            "type": "library",
            "autoload": {
                "files": [
                    "src/getallheaders.php"
                ]
            },
            "notification-url": "https://packagist.org/downloads/",
            "license": [
                "MIT"
            ],
            "authors": [
                {
                    "name": "Ralph Khattar",
                    "email": "ralph.khattar@gmail.com"
                }
            ],
            "description": "A polyfill for getallheaders.",
            "time": "2019-03-08T08:55:37+00:00"
        },
        {
            "name": "ramsey/uuid",
            "version": "3.8.0",
            "source": {
                "type": "git",
                "url": "https://github.com/ramsey/uuid.git",
                "reference": "d09ea80159c1929d75b3f9c60504d613aeb4a1e3"
            },
            "dist": {
                "type": "zip",
                "url": "https://api.github.com/repos/ramsey/uuid/zipball/d09ea80159c1929d75b3f9c60504d613aeb4a1e3",
                "reference": "d09ea80159c1929d75b3f9c60504d613aeb4a1e3",
                "shasum": ""
            },
            "require": {
                "paragonie/random_compat": "^1.0|^2.0|9.99.99",
                "php": "^5.4 || ^7.0",
                "symfony/polyfill-ctype": "^1.8"
            },
            "replace": {
                "rhumsaa/uuid": "self.version"
            },
            "require-dev": {
                "codeception/aspect-mock": "^1.0 | ~2.0.0",
                "doctrine/annotations": "~1.2.0",
                "goaop/framework": "1.0.0-alpha.2 | ^1.0 | ~2.1.0",
                "ircmaxell/random-lib": "^1.1",
                "jakub-onderka/php-parallel-lint": "^0.9.0",
                "mockery/mockery": "^0.9.9",
                "moontoast/math": "^1.1",
                "php-mock/php-mock-phpunit": "^0.3|^1.1",
                "phpunit/phpunit": "^4.7|^5.0|^6.5",
                "squizlabs/php_codesniffer": "^2.3"
            },
            "suggest": {
                "ext-ctype": "Provides support for PHP Ctype functions",
                "ext-libsodium": "Provides the PECL libsodium extension for use with the SodiumRandomGenerator",
                "ext-uuid": "Provides the PECL UUID extension for use with the PeclUuidTimeGenerator and PeclUuidRandomGenerator",
                "ircmaxell/random-lib": "Provides RandomLib for use with the RandomLibAdapter",
                "moontoast/math": "Provides support for converting UUID to 128-bit integer (in string form).",
                "ramsey/uuid-console": "A console application for generating UUIDs with ramsey/uuid",
                "ramsey/uuid-doctrine": "Allows the use of Ramsey\\Uuid\\Uuid as Doctrine field type."
            },
            "type": "library",
            "extra": {
                "branch-alias": {
                    "dev-master": "3.x-dev"
                }
            },
            "autoload": {
                "psr-4": {
                    "Ramsey\\Uuid\\": "src/"
                }
            },
            "notification-url": "https://packagist.org/downloads/",
            "license": [
                "MIT"
            ],
            "authors": [
                {
                    "name": "Ben Ramsey",
                    "email": "ben@benramsey.com",
                    "homepage": "https://benramsey.com"
                },
                {
                    "name": "Marijn Huizendveld",
                    "email": "marijn.huizendveld@gmail.com"
                },
                {
                    "name": "Thibaud Fabre",
                    "email": "thibaud@aztech.io"
                }
            ],
            "description": "Formerly rhumsaa/uuid. A PHP 5.4+ library for generating RFC 4122 version 1, 3, 4, and 5 universally unique identifiers (UUID).",
            "homepage": "https://github.com/ramsey/uuid",
            "keywords": [
                "guid",
                "identifier",
                "uuid"
            ],
            "time": "2018-07-19T23:38:55+00:00"
        },
        {
            "name": "react/promise",
            "version": "v2.8.0",
            "source": {
                "type": "git",
                "url": "https://github.com/reactphp/promise.git",
                "reference": "f3cff96a19736714524ca0dd1d4130de73dbbbc4"
            },
            "dist": {
                "type": "zip",
                "url": "https://api.github.com/repos/reactphp/promise/zipball/f3cff96a19736714524ca0dd1d4130de73dbbbc4",
                "reference": "f3cff96a19736714524ca0dd1d4130de73dbbbc4",
                "shasum": ""
            },
            "require": {
                "php": ">=5.4.0"
            },
            "require-dev": {
                "phpunit/phpunit": "^7.0 || ^6.5 || ^5.7 || ^4.8.36"
            },
            "type": "library",
            "autoload": {
                "psr-4": {
                    "React\\Promise\\": "src/"
                },
                "files": [
                    "src/functions_include.php"
                ]
            },
            "notification-url": "https://packagist.org/downloads/",
            "license": [
                "MIT"
            ],
            "authors": [
                {
                    "name": "Jan Sorgalla",
                    "email": "jsorgalla@gmail.com"
                }
            ],
            "description": "A lightweight implementation of CommonJS Promises/A for PHP",
            "keywords": [
                "promise",
                "promises"
            ],
            "time": "2020-05-12T15:16:56+00:00"
        },
        {
            "name": "seld/jsonlint",
            "version": "1.8.3",
            "source": {
                "type": "git",
                "url": "https://github.com/Seldaek/jsonlint.git",
                "reference": "9ad6ce79c342fbd44df10ea95511a1b24dee5b57"
            },
            "dist": {
                "type": "zip",
                "url": "https://api.github.com/repos/Seldaek/jsonlint/zipball/9ad6ce79c342fbd44df10ea95511a1b24dee5b57",
                "reference": "9ad6ce79c342fbd44df10ea95511a1b24dee5b57",
                "shasum": ""
            },
            "require": {
                "php": "^5.3 || ^7.0 || ^8.0"
            },
            "require-dev": {
                "phpunit/phpunit": "^4.8.35 || ^5.7 || ^6.0"
            },
            "bin": [
                "bin/jsonlint"
            ],
            "type": "library",
            "autoload": {
                "psr-4": {
                    "Seld\\JsonLint\\": "src/Seld/JsonLint/"
                }
            },
            "notification-url": "https://packagist.org/downloads/",
            "license": [
                "MIT"
            ],
            "authors": [
                {
                    "name": "Jordi Boggiano",
                    "email": "j.boggiano@seld.be",
                    "homepage": "http://seld.be"
                }
            ],
            "description": "JSON Linter",
            "keywords": [
                "json",
                "linter",
                "parser",
                "validator"
            ],
            "funding": [
                {
                    "url": "https://github.com/Seldaek",
                    "type": "github"
                },
                {
                    "url": "https://tidelift.com/funding/github/packagist/seld/jsonlint",
                    "type": "tidelift"
                }
            ],
            "time": "2020-11-11T09:19:24+00:00"
        },
        {
            "name": "seld/phar-utils",
            "version": "1.1.1",
            "source": {
                "type": "git",
                "url": "https://github.com/Seldaek/phar-utils.git",
                "reference": "8674b1d84ffb47cc59a101f5d5a3b61e87d23796"
            },
            "dist": {
                "type": "zip",
                "url": "https://api.github.com/repos/Seldaek/phar-utils/zipball/8674b1d84ffb47cc59a101f5d5a3b61e87d23796",
                "reference": "8674b1d84ffb47cc59a101f5d5a3b61e87d23796",
                "shasum": ""
            },
            "require": {
                "php": ">=5.3"
            },
            "type": "library",
            "extra": {
                "branch-alias": {
                    "dev-master": "1.x-dev"
                }
            },
            "autoload": {
                "psr-4": {
                    "Seld\\PharUtils\\": "src/"
                }
            },
            "notification-url": "https://packagist.org/downloads/",
            "license": [
                "MIT"
            ],
            "authors": [
                {
                    "name": "Jordi Boggiano",
                    "email": "j.boggiano@seld.be"
                }
            ],
            "description": "PHAR file format utilities, for when PHP phars you up",
            "keywords": [
                "phar"
            ],
            "time": "2020-07-07T18:42:57+00:00"
        },
        {
            "name": "symfony/console",
            "version": "v4.4.20",
            "source": {
                "type": "git",
                "url": "https://github.com/symfony/console.git",
                "reference": "c98349bda966c70d6c08b4cd8658377c94166492"
            },
            "dist": {
                "type": "zip",
                "url": "https://api.github.com/repos/symfony/console/zipball/c98349bda966c70d6c08b4cd8658377c94166492",
                "reference": "c98349bda966c70d6c08b4cd8658377c94166492",
                "shasum": ""
            },
            "require": {
                "php": ">=7.1.3",
                "symfony/polyfill-mbstring": "~1.0",
                "symfony/polyfill-php73": "^1.8",
                "symfony/polyfill-php80": "^1.15",
                "symfony/service-contracts": "^1.1|^2"
            },
            "conflict": {
                "symfony/dependency-injection": "<3.4",
                "symfony/event-dispatcher": "<4.3|>=5",
                "symfony/lock": "<4.4",
                "symfony/process": "<3.3"
            },
            "provide": {
                "psr/log-implementation": "1.0"
            },
            "require-dev": {
                "psr/log": "~1.0",
                "symfony/config": "^3.4|^4.0|^5.0",
                "symfony/dependency-injection": "^3.4|^4.0|^5.0",
                "symfony/event-dispatcher": "^4.3",
                "symfony/lock": "^4.4|^5.0",
                "symfony/process": "^3.4|^4.0|^5.0",
                "symfony/var-dumper": "^4.3|^5.0"
            },
            "suggest": {
                "psr/log": "For using the console logger",
                "symfony/event-dispatcher": "",
                "symfony/lock": "",
                "symfony/process": ""
            },
            "type": "library",
            "autoload": {
                "psr-4": {
                    "Symfony\\Component\\Console\\": ""
                },
                "exclude-from-classmap": [
                    "/Tests/"
                ]
            },
            "notification-url": "https://packagist.org/downloads/",
            "license": [
                "MIT"
            ],
            "authors": [
                {
                    "name": "Fabien Potencier",
                    "email": "fabien@symfony.com"
                },
                {
                    "name": "Symfony Community",
                    "homepage": "https://symfony.com/contributors"
                }
            ],
            "description": "Eases the creation of beautiful and testable command line interfaces",
            "homepage": "https://symfony.com",
            "funding": [
                {
                    "url": "https://symfony.com/sponsor",
                    "type": "custom"
                },
                {
                    "url": "https://github.com/fabpot",
                    "type": "github"
                },
                {
                    "url": "https://tidelift.com/funding/github/packagist/symfony/symfony",
                    "type": "tidelift"
                }
            ],
            "time": "2021-02-22T18:44:15+00:00"
        },
        {
            "name": "symfony/css-selector",
            "version": "v5.2.4",
            "source": {
                "type": "git",
                "url": "https://github.com/symfony/css-selector.git",
                "reference": "f65f217b3314504a1ec99c2d6ef69016bb13490f"
            },
            "dist": {
                "type": "zip",
                "url": "https://api.github.com/repos/symfony/css-selector/zipball/f65f217b3314504a1ec99c2d6ef69016bb13490f",
                "reference": "f65f217b3314504a1ec99c2d6ef69016bb13490f",
                "shasum": ""
            },
            "require": {
                "php": ">=7.2.5"
            },
            "type": "library",
            "autoload": {
                "psr-4": {
                    "Symfony\\Component\\CssSelector\\": ""
                },
                "exclude-from-classmap": [
                    "/Tests/"
                ]
            },
            "notification-url": "https://packagist.org/downloads/",
            "license": [
                "MIT"
            ],
            "authors": [
                {
                    "name": "Fabien Potencier",
                    "email": "fabien@symfony.com"
                },
                {
                    "name": "Jean-François Simon",
                    "email": "jeanfrancois.simon@sensiolabs.com"
                },
                {
                    "name": "Symfony Community",
                    "homepage": "https://symfony.com/contributors"
                }
            ],
            "description": "Converts CSS selectors to XPath expressions",
            "homepage": "https://symfony.com",
            "funding": [
                {
                    "url": "https://symfony.com/sponsor",
                    "type": "custom"
                },
                {
                    "url": "https://github.com/fabpot",
                    "type": "github"
                },
                {
                    "url": "https://tidelift.com/funding/github/packagist/symfony/symfony",
                    "type": "tidelift"
                }
            ],
            "time": "2021-01-27T10:01:46+00:00"
        },
        {
            "name": "symfony/event-dispatcher",
            "version": "v4.4.20",
            "source": {
                "type": "git",
                "url": "https://github.com/symfony/event-dispatcher.git",
                "reference": "c352647244bd376bf7d31efbd5401f13f50dad0c"
            },
            "dist": {
                "type": "zip",
                "url": "https://api.github.com/repos/symfony/event-dispatcher/zipball/c352647244bd376bf7d31efbd5401f13f50dad0c",
                "reference": "c352647244bd376bf7d31efbd5401f13f50dad0c",
                "shasum": ""
            },
            "require": {
                "php": ">=7.1.3",
                "symfony/event-dispatcher-contracts": "^1.1"
            },
            "conflict": {
                "symfony/dependency-injection": "<3.4"
            },
            "provide": {
                "psr/event-dispatcher-implementation": "1.0",
                "symfony/event-dispatcher-implementation": "1.1"
            },
            "require-dev": {
                "psr/log": "~1.0",
                "symfony/config": "^3.4|^4.0|^5.0",
                "symfony/dependency-injection": "^3.4|^4.0|^5.0",
                "symfony/error-handler": "~3.4|~4.4",
                "symfony/expression-language": "^3.4|^4.0|^5.0",
                "symfony/http-foundation": "^3.4|^4.0|^5.0",
                "symfony/service-contracts": "^1.1|^2",
                "symfony/stopwatch": "^3.4|^4.0|^5.0"
            },
            "suggest": {
                "symfony/dependency-injection": "",
                "symfony/http-kernel": ""
            },
            "type": "library",
            "autoload": {
                "psr-4": {
                    "Symfony\\Component\\EventDispatcher\\": ""
                },
                "exclude-from-classmap": [
                    "/Tests/"
                ]
            },
            "notification-url": "https://packagist.org/downloads/",
            "license": [
                "MIT"
            ],
            "authors": [
                {
                    "name": "Fabien Potencier",
                    "email": "fabien@symfony.com"
                },
                {
                    "name": "Symfony Community",
                    "homepage": "https://symfony.com/contributors"
                }
            ],
            "description": "Provides tools that allow your application components to communicate with each other by dispatching events and listening to them",
            "homepage": "https://symfony.com",
            "funding": [
                {
                    "url": "https://symfony.com/sponsor",
                    "type": "custom"
                },
                {
                    "url": "https://github.com/fabpot",
                    "type": "github"
                },
                {
                    "url": "https://tidelift.com/funding/github/packagist/symfony/symfony",
                    "type": "tidelift"
                }
            ],
            "time": "2021-01-27T09:09:26+00:00"
        },
        {
            "name": "symfony/event-dispatcher-contracts",
            "version": "v1.1.9",
            "source": {
                "type": "git",
                "url": "https://github.com/symfony/event-dispatcher-contracts.git",
                "reference": "84e23fdcd2517bf37aecbd16967e83f0caee25a7"
            },
            "dist": {
                "type": "zip",
                "url": "https://api.github.com/repos/symfony/event-dispatcher-contracts/zipball/84e23fdcd2517bf37aecbd16967e83f0caee25a7",
                "reference": "84e23fdcd2517bf37aecbd16967e83f0caee25a7",
                "shasum": ""
            },
            "require": {
                "php": ">=7.1.3"
            },
            "suggest": {
                "psr/event-dispatcher": "",
                "symfony/event-dispatcher-implementation": ""
            },
            "type": "library",
            "extra": {
                "branch-alias": {
                    "dev-master": "1.1-dev"
                },
                "thanks": {
                    "name": "symfony/contracts",
                    "url": "https://github.com/symfony/contracts"
                }
            },
            "autoload": {
                "psr-4": {
                    "Symfony\\Contracts\\EventDispatcher\\": ""
                }
            },
            "notification-url": "https://packagist.org/downloads/",
            "license": [
                "MIT"
            ],
            "authors": [
                {
                    "name": "Nicolas Grekas",
                    "email": "p@tchwork.com"
                },
                {
                    "name": "Symfony Community",
                    "homepage": "https://symfony.com/contributors"
                }
            ],
            "description": "Generic abstractions related to dispatching event",
            "homepage": "https://symfony.com",
            "keywords": [
                "abstractions",
                "contracts",
                "decoupling",
                "interfaces",
                "interoperability",
                "standards"
            ],
            "funding": [
                {
                    "url": "https://symfony.com/sponsor",
                    "type": "custom"
                },
                {
                    "url": "https://github.com/fabpot",
                    "type": "github"
                },
                {
                    "url": "https://tidelift.com/funding/github/packagist/symfony/symfony",
                    "type": "tidelift"
                }
            ],
            "time": "2020-07-06T13:19:58+00:00"
        },
        {
            "name": "symfony/filesystem",
            "version": "v5.2.4",
            "source": {
                "type": "git",
                "url": "https://github.com/symfony/filesystem.git",
                "reference": "710d364200997a5afde34d9fe57bd52f3cc1e108"
            },
            "dist": {
                "type": "zip",
                "url": "https://api.github.com/repos/symfony/filesystem/zipball/710d364200997a5afde34d9fe57bd52f3cc1e108",
                "reference": "710d364200997a5afde34d9fe57bd52f3cc1e108",
                "shasum": ""
            },
            "require": {
                "php": ">=7.2.5",
                "symfony/polyfill-ctype": "~1.8"
            },
            "type": "library",
            "autoload": {
                "psr-4": {
                    "Symfony\\Component\\Filesystem\\": ""
                },
                "exclude-from-classmap": [
                    "/Tests/"
                ]
            },
            "notification-url": "https://packagist.org/downloads/",
            "license": [
                "MIT"
            ],
            "authors": [
                {
                    "name": "Fabien Potencier",
                    "email": "fabien@symfony.com"
                },
                {
                    "name": "Symfony Community",
                    "homepage": "https://symfony.com/contributors"
                }
            ],
            "description": "Provides basic utilities for the filesystem",
            "homepage": "https://symfony.com",
            "funding": [
                {
                    "url": "https://symfony.com/sponsor",
                    "type": "custom"
                },
                {
                    "url": "https://github.com/fabpot",
                    "type": "github"
                },
                {
                    "url": "https://tidelift.com/funding/github/packagist/symfony/symfony",
                    "type": "tidelift"
                }
            ],
            "time": "2021-02-12T10:38:38+00:00"
        },
        {
            "name": "symfony/finder",
            "version": "v5.2.4",
            "source": {
                "type": "git",
                "url": "https://github.com/symfony/finder.git",
                "reference": "0d639a0943822626290d169965804f79400e6a04"
            },
            "dist": {
                "type": "zip",
                "url": "https://api.github.com/repos/symfony/finder/zipball/0d639a0943822626290d169965804f79400e6a04",
                "reference": "0d639a0943822626290d169965804f79400e6a04",
                "shasum": ""
            },
            "require": {
                "php": ">=7.2.5"
            },
            "type": "library",
            "autoload": {
                "psr-4": {
                    "Symfony\\Component\\Finder\\": ""
                },
                "exclude-from-classmap": [
                    "/Tests/"
                ]
            },
            "notification-url": "https://packagist.org/downloads/",
            "license": [
                "MIT"
            ],
            "authors": [
                {
                    "name": "Fabien Potencier",
                    "email": "fabien@symfony.com"
                },
                {
                    "name": "Symfony Community",
                    "homepage": "https://symfony.com/contributors"
                }
            ],
            "description": "Finds files and directories via an intuitive fluent interface",
            "homepage": "https://symfony.com",
            "funding": [
                {
                    "url": "https://symfony.com/sponsor",
                    "type": "custom"
                },
                {
                    "url": "https://github.com/fabpot",
                    "type": "github"
                },
                {
                    "url": "https://tidelift.com/funding/github/packagist/symfony/symfony",
                    "type": "tidelift"
                }
            ],
            "time": "2021-02-15T18:55:04+00:00"
        },
        {
            "name": "symfony/polyfill-ctype",
            "version": "v1.22.1",
            "source": {
                "type": "git",
                "url": "https://github.com/symfony/polyfill-ctype.git",
                "reference": "c6c942b1ac76c82448322025e084cadc56048b4e"
            },
            "dist": {
                "type": "zip",
                "url": "https://api.github.com/repos/symfony/polyfill-ctype/zipball/c6c942b1ac76c82448322025e084cadc56048b4e",
                "reference": "c6c942b1ac76c82448322025e084cadc56048b4e",
                "shasum": ""
            },
            "require": {
                "php": ">=7.1"
            },
            "suggest": {
                "ext-ctype": "For best performance"
            },
            "type": "library",
            "extra": {
                "branch-alias": {
                    "dev-main": "1.22-dev"
                },
                "thanks": {
                    "name": "symfony/polyfill",
                    "url": "https://github.com/symfony/polyfill"
                }
            },
            "autoload": {
                "psr-4": {
                    "Symfony\\Polyfill\\Ctype\\": ""
                },
                "files": [
                    "bootstrap.php"
                ]
            },
            "notification-url": "https://packagist.org/downloads/",
            "license": [
                "MIT"
            ],
            "authors": [
                {
                    "name": "Gert de Pagter",
                    "email": "BackEndTea@gmail.com"
                },
                {
                    "name": "Symfony Community",
                    "homepage": "https://symfony.com/contributors"
                }
            ],
            "description": "Symfony polyfill for ctype functions",
            "homepage": "https://symfony.com",
            "keywords": [
                "compatibility",
                "ctype",
                "polyfill",
                "portable"
            ],
            "funding": [
                {
                    "url": "https://symfony.com/sponsor",
                    "type": "custom"
                },
                {
                    "url": "https://github.com/fabpot",
                    "type": "github"
                },
                {
                    "url": "https://tidelift.com/funding/github/packagist/symfony/symfony",
                    "type": "tidelift"
                }
            ],
            "time": "2021-01-07T16:49:33+00:00"
        },
        {
            "name": "symfony/polyfill-intl-idn",
            "version": "v1.22.1",
            "source": {
                "type": "git",
                "url": "https://github.com/symfony/polyfill-intl-idn.git",
                "reference": "2d63434d922daf7da8dd863e7907e67ee3031483"
            },
            "dist": {
                "type": "zip",
                "url": "https://api.github.com/repos/symfony/polyfill-intl-idn/zipball/2d63434d922daf7da8dd863e7907e67ee3031483",
                "reference": "2d63434d922daf7da8dd863e7907e67ee3031483",
                "shasum": ""
            },
            "require": {
                "php": ">=7.1",
                "symfony/polyfill-intl-normalizer": "^1.10",
                "symfony/polyfill-php72": "^1.10"
            },
            "suggest": {
                "ext-intl": "For best performance"
            },
            "type": "library",
            "extra": {
                "branch-alias": {
                    "dev-main": "1.22-dev"
                },
                "thanks": {
                    "name": "symfony/polyfill",
                    "url": "https://github.com/symfony/polyfill"
                }
            },
            "autoload": {
                "psr-4": {
                    "Symfony\\Polyfill\\Intl\\Idn\\": ""
                },
                "files": [
                    "bootstrap.php"
                ]
            },
            "notification-url": "https://packagist.org/downloads/",
            "license": [
                "MIT"
            ],
            "authors": [
                {
                    "name": "Laurent Bassin",
                    "email": "laurent@bassin.info"
                },
                {
                    "name": "Trevor Rowbotham",
                    "email": "trevor.rowbotham@pm.me"
                },
                {
                    "name": "Symfony Community",
                    "homepage": "https://symfony.com/contributors"
                }
            ],
            "description": "Symfony polyfill for intl's idn_to_ascii and idn_to_utf8 functions",
            "homepage": "https://symfony.com",
            "keywords": [
                "compatibility",
                "idn",
                "intl",
                "polyfill",
                "portable",
                "shim"
            ],
            "funding": [
                {
                    "url": "https://symfony.com/sponsor",
                    "type": "custom"
                },
                {
                    "url": "https://github.com/fabpot",
                    "type": "github"
                },
                {
                    "url": "https://tidelift.com/funding/github/packagist/symfony/symfony",
                    "type": "tidelift"
                }
            ],
            "time": "2021-01-22T09:19:47+00:00"
        },
        {
            "name": "symfony/polyfill-intl-normalizer",
            "version": "v1.22.1",
            "source": {
                "type": "git",
                "url": "https://github.com/symfony/polyfill-intl-normalizer.git",
                "reference": "43a0283138253ed1d48d352ab6d0bdb3f809f248"
            },
            "dist": {
                "type": "zip",
                "url": "https://api.github.com/repos/symfony/polyfill-intl-normalizer/zipball/43a0283138253ed1d48d352ab6d0bdb3f809f248",
                "reference": "43a0283138253ed1d48d352ab6d0bdb3f809f248",
                "shasum": ""
            },
            "require": {
                "php": ">=7.1"
            },
            "suggest": {
                "ext-intl": "For best performance"
            },
            "type": "library",
            "extra": {
                "branch-alias": {
                    "dev-main": "1.22-dev"
                },
                "thanks": {
                    "name": "symfony/polyfill",
                    "url": "https://github.com/symfony/polyfill"
                }
            },
            "autoload": {
                "psr-4": {
                    "Symfony\\Polyfill\\Intl\\Normalizer\\": ""
                },
                "files": [
                    "bootstrap.php"
                ],
                "classmap": [
                    "Resources/stubs"
                ]
            },
            "notification-url": "https://packagist.org/downloads/",
            "license": [
                "MIT"
            ],
            "authors": [
                {
                    "name": "Nicolas Grekas",
                    "email": "p@tchwork.com"
                },
                {
                    "name": "Symfony Community",
                    "homepage": "https://symfony.com/contributors"
                }
            ],
            "description": "Symfony polyfill for intl's Normalizer class and related functions",
            "homepage": "https://symfony.com",
            "keywords": [
                "compatibility",
                "intl",
                "normalizer",
                "polyfill",
                "portable",
                "shim"
            ],
            "funding": [
                {
                    "url": "https://symfony.com/sponsor",
                    "type": "custom"
                },
                {
                    "url": "https://github.com/fabpot",
                    "type": "github"
                },
                {
                    "url": "https://tidelift.com/funding/github/packagist/symfony/symfony",
                    "type": "tidelift"
                }
            ],
            "time": "2021-01-22T09:19:47+00:00"
        },
        {
            "name": "symfony/polyfill-mbstring",
            "version": "v1.22.1",
            "source": {
                "type": "git",
                "url": "https://github.com/symfony/polyfill-mbstring.git",
                "reference": "5232de97ee3b75b0360528dae24e73db49566ab1"
            },
            "dist": {
                "type": "zip",
                "url": "https://api.github.com/repos/symfony/polyfill-mbstring/zipball/5232de97ee3b75b0360528dae24e73db49566ab1",
                "reference": "5232de97ee3b75b0360528dae24e73db49566ab1",
                "shasum": ""
            },
            "require": {
                "php": ">=7.1"
            },
            "suggest": {
                "ext-mbstring": "For best performance"
            },
            "type": "library",
            "extra": {
                "branch-alias": {
                    "dev-main": "1.22-dev"
                },
                "thanks": {
                    "name": "symfony/polyfill",
                    "url": "https://github.com/symfony/polyfill"
                }
            },
            "autoload": {
                "psr-4": {
                    "Symfony\\Polyfill\\Mbstring\\": ""
                },
                "files": [
                    "bootstrap.php"
                ]
            },
            "notification-url": "https://packagist.org/downloads/",
            "license": [
                "MIT"
            ],
            "authors": [
                {
                    "name": "Nicolas Grekas",
                    "email": "p@tchwork.com"
                },
                {
                    "name": "Symfony Community",
                    "homepage": "https://symfony.com/contributors"
                }
            ],
            "description": "Symfony polyfill for the Mbstring extension",
            "homepage": "https://symfony.com",
            "keywords": [
                "compatibility",
                "mbstring",
                "polyfill",
                "portable",
                "shim"
            ],
            "funding": [
                {
                    "url": "https://symfony.com/sponsor",
                    "type": "custom"
                },
                {
                    "url": "https://github.com/fabpot",
                    "type": "github"
                },
                {
                    "url": "https://tidelift.com/funding/github/packagist/symfony/symfony",
                    "type": "tidelift"
                }
            ],
            "time": "2021-01-22T09:19:47+00:00"
        },
        {
            "name": "symfony/polyfill-php72",
            "version": "v1.22.1",
            "source": {
                "type": "git",
                "url": "https://github.com/symfony/polyfill-php72.git",
                "reference": "cc6e6f9b39fe8075b3dabfbaf5b5f645ae1340c9"
            },
            "dist": {
                "type": "zip",
                "url": "https://api.github.com/repos/symfony/polyfill-php72/zipball/cc6e6f9b39fe8075b3dabfbaf5b5f645ae1340c9",
                "reference": "cc6e6f9b39fe8075b3dabfbaf5b5f645ae1340c9",
                "shasum": ""
            },
            "require": {
                "php": ">=7.1"
            },
            "type": "library",
            "extra": {
                "branch-alias": {
                    "dev-main": "1.22-dev"
                },
                "thanks": {
                    "name": "symfony/polyfill",
                    "url": "https://github.com/symfony/polyfill"
                }
            },
            "autoload": {
                "psr-4": {
                    "Symfony\\Polyfill\\Php72\\": ""
                },
                "files": [
                    "bootstrap.php"
                ]
            },
            "notification-url": "https://packagist.org/downloads/",
            "license": [
                "MIT"
            ],
            "authors": [
                {
                    "name": "Nicolas Grekas",
                    "email": "p@tchwork.com"
                },
                {
                    "name": "Symfony Community",
                    "homepage": "https://symfony.com/contributors"
                }
            ],
            "description": "Symfony polyfill backporting some PHP 7.2+ features to lower PHP versions",
            "homepage": "https://symfony.com",
            "keywords": [
                "compatibility",
                "polyfill",
                "portable",
                "shim"
            ],
            "funding": [
                {
                    "url": "https://symfony.com/sponsor",
                    "type": "custom"
                },
                {
                    "url": "https://github.com/fabpot",
                    "type": "github"
                },
                {
                    "url": "https://tidelift.com/funding/github/packagist/symfony/symfony",
                    "type": "tidelift"
                }
            ],
            "time": "2021-01-07T16:49:33+00:00"
        },
        {
            "name": "symfony/polyfill-php73",
            "version": "v1.22.1",
            "source": {
                "type": "git",
                "url": "https://github.com/symfony/polyfill-php73.git",
                "reference": "a678b42e92f86eca04b7fa4c0f6f19d097fb69e2"
            },
            "dist": {
                "type": "zip",
                "url": "https://api.github.com/repos/symfony/polyfill-php73/zipball/a678b42e92f86eca04b7fa4c0f6f19d097fb69e2",
                "reference": "a678b42e92f86eca04b7fa4c0f6f19d097fb69e2",
                "shasum": ""
            },
            "require": {
                "php": ">=7.1"
            },
            "type": "library",
            "extra": {
                "branch-alias": {
                    "dev-main": "1.22-dev"
                },
                "thanks": {
                    "name": "symfony/polyfill",
                    "url": "https://github.com/symfony/polyfill"
                }
            },
            "autoload": {
                "psr-4": {
                    "Symfony\\Polyfill\\Php73\\": ""
                },
                "files": [
                    "bootstrap.php"
                ],
                "classmap": [
                    "Resources/stubs"
                ]
            },
            "notification-url": "https://packagist.org/downloads/",
            "license": [
                "MIT"
            ],
            "authors": [
                {
                    "name": "Nicolas Grekas",
                    "email": "p@tchwork.com"
                },
                {
                    "name": "Symfony Community",
                    "homepage": "https://symfony.com/contributors"
                }
            ],
            "description": "Symfony polyfill backporting some PHP 7.3+ features to lower PHP versions",
            "homepage": "https://symfony.com",
            "keywords": [
                "compatibility",
                "polyfill",
                "portable",
                "shim"
            ],
            "funding": [
                {
                    "url": "https://symfony.com/sponsor",
                    "type": "custom"
                },
                {
                    "url": "https://github.com/fabpot",
                    "type": "github"
                },
                {
                    "url": "https://tidelift.com/funding/github/packagist/symfony/symfony",
                    "type": "tidelift"
                }
            ],
            "time": "2021-01-07T16:49:33+00:00"
        },
        {
            "name": "symfony/polyfill-php80",
            "version": "v1.22.1",
            "source": {
                "type": "git",
                "url": "https://github.com/symfony/polyfill-php80.git",
                "reference": "dc3063ba22c2a1fd2f45ed856374d79114998f91"
            },
            "dist": {
                "type": "zip",
                "url": "https://api.github.com/repos/symfony/polyfill-php80/zipball/dc3063ba22c2a1fd2f45ed856374d79114998f91",
                "reference": "dc3063ba22c2a1fd2f45ed856374d79114998f91",
                "shasum": ""
            },
            "require": {
                "php": ">=7.1"
            },
            "type": "library",
            "extra": {
                "branch-alias": {
                    "dev-main": "1.22-dev"
                },
                "thanks": {
                    "name": "symfony/polyfill",
                    "url": "https://github.com/symfony/polyfill"
                }
            },
            "autoload": {
                "psr-4": {
                    "Symfony\\Polyfill\\Php80\\": ""
                },
                "files": [
                    "bootstrap.php"
                ],
                "classmap": [
                    "Resources/stubs"
                ]
            },
            "notification-url": "https://packagist.org/downloads/",
            "license": [
                "MIT"
            ],
            "authors": [
                {
                    "name": "Ion Bazan",
                    "email": "ion.bazan@gmail.com"
                },
                {
                    "name": "Nicolas Grekas",
                    "email": "p@tchwork.com"
                },
                {
                    "name": "Symfony Community",
                    "homepage": "https://symfony.com/contributors"
                }
            ],
            "description": "Symfony polyfill backporting some PHP 8.0+ features to lower PHP versions",
            "homepage": "https://symfony.com",
            "keywords": [
                "compatibility",
                "polyfill",
                "portable",
                "shim"
            ],
            "funding": [
                {
                    "url": "https://symfony.com/sponsor",
                    "type": "custom"
                },
                {
                    "url": "https://github.com/fabpot",
                    "type": "github"
                },
                {
                    "url": "https://tidelift.com/funding/github/packagist/symfony/symfony",
                    "type": "tidelift"
                }
            ],
            "time": "2021-01-07T16:49:33+00:00"
        },
        {
            "name": "symfony/process",
            "version": "v4.4.20",
            "source": {
                "type": "git",
                "url": "https://github.com/symfony/process.git",
                "reference": "7e950b6366d4da90292c2e7fa820b3c1842b965a"
            },
            "dist": {
                "type": "zip",
                "url": "https://api.github.com/repos/symfony/process/zipball/7e950b6366d4da90292c2e7fa820b3c1842b965a",
                "reference": "7e950b6366d4da90292c2e7fa820b3c1842b965a",
                "shasum": ""
            },
            "require": {
                "php": ">=7.1.3"
            },
            "type": "library",
            "autoload": {
                "psr-4": {
                    "Symfony\\Component\\Process\\": ""
                },
                "exclude-from-classmap": [
                    "/Tests/"
                ]
            },
            "notification-url": "https://packagist.org/downloads/",
            "license": [
                "MIT"
            ],
            "authors": [
                {
                    "name": "Fabien Potencier",
                    "email": "fabien@symfony.com"
                },
                {
                    "name": "Symfony Community",
                    "homepage": "https://symfony.com/contributors"
                }
            ],
            "description": "Executes commands in sub-processes",
            "homepage": "https://symfony.com",
            "funding": [
                {
                    "url": "https://symfony.com/sponsor",
                    "type": "custom"
                },
                {
                    "url": "https://github.com/fabpot",
                    "type": "github"
                },
                {
                    "url": "https://tidelift.com/funding/github/packagist/symfony/symfony",
                    "type": "tidelift"
                }
            ],
            "time": "2021-01-27T09:09:26+00:00"
        },
        {
            "name": "symfony/service-contracts",
            "version": "v2.2.0",
            "source": {
                "type": "git",
                "url": "https://github.com/symfony/service-contracts.git",
                "reference": "d15da7ba4957ffb8f1747218be9e1a121fd298a1"
            },
            "dist": {
                "type": "zip",
                "url": "https://api.github.com/repos/symfony/service-contracts/zipball/d15da7ba4957ffb8f1747218be9e1a121fd298a1",
                "reference": "d15da7ba4957ffb8f1747218be9e1a121fd298a1",
                "shasum": ""
            },
            "require": {
                "php": ">=7.2.5",
                "psr/container": "^1.0"
            },
            "suggest": {
                "symfony/service-implementation": ""
            },
            "type": "library",
            "extra": {
                "branch-alias": {
                    "dev-master": "2.2-dev"
                },
                "thanks": {
                    "name": "symfony/contracts",
                    "url": "https://github.com/symfony/contracts"
                }
            },
            "autoload": {
                "psr-4": {
                    "Symfony\\Contracts\\Service\\": ""
                }
            },
            "notification-url": "https://packagist.org/downloads/",
            "license": [
                "MIT"
            ],
            "authors": [
                {
                    "name": "Nicolas Grekas",
                    "email": "p@tchwork.com"
                },
                {
                    "name": "Symfony Community",
                    "homepage": "https://symfony.com/contributors"
                }
            ],
            "description": "Generic abstractions related to writing services",
            "homepage": "https://symfony.com",
            "keywords": [
                "abstractions",
                "contracts",
                "decoupling",
                "interfaces",
                "interoperability",
                "standards"
            ],
            "funding": [
                {
                    "url": "https://symfony.com/sponsor",
                    "type": "custom"
                },
                {
                    "url": "https://github.com/fabpot",
                    "type": "github"
                },
                {
                    "url": "https://tidelift.com/funding/github/packagist/symfony/symfony",
                    "type": "tidelift"
                }
            ],
            "time": "2020-09-07T11:33:47+00:00"
        },
        {
            "name": "tedivm/jshrink",
            "version": "v1.4.0",
            "source": {
                "type": "git",
                "url": "https://github.com/tedious/JShrink.git",
                "reference": "0513ba1407b1f235518a939455855e6952a48bbc"
            },
            "dist": {
                "type": "zip",
                "url": "https://api.github.com/repos/tedious/JShrink/zipball/0513ba1407b1f235518a939455855e6952a48bbc",
                "reference": "0513ba1407b1f235518a939455855e6952a48bbc",
                "shasum": ""
            },
            "require": {
                "php": "^5.6|^7.0|^8.0"
            },
            "require-dev": {
                "friendsofphp/php-cs-fixer": "^2.8",
                "php-coveralls/php-coveralls": "^1.1.0",
                "phpunit/phpunit": "^6"
            },
            "type": "library",
            "autoload": {
                "psr-0": {
                    "JShrink": "src/"
                }
            },
            "notification-url": "https://packagist.org/downloads/",
            "license": [
                "BSD-3-Clause"
            ],
            "authors": [
                {
                    "name": "Robert Hafner",
                    "email": "tedivm@tedivm.com"
                }
            ],
            "description": "Javascript Minifier built in PHP",
            "homepage": "http://github.com/tedious/JShrink",
            "keywords": [
                "javascript",
                "minifier"
            ],
            "funding": [
                {
                    "url": "https://tidelift.com/funding/github/packagist/tedivm/jshrink",
                    "type": "tidelift"
                }
            ],
            "time": "2020-11-30T18:10:21+00:00"
        },
        {
            "name": "true/punycode",
            "version": "v2.1.1",
            "source": {
                "type": "git",
                "url": "https://github.com/true/php-punycode.git",
                "reference": "a4d0c11a36dd7f4e7cd7096076cab6d3378a071e"
            },
            "dist": {
                "type": "zip",
                "url": "https://api.github.com/repos/true/php-punycode/zipball/a4d0c11a36dd7f4e7cd7096076cab6d3378a071e",
                "reference": "a4d0c11a36dd7f4e7cd7096076cab6d3378a071e",
                "shasum": ""
            },
            "require": {
                "php": ">=5.3.0",
                "symfony/polyfill-mbstring": "^1.3"
            },
            "require-dev": {
                "phpunit/phpunit": "~4.7",
                "squizlabs/php_codesniffer": "~2.0"
            },
            "type": "library",
            "autoload": {
                "psr-4": {
                    "TrueBV\\": "src/"
                }
            },
            "notification-url": "https://packagist.org/downloads/",
            "license": [
                "MIT"
            ],
            "authors": [
                {
                    "name": "Renan Gonçalves",
                    "email": "renan.saddam@gmail.com"
                }
            ],
            "description": "A Bootstring encoding of Unicode for Internationalized Domain Names in Applications (IDNA)",
            "homepage": "https://github.com/true/php-punycode",
            "keywords": [
                "idna",
                "punycode"
            ],
            "time": "2016-11-16T10:37:54+00:00"
        },
        {
            "name": "tubalmartin/cssmin",
            "version": "v4.1.1",
            "source": {
                "type": "git",
                "url": "https://github.com/tubalmartin/YUI-CSS-compressor-PHP-port.git",
                "reference": "3cbf557f4079d83a06f9c3ff9b957c022d7805cf"
            },
            "dist": {
                "type": "zip",
                "url": "https://api.github.com/repos/tubalmartin/YUI-CSS-compressor-PHP-port/zipball/3cbf557f4079d83a06f9c3ff9b957c022d7805cf",
                "reference": "3cbf557f4079d83a06f9c3ff9b957c022d7805cf",
                "shasum": ""
            },
            "require": {
                "ext-pcre": "*",
                "php": ">=5.3.2"
            },
            "require-dev": {
                "cogpowered/finediff": "0.3.*",
                "phpunit/phpunit": "4.8.*"
            },
            "bin": [
                "cssmin"
            ],
            "type": "library",
            "autoload": {
                "psr-4": {
                    "tubalmartin\\CssMin\\": "src"
                }
            },
            "notification-url": "https://packagist.org/downloads/",
            "license": [
                "BSD-3-Clause"
            ],
            "authors": [
                {
                    "name": "Túbal Martín",
                    "homepage": "http://tubalmartin.me/"
                }
            ],
            "description": "A PHP port of the YUI CSS compressor",
            "homepage": "https://github.com/tubalmartin/YUI-CSS-compressor-PHP-port",
            "keywords": [
                "compress",
                "compressor",
                "css",
                "cssmin",
                "minify",
                "yui"
            ],
            "time": "2018-01-15T15:26:51+00:00"
        },
        {
            "name": "webimpress/safe-writer",
            "version": "2.1.0",
            "source": {
                "type": "git",
                "url": "https://github.com/webimpress/safe-writer.git",
                "reference": "5cfafdec5873c389036f14bf832a5efc9390dcdd"
            },
            "dist": {
                "type": "zip",
                "url": "https://api.github.com/repos/webimpress/safe-writer/zipball/5cfafdec5873c389036f14bf832a5efc9390dcdd",
                "reference": "5cfafdec5873c389036f14bf832a5efc9390dcdd",
                "shasum": ""
            },
            "require": {
                "php": "^7.2 || ^8.0"
            },
            "require-dev": {
                "phpunit/phpunit": "^8.5.8 || ^9.3.7",
                "vimeo/psalm": "^3.14.2",
                "webimpress/coding-standard": "^1.1.5"
            },
            "type": "library",
            "extra": {
                "branch-alias": {
                    "dev-master": "2.1.x-dev",
                    "dev-develop": "2.2.x-dev",
                    "dev-release-1.0": "1.0.x-dev"
                }
            },
            "autoload": {
                "psr-4": {
                    "Webimpress\\SafeWriter\\": "src/"
                }
            },
            "notification-url": "https://packagist.org/downloads/",
            "license": [
                "BSD-2-Clause"
            ],
            "description": "Tool to write files safely, to avoid race conditions",
            "keywords": [
                "concurrent write",
                "file writer",
                "race condition",
                "safe writer",
                "webimpress"
            ],
            "funding": [
                {
                    "url": "https://github.com/michalbundyra",
                    "type": "github"
                }
            ],
            "time": "2020-08-25T07:21:11+00:00"
        },
        {
            "name": "webonyx/graphql-php",
            "version": "v0.13.9",
            "source": {
                "type": "git",
                "url": "https://github.com/webonyx/graphql-php.git",
                "reference": "d9a94fddcad0a35d4bced212b8a44ad1bc59bdf3"
            },
            "dist": {
                "type": "zip",
                "url": "https://api.github.com/repos/webonyx/graphql-php/zipball/d9a94fddcad0a35d4bced212b8a44ad1bc59bdf3",
                "reference": "d9a94fddcad0a35d4bced212b8a44ad1bc59bdf3",
                "shasum": ""
            },
            "require": {
                "ext-json": "*",
                "ext-mbstring": "*",
                "php": "^7.1||^8.0"
            },
            "require-dev": {
                "doctrine/coding-standard": "^6.0",
                "phpbench/phpbench": "^0.14.0",
                "phpstan/phpstan": "^0.11.4",
                "phpstan/phpstan-phpunit": "^0.11.0",
                "phpstan/phpstan-strict-rules": "^0.11.0",
                "phpunit/phpcov": "^5.0",
                "phpunit/phpunit": "^7.2",
                "psr/http-message": "^1.0",
                "react/promise": "2.*"
            },
            "suggest": {
                "psr/http-message": "To use standard GraphQL server",
                "react/promise": "To leverage async resolving on React PHP platform"
            },
            "type": "library",
            "autoload": {
                "psr-4": {
                    "GraphQL\\": "src/"
                }
            },
            "notification-url": "https://packagist.org/downloads/",
            "license": [
                "MIT"
            ],
            "description": "A PHP port of GraphQL reference implementation",
            "homepage": "https://github.com/webonyx/graphql-php",
            "keywords": [
                "api",
                "graphql"
            ],
            "funding": [
                {
                    "url": "https://opencollective.com/webonyx-graphql-php",
                    "type": "open_collective"
                }
            ],
            "time": "2020-07-02T05:49:25+00:00"
        },
        {
            "name": "wikimedia/less.php",
            "version": "v3.1.0",
            "source": {
                "type": "git",
                "url": "https://github.com/wikimedia/less.php.git",
                "reference": "a486d78b9bd16b72f237fc6093aa56d69ce8bd13"
            },
            "dist": {
                "type": "zip",
                "url": "https://api.github.com/repos/wikimedia/less.php/zipball/a486d78b9bd16b72f237fc6093aa56d69ce8bd13",
                "reference": "a486d78b9bd16b72f237fc6093aa56d69ce8bd13",
                "shasum": ""
            },
            "require": {
                "php": ">=7.2.9"
            },
            "require-dev": {
                "mediawiki/mediawiki-codesniffer": "34.0.0",
                "mediawiki/minus-x": "1.0.0",
                "php-parallel-lint/php-console-highlighter": "0.5.0",
                "php-parallel-lint/php-parallel-lint": "1.2.0",
                "phpunit/phpunit": "^8.5"
            },
            "bin": [
                "bin/lessc"
            ],
            "type": "library",
            "autoload": {
                "psr-0": {
                    "Less": "lib/"
                },
                "classmap": [
                    "lessc.inc.php"
                ]
            },
            "notification-url": "https://packagist.org/downloads/",
            "license": [
                "Apache-2.0"
            ],
            "authors": [
                {
                    "name": "Josh Schmidt",
                    "homepage": "https://github.com/oyejorge"
                },
                {
                    "name": "Matt Agar",
                    "homepage": "https://github.com/agar"
                },
                {
                    "name": "Martin Jantošovič",
                    "homepage": "https://github.com/Mordred"
                }
            ],
            "description": "PHP port of the Javascript version of LESS http://lesscss.org (Originally maintained by Josh Schmidt)",
            "keywords": [
                "css",
                "less",
                "less.js",
                "lesscss",
                "php",
                "stylesheet"
            ],
            "time": "2020-12-11T19:33:31+00:00"
        }
    ],
    "packages-dev": [
        {
            "name": "allure-framework/allure-codeception",
            "version": "1.4.4",
            "source": {
                "type": "git",
                "url": "https://github.com/allure-framework/allure-codeception.git",
                "reference": "a69800eeef83007ced9502a3349ff72f5fb6b4e2"
            },
            "dist": {
                "type": "zip",
                "url": "https://api.github.com/repos/allure-framework/allure-codeception/zipball/a69800eeef83007ced9502a3349ff72f5fb6b4e2",
                "reference": "a69800eeef83007ced9502a3349ff72f5fb6b4e2",
                "shasum": ""
            },
            "require": {
                "allure-framework/allure-php-api": "~1.1.8",
                "codeception/codeception": "^2.3|^3.0|^4.0",
                "php": ">=5.6",
                "symfony/filesystem": ">=2.6",
                "symfony/finder": ">=2.6"
            },
            "type": "library",
            "autoload": {
                "psr-0": {
                    "Yandex": "src/"
                }
            },
            "notification-url": "https://packagist.org/downloads/",
            "license": [
                "Apache-2.0"
            ],
            "authors": [
                {
                    "name": "Ivan Krutov",
                    "email": "vania-pooh@yandex-team.ru",
                    "role": "Developer"
                }
            ],
            "description": "A Codeception adapter for Allure report.",
            "homepage": "http://allure.qatools.ru/",
            "keywords": [
                "allure",
                "attachments",
                "cases",
                "codeception",
                "report",
                "steps",
                "testing"
            ],
            "time": "2020-09-09T10:51:33+00:00"
        },
        {
            "name": "allure-framework/allure-php-api",
            "version": "1.1.8",
            "source": {
                "type": "git",
                "url": "https://github.com/allure-framework/allure-php-commons.git",
                "reference": "5ae2deac1c7e1b992cfa572167370de45bdd346d"
            },
            "dist": {
                "type": "zip",
                "url": "https://api.github.com/repos/allure-framework/allure-php-commons/zipball/5ae2deac1c7e1b992cfa572167370de45bdd346d",
                "reference": "5ae2deac1c7e1b992cfa572167370de45bdd346d",
                "shasum": ""
            },
            "require": {
                "jms/serializer": "^0.16 || ^1.0",
                "php": ">=5.4.0",
                "ramsey/uuid": "^3.0",
                "symfony/http-foundation": "^2.0 || ^3.0 || ^4.0 || ^5.0"
            },
            "require-dev": {
                "phpunit/phpunit": "^4.0.0"
            },
            "type": "library",
            "autoload": {
                "psr-0": {
                    "Yandex": [
                        "src/",
                        "test/"
                    ]
                }
            },
            "notification-url": "https://packagist.org/downloads/",
            "license": [
                "Apache-2.0"
            ],
            "authors": [
                {
                    "name": "Ivan Krutov",
                    "email": "vania-pooh@yandex-team.ru",
                    "role": "Developer"
                }
            ],
            "description": "PHP API for Allure adapter",
            "homepage": "http://allure.qatools.ru/",
            "keywords": [
                "allure",
                "api",
                "php",
                "report"
            ],
            "time": "2020-03-13T10:47:35+00:00"
        },
        {
            "name": "allure-framework/allure-phpunit",
            "version": "1.2.4",
            "source": {
                "type": "git",
                "url": "https://github.com/allure-framework/allure-phpunit.git",
                "reference": "9399629c6eed79da4be18fd22adf83ef36c2d2e0"
            },
            "dist": {
                "type": "zip",
                "url": "https://api.github.com/repos/allure-framework/allure-phpunit/zipball/9399629c6eed79da4be18fd22adf83ef36c2d2e0",
                "reference": "9399629c6eed79da4be18fd22adf83ef36c2d2e0",
                "shasum": ""
            },
            "require": {
                "allure-framework/allure-php-api": "~1.1.0",
                "mikey179/vfsstream": "1.*",
                "php": ">=7.1.0",
                "phpunit/phpunit": ">=7.0.0"
            },
            "type": "library",
            "autoload": {
                "psr-0": {
                    "Yandex": "src/"
                }
            },
            "notification-url": "https://packagist.org/downloads/",
            "license": [
                "Apache-2.0"
            ],
            "authors": [
                {
                    "name": "Ivan Krutov",
                    "email": "vania-pooh@yandex-team.ru",
                    "role": "Developer"
                }
            ],
            "description": "A PHPUnit adapter for Allure report.",
            "homepage": "http://allure.qatools.ru/",
            "keywords": [
                "allure",
                "attachments",
                "cases",
                "phpunit",
                "report",
                "steps",
                "testing"
            ],
            "time": "2018-10-25T12:03:54+00:00"
        },
        {
            "name": "beberlei/assert",
            "version": "v3.3.0",
            "source": {
                "type": "git",
                "url": "https://github.com/beberlei/assert.git",
                "reference": "5367e3895976b49704ae671f75bc5f0ba1b986ab"
            },
            "dist": {
                "type": "zip",
                "url": "https://api.github.com/repos/beberlei/assert/zipball/5367e3895976b49704ae671f75bc5f0ba1b986ab",
                "reference": "5367e3895976b49704ae671f75bc5f0ba1b986ab",
                "shasum": ""
            },
            "require": {
                "ext-ctype": "*",
                "ext-intl": "*",
                "ext-json": "*",
                "ext-mbstring": "*",
                "ext-simplexml": "*",
                "php": "^7.0 || ^8.0"
            },
            "require-dev": {
                "friendsofphp/php-cs-fixer": "*",
                "phpstan/phpstan": "*",
                "phpunit/phpunit": ">=6.0.0",
                "yoast/phpunit-polyfills": "^0.1.0"
            },
            "type": "library",
            "autoload": {
                "psr-4": {
                    "Assert\\": "lib/Assert"
                },
                "files": [
                    "lib/Assert/functions.php"
                ]
            },
            "notification-url": "https://packagist.org/downloads/",
            "license": [
                "BSD-2-Clause"
            ],
            "authors": [
                {
                    "name": "Benjamin Eberlei",
                    "email": "kontakt@beberlei.de",
                    "role": "Lead Developer"
                },
                {
                    "name": "Richard Quadling",
                    "email": "rquadling@gmail.com",
                    "role": "Collaborator"
                }
            ],
            "description": "Thin assertion library for input validation in business models.",
            "keywords": [
                "assert",
                "assertion",
                "validation"
            ],
            "time": "2020-11-13T20:02:54+00:00"
        },
        {
            "name": "behat/gherkin",
            "version": "v4.8.0",
            "source": {
                "type": "git",
                "url": "https://github.com/Behat/Gherkin.git",
                "reference": "2391482cd003dfdc36b679b27e9f5326bd656acd"
            },
            "dist": {
                "type": "zip",
                "url": "https://api.github.com/repos/Behat/Gherkin/zipball/2391482cd003dfdc36b679b27e9f5326bd656acd",
                "reference": "2391482cd003dfdc36b679b27e9f5326bd656acd",
                "shasum": ""
            },
            "require": {
                "php": "~7.2|~8.0"
            },
            "require-dev": {
                "cucumber/cucumber": "dev-gherkin-16.0.0",
                "phpunit/phpunit": "~8|~9",
                "symfony/phpunit-bridge": "~3|~4|~5",
                "symfony/yaml": "~3|~4|~5"
            },
            "suggest": {
                "symfony/yaml": "If you want to parse features, represented in YAML files"
            },
            "type": "library",
            "extra": {
                "branch-alias": {
                    "dev-master": "4.4-dev"
                }
            },
            "autoload": {
                "psr-0": {
                    "Behat\\Gherkin": "src/"
                }
            },
            "notification-url": "https://packagist.org/downloads/",
            "license": [
                "MIT"
            ],
            "authors": [
                {
                    "name": "Konstantin Kudryashov",
                    "email": "ever.zet@gmail.com",
                    "homepage": "http://everzet.com"
                }
            ],
            "description": "Gherkin DSL parser for PHP",
            "homepage": "http://behat.org/",
            "keywords": [
                "BDD",
                "Behat",
                "Cucumber",
                "DSL",
                "gherkin",
                "parser"
            ],
            "time": "2021-02-04T12:44:21+00:00"
        },
        {
            "name": "codeception/codeception",
            "version": "4.1.18",
            "source": {
                "type": "git",
                "url": "https://github.com/Codeception/Codeception.git",
                "reference": "f47547bac347dfb5ea5351ff91148cbcc08e6818"
            },
            "dist": {
                "type": "zip",
                "url": "https://api.github.com/repos/Codeception/Codeception/zipball/f47547bac347dfb5ea5351ff91148cbcc08e6818",
                "reference": "f47547bac347dfb5ea5351ff91148cbcc08e6818",
                "shasum": ""
            },
            "require": {
                "behat/gherkin": "^4.4.0",
                "codeception/lib-asserts": "^1.0",
                "codeception/phpunit-wrapper": ">6.0.15 <6.1.0 | ^6.6.1 | ^7.7.1 | ^8.1.1 | ^9.0",
                "codeception/stub": "^2.0 | ^3.0",
                "ext-curl": "*",
                "ext-json": "*",
                "ext-mbstring": "*",
                "guzzlehttp/psr7": "~1.4",
                "php": ">=5.6.0 <9.0",
                "symfony/console": ">=2.7 <6.0",
                "symfony/css-selector": ">=2.7 <6.0",
                "symfony/event-dispatcher": ">=2.7 <6.0",
                "symfony/finder": ">=2.7 <6.0",
                "symfony/yaml": ">=2.7 <6.0"
            },
            "require-dev": {
                "codeception/module-asserts": "*@dev",
                "codeception/module-cli": "*@dev",
                "codeception/module-db": "*@dev",
                "codeception/module-filesystem": "*@dev",
                "codeception/module-phpbrowser": "*@dev",
                "codeception/specify": "~0.3",
                "codeception/util-universalframework": "*@dev",
                "monolog/monolog": "~1.8",
                "squizlabs/php_codesniffer": "~2.0",
                "symfony/process": ">=2.7 <6.0",
                "vlucas/phpdotenv": "^2.0 | ^3.0 | ^4.0 | ^5.0"
            },
            "suggest": {
                "codeception/specify": "BDD-style code blocks",
                "codeception/verify": "BDD-style assertions",
                "hoa/console": "For interactive console functionality",
                "stecman/symfony-console-completion": "For BASH autocompletion",
                "symfony/phpunit-bridge": "For phpunit-bridge support"
            },
            "bin": [
                "codecept"
            ],
            "type": "library",
            "extra": {
                "branch-alias": []
            },
            "autoload": {
                "psr-4": {
                    "Codeception\\": "src/Codeception",
                    "Codeception\\Extension\\": "ext"
                }
            },
            "notification-url": "https://packagist.org/downloads/",
            "license": [
                "MIT"
            ],
            "authors": [
                {
                    "name": "Michael Bodnarchuk",
                    "email": "davert@mail.ua",
                    "homepage": "http://codegyre.com"
                }
            ],
            "description": "BDD-style testing framework",
            "homepage": "http://codeception.com/",
            "keywords": [
                "BDD",
                "TDD",
                "acceptance testing",
                "functional testing",
                "unit testing"
            ],
            "funding": [
                {
                    "url": "https://opencollective.com/codeception",
                    "type": "open_collective"
                }
            ],
            "time": "2021-02-23T17:11:42+00:00"
        },
        {
            "name": "codeception/lib-asserts",
            "version": "1.13.2",
            "source": {
                "type": "git",
                "url": "https://github.com/Codeception/lib-asserts.git",
                "reference": "184231d5eab66bc69afd6b9429344d80c67a33b6"
            },
            "dist": {
                "type": "zip",
                "url": "https://api.github.com/repos/Codeception/lib-asserts/zipball/184231d5eab66bc69afd6b9429344d80c67a33b6",
                "reference": "184231d5eab66bc69afd6b9429344d80c67a33b6",
                "shasum": ""
            },
            "require": {
                "codeception/phpunit-wrapper": ">6.0.15 <6.1.0 | ^6.6.1 | ^7.7.1 | ^8.0.3 | ^9.0",
                "ext-dom": "*",
                "php": ">=5.6.0 <9.0"
            },
            "type": "library",
            "autoload": {
                "classmap": [
                    "src/"
                ]
            },
            "notification-url": "https://packagist.org/downloads/",
            "license": [
                "MIT"
            ],
            "authors": [
                {
                    "name": "Michael Bodnarchuk",
                    "email": "davert@mail.ua",
                    "homepage": "http://codegyre.com"
                },
                {
                    "name": "Gintautas Miselis"
                },
                {
                    "name": "Gustavo Nieves",
                    "homepage": "https://medium.com/@ganieves"
                }
            ],
            "description": "Assertion methods used by Codeception core and Asserts module",
            "homepage": "https://codeception.com/",
            "keywords": [
                "codeception"
            ],
            "time": "2020-10-21T16:26:20+00:00"
        },
        {
            "name": "codeception/module-asserts",
            "version": "1.3.1",
            "source": {
                "type": "git",
                "url": "https://github.com/Codeception/module-asserts.git",
                "reference": "59374f2fef0cabb9e8ddb53277e85cdca74328de"
            },
            "dist": {
                "type": "zip",
                "url": "https://api.github.com/repos/Codeception/module-asserts/zipball/59374f2fef0cabb9e8ddb53277e85cdca74328de",
                "reference": "59374f2fef0cabb9e8ddb53277e85cdca74328de",
                "shasum": ""
            },
            "require": {
                "codeception/codeception": "*@dev",
                "codeception/lib-asserts": "^1.13.1",
                "php": ">=5.6.0 <9.0"
            },
            "conflict": {
                "codeception/codeception": "<4.0"
            },
            "type": "library",
            "autoload": {
                "classmap": [
                    "src/"
                ]
            },
            "notification-url": "https://packagist.org/downloads/",
            "license": [
                "MIT"
            ],
            "authors": [
                {
                    "name": "Michael Bodnarchuk"
                },
                {
                    "name": "Gintautas Miselis"
                },
                {
                    "name": "Gustavo Nieves",
                    "homepage": "https://medium.com/@ganieves"
                }
            ],
            "description": "Codeception module containing various assertions",
            "homepage": "https://codeception.com/",
            "keywords": [
                "assertions",
                "asserts",
                "codeception"
            ],
            "time": "2020-10-21T16:48:15+00:00"
        },
        {
            "name": "codeception/module-sequence",
            "version": "1.0.1",
            "source": {
                "type": "git",
                "url": "https://github.com/Codeception/module-sequence.git",
                "reference": "b75be26681ae90824cde8f8df785981f293667e1"
            },
            "dist": {
                "type": "zip",
                "url": "https://api.github.com/repos/Codeception/module-sequence/zipball/b75be26681ae90824cde8f8df785981f293667e1",
                "reference": "b75be26681ae90824cde8f8df785981f293667e1",
                "shasum": ""
            },
            "require": {
                "codeception/codeception": "^4.0",
                "php": ">=5.6.0 <9.0"
            },
            "type": "library",
            "autoload": {
                "classmap": [
                    "src/"
                ]
            },
            "notification-url": "https://packagist.org/downloads/",
            "license": [
                "MIT"
            ],
            "authors": [
                {
                    "name": "Michael Bodnarchuk"
                }
            ],
            "description": "Sequence module for Codeception",
            "homepage": "http://codeception.com/",
            "keywords": [
                "codeception"
            ],
            "time": "2020-10-31T18:36:26+00:00"
        },
        {
            "name": "codeception/module-webdriver",
            "version": "1.2.0",
            "source": {
                "type": "git",
                "url": "https://github.com/Codeception/module-webdriver.git",
                "reference": "63ea08880a44df809bdfbca08597e1b68cee9f87"
            },
            "dist": {
                "type": "zip",
                "url": "https://api.github.com/repos/Codeception/module-webdriver/zipball/63ea08880a44df809bdfbca08597e1b68cee9f87",
                "reference": "63ea08880a44df809bdfbca08597e1b68cee9f87",
                "shasum": ""
            },
            "require": {
                "codeception/codeception": "^4.0",
                "php": ">=5.6.0 <9.0",
                "php-webdriver/webdriver": "^1.8.0"
            },
            "suggest": {
                "codeception/phpbuiltinserver": "Start and stop PHP built-in web server for your tests"
            },
            "type": "library",
            "autoload": {
                "classmap": [
                    "src/"
                ]
            },
            "notification-url": "https://packagist.org/downloads/",
            "license": [
                "MIT"
            ],
            "authors": [
                {
                    "name": "Michael Bodnarchuk"
                },
                {
                    "name": "Gintautas Miselis"
                },
                {
                    "name": "Zaahid Bateson"
                }
            ],
            "description": "WebDriver module for Codeception",
            "homepage": "http://codeception.com/",
            "keywords": [
                "acceptance-testing",
                "browser-testing",
                "codeception"
            ],
            "time": "2021-01-17T19:23:20+00:00"
        },
        {
            "name": "codeception/phpunit-wrapper",
            "version": "9.0.6",
            "source": {
                "type": "git",
                "url": "https://github.com/Codeception/phpunit-wrapper.git",
                "reference": "b0c06abb3181eedca690170f7ed0fd26a70bfacc"
            },
            "dist": {
                "type": "zip",
                "url": "https://api.github.com/repos/Codeception/phpunit-wrapper/zipball/b0c06abb3181eedca690170f7ed0fd26a70bfacc",
                "reference": "b0c06abb3181eedca690170f7ed0fd26a70bfacc",
                "shasum": ""
            },
            "require": {
                "php": ">=7.2",
                "phpunit/phpunit": "^9.0"
            },
            "require-dev": {
                "codeception/specify": "*",
                "consolidation/robo": "^3.0.0-alpha3",
                "vlucas/phpdotenv": "^3.0"
            },
            "type": "library",
            "autoload": {
                "psr-4": {
                    "Codeception\\PHPUnit\\": "src/"
                }
            },
            "notification-url": "https://packagist.org/downloads/",
            "license": [
                "MIT"
            ],
            "authors": [
                {
                    "name": "Davert",
                    "email": "davert.php@resend.cc"
                },
                {
                    "name": "Naktibalda"
                }
            ],
            "description": "PHPUnit classes used by Codeception",
            "time": "2020-12-28T13:59:47+00:00"
        },
        {
            "name": "codeception/stub",
            "version": "3.7.0",
            "source": {
                "type": "git",
                "url": "https://github.com/Codeception/Stub.git",
                "reference": "468dd5fe659f131fc997f5196aad87512f9b1304"
            },
            "dist": {
                "type": "zip",
                "url": "https://api.github.com/repos/Codeception/Stub/zipball/468dd5fe659f131fc997f5196aad87512f9b1304",
                "reference": "468dd5fe659f131fc997f5196aad87512f9b1304",
                "shasum": ""
            },
            "require": {
                "phpunit/phpunit": "^8.4 | ^9.0"
            },
            "type": "library",
            "autoload": {
                "psr-4": {
                    "Codeception\\": "src/"
                }
            },
            "notification-url": "https://packagist.org/downloads/",
            "license": [
                "MIT"
            ],
            "description": "Flexible Stub wrapper for PHPUnit's Mock Builder",
            "time": "2020-07-03T15:54:43+00:00"
        },
        {
            "name": "csharpru/vault-php",
            "version": "4.2.0",
            "source": {
                "type": "git",
                "url": "https://github.com/CSharpRU/vault-php.git",
                "reference": "de812a9667a1111c4f4d4080b2c9166692ee9efe"
            },
            "dist": {
                "type": "zip",
                "url": "https://api.github.com/repos/CSharpRU/vault-php/zipball/de812a9667a1111c4f4d4080b2c9166692ee9efe",
                "reference": "de812a9667a1111c4f4d4080b2c9166692ee9efe",
                "shasum": ""
            },
            "require": {
                "ext-json": "*",
                "php": "^7.2",
                "psr/cache": "^1.0",
                "psr/http-client": "^1.0",
                "psr/http-factory": "^1.0",
                "psr/log": "^1.0",
                "weew/helpers-array": "^1.3"
            },
            "require-dev": {
                "alextartan/guzzle-psr18-adapter": "^1.2",
                "cache/array-adapter": "^1.0",
                "codeception/codeception": "^2.2",
                "laminas/laminas-diactoros": "^2.3",
                "php-vcr/php-vcr": "dev-issues/289 as 1.4.5"
            },
            "suggest": {
                "cache/array-adapter": "For usage with CachedClient class"
            },
            "type": "library",
            "autoload": {
                "psr-4": {
                    "Vault\\": "src/"
                }
            },
            "notification-url": "https://packagist.org/downloads/",
            "license": [
                "MIT"
            ],
            "authors": [
                {
                    "name": "Yaroslav Lukyanov",
                    "email": "c_sharp@mail.ru"
                }
            ],
            "description": "Best Vault client for PHP that you can find",
            "time": "2020-11-27T09:07:28+00:00"
        },
        {
            "name": "csharpru/vault-php-guzzle6-transport",
            "version": "2.0.4",
            "source": {
                "type": "git",
                "url": "https://github.com/CSharpRU/vault-php-guzzle6-transport.git",
                "reference": "33c392120ac9f253b62b034e0e8ffbbdb3513bd8"
            },
            "dist": {
                "type": "zip",
                "url": "https://api.github.com/repos/CSharpRU/vault-php-guzzle6-transport/zipball/33c392120ac9f253b62b034e0e8ffbbdb3513bd8",
                "reference": "33c392120ac9f253b62b034e0e8ffbbdb3513bd8",
                "shasum": ""
            },
            "require": {
                "guzzlehttp/guzzle": "~6.2",
                "guzzlehttp/promises": "^1.3",
                "guzzlehttp/psr7": "^1.4"
            },
            "type": "library",
            "autoload": {
                "psr-4": {
                    "VaultTransports\\": "src/"
                }
            },
            "notification-url": "https://packagist.org/downloads/",
            "license": [
                "MIT"
            ],
            "authors": [
                {
                    "name": "Yaroslav Lukyanov",
                    "email": "c_sharp@mail.ru"
                }
            ],
            "description": "Guzzle6 transport for Vault PHP client",
            "time": "2019-03-10T06:17:37+00:00"
        },
        {
            "name": "dealerdirect/phpcodesniffer-composer-installer",
            "version": "v0.7.1",
            "source": {
                "type": "git",
                "url": "https://github.com/Dealerdirect/phpcodesniffer-composer-installer.git",
                "reference": "fe390591e0241955f22eb9ba327d137e501c771c"
            },
            "dist": {
                "type": "zip",
                "url": "https://api.github.com/repos/Dealerdirect/phpcodesniffer-composer-installer/zipball/fe390591e0241955f22eb9ba327d137e501c771c",
                "reference": "fe390591e0241955f22eb9ba327d137e501c771c",
                "shasum": ""
            },
            "require": {
                "composer-plugin-api": "^1.0 || ^2.0",
                "php": ">=5.3",
                "squizlabs/php_codesniffer": "^2.0 || ^3.0 || ^4.0"
            },
            "require-dev": {
                "composer/composer": "*",
                "phpcompatibility/php-compatibility": "^9.0",
                "sensiolabs/security-checker": "^4.1.0"
            },
            "type": "composer-plugin",
            "extra": {
                "class": "Dealerdirect\\Composer\\Plugin\\Installers\\PHPCodeSniffer\\Plugin"
            },
            "autoload": {
                "psr-4": {
                    "Dealerdirect\\Composer\\Plugin\\Installers\\PHPCodeSniffer\\": "src/"
                }
            },
            "notification-url": "https://packagist.org/downloads/",
            "license": [
                "MIT"
            ],
            "authors": [
                {
                    "name": "Franck Nijhof",
                    "email": "franck.nijhof@dealerdirect.com",
                    "homepage": "http://www.frenck.nl",
                    "role": "Developer / IT Manager"
                }
            ],
            "description": "PHP_CodeSniffer Standards Composer Installer Plugin",
            "homepage": "http://www.dealerdirect.com",
            "keywords": [
                "PHPCodeSniffer",
                "PHP_CodeSniffer",
                "code quality",
                "codesniffer",
                "composer",
                "installer",
                "phpcs",
                "plugin",
                "qa",
                "quality",
                "standard",
                "standards",
                "style guide",
                "stylecheck",
                "tests"
            ],
            "time": "2020-12-07T18:04:37+00:00"
        },
        {
            "name": "doctrine/annotations",
            "version": "1.12.1",
            "source": {
                "type": "git",
                "url": "https://github.com/doctrine/annotations.git",
                "reference": "b17c5014ef81d212ac539f07a1001832df1b6d3b"
            },
            "dist": {
                "type": "zip",
                "url": "https://api.github.com/repos/doctrine/annotations/zipball/b17c5014ef81d212ac539f07a1001832df1b6d3b",
                "reference": "b17c5014ef81d212ac539f07a1001832df1b6d3b",
                "shasum": ""
            },
            "require": {
                "doctrine/lexer": "1.*",
                "ext-tokenizer": "*",
                "php": "^7.1 || ^8.0"
            },
            "require-dev": {
                "doctrine/cache": "1.*",
                "doctrine/coding-standard": "^6.0 || ^8.1",
                "phpstan/phpstan": "^0.12.20",
                "phpunit/phpunit": "^7.5 || ^9.1.5"
            },
            "type": "library",
            "autoload": {
                "psr-4": {
                    "Doctrine\\Common\\Annotations\\": "lib/Doctrine/Common/Annotations"
                }
            },
            "notification-url": "https://packagist.org/downloads/",
            "license": [
                "MIT"
            ],
            "authors": [
                {
                    "name": "Guilherme Blanco",
                    "email": "guilhermeblanco@gmail.com"
                },
                {
                    "name": "Roman Borschel",
                    "email": "roman@code-factory.org"
                },
                {
                    "name": "Benjamin Eberlei",
                    "email": "kontakt@beberlei.de"
                },
                {
                    "name": "Jonathan Wage",
                    "email": "jonwage@gmail.com"
                },
                {
                    "name": "Johannes Schmitt",
                    "email": "schmittjoh@gmail.com"
                }
            ],
            "description": "Docblock Annotations Parser",
            "homepage": "https://www.doctrine-project.org/projects/annotations.html",
            "keywords": [
                "annotations",
                "docblock",
                "parser"
            ],
            "time": "2021-02-21T21:00:45+00:00"
        },
        {
            "name": "doctrine/instantiator",
            "version": "1.4.0",
            "source": {
                "type": "git",
                "url": "https://github.com/doctrine/instantiator.git",
                "reference": "d56bf6102915de5702778fe20f2de3b2fe570b5b"
            },
            "dist": {
                "type": "zip",
                "url": "https://api.github.com/repos/doctrine/instantiator/zipball/d56bf6102915de5702778fe20f2de3b2fe570b5b",
                "reference": "d56bf6102915de5702778fe20f2de3b2fe570b5b",
                "shasum": ""
            },
            "require": {
                "php": "^7.1 || ^8.0"
            },
            "require-dev": {
                "doctrine/coding-standard": "^8.0",
                "ext-pdo": "*",
                "ext-phar": "*",
                "phpbench/phpbench": "^0.13 || 1.0.0-alpha2",
                "phpstan/phpstan": "^0.12",
                "phpstan/phpstan-phpunit": "^0.12",
                "phpunit/phpunit": "^7.0 || ^8.0 || ^9.0"
            },
            "type": "library",
            "autoload": {
                "psr-4": {
                    "Doctrine\\Instantiator\\": "src/Doctrine/Instantiator/"
                }
            },
            "notification-url": "https://packagist.org/downloads/",
            "license": [
                "MIT"
            ],
            "authors": [
                {
                    "name": "Marco Pivetta",
                    "email": "ocramius@gmail.com",
                    "homepage": "https://ocramius.github.io/"
                }
            ],
            "description": "A small, lightweight utility to instantiate objects in PHP without invoking their constructors",
            "homepage": "https://www.doctrine-project.org/projects/instantiator.html",
            "keywords": [
                "constructor",
                "instantiate"
            ],
            "funding": [
                {
                    "url": "https://www.doctrine-project.org/sponsorship.html",
                    "type": "custom"
                },
                {
                    "url": "https://www.patreon.com/phpdoctrine",
                    "type": "patreon"
                },
                {
                    "url": "https://tidelift.com/funding/github/packagist/doctrine%2Finstantiator",
                    "type": "tidelift"
                }
            ],
            "time": "2020-11-10T18:47:58+00:00"
        },
        {
            "name": "doctrine/lexer",
            "version": "1.2.1",
            "source": {
                "type": "git",
                "url": "https://github.com/doctrine/lexer.git",
                "reference": "e864bbf5904cb8f5bb334f99209b48018522f042"
            },
            "dist": {
                "type": "zip",
                "url": "https://api.github.com/repos/doctrine/lexer/zipball/e864bbf5904cb8f5bb334f99209b48018522f042",
                "reference": "e864bbf5904cb8f5bb334f99209b48018522f042",
                "shasum": ""
            },
            "require": {
                "php": "^7.2 || ^8.0"
            },
            "require-dev": {
                "doctrine/coding-standard": "^6.0",
                "phpstan/phpstan": "^0.11.8",
                "phpunit/phpunit": "^8.2"
            },
            "type": "library",
            "extra": {
                "branch-alias": {
                    "dev-master": "1.2.x-dev"
                }
            },
            "autoload": {
                "psr-4": {
                    "Doctrine\\Common\\Lexer\\": "lib/Doctrine/Common/Lexer"
                }
            },
            "notification-url": "https://packagist.org/downloads/",
            "license": [
                "MIT"
            ],
            "authors": [
                {
                    "name": "Guilherme Blanco",
                    "email": "guilhermeblanco@gmail.com"
                },
                {
                    "name": "Roman Borschel",
                    "email": "roman@code-factory.org"
                },
                {
                    "name": "Johannes Schmitt",
                    "email": "schmittjoh@gmail.com"
                }
            ],
            "description": "PHP Doctrine Lexer parser library that can be used in Top-Down, Recursive Descent Parsers.",
            "homepage": "https://www.doctrine-project.org/projects/lexer.html",
            "keywords": [
                "annotations",
                "docblock",
                "lexer",
                "parser",
                "php"
            ],
            "time": "2020-05-25T17:44:05+00:00"
        },
        {
            "name": "friendsofphp/php-cs-fixer",
            "version": "v2.18.3",
            "source": {
                "type": "git",
                "url": "https://github.com/FriendsOfPHP/PHP-CS-Fixer.git",
                "reference": "ab99202fccff2a9f97592fbe1b5c76dd06df3513"
            },
            "dist": {
                "type": "zip",
                "url": "https://api.github.com/repos/FriendsOfPHP/PHP-CS-Fixer/zipball/ab99202fccff2a9f97592fbe1b5c76dd06df3513",
                "reference": "ab99202fccff2a9f97592fbe1b5c76dd06df3513",
                "shasum": ""
            },
            "require": {
                "composer/semver": "^1.4 || ^2.0 || ^3.0",
                "composer/xdebug-handler": "^1.2",
                "doctrine/annotations": "^1.2",
                "ext-json": "*",
                "ext-tokenizer": "*",
                "php": "^5.6 || ^7.0 || ^8.0",
                "php-cs-fixer/diff": "^1.3",
                "symfony/console": "^3.4.43 || ^4.1.6 || ^5.0",
                "symfony/event-dispatcher": "^3.0 || ^4.0 || ^5.0",
                "symfony/filesystem": "^3.0 || ^4.0 || ^5.0",
                "symfony/finder": "^3.0 || ^4.0 || ^5.0",
                "symfony/options-resolver": "^3.0 || ^4.0 || ^5.0",
                "symfony/polyfill-php70": "^1.0",
                "symfony/polyfill-php72": "^1.4",
                "symfony/process": "^3.0 || ^4.0 || ^5.0",
                "symfony/stopwatch": "^3.0 || ^4.0 || ^5.0"
            },
            "require-dev": {
                "justinrainbow/json-schema": "^5.0",
                "keradus/cli-executor": "^1.4",
                "mikey179/vfsstream": "^1.6",
                "php-coveralls/php-coveralls": "^2.4.2",
                "php-cs-fixer/accessible-object": "^1.0",
                "php-cs-fixer/phpunit-constraint-isidenticalstring": "^1.2",
                "php-cs-fixer/phpunit-constraint-xmlmatchesxsd": "^1.2.1",
                "phpspec/prophecy-phpunit": "^1.1 || ^2.0",
                "phpunit/phpunit": "^5.7.27 || ^6.5.14 || ^7.5.20 || ^8.5.13 || ^9.5",
                "phpunitgoodpractices/polyfill": "^1.5",
                "phpunitgoodpractices/traits": "^1.9.1",
                "sanmai/phpunit-legacy-adapter": "^6.4 || ^8.2.1",
                "symfony/phpunit-bridge": "^5.2.1",
                "symfony/yaml": "^3.0 || ^4.0 || ^5.0"
            },
            "suggest": {
                "ext-dom": "For handling output formats in XML",
                "ext-mbstring": "For handling non-UTF8 characters.",
                "php-cs-fixer/phpunit-constraint-isidenticalstring": "For IsIdenticalString constraint.",
                "php-cs-fixer/phpunit-constraint-xmlmatchesxsd": "For XmlMatchesXsd constraint.",
                "symfony/polyfill-mbstring": "When enabling `ext-mbstring` is not possible."
            },
            "bin": [
                "php-cs-fixer"
            ],
            "type": "application",
            "autoload": {
                "psr-4": {
                    "PhpCsFixer\\": "src/"
                },
                "classmap": [
                    "tests/Test/AbstractFixerTestCase.php",
                    "tests/Test/AbstractIntegrationCaseFactory.php",
                    "tests/Test/AbstractIntegrationTestCase.php",
                    "tests/Test/Assert/AssertTokensTrait.php",
                    "tests/Test/IntegrationCase.php",
                    "tests/Test/IntegrationCaseFactory.php",
                    "tests/Test/IntegrationCaseFactoryInterface.php",
                    "tests/Test/InternalIntegrationCaseFactory.php",
                    "tests/Test/IsIdenticalConstraint.php",
                    "tests/Test/TokensWithObservedTransformers.php",
                    "tests/TestCase.php"
                ]
            },
            "notification-url": "https://packagist.org/downloads/",
            "license": [
                "MIT"
            ],
            "authors": [
                {
                    "name": "Fabien Potencier",
                    "email": "fabien@symfony.com"
                },
                {
                    "name": "Dariusz Rumiński",
                    "email": "dariusz.ruminski@gmail.com"
                }
            ],
            "description": "A tool to automatically fix PHP code style",
            "funding": [
                {
                    "url": "https://github.com/keradus",
                    "type": "github"
                }
            ],
            "time": "2021-03-10T19:39:05+00:00"
        },
        {
            "name": "hoa/consistency",
            "version": "1.17.05.02",
            "source": {
                "type": "git",
                "url": "https://github.com/hoaproject/Consistency.git",
                "reference": "fd7d0adc82410507f332516faf655b6ed22e4c2f"
            },
            "dist": {
                "type": "zip",
                "url": "https://api.github.com/repos/hoaproject/Consistency/zipball/fd7d0adc82410507f332516faf655b6ed22e4c2f",
                "reference": "fd7d0adc82410507f332516faf655b6ed22e4c2f",
                "shasum": ""
            },
            "require": {
                "hoa/exception": "~1.0",
                "php": ">=5.5.0"
            },
            "require-dev": {
                "hoa/stream": "~1.0",
                "hoa/test": "~2.0"
            },
            "type": "library",
            "extra": {
                "branch-alias": {
                    "dev-master": "1.x-dev"
                }
            },
            "autoload": {
                "psr-4": {
                    "Hoa\\Consistency\\": "."
                },
                "files": [
                    "Prelude.php"
                ]
            },
            "notification-url": "https://packagist.org/downloads/",
            "license": [
                "BSD-3-Clause"
            ],
            "authors": [
                {
                    "name": "Ivan Enderlin",
                    "email": "ivan.enderlin@hoa-project.net"
                },
                {
                    "name": "Hoa community",
                    "homepage": "https://hoa-project.net/"
                }
            ],
            "description": "The Hoa\\Consistency library.",
            "homepage": "https://hoa-project.net/",
            "keywords": [
                "autoloader",
                "callable",
                "consistency",
                "entity",
                "flex",
                "keyword",
                "library"
            ],
            "time": "2017-05-02T12:18:12+00:00"
        },
        {
            "name": "hoa/console",
            "version": "3.17.05.02",
            "source": {
                "type": "git",
                "url": "https://github.com/hoaproject/Console.git",
                "reference": "e231fd3ea70e6d773576ae78de0bdc1daf331a66"
            },
            "dist": {
                "type": "zip",
                "url": "https://api.github.com/repos/hoaproject/Console/zipball/e231fd3ea70e6d773576ae78de0bdc1daf331a66",
                "reference": "e231fd3ea70e6d773576ae78de0bdc1daf331a66",
                "shasum": ""
            },
            "require": {
                "hoa/consistency": "~1.0",
                "hoa/event": "~1.0",
                "hoa/exception": "~1.0",
                "hoa/file": "~1.0",
                "hoa/protocol": "~1.0",
                "hoa/stream": "~1.0",
                "hoa/ustring": "~4.0"
            },
            "require-dev": {
                "hoa/test": "~2.0"
            },
            "suggest": {
                "ext-pcntl": "To enable hoa://Event/Console/Window:resize.",
                "hoa/dispatcher": "To use the console kit.",
                "hoa/router": "To use the console kit."
            },
            "type": "library",
            "extra": {
                "branch-alias": {
                    "dev-master": "3.x-dev"
                }
            },
            "autoload": {
                "psr-4": {
                    "Hoa\\Console\\": "."
                }
            },
            "notification-url": "https://packagist.org/downloads/",
            "license": [
                "BSD-3-Clause"
            ],
            "authors": [
                {
                    "name": "Ivan Enderlin",
                    "email": "ivan.enderlin@hoa-project.net"
                },
                {
                    "name": "Hoa community",
                    "homepage": "https://hoa-project.net/"
                }
            ],
            "description": "The Hoa\\Console library.",
            "homepage": "https://hoa-project.net/",
            "keywords": [
                "autocompletion",
                "chrome",
                "cli",
                "console",
                "cursor",
                "getoption",
                "library",
                "option",
                "parser",
                "processus",
                "readline",
                "terminfo",
                "tput",
                "window"
            ],
            "time": "2017-05-02T12:26:19+00:00"
        },
        {
            "name": "hoa/event",
            "version": "1.17.01.13",
            "source": {
                "type": "git",
                "url": "https://github.com/hoaproject/Event.git",
                "reference": "6c0060dced212ffa3af0e34bb46624f990b29c54"
            },
            "dist": {
                "type": "zip",
                "url": "https://api.github.com/repos/hoaproject/Event/zipball/6c0060dced212ffa3af0e34bb46624f990b29c54",
                "reference": "6c0060dced212ffa3af0e34bb46624f990b29c54",
                "shasum": ""
            },
            "require": {
                "hoa/consistency": "~1.0",
                "hoa/exception": "~1.0"
            },
            "require-dev": {
                "hoa/test": "~2.0"
            },
            "type": "library",
            "extra": {
                "branch-alias": {
                    "dev-master": "1.x-dev"
                }
            },
            "autoload": {
                "psr-4": {
                    "Hoa\\Event\\": "."
                }
            },
            "notification-url": "https://packagist.org/downloads/",
            "license": [
                "BSD-3-Clause"
            ],
            "authors": [
                {
                    "name": "Ivan Enderlin",
                    "email": "ivan.enderlin@hoa-project.net"
                },
                {
                    "name": "Hoa community",
                    "homepage": "https://hoa-project.net/"
                }
            ],
            "description": "The Hoa\\Event library.",
            "homepage": "https://hoa-project.net/",
            "keywords": [
                "event",
                "library",
                "listener",
                "observer"
            ],
            "time": "2017-01-13T15:30:50+00:00"
        },
        {
            "name": "hoa/exception",
            "version": "1.17.01.16",
            "source": {
                "type": "git",
                "url": "https://github.com/hoaproject/Exception.git",
                "reference": "091727d46420a3d7468ef0595651488bfc3a458f"
            },
            "dist": {
                "type": "zip",
                "url": "https://api.github.com/repos/hoaproject/Exception/zipball/091727d46420a3d7468ef0595651488bfc3a458f",
                "reference": "091727d46420a3d7468ef0595651488bfc3a458f",
                "shasum": ""
            },
            "require": {
                "hoa/consistency": "~1.0",
                "hoa/event": "~1.0"
            },
            "require-dev": {
                "hoa/test": "~2.0"
            },
            "type": "library",
            "extra": {
                "branch-alias": {
                    "dev-master": "1.x-dev"
                }
            },
            "autoload": {
                "psr-4": {
                    "Hoa\\Exception\\": "."
                }
            },
            "notification-url": "https://packagist.org/downloads/",
            "license": [
                "BSD-3-Clause"
            ],
            "authors": [
                {
                    "name": "Ivan Enderlin",
                    "email": "ivan.enderlin@hoa-project.net"
                },
                {
                    "name": "Hoa community",
                    "homepage": "https://hoa-project.net/"
                }
            ],
            "description": "The Hoa\\Exception library.",
            "homepage": "https://hoa-project.net/",
            "keywords": [
                "exception",
                "library"
            ],
            "time": "2017-01-16T07:53:27+00:00"
        },
        {
            "name": "hoa/file",
            "version": "1.17.07.11",
            "source": {
                "type": "git",
                "url": "https://github.com/hoaproject/File.git",
                "reference": "35cb979b779bc54918d2f9a4e02ed6c7a1fa67ca"
            },
            "dist": {
                "type": "zip",
                "url": "https://api.github.com/repos/hoaproject/File/zipball/35cb979b779bc54918d2f9a4e02ed6c7a1fa67ca",
                "reference": "35cb979b779bc54918d2f9a4e02ed6c7a1fa67ca",
                "shasum": ""
            },
            "require": {
                "hoa/consistency": "~1.0",
                "hoa/event": "~1.0",
                "hoa/exception": "~1.0",
                "hoa/iterator": "~2.0",
                "hoa/stream": "~1.0"
            },
            "require-dev": {
                "hoa/test": "~2.0"
            },
            "type": "library",
            "extra": {
                "branch-alias": {
                    "dev-master": "1.x-dev"
                }
            },
            "autoload": {
                "psr-4": {
                    "Hoa\\File\\": "."
                }
            },
            "notification-url": "https://packagist.org/downloads/",
            "license": [
                "BSD-3-Clause"
            ],
            "authors": [
                {
                    "name": "Ivan Enderlin",
                    "email": "ivan.enderlin@hoa-project.net"
                },
                {
                    "name": "Hoa community",
                    "homepage": "https://hoa-project.net/"
                }
            ],
            "description": "The Hoa\\File library.",
            "homepage": "https://hoa-project.net/",
            "keywords": [
                "Socket",
                "directory",
                "file",
                "finder",
                "library",
                "link",
                "temporary"
            ],
            "time": "2017-07-11T07:42:15+00:00"
        },
        {
            "name": "hoa/iterator",
            "version": "2.17.01.10",
            "source": {
                "type": "git",
                "url": "https://github.com/hoaproject/Iterator.git",
                "reference": "d1120ba09cb4ccd049c86d10058ab94af245f0cc"
            },
            "dist": {
                "type": "zip",
                "url": "https://api.github.com/repos/hoaproject/Iterator/zipball/d1120ba09cb4ccd049c86d10058ab94af245f0cc",
                "reference": "d1120ba09cb4ccd049c86d10058ab94af245f0cc",
                "shasum": ""
            },
            "require": {
                "hoa/consistency": "~1.0",
                "hoa/exception": "~1.0"
            },
            "require-dev": {
                "hoa/test": "~2.0"
            },
            "type": "library",
            "extra": {
                "branch-alias": {
                    "dev-master": "2.x-dev"
                }
            },
            "autoload": {
                "psr-4": {
                    "Hoa\\Iterator\\": "."
                }
            },
            "notification-url": "https://packagist.org/downloads/",
            "license": [
                "BSD-3-Clause"
            ],
            "authors": [
                {
                    "name": "Ivan Enderlin",
                    "email": "ivan.enderlin@hoa-project.net"
                },
                {
                    "name": "Hoa community",
                    "homepage": "https://hoa-project.net/"
                }
            ],
            "description": "The Hoa\\Iterator library.",
            "homepage": "https://hoa-project.net/",
            "keywords": [
                "iterator",
                "library"
            ],
            "time": "2017-01-10T10:34:47+00:00"
        },
        {
            "name": "hoa/protocol",
            "version": "1.17.01.14",
            "source": {
                "type": "git",
                "url": "https://github.com/hoaproject/Protocol.git",
                "reference": "5c2cf972151c45f373230da170ea015deecf19e2"
            },
            "dist": {
                "type": "zip",
                "url": "https://api.github.com/repos/hoaproject/Protocol/zipball/5c2cf972151c45f373230da170ea015deecf19e2",
                "reference": "5c2cf972151c45f373230da170ea015deecf19e2",
                "shasum": ""
            },
            "require": {
                "hoa/consistency": "~1.0",
                "hoa/exception": "~1.0"
            },
            "require-dev": {
                "hoa/test": "~2.0"
            },
            "type": "library",
            "extra": {
                "branch-alias": {
                    "dev-master": "1.x-dev"
                }
            },
            "autoload": {
                "psr-4": {
                    "Hoa\\Protocol\\": "."
                },
                "files": [
                    "Wrapper.php"
                ]
            },
            "notification-url": "https://packagist.org/downloads/",
            "license": [
                "BSD-3-Clause"
            ],
            "authors": [
                {
                    "name": "Ivan Enderlin",
                    "email": "ivan.enderlin@hoa-project.net"
                },
                {
                    "name": "Hoa community",
                    "homepage": "https://hoa-project.net/"
                }
            ],
            "description": "The Hoa\\Protocol library.",
            "homepage": "https://hoa-project.net/",
            "keywords": [
                "library",
                "protocol",
                "resource",
                "stream",
                "wrapper"
            ],
            "time": "2017-01-14T12:26:10+00:00"
        },
        {
            "name": "hoa/stream",
            "version": "1.17.02.21",
            "source": {
                "type": "git",
                "url": "https://github.com/hoaproject/Stream.git",
                "reference": "3293cfffca2de10525df51436adf88a559151d82"
            },
            "dist": {
                "type": "zip",
                "url": "https://api.github.com/repos/hoaproject/Stream/zipball/3293cfffca2de10525df51436adf88a559151d82",
                "reference": "3293cfffca2de10525df51436adf88a559151d82",
                "shasum": ""
            },
            "require": {
                "hoa/consistency": "~1.0",
                "hoa/event": "~1.0",
                "hoa/exception": "~1.0",
                "hoa/protocol": "~1.0"
            },
            "require-dev": {
                "hoa/test": "~2.0"
            },
            "type": "library",
            "extra": {
                "branch-alias": {
                    "dev-master": "1.x-dev"
                }
            },
            "autoload": {
                "psr-4": {
                    "Hoa\\Stream\\": "."
                }
            },
            "notification-url": "https://packagist.org/downloads/",
            "license": [
                "BSD-3-Clause"
            ],
            "authors": [
                {
                    "name": "Ivan Enderlin",
                    "email": "ivan.enderlin@hoa-project.net"
                },
                {
                    "name": "Hoa community",
                    "homepage": "https://hoa-project.net/"
                }
            ],
            "description": "The Hoa\\Stream library.",
            "homepage": "https://hoa-project.net/",
            "keywords": [
                "Context",
                "bucket",
                "composite",
                "filter",
                "in",
                "library",
                "out",
                "protocol",
                "stream",
                "wrapper"
            ],
            "time": "2017-02-21T16:01:06+00:00"
        },
        {
            "name": "hoa/ustring",
            "version": "4.17.01.16",
            "source": {
                "type": "git",
                "url": "https://github.com/hoaproject/Ustring.git",
                "reference": "e6326e2739178799b1fe3fdd92029f9517fa17a0"
            },
            "dist": {
                "type": "zip",
                "url": "https://api.github.com/repos/hoaproject/Ustring/zipball/e6326e2739178799b1fe3fdd92029f9517fa17a0",
                "reference": "e6326e2739178799b1fe3fdd92029f9517fa17a0",
                "shasum": ""
            },
            "require": {
                "hoa/consistency": "~1.0",
                "hoa/exception": "~1.0"
            },
            "require-dev": {
                "hoa/test": "~2.0"
            },
            "suggest": {
                "ext-iconv": "ext/iconv must be present (or a third implementation) to use Hoa\\Ustring::transcode().",
                "ext-intl": "To get a better Hoa\\Ustring::toAscii() and Hoa\\Ustring::compareTo()."
            },
            "type": "library",
            "extra": {
                "branch-alias": {
                    "dev-master": "4.x-dev"
                }
            },
            "autoload": {
                "psr-4": {
                    "Hoa\\Ustring\\": "."
                }
            },
            "notification-url": "https://packagist.org/downloads/",
            "license": [
                "BSD-3-Clause"
            ],
            "authors": [
                {
                    "name": "Ivan Enderlin",
                    "email": "ivan.enderlin@hoa-project.net"
                },
                {
                    "name": "Hoa community",
                    "homepage": "https://hoa-project.net/"
                }
            ],
            "description": "The Hoa\\Ustring library.",
            "homepage": "https://hoa-project.net/",
            "keywords": [
                "library",
                "search",
                "string",
                "unicode"
            ],
            "time": "2017-01-16T07:08:25+00:00"
        },
        {
            "name": "jms/metadata",
            "version": "1.7.0",
            "source": {
                "type": "git",
                "url": "https://github.com/schmittjoh/metadata.git",
                "reference": "e5854ab1aa643623dc64adde718a8eec32b957a8"
            },
            "dist": {
                "type": "zip",
                "url": "https://api.github.com/repos/schmittjoh/metadata/zipball/e5854ab1aa643623dc64adde718a8eec32b957a8",
                "reference": "e5854ab1aa643623dc64adde718a8eec32b957a8",
                "shasum": ""
            },
            "require": {
                "php": ">=5.3.0"
            },
            "require-dev": {
                "doctrine/cache": "~1.0",
                "symfony/cache": "~3.1"
            },
            "type": "library",
            "extra": {
                "branch-alias": {
                    "dev-master": "1.5.x-dev"
                }
            },
            "autoload": {
                "psr-0": {
                    "Metadata\\": "src/"
                }
            },
            "notification-url": "https://packagist.org/downloads/",
            "license": [
                "MIT"
            ],
            "authors": [
                {
                    "name": "Asmir Mustafic",
                    "email": "goetas@gmail.com"
                },
                {
                    "name": "Johannes M. Schmitt",
                    "email": "schmittjoh@gmail.com"
                }
            ],
            "description": "Class/method/property metadata management in PHP",
            "keywords": [
                "annotations",
                "metadata",
                "xml",
                "yaml"
            ],
            "time": "2018-10-26T12:40:10+00:00"
        },
        {
            "name": "jms/parser-lib",
            "version": "1.0.0",
            "source": {
                "type": "git",
                "url": "https://github.com/schmittjoh/parser-lib.git",
                "reference": "c509473bc1b4866415627af0e1c6cc8ac97fa51d"
            },
            "dist": {
                "type": "zip",
                "url": "https://api.github.com/repos/schmittjoh/parser-lib/zipball/c509473bc1b4866415627af0e1c6cc8ac97fa51d",
                "reference": "c509473bc1b4866415627af0e1c6cc8ac97fa51d",
                "shasum": ""
            },
            "require": {
                "phpoption/phpoption": ">=0.9,<2.0-dev"
            },
            "type": "library",
            "extra": {
                "branch-alias": {
                    "dev-master": "1.0-dev"
                }
            },
            "autoload": {
                "psr-0": {
                    "JMS\\": "src/"
                }
            },
            "notification-url": "https://packagist.org/downloads/",
            "license": [
                "Apache2"
            ],
            "description": "A library for easily creating recursive-descent parsers.",
            "time": "2012-11-18T18:08:43+00:00"
        },
        {
            "name": "jms/serializer",
            "version": "1.14.1",
            "source": {
                "type": "git",
                "url": "https://github.com/schmittjoh/serializer.git",
                "reference": "ba908d278fff27ec01fb4349f372634ffcd697c0"
            },
            "dist": {
                "type": "zip",
                "url": "https://api.github.com/repos/schmittjoh/serializer/zipball/ba908d278fff27ec01fb4349f372634ffcd697c0",
                "reference": "ba908d278fff27ec01fb4349f372634ffcd697c0",
                "shasum": ""
            },
            "require": {
                "doctrine/annotations": "^1.0",
                "doctrine/instantiator": "^1.0.3",
                "jms/metadata": "^1.3",
                "jms/parser-lib": "1.*",
                "php": "^5.5|^7.0",
                "phpcollection/phpcollection": "~0.1",
                "phpoption/phpoption": "^1.1"
            },
            "conflict": {
                "twig/twig": "<1.12"
            },
            "require-dev": {
                "doctrine/orm": "~2.1",
                "doctrine/phpcr-odm": "^1.3|^2.0",
                "ext-pdo_sqlite": "*",
                "jackalope/jackalope-doctrine-dbal": "^1.1.5",
                "phpunit/phpunit": "^4.8|^5.0",
                "propel/propel1": "~1.7",
                "psr/container": "^1.0",
                "symfony/dependency-injection": "^2.7|^3.3|^4.0",
                "symfony/expression-language": "^2.6|^3.0",
                "symfony/filesystem": "^2.1",
                "symfony/form": "~2.1|^3.0",
                "symfony/translation": "^2.1|^3.0",
                "symfony/validator": "^2.2|^3.0",
                "symfony/yaml": "^2.1|^3.0",
                "twig/twig": "~1.12|~2.0"
            },
            "suggest": {
                "doctrine/cache": "Required if you like to use cache functionality.",
                "doctrine/collections": "Required if you like to use doctrine collection types as ArrayCollection.",
                "symfony/yaml": "Required if you'd like to serialize data to YAML format."
            },
            "type": "library",
            "extra": {
                "branch-alias": {
                    "dev-1.x": "1.14-dev"
                }
            },
            "autoload": {
                "psr-0": {
                    "JMS\\Serializer": "src/"
                }
            },
            "notification-url": "https://packagist.org/downloads/",
            "license": [
                "MIT"
            ],
            "authors": [
                {
                    "name": "Johannes M. Schmitt",
                    "email": "schmittjoh@gmail.com"
                },
                {
                    "name": "Asmir Mustafic",
                    "email": "goetas@gmail.com"
                }
            ],
            "description": "Library for (de-)serializing data of any complexity; supports XML, JSON, and YAML.",
            "homepage": "http://jmsyst.com/libs/serializer",
            "keywords": [
                "deserialization",
                "jaxb",
                "json",
                "serialization",
                "xml"
            ],
            "time": "2020-02-22T20:59:37+00:00"
        },
        {
            "name": "lusitanian/oauth",
            "version": "v0.8.11",
            "source": {
                "type": "git",
                "url": "https://github.com/Lusitanian/PHPoAuthLib.git",
                "reference": "fc11a53db4b66da555a6a11fce294f574a8374f9"
            },
            "dist": {
                "type": "zip",
                "url": "https://api.github.com/repos/Lusitanian/PHPoAuthLib/zipball/fc11a53db4b66da555a6a11fce294f574a8374f9",
                "reference": "fc11a53db4b66da555a6a11fce294f574a8374f9",
                "shasum": ""
            },
            "require": {
                "php": ">=5.3.0"
            },
            "require-dev": {
                "phpunit/phpunit": "3.7.*",
                "predis/predis": "0.8.*@dev",
                "squizlabs/php_codesniffer": "2.*",
                "symfony/http-foundation": "~2.1"
            },
            "suggest": {
                "ext-openssl": "Allows for usage of secure connections with the stream-based HTTP client.",
                "predis/predis": "Allows using the Redis storage backend.",
                "symfony/http-foundation": "Allows using the Symfony Session storage backend."
            },
            "type": "library",
            "extra": {
                "branch-alias": {
                    "dev-master": "0.1-dev"
                }
            },
            "autoload": {
                "psr-0": {
                    "OAuth": "src",
                    "OAuth\\Unit": "tests"
                }
            },
            "notification-url": "https://packagist.org/downloads/",
            "license": [
                "MIT"
            ],
            "authors": [
                {
                    "name": "David Desberg",
                    "email": "david@daviddesberg.com"
                },
                {
                    "name": "Elliot Chance",
                    "email": "elliotchance@gmail.com"
                },
                {
                    "name": "Pieter Hordijk",
                    "email": "info@pieterhordijk.com"
                }
            ],
            "description": "PHP 5.3+ oAuth 1/2 Library",
            "keywords": [
                "Authentication",
                "authorization",
                "oauth",
                "security"
            ],
            "time": "2018-02-14T22:37:14+00:00"
        },
        {
            "name": "magento/magento-coding-standard",
            "version": "6",
            "source": {
                "type": "git",
                "url": "https://github.com/magento/magento-coding-standard.git",
                "reference": "efc9084db3d1bd145b92d6b8a2e9cb0faec54fa7"
            },
            "dist": {
                "type": "zip",
                "url": "https://api.github.com/repos/magento/magento-coding-standard/zipball/efc9084db3d1bd145b92d6b8a2e9cb0faec54fa7",
                "reference": "efc9084db3d1bd145b92d6b8a2e9cb0faec54fa7",
                "shasum": ""
            },
            "require": {
                "php": ">=5.6.0",
                "squizlabs/php_codesniffer": "^3.5",
                "webonyx/graphql-php": ">=0.12.6 <1.0"
            },
            "require-dev": {
                "phpunit/phpunit": "^4.0 || ^5.0 || ^6.0 || ^7.0"
            },
            "type": "phpcodesniffer-standard",
            "autoload": {
                "classmap": [
                    "PHP_CodeSniffer/Tokenizers/"
                ],
                "psr-4": {
                    "Magento2\\": "Magento2/"
                }
            },
            "notification-url": "https://packagist.org/downloads/",
            "license": [
                "OSL-3.0",
                "AFL-3.0"
            ],
            "description": "A set of Magento specific PHP CodeSniffer rules.",
            "time": "2020-12-03T14:41:54+00:00"
        },
        {
            "name": "magento/magento2-functional-testing-framework",
            "version": "3.3.0",
            "source": {
                "type": "git",
                "url": "https://github.com/magento/magento2-functional-testing-framework.git",
                "reference": "ea93feb4da34749f40bb74b780ca4fb47508a35e"
            },
            "dist": {
                "type": "zip",
                "url": "https://api.github.com/repos/magento/magento2-functional-testing-framework/zipball/ea93feb4da34749f40bb74b780ca4fb47508a35e",
                "reference": "ea93feb4da34749f40bb74b780ca4fb47508a35e",
                "shasum": ""
            },
            "require": {
                "allure-framework/allure-codeception": "~1.4.0",
                "aws/aws-sdk-php": "^3.132",
                "codeception/codeception": "~4.1.4",
                "codeception/module-asserts": "^1.1",
                "codeception/module-sequence": "^1.0",
                "codeception/module-webdriver": "^1.0",
                "composer/composer": "^1.9",
                "csharpru/vault-php": "^4.1.0",
                "csharpru/vault-php-guzzle6-transport": "^2.0",
                "ext-curl": "*",
                "ext-dom": "*",
                "ext-intl": "*",
                "ext-json": "*",
                "ext-openssl": "*",
                "hoa/console": "~3.0",
                "monolog/monolog": "^1.17",
                "mustache/mustache": "~2.5",
                "nikic/php-parser": "~4.4.0",
                "php": "^7.3",
                "php-webdriver/webdriver": "^1.8.0",
                "spomky-labs/otphp": "^10.0",
                "symfony/console": "^4.4",
                "symfony/finder": "^5.0",
                "symfony/http-foundation": "^5.0",
                "symfony/mime": "^5.0",
                "symfony/process": "^4.4",
                "vlucas/phpdotenv": "^2.4",
                "weew/helpers-array": "^1.3"
            },
            "replace": {
                "facebook/webdriver": "^1.7.1"
            },
            "require-dev": {
                "brainmaestro/composer-git-hooks": "^2.3.1",
                "codacy/coverage": "^1.4",
                "codeception/aspect-mock": "^3.0",
                "doctrine/cache": "<1.7.0",
                "goaop/framework": "~2.3.4",
                "php-coveralls/php-coveralls": "^1.0",
                "phpmd/phpmd": "^2.8.0",
                "phpunit/phpunit": "^9.0",
                "rregeer/phpunit-coverage-check": "^0.1.4",
                "sebastian/phpcpd": "~6.0.0",
                "squizlabs/php_codesniffer": "~3.5.4",
                "symfony/stopwatch": "~3.4.6"
            },
            "bin": [
                "bin/mftf"
            ],
            "type": "library",
            "extra": {
                "hooks": {
                    "pre-push": "bin/all-checks"
                }
            },
            "autoload": {
                "files": [
                    "src/Magento/FunctionalTestingFramework/_bootstrap.php"
                ],
                "psr-4": {
                    "Magento\\FunctionalTestingFramework\\": "src/Magento/FunctionalTestingFramework",
                    "MFTF\\": "dev/tests/functional/tests/MFTF"
                }
            },
            "notification-url": "https://packagist.org/downloads/",
            "license": [
                "AGPL-3.0"
            ],
            "description": "Magento2 Functional Testing Framework",
            "keywords": [
                "automation",
                "functional",
                "magento",
                "testing"
            ],
            "time": "2021-02-15T21:57:12+00:00"
        },
        {
            "name": "mikey179/vfsstream",
            "version": "v1.6.8",
            "source": {
                "type": "git",
                "url": "https://github.com/bovigo/vfsStream.git",
                "reference": "231c73783ebb7dd9ec77916c10037eff5a2b6efe"
            },
            "dist": {
                "type": "zip",
                "url": "https://api.github.com/repos/bovigo/vfsStream/zipball/231c73783ebb7dd9ec77916c10037eff5a2b6efe",
                "reference": "231c73783ebb7dd9ec77916c10037eff5a2b6efe",
                "shasum": ""
            },
            "require": {
                "php": ">=5.3.0"
            },
            "require-dev": {
                "phpunit/phpunit": "^4.5|^5.0"
            },
            "type": "library",
            "extra": {
                "branch-alias": {
                    "dev-master": "1.6.x-dev"
                }
            },
            "autoload": {
                "psr-0": {
                    "org\\bovigo\\vfs\\": "src/main/php"
                }
            },
            "notification-url": "https://packagist.org/downloads/",
            "license": [
                "BSD-3-Clause"
            ],
            "authors": [
                {
                    "name": "Frank Kleine",
                    "homepage": "http://frankkleine.de/",
                    "role": "Developer"
                }
            ],
            "description": "Virtual file system to mock the real file system in unit tests.",
            "homepage": "http://vfs.bovigo.org/",
            "time": "2019-10-30T15:31:00+00:00"
        },
        {
            "name": "mustache/mustache",
            "version": "v2.13.0",
            "source": {
                "type": "git",
                "url": "https://github.com/bobthecow/mustache.php.git",
                "reference": "e95c5a008c23d3151d59ea72484d4f72049ab7f4"
            },
            "dist": {
                "type": "zip",
                "url": "https://api.github.com/repos/bobthecow/mustache.php/zipball/e95c5a008c23d3151d59ea72484d4f72049ab7f4",
                "reference": "e95c5a008c23d3151d59ea72484d4f72049ab7f4",
                "shasum": ""
            },
            "require": {
                "php": ">=5.2.4"
            },
            "require-dev": {
                "friendsofphp/php-cs-fixer": "~1.11",
                "phpunit/phpunit": "~3.7|~4.0|~5.0"
            },
            "type": "library",
            "autoload": {
                "psr-0": {
                    "Mustache": "src/"
                }
            },
            "notification-url": "https://packagist.org/downloads/",
            "license": [
                "MIT"
            ],
            "authors": [
                {
                    "name": "Justin Hileman",
                    "email": "justin@justinhileman.info",
                    "homepage": "http://justinhileman.com"
                }
            ],
            "description": "A Mustache implementation in PHP.",
            "homepage": "https://github.com/bobthecow/mustache.php",
            "keywords": [
                "mustache",
                "templating"
            ],
            "time": "2019-11-23T21:40:31+00:00"
        },
        {
            "name": "myclabs/deep-copy",
            "version": "1.10.2",
            "source": {
                "type": "git",
                "url": "https://github.com/myclabs/DeepCopy.git",
                "reference": "776f831124e9c62e1a2c601ecc52e776d8bb7220"
            },
            "dist": {
                "type": "zip",
                "url": "https://api.github.com/repos/myclabs/DeepCopy/zipball/776f831124e9c62e1a2c601ecc52e776d8bb7220",
                "reference": "776f831124e9c62e1a2c601ecc52e776d8bb7220",
                "shasum": ""
            },
            "require": {
                "php": "^7.1 || ^8.0"
            },
            "replace": {
                "myclabs/deep-copy": "self.version"
            },
            "require-dev": {
                "doctrine/collections": "^1.0",
                "doctrine/common": "^2.6",
                "phpunit/phpunit": "^7.1"
            },
            "type": "library",
            "autoload": {
                "psr-4": {
                    "DeepCopy\\": "src/DeepCopy/"
                },
                "files": [
                    "src/DeepCopy/deep_copy.php"
                ]
            },
            "notification-url": "https://packagist.org/downloads/",
            "license": [
                "MIT"
            ],
            "description": "Create deep copies (clones) of your objects",
            "keywords": [
                "clone",
                "copy",
                "duplicate",
                "object",
                "object graph"
            ],
            "funding": [
                {
                    "url": "https://tidelift.com/funding/github/packagist/myclabs/deep-copy",
                    "type": "tidelift"
                }
            ],
            "time": "2020-11-13T09:40:50+00:00"
        },
        {
            "name": "paragonie/constant_time_encoding",
            "version": "v2.4.0",
            "source": {
                "type": "git",
                "url": "https://github.com/paragonie/constant_time_encoding.git",
                "reference": "f34c2b11eb9d2c9318e13540a1dbc2a3afbd939c"
            },
            "dist": {
                "type": "zip",
                "url": "https://api.github.com/repos/paragonie/constant_time_encoding/zipball/f34c2b11eb9d2c9318e13540a1dbc2a3afbd939c",
                "reference": "f34c2b11eb9d2c9318e13540a1dbc2a3afbd939c",
                "shasum": ""
            },
            "require": {
                "php": "^7|^8"
            },
            "require-dev": {
                "phpunit/phpunit": "^6|^7|^8|^9",
                "vimeo/psalm": "^1|^2|^3|^4"
            },
            "type": "library",
            "autoload": {
                "psr-4": {
                    "ParagonIE\\ConstantTime\\": "src/"
                }
            },
            "notification-url": "https://packagist.org/downloads/",
            "license": [
                "MIT"
            ],
            "authors": [
                {
                    "name": "Paragon Initiative Enterprises",
                    "email": "security@paragonie.com",
                    "homepage": "https://paragonie.com",
                    "role": "Maintainer"
                },
                {
                    "name": "Steve 'Sc00bz' Thomas",
                    "email": "steve@tobtu.com",
                    "homepage": "https://www.tobtu.com",
                    "role": "Original Developer"
                }
            ],
            "description": "Constant-time Implementations of RFC 4648 Encoding (Base-64, Base-32, Base-16)",
            "keywords": [
                "base16",
                "base32",
                "base32_decode",
                "base32_encode",
                "base64",
                "base64_decode",
                "base64_encode",
                "bin2hex",
                "encoding",
                "hex",
                "hex2bin",
                "rfc4648"
            ],
            "time": "2020-12-06T15:14:20+00:00"
        },
        {
            "name": "pdepend/pdepend",
            "version": "2.7.1",
            "source": {
                "type": "git",
                "url": "https://github.com/pdepend/pdepend.git",
                "reference": "daba1cf0a6edaf172fa02a17807ae29f4c1c7471"
            },
            "dist": {
                "type": "zip",
                "url": "https://api.github.com/repos/pdepend/pdepend/zipball/daba1cf0a6edaf172fa02a17807ae29f4c1c7471",
                "reference": "daba1cf0a6edaf172fa02a17807ae29f4c1c7471",
                "shasum": ""
            },
            "require": {
                "php": ">=5.3.7",
                "symfony/config": "^2.3.0|^3|^4|^5",
                "symfony/dependency-injection": "^2.3.0|^3|^4|^5",
                "symfony/filesystem": "^2.3.0|^3|^4|^5"
            },
            "require-dev": {
                "easy-doc/easy-doc": "0.0.0 || ^1.2.3",
                "gregwar/rst": "^1.0",
                "phpunit/phpunit": "^4.8.35|^5.7",
                "squizlabs/php_codesniffer": "^2.0.0"
            },
            "bin": [
                "src/bin/pdepend"
            ],
            "type": "library",
            "extra": {
                "branch-alias": {
                    "dev-master": "2.x-dev"
                }
            },
            "autoload": {
                "psr-4": {
                    "PDepend\\": "src/main/php/PDepend"
                }
            },
            "notification-url": "https://packagist.org/downloads/",
            "license": [
                "BSD-3-Clause"
            ],
            "description": "Official version of pdepend to be handled with Composer",
            "time": "2020-02-08T12:06:13+00:00"
        },
        {
            "name": "phar-io/manifest",
            "version": "1.0.3",
            "source": {
                "type": "git",
                "url": "https://github.com/phar-io/manifest.git",
                "reference": "7761fcacf03b4d4f16e7ccb606d4879ca431fcf4"
            },
            "dist": {
                "type": "zip",
                "url": "https://api.github.com/repos/phar-io/manifest/zipball/7761fcacf03b4d4f16e7ccb606d4879ca431fcf4",
                "reference": "7761fcacf03b4d4f16e7ccb606d4879ca431fcf4",
                "shasum": ""
            },
            "require": {
                "ext-dom": "*",
                "ext-phar": "*",
                "phar-io/version": "^2.0",
                "php": "^5.6 || ^7.0"
            },
            "type": "library",
            "extra": {
                "branch-alias": {
                    "dev-master": "1.0.x-dev"
                }
            },
            "autoload": {
                "classmap": [
                    "src/"
                ]
            },
            "notification-url": "https://packagist.org/downloads/",
            "license": [
                "BSD-3-Clause"
            ],
            "authors": [
                {
                    "name": "Arne Blankerts",
                    "email": "arne@blankerts.de",
                    "role": "Developer"
                },
                {
                    "name": "Sebastian Heuer",
                    "email": "sebastian@phpeople.de",
                    "role": "Developer"
                },
                {
                    "name": "Sebastian Bergmann",
                    "email": "sebastian@phpunit.de",
                    "role": "Developer"
                }
            ],
            "description": "Component for reading phar.io manifest information from a PHP Archive (PHAR)",
            "time": "2018-07-08T19:23:20+00:00"
        },
        {
            "name": "phar-io/version",
            "version": "2.0.1",
            "source": {
                "type": "git",
                "url": "https://github.com/phar-io/version.git",
                "reference": "45a2ec53a73c70ce41d55cedef9063630abaf1b6"
            },
            "dist": {
                "type": "zip",
                "url": "https://api.github.com/repos/phar-io/version/zipball/45a2ec53a73c70ce41d55cedef9063630abaf1b6",
                "reference": "45a2ec53a73c70ce41d55cedef9063630abaf1b6",
                "shasum": ""
            },
            "require": {
                "php": "^5.6 || ^7.0"
            },
            "type": "library",
            "autoload": {
                "classmap": [
                    "src/"
                ]
            },
            "notification-url": "https://packagist.org/downloads/",
            "license": [
                "BSD-3-Clause"
            ],
            "authors": [
                {
                    "name": "Arne Blankerts",
                    "email": "arne@blankerts.de",
                    "role": "Developer"
                },
                {
                    "name": "Sebastian Heuer",
                    "email": "sebastian@phpeople.de",
                    "role": "Developer"
                },
                {
                    "name": "Sebastian Bergmann",
                    "email": "sebastian@phpunit.de",
                    "role": "Developer"
                }
            ],
            "description": "Library for handling version information and constraints",
            "time": "2018-07-08T19:19:57+00:00"
        },
        {
            "name": "php-cs-fixer/diff",
            "version": "v1.3.1",
            "source": {
                "type": "git",
                "url": "https://github.com/PHP-CS-Fixer/diff.git",
                "reference": "dbd31aeb251639ac0b9e7e29405c1441907f5759"
            },
            "dist": {
                "type": "zip",
                "url": "https://api.github.com/repos/PHP-CS-Fixer/diff/zipball/dbd31aeb251639ac0b9e7e29405c1441907f5759",
                "reference": "dbd31aeb251639ac0b9e7e29405c1441907f5759",
                "shasum": ""
            },
            "require": {
                "php": "^5.6 || ^7.0 || ^8.0"
            },
            "require-dev": {
                "phpunit/phpunit": "^5.7.23 || ^6.4.3 || ^7.0",
                "symfony/process": "^3.3"
            },
            "type": "library",
            "autoload": {
                "classmap": [
                    "src/"
                ]
            },
            "notification-url": "https://packagist.org/downloads/",
            "license": [
                "BSD-3-Clause"
            ],
            "authors": [
                {
                    "name": "Sebastian Bergmann",
                    "email": "sebastian@phpunit.de"
                },
                {
                    "name": "Kore Nordmann",
                    "email": "mail@kore-nordmann.de"
                },
                {
                    "name": "SpacePossum"
                }
            ],
            "description": "sebastian/diff v2 backport support for PHP5.6",
            "homepage": "https://github.com/PHP-CS-Fixer",
            "keywords": [
                "diff"
            ],
            "time": "2020-10-14T08:39:05+00:00"
        },
        {
            "name": "php-webdriver/webdriver",
            "version": "1.8.2",
            "source": {
                "type": "git",
                "url": "https://github.com/php-webdriver/php-webdriver.git",
                "reference": "3308a70be084d6d7fd1ee5787b4c2e6eb4b70aab"
            },
            "dist": {
                "type": "zip",
                "url": "https://api.github.com/repos/php-webdriver/php-webdriver/zipball/3308a70be084d6d7fd1ee5787b4c2e6eb4b70aab",
                "reference": "3308a70be084d6d7fd1ee5787b4c2e6eb4b70aab",
                "shasum": ""
            },
            "require": {
                "ext-curl": "*",
                "ext-json": "*",
                "ext-zip": "*",
                "php": "^5.6 || ~7.0",
                "symfony/polyfill-mbstring": "^1.12",
                "symfony/process": "^2.8 || ^3.1 || ^4.0 || ^5.0"
            },
            "require-dev": {
                "friendsofphp/php-cs-fixer": "^2.0",
                "jakub-onderka/php-parallel-lint": "^1.0",
                "php-coveralls/php-coveralls": "^2.0",
                "php-mock/php-mock-phpunit": "^1.1",
                "phpunit/phpunit": "^5.7",
                "sebastian/environment": "^1.3.4 || ^2.0 || ^3.0",
                "sminnee/phpunit-mock-objects": "^3.4",
                "squizlabs/php_codesniffer": "^3.5",
                "symfony/var-dumper": "^3.3 || ^4.0 || ^5.0"
            },
            "suggest": {
                "ext-SimpleXML": "For Firefox profile creation"
            },
            "type": "library",
            "extra": {
                "branch-alias": {
                    "dev-master": "1.8.x-dev"
                }
            },
            "autoload": {
                "psr-4": {
                    "Facebook\\WebDriver\\": "lib/"
                },
                "files": [
                    "lib/Exception/TimeoutException.php"
                ]
            },
            "notification-url": "https://packagist.org/downloads/",
            "license": [
                "MIT"
            ],
            "description": "A PHP client for Selenium WebDriver. Previously facebook/webdriver.",
            "homepage": "https://github.com/php-webdriver/php-webdriver",
            "keywords": [
                "Chromedriver",
                "geckodriver",
                "php",
                "selenium",
                "webdriver"
            ],
            "time": "2020-03-04T14:40:12+00:00"
        },
        {
            "name": "phpcollection/phpcollection",
            "version": "0.5.0",
            "source": {
                "type": "git",
                "url": "https://github.com/schmittjoh/php-collection.git",
                "reference": "f2bcff45c0da7c27991bbc1f90f47c4b7fb434a6"
            },
            "dist": {
                "type": "zip",
                "url": "https://api.github.com/repos/schmittjoh/php-collection/zipball/f2bcff45c0da7c27991bbc1f90f47c4b7fb434a6",
                "reference": "f2bcff45c0da7c27991bbc1f90f47c4b7fb434a6",
                "shasum": ""
            },
            "require": {
                "phpoption/phpoption": "1.*"
            },
            "type": "library",
            "extra": {
                "branch-alias": {
                    "dev-master": "0.4-dev"
                }
            },
            "autoload": {
                "psr-0": {
                    "PhpCollection": "src/"
                }
            },
            "notification-url": "https://packagist.org/downloads/",
            "license": [
                "Apache2"
            ],
            "authors": [
                {
                    "name": "Johannes M. Schmitt",
                    "email": "schmittjoh@gmail.com"
                }
            ],
            "description": "General-Purpose Collection Library for PHP",
            "keywords": [
                "collection",
                "list",
                "map",
                "sequence",
                "set"
            ],
            "time": "2015-05-17T12:39:23+00:00"
        },
        {
            "name": "phpcompatibility/php-compatibility",
            "version": "9.3.5",
            "source": {
                "type": "git",
                "url": "https://github.com/PHPCompatibility/PHPCompatibility.git",
                "reference": "9fb324479acf6f39452e0655d2429cc0d3914243"
            },
            "dist": {
                "type": "zip",
                "url": "https://api.github.com/repos/PHPCompatibility/PHPCompatibility/zipball/9fb324479acf6f39452e0655d2429cc0d3914243",
                "reference": "9fb324479acf6f39452e0655d2429cc0d3914243",
                "shasum": ""
            },
            "require": {
                "php": ">=5.3",
                "squizlabs/php_codesniffer": "^2.3 || ^3.0.2"
            },
            "conflict": {
                "squizlabs/php_codesniffer": "2.6.2"
            },
            "require-dev": {
                "phpunit/phpunit": "~4.5 || ^5.0 || ^6.0 || ^7.0"
            },
            "suggest": {
                "dealerdirect/phpcodesniffer-composer-installer": "^0.5 || This Composer plugin will sort out the PHPCS 'installed_paths' automatically.",
                "roave/security-advisories": "dev-master || Helps prevent installing dependencies with known security issues."
            },
            "type": "phpcodesniffer-standard",
            "notification-url": "https://packagist.org/downloads/",
            "license": [
                "LGPL-3.0-or-later"
            ],
            "authors": [
                {
                    "name": "Wim Godden",
                    "homepage": "https://github.com/wimg",
                    "role": "lead"
                },
                {
                    "name": "Juliette Reinders Folmer",
                    "homepage": "https://github.com/jrfnl",
                    "role": "lead"
                },
                {
                    "name": "Contributors",
                    "homepage": "https://github.com/PHPCompatibility/PHPCompatibility/graphs/contributors"
                }
            ],
            "description": "A set of sniffs for PHP_CodeSniffer that checks for PHP cross-version compatibility.",
            "homepage": "http://techblog.wimgodden.be/tag/codesniffer/",
            "keywords": [
                "compatibility",
                "phpcs",
                "standards"
            ],
            "time": "2019-12-27T09:44:58+00:00"
        },
        {
            "name": "phpdocumentor/reflection-common",
            "version": "2.2.0",
            "source": {
                "type": "git",
                "url": "https://github.com/phpDocumentor/ReflectionCommon.git",
                "reference": "1d01c49d4ed62f25aa84a747ad35d5a16924662b"
            },
            "dist": {
                "type": "zip",
                "url": "https://api.github.com/repos/phpDocumentor/ReflectionCommon/zipball/1d01c49d4ed62f25aa84a747ad35d5a16924662b",
                "reference": "1d01c49d4ed62f25aa84a747ad35d5a16924662b",
                "shasum": ""
            },
            "require": {
                "php": "^7.2 || ^8.0"
            },
            "type": "library",
            "extra": {
                "branch-alias": {
                    "dev-2.x": "2.x-dev"
                }
            },
            "autoload": {
                "psr-4": {
                    "phpDocumentor\\Reflection\\": "src/"
                }
            },
            "notification-url": "https://packagist.org/downloads/",
            "license": [
                "MIT"
            ],
            "authors": [
                {
                    "name": "Jaap van Otterdijk",
                    "email": "opensource@ijaap.nl"
                }
            ],
            "description": "Common reflection classes used by phpdocumentor to reflect the code structure",
            "homepage": "http://www.phpdoc.org",
            "keywords": [
                "FQSEN",
                "phpDocumentor",
                "phpdoc",
                "reflection",
                "static analysis"
            ],
            "time": "2020-06-27T09:03:43+00:00"
        },
        {
            "name": "phpdocumentor/reflection-docblock",
            "version": "5.2.2",
            "source": {
                "type": "git",
                "url": "https://github.com/phpDocumentor/ReflectionDocBlock.git",
                "reference": "069a785b2141f5bcf49f3e353548dc1cce6df556"
            },
            "dist": {
                "type": "zip",
                "url": "https://api.github.com/repos/phpDocumentor/ReflectionDocBlock/zipball/069a785b2141f5bcf49f3e353548dc1cce6df556",
                "reference": "069a785b2141f5bcf49f3e353548dc1cce6df556",
                "shasum": ""
            },
            "require": {
                "ext-filter": "*",
                "php": "^7.2 || ^8.0",
                "phpdocumentor/reflection-common": "^2.2",
                "phpdocumentor/type-resolver": "^1.3",
                "webmozart/assert": "^1.9.1"
            },
            "require-dev": {
                "mockery/mockery": "~1.3.2"
            },
            "type": "library",
            "extra": {
                "branch-alias": {
                    "dev-master": "5.x-dev"
                }
            },
            "autoload": {
                "psr-4": {
                    "phpDocumentor\\Reflection\\": "src"
                }
            },
            "notification-url": "https://packagist.org/downloads/",
            "license": [
                "MIT"
            ],
            "authors": [
                {
                    "name": "Mike van Riel",
                    "email": "me@mikevanriel.com"
                },
                {
                    "name": "Jaap van Otterdijk",
                    "email": "account@ijaap.nl"
                }
            ],
            "description": "With this component, a library can provide support for annotations via DocBlocks or otherwise retrieve information that is embedded in a DocBlock.",
            "time": "2020-09-03T19:13:55+00:00"
        },
        {
            "name": "phpdocumentor/type-resolver",
            "version": "1.4.0",
            "source": {
                "type": "git",
                "url": "https://github.com/phpDocumentor/TypeResolver.git",
                "reference": "6a467b8989322d92aa1c8bf2bebcc6e5c2ba55c0"
            },
            "dist": {
                "type": "zip",
                "url": "https://api.github.com/repos/phpDocumentor/TypeResolver/zipball/6a467b8989322d92aa1c8bf2bebcc6e5c2ba55c0",
                "reference": "6a467b8989322d92aa1c8bf2bebcc6e5c2ba55c0",
                "shasum": ""
            },
            "require": {
                "php": "^7.2 || ^8.0",
                "phpdocumentor/reflection-common": "^2.0"
            },
            "require-dev": {
                "ext-tokenizer": "*"
            },
            "type": "library",
            "extra": {
                "branch-alias": {
                    "dev-1.x": "1.x-dev"
                }
            },
            "autoload": {
                "psr-4": {
                    "phpDocumentor\\Reflection\\": "src"
                }
            },
            "notification-url": "https://packagist.org/downloads/",
            "license": [
                "MIT"
            ],
            "authors": [
                {
                    "name": "Mike van Riel",
                    "email": "me@mikevanriel.com"
                }
            ],
            "description": "A PSR-5 based resolver of Class names, Types and Structural Element Names",
            "time": "2020-09-17T18:55:26+00:00"
        },
        {
            "name": "phpmd/phpmd",
            "version": "2.9.1",
            "source": {
                "type": "git",
                "url": "https://github.com/phpmd/phpmd.git",
                "reference": "ce10831d4ddc2686c1348a98069771dd314534a8"
            },
            "dist": {
                "type": "zip",
                "url": "https://api.github.com/repos/phpmd/phpmd/zipball/ce10831d4ddc2686c1348a98069771dd314534a8",
                "reference": "ce10831d4ddc2686c1348a98069771dd314534a8",
                "shasum": ""
            },
            "require": {
                "composer/xdebug-handler": "^1.0",
                "ext-xml": "*",
                "pdepend/pdepend": "^2.7.1",
                "php": ">=5.3.9"
            },
            "require-dev": {
                "easy-doc/easy-doc": "0.0.0 || ^1.3.2",
                "ext-json": "*",
                "ext-simplexml": "*",
                "gregwar/rst": "^1.0",
                "mikey179/vfsstream": "^1.6.4",
                "phpunit/phpunit": "^4.8.36 || ^5.7.27",
                "squizlabs/php_codesniffer": "^2.0"
            },
            "bin": [
                "src/bin/phpmd"
            ],
            "type": "library",
            "autoload": {
                "psr-0": {
                    "PHPMD\\": "src/main/php"
                }
            },
            "notification-url": "https://packagist.org/downloads/",
            "license": [
                "BSD-3-Clause"
            ],
            "authors": [
                {
                    "name": "Manuel Pichler",
                    "email": "github@manuel-pichler.de",
                    "homepage": "https://github.com/manuelpichler",
                    "role": "Project Founder"
                },
                {
                    "name": "Marc Würth",
                    "email": "ravage@bluewin.ch",
                    "homepage": "https://github.com/ravage84",
                    "role": "Project Maintainer"
                },
                {
                    "name": "Other contributors",
                    "homepage": "https://github.com/phpmd/phpmd/graphs/contributors",
                    "role": "Contributors"
                }
            ],
            "description": "PHPMD is a spin-off project of PHP Depend and aims to be a PHP equivalent of the well known Java tool PMD.",
            "homepage": "https://phpmd.org/",
            "keywords": [
                "mess detection",
                "mess detector",
                "pdepend",
                "phpmd",
                "pmd"
            ],
            "funding": [
                {
                    "url": "https://tidelift.com/funding/github/packagist/phpmd/phpmd",
                    "type": "tidelift"
                }
            ],
            "time": "2020-09-23T22:06:32+00:00"
        },
        {
            "name": "phpoption/phpoption",
            "version": "1.7.5",
            "source": {
                "type": "git",
                "url": "https://github.com/schmittjoh/php-option.git",
                "reference": "994ecccd8f3283ecf5ac33254543eb0ac946d525"
            },
            "dist": {
                "type": "zip",
                "url": "https://api.github.com/repos/schmittjoh/php-option/zipball/994ecccd8f3283ecf5ac33254543eb0ac946d525",
                "reference": "994ecccd8f3283ecf5ac33254543eb0ac946d525",
                "shasum": ""
            },
            "require": {
                "php": "^5.5.9 || ^7.0 || ^8.0"
            },
            "require-dev": {
                "bamarni/composer-bin-plugin": "^1.4.1",
                "phpunit/phpunit": "^4.8.35 || ^5.7.27 || ^6.5.6 || ^7.0 || ^8.0 || ^9.0"
            },
            "type": "library",
            "extra": {
                "branch-alias": {
                    "dev-master": "1.7-dev"
                }
            },
            "autoload": {
                "psr-4": {
                    "PhpOption\\": "src/PhpOption/"
                }
            },
            "notification-url": "https://packagist.org/downloads/",
            "license": [
                "Apache-2.0"
            ],
            "authors": [
                {
                    "name": "Johannes M. Schmitt",
                    "email": "schmittjoh@gmail.com"
                },
                {
                    "name": "Graham Campbell",
                    "email": "graham@alt-three.com"
                }
            ],
            "description": "Option Type for PHP",
            "keywords": [
                "language",
                "option",
                "php",
                "type"
            ],
            "funding": [
                {
                    "url": "https://github.com/GrahamCampbell",
                    "type": "github"
                },
                {
                    "url": "https://tidelift.com/funding/github/packagist/phpoption/phpoption",
                    "type": "tidelift"
                }
            ],
            "time": "2020-07-20T17:29:33+00:00"
        },
        {
            "name": "phpspec/prophecy",
            "version": "1.12.2",
            "source": {
                "type": "git",
                "url": "https://github.com/phpspec/prophecy.git",
                "reference": "245710e971a030f42e08f4912863805570f23d39"
            },
            "dist": {
                "type": "zip",
                "url": "https://api.github.com/repos/phpspec/prophecy/zipball/245710e971a030f42e08f4912863805570f23d39",
                "reference": "245710e971a030f42e08f4912863805570f23d39",
                "shasum": ""
            },
            "require": {
                "doctrine/instantiator": "^1.2",
                "php": "^7.2 || ~8.0, <8.1",
                "phpdocumentor/reflection-docblock": "^5.2",
                "sebastian/comparator": "^3.0 || ^4.0",
                "sebastian/recursion-context": "^3.0 || ^4.0"
            },
            "require-dev": {
                "phpspec/phpspec": "^6.0",
                "phpunit/phpunit": "^8.0 || ^9.0"
            },
            "type": "library",
            "extra": {
                "branch-alias": {
                    "dev-master": "1.11.x-dev"
                }
            },
            "autoload": {
                "psr-4": {
                    "Prophecy\\": "src/Prophecy"
                }
            },
            "notification-url": "https://packagist.org/downloads/",
            "license": [
                "MIT"
            ],
            "authors": [
                {
                    "name": "Konstantin Kudryashov",
                    "email": "ever.zet@gmail.com",
                    "homepage": "http://everzet.com"
                },
                {
                    "name": "Marcello Duarte",
                    "email": "marcello.duarte@gmail.com"
                }
            ],
            "description": "Highly opinionated mocking framework for PHP 5.3+",
            "homepage": "https://github.com/phpspec/prophecy",
            "keywords": [
                "Double",
                "Dummy",
                "fake",
                "mock",
                "spy",
                "stub"
            ],
            "time": "2020-12-19T10:15:11+00:00"
        },
        {
            "name": "phpstan/phpstan",
            "version": "0.12.81",
            "source": {
                "type": "git",
                "url": "https://github.com/phpstan/phpstan.git",
                "reference": "0dd5b0ebeff568f7000022ea5f04aa86ad3124b8"
            },
            "dist": {
                "type": "zip",
                "url": "https://api.github.com/repos/phpstan/phpstan/zipball/0dd5b0ebeff568f7000022ea5f04aa86ad3124b8",
                "reference": "0dd5b0ebeff568f7000022ea5f04aa86ad3124b8",
                "shasum": ""
            },
            "require": {
                "php": "^7.1|^8.0"
            },
            "conflict": {
                "phpstan/phpstan-shim": "*"
            },
            "bin": [
                "phpstan",
                "phpstan.phar"
            ],
            "type": "library",
            "extra": {
                "branch-alias": {
                    "dev-master": "0.12-dev"
                }
            },
            "autoload": {
                "files": [
                    "bootstrap.php"
                ]
            },
            "notification-url": "https://packagist.org/downloads/",
            "license": [
                "MIT"
            ],
            "description": "PHPStan - PHP Static Analysis Tool",
            "funding": [
                {
                    "url": "https://github.com/ondrejmirtes",
                    "type": "github"
                },
                {
                    "url": "https://www.patreon.com/phpstan",
                    "type": "patreon"
                },
                {
                    "url": "https://tidelift.com/funding/github/packagist/phpstan/phpstan",
                    "type": "tidelift"
                }
            ],
            "time": "2021-03-08T22:03:02+00:00"
        },
        {
            "name": "phpunit/php-code-coverage",
            "version": "8.0.2",
            "source": {
                "type": "git",
                "url": "https://github.com/sebastianbergmann/php-code-coverage.git",
                "reference": "ca6647ffddd2add025ab3f21644a441d7c146cdc"
            },
            "dist": {
                "type": "zip",
                "url": "https://api.github.com/repos/sebastianbergmann/php-code-coverage/zipball/ca6647ffddd2add025ab3f21644a441d7c146cdc",
                "reference": "ca6647ffddd2add025ab3f21644a441d7c146cdc",
                "shasum": ""
            },
            "require": {
                "ext-dom": "*",
                "ext-xmlwriter": "*",
                "php": "^7.3",
                "phpunit/php-file-iterator": "^3.0",
                "phpunit/php-text-template": "^2.0",
                "phpunit/php-token-stream": "^4.0",
                "sebastian/code-unit-reverse-lookup": "^2.0",
                "sebastian/environment": "^5.0",
                "sebastian/version": "^3.0",
                "theseer/tokenizer": "^1.1.3"
            },
            "require-dev": {
                "phpunit/phpunit": "^9.0"
            },
            "suggest": {
                "ext-pcov": "*",
                "ext-xdebug": "*"
            },
            "type": "library",
            "extra": {
                "branch-alias": {
                    "dev-master": "8.0-dev"
                }
            },
            "autoload": {
                "classmap": [
                    "src/"
                ]
            },
            "notification-url": "https://packagist.org/downloads/",
            "license": [
                "BSD-3-Clause"
            ],
            "authors": [
                {
                    "name": "Sebastian Bergmann",
                    "email": "sebastian@phpunit.de",
                    "role": "lead"
                }
            ],
            "description": "Library that provides collection, processing, and rendering functionality for PHP code coverage information.",
            "homepage": "https://github.com/sebastianbergmann/php-code-coverage",
            "keywords": [
                "coverage",
                "testing",
                "xunit"
            ],
            "funding": [
                {
                    "url": "https://github.com/sebastianbergmann",
                    "type": "github"
                }
            ],
            "time": "2020-05-23T08:02:54+00:00"
        },
        {
            "name": "phpunit/php-file-iterator",
            "version": "3.0.5",
            "source": {
                "type": "git",
                "url": "https://github.com/sebastianbergmann/php-file-iterator.git",
                "reference": "aa4be8575f26070b100fccb67faabb28f21f66f8"
            },
            "dist": {
                "type": "zip",
                "url": "https://api.github.com/repos/sebastianbergmann/php-file-iterator/zipball/aa4be8575f26070b100fccb67faabb28f21f66f8",
                "reference": "aa4be8575f26070b100fccb67faabb28f21f66f8",
                "shasum": ""
            },
            "require": {
                "php": ">=7.3"
            },
            "require-dev": {
                "phpunit/phpunit": "^9.3"
            },
            "type": "library",
            "extra": {
                "branch-alias": {
                    "dev-master": "3.0-dev"
                }
            },
            "autoload": {
                "classmap": [
                    "src/"
                ]
            },
            "notification-url": "https://packagist.org/downloads/",
            "license": [
                "BSD-3-Clause"
            ],
            "authors": [
                {
                    "name": "Sebastian Bergmann",
                    "email": "sebastian@phpunit.de",
                    "role": "lead"
                }
            ],
            "description": "FilterIterator implementation that filters files based on a list of suffixes.",
            "homepage": "https://github.com/sebastianbergmann/php-file-iterator/",
            "keywords": [
                "filesystem",
                "iterator"
            ],
            "funding": [
                {
                    "url": "https://github.com/sebastianbergmann",
                    "type": "github"
                }
            ],
            "time": "2020-09-28T05:57:25+00:00"
        },
        {
            "name": "phpunit/php-invoker",
            "version": "3.1.1",
            "source": {
                "type": "git",
                "url": "https://github.com/sebastianbergmann/php-invoker.git",
                "reference": "5a10147d0aaf65b58940a0b72f71c9ac0423cc67"
            },
            "dist": {
                "type": "zip",
                "url": "https://api.github.com/repos/sebastianbergmann/php-invoker/zipball/5a10147d0aaf65b58940a0b72f71c9ac0423cc67",
                "reference": "5a10147d0aaf65b58940a0b72f71c9ac0423cc67",
                "shasum": ""
            },
            "require": {
                "php": ">=7.3"
            },
            "require-dev": {
                "ext-pcntl": "*",
                "phpunit/phpunit": "^9.3"
            },
            "suggest": {
                "ext-pcntl": "*"
            },
            "type": "library",
            "extra": {
                "branch-alias": {
                    "dev-master": "3.1-dev"
                }
            },
            "autoload": {
                "classmap": [
                    "src/"
                ]
            },
            "notification-url": "https://packagist.org/downloads/",
            "license": [
                "BSD-3-Clause"
            ],
            "authors": [
                {
                    "name": "Sebastian Bergmann",
                    "email": "sebastian@phpunit.de",
                    "role": "lead"
                }
            ],
            "description": "Invoke callables with a timeout",
            "homepage": "https://github.com/sebastianbergmann/php-invoker/",
            "keywords": [
                "process"
            ],
            "funding": [
                {
                    "url": "https://github.com/sebastianbergmann",
                    "type": "github"
                }
            ],
            "time": "2020-09-28T05:58:55+00:00"
        },
        {
            "name": "phpunit/php-text-template",
            "version": "2.0.4",
            "source": {
                "type": "git",
                "url": "https://github.com/sebastianbergmann/php-text-template.git",
                "reference": "5da5f67fc95621df9ff4c4e5a84d6a8a2acf7c28"
            },
            "dist": {
                "type": "zip",
                "url": "https://api.github.com/repos/sebastianbergmann/php-text-template/zipball/5da5f67fc95621df9ff4c4e5a84d6a8a2acf7c28",
                "reference": "5da5f67fc95621df9ff4c4e5a84d6a8a2acf7c28",
                "shasum": ""
            },
            "require": {
                "php": ">=7.3"
            },
            "require-dev": {
                "phpunit/phpunit": "^9.3"
            },
            "type": "library",
            "extra": {
                "branch-alias": {
                    "dev-master": "2.0-dev"
                }
            },
            "autoload": {
                "classmap": [
                    "src/"
                ]
            },
            "notification-url": "https://packagist.org/downloads/",
            "license": [
                "BSD-3-Clause"
            ],
            "authors": [
                {
                    "name": "Sebastian Bergmann",
                    "email": "sebastian@phpunit.de",
                    "role": "lead"
                }
            ],
            "description": "Simple template engine.",
            "homepage": "https://github.com/sebastianbergmann/php-text-template/",
            "keywords": [
                "template"
            ],
            "funding": [
                {
                    "url": "https://github.com/sebastianbergmann",
                    "type": "github"
                }
            ],
            "time": "2020-10-26T05:33:50+00:00"
        },
        {
            "name": "phpunit/php-timer",
            "version": "3.1.4",
            "source": {
                "type": "git",
                "url": "https://github.com/sebastianbergmann/php-timer.git",
                "reference": "dc9368fae6ef2ffa57eba80a7410bcef81df6258"
            },
            "dist": {
                "type": "zip",
                "url": "https://api.github.com/repos/sebastianbergmann/php-timer/zipball/dc9368fae6ef2ffa57eba80a7410bcef81df6258",
                "reference": "dc9368fae6ef2ffa57eba80a7410bcef81df6258",
                "shasum": ""
            },
            "require": {
                "php": "^7.3"
            },
            "require-dev": {
                "phpunit/phpunit": "^9.0"
            },
            "type": "library",
            "extra": {
                "branch-alias": {
                    "dev-master": "3.1-dev"
                }
            },
            "autoload": {
                "classmap": [
                    "src/"
                ]
            },
            "notification-url": "https://packagist.org/downloads/",
            "license": [
                "BSD-3-Clause"
            ],
            "authors": [
                {
                    "name": "Sebastian Bergmann",
                    "email": "sebastian@phpunit.de",
                    "role": "lead"
                }
            ],
            "description": "Utility class for timing",
            "homepage": "https://github.com/sebastianbergmann/php-timer/",
            "keywords": [
                "timer"
            ],
            "time": "2020-04-20T06:00:37+00:00"
        },
        {
            "name": "phpunit/php-token-stream",
            "version": "4.0.4",
            "source": {
                "type": "git",
                "url": "https://github.com/sebastianbergmann/php-token-stream.git",
                "reference": "a853a0e183b9db7eed023d7933a858fa1c8d25a3"
            },
            "dist": {
                "type": "zip",
                "url": "https://api.github.com/repos/sebastianbergmann/php-token-stream/zipball/a853a0e183b9db7eed023d7933a858fa1c8d25a3",
                "reference": "a853a0e183b9db7eed023d7933a858fa1c8d25a3",
                "shasum": ""
            },
            "require": {
                "ext-tokenizer": "*",
                "php": "^7.3 || ^8.0"
            },
            "require-dev": {
                "phpunit/phpunit": "^9.0"
            },
            "type": "library",
            "extra": {
                "branch-alias": {
                    "dev-master": "4.0-dev"
                }
            },
            "autoload": {
                "classmap": [
                    "src/"
                ]
            },
            "notification-url": "https://packagist.org/downloads/",
            "license": [
                "BSD-3-Clause"
            ],
            "authors": [
                {
                    "name": "Sebastian Bergmann",
                    "email": "sebastian@phpunit.de"
                }
            ],
            "description": "Wrapper around PHP's tokenizer extension.",
            "homepage": "https://github.com/sebastianbergmann/php-token-stream/",
            "keywords": [
                "tokenizer"
            ],
            "funding": [
                {
                    "url": "https://github.com/sebastianbergmann",
                    "type": "github"
                }
            ],
            "abandoned": true,
            "time": "2020-08-04T08:28:15+00:00"
        },
        {
            "name": "phpunit/phpunit",
            "version": "9.1.5",
            "source": {
                "type": "git",
                "url": "https://github.com/sebastianbergmann/phpunit.git",
                "reference": "1b570cd7edbe136055bf5f651857dc8af6b829d2"
            },
            "dist": {
                "type": "zip",
                "url": "https://api.github.com/repos/sebastianbergmann/phpunit/zipball/1b570cd7edbe136055bf5f651857dc8af6b829d2",
                "reference": "1b570cd7edbe136055bf5f651857dc8af6b829d2",
                "shasum": ""
            },
            "require": {
                "doctrine/instantiator": "^1.2.0",
                "ext-dom": "*",
                "ext-json": "*",
                "ext-libxml": "*",
                "ext-mbstring": "*",
                "ext-xml": "*",
                "ext-xmlwriter": "*",
                "myclabs/deep-copy": "^1.9.1",
                "phar-io/manifest": "^1.0.3",
                "phar-io/version": "^2.0.1",
                "php": "^7.3",
                "phpspec/prophecy": "^1.8.1",
                "phpunit/php-code-coverage": "^8.0.1",
                "phpunit/php-file-iterator": "^3.0",
                "phpunit/php-invoker": "^3.0",
                "phpunit/php-text-template": "^2.0",
                "phpunit/php-timer": "^3.1.4",
                "sebastian/code-unit": "^1.0.2",
                "sebastian/comparator": "^4.0",
                "sebastian/diff": "^4.0",
                "sebastian/environment": "^5.0.1",
                "sebastian/exporter": "^4.0",
                "sebastian/global-state": "^4.0",
                "sebastian/object-enumerator": "^4.0",
                "sebastian/resource-operations": "^3.0",
                "sebastian/type": "^2.0",
                "sebastian/version": "^3.0"
            },
            "require-dev": {
                "ext-pdo": "*",
                "phpspec/prophecy-phpunit": "^2.0"
            },
            "suggest": {
                "ext-soap": "*",
                "ext-xdebug": "*"
            },
            "bin": [
                "phpunit"
            ],
            "type": "library",
            "extra": {
                "branch-alias": {
                    "dev-master": "9.1-dev"
                }
            },
            "autoload": {
                "classmap": [
                    "src/"
                ],
                "files": [
                    "src/Framework/Assert/Functions.php"
                ]
            },
            "notification-url": "https://packagist.org/downloads/",
            "license": [
                "BSD-3-Clause"
            ],
            "authors": [
                {
                    "name": "Sebastian Bergmann",
                    "email": "sebastian@phpunit.de",
                    "role": "lead"
                }
            ],
            "description": "The PHP Unit Testing framework.",
            "homepage": "https://phpunit.de/",
            "keywords": [
                "phpunit",
                "testing",
                "xunit"
            ],
            "time": "2020-05-22T13:54:05+00:00"
        },
        {
            "name": "psr/http-client",
            "version": "1.0.1",
            "source": {
                "type": "git",
                "url": "https://github.com/php-fig/http-client.git",
                "reference": "2dfb5f6c5eff0e91e20e913f8c5452ed95b86621"
            },
            "dist": {
                "type": "zip",
                "url": "https://api.github.com/repos/php-fig/http-client/zipball/2dfb5f6c5eff0e91e20e913f8c5452ed95b86621",
                "reference": "2dfb5f6c5eff0e91e20e913f8c5452ed95b86621",
                "shasum": ""
            },
            "require": {
                "php": "^7.0 || ^8.0",
                "psr/http-message": "^1.0"
            },
            "type": "library",
            "extra": {
                "branch-alias": {
                    "dev-master": "1.0.x-dev"
                }
            },
            "autoload": {
                "psr-4": {
                    "Psr\\Http\\Client\\": "src/"
                }
            },
            "notification-url": "https://packagist.org/downloads/",
            "license": [
                "MIT"
            ],
            "authors": [
                {
                    "name": "PHP-FIG",
                    "homepage": "http://www.php-fig.org/"
                }
            ],
            "description": "Common interface for HTTP clients",
            "homepage": "https://github.com/php-fig/http-client",
            "keywords": [
                "http",
                "http-client",
                "psr",
                "psr-18"
            ],
            "time": "2020-06-29T06:28:15+00:00"
        },
        {
            "name": "psr/http-factory",
            "version": "1.0.1",
            "source": {
                "type": "git",
                "url": "https://github.com/php-fig/http-factory.git",
                "reference": "12ac7fcd07e5b077433f5f2bee95b3a771bf61be"
            },
            "dist": {
                "type": "zip",
                "url": "https://api.github.com/repos/php-fig/http-factory/zipball/12ac7fcd07e5b077433f5f2bee95b3a771bf61be",
                "reference": "12ac7fcd07e5b077433f5f2bee95b3a771bf61be",
                "shasum": ""
            },
            "require": {
                "php": ">=7.0.0",
                "psr/http-message": "^1.0"
            },
            "type": "library",
            "extra": {
                "branch-alias": {
                    "dev-master": "1.0.x-dev"
                }
            },
            "autoload": {
                "psr-4": {
                    "Psr\\Http\\Message\\": "src/"
                }
            },
            "notification-url": "https://packagist.org/downloads/",
            "license": [
                "MIT"
            ],
            "authors": [
                {
                    "name": "PHP-FIG",
                    "homepage": "http://www.php-fig.org/"
                }
            ],
            "description": "Common interfaces for PSR-7 HTTP message factories",
            "keywords": [
                "factory",
                "http",
                "message",
                "psr",
                "psr-17",
                "psr-7",
                "request",
                "response"
            ],
            "time": "2019-04-30T12:38:16+00:00"
        },
        {
            "name": "sebastian/code-unit",
            "version": "1.0.8",
            "source": {
                "type": "git",
                "url": "https://github.com/sebastianbergmann/code-unit.git",
                "reference": "1fc9f64c0927627ef78ba436c9b17d967e68e120"
            },
            "dist": {
                "type": "zip",
                "url": "https://api.github.com/repos/sebastianbergmann/code-unit/zipball/1fc9f64c0927627ef78ba436c9b17d967e68e120",
                "reference": "1fc9f64c0927627ef78ba436c9b17d967e68e120",
                "shasum": ""
            },
            "require": {
                "php": ">=7.3"
            },
            "require-dev": {
                "phpunit/phpunit": "^9.3"
            },
            "type": "library",
            "extra": {
                "branch-alias": {
                    "dev-master": "1.0-dev"
                }
            },
            "autoload": {
                "classmap": [
                    "src/"
                ]
            },
            "notification-url": "https://packagist.org/downloads/",
            "license": [
                "BSD-3-Clause"
            ],
            "authors": [
                {
                    "name": "Sebastian Bergmann",
                    "email": "sebastian@phpunit.de",
                    "role": "lead"
                }
            ],
            "description": "Collection of value objects that represent the PHP code units",
            "homepage": "https://github.com/sebastianbergmann/code-unit",
            "funding": [
                {
                    "url": "https://github.com/sebastianbergmann",
                    "type": "github"
                }
            ],
            "time": "2020-10-26T13:08:54+00:00"
        },
        {
            "name": "sebastian/code-unit-reverse-lookup",
            "version": "2.0.3",
            "source": {
                "type": "git",
                "url": "https://github.com/sebastianbergmann/code-unit-reverse-lookup.git",
                "reference": "ac91f01ccec49fb77bdc6fd1e548bc70f7faa3e5"
            },
            "dist": {
                "type": "zip",
                "url": "https://api.github.com/repos/sebastianbergmann/code-unit-reverse-lookup/zipball/ac91f01ccec49fb77bdc6fd1e548bc70f7faa3e5",
                "reference": "ac91f01ccec49fb77bdc6fd1e548bc70f7faa3e5",
                "shasum": ""
            },
            "require": {
                "php": ">=7.3"
            },
            "require-dev": {
                "phpunit/phpunit": "^9.3"
            },
            "type": "library",
            "extra": {
                "branch-alias": {
                    "dev-master": "2.0-dev"
                }
            },
            "autoload": {
                "classmap": [
                    "src/"
                ]
            },
            "notification-url": "https://packagist.org/downloads/",
            "license": [
                "BSD-3-Clause"
            ],
            "authors": [
                {
                    "name": "Sebastian Bergmann",
                    "email": "sebastian@phpunit.de"
                }
            ],
            "description": "Looks up which function or method a line of code belongs to",
            "homepage": "https://github.com/sebastianbergmann/code-unit-reverse-lookup/",
            "funding": [
                {
                    "url": "https://github.com/sebastianbergmann",
                    "type": "github"
                }
            ],
            "time": "2020-09-28T05:30:19+00:00"
        },
        {
            "name": "sebastian/comparator",
            "version": "4.0.6",
            "source": {
                "type": "git",
                "url": "https://github.com/sebastianbergmann/comparator.git",
                "reference": "55f4261989e546dc112258c7a75935a81a7ce382"
            },
            "dist": {
                "type": "zip",
                "url": "https://api.github.com/repos/sebastianbergmann/comparator/zipball/55f4261989e546dc112258c7a75935a81a7ce382",
                "reference": "55f4261989e546dc112258c7a75935a81a7ce382",
                "shasum": ""
            },
            "require": {
                "php": ">=7.3",
                "sebastian/diff": "^4.0",
                "sebastian/exporter": "^4.0"
            },
            "require-dev": {
                "phpunit/phpunit": "^9.3"
            },
            "type": "library",
            "extra": {
                "branch-alias": {
                    "dev-master": "4.0-dev"
                }
            },
            "autoload": {
                "classmap": [
                    "src/"
                ]
            },
            "notification-url": "https://packagist.org/downloads/",
            "license": [
                "BSD-3-Clause"
            ],
            "authors": [
                {
                    "name": "Sebastian Bergmann",
                    "email": "sebastian@phpunit.de"
                },
                {
                    "name": "Jeff Welch",
                    "email": "whatthejeff@gmail.com"
                },
                {
                    "name": "Volker Dusch",
                    "email": "github@wallbash.com"
                },
                {
                    "name": "Bernhard Schussek",
                    "email": "bschussek@2bepublished.at"
                }
            ],
            "description": "Provides the functionality to compare PHP values for equality",
            "homepage": "https://github.com/sebastianbergmann/comparator",
            "keywords": [
                "comparator",
                "compare",
                "equality"
            ],
            "funding": [
                {
                    "url": "https://github.com/sebastianbergmann",
                    "type": "github"
                }
            ],
            "time": "2020-10-26T15:49:45+00:00"
        },
        {
            "name": "sebastian/diff",
            "version": "4.0.4",
            "source": {
                "type": "git",
                "url": "https://github.com/sebastianbergmann/diff.git",
                "reference": "3461e3fccc7cfdfc2720be910d3bd73c69be590d"
            },
            "dist": {
                "type": "zip",
                "url": "https://api.github.com/repos/sebastianbergmann/diff/zipball/3461e3fccc7cfdfc2720be910d3bd73c69be590d",
                "reference": "3461e3fccc7cfdfc2720be910d3bd73c69be590d",
                "shasum": ""
            },
            "require": {
                "php": ">=7.3"
            },
            "require-dev": {
                "phpunit/phpunit": "^9.3",
                "symfony/process": "^4.2 || ^5"
            },
            "type": "library",
            "extra": {
                "branch-alias": {
                    "dev-master": "4.0-dev"
                }
            },
            "autoload": {
                "classmap": [
                    "src/"
                ]
            },
            "notification-url": "https://packagist.org/downloads/",
            "license": [
                "BSD-3-Clause"
            ],
            "authors": [
                {
                    "name": "Sebastian Bergmann",
                    "email": "sebastian@phpunit.de"
                },
                {
                    "name": "Kore Nordmann",
                    "email": "mail@kore-nordmann.de"
                }
            ],
            "description": "Diff implementation",
            "homepage": "https://github.com/sebastianbergmann/diff",
            "keywords": [
                "diff",
                "udiff",
                "unidiff",
                "unified diff"
            ],
            "funding": [
                {
                    "url": "https://github.com/sebastianbergmann",
                    "type": "github"
                }
            ],
            "time": "2020-10-26T13:10:38+00:00"
        },
        {
            "name": "sebastian/environment",
            "version": "5.1.3",
            "source": {
                "type": "git",
                "url": "https://github.com/sebastianbergmann/environment.git",
                "reference": "388b6ced16caa751030f6a69e588299fa09200ac"
            },
            "dist": {
                "type": "zip",
                "url": "https://api.github.com/repos/sebastianbergmann/environment/zipball/388b6ced16caa751030f6a69e588299fa09200ac",
                "reference": "388b6ced16caa751030f6a69e588299fa09200ac",
                "shasum": ""
            },
            "require": {
                "php": ">=7.3"
            },
            "require-dev": {
                "phpunit/phpunit": "^9.3"
            },
            "suggest": {
                "ext-posix": "*"
            },
            "type": "library",
            "extra": {
                "branch-alias": {
                    "dev-master": "5.1-dev"
                }
            },
            "autoload": {
                "classmap": [
                    "src/"
                ]
            },
            "notification-url": "https://packagist.org/downloads/",
            "license": [
                "BSD-3-Clause"
            ],
            "authors": [
                {
                    "name": "Sebastian Bergmann",
                    "email": "sebastian@phpunit.de"
                }
            ],
            "description": "Provides functionality to handle HHVM/PHP environments",
            "homepage": "http://www.github.com/sebastianbergmann/environment",
            "keywords": [
                "Xdebug",
                "environment",
                "hhvm"
            ],
            "funding": [
                {
                    "url": "https://github.com/sebastianbergmann",
                    "type": "github"
                }
            ],
            "time": "2020-09-28T05:52:38+00:00"
        },
        {
            "name": "sebastian/exporter",
            "version": "4.0.3",
            "source": {
                "type": "git",
                "url": "https://github.com/sebastianbergmann/exporter.git",
                "reference": "d89cc98761b8cb5a1a235a6b703ae50d34080e65"
            },
            "dist": {
                "type": "zip",
                "url": "https://api.github.com/repos/sebastianbergmann/exporter/zipball/d89cc98761b8cb5a1a235a6b703ae50d34080e65",
                "reference": "d89cc98761b8cb5a1a235a6b703ae50d34080e65",
                "shasum": ""
            },
            "require": {
                "php": ">=7.3",
                "sebastian/recursion-context": "^4.0"
            },
            "require-dev": {
                "ext-mbstring": "*",
                "phpunit/phpunit": "^9.3"
            },
            "type": "library",
            "extra": {
                "branch-alias": {
                    "dev-master": "4.0-dev"
                }
            },
            "autoload": {
                "classmap": [
                    "src/"
                ]
            },
            "notification-url": "https://packagist.org/downloads/",
            "license": [
                "BSD-3-Clause"
            ],
            "authors": [
                {
                    "name": "Sebastian Bergmann",
                    "email": "sebastian@phpunit.de"
                },
                {
                    "name": "Jeff Welch",
                    "email": "whatthejeff@gmail.com"
                },
                {
                    "name": "Volker Dusch",
                    "email": "github@wallbash.com"
                },
                {
                    "name": "Adam Harvey",
                    "email": "aharvey@php.net"
                },
                {
                    "name": "Bernhard Schussek",
                    "email": "bschussek@gmail.com"
                }
            ],
            "description": "Provides the functionality to export PHP variables for visualization",
            "homepage": "http://www.github.com/sebastianbergmann/exporter",
            "keywords": [
                "export",
                "exporter"
            ],
            "funding": [
                {
                    "url": "https://github.com/sebastianbergmann",
                    "type": "github"
                }
            ],
            "time": "2020-09-28T05:24:23+00:00"
        },
        {
            "name": "sebastian/finder-facade",
            "version": "2.0.0",
            "source": {
                "type": "git",
                "url": "https://github.com/sebastianbergmann/finder-facade.git",
                "reference": "9d3e74b845a2ce50e19b25b5f0c2718e153bee6c"
            },
            "dist": {
                "type": "zip",
                "url": "https://api.github.com/repos/sebastianbergmann/finder-facade/zipball/9d3e74b845a2ce50e19b25b5f0c2718e153bee6c",
                "reference": "9d3e74b845a2ce50e19b25b5f0c2718e153bee6c",
                "shasum": ""
            },
            "require": {
                "ext-ctype": "*",
                "php": "^7.3",
                "symfony/finder": "^4.1|^5.0",
                "theseer/fdomdocument": "^1.6"
            },
            "type": "library",
            "extra": {
                "branch-alias": {
                    "dev-master": "2.0-dev"
                }
            },
            "autoload": {
                "classmap": [
                    "src/"
                ]
            },
            "notification-url": "https://packagist.org/downloads/",
            "license": [
                "BSD-3-Clause"
            ],
            "authors": [
                {
                    "name": "Sebastian Bergmann",
                    "email": "sebastian@phpunit.de",
                    "role": "lead"
                }
            ],
            "description": "FinderFacade is a convenience wrapper for Symfony's Finder component.",
            "homepage": "https://github.com/sebastianbergmann/finder-facade",
            "abandoned": true,
            "time": "2020-02-08T06:07:58+00:00"
        },
        {
            "name": "sebastian/global-state",
            "version": "4.0.0",
            "source": {
                "type": "git",
                "url": "https://github.com/sebastianbergmann/global-state.git",
                "reference": "bdb1e7c79e592b8c82cb1699be3c8743119b8a72"
            },
            "dist": {
                "type": "zip",
                "url": "https://api.github.com/repos/sebastianbergmann/global-state/zipball/bdb1e7c79e592b8c82cb1699be3c8743119b8a72",
                "reference": "bdb1e7c79e592b8c82cb1699be3c8743119b8a72",
                "shasum": ""
            },
            "require": {
                "php": "^7.3",
                "sebastian/object-reflector": "^2.0",
                "sebastian/recursion-context": "^4.0"
            },
            "require-dev": {
                "ext-dom": "*",
                "phpunit/phpunit": "^9.0"
            },
            "suggest": {
                "ext-uopz": "*"
            },
            "type": "library",
            "extra": {
                "branch-alias": {
                    "dev-master": "4.0-dev"
                }
            },
            "autoload": {
                "classmap": [
                    "src/"
                ]
            },
            "notification-url": "https://packagist.org/downloads/",
            "license": [
                "BSD-3-Clause"
            ],
            "authors": [
                {
                    "name": "Sebastian Bergmann",
                    "email": "sebastian@phpunit.de"
                }
            ],
            "description": "Snapshotting of global state",
            "homepage": "http://www.github.com/sebastianbergmann/global-state",
            "keywords": [
                "global state"
            ],
            "time": "2020-02-07T06:11:37+00:00"
        },
        {
            "name": "sebastian/object-enumerator",
            "version": "4.0.4",
            "source": {
                "type": "git",
                "url": "https://github.com/sebastianbergmann/object-enumerator.git",
                "reference": "5c9eeac41b290a3712d88851518825ad78f45c71"
            },
            "dist": {
                "type": "zip",
                "url": "https://api.github.com/repos/sebastianbergmann/object-enumerator/zipball/5c9eeac41b290a3712d88851518825ad78f45c71",
                "reference": "5c9eeac41b290a3712d88851518825ad78f45c71",
                "shasum": ""
            },
            "require": {
                "php": ">=7.3",
                "sebastian/object-reflector": "^2.0",
                "sebastian/recursion-context": "^4.0"
            },
            "require-dev": {
                "phpunit/phpunit": "^9.3"
            },
            "type": "library",
            "extra": {
                "branch-alias": {
                    "dev-master": "4.0-dev"
                }
            },
            "autoload": {
                "classmap": [
                    "src/"
                ]
            },
            "notification-url": "https://packagist.org/downloads/",
            "license": [
                "BSD-3-Clause"
            ],
            "authors": [
                {
                    "name": "Sebastian Bergmann",
                    "email": "sebastian@phpunit.de"
                }
            ],
            "description": "Traverses array structures and object graphs to enumerate all referenced objects",
            "homepage": "https://github.com/sebastianbergmann/object-enumerator/",
            "funding": [
                {
                    "url": "https://github.com/sebastianbergmann",
                    "type": "github"
                }
            ],
            "time": "2020-10-26T13:12:34+00:00"
        },
        {
            "name": "sebastian/object-reflector",
            "version": "2.0.4",
            "source": {
                "type": "git",
                "url": "https://github.com/sebastianbergmann/object-reflector.git",
                "reference": "b4f479ebdbf63ac605d183ece17d8d7fe49c15c7"
            },
            "dist": {
                "type": "zip",
                "url": "https://api.github.com/repos/sebastianbergmann/object-reflector/zipball/b4f479ebdbf63ac605d183ece17d8d7fe49c15c7",
                "reference": "b4f479ebdbf63ac605d183ece17d8d7fe49c15c7",
                "shasum": ""
            },
            "require": {
                "php": ">=7.3"
            },
            "require-dev": {
                "phpunit/phpunit": "^9.3"
            },
            "type": "library",
            "extra": {
                "branch-alias": {
                    "dev-master": "2.0-dev"
                }
            },
            "autoload": {
                "classmap": [
                    "src/"
                ]
            },
            "notification-url": "https://packagist.org/downloads/",
            "license": [
                "BSD-3-Clause"
            ],
            "authors": [
                {
                    "name": "Sebastian Bergmann",
                    "email": "sebastian@phpunit.de"
                }
            ],
            "description": "Allows reflection of object attributes, including inherited and non-public ones",
            "homepage": "https://github.com/sebastianbergmann/object-reflector/",
            "funding": [
                {
                    "url": "https://github.com/sebastianbergmann",
                    "type": "github"
                }
            ],
            "time": "2020-10-26T13:14:26+00:00"
        },
        {
            "name": "sebastian/phpcpd",
            "version": "5.0.2",
            "source": {
                "type": "git",
                "url": "https://github.com/sebastianbergmann/phpcpd.git",
                "reference": "8724382966b1861df4e12db915eaed2165e10bf3"
            },
            "dist": {
                "type": "zip",
                "url": "https://api.github.com/repos/sebastianbergmann/phpcpd/zipball/8724382966b1861df4e12db915eaed2165e10bf3",
                "reference": "8724382966b1861df4e12db915eaed2165e10bf3",
                "shasum": ""
            },
            "require": {
                "ext-dom": "*",
                "php": "^7.3",
                "phpunit/php-timer": "^3.0",
                "sebastian/finder-facade": "^2.0",
                "sebastian/version": "^3.0",
                "symfony/console": "^4.0|^5.0"
            },
            "bin": [
                "phpcpd"
            ],
            "type": "library",
            "extra": {
                "branch-alias": {
                    "dev-master": "5.0-dev"
                }
            },
            "autoload": {
                "classmap": [
                    "src/"
                ]
            },
            "notification-url": "https://packagist.org/downloads/",
            "license": [
                "BSD-3-Clause"
            ],
            "authors": [
                {
                    "name": "Sebastian Bergmann",
                    "email": "sebastian@phpunit.de",
                    "role": "lead"
                }
            ],
            "description": "Copy/Paste Detector (CPD) for PHP code.",
            "homepage": "https://github.com/sebastianbergmann/phpcpd",
            "time": "2020-02-22T06:03:17+00:00"
        },
        {
            "name": "sebastian/recursion-context",
            "version": "4.0.4",
            "source": {
                "type": "git",
                "url": "https://github.com/sebastianbergmann/recursion-context.git",
                "reference": "cd9d8cf3c5804de4341c283ed787f099f5506172"
            },
            "dist": {
                "type": "zip",
                "url": "https://api.github.com/repos/sebastianbergmann/recursion-context/zipball/cd9d8cf3c5804de4341c283ed787f099f5506172",
                "reference": "cd9d8cf3c5804de4341c283ed787f099f5506172",
                "shasum": ""
            },
            "require": {
                "php": ">=7.3"
            },
            "require-dev": {
                "phpunit/phpunit": "^9.3"
            },
            "type": "library",
            "extra": {
                "branch-alias": {
                    "dev-master": "4.0-dev"
                }
            },
            "autoload": {
                "classmap": [
                    "src/"
                ]
            },
            "notification-url": "https://packagist.org/downloads/",
            "license": [
                "BSD-3-Clause"
            ],
            "authors": [
                {
                    "name": "Sebastian Bergmann",
                    "email": "sebastian@phpunit.de"
                },
                {
                    "name": "Jeff Welch",
                    "email": "whatthejeff@gmail.com"
                },
                {
                    "name": "Adam Harvey",
                    "email": "aharvey@php.net"
                }
            ],
            "description": "Provides functionality to recursively process PHP variables",
            "homepage": "http://www.github.com/sebastianbergmann/recursion-context",
            "funding": [
                {
                    "url": "https://github.com/sebastianbergmann",
                    "type": "github"
                }
            ],
            "time": "2020-10-26T13:17:30+00:00"
        },
        {
            "name": "sebastian/resource-operations",
            "version": "3.0.3",
            "source": {
                "type": "git",
                "url": "https://github.com/sebastianbergmann/resource-operations.git",
                "reference": "0f4443cb3a1d92ce809899753bc0d5d5a8dd19a8"
            },
            "dist": {
                "type": "zip",
                "url": "https://api.github.com/repos/sebastianbergmann/resource-operations/zipball/0f4443cb3a1d92ce809899753bc0d5d5a8dd19a8",
                "reference": "0f4443cb3a1d92ce809899753bc0d5d5a8dd19a8",
                "shasum": ""
            },
            "require": {
                "php": ">=7.3"
            },
            "require-dev": {
                "phpunit/phpunit": "^9.0"
            },
            "type": "library",
            "extra": {
                "branch-alias": {
                    "dev-master": "3.0-dev"
                }
            },
            "autoload": {
                "classmap": [
                    "src/"
                ]
            },
            "notification-url": "https://packagist.org/downloads/",
            "license": [
                "BSD-3-Clause"
            ],
            "authors": [
                {
                    "name": "Sebastian Bergmann",
                    "email": "sebastian@phpunit.de"
                }
            ],
            "description": "Provides a list of PHP built-in functions that operate on resources",
            "homepage": "https://www.github.com/sebastianbergmann/resource-operations",
            "funding": [
                {
                    "url": "https://github.com/sebastianbergmann",
                    "type": "github"
                }
            ],
            "time": "2020-09-28T06:45:17+00:00"
        },
        {
            "name": "sebastian/type",
            "version": "2.3.1",
            "source": {
                "type": "git",
                "url": "https://github.com/sebastianbergmann/type.git",
                "reference": "81cd61ab7bbf2de744aba0ea61fae32f721df3d2"
            },
            "dist": {
                "type": "zip",
                "url": "https://api.github.com/repos/sebastianbergmann/type/zipball/81cd61ab7bbf2de744aba0ea61fae32f721df3d2",
                "reference": "81cd61ab7bbf2de744aba0ea61fae32f721df3d2",
                "shasum": ""
            },
            "require": {
                "php": ">=7.3"
            },
            "require-dev": {
                "phpunit/phpunit": "^9.3"
            },
            "type": "library",
            "extra": {
                "branch-alias": {
                    "dev-master": "2.3-dev"
                }
            },
            "autoload": {
                "classmap": [
                    "src/"
                ]
            },
            "notification-url": "https://packagist.org/downloads/",
            "license": [
                "BSD-3-Clause"
            ],
            "authors": [
                {
                    "name": "Sebastian Bergmann",
                    "email": "sebastian@phpunit.de",
                    "role": "lead"
                }
            ],
            "description": "Collection of value objects that represent the types of the PHP type system",
            "homepage": "https://github.com/sebastianbergmann/type",
            "funding": [
                {
                    "url": "https://github.com/sebastianbergmann",
                    "type": "github"
                }
            ],
            "time": "2020-10-26T13:18:59+00:00"
        },
        {
            "name": "sebastian/version",
            "version": "3.0.2",
            "source": {
                "type": "git",
                "url": "https://github.com/sebastianbergmann/version.git",
                "reference": "c6c1022351a901512170118436c764e473f6de8c"
            },
            "dist": {
                "type": "zip",
                "url": "https://api.github.com/repos/sebastianbergmann/version/zipball/c6c1022351a901512170118436c764e473f6de8c",
                "reference": "c6c1022351a901512170118436c764e473f6de8c",
                "shasum": ""
            },
            "require": {
                "php": ">=7.3"
            },
            "type": "library",
            "extra": {
                "branch-alias": {
                    "dev-master": "3.0-dev"
                }
            },
            "autoload": {
                "classmap": [
                    "src/"
                ]
            },
            "notification-url": "https://packagist.org/downloads/",
            "license": [
                "BSD-3-Clause"
            ],
            "authors": [
                {
                    "name": "Sebastian Bergmann",
                    "email": "sebastian@phpunit.de",
                    "role": "lead"
                }
            ],
            "description": "Library that helps with managing the version number of Git-hosted PHP projects",
            "homepage": "https://github.com/sebastianbergmann/version",
            "funding": [
                {
                    "url": "https://github.com/sebastianbergmann",
                    "type": "github"
                }
            ],
            "time": "2020-09-28T06:39:44+00:00"
        },
        {
            "name": "spomky-labs/otphp",
            "version": "v10.0.1",
            "source": {
                "type": "git",
                "url": "https://github.com/Spomky-Labs/otphp.git",
                "reference": "f44cce5a9db4b8da410215d992110482c931232f"
            },
            "dist": {
                "type": "zip",
                "url": "https://api.github.com/repos/Spomky-Labs/otphp/zipball/f44cce5a9db4b8da410215d992110482c931232f",
                "reference": "f44cce5a9db4b8da410215d992110482c931232f",
                "shasum": ""
            },
            "require": {
                "beberlei/assert": "^3.0",
                "ext-mbstring": "*",
                "paragonie/constant_time_encoding": "^2.0",
                "php": "^7.2|^8.0",
                "thecodingmachine/safe": "^0.1.14|^1.0"
            },
            "require-dev": {
                "php-coveralls/php-coveralls": "^2.0",
                "phpstan/phpstan": "^0.12",
                "phpstan/phpstan-beberlei-assert": "^0.12",
                "phpstan/phpstan-deprecation-rules": "^0.12",
                "phpstan/phpstan-phpunit": "^0.12",
                "phpstan/phpstan-strict-rules": "^0.12",
                "phpunit/phpunit": "^8.0",
                "thecodingmachine/phpstan-safe-rule": "^1.0"
            },
            "type": "library",
            "extra": {
                "branch-alias": {
                    "v10.0": "10.0.x-dev",
                    "v9.0": "9.0.x-dev",
                    "v8.3": "8.3.x-dev"
                }
            },
            "autoload": {
                "psr-4": {
                    "OTPHP\\": "src/"
                }
            },
            "notification-url": "https://packagist.org/downloads/",
            "license": [
                "MIT"
            ],
            "authors": [
                {
                    "name": "Florent Morselli",
                    "homepage": "https://github.com/Spomky"
                },
                {
                    "name": "All contributors",
                    "homepage": "https://github.com/Spomky-Labs/otphp/contributors"
                }
            ],
            "description": "A PHP library for generating one time passwords according to RFC 4226 (HOTP Algorithm) and the RFC 6238 (TOTP Algorithm) and compatible with Google Authenticator",
            "homepage": "https://github.com/Spomky-Labs/otphp",
            "keywords": [
                "FreeOTP",
                "RFC 4226",
                "RFC 6238",
                "google authenticator",
                "hotp",
                "otp",
                "totp"
            ],
            "time": "2020-01-28T09:24:19+00:00"
        },
        {
            "name": "squizlabs/php_codesniffer",
            "version": "3.5.8",
            "source": {
                "type": "git",
                "url": "https://github.com/squizlabs/PHP_CodeSniffer.git",
                "reference": "9d583721a7157ee997f235f327de038e7ea6dac4"
            },
            "dist": {
                "type": "zip",
                "url": "https://api.github.com/repos/squizlabs/PHP_CodeSniffer/zipball/9d583721a7157ee997f235f327de038e7ea6dac4",
                "reference": "9d583721a7157ee997f235f327de038e7ea6dac4",
                "shasum": ""
            },
            "require": {
                "ext-simplexml": "*",
                "ext-tokenizer": "*",
                "ext-xmlwriter": "*",
                "php": ">=5.4.0"
            },
            "require-dev": {
                "phpunit/phpunit": "^4.0 || ^5.0 || ^6.0 || ^7.0"
            },
            "bin": [
                "bin/phpcs",
                "bin/phpcbf"
            ],
            "type": "library",
            "extra": {
                "branch-alias": {
                    "dev-master": "3.x-dev"
                }
            },
            "notification-url": "https://packagist.org/downloads/",
            "license": [
                "BSD-3-Clause"
            ],
            "authors": [
                {
                    "name": "Greg Sherwood",
                    "role": "lead"
                }
            ],
            "description": "PHP_CodeSniffer tokenizes PHP, JavaScript and CSS files and detects violations of a defined set of coding standards.",
            "homepage": "https://github.com/squizlabs/PHP_CodeSniffer",
            "keywords": [
                "phpcs",
                "standards"
            ],
            "time": "2020-10-23T02:01:07+00:00"
        },
        {
            "name": "symfony/config",
            "version": "v5.2.4",
            "source": {
                "type": "git",
                "url": "https://github.com/symfony/config.git",
                "reference": "212d54675bf203ff8aef7d8cee8eecfb72f4a263"
            },
            "dist": {
                "type": "zip",
                "url": "https://api.github.com/repos/symfony/config/zipball/212d54675bf203ff8aef7d8cee8eecfb72f4a263",
                "reference": "212d54675bf203ff8aef7d8cee8eecfb72f4a263",
                "shasum": ""
            },
            "require": {
                "php": ">=7.2.5",
                "symfony/deprecation-contracts": "^2.1",
                "symfony/filesystem": "^4.4|^5.0",
                "symfony/polyfill-ctype": "~1.8",
                "symfony/polyfill-php80": "^1.15"
            },
            "conflict": {
                "symfony/finder": "<4.4"
            },
            "require-dev": {
                "symfony/event-dispatcher": "^4.4|^5.0",
                "symfony/finder": "^4.4|^5.0",
                "symfony/messenger": "^4.4|^5.0",
                "symfony/service-contracts": "^1.1|^2",
                "symfony/yaml": "^4.4|^5.0"
            },
            "suggest": {
                "symfony/yaml": "To use the yaml reference dumper"
            },
            "type": "library",
            "autoload": {
                "psr-4": {
                    "Symfony\\Component\\Config\\": ""
                },
                "exclude-from-classmap": [
                    "/Tests/"
                ]
            },
            "notification-url": "https://packagist.org/downloads/",
            "license": [
                "MIT"
            ],
            "authors": [
                {
                    "name": "Fabien Potencier",
                    "email": "fabien@symfony.com"
                },
                {
                    "name": "Symfony Community",
                    "homepage": "https://symfony.com/contributors"
                }
            ],
            "description": "Helps you find, load, combine, autofill and validate configuration values of any kind",
            "homepage": "https://symfony.com",
            "funding": [
                {
                    "url": "https://symfony.com/sponsor",
                    "type": "custom"
                },
                {
                    "url": "https://github.com/fabpot",
                    "type": "github"
                },
                {
                    "url": "https://tidelift.com/funding/github/packagist/symfony/symfony",
                    "type": "tidelift"
                }
            ],
            "time": "2021-02-23T23:58:19+00:00"
        },
        {
            "name": "symfony/dependency-injection",
            "version": "v5.2.5",
            "source": {
                "type": "git",
                "url": "https://github.com/symfony/dependency-injection.git",
                "reference": "be0c7926f5729b15e4e79fd2bf917cac584b1970"
            },
            "dist": {
                "type": "zip",
                "url": "https://api.github.com/repos/symfony/dependency-injection/zipball/be0c7926f5729b15e4e79fd2bf917cac584b1970",
                "reference": "be0c7926f5729b15e4e79fd2bf917cac584b1970",
                "shasum": ""
            },
            "require": {
                "php": ">=7.2.5",
                "psr/container": "^1.0",
                "symfony/deprecation-contracts": "^2.1",
                "symfony/polyfill-php80": "^1.15",
                "symfony/service-contracts": "^1.1.6|^2"
            },
            "conflict": {
                "symfony/config": "<5.1",
                "symfony/finder": "<4.4",
                "symfony/proxy-manager-bridge": "<4.4",
                "symfony/yaml": "<4.4"
            },
            "provide": {
                "psr/container-implementation": "1.0",
                "symfony/service-implementation": "1.0|2.0"
            },
            "require-dev": {
                "symfony/config": "^5.1",
                "symfony/expression-language": "^4.4|^5.0",
                "symfony/yaml": "^4.4|^5.0"
            },
            "suggest": {
                "symfony/config": "",
                "symfony/expression-language": "For using expressions in service container configuration",
                "symfony/finder": "For using double-star glob patterns or when GLOB_BRACE portability is required",
                "symfony/proxy-manager-bridge": "Generate service proxies to lazy load them",
                "symfony/yaml": ""
            },
            "type": "library",
            "autoload": {
                "psr-4": {
                    "Symfony\\Component\\DependencyInjection\\": ""
                },
                "exclude-from-classmap": [
                    "/Tests/"
                ]
            },
            "notification-url": "https://packagist.org/downloads/",
            "license": [
                "MIT"
            ],
            "authors": [
                {
                    "name": "Fabien Potencier",
                    "email": "fabien@symfony.com"
                },
                {
                    "name": "Symfony Community",
                    "homepage": "https://symfony.com/contributors"
                }
            ],
            "description": "Allows you to standardize and centralize the way objects are constructed in your application",
            "homepage": "https://symfony.com",
            "funding": [
                {
                    "url": "https://symfony.com/sponsor",
                    "type": "custom"
                },
                {
                    "url": "https://github.com/fabpot",
                    "type": "github"
                },
                {
                    "url": "https://tidelift.com/funding/github/packagist/symfony/symfony",
                    "type": "tidelift"
                }
            ],
            "time": "2021-03-05T20:13:41+00:00"
        },
        {
            "name": "symfony/deprecation-contracts",
            "version": "v2.2.0",
            "source": {
                "type": "git",
                "url": "https://github.com/symfony/deprecation-contracts.git",
                "reference": "5fa56b4074d1ae755beb55617ddafe6f5d78f665"
            },
            "dist": {
                "type": "zip",
                "url": "https://api.github.com/repos/symfony/deprecation-contracts/zipball/5fa56b4074d1ae755beb55617ddafe6f5d78f665",
                "reference": "5fa56b4074d1ae755beb55617ddafe6f5d78f665",
                "shasum": ""
            },
            "require": {
                "php": ">=7.1"
            },
            "type": "library",
            "extra": {
                "branch-alias": {
                    "dev-master": "2.2-dev"
                },
                "thanks": {
                    "name": "symfony/contracts",
                    "url": "https://github.com/symfony/contracts"
                }
            },
            "autoload": {
                "files": [
                    "function.php"
                ]
            },
            "notification-url": "https://packagist.org/downloads/",
            "license": [
                "MIT"
            ],
            "authors": [
                {
                    "name": "Nicolas Grekas",
                    "email": "p@tchwork.com"
                },
                {
                    "name": "Symfony Community",
                    "homepage": "https://symfony.com/contributors"
                }
            ],
            "description": "A generic function and convention to trigger deprecation notices",
            "homepage": "https://symfony.com",
            "funding": [
                {
                    "url": "https://symfony.com/sponsor",
                    "type": "custom"
                },
                {
                    "url": "https://github.com/fabpot",
                    "type": "github"
                },
                {
                    "url": "https://tidelift.com/funding/github/packagist/symfony/symfony",
                    "type": "tidelift"
                }
            ],
            "time": "2020-09-07T11:33:47+00:00"
        },
        {
            "name": "symfony/http-foundation",
            "version": "v5.2.4",
            "source": {
                "type": "git",
                "url": "https://github.com/symfony/http-foundation.git",
                "reference": "54499baea7f7418bce7b5ec92770fd0799e8e9bf"
            },
            "dist": {
                "type": "zip",
                "url": "https://api.github.com/repos/symfony/http-foundation/zipball/54499baea7f7418bce7b5ec92770fd0799e8e9bf",
                "reference": "54499baea7f7418bce7b5ec92770fd0799e8e9bf",
                "shasum": ""
            },
            "require": {
                "php": ">=7.2.5",
                "symfony/deprecation-contracts": "^2.1",
                "symfony/polyfill-mbstring": "~1.1",
                "symfony/polyfill-php80": "^1.15"
            },
            "require-dev": {
                "predis/predis": "~1.0",
                "symfony/cache": "^4.4|^5.0",
                "symfony/expression-language": "^4.4|^5.0",
                "symfony/mime": "^4.4|^5.0"
            },
            "suggest": {
                "symfony/mime": "To use the file extension guesser"
            },
            "type": "library",
            "autoload": {
                "psr-4": {
                    "Symfony\\Component\\HttpFoundation\\": ""
                },
                "exclude-from-classmap": [
                    "/Tests/"
                ]
            },
            "notification-url": "https://packagist.org/downloads/",
            "license": [
                "MIT"
            ],
            "authors": [
                {
                    "name": "Fabien Potencier",
                    "email": "fabien@symfony.com"
                },
                {
                    "name": "Symfony Community",
                    "homepage": "https://symfony.com/contributors"
                }
            ],
            "description": "Defines an object-oriented layer for the HTTP specification",
            "homepage": "https://symfony.com",
            "funding": [
                {
                    "url": "https://symfony.com/sponsor",
                    "type": "custom"
                },
                {
                    "url": "https://github.com/fabpot",
                    "type": "github"
                },
                {
                    "url": "https://tidelift.com/funding/github/packagist/symfony/symfony",
                    "type": "tidelift"
                }
            ],
            "time": "2021-02-25T17:16:57+00:00"
        },
        {
            "name": "symfony/mime",
            "version": "v5.2.5",
            "source": {
                "type": "git",
                "url": "https://github.com/symfony/mime.git",
                "reference": "554ba128f1955038b45db5e1fa7e93bfc683b139"
            },
            "dist": {
                "type": "zip",
                "url": "https://api.github.com/repos/symfony/mime/zipball/554ba128f1955038b45db5e1fa7e93bfc683b139",
                "reference": "554ba128f1955038b45db5e1fa7e93bfc683b139",
                "shasum": ""
            },
            "require": {
                "php": ">=7.2.5",
                "symfony/deprecation-contracts": "^2.1",
                "symfony/polyfill-intl-idn": "^1.10",
                "symfony/polyfill-mbstring": "^1.0",
                "symfony/polyfill-php80": "^1.15"
            },
            "conflict": {
                "egulias/email-validator": "~3.0.0",
                "phpdocumentor/reflection-docblock": "<3.2.2",
                "phpdocumentor/type-resolver": "<1.4.0",
                "symfony/mailer": "<4.4"
            },
            "require-dev": {
                "egulias/email-validator": "^2.1.10|^3.1",
                "phpdocumentor/reflection-docblock": "^3.0|^4.0|^5.0",
                "symfony/dependency-injection": "^4.4|^5.0",
                "symfony/property-access": "^4.4|^5.1",
                "symfony/property-info": "^4.4|^5.1",
                "symfony/serializer": "^5.2"
            },
            "type": "library",
            "autoload": {
                "psr-4": {
                    "Symfony\\Component\\Mime\\": ""
                },
                "exclude-from-classmap": [
                    "/Tests/"
                ]
            },
            "notification-url": "https://packagist.org/downloads/",
            "license": [
                "MIT"
            ],
            "authors": [
                {
                    "name": "Fabien Potencier",
                    "email": "fabien@symfony.com"
                },
                {
                    "name": "Symfony Community",
                    "homepage": "https://symfony.com/contributors"
                }
            ],
            "description": "Allows manipulating MIME messages",
            "homepage": "https://symfony.com",
            "keywords": [
                "mime",
                "mime-type"
            ],
            "funding": [
                {
                    "url": "https://symfony.com/sponsor",
                    "type": "custom"
                },
                {
                    "url": "https://github.com/fabpot",
                    "type": "github"
                },
                {
                    "url": "https://tidelift.com/funding/github/packagist/symfony/symfony",
                    "type": "tidelift"
                }
            ],
            "time": "2021-03-07T16:08:20+00:00"
        },
        {
            "name": "symfony/options-resolver",
            "version": "v5.2.4",
            "source": {
                "type": "git",
                "url": "https://github.com/symfony/options-resolver.git",
                "reference": "5d0f633f9bbfcf7ec642a2b5037268e61b0a62ce"
            },
            "dist": {
                "type": "zip",
                "url": "https://api.github.com/repos/symfony/options-resolver/zipball/5d0f633f9bbfcf7ec642a2b5037268e61b0a62ce",
                "reference": "5d0f633f9bbfcf7ec642a2b5037268e61b0a62ce",
                "shasum": ""
            },
            "require": {
                "php": ">=7.2.5",
                "symfony/deprecation-contracts": "^2.1",
                "symfony/polyfill-php73": "~1.0",
                "symfony/polyfill-php80": "^1.15"
            },
            "type": "library",
            "autoload": {
                "psr-4": {
                    "Symfony\\Component\\OptionsResolver\\": ""
                },
                "exclude-from-classmap": [
                    "/Tests/"
                ]
            },
            "notification-url": "https://packagist.org/downloads/",
            "license": [
                "MIT"
            ],
            "authors": [
                {
                    "name": "Fabien Potencier",
                    "email": "fabien@symfony.com"
                },
                {
                    "name": "Symfony Community",
                    "homepage": "https://symfony.com/contributors"
                }
            ],
            "description": "Provides an improved replacement for the array_replace PHP function",
            "homepage": "https://symfony.com",
            "keywords": [
                "config",
                "configuration",
                "options"
            ],
            "funding": [
                {
                    "url": "https://symfony.com/sponsor",
                    "type": "custom"
                },
                {
                    "url": "https://github.com/fabpot",
                    "type": "github"
                },
                {
                    "url": "https://tidelift.com/funding/github/packagist/symfony/symfony",
                    "type": "tidelift"
                }
            ],
            "time": "2021-01-27T12:56:27+00:00"
        },
        {
            "name": "symfony/polyfill-php70",
            "version": "v1.20.0",
            "source": {
                "type": "git",
                "url": "https://github.com/symfony/polyfill-php70.git",
                "reference": "5f03a781d984aae42cebd18e7912fa80f02ee644"
            },
            "dist": {
                "type": "zip",
                "url": "https://api.github.com/repos/symfony/polyfill-php70/zipball/5f03a781d984aae42cebd18e7912fa80f02ee644",
                "reference": "5f03a781d984aae42cebd18e7912fa80f02ee644",
                "shasum": ""
            },
            "require": {
                "php": ">=7.1"
            },
            "type": "metapackage",
            "extra": {
                "branch-alias": {
                    "dev-main": "1.20-dev"
                },
                "thanks": {
                    "name": "symfony/polyfill",
                    "url": "https://github.com/symfony/polyfill"
                }
            },
            "notification-url": "https://packagist.org/downloads/",
            "license": [
                "MIT"
            ],
            "authors": [
                {
                    "name": "Nicolas Grekas",
                    "email": "p@tchwork.com"
                },
                {
                    "name": "Symfony Community",
                    "homepage": "https://symfony.com/contributors"
                }
            ],
            "description": "Symfony polyfill backporting some PHP 7.0+ features to lower PHP versions",
            "homepage": "https://symfony.com",
            "keywords": [
                "compatibility",
                "polyfill",
                "portable",
                "shim"
            ],
            "funding": [
                {
                    "url": "https://symfony.com/sponsor",
                    "type": "custom"
                },
                {
                    "url": "https://github.com/fabpot",
                    "type": "github"
                },
                {
                    "url": "https://tidelift.com/funding/github/packagist/symfony/symfony",
                    "type": "tidelift"
                }
            ],
            "time": "2020-10-23T14:02:19+00:00"
        },
        {
            "name": "symfony/stopwatch",
            "version": "v5.2.4",
            "source": {
                "type": "git",
                "url": "https://github.com/symfony/stopwatch.git",
                "reference": "b12274acfab9d9850c52583d136a24398cdf1a0c"
            },
            "dist": {
                "type": "zip",
                "url": "https://api.github.com/repos/symfony/stopwatch/zipball/b12274acfab9d9850c52583d136a24398cdf1a0c",
                "reference": "b12274acfab9d9850c52583d136a24398cdf1a0c",
                "shasum": ""
            },
            "require": {
                "php": ">=7.2.5",
                "symfony/service-contracts": "^1.0|^2"
            },
            "type": "library",
            "autoload": {
                "psr-4": {
                    "Symfony\\Component\\Stopwatch\\": ""
                },
                "exclude-from-classmap": [
                    "/Tests/"
                ]
            },
            "notification-url": "https://packagist.org/downloads/",
            "license": [
                "MIT"
            ],
            "authors": [
                {
                    "name": "Fabien Potencier",
                    "email": "fabien@symfony.com"
                },
                {
                    "name": "Symfony Community",
                    "homepage": "https://symfony.com/contributors"
                }
            ],
            "description": "Provides a way to profile code",
            "homepage": "https://symfony.com",
            "funding": [
                {
                    "url": "https://symfony.com/sponsor",
                    "type": "custom"
                },
                {
                    "url": "https://github.com/fabpot",
                    "type": "github"
                },
                {
                    "url": "https://tidelift.com/funding/github/packagist/symfony/symfony",
                    "type": "tidelift"
                }
            ],
            "time": "2021-01-27T10:15:41+00:00"
        },
        {
            "name": "symfony/yaml",
            "version": "v5.2.5",
            "source": {
                "type": "git",
                "url": "https://github.com/symfony/yaml.git",
                "reference": "298a08ddda623485208506fcee08817807a251dd"
            },
            "dist": {
                "type": "zip",
                "url": "https://api.github.com/repos/symfony/yaml/zipball/298a08ddda623485208506fcee08817807a251dd",
                "reference": "298a08ddda623485208506fcee08817807a251dd",
                "shasum": ""
            },
            "require": {
                "php": ">=7.2.5",
                "symfony/deprecation-contracts": "^2.1",
                "symfony/polyfill-ctype": "~1.8"
            },
            "conflict": {
                "symfony/console": "<4.4"
            },
            "require-dev": {
                "symfony/console": "^4.4|^5.0"
            },
            "suggest": {
                "symfony/console": "For validating YAML files using the lint command"
            },
            "bin": [
                "Resources/bin/yaml-lint"
            ],
            "type": "library",
            "autoload": {
                "psr-4": {
                    "Symfony\\Component\\Yaml\\": ""
                },
                "exclude-from-classmap": [
                    "/Tests/"
                ]
            },
            "notification-url": "https://packagist.org/downloads/",
            "license": [
                "MIT"
            ],
            "authors": [
                {
                    "name": "Fabien Potencier",
                    "email": "fabien@symfony.com"
                },
                {
                    "name": "Symfony Community",
                    "homepage": "https://symfony.com/contributors"
                }
            ],
            "description": "Loads and dumps YAML files",
            "homepage": "https://symfony.com",
            "funding": [
                {
                    "url": "https://symfony.com/sponsor",
                    "type": "custom"
                },
                {
                    "url": "https://github.com/fabpot",
                    "type": "github"
                },
                {
                    "url": "https://tidelift.com/funding/github/packagist/symfony/symfony",
                    "type": "tidelift"
                }
            ],
            "time": "2021-03-06T07:59:01+00:00"
        },
        {
            "name": "thecodingmachine/safe",
            "version": "v1.3.3",
            "source": {
                "type": "git",
                "url": "https://github.com/thecodingmachine/safe.git",
                "reference": "a8ab0876305a4cdaef31b2350fcb9811b5608dbc"
            },
            "dist": {
                "type": "zip",
                "url": "https://api.github.com/repos/thecodingmachine/safe/zipball/a8ab0876305a4cdaef31b2350fcb9811b5608dbc",
                "reference": "a8ab0876305a4cdaef31b2350fcb9811b5608dbc",
                "shasum": ""
            },
            "require": {
                "php": ">=7.2"
            },
            "require-dev": {
                "phpstan/phpstan": "^0.12",
                "squizlabs/php_codesniffer": "^3.2",
                "thecodingmachine/phpstan-strict-rules": "^0.12"
            },
            "type": "library",
            "extra": {
                "branch-alias": {
                    "dev-master": "0.1-dev"
                }
            },
            "autoload": {
                "psr-4": {
                    "Safe\\": [
                        "lib/",
                        "deprecated/",
                        "generated/"
                    ]
                },
                "files": [
                    "deprecated/apc.php",
                    "deprecated/libevent.php",
                    "deprecated/mssql.php",
                    "deprecated/stats.php",
                    "lib/special_cases.php",
                    "generated/apache.php",
                    "generated/apcu.php",
                    "generated/array.php",
                    "generated/bzip2.php",
                    "generated/calendar.php",
                    "generated/classobj.php",
                    "generated/com.php",
                    "generated/cubrid.php",
                    "generated/curl.php",
                    "generated/datetime.php",
                    "generated/dir.php",
                    "generated/eio.php",
                    "generated/errorfunc.php",
                    "generated/exec.php",
                    "generated/fileinfo.php",
                    "generated/filesystem.php",
                    "generated/filter.php",
                    "generated/fpm.php",
                    "generated/ftp.php",
                    "generated/funchand.php",
                    "generated/gmp.php",
                    "generated/gnupg.php",
                    "generated/hash.php",
                    "generated/ibase.php",
                    "generated/ibmDb2.php",
                    "generated/iconv.php",
                    "generated/image.php",
                    "generated/imap.php",
                    "generated/info.php",
                    "generated/ingres-ii.php",
                    "generated/inotify.php",
                    "generated/json.php",
                    "generated/ldap.php",
                    "generated/libxml.php",
                    "generated/lzf.php",
                    "generated/mailparse.php",
                    "generated/mbstring.php",
                    "generated/misc.php",
                    "generated/msql.php",
                    "generated/mysql.php",
                    "generated/mysqli.php",
                    "generated/mysqlndMs.php",
                    "generated/mysqlndQc.php",
                    "generated/network.php",
                    "generated/oci8.php",
                    "generated/opcache.php",
                    "generated/openssl.php",
                    "generated/outcontrol.php",
                    "generated/password.php",
                    "generated/pcntl.php",
                    "generated/pcre.php",
                    "generated/pdf.php",
                    "generated/pgsql.php",
                    "generated/posix.php",
                    "generated/ps.php",
                    "generated/pspell.php",
                    "generated/readline.php",
                    "generated/rpminfo.php",
                    "generated/rrd.php",
                    "generated/sem.php",
                    "generated/session.php",
                    "generated/shmop.php",
                    "generated/simplexml.php",
                    "generated/sockets.php",
                    "generated/sodium.php",
                    "generated/solr.php",
                    "generated/spl.php",
                    "generated/sqlsrv.php",
                    "generated/ssdeep.php",
                    "generated/ssh2.php",
                    "generated/stream.php",
                    "generated/strings.php",
                    "generated/swoole.php",
                    "generated/uodbc.php",
                    "generated/uopz.php",
                    "generated/url.php",
                    "generated/var.php",
                    "generated/xdiff.php",
                    "generated/xml.php",
                    "generated/xmlrpc.php",
                    "generated/yaml.php",
                    "generated/yaz.php",
                    "generated/zip.php",
                    "generated/zlib.php"
                ]
            },
            "notification-url": "https://packagist.org/downloads/",
            "license": [
                "MIT"
            ],
            "description": "PHP core functions that throw exceptions instead of returning FALSE on error",
            "time": "2020-10-28T17:51:34+00:00"
        },
        {
            "name": "theseer/fdomdocument",
            "version": "1.6.6",
            "source": {
                "type": "git",
                "url": "https://github.com/theseer/fDOMDocument.git",
                "reference": "6e8203e40a32a9c770bcb62fe37e68b948da6dca"
            },
            "dist": {
                "type": "zip",
                "url": "https://api.github.com/repos/theseer/fDOMDocument/zipball/6e8203e40a32a9c770bcb62fe37e68b948da6dca",
                "reference": "6e8203e40a32a9c770bcb62fe37e68b948da6dca",
                "shasum": ""
            },
            "require": {
                "ext-dom": "*",
                "lib-libxml": "*",
                "php": ">=5.3.3"
            },
            "type": "library",
            "autoload": {
                "classmap": [
                    "src/"
                ]
            },
            "notification-url": "https://packagist.org/downloads/",
            "license": [
                "BSD-3-Clause"
            ],
            "authors": [
                {
                    "name": "Arne Blankerts",
                    "email": "arne@blankerts.de",
                    "role": "lead"
                }
            ],
            "description": "The classes contained within this repository extend the standard DOM to use exceptions at all occasions of errors instead of PHP warnings or notices. They also add various custom methods and shortcuts for convenience and to simplify the usage of DOM.",
            "homepage": "https://github.com/theseer/fDOMDocument",
            "time": "2017-06-30T11:53:12+00:00"
        },
        {
            "name": "theseer/tokenizer",
            "version": "1.2.0",
            "source": {
                "type": "git",
                "url": "https://github.com/theseer/tokenizer.git",
                "reference": "75a63c33a8577608444246075ea0af0d052e452a"
            },
            "dist": {
                "type": "zip",
                "url": "https://api.github.com/repos/theseer/tokenizer/zipball/75a63c33a8577608444246075ea0af0d052e452a",
                "reference": "75a63c33a8577608444246075ea0af0d052e452a",
                "shasum": ""
            },
            "require": {
                "ext-dom": "*",
                "ext-tokenizer": "*",
                "ext-xmlwriter": "*",
                "php": "^7.2 || ^8.0"
            },
            "type": "library",
            "autoload": {
                "classmap": [
                    "src/"
                ]
            },
            "notification-url": "https://packagist.org/downloads/",
            "license": [
                "BSD-3-Clause"
            ],
            "authors": [
                {
                    "name": "Arne Blankerts",
                    "email": "arne@blankerts.de",
                    "role": "Developer"
                }
            ],
            "description": "A small library for converting tokenized PHP source code into XML and potentially other formats",
            "funding": [
                {
                    "url": "https://github.com/theseer",
                    "type": "github"
                }
            ],
            "time": "2020-07-12T23:59:07+00:00"
        },
        {
            "name": "vlucas/phpdotenv",
            "version": "v2.6.7",
            "source": {
                "type": "git",
                "url": "https://github.com/vlucas/phpdotenv.git",
                "reference": "b786088918a884258c9e3e27405c6a4cf2ee246e"
            },
            "dist": {
                "type": "zip",
                "url": "https://api.github.com/repos/vlucas/phpdotenv/zipball/b786088918a884258c9e3e27405c6a4cf2ee246e",
                "reference": "b786088918a884258c9e3e27405c6a4cf2ee246e",
                "shasum": ""
            },
            "require": {
                "php": "^5.3.9 || ^7.0 || ^8.0",
                "symfony/polyfill-ctype": "^1.17"
            },
            "require-dev": {
                "ext-filter": "*",
                "ext-pcre": "*",
                "phpunit/phpunit": "^4.8.36 || ^5.7.27 || ^6.5.14 || ^7.5.20"
            },
            "suggest": {
                "ext-filter": "Required to use the boolean validator.",
                "ext-pcre": "Required to use most of the library."
            },
            "type": "library",
            "extra": {
                "branch-alias": {
                    "dev-master": "2.6-dev"
                }
            },
            "autoload": {
                "psr-4": {
                    "Dotenv\\": "src/"
                }
            },
            "notification-url": "https://packagist.org/downloads/",
            "license": [
                "BSD-3-Clause"
            ],
            "authors": [
                {
                    "name": "Graham Campbell",
                    "email": "graham@alt-three.com",
                    "homepage": "https://gjcampbell.co.uk/"
                },
                {
                    "name": "Vance Lucas",
                    "email": "vance@vancelucas.com",
                    "homepage": "https://vancelucas.com/"
                }
            ],
            "description": "Loads environment variables from `.env` to `getenv()`, `$_ENV` and `$_SERVER` automagically.",
            "keywords": [
                "dotenv",
                "env",
                "environment"
            ],
            "funding": [
                {
                    "url": "https://github.com/GrahamCampbell",
                    "type": "github"
                },
                {
                    "url": "https://tidelift.com/funding/github/packagist/vlucas/phpdotenv",
                    "type": "tidelift"
                }
            ],
            "time": "2021-01-20T14:39:13+00:00"
        },
        {
            "name": "webmozart/assert",
            "version": "1.10.0",
            "source": {
                "type": "git",
                "url": "https://github.com/webmozarts/assert.git",
                "reference": "6964c76c7804814a842473e0c8fd15bab0f18e25"
            },
            "dist": {
                "type": "zip",
                "url": "https://api.github.com/repos/webmozarts/assert/zipball/6964c76c7804814a842473e0c8fd15bab0f18e25",
                "reference": "6964c76c7804814a842473e0c8fd15bab0f18e25",
                "shasum": ""
            },
            "require": {
                "php": "^7.2 || ^8.0",
                "symfony/polyfill-ctype": "^1.8"
            },
            "conflict": {
                "phpstan/phpstan": "<0.12.20",
                "vimeo/psalm": "<4.6.1 || 4.6.2"
            },
            "require-dev": {
                "phpunit/phpunit": "^8.5.13"
            },
            "type": "library",
            "extra": {
                "branch-alias": {
                    "dev-master": "1.10-dev"
                }
            },
            "autoload": {
                "psr-4": {
                    "Webmozart\\Assert\\": "src/"
                }
            },
            "notification-url": "https://packagist.org/downloads/",
            "license": [
                "MIT"
            ],
            "authors": [
                {
                    "name": "Bernhard Schussek",
                    "email": "bschussek@gmail.com"
                }
            ],
            "description": "Assertions to validate method input/output with nice error messages.",
            "keywords": [
                "assert",
                "check",
                "validate"
            ],
            "time": "2021-03-09T10:59:23+00:00"
        },
        {
            "name": "weew/helpers-array",
            "version": "v1.3.1",
            "source": {
                "type": "git",
                "url": "https://github.com/weew/helpers-array.git",
                "reference": "9bff63111f9765b4277750db8d276d92b3e16ed0"
            },
            "dist": {
                "type": "zip",
                "url": "https://api.github.com/repos/weew/helpers-array/zipball/9bff63111f9765b4277750db8d276d92b3e16ed0",
                "reference": "9bff63111f9765b4277750db8d276d92b3e16ed0",
                "shasum": ""
            },
            "require-dev": {
                "phpunit/phpunit": "^4.7",
                "satooshi/php-coveralls": "^0.6.1"
            },
            "type": "library",
            "autoload": {
                "files": [
                    "src/array.php"
                ]
            },
            "notification-url": "https://packagist.org/downloads/",
            "license": [
                "MIT"
            ],
            "authors": [
                {
                    "name": "Maxim Kott",
                    "email": "maximkott@gmail.com"
                }
            ],
            "description": "Useful collection of php array helpers.",
            "time": "2016-07-21T11:18:01+00:00"
        }
    ],
    "aliases": [],
    "minimum-stability": "stable",
    "stability-flags": [],
    "prefer-stable": true,
    "prefer-lowest": false,
    "platform": {
        "php": "~7.3.0||~7.4.0",
        "ext-bcmath": "*",
        "ext-ctype": "*",
        "ext-curl": "*",
        "ext-dom": "*",
        "ext-gd": "*",
        "ext-hash": "*",
        "ext-iconv": "*",
        "ext-intl": "*",
        "ext-mbstring": "*",
        "ext-openssl": "*",
        "ext-pdo_mysql": "*",
        "ext-simplexml": "*",
        "ext-soap": "*",
        "ext-xsl": "*",
        "ext-zip": "*",
        "lib-libxml": "*"
    },
    "platform-dev": [],
    "plugin-api-version": "1.1.0"
}<|MERGE_RESOLUTION|>--- conflicted
+++ resolved
@@ -4,11 +4,7 @@
         "Read more about it at https://getcomposer.org/doc/01-basic-usage.md#installing-dependencies",
         "This file is @generated automatically"
     ],
-<<<<<<< HEAD
-    "content-hash": "bbe4270a40b4623da9310fc623350f84",
-=======
-    "content-hash": "4911709cb481dea7b4b7b79be1afe0c5",
->>>>>>> 6584ad7b
+    "content-hash": "3b1466ec9d809e4f57e5d76daf2455a3",
     "packages": [
         {
             "name": "aws/aws-sdk-php",
