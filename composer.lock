{
    "_readme": [
        "This file locks the dependencies of your project to a known state",
        "Read more about it at https://getcomposer.org/doc/01-basic-usage.md#installing-dependencies",
        "This file is @generated automatically"
    ],
<<<<<<< HEAD
    "content-hash": "b9aa1fbb37bcee58967d6a244a9ddc81",
=======
    "content-hash": "c6003e70c11db07e1adeb97615c349ab",
>>>>>>> e89cd6ac
    "packages": [
        {
            "name": "colinmollenhour/cache-backend-file",
            "version": "v1.4.5",
            "source": {
                "type": "git",
                "url": "https://github.com/colinmollenhour/Cm_Cache_Backend_File.git",
                "reference": "03c7d4c0f43b2de1b559a3527d18ff697d306544"
            },
            "dist": {
                "type": "zip",
                "url": "https://api.github.com/repos/colinmollenhour/Cm_Cache_Backend_File/zipball/03c7d4c0f43b2de1b559a3527d18ff697d306544",
                "reference": "03c7d4c0f43b2de1b559a3527d18ff697d306544",
                "shasum": ""
            },
            "type": "magento-module",
            "autoload": {
                "classmap": [
                    "File.php"
                ]
            },
            "notification-url": "https://packagist.org/downloads/",
            "license": [
                "BSD-3-Clause"
            ],
            "authors": [
                {
                    "name": "Colin Mollenhour"
                }
            ],
            "description": "The stock Zend_Cache_Backend_File backend has extremely poor performance for cleaning by tags making it become unusable as the number of cached items increases. This backend makes many changes resulting in a huge performance boost, especially for tag cleaning.",
            "homepage": "https://github.com/colinmollenhour/Cm_Cache_Backend_File",
            "time": "2019-04-18T21:54:31+00:00"
        },
        {
            "name": "colinmollenhour/cache-backend-redis",
            "version": "1.11.0",
            "source": {
                "type": "git",
                "url": "https://github.com/colinmollenhour/Cm_Cache_Backend_Redis.git",
                "reference": "389fb68de15660e39b055d149d31f3708b5d6cbc"
            },
            "dist": {
                "type": "zip",
                "url": "https://api.github.com/repos/colinmollenhour/Cm_Cache_Backend_Redis/zipball/389fb68de15660e39b055d149d31f3708b5d6cbc",
                "reference": "389fb68de15660e39b055d149d31f3708b5d6cbc",
                "shasum": ""
            },
            "require": {
                "magento-hackathon/magento-composer-installer": "*"
            },
            "type": "magento-module",
            "autoload": {
                "classmap": [
                    "Cm/Cache/Backend/Redis.php"
                ]
            },
            "notification-url": "https://packagist.org/downloads/",
            "license": [
                "BSD-3-Clause"
            ],
            "authors": [
                {
                    "name": "Colin Mollenhour"
                }
            ],
            "description": "Zend_Cache backend using Redis with full support for tags.",
            "homepage": "https://github.com/colinmollenhour/Cm_Cache_Backend_Redis",
            "time": "2019-03-03T04:04:49+00:00"
        },
        {
            "name": "colinmollenhour/credis",
            "version": "1.11.1",
            "source": {
                "type": "git",
                "url": "https://github.com/colinmollenhour/credis.git",
                "reference": "bd1da4698ab1918477f9e71e5ff0062b9a345008"
            },
            "dist": {
                "type": "zip",
                "url": "https://api.github.com/repos/colinmollenhour/credis/zipball/bd1da4698ab1918477f9e71e5ff0062b9a345008",
                "reference": "bd1da4698ab1918477f9e71e5ff0062b9a345008",
                "shasum": ""
            },
            "require": {
                "php": ">=5.4.0"
            },
            "type": "library",
            "autoload": {
                "classmap": [
                    "Client.php",
                    "Cluster.php",
                    "Sentinel.php",
                    "Module.php"
                ]
            },
            "notification-url": "https://packagist.org/downloads/",
            "license": [
                "MIT"
            ],
            "authors": [
                {
                    "name": "Colin Mollenhour",
                    "email": "colin@mollenhour.com"
                }
            ],
            "description": "Credis is a lightweight interface to the Redis key-value store which wraps the phpredis library when available for better performance.",
            "homepage": "https://github.com/colinmollenhour/credis",
            "time": "2019-11-26T18:09:45+00:00"
        },
        {
            "name": "colinmollenhour/php-redis-session-abstract",
            "version": "v1.4.2",
            "source": {
                "type": "git",
                "url": "https://github.com/colinmollenhour/php-redis-session-abstract.git",
                "reference": "669521218794f125c7b668252f4f576eda65e1e4"
            },
            "dist": {
                "type": "zip",
                "url": "https://api.github.com/repos/colinmollenhour/php-redis-session-abstract/zipball/669521218794f125c7b668252f4f576eda65e1e4",
                "reference": "669521218794f125c7b668252f4f576eda65e1e4",
                "shasum": ""
            },
            "require": {
                "colinmollenhour/credis": "~1.6",
                "php": "^5.5 || ^7.0"
            },
            "type": "library",
            "autoload": {
                "psr-0": {
                    "Cm\\RedisSession\\": "src/"
                }
            },
            "notification-url": "https://packagist.org/downloads/",
            "license": [
                "BSD-3-Clause"
            ],
            "authors": [
                {
                    "name": "Colin Mollenhour"
                }
            ],
            "description": "A Redis-based session handler with optimistic locking",
            "homepage": "https://github.com/colinmollenhour/php-redis-session-abstract",
            "time": "2020-01-08T17:41:01+00:00"
        },
        {
            "name": "composer/ca-bundle",
            "version": "1.2.7",
            "source": {
                "type": "git",
                "url": "https://github.com/composer/ca-bundle.git",
                "reference": "95c63ab2117a72f48f5a55da9740a3273d45b7fd"
            },
            "dist": {
                "type": "zip",
                "url": "https://api.github.com/repos/composer/ca-bundle/zipball/95c63ab2117a72f48f5a55da9740a3273d45b7fd",
                "reference": "95c63ab2117a72f48f5a55da9740a3273d45b7fd",
                "shasum": ""
            },
            "require": {
                "ext-openssl": "*",
                "ext-pcre": "*",
                "php": "^5.3.2 || ^7.0 || ^8.0"
            },
            "require-dev": {
                "phpunit/phpunit": "^4.8.35 || ^5.7 || 6.5 - 8",
                "psr/log": "^1.0",
                "symfony/process": "^2.5 || ^3.0 || ^4.0 || ^5.0"
            },
            "type": "library",
            "extra": {
                "branch-alias": {
                    "dev-master": "1.x-dev"
                }
            },
            "autoload": {
                "psr-4": {
                    "Composer\\CaBundle\\": "src"
                }
            },
            "notification-url": "https://packagist.org/downloads/",
            "license": [
                "MIT"
            ],
            "authors": [
                {
                    "name": "Jordi Boggiano",
                    "email": "j.boggiano@seld.be",
                    "homepage": "http://seld.be"
                }
            ],
            "description": "Lets you find a path to the system CA bundle, and includes a fallback to the Mozilla CA bundle.",
            "keywords": [
                "cabundle",
                "cacert",
                "certificate",
                "ssl",
                "tls"
            ],
            "funding": [
                {
                    "url": "https://packagist.com",
                    "type": "custom"
                },
                {
                    "url": "https://tidelift.com/funding/github/packagist/composer/composer",
                    "type": "tidelift"
                }
            ],
            "time": "2020-04-08T08:27:21+00:00"
        },
        {
            "name": "composer/composer",
            "version": "1.10.7",
            "source": {
                "type": "git",
                "url": "https://github.com/composer/composer.git",
                "reference": "956608ea4f7de9e58c53dfb019d85ae62b193c39"
            },
            "dist": {
                "type": "zip",
                "url": "https://api.github.com/repos/composer/composer/zipball/956608ea4f7de9e58c53dfb019d85ae62b193c39",
                "reference": "956608ea4f7de9e58c53dfb019d85ae62b193c39",
                "shasum": ""
            },
            "require": {
                "composer/ca-bundle": "^1.0",
                "composer/semver": "^1.0",
                "composer/spdx-licenses": "^1.2",
                "composer/xdebug-handler": "^1.1",
                "justinrainbow/json-schema": "^5.2.10",
                "php": "^5.3.2 || ^7.0",
                "psr/log": "^1.0",
                "seld/jsonlint": "^1.4",
                "seld/phar-utils": "^1.0",
                "symfony/console": "^2.7 || ^3.0 || ^4.0 || ^5.0",
                "symfony/filesystem": "^2.7 || ^3.0 || ^4.0 || ^5.0",
                "symfony/finder": "^2.7 || ^3.0 || ^4.0 || ^5.0",
                "symfony/process": "^2.7 || ^3.0 || ^4.0 || ^5.0"
            },
            "conflict": {
                "symfony/console": "2.8.38",
                "symfony/phpunit-bridge": "3.4.40"
            },
            "require-dev": {
                "phpspec/prophecy": "^1.10",
                "symfony/phpunit-bridge": "^3.4"
            },
            "suggest": {
                "ext-openssl": "Enabling the openssl extension allows you to access https URLs for repositories and packages",
                "ext-zip": "Enabling the zip extension allows you to unzip archives",
                "ext-zlib": "Allow gzip compression of HTTP requests"
            },
            "bin": [
                "bin/composer"
            ],
            "type": "library",
            "extra": {
                "branch-alias": {
                    "dev-master": "1.10-dev"
                }
            },
            "autoload": {
                "psr-4": {
                    "Composer\\": "src/Composer"
                }
            },
            "notification-url": "https://packagist.org/downloads/",
            "license": [
                "MIT"
            ],
            "authors": [
                {
                    "name": "Nils Adermann",
                    "email": "naderman@naderman.de",
                    "homepage": "http://www.naderman.de"
                },
                {
                    "name": "Jordi Boggiano",
                    "email": "j.boggiano@seld.be",
                    "homepage": "http://seld.be"
                }
            ],
            "description": "Composer helps you declare, manage and install dependencies of PHP projects. It ensures you have the right stack everywhere.",
            "homepage": "https://getcomposer.org/",
            "keywords": [
                "autoload",
                "dependency",
                "package"
            ],
            "funding": [
                {
                    "url": "https://packagist.com",
                    "type": "custom"
                },
                {
                    "url": "https://github.com/composer",
                    "type": "github"
                },
                {
                    "url": "https://tidelift.com/funding/github/packagist/composer/composer",
                    "type": "tidelift"
                }
            ],
            "time": "2020-06-03T08:03:56+00:00"
        },
        {
            "name": "composer/semver",
            "version": "1.5.1",
            "source": {
                "type": "git",
                "url": "https://github.com/composer/semver.git",
                "reference": "c6bea70230ef4dd483e6bbcab6005f682ed3a8de"
            },
            "dist": {
                "type": "zip",
                "url": "https://api.github.com/repos/composer/semver/zipball/c6bea70230ef4dd483e6bbcab6005f682ed3a8de",
                "reference": "c6bea70230ef4dd483e6bbcab6005f682ed3a8de",
                "shasum": ""
            },
            "require": {
                "php": "^5.3.2 || ^7.0"
            },
            "require-dev": {
                "phpunit/phpunit": "^4.5 || ^5.0.5"
            },
            "type": "library",
            "extra": {
                "branch-alias": {
                    "dev-master": "1.x-dev"
                }
            },
            "autoload": {
                "psr-4": {
                    "Composer\\Semver\\": "src"
                }
            },
            "notification-url": "https://packagist.org/downloads/",
            "license": [
                "MIT"
            ],
            "authors": [
                {
                    "name": "Nils Adermann",
                    "email": "naderman@naderman.de",
                    "homepage": "http://www.naderman.de"
                },
                {
                    "name": "Jordi Boggiano",
                    "email": "j.boggiano@seld.be",
                    "homepage": "http://seld.be"
                },
                {
                    "name": "Rob Bast",
                    "email": "rob.bast@gmail.com",
                    "homepage": "http://robbast.nl"
                }
            ],
            "description": "Semver library that offers utilities, version constraint parsing and validation.",
            "keywords": [
                "semantic",
                "semver",
                "validation",
                "versioning"
            ],
            "time": "2020-01-13T12:06:48+00:00"
        },
        {
            "name": "composer/spdx-licenses",
            "version": "1.5.3",
            "source": {
                "type": "git",
                "url": "https://github.com/composer/spdx-licenses.git",
                "reference": "0c3e51e1880ca149682332770e25977c70cf9dae"
            },
            "dist": {
                "type": "zip",
                "url": "https://api.github.com/repos/composer/spdx-licenses/zipball/0c3e51e1880ca149682332770e25977c70cf9dae",
                "reference": "0c3e51e1880ca149682332770e25977c70cf9dae",
                "shasum": ""
            },
            "require": {
                "php": "^5.3.2 || ^7.0 || ^8.0"
            },
            "require-dev": {
                "phpunit/phpunit": "^4.8.35 || ^5.7 || 6.5 - 7"
            },
            "type": "library",
            "extra": {
                "branch-alias": {
                    "dev-master": "1.x-dev"
                }
            },
            "autoload": {
                "psr-4": {
                    "Composer\\Spdx\\": "src"
                }
            },
            "notification-url": "https://packagist.org/downloads/",
            "license": [
                "MIT"
            ],
            "authors": [
                {
                    "name": "Nils Adermann",
                    "email": "naderman@naderman.de",
                    "homepage": "http://www.naderman.de"
                },
                {
                    "name": "Jordi Boggiano",
                    "email": "j.boggiano@seld.be",
                    "homepage": "http://seld.be"
                },
                {
                    "name": "Rob Bast",
                    "email": "rob.bast@gmail.com",
                    "homepage": "http://robbast.nl"
                }
            ],
            "description": "SPDX licenses list and validation library.",
            "keywords": [
                "license",
                "spdx",
                "validator"
            ],
            "time": "2020-02-14T07:44:31+00:00"
        },
        {
            "name": "composer/xdebug-handler",
            "version": "1.4.2",
            "source": {
                "type": "git",
                "url": "https://github.com/composer/xdebug-handler.git",
                "reference": "fa2aaf99e2087f013a14f7432c1cd2dd7d8f1f51"
            },
            "dist": {
                "type": "zip",
                "url": "https://api.github.com/repos/composer/xdebug-handler/zipball/fa2aaf99e2087f013a14f7432c1cd2dd7d8f1f51",
                "reference": "fa2aaf99e2087f013a14f7432c1cd2dd7d8f1f51",
                "shasum": ""
            },
            "require": {
                "php": "^5.3.2 || ^7.0 || ^8.0",
                "psr/log": "^1.0"
            },
            "require-dev": {
                "phpunit/phpunit": "^4.8.35 || ^5.7 || 6.5 - 8"
            },
            "type": "library",
            "autoload": {
                "psr-4": {
                    "Composer\\XdebugHandler\\": "src"
                }
            },
            "notification-url": "https://packagist.org/downloads/",
            "license": [
                "MIT"
            ],
            "authors": [
                {
                    "name": "John Stevenson",
                    "email": "john-stevenson@blueyonder.co.uk"
                }
            ],
            "description": "Restarts a process without Xdebug.",
            "keywords": [
                "Xdebug",
                "performance"
            ],
            "funding": [
                {
                    "url": "https://packagist.com",
                    "type": "custom"
                },
                {
                    "url": "https://github.com/composer",
                    "type": "github"
                },
                {
                    "url": "https://tidelift.com/funding/github/packagist/composer/composer",
                    "type": "tidelift"
                }
            ],
            "time": "2020-06-04T11:16:35+00:00"
        },
        {
            "name": "container-interop/container-interop",
            "version": "1.2.0",
            "source": {
                "type": "git",
                "url": "https://github.com/container-interop/container-interop.git",
                "reference": "79cbf1341c22ec75643d841642dd5d6acd83bdb8"
            },
            "dist": {
                "type": "zip",
                "url": "https://api.github.com/repos/container-interop/container-interop/zipball/79cbf1341c22ec75643d841642dd5d6acd83bdb8",
                "reference": "79cbf1341c22ec75643d841642dd5d6acd83bdb8",
                "shasum": ""
            },
            "require": {
                "psr/container": "^1.0"
            },
            "type": "library",
            "autoload": {
                "psr-4": {
                    "Interop\\Container\\": "src/Interop/Container/"
                }
            },
            "notification-url": "https://packagist.org/downloads/",
            "license": [
                "MIT"
            ],
            "description": "Promoting the interoperability of container objects (DIC, SL, etc.)",
            "homepage": "https://github.com/container-interop/container-interop",
            "abandoned": "psr/container",
            "time": "2017-02-14T19:40:03+00:00"
        },
        {
            "name": "elasticsearch/elasticsearch",
            "version": "v7.7.0",
            "source": {
                "type": "git",
                "url": "https://github.com/elastic/elasticsearch-php.git",
                "reference": "1d90a7ff4fb1936dc4376f09d723af75714f6f05"
            },
            "dist": {
                "type": "zip",
                "url": "https://api.github.com/repos/elastic/elasticsearch-php/zipball/1d90a7ff4fb1936dc4376f09d723af75714f6f05",
                "reference": "1d90a7ff4fb1936dc4376f09d723af75714f6f05",
                "shasum": ""
            },
            "require": {
                "ext-json": ">=1.3.7",
                "ezimuel/ringphp": "^1.1.2",
                "php": "^7.1",
                "psr/log": "~1.0"
            },
            "require-dev": {
                "cpliakas/git-wrapper": "~2.0",
                "doctrine/inflector": "^1.3",
                "mockery/mockery": "^1.2",
                "phpstan/phpstan": "^0.12",
                "phpunit/phpunit": "^7.5",
                "squizlabs/php_codesniffer": "^3.4",
                "symfony/finder": "~4.0",
                "symfony/yaml": "~4.0"
            },
            "suggest": {
                "ext-curl": "*",
                "monolog/monolog": "Allows for client-level logging and tracing"
            },
            "type": "library",
            "autoload": {
                "files": [
                    "src/autoload.php"
                ],
                "psr-4": {
                    "Elasticsearch\\": "src/Elasticsearch/"
                }
            },
            "notification-url": "https://packagist.org/downloads/",
            "license": [
                "Apache-2.0"
            ],
            "authors": [
                {
                    "name": "Zachary Tong"
                },
                {
                    "name": "Enrico Zimuel"
                }
            ],
            "description": "PHP Client for Elasticsearch",
            "keywords": [
                "client",
                "elasticsearch",
                "search"
            ],
            "time": "2020-05-13T15:19:26+00:00"
        },
        {
            "name": "ezimuel/guzzlestreams",
            "version": "3.0.1",
            "source": {
                "type": "git",
                "url": "https://github.com/ezimuel/guzzlestreams.git",
                "reference": "abe3791d231167f14eb80d413420d1eab91163a8"
            },
            "dist": {
                "type": "zip",
                "url": "https://api.github.com/repos/ezimuel/guzzlestreams/zipball/abe3791d231167f14eb80d413420d1eab91163a8",
                "reference": "abe3791d231167f14eb80d413420d1eab91163a8",
                "shasum": ""
            },
            "require": {
                "php": ">=5.4.0"
            },
            "require-dev": {
                "phpunit/phpunit": "~4.0"
            },
            "type": "library",
            "extra": {
                "branch-alias": {
                    "dev-master": "3.0-dev"
                }
            },
            "autoload": {
                "psr-4": {
                    "GuzzleHttp\\Stream\\": "src/"
                }
            },
            "notification-url": "https://packagist.org/downloads/",
            "license": [
                "MIT"
            ],
            "authors": [
                {
                    "name": "Michael Dowling",
                    "email": "mtdowling@gmail.com",
                    "homepage": "https://github.com/mtdowling"
                }
            ],
            "description": "Fork of guzzle/streams (abandoned) to be used with elasticsearch-php",
            "homepage": "http://guzzlephp.org/",
            "keywords": [
                "Guzzle",
                "stream"
            ],
            "time": "2020-02-14T23:11:50+00:00"
        },
        {
            "name": "ezimuel/ringphp",
            "version": "1.1.2",
            "source": {
                "type": "git",
                "url": "https://github.com/ezimuel/ringphp.git",
                "reference": "0b78f89d8e0bb9e380046c31adfa40347e9f663b"
            },
            "dist": {
                "type": "zip",
                "url": "https://api.github.com/repos/ezimuel/ringphp/zipball/0b78f89d8e0bb9e380046c31adfa40347e9f663b",
                "reference": "0b78f89d8e0bb9e380046c31adfa40347e9f663b",
                "shasum": ""
            },
            "require": {
                "ezimuel/guzzlestreams": "^3.0.1",
                "php": ">=5.4.0",
                "react/promise": "~2.0"
            },
            "require-dev": {
                "ext-curl": "*",
                "phpunit/phpunit": "~4.0"
            },
            "suggest": {
                "ext-curl": "Guzzle will use specific adapters if cURL is present"
            },
            "type": "library",
            "extra": {
                "branch-alias": {
                    "dev-master": "1.1-dev"
                }
            },
            "autoload": {
                "psr-4": {
                    "GuzzleHttp\\Ring\\": "src/"
                }
            },
            "notification-url": "https://packagist.org/downloads/",
            "license": [
                "MIT"
            ],
            "authors": [
                {
                    "name": "Michael Dowling",
                    "email": "mtdowling@gmail.com",
                    "homepage": "https://github.com/mtdowling"
                }
            ],
            "description": "Fork of guzzle/RingPHP (abandoned) to be used with elasticsearch-php",
            "time": "2020-02-14T23:51:21+00:00"
        },
        {
            "name": "guzzlehttp/guzzle",
            "version": "6.5.4",
            "source": {
                "type": "git",
                "url": "https://github.com/guzzle/guzzle.git",
                "reference": "a4a1b6930528a8f7ee03518e6442ec7a44155d9d"
            },
            "dist": {
                "type": "zip",
                "url": "https://api.github.com/repos/guzzle/guzzle/zipball/a4a1b6930528a8f7ee03518e6442ec7a44155d9d",
                "reference": "a4a1b6930528a8f7ee03518e6442ec7a44155d9d",
                "shasum": ""
            },
            "require": {
                "ext-json": "*",
                "guzzlehttp/promises": "^1.0",
                "guzzlehttp/psr7": "^1.6.1",
                "php": ">=5.5",
                "symfony/polyfill-intl-idn": "1.17.0"
            },
            "require-dev": {
                "ext-curl": "*",
                "phpunit/phpunit": "^4.8.35 || ^5.7 || ^6.4 || ^7.0",
                "psr/log": "^1.1"
            },
            "suggest": {
                "psr/log": "Required for using the Log middleware"
            },
            "type": "library",
            "extra": {
                "branch-alias": {
                    "dev-master": "6.5-dev"
                }
            },
            "autoload": {
                "psr-4": {
                    "GuzzleHttp\\": "src/"
                },
                "files": [
                    "src/functions_include.php"
                ]
            },
            "notification-url": "https://packagist.org/downloads/",
            "license": [
                "MIT"
            ],
            "authors": [
                {
                    "name": "Michael Dowling",
                    "email": "mtdowling@gmail.com",
                    "homepage": "https://github.com/mtdowling"
                }
            ],
            "description": "Guzzle is a PHP HTTP client library",
            "homepage": "http://guzzlephp.org/",
            "keywords": [
                "client",
                "curl",
                "framework",
                "http",
                "http client",
                "rest",
                "web service"
            ],
            "time": "2020-05-25T19:35:05+00:00"
        },
        {
            "name": "guzzlehttp/promises",
            "version": "v1.3.1",
            "source": {
                "type": "git",
                "url": "https://github.com/guzzle/promises.git",
                "reference": "a59da6cf61d80060647ff4d3eb2c03a2bc694646"
            },
            "dist": {
                "type": "zip",
                "url": "https://api.github.com/repos/guzzle/promises/zipball/a59da6cf61d80060647ff4d3eb2c03a2bc694646",
                "reference": "a59da6cf61d80060647ff4d3eb2c03a2bc694646",
                "shasum": ""
            },
            "require": {
                "php": ">=5.5.0"
            },
            "require-dev": {
                "phpunit/phpunit": "^4.0"
            },
            "type": "library",
            "extra": {
                "branch-alias": {
                    "dev-master": "1.4-dev"
                }
            },
            "autoload": {
                "psr-4": {
                    "GuzzleHttp\\Promise\\": "src/"
                },
                "files": [
                    "src/functions_include.php"
                ]
            },
            "notification-url": "https://packagist.org/downloads/",
            "license": [
                "MIT"
            ],
            "authors": [
                {
                    "name": "Michael Dowling",
                    "email": "mtdowling@gmail.com",
                    "homepage": "https://github.com/mtdowling"
                }
            ],
            "description": "Guzzle promises library",
            "keywords": [
                "promise"
            ],
            "time": "2016-12-20T10:07:11+00:00"
        },
        {
            "name": "guzzlehttp/psr7",
            "version": "1.6.1",
            "source": {
                "type": "git",
                "url": "https://github.com/guzzle/psr7.git",
                "reference": "239400de7a173fe9901b9ac7c06497751f00727a"
            },
            "dist": {
                "type": "zip",
                "url": "https://api.github.com/repos/guzzle/psr7/zipball/239400de7a173fe9901b9ac7c06497751f00727a",
                "reference": "239400de7a173fe9901b9ac7c06497751f00727a",
                "shasum": ""
            },
            "require": {
                "php": ">=5.4.0",
                "psr/http-message": "~1.0",
                "ralouphie/getallheaders": "^2.0.5 || ^3.0.0"
            },
            "provide": {
                "psr/http-message-implementation": "1.0"
            },
            "require-dev": {
                "ext-zlib": "*",
                "phpunit/phpunit": "~4.8.36 || ^5.7.27 || ^6.5.8"
            },
            "suggest": {
                "zendframework/zend-httphandlerrunner": "Emit PSR-7 responses"
            },
            "type": "library",
            "extra": {
                "branch-alias": {
                    "dev-master": "1.6-dev"
                }
            },
            "autoload": {
                "psr-4": {
                    "GuzzleHttp\\Psr7\\": "src/"
                },
                "files": [
                    "src/functions_include.php"
                ]
            },
            "notification-url": "https://packagist.org/downloads/",
            "license": [
                "MIT"
            ],
            "authors": [
                {
                    "name": "Michael Dowling",
                    "email": "mtdowling@gmail.com",
                    "homepage": "https://github.com/mtdowling"
                },
                {
                    "name": "Tobias Schultze",
                    "homepage": "https://github.com/Tobion"
                }
            ],
            "description": "PSR-7 message implementation that also provides common utility methods",
            "keywords": [
                "http",
                "message",
                "psr-7",
                "request",
                "response",
                "stream",
                "uri",
                "url"
            ],
            "time": "2019-07-01T23:21:34+00:00"
        },
        {
            "name": "justinrainbow/json-schema",
            "version": "5.2.10",
            "source": {
                "type": "git",
                "url": "https://github.com/justinrainbow/json-schema.git",
                "reference": "2ba9c8c862ecd5510ed16c6340aa9f6eadb4f31b"
            },
            "dist": {
                "type": "zip",
                "url": "https://api.github.com/repos/justinrainbow/json-schema/zipball/2ba9c8c862ecd5510ed16c6340aa9f6eadb4f31b",
                "reference": "2ba9c8c862ecd5510ed16c6340aa9f6eadb4f31b",
                "shasum": ""
            },
            "require": {
                "php": ">=5.3.3"
            },
            "require-dev": {
                "friendsofphp/php-cs-fixer": "~2.2.20||~2.15.1",
                "json-schema/json-schema-test-suite": "1.2.0",
                "phpunit/phpunit": "^4.8.35"
            },
            "bin": [
                "bin/validate-json"
            ],
            "type": "library",
            "extra": {
                "branch-alias": {
                    "dev-master": "5.0.x-dev"
                }
            },
            "autoload": {
                "psr-4": {
                    "JsonSchema\\": "src/JsonSchema/"
                }
            },
            "notification-url": "https://packagist.org/downloads/",
            "license": [
                "MIT"
            ],
            "authors": [
                {
                    "name": "Bruno Prieto Reis",
                    "email": "bruno.p.reis@gmail.com"
                },
                {
                    "name": "Justin Rainbow",
                    "email": "justin.rainbow@gmail.com"
                },
                {
                    "name": "Igor Wiedler",
                    "email": "igor@wiedler.ch"
                },
                {
                    "name": "Robert Schönthal",
                    "email": "seroscho@googlemail.com"
                }
            ],
            "description": "A library to validate a json schema.",
            "homepage": "https://github.com/justinrainbow/json-schema",
            "keywords": [
                "json",
                "schema"
            ],
            "time": "2020-05-27T16:41:55+00:00"
        },
        {
            "name": "laminas/laminas-captcha",
            "version": "2.9.0",
            "source": {
                "type": "git",
                "url": "https://github.com/laminas/laminas-captcha.git",
                "reference": "b88f650f3adf2d902ef56f6377cceb5cd87b9876"
            },
            "dist": {
                "type": "zip",
                "url": "https://api.github.com/repos/laminas/laminas-captcha/zipball/b88f650f3adf2d902ef56f6377cceb5cd87b9876",
                "reference": "b88f650f3adf2d902ef56f6377cceb5cd87b9876",
                "shasum": ""
            },
            "require": {
                "laminas/laminas-math": "^2.7 || ^3.0",
                "laminas/laminas-stdlib": "^3.2.1",
                "laminas/laminas-zendframework-bridge": "^1.0",
                "php": "^5.6 || ^7.0"
            },
            "replace": {
                "zendframework/zend-captcha": "self.version"
            },
            "require-dev": {
                "laminas/laminas-coding-standard": "~1.0.0",
                "laminas/laminas-recaptcha": "^3.0",
                "laminas/laminas-session": "^2.8",
                "laminas/laminas-text": "^2.6",
                "laminas/laminas-validator": "^2.10.1",
                "phpunit/phpunit": "^5.7.27 || ^6.5.8 || ^7.1.2"
            },
            "suggest": {
                "laminas/laminas-i18n-resources": "Translations of captcha messages",
                "laminas/laminas-recaptcha": "Laminas\\ReCaptcha component",
                "laminas/laminas-session": "Laminas\\Session component",
                "laminas/laminas-text": "Laminas\\Text component",
                "laminas/laminas-validator": "Laminas\\Validator component"
            },
            "type": "library",
            "extra": {
                "branch-alias": {
                    "dev-master": "2.9.x-dev",
                    "dev-develop": "2.10.x-dev"
                }
            },
            "autoload": {
                "psr-4": {
                    "Laminas\\Captcha\\": "src/"
                }
            },
            "notification-url": "https://packagist.org/downloads/",
            "license": [
                "BSD-3-Clause"
            ],
            "description": "Generate and validate CAPTCHAs using Figlets, images, ReCaptcha, and more",
            "homepage": "https://laminas.dev",
            "keywords": [
                "captcha",
                "laminas"
            ],
            "time": "2019-12-31T16:24:14+00:00"
        },
        {
            "name": "laminas/laminas-code",
            "version": "3.4.1",
            "source": {
                "type": "git",
                "url": "https://github.com/laminas/laminas-code.git",
                "reference": "1cb8f203389ab1482bf89c0e70a04849bacd7766"
            },
            "dist": {
                "type": "zip",
                "url": "https://api.github.com/repos/laminas/laminas-code/zipball/1cb8f203389ab1482bf89c0e70a04849bacd7766",
                "reference": "1cb8f203389ab1482bf89c0e70a04849bacd7766",
                "shasum": ""
            },
            "require": {
                "laminas/laminas-eventmanager": "^2.6 || ^3.0",
                "laminas/laminas-zendframework-bridge": "^1.0",
                "php": "^7.1"
            },
            "conflict": {
                "phpspec/prophecy": "<1.9.0"
            },
            "replace": {
                "zendframework/zend-code": "self.version"
            },
            "require-dev": {
                "doctrine/annotations": "^1.7",
                "ext-phar": "*",
                "laminas/laminas-coding-standard": "^1.0",
                "laminas/laminas-stdlib": "^2.7 || ^3.0",
                "phpunit/phpunit": "^7.5.16 || ^8.4"
            },
            "suggest": {
                "doctrine/annotations": "Doctrine\\Common\\Annotations >=1.0 for annotation features",
                "laminas/laminas-stdlib": "Laminas\\Stdlib component"
            },
            "type": "library",
            "extra": {
                "branch-alias": {
                    "dev-master": "3.4.x-dev",
                    "dev-develop": "3.5.x-dev",
                    "dev-dev-4.0": "4.0.x-dev"
                }
            },
            "autoload": {
                "psr-4": {
                    "Laminas\\Code\\": "src/"
                }
            },
            "notification-url": "https://packagist.org/downloads/",
            "license": [
                "BSD-3-Clause"
            ],
            "description": "Extensions to the PHP Reflection API, static code scanning, and code generation",
            "homepage": "https://laminas.dev",
            "keywords": [
                "code",
                "laminas"
            ],
            "time": "2019-12-31T16:28:24+00:00"
        },
        {
            "name": "laminas/laminas-config",
            "version": "2.6.0",
            "source": {
                "type": "git",
                "url": "https://github.com/laminas/laminas-config.git",
                "reference": "71ba6d5dd703196ce66b25abc4d772edb094dae1"
            },
            "dist": {
                "type": "zip",
                "url": "https://api.github.com/repos/laminas/laminas-config/zipball/71ba6d5dd703196ce66b25abc4d772edb094dae1",
                "reference": "71ba6d5dd703196ce66b25abc4d772edb094dae1",
                "shasum": ""
            },
            "require": {
                "laminas/laminas-stdlib": "^2.7 || ^3.0",
                "laminas/laminas-zendframework-bridge": "^1.0",
                "php": "^5.5 || ^7.0"
            },
            "replace": {
                "zendframework/zend-config": "self.version"
            },
            "require-dev": {
                "fabpot/php-cs-fixer": "1.7.*",
                "laminas/laminas-filter": "^2.6",
                "laminas/laminas-i18n": "^2.5",
                "laminas/laminas-json": "^2.6.1",
                "laminas/laminas-servicemanager": "^2.7.5 || ^3.0.3",
                "phpunit/phpunit": "~4.0"
            },
            "suggest": {
                "laminas/laminas-filter": "Laminas\\Filter component",
                "laminas/laminas-i18n": "Laminas\\I18n component",
                "laminas/laminas-json": "Laminas\\Json to use the Json reader or writer classes",
                "laminas/laminas-servicemanager": "Laminas\\ServiceManager for use with the Config Factory to retrieve reader and writer instances"
            },
            "type": "library",
            "extra": {
                "branch-alias": {
                    "dev-master": "2.6-dev",
                    "dev-develop": "2.7-dev"
                }
            },
            "autoload": {
                "psr-4": {
                    "Laminas\\Config\\": "src/"
                }
            },
            "notification-url": "https://packagist.org/downloads/",
            "license": [
                "BSD-3-Clause"
            ],
            "description": "provides a nested object property based user interface for accessing this configuration data within application code",
            "homepage": "https://laminas.dev",
            "keywords": [
                "config",
                "laminas"
            ],
            "time": "2019-12-31T16:30:04+00:00"
        },
        {
            "name": "laminas/laminas-console",
            "version": "2.8.0",
            "source": {
                "type": "git",
                "url": "https://github.com/laminas/laminas-console.git",
                "reference": "478a6ceac3e31fb38d6314088abda8b239ee23a5"
            },
            "dist": {
                "type": "zip",
                "url": "https://api.github.com/repos/laminas/laminas-console/zipball/478a6ceac3e31fb38d6314088abda8b239ee23a5",
                "reference": "478a6ceac3e31fb38d6314088abda8b239ee23a5",
                "shasum": ""
            },
            "require": {
                "laminas/laminas-stdlib": "^3.2.1",
                "laminas/laminas-zendframework-bridge": "^1.0",
                "php": "^5.6 || ^7.0"
            },
            "replace": {
                "zendframework/zend-console": "self.version"
            },
            "require-dev": {
                "laminas/laminas-coding-standard": "~1.0.0",
                "laminas/laminas-filter": "^2.7.2",
                "laminas/laminas-json": "^2.6 || ^3.0",
                "laminas/laminas-validator": "^2.10.1",
                "phpunit/phpunit": "^5.7.23 || ^6.4.3"
            },
            "suggest": {
                "laminas/laminas-filter": "To support DefaultRouteMatcher usage",
                "laminas/laminas-validator": "To support DefaultRouteMatcher usage"
            },
            "type": "library",
            "extra": {
                "branch-alias": {
                    "dev-master": "2.8.x-dev",
                    "dev-develop": "2.9.x-dev"
                }
            },
            "autoload": {
                "psr-4": {
                    "Laminas\\Console\\": "src/"
                }
            },
            "notification-url": "https://packagist.org/downloads/",
            "license": [
                "BSD-3-Clause"
            ],
            "description": "Build console applications using getopt syntax or routing, complete with prompts",
            "homepage": "https://laminas.dev",
            "keywords": [
                "console",
                "laminas"
            ],
            "time": "2019-12-31T16:31:45+00:00"
        },
        {
            "name": "laminas/laminas-crypt",
            "version": "2.6.0",
            "source": {
                "type": "git",
                "url": "https://github.com/laminas/laminas-crypt.git",
                "reference": "6f291fe90c84c74d737c9dc9b8f0ad2b55dc0567"
            },
            "dist": {
                "type": "zip",
                "url": "https://api.github.com/repos/laminas/laminas-crypt/zipball/6f291fe90c84c74d737c9dc9b8f0ad2b55dc0567",
                "reference": "6f291fe90c84c74d737c9dc9b8f0ad2b55dc0567",
                "shasum": ""
            },
            "require": {
                "container-interop/container-interop": "~1.0",
                "laminas/laminas-math": "^2.6",
                "laminas/laminas-stdlib": "^2.7 || ^3.0",
                "laminas/laminas-zendframework-bridge": "^1.0",
                "php": "^5.5 || ^7.0"
            },
            "replace": {
                "zendframework/zend-crypt": "self.version"
            },
            "require-dev": {
                "fabpot/php-cs-fixer": "1.7.*",
                "phpunit/phpunit": "~4.0"
            },
            "suggest": {
                "ext-mcrypt": "Required for most features of Laminas\\Crypt"
            },
            "type": "library",
            "extra": {
                "branch-alias": {
                    "dev-master": "2.6-dev",
                    "dev-develop": "2.7-dev"
                }
            },
            "autoload": {
                "psr-4": {
                    "Laminas\\Crypt\\": "src/"
                }
            },
            "notification-url": "https://packagist.org/downloads/",
            "license": [
                "BSD-3-Clause"
            ],
            "homepage": "https://laminas.dev",
            "keywords": [
                "crypt",
                "laminas"
            ],
            "time": "2019-12-31T16:33:11+00:00"
        },
        {
            "name": "laminas/laminas-db",
            "version": "2.11.3",
            "source": {
                "type": "git",
                "url": "https://github.com/laminas/laminas-db.git",
                "reference": "6c4238918b9204db1eb8cafae2c1940d40f4c007"
            },
            "dist": {
                "type": "zip",
                "url": "https://api.github.com/repos/laminas/laminas-db/zipball/6c4238918b9204db1eb8cafae2c1940d40f4c007",
                "reference": "6c4238918b9204db1eb8cafae2c1940d40f4c007",
                "shasum": ""
            },
            "require": {
                "laminas/laminas-stdlib": "^2.7 || ^3.0",
                "laminas/laminas-zendframework-bridge": "^1.0",
                "php": "^5.6 || ^7.0"
            },
            "replace": {
                "zendframework/zend-db": "^2.11.0"
            },
            "require-dev": {
                "laminas/laminas-coding-standard": "~1.0.0",
                "laminas/laminas-eventmanager": "^2.6.2 || ^3.0",
                "laminas/laminas-hydrator": "^1.1 || ^2.1 || ^3.0",
                "laminas/laminas-servicemanager": "^2.7.5 || ^3.0.3",
                "phpunit/phpunit": "^5.7.27 || ^6.5.14"
            },
            "suggest": {
                "laminas/laminas-eventmanager": "Laminas\\EventManager component",
                "laminas/laminas-hydrator": "Laminas\\Hydrator component for using HydratingResultSets",
                "laminas/laminas-servicemanager": "Laminas\\ServiceManager component"
            },
            "type": "library",
            "extra": {
                "branch-alias": {
                    "dev-master": "2.11.x-dev",
                    "dev-develop": "2.12.x-dev"
                },
                "laminas": {
                    "component": "Laminas\\Db",
                    "config-provider": "Laminas\\Db\\ConfigProvider"
                }
            },
            "autoload": {
                "psr-4": {
                    "Laminas\\Db\\": "src/"
                }
            },
            "notification-url": "https://packagist.org/downloads/",
            "license": [
                "BSD-3-Clause"
            ],
            "description": "Database abstraction layer, SQL abstraction, result set abstraction, and RowDataGateway and TableDataGateway implementations",
            "homepage": "https://laminas.dev",
            "keywords": [
                "db",
                "laminas"
            ],
            "time": "2020-03-29T12:08:51+00:00"
        },
        {
            "name": "laminas/laminas-dependency-plugin",
            "version": "1.0.4",
            "source": {
                "type": "git",
                "url": "https://github.com/laminas/laminas-dependency-plugin.git",
                "reference": "38bf91861f5b4d49f9a1c530327c997f7a7fb2db"
            },
            "dist": {
                "type": "zip",
                "url": "https://api.github.com/repos/laminas/laminas-dependency-plugin/zipball/38bf91861f5b4d49f9a1c530327c997f7a7fb2db",
                "reference": "38bf91861f5b4d49f9a1c530327c997f7a7fb2db",
                "shasum": ""
            },
            "require": {
                "composer-plugin-api": "^1.1",
                "php": "^5.6 || ^7.0"
            },
            "require-dev": {
                "composer/composer": "^1.9",
                "dealerdirect/phpcodesniffer-composer-installer": "^0.5.0",
                "phpcompatibility/php-compatibility": "^9.3",
                "phpunit/phpunit": "^8.4",
                "roave/security-advisories": "dev-master",
                "webimpress/coding-standard": "^1.0"
            },
            "type": "composer-plugin",
            "extra": {
                "branch-alias": {
                    "dev-master": "1.0.x-dev",
                    "dev-develop": "1.1.x-dev"
                },
                "class": "Laminas\\DependencyPlugin\\DependencyRewriterPlugin"
            },
            "autoload": {
                "psr-4": {
                    "Laminas\\DependencyPlugin\\": "src/"
                }
            },
            "notification-url": "https://packagist.org/downloads/",
            "license": [
                "BSD-3-Clause"
            ],
            "description": "Replace zendframework and zfcampus packages with their Laminas Project equivalents.",
            "time": "2020-05-20T13:45:39+00:00"
        },
        {
            "name": "laminas/laminas-di",
            "version": "2.6.1",
            "source": {
                "type": "git",
                "url": "https://github.com/laminas/laminas-di.git",
                "reference": "239b22408a1f8eacda6fc2b838b5065c4cf1d88e"
            },
            "dist": {
                "type": "zip",
                "url": "https://api.github.com/repos/laminas/laminas-di/zipball/239b22408a1f8eacda6fc2b838b5065c4cf1d88e",
                "reference": "239b22408a1f8eacda6fc2b838b5065c4cf1d88e",
                "shasum": ""
            },
            "require": {
                "container-interop/container-interop": "^1.1",
                "laminas/laminas-code": "^2.6 || ^3.0",
                "laminas/laminas-stdlib": "^2.7 || ^3.0",
                "laminas/laminas-zendframework-bridge": "^0.4.5 || ^1.0",
                "php": "^5.5 || ^7.0"
            },
            "replace": {
                "zendframework/zend-di": "self.version"
            },
            "require-dev": {
                "fabpot/php-cs-fixer": "1.7.*",
                "phpunit/phpunit": "~4.0"
            },
            "type": "library",
            "extra": {
                "branch-alias": {
                    "dev-master": "2.6-dev",
                    "dev-develop": "2.7-dev"
                }
            },
            "autoload": {
                "psr-4": {
                    "Laminas\\Di\\": "src/"
                }
            },
            "notification-url": "https://packagist.org/downloads/",
            "license": [
                "BSD-3-Clause"
            ],
            "homepage": "https://laminas.dev",
            "keywords": [
                "di",
                "laminas"
            ],
            "time": "2019-12-31T15:17:33+00:00"
        },
        {
            "name": "laminas/laminas-diactoros",
            "version": "1.8.7p2",
            "source": {
                "type": "git",
                "url": "https://github.com/laminas/laminas-diactoros.git",
                "reference": "6991c1af7c8d2c8efee81b22ba97024781824aaa"
            },
            "dist": {
                "type": "zip",
                "url": "https://api.github.com/repos/laminas/laminas-diactoros/zipball/6991c1af7c8d2c8efee81b22ba97024781824aaa",
                "reference": "6991c1af7c8d2c8efee81b22ba97024781824aaa",
                "shasum": ""
            },
            "require": {
                "laminas/laminas-zendframework-bridge": "^1.0",
                "php": "^5.6 || ^7.0",
                "psr/http-message": "^1.0"
            },
            "provide": {
                "psr/http-message-implementation": "1.0"
            },
            "replace": {
                "zendframework/zend-diactoros": "~1.8.7.0"
            },
            "require-dev": {
                "ext-dom": "*",
                "ext-libxml": "*",
                "laminas/laminas-coding-standard": "~1.0",
                "php-http/psr7-integration-tests": "dev-master",
                "phpunit/phpunit": "^5.7.16 || ^6.0.8 || ^7.2.7"
            },
            "type": "library",
            "extra": {
                "branch-alias": {
                    "dev-release-1.8": "1.8.x-dev"
                }
            },
            "autoload": {
                "files": [
                    "src/functions/create_uploaded_file.php",
                    "src/functions/marshal_headers_from_sapi.php",
                    "src/functions/marshal_method_from_sapi.php",
                    "src/functions/marshal_protocol_version_from_sapi.php",
                    "src/functions/marshal_uri_from_sapi.php",
                    "src/functions/normalize_server.php",
                    "src/functions/normalize_uploaded_files.php",
                    "src/functions/parse_cookie_header.php",
                    "src/functions/create_uploaded_file.legacy.php",
                    "src/functions/marshal_headers_from_sapi.legacy.php",
                    "src/functions/marshal_method_from_sapi.legacy.php",
                    "src/functions/marshal_protocol_version_from_sapi.legacy.php",
                    "src/functions/marshal_uri_from_sapi.legacy.php",
                    "src/functions/normalize_server.legacy.php",
                    "src/functions/normalize_uploaded_files.legacy.php",
                    "src/functions/parse_cookie_header.legacy.php"
                ],
                "psr-4": {
                    "Laminas\\Diactoros\\": "src/"
                }
            },
            "notification-url": "https://packagist.org/downloads/",
            "license": [
                "BSD-3-Clause"
            ],
            "description": "PSR HTTP Message implementations",
            "homepage": "https://laminas.dev",
            "keywords": [
                "http",
                "laminas",
                "psr",
                "psr-7"
            ],
            "time": "2020-03-23T15:28:28+00:00"
        },
        {
            "name": "laminas/laminas-escaper",
            "version": "2.6.1",
            "source": {
                "type": "git",
                "url": "https://github.com/laminas/laminas-escaper.git",
                "reference": "25f2a053eadfa92ddacb609dcbbc39362610da70"
            },
            "dist": {
                "type": "zip",
                "url": "https://api.github.com/repos/laminas/laminas-escaper/zipball/25f2a053eadfa92ddacb609dcbbc39362610da70",
                "reference": "25f2a053eadfa92ddacb609dcbbc39362610da70",
                "shasum": ""
            },
            "require": {
                "laminas/laminas-zendframework-bridge": "^1.0",
                "php": "^5.6 || ^7.0"
            },
            "replace": {
                "zendframework/zend-escaper": "self.version"
            },
            "require-dev": {
                "laminas/laminas-coding-standard": "~1.0.0",
                "phpunit/phpunit": "^5.7.27 || ^6.5.8 || ^7.1.2"
            },
            "type": "library",
            "extra": {
                "branch-alias": {
                    "dev-master": "2.6.x-dev",
                    "dev-develop": "2.7.x-dev"
                }
            },
            "autoload": {
                "psr-4": {
                    "Laminas\\Escaper\\": "src/"
                }
            },
            "notification-url": "https://packagist.org/downloads/",
            "license": [
                "BSD-3-Clause"
            ],
            "description": "Securely and safely escape HTML, HTML attributes, JavaScript, CSS, and URLs",
            "homepage": "https://laminas.dev",
            "keywords": [
                "escaper",
                "laminas"
            ],
            "time": "2019-12-31T16:43:30+00:00"
        },
        {
            "name": "laminas/laminas-eventmanager",
            "version": "3.2.1",
            "source": {
                "type": "git",
                "url": "https://github.com/laminas/laminas-eventmanager.git",
                "reference": "ce4dc0bdf3b14b7f9815775af9dfee80a63b4748"
            },
            "dist": {
                "type": "zip",
                "url": "https://api.github.com/repos/laminas/laminas-eventmanager/zipball/ce4dc0bdf3b14b7f9815775af9dfee80a63b4748",
                "reference": "ce4dc0bdf3b14b7f9815775af9dfee80a63b4748",
                "shasum": ""
            },
            "require": {
                "laminas/laminas-zendframework-bridge": "^1.0",
                "php": "^5.6 || ^7.0"
            },
            "replace": {
                "zendframework/zend-eventmanager": "self.version"
            },
            "require-dev": {
                "athletic/athletic": "^0.1",
                "container-interop/container-interop": "^1.1.0",
                "laminas/laminas-coding-standard": "~1.0.0",
                "laminas/laminas-stdlib": "^2.7.3 || ^3.0",
                "phpunit/phpunit": "^5.7.27 || ^6.5.8 || ^7.1.2"
            },
            "suggest": {
                "container-interop/container-interop": "^1.1.0, to use the lazy listeners feature",
                "laminas/laminas-stdlib": "^2.7.3 || ^3.0, to use the FilterChain feature"
            },
            "type": "library",
            "extra": {
                "branch-alias": {
                    "dev-master": "3.2-dev",
                    "dev-develop": "3.3-dev"
                }
            },
            "autoload": {
                "psr-4": {
                    "Laminas\\EventManager\\": "src/"
                }
            },
            "notification-url": "https://packagist.org/downloads/",
            "license": [
                "BSD-3-Clause"
            ],
            "description": "Trigger and listen to events within a PHP application",
            "homepage": "https://laminas.dev",
            "keywords": [
                "event",
                "eventmanager",
                "events",
                "laminas"
            ],
            "time": "2019-12-31T16:44:52+00:00"
        },
        {
            "name": "laminas/laminas-feed",
            "version": "2.12.2",
            "source": {
                "type": "git",
                "url": "https://github.com/laminas/laminas-feed.git",
                "reference": "8a193ac96ebcb3e16b6ee754ac2a889eefacb654"
            },
            "dist": {
                "type": "zip",
                "url": "https://api.github.com/repos/laminas/laminas-feed/zipball/8a193ac96ebcb3e16b6ee754ac2a889eefacb654",
                "reference": "8a193ac96ebcb3e16b6ee754ac2a889eefacb654",
                "shasum": ""
            },
            "require": {
                "ext-dom": "*",
                "ext-libxml": "*",
                "laminas/laminas-escaper": "^2.5.2",
                "laminas/laminas-stdlib": "^3.2.1",
                "laminas/laminas-zendframework-bridge": "^1.0",
                "php": "^5.6 || ^7.0"
            },
            "replace": {
                "zendframework/zend-feed": "^2.12.0"
            },
            "require-dev": {
                "laminas/laminas-cache": "^2.7.2",
                "laminas/laminas-coding-standard": "~1.0.0",
                "laminas/laminas-db": "^2.8.2",
                "laminas/laminas-http": "^2.7",
                "laminas/laminas-servicemanager": "^2.7.8 || ^3.3",
                "laminas/laminas-validator": "^2.10.1",
                "phpunit/phpunit": "^5.7.27 || ^6.5.14 || ^7.5.20",
                "psr/http-message": "^1.0.1"
            },
            "suggest": {
                "laminas/laminas-cache": "Laminas\\Cache component, for optionally caching feeds between requests",
                "laminas/laminas-db": "Laminas\\Db component, for use with PubSubHubbub",
                "laminas/laminas-http": "Laminas\\Http for PubSubHubbub, and optionally for use with Laminas\\Feed\\Reader",
                "laminas/laminas-servicemanager": "Laminas\\ServiceManager component, for easily extending ExtensionManager implementations",
                "laminas/laminas-validator": "Laminas\\Validator component, for validating email addresses used in Atom feeds and entries when using the Writer subcomponent",
                "psr/http-message": "PSR-7 ^1.0.1, if you wish to use Laminas\\Feed\\Reader\\Http\\Psr7ResponseDecorator"
            },
            "type": "library",
            "extra": {
                "branch-alias": {
                    "dev-master": "2.12.x-dev",
                    "dev-develop": "2.13.x-dev"
                }
            },
            "autoload": {
                "psr-4": {
                    "Laminas\\Feed\\": "src/"
                }
            },
            "notification-url": "https://packagist.org/downloads/",
            "license": [
                "BSD-3-Clause"
            ],
            "description": "provides functionality for consuming RSS and Atom feeds",
            "homepage": "https://laminas.dev",
            "keywords": [
                "feed",
                "laminas"
            ],
            "time": "2020-03-29T12:36:29+00:00"
        },
        {
            "name": "laminas/laminas-filter",
            "version": "2.9.4",
            "source": {
                "type": "git",
                "url": "https://github.com/laminas/laminas-filter.git",
                "reference": "3c4476e772a062cef7531c6793377ae585d89c82"
            },
            "dist": {
                "type": "zip",
                "url": "https://api.github.com/repos/laminas/laminas-filter/zipball/3c4476e772a062cef7531c6793377ae585d89c82",
                "reference": "3c4476e772a062cef7531c6793377ae585d89c82",
                "shasum": ""
            },
            "require": {
                "laminas/laminas-stdlib": "^2.7.7 || ^3.1",
                "laminas/laminas-zendframework-bridge": "^1.0",
                "php": "^5.6 || ^7.0"
            },
            "conflict": {
                "laminas/laminas-validator": "<2.10.1"
            },
            "replace": {
                "zendframework/zend-filter": "^2.9.2"
            },
            "require-dev": {
                "laminas/laminas-coding-standard": "~1.0.0",
                "laminas/laminas-crypt": "^3.2.1",
                "laminas/laminas-servicemanager": "^2.7.8 || ^3.3",
                "laminas/laminas-uri": "^2.6",
                "pear/archive_tar": "^1.4.3",
                "phpunit/phpunit": "^5.7.23 || ^6.4.3",
                "psr/http-factory": "^1.0"
            },
            "suggest": {
                "laminas/laminas-crypt": "Laminas\\Crypt component, for encryption filters",
                "laminas/laminas-i18n": "Laminas\\I18n component for filters depending on i18n functionality",
                "laminas/laminas-servicemanager": "Laminas\\ServiceManager component, for using the filter chain functionality",
                "laminas/laminas-uri": "Laminas\\Uri component, for the UriNormalize filter",
                "psr/http-factory-implementation": "psr/http-factory-implementation, for creating file upload instances when consuming PSR-7 in file upload filters"
            },
            "type": "library",
            "extra": {
                "branch-alias": {
                    "dev-master": "2.9.x-dev",
                    "dev-develop": "2.10.x-dev"
                },
                "laminas": {
                    "component": "Laminas\\Filter",
                    "config-provider": "Laminas\\Filter\\ConfigProvider"
                }
            },
            "autoload": {
                "psr-4": {
                    "Laminas\\Filter\\": "src/"
                }
            },
            "notification-url": "https://packagist.org/downloads/",
            "license": [
                "BSD-3-Clause"
            ],
            "description": "Programmatically filter and normalize data and files",
            "homepage": "https://laminas.dev",
            "keywords": [
                "filter",
                "laminas"
            ],
            "time": "2020-03-29T12:41:29+00:00"
        },
        {
            "name": "laminas/laminas-form",
            "version": "2.14.5",
            "source": {
                "type": "git",
                "url": "https://github.com/laminas/laminas-form.git",
                "reference": "3e22e09751cf6ae031be87a44e092e7925ce5b7b"
            },
            "dist": {
                "type": "zip",
                "url": "https://api.github.com/repos/laminas/laminas-form/zipball/3e22e09751cf6ae031be87a44e092e7925ce5b7b",
                "reference": "3e22e09751cf6ae031be87a44e092e7925ce5b7b",
                "shasum": ""
            },
            "require": {
                "laminas/laminas-hydrator": "^1.1 || ^2.1 || ^3.0",
                "laminas/laminas-inputfilter": "^2.8",
                "laminas/laminas-stdlib": "^3.2.1",
                "laminas/laminas-zendframework-bridge": "^1.0",
                "php": "^5.6 || ^7.0"
            },
            "replace": {
                "zendframework/zend-form": "^2.14.3"
            },
            "require-dev": {
                "doctrine/annotations": "~1.0",
                "laminas/laminas-cache": "^2.6.1",
                "laminas/laminas-captcha": "^2.7.1",
                "laminas/laminas-code": "^2.6 || ^3.0",
                "laminas/laminas-coding-standard": "~1.0.0",
                "laminas/laminas-escaper": "^2.5",
                "laminas/laminas-eventmanager": "^2.6.2 || ^3.0",
                "laminas/laminas-filter": "^2.6",
                "laminas/laminas-i18n": "^2.6",
                "laminas/laminas-recaptcha": "^3.0.0",
                "laminas/laminas-servicemanager": "^2.7.5 || ^3.0.3",
                "laminas/laminas-session": "^2.8.1",
                "laminas/laminas-text": "^2.6",
                "laminas/laminas-validator": "^2.6",
                "laminas/laminas-view": "^2.6.2",
                "phpunit/phpunit": "^5.7.27 || ^6.5.14 || ^7.5.20"
            },
            "suggest": {
                "laminas/laminas-captcha": "^2.7.1, required for using CAPTCHA form elements",
                "laminas/laminas-code": "^2.6 || ^3.0, required to use laminas-form annotations support",
                "laminas/laminas-eventmanager": "^2.6.2 || ^3.0, reuired for laminas-form annotations support",
                "laminas/laminas-i18n": "^2.6, required when using laminas-form view helpers",
                "laminas/laminas-recaptcha": "in order to use the ReCaptcha form element",
                "laminas/laminas-servicemanager": "^2.7.5 || ^3.0.3, required to use the form factories or provide services",
                "laminas/laminas-view": "^2.6.2, required for using the laminas-form view helpers"
            },
            "type": "library",
            "extra": {
                "branch-alias": {
                    "dev-master": "2.14.x-dev",
                    "dev-develop": "2.15.x-dev"
                },
                "laminas": {
                    "component": "Laminas\\Form",
                    "config-provider": "Laminas\\Form\\ConfigProvider"
                }
            },
            "autoload": {
                "psr-4": {
                    "Laminas\\Form\\": "src/"
                },
                "files": [
                    "autoload/formElementManagerPolyfill.php"
                ]
            },
            "notification-url": "https://packagist.org/downloads/",
            "license": [
                "BSD-3-Clause"
            ],
            "description": "Validate and display simple and complex forms, casting forms to business objects and vice versa",
            "homepage": "https://laminas.dev",
            "keywords": [
                "form",
                "laminas"
            ],
            "time": "2020-03-29T12:46:16+00:00"
        },
        {
            "name": "laminas/laminas-http",
            "version": "2.11.2",
            "source": {
                "type": "git",
                "url": "https://github.com/laminas/laminas-http.git",
                "reference": "8c66963b933c80da59433da56a44dfa979f3ec88"
            },
            "dist": {
                "type": "zip",
                "url": "https://api.github.com/repos/laminas/laminas-http/zipball/8c66963b933c80da59433da56a44dfa979f3ec88",
                "reference": "8c66963b933c80da59433da56a44dfa979f3ec88",
                "shasum": ""
            },
            "require": {
                "laminas/laminas-loader": "^2.5.1",
                "laminas/laminas-stdlib": "^3.2.1",
                "laminas/laminas-uri": "^2.5.2",
                "laminas/laminas-validator": "^2.10.1",
                "laminas/laminas-zendframework-bridge": "^1.0",
                "php": "^5.6 || ^7.0"
            },
            "replace": {
                "zendframework/zend-http": "self.version"
            },
            "require-dev": {
                "laminas/laminas-coding-standard": "~1.0.0",
                "laminas/laminas-config": "^3.1 || ^2.6",
                "phpunit/phpunit": "^5.7.27 || ^6.5.8 || ^7.1.3"
            },
            "suggest": {
                "paragonie/certainty": "For automated management of cacert.pem"
            },
            "type": "library",
            "extra": {
                "branch-alias": {
                    "dev-master": "2.11.x-dev",
                    "dev-develop": "2.12.x-dev"
                }
            },
            "autoload": {
                "psr-4": {
                    "Laminas\\Http\\": "src/"
                }
            },
            "notification-url": "https://packagist.org/downloads/",
            "license": [
                "BSD-3-Clause"
            ],
            "description": "Provides an easy interface for performing Hyper-Text Transfer Protocol (HTTP) requests",
            "homepage": "https://laminas.dev",
            "keywords": [
                "http",
                "http client",
                "laminas"
            ],
            "time": "2019-12-31T17:02:36+00:00"
        },
        {
            "name": "laminas/laminas-hydrator",
            "version": "2.4.2",
            "source": {
                "type": "git",
                "url": "https://github.com/laminas/laminas-hydrator.git",
                "reference": "4a0e81cf05f32edcace817f1f48cb4055f689d85"
            },
            "dist": {
                "type": "zip",
                "url": "https://api.github.com/repos/laminas/laminas-hydrator/zipball/4a0e81cf05f32edcace817f1f48cb4055f689d85",
                "reference": "4a0e81cf05f32edcace817f1f48cb4055f689d85",
                "shasum": ""
            },
            "require": {
                "laminas/laminas-stdlib": "^3.0",
                "laminas/laminas-zendframework-bridge": "^1.0",
                "php": "^5.6 || ^7.0"
            },
            "replace": {
                "zendframework/zend-hydrator": "self.version"
            },
            "require-dev": {
                "laminas/laminas-coding-standard": "~1.0.0",
                "laminas/laminas-eventmanager": "^2.6.2 || ^3.0",
                "laminas/laminas-filter": "^2.6",
                "laminas/laminas-inputfilter": "^2.6",
                "laminas/laminas-serializer": "^2.6.1",
                "laminas/laminas-servicemanager": "^2.7.5 || ^3.0.3",
                "phpunit/phpunit": "^5.7.27 || ^6.5.8 || ^7.1.2"
            },
            "suggest": {
                "laminas/laminas-eventmanager": "^2.6.2 || ^3.0, to support aggregate hydrator usage",
                "laminas/laminas-filter": "^2.6, to support naming strategy hydrator usage",
                "laminas/laminas-serializer": "^2.6.1, to use the SerializableStrategy",
                "laminas/laminas-servicemanager": "^2.7.5 || ^3.0.3, to support hydrator plugin manager usage"
            },
            "type": "library",
            "extra": {
                "branch-alias": {
                    "dev-release-2.4": "2.4.x-dev"
                },
                "laminas": {
                    "component": "Laminas\\Hydrator",
                    "config-provider": "Laminas\\Hydrator\\ConfigProvider"
                }
            },
            "autoload": {
                "psr-4": {
                    "Laminas\\Hydrator\\": "src/"
                }
            },
            "notification-url": "https://packagist.org/downloads/",
            "license": [
                "BSD-3-Clause"
            ],
            "description": "Serialize objects to arrays, and vice versa",
            "homepage": "https://laminas.dev",
            "keywords": [
                "hydrator",
                "laminas"
            ],
            "time": "2019-12-31T17:06:38+00:00"
        },
        {
            "name": "laminas/laminas-i18n",
            "version": "2.10.3",
            "source": {
                "type": "git",
                "url": "https://github.com/laminas/laminas-i18n.git",
                "reference": "94ff957a1366f5be94f3d3a9b89b50386649e3ae"
            },
            "dist": {
                "type": "zip",
                "url": "https://api.github.com/repos/laminas/laminas-i18n/zipball/94ff957a1366f5be94f3d3a9b89b50386649e3ae",
                "reference": "94ff957a1366f5be94f3d3a9b89b50386649e3ae",
                "shasum": ""
            },
            "require": {
                "ext-intl": "*",
                "laminas/laminas-stdlib": "^2.7 || ^3.0",
                "laminas/laminas-zendframework-bridge": "^1.0",
                "php": "^5.6 || ^7.0"
            },
            "conflict": {
                "phpspec/prophecy": "<1.9.0"
            },
            "replace": {
                "zendframework/zend-i18n": "^2.10.1"
            },
            "require-dev": {
                "laminas/laminas-cache": "^2.6.1",
                "laminas/laminas-coding-standard": "~1.0.0",
                "laminas/laminas-config": "^2.6",
                "laminas/laminas-eventmanager": "^2.6.2 || ^3.0",
                "laminas/laminas-filter": "^2.6.1",
                "laminas/laminas-servicemanager": "^2.7.5 || ^3.0.3",
                "laminas/laminas-validator": "^2.6",
                "laminas/laminas-view": "^2.6.3",
                "phpunit/phpunit": "^5.7.27 || ^6.5.14 || ^7.5.16"
            },
            "suggest": {
                "laminas/laminas-cache": "Laminas\\Cache component",
                "laminas/laminas-config": "Laminas\\Config component",
                "laminas/laminas-eventmanager": "You should install this package to use the events in the translator",
                "laminas/laminas-filter": "You should install this package to use the provided filters",
                "laminas/laminas-i18n-resources": "Translation resources",
                "laminas/laminas-servicemanager": "Laminas\\ServiceManager component",
                "laminas/laminas-validator": "You should install this package to use the provided validators",
                "laminas/laminas-view": "You should install this package to use the provided view helpers"
            },
            "type": "library",
            "extra": {
                "branch-alias": {
                    "dev-master": "2.10.x-dev",
                    "dev-develop": "2.11.x-dev"
                },
                "laminas": {
                    "component": "Laminas\\I18n",
                    "config-provider": "Laminas\\I18n\\ConfigProvider"
                }
            },
            "autoload": {
                "psr-4": {
                    "Laminas\\I18n\\": "src/"
                }
            },
            "notification-url": "https://packagist.org/downloads/",
            "license": [
                "BSD-3-Clause"
            ],
            "description": "Provide translations for your application, and filter and validate internationalized values",
            "homepage": "https://laminas.dev",
            "keywords": [
                "i18n",
                "laminas"
            ],
            "time": "2020-03-29T12:51:08+00:00"
        },
        {
            "name": "laminas/laminas-inputfilter",
            "version": "2.10.1",
            "source": {
                "type": "git",
                "url": "git@github.com:laminas/laminas-inputfilter.git",
                "reference": "b29ce8f512c966468eee37ea4873ae5fb545d00a"
            },
            "dist": {
                "type": "zip",
                "url": "https://api.github.com/repos/laminas/laminas-inputfilter/zipball/b29ce8f512c966468eee37ea4873ae5fb545d00a",
                "reference": "b29ce8f512c966468eee37ea4873ae5fb545d00a",
                "shasum": ""
            },
            "require": {
                "laminas/laminas-filter": "^2.9.1",
                "laminas/laminas-servicemanager": "^2.7.10 || ^3.3.1",
                "laminas/laminas-stdlib": "^2.7 || ^3.0",
                "laminas/laminas-validator": "^2.11",
                "laminas/laminas-zendframework-bridge": "^1.0",
                "php": "^5.6 || ^7.0"
            },
            "replace": {
                "zendframework/zend-inputfilter": "self.version"
            },
            "require-dev": {
                "laminas/laminas-coding-standard": "~1.0.0",
                "phpunit/phpunit": "^5.7.27 || ^6.5.14 || ^7.5.15",
                "psr/http-message": "^1.0"
            },
            "suggest": {
                "psr/http-message-implementation": "PSR-7 is required if you wish to validate PSR-7 UploadedFileInterface payloads"
            },
            "type": "library",
            "extra": {
                "branch-alias": {
                    "dev-master": "2.10.x-dev",
                    "dev-develop": "2.11.x-dev"
                },
                "laminas": {
                    "component": "Laminas\\InputFilter",
                    "config-provider": "Laminas\\InputFilter\\ConfigProvider"
                }
            },
            "autoload": {
                "psr-4": {
                    "Laminas\\InputFilter\\": "src/"
                }
            },
            "notification-url": "https://packagist.org/downloads/",
            "license": [
                "BSD-3-Clause"
            ],
            "description": "Normalize and validate input sets from the web, APIs, the CLI, and more, including files",
            "homepage": "https://laminas.dev",
            "keywords": [
                "inputfilter",
                "laminas"
            ],
            "time": "2019-12-31T17:11:54+00:00"
        },
        {
            "name": "laminas/laminas-json",
            "version": "2.6.1",
            "source": {
                "type": "git",
                "url": "https://github.com/laminas/laminas-json.git",
                "reference": "db58425b7f0eba44a7539450cc926af80915951a"
            },
            "dist": {
                "type": "zip",
                "url": "https://api.github.com/repos/laminas/laminas-json/zipball/db58425b7f0eba44a7539450cc926af80915951a",
                "reference": "db58425b7f0eba44a7539450cc926af80915951a",
                "shasum": ""
            },
            "require": {
                "laminas/laminas-zendframework-bridge": "^1.0",
                "php": "^5.5 || ^7.0"
            },
            "replace": {
                "zendframework/zend-json": "self.version"
            },
            "require-dev": {
                "fabpot/php-cs-fixer": "1.7.*",
                "laminas/laminas-http": "^2.5.4",
                "laminas/laminas-server": "^2.6.1",
                "laminas/laminas-stdlib": "^2.5 || ^3.0",
                "laminas/laminas-xml": "^1.0.2",
                "phpunit/phpunit": "~4.0"
            },
            "suggest": {
                "laminas/laminas-http": "Laminas\\Http component, required to use Laminas\\Json\\Server",
                "laminas/laminas-server": "Laminas\\Server component, required to use Laminas\\Json\\Server",
                "laminas/laminas-stdlib": "Laminas\\Stdlib component, for use with caching Laminas\\Json\\Server responses",
                "laminas/laminas-xml": "To support Laminas\\Json\\Json::fromXml() usage"
            },
            "type": "library",
            "extra": {
                "branch-alias": {
                    "dev-master": "2.6-dev",
                    "dev-develop": "2.7-dev"
                }
            },
            "autoload": {
                "psr-4": {
                    "Laminas\\Json\\": "src/"
                }
            },
            "notification-url": "https://packagist.org/downloads/",
            "license": [
                "BSD-3-Clause"
            ],
            "description": "provides convenience methods for serializing native PHP to JSON and decoding JSON to native PHP",
            "homepage": "https://laminas.dev",
            "keywords": [
                "json",
                "laminas"
            ],
            "time": "2019-12-31T17:15:00+00:00"
        },
        {
            "name": "laminas/laminas-loader",
            "version": "2.6.1",
            "source": {
                "type": "git",
                "url": "https://github.com/laminas/laminas-loader.git",
                "reference": "5d01c2c237ae9e68bec262f339947e2ea18979bc"
            },
            "dist": {
                "type": "zip",
                "url": "https://api.github.com/repos/laminas/laminas-loader/zipball/5d01c2c237ae9e68bec262f339947e2ea18979bc",
                "reference": "5d01c2c237ae9e68bec262f339947e2ea18979bc",
                "shasum": ""
            },
            "require": {
                "laminas/laminas-zendframework-bridge": "^1.0",
                "php": "^5.6 || ^7.0"
            },
            "replace": {
                "zendframework/zend-loader": "self.version"
            },
            "require-dev": {
                "laminas/laminas-coding-standard": "~1.0.0",
                "phpunit/phpunit": "^5.7.27 || ^6.5.8 || ^7.1.4"
            },
            "type": "library",
            "extra": {
                "branch-alias": {
                    "dev-master": "2.6.x-dev",
                    "dev-develop": "2.7.x-dev"
                }
            },
            "autoload": {
                "psr-4": {
                    "Laminas\\Loader\\": "src/"
                }
            },
            "notification-url": "https://packagist.org/downloads/",
            "license": [
                "BSD-3-Clause"
            ],
            "description": "Autoloading and plugin loading strategies",
            "homepage": "https://laminas.dev",
            "keywords": [
                "laminas",
                "loader"
            ],
            "time": "2019-12-31T17:18:27+00:00"
        },
        {
            "name": "laminas/laminas-log",
            "version": "2.12.0",
            "source": {
                "type": "git",
                "url": "https://github.com/laminas/laminas-log.git",
                "reference": "4e92d841b48868714a070b10866e94be80fc92ff"
            },
            "dist": {
                "type": "zip",
                "url": "https://api.github.com/repos/laminas/laminas-log/zipball/4e92d841b48868714a070b10866e94be80fc92ff",
                "reference": "4e92d841b48868714a070b10866e94be80fc92ff",
                "shasum": ""
            },
            "require": {
                "laminas/laminas-servicemanager": "^2.7.5 || ^3.0.3",
                "laminas/laminas-stdlib": "^2.7 || ^3.0",
                "laminas/laminas-zendframework-bridge": "^1.0",
                "php": "^5.6 || ^7.0",
                "psr/log": "^1.1.2"
            },
            "provide": {
                "psr/log-implementation": "1.0.0"
            },
            "replace": {
                "zendframework/zend-log": "self.version"
            },
            "require-dev": {
                "laminas/laminas-coding-standard": "~1.0.0",
                "laminas/laminas-db": "^2.6",
                "laminas/laminas-escaper": "^2.5",
                "laminas/laminas-filter": "^2.5",
                "laminas/laminas-mail": "^2.6.1",
                "laminas/laminas-validator": "^2.10.1",
                "mikey179/vfsstream": "^1.6.7",
                "phpunit/phpunit": "^5.7.27 || ^6.5.14 || ^7.5.15"
            },
            "suggest": {
                "ext-mongo": "mongo extension to use Mongo writer",
                "ext-mongodb": "mongodb extension to use MongoDB writer",
                "laminas/laminas-db": "Laminas\\Db component to use the database log writer",
                "laminas/laminas-escaper": "Laminas\\Escaper component, for use in the XML log formatter",
                "laminas/laminas-mail": "Laminas\\Mail component to use the email log writer",
                "laminas/laminas-validator": "Laminas\\Validator component to block invalid log messages"
            },
            "type": "library",
            "extra": {
                "branch-alias": {
                    "dev-master": "2.12.x-dev",
                    "dev-develop": "2.13.x-dev"
                },
                "laminas": {
                    "component": "Laminas\\Log",
                    "config-provider": "Laminas\\Log\\ConfigProvider"
                }
            },
            "autoload": {
                "psr-4": {
                    "Laminas\\Log\\": "src/"
                }
            },
            "notification-url": "https://packagist.org/downloads/",
            "license": [
                "BSD-3-Clause"
            ],
            "description": "Robust, composite logger with filtering, formatting, and PSR-3 support",
            "homepage": "https://laminas.dev",
            "keywords": [
                "laminas",
                "log",
                "logging"
            ],
            "time": "2019-12-31T17:18:59+00:00"
        },
        {
            "name": "laminas/laminas-mail",
            "version": "2.10.1",
            "source": {
                "type": "git",
                "url": "https://github.com/laminas/laminas-mail.git",
                "reference": "cfe0711446c8d9c392e9fc664c9ccc180fa89005"
            },
            "dist": {
                "type": "zip",
                "url": "https://api.github.com/repos/laminas/laminas-mail/zipball/cfe0711446c8d9c392e9fc664c9ccc180fa89005",
                "reference": "cfe0711446c8d9c392e9fc664c9ccc180fa89005",
                "shasum": ""
            },
            "require": {
                "ext-iconv": "*",
                "laminas/laminas-loader": "^2.5",
                "laminas/laminas-mime": "^2.5",
                "laminas/laminas-stdlib": "^2.7 || ^3.0",
                "laminas/laminas-validator": "^2.10.2",
                "laminas/laminas-zendframework-bridge": "^1.0",
                "php": "^5.6 || ^7.0",
                "true/punycode": "^2.1"
            },
            "replace": {
                "zendframework/zend-mail": "^2.10.0"
            },
            "require-dev": {
                "laminas/laminas-coding-standard": "~1.0.0",
                "laminas/laminas-config": "^2.6",
                "laminas/laminas-crypt": "^2.6 || ^3.0",
                "laminas/laminas-servicemanager": "^2.7.10 || ^3.3.1",
                "phpunit/phpunit": "^5.7.25 || ^6.4.4 || ^7.1.4"
            },
            "suggest": {
                "laminas/laminas-crypt": "Crammd5 support in SMTP Auth",
                "laminas/laminas-servicemanager": "^2.7.10 || ^3.3.1 when using SMTP to deliver messages"
            },
            "type": "library",
            "extra": {
                "branch-alias": {
                    "dev-master": "2.10.x-dev",
                    "dev-develop": "2.11.x-dev"
                },
                "laminas": {
                    "component": "Laminas\\Mail",
                    "config-provider": "Laminas\\Mail\\ConfigProvider"
                }
            },
            "autoload": {
                "psr-4": {
                    "Laminas\\Mail\\": "src/"
                }
            },
            "notification-url": "https://packagist.org/downloads/",
            "license": [
                "BSD-3-Clause"
            ],
            "description": "Provides generalized functionality to compose and send both text and MIME-compliant multipart e-mail messages",
            "homepage": "https://laminas.dev",
            "keywords": [
                "laminas",
                "mail"
            ],
            "time": "2020-04-21T16:42:19+00:00"
        },
        {
            "name": "laminas/laminas-math",
            "version": "2.7.1",
            "source": {
                "type": "git",
                "url": "https://github.com/laminas/laminas-math.git",
                "reference": "8027b37e00accc43f28605c7d8fd081baed1f475"
            },
            "dist": {
                "type": "zip",
                "url": "https://api.github.com/repos/laminas/laminas-math/zipball/8027b37e00accc43f28605c7d8fd081baed1f475",
                "reference": "8027b37e00accc43f28605c7d8fd081baed1f475",
                "shasum": ""
            },
            "require": {
                "laminas/laminas-zendframework-bridge": "^1.0",
                "php": "^5.5 || ^7.0"
            },
            "replace": {
                "zendframework/zend-math": "self.version"
            },
            "require-dev": {
                "fabpot/php-cs-fixer": "1.7.*",
                "ircmaxell/random-lib": "~1.1",
                "phpunit/phpunit": "~4.0"
            },
            "suggest": {
                "ext-bcmath": "If using the bcmath functionality",
                "ext-gmp": "If using the gmp functionality",
                "ircmaxell/random-lib": "Fallback random byte generator for Laminas\\Math\\Rand if Mcrypt extensions is unavailable"
            },
            "type": "library",
            "extra": {
                "branch-alias": {
                    "dev-master": "2.7-dev",
                    "dev-develop": "2.8-dev"
                }
            },
            "autoload": {
                "psr-4": {
                    "Laminas\\Math\\": "src/"
                }
            },
            "notification-url": "https://packagist.org/downloads/",
            "license": [
                "BSD-3-Clause"
            ],
            "homepage": "https://laminas.dev",
            "keywords": [
                "laminas",
                "math"
            ],
            "time": "2019-12-31T17:24:15+00:00"
        },
        {
            "name": "laminas/laminas-mime",
            "version": "2.7.4",
            "source": {
                "type": "git",
                "url": "https://github.com/laminas/laminas-mime.git",
                "reference": "e45a7d856bf7b4a7b5bd00d6371f9961dc233add"
            },
            "dist": {
                "type": "zip",
                "url": "https://api.github.com/repos/laminas/laminas-mime/zipball/e45a7d856bf7b4a7b5bd00d6371f9961dc233add",
                "reference": "e45a7d856bf7b4a7b5bd00d6371f9961dc233add",
                "shasum": ""
            },
            "require": {
                "laminas/laminas-stdlib": "^2.7 || ^3.0",
                "laminas/laminas-zendframework-bridge": "^1.0",
                "php": "^5.6 || ^7.0"
            },
            "replace": {
                "zendframework/zend-mime": "^2.7.2"
            },
            "require-dev": {
                "laminas/laminas-coding-standard": "~1.0.0",
                "laminas/laminas-mail": "^2.6",
                "phpunit/phpunit": "^5.7.27 || ^6.5.14 || ^7.5.20"
            },
            "suggest": {
                "laminas/laminas-mail": "Laminas\\Mail component"
            },
            "type": "library",
            "extra": {
                "branch-alias": {
                    "dev-master": "2.7.x-dev",
                    "dev-develop": "2.8.x-dev"
                }
            },
            "autoload": {
                "psr-4": {
                    "Laminas\\Mime\\": "src/"
                }
            },
            "notification-url": "https://packagist.org/downloads/",
            "license": [
                "BSD-3-Clause"
            ],
            "description": "Create and parse MIME messages and parts",
            "homepage": "https://laminas.dev",
            "keywords": [
                "laminas",
                "mime"
            ],
            "time": "2020-03-29T13:12:07+00:00"
        },
        {
            "name": "laminas/laminas-modulemanager",
            "version": "2.8.4",
            "source": {
                "type": "git",
                "url": "https://github.com/laminas/laminas-modulemanager.git",
                "reference": "92b1cde1aab5aef687b863face6dd5d9c6751c78"
            },
            "dist": {
                "type": "zip",
                "url": "https://api.github.com/repos/laminas/laminas-modulemanager/zipball/92b1cde1aab5aef687b863face6dd5d9c6751c78",
                "reference": "92b1cde1aab5aef687b863face6dd5d9c6751c78",
                "shasum": ""
            },
            "require": {
                "laminas/laminas-config": "^3.1 || ^2.6",
                "laminas/laminas-eventmanager": "^3.2 || ^2.6.3",
                "laminas/laminas-stdlib": "^3.1 || ^2.7",
                "laminas/laminas-zendframework-bridge": "^1.0",
                "php": "^5.6 || ^7.0"
            },
            "replace": {
                "zendframework/zend-modulemanager": "self.version"
            },
            "require-dev": {
                "laminas/laminas-coding-standard": "~1.0.0",
                "laminas/laminas-console": "^2.6",
                "laminas/laminas-di": "^2.6",
                "laminas/laminas-loader": "^2.5",
                "laminas/laminas-mvc": "^3.0 || ^2.7",
                "laminas/laminas-servicemanager": "^3.0.3 || ^2.7.5",
                "phpunit/phpunit": "^5.7.27 || ^6.5.14 || ^7.5.16"
            },
            "suggest": {
                "laminas/laminas-console": "Laminas\\Console component",
                "laminas/laminas-loader": "Laminas\\Loader component if you are not using Composer autoloading for your modules",
                "laminas/laminas-mvc": "Laminas\\Mvc component",
                "laminas/laminas-servicemanager": "Laminas\\ServiceManager component"
            },
            "type": "library",
            "extra": {
                "branch-alias": {
                    "dev-master": "2.8.x-dev",
                    "dev-develop": "2.9.x-dev"
                }
            },
            "autoload": {
                "psr-4": {
                    "Laminas\\ModuleManager\\": "src/"
                }
            },
            "notification-url": "https://packagist.org/downloads/",
            "license": [
                "BSD-3-Clause"
            ],
            "description": "Modular application system for laminas-mvc applications",
            "homepage": "https://laminas.dev",
            "keywords": [
                "laminas",
                "modulemanager"
            ],
            "time": "2019-12-31T17:26:56+00:00"
        },
        {
            "name": "laminas/laminas-mvc",
            "version": "2.7.15",
            "source": {
                "type": "git",
                "url": "https://github.com/laminas/laminas-mvc.git",
                "reference": "7e7198b03556a57fb5fd3ed919d9e1cf71500642"
            },
            "dist": {
                "type": "zip",
                "url": "https://api.github.com/repos/laminas/laminas-mvc/zipball/7e7198b03556a57fb5fd3ed919d9e1cf71500642",
                "reference": "7e7198b03556a57fb5fd3ed919d9e1cf71500642",
                "shasum": ""
            },
            "require": {
                "container-interop/container-interop": "^1.1",
                "laminas/laminas-console": "^2.7",
                "laminas/laminas-eventmanager": "^2.6.4 || ^3.0",
                "laminas/laminas-form": "^2.11",
                "laminas/laminas-hydrator": "^1.1 || ^2.4",
                "laminas/laminas-psr7bridge": "^0.2",
                "laminas/laminas-servicemanager": "^2.7.10 || ^3.0.3",
                "laminas/laminas-stdlib": "^2.7.5 || ^3.0",
                "laminas/laminas-zendframework-bridge": "^1.0",
                "php": "^5.5 || ^7.0"
            },
            "replace": {
                "zendframework/zend-mvc": "self.version"
            },
            "require-dev": {
                "friendsofphp/php-cs-fixer": "1.7.*",
                "laminas/laminas-authentication": "^2.6",
                "laminas/laminas-cache": "^2.8",
                "laminas/laminas-di": "^2.6",
                "laminas/laminas-filter": "^2.8",
                "laminas/laminas-http": "^2.8",
                "laminas/laminas-i18n": "^2.8",
                "laminas/laminas-inputfilter": "^2.8",
                "laminas/laminas-json": "^2.6.1",
                "laminas/laminas-log": "^2.9.3",
                "laminas/laminas-modulemanager": "^2.8",
                "laminas/laminas-serializer": "^2.8",
                "laminas/laminas-session": "^2.8.1",
                "laminas/laminas-text": "^2.7",
                "laminas/laminas-uri": "^2.6",
                "laminas/laminas-validator": "^2.10",
                "laminas/laminas-view": "^2.9",
                "phpunit/phpunit": "^4.8.36",
                "sebastian/comparator": "^1.2.4",
                "sebastian/version": "^1.0.4"
            },
            "suggest": {
                "laminas/laminas-authentication": "Laminas\\Authentication component for Identity plugin",
                "laminas/laminas-config": "Laminas\\Config component",
                "laminas/laminas-di": "Laminas\\Di component",
                "laminas/laminas-filter": "Laminas\\Filter component",
                "laminas/laminas-http": "Laminas\\Http component",
                "laminas/laminas-i18n": "Laminas\\I18n component for translatable segments",
                "laminas/laminas-inputfilter": "Laminas\\Inputfilter component",
                "laminas/laminas-json": "Laminas\\Json component",
                "laminas/laminas-log": "Laminas\\Log component",
                "laminas/laminas-modulemanager": "Laminas\\ModuleManager component",
                "laminas/laminas-serializer": "Laminas\\Serializer component",
                "laminas/laminas-servicemanager-di": "^1.0.1, if using laminas-servicemanager v3 and requiring the laminas-di integration",
                "laminas/laminas-session": "Laminas\\Session component for FlashMessenger, PRG, and FPRG plugins",
                "laminas/laminas-text": "Laminas\\Text component",
                "laminas/laminas-uri": "Laminas\\Uri component",
                "laminas/laminas-validator": "Laminas\\Validator component",
                "laminas/laminas-view": "Laminas\\View component"
            },
            "type": "library",
            "extra": {
                "branch-alias": {
                    "dev-master": "2.7-dev",
                    "dev-develop": "3.0-dev"
                }
            },
            "autoload": {
                "files": [
                    "src/autoload.php"
                ],
                "psr-4": {
                    "Laminas\\Mvc\\": "src/"
                }
            },
            "notification-url": "https://packagist.org/downloads/",
            "license": [
                "BSD-3-Clause"
            ],
            "homepage": "https://laminas.dev",
            "keywords": [
                "laminas",
                "mvc"
            ],
            "time": "2019-12-31T17:32:15+00:00"
        },
        {
            "name": "laminas/laminas-psr7bridge",
            "version": "0.2.2",
            "source": {
                "type": "git",
                "url": "https://github.com/laminas/laminas-psr7bridge.git",
                "reference": "14780ef1d40effd59d77ab29c6d439b2af42cdfa"
            },
            "dist": {
                "type": "zip",
                "url": "https://api.github.com/repos/laminas/laminas-psr7bridge/zipball/14780ef1d40effd59d77ab29c6d439b2af42cdfa",
                "reference": "14780ef1d40effd59d77ab29c6d439b2af42cdfa",
                "shasum": ""
            },
            "require": {
                "laminas/laminas-diactoros": "^1.1",
                "laminas/laminas-http": "^2.5",
                "laminas/laminas-zendframework-bridge": "^1.0",
                "php": ">=5.5",
                "psr/http-message": "^1.0"
            },
            "replace": {
                "zendframework/zend-psr7bridge": "self.version"
            },
            "require-dev": {
                "phpunit/phpunit": "^4.7",
                "squizlabs/php_codesniffer": "^2.3"
            },
            "type": "library",
            "extra": {
                "branch-alias": {
                    "dev-master": "1.0-dev",
                    "dev-develop": "1.1-dev"
                }
            },
            "autoload": {
                "psr-4": {
                    "Laminas\\Psr7Bridge\\": "src/"
                }
            },
            "notification-url": "https://packagist.org/downloads/",
            "license": [
                "BSD-3-Clause"
            ],
            "description": "PSR-7 <-> Laminas\\Http bridge",
            "homepage": "https://laminas.dev",
            "keywords": [
                "http",
                "laminas",
                "psr",
                "psr-7"
            ],
            "time": "2019-12-31T17:38:47+00:00"
        },
        {
            "name": "laminas/laminas-serializer",
            "version": "2.9.1",
            "source": {
                "type": "git",
                "url": "https://github.com/laminas/laminas-serializer.git",
                "reference": "c1c9361f114271b0736db74e0083a919081af5e0"
            },
            "dist": {
                "type": "zip",
                "url": "https://api.github.com/repos/laminas/laminas-serializer/zipball/c1c9361f114271b0736db74e0083a919081af5e0",
                "reference": "c1c9361f114271b0736db74e0083a919081af5e0",
                "shasum": ""
            },
            "require": {
                "laminas/laminas-json": "^2.5 || ^3.0",
                "laminas/laminas-stdlib": "^2.7 || ^3.0",
                "laminas/laminas-zendframework-bridge": "^1.0",
                "php": "^5.6 || ^7.0"
            },
            "replace": {
                "zendframework/zend-serializer": "self.version"
            },
            "require-dev": {
                "laminas/laminas-coding-standard": "~1.0.0",
                "laminas/laminas-math": "^2.6 || ^3.0",
                "laminas/laminas-servicemanager": "^2.7.5 || ^3.0.3",
                "phpunit/phpunit": "^5.7.27 || ^6.5.14 || ^7.5.16"
            },
            "suggest": {
                "laminas/laminas-math": "(^2.6 || ^3.0) To support Python Pickle serialization",
                "laminas/laminas-servicemanager": "(^2.7.5 || ^3.0.3) To support plugin manager support"
            },
            "type": "library",
            "extra": {
                "branch-alias": {
                    "dev-master": "2.9.x-dev",
                    "dev-develop": "2.10.x-dev"
                },
                "laminas": {
                    "component": "Laminas\\Serializer",
                    "config-provider": "Laminas\\Serializer\\ConfigProvider"
                }
            },
            "autoload": {
                "psr-4": {
                    "Laminas\\Serializer\\": "src/"
                }
            },
            "notification-url": "https://packagist.org/downloads/",
            "license": [
                "BSD-3-Clause"
            ],
            "description": "Serialize and deserialize PHP structures to a variety of representations",
            "homepage": "https://laminas.dev",
            "keywords": [
                "laminas",
                "serializer"
            ],
            "time": "2019-12-31T17:42:11+00:00"
        },
        {
            "name": "laminas/laminas-server",
            "version": "2.8.1",
            "source": {
                "type": "git",
                "url": "https://github.com/laminas/laminas-server.git",
                "reference": "4aaca9174c40a2fab2e2aa77999da99f71bdd88e"
            },
            "dist": {
                "type": "zip",
                "url": "https://api.github.com/repos/laminas/laminas-server/zipball/4aaca9174c40a2fab2e2aa77999da99f71bdd88e",
                "reference": "4aaca9174c40a2fab2e2aa77999da99f71bdd88e",
                "shasum": ""
            },
            "require": {
                "laminas/laminas-code": "^2.5 || ^3.0",
                "laminas/laminas-stdlib": "^2.5 || ^3.0",
                "laminas/laminas-zendframework-bridge": "^1.0",
                "php": "^5.6 || ^7.0"
            },
            "replace": {
                "zendframework/zend-server": "self.version"
            },
            "require-dev": {
                "laminas/laminas-coding-standard": "~1.0.0",
                "phpunit/phpunit": "^5.7.27 || ^6.5.8 || ^7.1.4"
            },
            "type": "library",
            "extra": {
                "branch-alias": {
                    "dev-master": "2.8.x-dev",
                    "dev-develop": "2.9.x-dev"
                }
            },
            "autoload": {
                "psr-4": {
                    "Laminas\\Server\\": "src/"
                }
            },
            "notification-url": "https://packagist.org/downloads/",
            "license": [
                "BSD-3-Clause"
            ],
            "description": "Create Reflection-based RPC servers",
            "homepage": "https://laminas.dev",
            "keywords": [
                "laminas",
                "server"
            ],
            "time": "2019-12-31T17:43:03+00:00"
        },
        {
            "name": "laminas/laminas-servicemanager",
            "version": "2.7.11",
            "source": {
                "type": "git",
                "url": "https://github.com/laminas/laminas-servicemanager.git",
                "reference": "841abb656c6018afebeec1f355be438426d6a3dd"
            },
            "dist": {
                "type": "zip",
                "url": "https://api.github.com/repos/laminas/laminas-servicemanager/zipball/841abb656c6018afebeec1f355be438426d6a3dd",
                "reference": "841abb656c6018afebeec1f355be438426d6a3dd",
                "shasum": ""
            },
            "require": {
                "container-interop/container-interop": "~1.0",
                "laminas/laminas-zendframework-bridge": "^1.0",
                "php": "^5.5 || ^7.0"
            },
            "replace": {
                "zendframework/zend-servicemanager": "self.version"
            },
            "require-dev": {
                "athletic/athletic": "dev-master",
                "fabpot/php-cs-fixer": "1.7.*",
                "laminas/laminas-di": "~2.5",
                "laminas/laminas-mvc": "~2.5",
                "phpunit/phpunit": "~4.0"
            },
            "suggest": {
                "laminas/laminas-di": "Laminas\\Di component",
                "ocramius/proxy-manager": "ProxyManager 0.5.* to handle lazy initialization of services"
            },
            "type": "library",
            "extra": {
                "branch-alias": {
                    "dev-master": "2.7-dev",
                    "dev-develop": "3.0-dev"
                }
            },
            "autoload": {
                "psr-4": {
                    "Laminas\\ServiceManager\\": "src/"
                }
            },
            "notification-url": "https://packagist.org/downloads/",
            "license": [
                "BSD-3-Clause"
            ],
            "homepage": "https://laminas.dev",
            "keywords": [
                "laminas",
                "servicemanager"
            ],
            "time": "2019-12-31T17:44:16+00:00"
        },
        {
            "name": "laminas/laminas-session",
            "version": "2.9.3",
            "source": {
                "type": "git",
                "url": "https://github.com/laminas/laminas-session.git",
                "reference": "519e8966146536cd97c1cc3d59a21b095fb814d7"
            },
            "dist": {
                "type": "zip",
                "url": "https://api.github.com/repos/laminas/laminas-session/zipball/519e8966146536cd97c1cc3d59a21b095fb814d7",
                "reference": "519e8966146536cd97c1cc3d59a21b095fb814d7",
                "shasum": ""
            },
            "require": {
                "laminas/laminas-eventmanager": "^2.6.2 || ^3.0",
                "laminas/laminas-stdlib": "^3.2.1",
                "laminas/laminas-zendframework-bridge": "^1.0",
                "php": "^5.6 || ^7.0"
            },
            "replace": {
                "zendframework/zend-session": "^2.9.1"
            },
            "require-dev": {
                "container-interop/container-interop": "^1.1",
                "laminas/laminas-cache": "^2.6.1",
                "laminas/laminas-coding-standard": "~1.0.0",
                "laminas/laminas-db": "^2.7",
                "laminas/laminas-http": "^2.5.4",
                "laminas/laminas-servicemanager": "^2.7.5 || ^3.0.3",
                "laminas/laminas-validator": "^2.6",
                "mongodb/mongodb": "^1.0.1",
                "php-mock/php-mock-phpunit": "^1.1.2 || ^2.0",
                "phpunit/phpunit": "^5.7.27 || ^6.5.14 || ^7.5.20"
            },
            "suggest": {
                "laminas/laminas-cache": "Laminas\\Cache component",
                "laminas/laminas-db": "Laminas\\Db component",
                "laminas/laminas-http": "Laminas\\Http component",
                "laminas/laminas-servicemanager": "Laminas\\ServiceManager component",
                "laminas/laminas-validator": "Laminas\\Validator component",
                "mongodb/mongodb": "If you want to use the MongoDB session save handler"
            },
            "type": "library",
            "extra": {
                "branch-alias": {
                    "dev-master": "2.9.x-dev",
                    "dev-develop": "2.10.x-dev"
                },
                "laminas": {
                    "component": "Laminas\\Session",
                    "config-provider": "Laminas\\Session\\ConfigProvider"
                }
            },
            "autoload": {
                "psr-4": {
                    "Laminas\\Session\\": "src/"
                }
            },
            "notification-url": "https://packagist.org/downloads/",
            "license": [
                "BSD-3-Clause"
            ],
            "description": "Object-oriented interface to PHP sessions and storage",
            "homepage": "https://laminas.dev",
            "keywords": [
                "laminas",
                "session"
            ],
            "time": "2020-03-29T13:26:04+00:00"
        },
        {
            "name": "laminas/laminas-soap",
            "version": "2.8.0",
            "source": {
                "type": "git",
                "url": "https://github.com/laminas/laminas-soap.git",
                "reference": "34f91d5c4c0a78bc5689cca2d1eaf829b27edd72"
            },
            "dist": {
                "type": "zip",
                "url": "https://api.github.com/repos/laminas/laminas-soap/zipball/34f91d5c4c0a78bc5689cca2d1eaf829b27edd72",
                "reference": "34f91d5c4c0a78bc5689cca2d1eaf829b27edd72",
                "shasum": ""
            },
            "require": {
                "ext-soap": "*",
                "laminas/laminas-server": "^2.6.1",
                "laminas/laminas-stdlib": "^2.7 || ^3.0",
                "laminas/laminas-uri": "^2.5.2",
                "laminas/laminas-zendframework-bridge": "^1.0",
                "php": "^5.6 || ^7.0"
            },
            "replace": {
                "zendframework/zend-soap": "self.version"
            },
            "require-dev": {
                "laminas/laminas-coding-standard": "~1.0.0",
                "laminas/laminas-config": "^2.6",
                "laminas/laminas-http": "^2.5.4",
                "phpunit/phpunit": "^5.7.21 || ^6.3"
            },
            "suggest": {
                "laminas/laminas-http": "Laminas\\Http component"
            },
            "type": "library",
            "extra": {
                "branch-alias": {
                    "dev-master": "2.7.x-dev",
                    "dev-develop": "2.8.x-dev"
                }
            },
            "autoload": {
                "psr-4": {
                    "Laminas\\Soap\\": "src/"
                }
            },
            "notification-url": "https://packagist.org/downloads/",
            "license": [
                "BSD-3-Clause"
            ],
            "homepage": "https://laminas.dev",
            "keywords": [
                "laminas",
                "soap"
            ],
            "time": "2019-12-31T17:48:49+00:00"
        },
        {
            "name": "laminas/laminas-stdlib",
            "version": "3.2.1",
            "source": {
                "type": "git",
                "url": "https://github.com/laminas/laminas-stdlib.git",
                "reference": "2b18347625a2f06a1a485acfbc870f699dbe51c6"
            },
            "dist": {
                "type": "zip",
                "url": "https://api.github.com/repos/laminas/laminas-stdlib/zipball/2b18347625a2f06a1a485acfbc870f699dbe51c6",
                "reference": "2b18347625a2f06a1a485acfbc870f699dbe51c6",
                "shasum": ""
            },
            "require": {
                "laminas/laminas-zendframework-bridge": "^1.0",
                "php": "^5.6 || ^7.0"
            },
            "replace": {
                "zendframework/zend-stdlib": "self.version"
            },
            "require-dev": {
                "laminas/laminas-coding-standard": "~1.0.0",
                "phpbench/phpbench": "^0.13",
                "phpunit/phpunit": "^5.7.27 || ^6.5.8 || ^7.1.2"
            },
            "type": "library",
            "extra": {
                "branch-alias": {
                    "dev-master": "3.2.x-dev",
                    "dev-develop": "3.3.x-dev"
                }
            },
            "autoload": {
                "psr-4": {
                    "Laminas\\Stdlib\\": "src/"
                }
            },
            "notification-url": "https://packagist.org/downloads/",
            "license": [
                "BSD-3-Clause"
            ],
            "description": "SPL extensions, array utilities, error handlers, and more",
            "homepage": "https://laminas.dev",
            "keywords": [
                "laminas",
                "stdlib"
            ],
            "time": "2019-12-31T17:51:15+00:00"
        },
        {
            "name": "laminas/laminas-text",
            "version": "2.7.1",
            "source": {
                "type": "git",
                "url": "https://github.com/laminas/laminas-text.git",
                "reference": "3601b5eacb06ed0a12f658df860cc0f9613cf4db"
            },
            "dist": {
                "type": "zip",
                "url": "https://api.github.com/repos/laminas/laminas-text/zipball/3601b5eacb06ed0a12f658df860cc0f9613cf4db",
                "reference": "3601b5eacb06ed0a12f658df860cc0f9613cf4db",
                "shasum": ""
            },
            "require": {
                "laminas/laminas-servicemanager": "^2.7.5 || ^3.0.3",
                "laminas/laminas-stdlib": "^2.7 || ^3.0",
                "laminas/laminas-zendframework-bridge": "^1.0",
                "php": "^5.6 || ^7.0"
            },
            "replace": {
                "zendframework/zend-text": "self.version"
            },
            "require-dev": {
                "laminas/laminas-coding-standard": "~1.0.0",
                "laminas/laminas-config": "^2.6",
                "phpunit/phpunit": "^5.7.27 || ^6.5.8 || ^7.1.4"
            },
            "type": "library",
            "extra": {
                "branch-alias": {
                    "dev-master": "2.7.x-dev",
                    "dev-develop": "2.8.x-dev"
                }
            },
            "autoload": {
                "psr-4": {
                    "Laminas\\Text\\": "src/"
                }
            },
            "notification-url": "https://packagist.org/downloads/",
            "license": [
                "BSD-3-Clause"
            ],
            "description": "Create FIGlets and text-based tables",
            "homepage": "https://laminas.dev",
            "keywords": [
                "laminas",
                "text"
            ],
            "time": "2019-12-31T17:54:52+00:00"
        },
        {
            "name": "laminas/laminas-uri",
            "version": "2.7.1",
            "source": {
                "type": "git",
                "url": "https://github.com/laminas/laminas-uri.git",
                "reference": "6be8ce19622f359b048ce4faebf1aa1bca73a7ff"
            },
            "dist": {
                "type": "zip",
                "url": "https://api.github.com/repos/laminas/laminas-uri/zipball/6be8ce19622f359b048ce4faebf1aa1bca73a7ff",
                "reference": "6be8ce19622f359b048ce4faebf1aa1bca73a7ff",
                "shasum": ""
            },
            "require": {
                "laminas/laminas-escaper": "^2.5",
                "laminas/laminas-validator": "^2.10",
                "laminas/laminas-zendframework-bridge": "^1.0",
                "php": "^5.6 || ^7.0"
            },
            "replace": {
                "zendframework/zend-uri": "self.version"
            },
            "require-dev": {
                "laminas/laminas-coding-standard": "~1.0.0",
                "phpunit/phpunit": "^5.7.27 || ^6.5.8 || ^7.1.4"
            },
            "type": "library",
            "extra": {
                "branch-alias": {
                    "dev-master": "2.7.x-dev",
                    "dev-develop": "2.8.x-dev"
                }
            },
            "autoload": {
                "psr-4": {
                    "Laminas\\Uri\\": "src/"
                }
            },
            "notification-url": "https://packagist.org/downloads/",
            "license": [
                "BSD-3-Clause"
            ],
            "description": "A component that aids in manipulating and validating » Uniform Resource Identifiers (URIs)",
            "homepage": "https://laminas.dev",
            "keywords": [
                "laminas",
                "uri"
            ],
            "time": "2019-12-31T17:56:00+00:00"
        },
        {
            "name": "laminas/laminas-validator",
            "version": "2.13.4",
            "source": {
                "type": "git",
                "url": "https://github.com/laminas/laminas-validator.git",
                "reference": "93593684e70b8ed1e870cacd34ca32b0c0ace185"
            },
            "dist": {
                "type": "zip",
                "url": "https://api.github.com/repos/laminas/laminas-validator/zipball/93593684e70b8ed1e870cacd34ca32b0c0ace185",
                "reference": "93593684e70b8ed1e870cacd34ca32b0c0ace185",
                "shasum": ""
            },
            "require": {
                "container-interop/container-interop": "^1.1",
                "laminas/laminas-stdlib": "^3.2.1",
                "laminas/laminas-zendframework-bridge": "^1.0",
                "php": "^7.1"
            },
            "replace": {
                "zendframework/zend-validator": "^2.13.0"
            },
            "require-dev": {
                "laminas/laminas-cache": "^2.6.1",
                "laminas/laminas-coding-standard": "~1.0.0",
                "laminas/laminas-config": "^2.6",
                "laminas/laminas-db": "^2.7",
                "laminas/laminas-filter": "^2.6",
                "laminas/laminas-http": "^2.5.4",
                "laminas/laminas-i18n": "^2.6",
                "laminas/laminas-math": "^2.6",
                "laminas/laminas-servicemanager": "^2.7.5 || ^3.0.3",
                "laminas/laminas-session": "^2.8",
                "laminas/laminas-uri": "^2.5",
                "phpunit/phpunit": "^7.5.20 || ^8.5.2",
                "psr/http-client": "^1.0",
                "psr/http-factory": "^1.0",
                "psr/http-message": "^1.0"
            },
            "suggest": {
                "laminas/laminas-db": "Laminas\\Db component, required by the (No)RecordExists validator",
                "laminas/laminas-filter": "Laminas\\Filter component, required by the Digits validator",
                "laminas/laminas-i18n": "Laminas\\I18n component to allow translation of validation error messages",
                "laminas/laminas-i18n-resources": "Translations of validator messages",
                "laminas/laminas-math": "Laminas\\Math component, required by the Csrf validator",
                "laminas/laminas-servicemanager": "Laminas\\ServiceManager component to allow using the ValidatorPluginManager and validator chains",
                "laminas/laminas-session": "Laminas\\Session component, ^2.8; required by the Csrf validator",
                "laminas/laminas-uri": "Laminas\\Uri component, required by the Uri and Sitemap\\Loc validators",
                "psr/http-message": "psr/http-message, required when validating PSR-7 UploadedFileInterface instances via the Upload and UploadFile validators"
            },
            "type": "library",
            "extra": {
                "branch-alias": {
                    "dev-master": "2.13.x-dev",
                    "dev-develop": "2.14.x-dev"
                },
                "laminas": {
                    "component": "Laminas\\Validator",
                    "config-provider": "Laminas\\Validator\\ConfigProvider"
                }
            },
            "autoload": {
                "psr-4": {
                    "Laminas\\Validator\\": "src/"
                }
            },
            "notification-url": "https://packagist.org/downloads/",
            "license": [
                "BSD-3-Clause"
            ],
            "description": "Validation classes for a wide range of domains, and the ability to chain validators to create complex validation criteria",
            "homepage": "https://laminas.dev",
            "keywords": [
                "laminas",
                "validator"
            ],
            "time": "2020-03-31T18:57:01+00:00"
        },
        {
            "name": "laminas/laminas-view",
            "version": "2.11.4",
            "source": {
                "type": "git",
                "url": "https://github.com/laminas/laminas-view.git",
                "reference": "3bbb2e94287383604c898284a18d2d06cf17301e"
            },
            "dist": {
                "type": "zip",
                "url": "https://api.github.com/repos/laminas/laminas-view/zipball/3bbb2e94287383604c898284a18d2d06cf17301e",
                "reference": "3bbb2e94287383604c898284a18d2d06cf17301e",
                "shasum": ""
            },
            "require": {
                "laminas/laminas-eventmanager": "^2.6.2 || ^3.0",
                "laminas/laminas-json": "^2.6.1 || ^3.0",
                "laminas/laminas-loader": "^2.5",
                "laminas/laminas-stdlib": "^2.7 || ^3.0",
                "laminas/laminas-zendframework-bridge": "^1.0",
                "php": "^5.6 || ^7.0"
            },
            "replace": {
                "zendframework/zend-view": "self.version"
            },
            "require-dev": {
                "laminas/laminas-authentication": "^2.5",
                "laminas/laminas-cache": "^2.6.1",
                "laminas/laminas-coding-standard": "~1.0.0",
                "laminas/laminas-config": "^2.6",
                "laminas/laminas-console": "^2.6",
                "laminas/laminas-escaper": "^2.5",
                "laminas/laminas-feed": "^2.7",
                "laminas/laminas-filter": "^2.6.1",
                "laminas/laminas-http": "^2.5.4",
                "laminas/laminas-i18n": "^2.6",
                "laminas/laminas-log": "^2.7",
                "laminas/laminas-modulemanager": "^2.7.1",
                "laminas/laminas-mvc": "^2.7.14 || ^3.0",
                "laminas/laminas-navigation": "^2.5",
                "laminas/laminas-paginator": "^2.5",
                "laminas/laminas-permissions-acl": "^2.6",
                "laminas/laminas-router": "^3.0.1",
                "laminas/laminas-serializer": "^2.6.1",
                "laminas/laminas-servicemanager": "^2.7.5 || ^3.0.3",
                "laminas/laminas-session": "^2.8.1",
                "laminas/laminas-uri": "^2.5",
                "phpunit/phpunit": "^5.7.15 || ^6.0.8"
            },
            "suggest": {
                "laminas/laminas-authentication": "Laminas\\Authentication component",
                "laminas/laminas-escaper": "Laminas\\Escaper component",
                "laminas/laminas-feed": "Laminas\\Feed component",
                "laminas/laminas-filter": "Laminas\\Filter component",
                "laminas/laminas-http": "Laminas\\Http component",
                "laminas/laminas-i18n": "Laminas\\I18n component",
                "laminas/laminas-mvc": "Laminas\\Mvc component",
                "laminas/laminas-mvc-plugin-flashmessenger": "laminas-mvc-plugin-flashmessenger component, if you want to use the FlashMessenger view helper with laminas-mvc versions 3 and up",
                "laminas/laminas-navigation": "Laminas\\Navigation component",
                "laminas/laminas-paginator": "Laminas\\Paginator component",
                "laminas/laminas-permissions-acl": "Laminas\\Permissions\\Acl component",
                "laminas/laminas-servicemanager": "Laminas\\ServiceManager component",
                "laminas/laminas-uri": "Laminas\\Uri component"
            },
            "bin": [
                "bin/templatemap_generator.php"
            ],
            "type": "library",
            "extra": {
                "branch-alias": {
                    "dev-master": "2.11.x-dev",
                    "dev-develop": "2.12.x-dev"
                }
            },
            "autoload": {
                "psr-4": {
                    "Laminas\\View\\": "src/"
                }
            },
            "notification-url": "https://packagist.org/downloads/",
            "license": [
                "BSD-3-Clause"
            ],
            "description": "Flexible view layer supporting and providing multiple view layers, helpers, and more",
            "homepage": "https://laminas.dev",
            "keywords": [
                "laminas",
                "view"
            ],
            "time": "2019-12-31T18:03:30+00:00"
        },
        {
            "name": "laminas/laminas-zendframework-bridge",
            "version": "1.0.4",
            "source": {
                "type": "git",
                "url": "https://github.com/laminas/laminas-zendframework-bridge.git",
                "reference": "fcd87520e4943d968557803919523772475e8ea3"
            },
            "dist": {
                "type": "zip",
                "url": "https://api.github.com/repos/laminas/laminas-zendframework-bridge/zipball/fcd87520e4943d968557803919523772475e8ea3",
                "reference": "fcd87520e4943d968557803919523772475e8ea3",
                "shasum": ""
            },
            "require": {
                "php": "^5.6 || ^7.0"
            },
            "require-dev": {
                "phpunit/phpunit": "^5.7 || ^6.5 || ^7.5 || ^8.1",
                "squizlabs/php_codesniffer": "^3.5"
            },
            "type": "library",
            "extra": {
                "branch-alias": {
                    "dev-master": "1.0.x-dev",
                    "dev-develop": "1.1.x-dev"
                },
                "laminas": {
                    "module": "Laminas\\ZendFrameworkBridge"
                }
            },
            "autoload": {
                "files": [
                    "src/autoload.php"
                ],
                "psr-4": {
                    "Laminas\\ZendFrameworkBridge\\": "src//"
                }
            },
            "notification-url": "https://packagist.org/downloads/",
            "license": [
                "BSD-3-Clause"
            ],
            "description": "Alias legacy ZF class names to Laminas Project equivalents.",
            "keywords": [
                "ZendFramework",
                "autoloading",
                "laminas",
                "zf"
            ],
            "time": "2020-05-20T16:45:56+00:00"
        },
        {
            "name": "magento/composer",
            "version": "1.6.0",
            "source": {
                "type": "git",
                "url": "https://github.com/magento/composer.git",
                "reference": "fcc66f535d631788f2ba160ff547357086d9b2c9"
            },
            "dist": {
                "type": "zip",
                "url": "https://api.github.com/repos/magento/composer/zipball/fcc66f535d631788f2ba160ff547357086d9b2c9",
                "reference": "fcc66f535d631788f2ba160ff547357086d9b2c9",
                "shasum": ""
            },
            "require": {
                "composer/composer": "^1.9",
                "php": "~7.3.0||~7.4.0",
                "symfony/console": "~4.4.0"
            },
            "require-dev": {
                "phpunit/phpunit": "^9"
            },
            "type": "library",
            "autoload": {
                "psr-4": {
                    "Magento\\Composer\\": "src"
                }
            },
            "notification-url": "https://packagist.org/downloads/",
            "license": [
                "OSL-3.0",
                "AFL-3.0"
            ],
            "description": "Magento composer library helps to instantiate Composer application and run composer commands.",
            "time": "2020-06-15T17:52:31+00:00"
        },
        {
            "name": "magento/magento-composer-installer",
            "version": "0.1.13",
            "source": {
                "type": "git",
                "url": "https://github.com/magento/magento-composer-installer.git",
                "reference": "8b6c32f53b4944a5d6656e86344cd0f9784709a1"
            },
            "dist": {
                "type": "zip",
                "url": "https://api.github.com/repos/magento/magento-composer-installer/zipball/8b6c32f53b4944a5d6656e86344cd0f9784709a1",
                "reference": "8b6c32f53b4944a5d6656e86344cd0f9784709a1",
                "shasum": ""
            },
            "require": {
                "composer-plugin-api": "^1.0"
            },
            "replace": {
                "magento-hackathon/magento-composer-installer": "*"
            },
            "require-dev": {
                "composer/composer": "*@dev",
                "firegento/phpcs": "dev-patch-1",
                "mikey179/vfsstream": "*",
                "phpunit/phpunit": "*",
                "phpunit/phpunit-mock-objects": "dev-master",
                "squizlabs/php_codesniffer": "1.4.7",
                "symfony/process": "*"
            },
            "type": "composer-plugin",
            "extra": {
                "composer-command-registry": [
                    "MagentoHackathon\\Composer\\Magento\\Command\\DeployCommand"
                ],
                "class": "MagentoHackathon\\Composer\\Magento\\Plugin"
            },
            "autoload": {
                "psr-0": {
                    "MagentoHackathon\\Composer\\Magento": "src/"
                }
            },
            "notification-url": "https://packagist.org/downloads/",
            "license": [
                "OSL-3.0"
            ],
            "authors": [
                {
                    "name": "Vinai Kopp",
                    "email": "vinai@netzarbeiter.com"
                },
                {
                    "name": "Daniel Fahlke aka Flyingmana",
                    "email": "flyingmana@googlemail.com"
                },
                {
                    "name": "Jörg Weller",
                    "email": "weller@flagbit.de"
                },
                {
                    "name": "Karl Spies",
                    "email": "karl.spies@gmx.net"
                },
                {
                    "name": "Tobias Vogt",
                    "email": "tobi@webguys.de"
                },
                {
                    "name": "David Fuhr",
                    "email": "fuhr@flagbit.de"
                }
            ],
            "description": "Composer installer for Magento modules",
            "homepage": "https://github.com/magento/magento-composer-installer",
            "keywords": [
                "composer-installer",
                "magento"
            ],
            "time": "2017-12-29T16:45:24+00:00"
        },
        {
            "name": "magento/zendframework1",
            "version": "1.14.4",
            "source": {
                "type": "git",
                "url": "https://github.com/magento/zf1.git",
                "reference": "250f35c0e80b5e6fa1a1598c144cba2fff36b565"
            },
            "dist": {
                "type": "zip",
                "url": "https://api.github.com/repos/magento/zf1/zipball/250f35c0e80b5e6fa1a1598c144cba2fff36b565",
                "reference": "250f35c0e80b5e6fa1a1598c144cba2fff36b565",
                "shasum": ""
            },
            "require": {
                "php": ">=5.2.11"
            },
            "require-dev": {
                "phpunit/dbunit": "1.3.*",
                "phpunit/phpunit": "3.7.*"
            },
            "type": "library",
            "extra": {
                "branch-alias": {
                    "dev-master": "1.12.x-dev"
                }
            },
            "autoload": {
                "psr-0": {
                    "Zend_": "library/"
                }
            },
            "notification-url": "https://packagist.org/downloads/",
            "include-path": [
                "library/"
            ],
            "license": [
                "BSD-3-Clause"
            ],
            "description": "Magento Zend Framework 1",
            "homepage": "http://framework.zend.com/",
            "keywords": [
                "ZF1",
                "framework"
            ],
            "time": "2020-05-19T23:25:07+00:00"
        },
        {
            "name": "monolog/monolog",
            "version": "1.25.4",
            "source": {
                "type": "git",
                "url": "https://github.com/Seldaek/monolog.git",
                "reference": "3022efff205e2448b560c833c6fbbf91c3139168"
            },
            "dist": {
                "type": "zip",
                "url": "https://api.github.com/repos/Seldaek/monolog/zipball/3022efff205e2448b560c833c6fbbf91c3139168",
                "reference": "3022efff205e2448b560c833c6fbbf91c3139168",
                "shasum": ""
            },
            "require": {
                "php": ">=5.3.0",
                "psr/log": "~1.0"
            },
            "provide": {
                "psr/log-implementation": "1.0.0"
            },
            "require-dev": {
                "aws/aws-sdk-php": "^2.4.9 || ^3.0",
                "doctrine/couchdb": "~1.0@dev",
                "graylog2/gelf-php": "~1.0",
                "php-amqplib/php-amqplib": "~2.4",
                "php-console/php-console": "^3.1.3",
                "php-parallel-lint/php-parallel-lint": "^1.0",
                "phpunit/phpunit": "~4.5",
                "ruflin/elastica": ">=0.90 <3.0",
                "sentry/sentry": "^0.13",
                "swiftmailer/swiftmailer": "^5.3|^6.0"
            },
            "suggest": {
                "aws/aws-sdk-php": "Allow sending log messages to AWS services like DynamoDB",
                "doctrine/couchdb": "Allow sending log messages to a CouchDB server",
                "ext-amqp": "Allow sending log messages to an AMQP server (1.0+ required)",
                "ext-mongo": "Allow sending log messages to a MongoDB server",
                "graylog2/gelf-php": "Allow sending log messages to a GrayLog2 server",
                "mongodb/mongodb": "Allow sending log messages to a MongoDB server via PHP Driver",
                "php-amqplib/php-amqplib": "Allow sending log messages to an AMQP server using php-amqplib",
                "php-console/php-console": "Allow sending log messages to Google Chrome",
                "rollbar/rollbar": "Allow sending log messages to Rollbar",
                "ruflin/elastica": "Allow sending log messages to an Elastic Search server",
                "sentry/sentry": "Allow sending log messages to a Sentry server"
            },
            "type": "library",
            "extra": {
                "branch-alias": {
                    "dev-master": "2.0.x-dev"
                }
            },
            "autoload": {
                "psr-4": {
                    "Monolog\\": "src/Monolog"
                }
            },
            "notification-url": "https://packagist.org/downloads/",
            "license": [
                "MIT"
            ],
            "authors": [
                {
                    "name": "Jordi Boggiano",
                    "email": "j.boggiano@seld.be",
                    "homepage": "http://seld.be"
                }
            ],
            "description": "Sends your logs to files, sockets, inboxes, databases and various web services",
            "homepage": "http://github.com/Seldaek/monolog",
            "keywords": [
                "log",
                "logging",
                "psr-3"
            ],
            "time": "2020-05-22T07:31:27+00:00"
        },
        {
            "name": "paragonie/random_compat",
            "version": "v9.99.99",
            "source": {
                "type": "git",
                "url": "https://github.com/paragonie/random_compat.git",
                "reference": "84b4dfb120c6f9b4ff7b3685f9b8f1aa365a0c95"
            },
            "dist": {
                "type": "zip",
                "url": "https://api.github.com/repos/paragonie/random_compat/zipball/84b4dfb120c6f9b4ff7b3685f9b8f1aa365a0c95",
                "reference": "84b4dfb120c6f9b4ff7b3685f9b8f1aa365a0c95",
                "shasum": ""
            },
            "require": {
                "php": "^7"
            },
            "require-dev": {
                "phpunit/phpunit": "4.*|5.*",
                "vimeo/psalm": "^1"
            },
            "suggest": {
                "ext-libsodium": "Provides a modern crypto API that can be used to generate random bytes."
            },
            "type": "library",
            "notification-url": "https://packagist.org/downloads/",
            "license": [
                "MIT"
            ],
            "authors": [
                {
                    "name": "Paragon Initiative Enterprises",
                    "email": "security@paragonie.com",
                    "homepage": "https://paragonie.com"
                }
            ],
            "description": "PHP 5.x polyfill for random_bytes() and random_int() from PHP 7",
            "keywords": [
                "csprng",
                "polyfill",
                "pseudorandom",
                "random"
            ],
            "time": "2018-07-02T15:55:56+00:00"
        },
        {
            "name": "paragonie/sodium_compat",
            "version": "v1.13.0",
            "source": {
                "type": "git",
                "url": "https://github.com/paragonie/sodium_compat.git",
                "reference": "bbade402cbe84c69b718120911506a3aa2bae653"
            },
            "dist": {
                "type": "zip",
                "url": "https://api.github.com/repos/paragonie/sodium_compat/zipball/bbade402cbe84c69b718120911506a3aa2bae653",
                "reference": "bbade402cbe84c69b718120911506a3aa2bae653",
                "shasum": ""
            },
            "require": {
                "paragonie/random_compat": ">=1",
                "php": "^5.2.4|^5.3|^5.4|^5.5|^5.6|^7|^8"
            },
            "require-dev": {
                "phpunit/phpunit": "^3|^4|^5|^6|^7"
            },
            "suggest": {
                "ext-libsodium": "PHP < 7.0: Better performance, password hashing (Argon2i), secure memory management (memzero), and better security.",
                "ext-sodium": "PHP >= 7.0: Better performance, password hashing (Argon2i), secure memory management (memzero), and better security."
            },
            "type": "library",
            "autoload": {
                "files": [
                    "autoload.php"
                ]
            },
            "notification-url": "https://packagist.org/downloads/",
            "license": [
                "ISC"
            ],
            "authors": [
                {
                    "name": "Paragon Initiative Enterprises",
                    "email": "security@paragonie.com"
                },
                {
                    "name": "Frank Denis",
                    "email": "jedisct1@pureftpd.org"
                }
            ],
            "description": "Pure PHP implementation of libsodium; uses the PHP extension if it exists",
            "keywords": [
                "Authentication",
                "BLAKE2b",
                "ChaCha20",
                "ChaCha20-Poly1305",
                "Chapoly",
                "Curve25519",
                "Ed25519",
                "EdDSA",
                "Edwards-curve Digital Signature Algorithm",
                "Elliptic Curve Diffie-Hellman",
                "Poly1305",
                "Pure-PHP cryptography",
                "RFC 7748",
                "RFC 8032",
                "Salpoly",
                "Salsa20",
                "X25519",
                "XChaCha20-Poly1305",
                "XSalsa20-Poly1305",
                "Xchacha20",
                "Xsalsa20",
                "aead",
                "cryptography",
                "ecdh",
                "elliptic curve",
                "elliptic curve cryptography",
                "encryption",
                "libsodium",
                "php",
                "public-key cryptography",
                "secret-key cryptography",
                "side-channel resistant"
            ],
            "time": "2020-03-20T21:48:09+00:00"
        },
        {
            "name": "pelago/emogrifier",
            "version": "v3.1.0",
            "source": {
                "type": "git",
                "url": "https://github.com/MyIntervals/emogrifier.git",
                "reference": "f6a5c7d44612d86c3901c93f1592f5440e6b2cd8"
            },
            "dist": {
                "type": "zip",
                "url": "https://api.github.com/repos/MyIntervals/emogrifier/zipball/f6a5c7d44612d86c3901c93f1592f5440e6b2cd8",
                "reference": "f6a5c7d44612d86c3901c93f1592f5440e6b2cd8",
                "shasum": ""
            },
            "require": {
                "ext-dom": "*",
                "ext-libxml": "*",
                "php": "^5.6 || ~7.0 || ~7.1 || ~7.2 || ~7.3 || ~7.4",
                "symfony/css-selector": "^2.8 || ^3.0 || ^4.0 || ^5.0"
            },
            "require-dev": {
                "friendsofphp/php-cs-fixer": "^2.15.3",
                "phpmd/phpmd": "^2.7.0",
                "phpunit/phpunit": "^5.7.27",
                "squizlabs/php_codesniffer": "^3.5.0"
            },
            "type": "library",
            "extra": {
                "branch-alias": {
                    "dev-master": "4.0.x-dev"
                }
            },
            "autoload": {
                "psr-4": {
                    "Pelago\\": "src/"
                }
            },
            "notification-url": "https://packagist.org/downloads/",
            "license": [
                "MIT"
            ],
            "authors": [
                {
                    "name": "Oliver Klee",
                    "email": "github@oliverklee.de"
                },
                {
                    "name": "Zoli Szabó",
                    "email": "zoli.szabo+github@gmail.com"
                },
                {
                    "name": "John Reeve",
                    "email": "jreeve@pelagodesign.com"
                },
                {
                    "name": "Jake Hotson",
                    "email": "jake@qzdesign.co.uk"
                },
                {
                    "name": "Cameron Brooks"
                },
                {
                    "name": "Jaime Prado"
                }
            ],
            "description": "Converts CSS styles into inline style attributes in your HTML code",
            "homepage": "https://www.myintervals.com/emogrifier.php",
            "keywords": [
                "css",
                "email",
                "pre-processing"
            ],
            "time": "2019-12-26T19:37:31+00:00"
        },
        {
            "name": "php-amqplib/php-amqplib",
            "version": "v2.10.1",
            "source": {
                "type": "git",
                "url": "https://github.com/php-amqplib/php-amqplib.git",
                "reference": "6e2b2501e021e994fb64429e5a78118f83b5c200"
            },
            "dist": {
                "type": "zip",
                "url": "https://api.github.com/repos/php-amqplib/php-amqplib/zipball/6e2b2501e021e994fb64429e5a78118f83b5c200",
                "reference": "6e2b2501e021e994fb64429e5a78118f83b5c200",
                "shasum": ""
            },
            "require": {
                "ext-bcmath": "*",
                "ext-sockets": "*",
                "php": ">=5.6"
            },
            "replace": {
                "videlalvaro/php-amqplib": "self.version"
            },
            "require-dev": {
                "ext-curl": "*",
                "nategood/httpful": "^0.2.20",
                "phpunit/phpunit": "^5.7|^6.5|^7.0",
                "squizlabs/php_codesniffer": "^2.5"
            },
            "type": "library",
            "extra": {
                "branch-alias": {
                    "dev-master": "2.10-dev"
                }
            },
            "autoload": {
                "psr-4": {
                    "PhpAmqpLib\\": "PhpAmqpLib/"
                }
            },
            "notification-url": "https://packagist.org/downloads/",
            "license": [
                "LGPL-2.1-or-later"
            ],
            "authors": [
                {
                    "name": "Alvaro Videla",
                    "role": "Original Maintainer"
                },
                {
                    "name": "John Kelly",
                    "email": "johnmkelly86@gmail.com",
                    "role": "Maintainer"
                },
                {
                    "name": "Raúl Araya",
                    "email": "nubeiro@gmail.com",
                    "role": "Maintainer"
                },
                {
                    "name": "Luke Bakken",
                    "email": "luke@bakken.io",
                    "role": "Maintainer"
                }
            ],
            "description": "Formerly videlalvaro/php-amqplib.  This library is a pure PHP implementation of the AMQP protocol. It's been tested against RabbitMQ.",
            "homepage": "https://github.com/php-amqplib/php-amqplib/",
            "keywords": [
                "message",
                "queue",
                "rabbitmq"
            ],
            "time": "2019-10-10T13:23:40+00:00"
        },
        {
            "name": "phpseclib/mcrypt_compat",
            "version": "1.0.8",
            "source": {
                "type": "git",
                "url": "https://github.com/phpseclib/mcrypt_compat.git",
                "reference": "f74c7b1897b62f08f268184b8bb98d9d9ab723b0"
            },
            "dist": {
                "type": "zip",
                "url": "https://api.github.com/repos/phpseclib/mcrypt_compat/zipball/f74c7b1897b62f08f268184b8bb98d9d9ab723b0",
                "reference": "f74c7b1897b62f08f268184b8bb98d9d9ab723b0",
                "shasum": ""
            },
            "require": {
                "php": ">=5.3.3",
                "phpseclib/phpseclib": ">=2.0.11 <3.0.0"
            },
            "require-dev": {
                "phpunit/phpunit": "^4.8.35|^5.7|^6.0"
            },
            "suggest": {
                "ext-openssl": "Will enable faster cryptographic operations"
            },
            "type": "library",
            "autoload": {
                "files": [
                    "lib/mcrypt.php"
                ]
            },
            "notification-url": "https://packagist.org/downloads/",
            "license": [
                "MIT"
            ],
            "authors": [
                {
                    "name": "Jim Wigginton",
                    "email": "terrafrost@php.net",
                    "homepage": "http://phpseclib.sourceforge.net"
                }
            ],
            "description": "PHP 7.1 polyfill for the mcrypt extension from PHP <= 7.0",
            "keywords": [
                "cryptograpy",
                "encryption",
                "mcrypt"
            ],
            "time": "2018-08-22T03:11:43+00:00"
        },
        {
            "name": "phpseclib/phpseclib",
            "version": "2.0.27",
            "source": {
                "type": "git",
                "url": "https://github.com/phpseclib/phpseclib.git",
                "reference": "34620af4df7d1988d8f0d7e91f6c8a3bf931d8dc"
            },
            "dist": {
                "type": "zip",
                "url": "https://api.github.com/repos/phpseclib/phpseclib/zipball/34620af4df7d1988d8f0d7e91f6c8a3bf931d8dc",
                "reference": "34620af4df7d1988d8f0d7e91f6c8a3bf931d8dc",
                "shasum": ""
            },
            "require": {
                "php": ">=5.3.3"
            },
            "require-dev": {
                "phing/phing": "~2.7",
                "phpunit/phpunit": "^4.8.35|^5.7|^6.0",
                "sami/sami": "~2.0",
                "squizlabs/php_codesniffer": "~2.0"
            },
            "suggest": {
                "ext-gmp": "Install the GMP (GNU Multiple Precision) extension in order to speed up arbitrary precision integer arithmetic operations.",
                "ext-libsodium": "SSH2/SFTP can make use of some algorithms provided by the libsodium-php extension.",
                "ext-mcrypt": "Install the Mcrypt extension in order to speed up a few other cryptographic operations.",
                "ext-openssl": "Install the OpenSSL extension in order to speed up a wide variety of cryptographic operations."
            },
            "type": "library",
            "autoload": {
                "files": [
                    "phpseclib/bootstrap.php"
                ],
                "psr-4": {
                    "phpseclib\\": "phpseclib/"
                }
            },
            "notification-url": "https://packagist.org/downloads/",
            "license": [
                "MIT"
            ],
            "authors": [
                {
                    "name": "Jim Wigginton",
                    "email": "terrafrost@php.net",
                    "role": "Lead Developer"
                },
                {
                    "name": "Patrick Monnerat",
                    "email": "pm@datasphere.ch",
                    "role": "Developer"
                },
                {
                    "name": "Andreas Fischer",
                    "email": "bantu@phpbb.com",
                    "role": "Developer"
                },
                {
                    "name": "Hans-Jürgen Petrich",
                    "email": "petrich@tronic-media.com",
                    "role": "Developer"
                },
                {
                    "name": "Graham Campbell",
                    "email": "graham@alt-three.com",
                    "role": "Developer"
                }
            ],
            "description": "PHP Secure Communications Library - Pure-PHP implementations of RSA, AES, SSH2, SFTP, X.509 etc.",
            "homepage": "http://phpseclib.sourceforge.net",
            "keywords": [
                "BigInteger",
                "aes",
                "asn.1",
                "asn1",
                "blowfish",
                "crypto",
                "cryptography",
                "encryption",
                "rsa",
                "security",
                "sftp",
                "signature",
                "signing",
                "ssh",
                "twofish",
                "x.509",
                "x509"
            ],
            "funding": [
                {
                    "url": "https://github.com/terrafrost",
                    "type": "github"
                },
                {
                    "url": "https://www.patreon.com/phpseclib",
                    "type": "patreon"
                },
                {
                    "url": "https://tidelift.com/funding/github/packagist/phpseclib/phpseclib",
                    "type": "tidelift"
                }
            ],
            "time": "2020-04-04T23:17:33+00:00"
        },
        {
            "name": "psr/container",
            "version": "1.0.0",
            "source": {
                "type": "git",
                "url": "https://github.com/php-fig/container.git",
                "reference": "b7ce3b176482dbbc1245ebf52b181af44c2cf55f"
            },
            "dist": {
                "type": "zip",
                "url": "https://api.github.com/repos/php-fig/container/zipball/b7ce3b176482dbbc1245ebf52b181af44c2cf55f",
                "reference": "b7ce3b176482dbbc1245ebf52b181af44c2cf55f",
                "shasum": ""
            },
            "require": {
                "php": ">=5.3.0"
            },
            "type": "library",
            "extra": {
                "branch-alias": {
                    "dev-master": "1.0.x-dev"
                }
            },
            "autoload": {
                "psr-4": {
                    "Psr\\Container\\": "src/"
                }
            },
            "notification-url": "https://packagist.org/downloads/",
            "license": [
                "MIT"
            ],
            "authors": [
                {
                    "name": "PHP-FIG",
                    "homepage": "http://www.php-fig.org/"
                }
            ],
            "description": "Common Container Interface (PHP FIG PSR-11)",
            "homepage": "https://github.com/php-fig/container",
            "keywords": [
                "PSR-11",
                "container",
                "container-interface",
                "container-interop",
                "psr"
            ],
            "time": "2017-02-14T16:28:37+00:00"
        },
        {
            "name": "psr/http-message",
            "version": "1.0.1",
            "source": {
                "type": "git",
                "url": "https://github.com/php-fig/http-message.git",
                "reference": "f6561bf28d520154e4b0ec72be95418abe6d9363"
            },
            "dist": {
                "type": "zip",
                "url": "https://api.github.com/repos/php-fig/http-message/zipball/f6561bf28d520154e4b0ec72be95418abe6d9363",
                "reference": "f6561bf28d520154e4b0ec72be95418abe6d9363",
                "shasum": ""
            },
            "require": {
                "php": ">=5.3.0"
            },
            "type": "library",
            "extra": {
                "branch-alias": {
                    "dev-master": "1.0.x-dev"
                }
            },
            "autoload": {
                "psr-4": {
                    "Psr\\Http\\Message\\": "src/"
                }
            },
            "notification-url": "https://packagist.org/downloads/",
            "license": [
                "MIT"
            ],
            "authors": [
                {
                    "name": "PHP-FIG",
                    "homepage": "http://www.php-fig.org/"
                }
            ],
            "description": "Common interface for HTTP messages",
            "homepage": "https://github.com/php-fig/http-message",
            "keywords": [
                "http",
                "http-message",
                "psr",
                "psr-7",
                "request",
                "response"
            ],
            "time": "2016-08-06T14:39:51+00:00"
        },
        {
            "name": "psr/log",
            "version": "1.1.3",
            "source": {
                "type": "git",
                "url": "https://github.com/php-fig/log.git",
                "reference": "0f73288fd15629204f9d42b7055f72dacbe811fc"
            },
            "dist": {
                "type": "zip",
                "url": "https://api.github.com/repos/php-fig/log/zipball/0f73288fd15629204f9d42b7055f72dacbe811fc",
                "reference": "0f73288fd15629204f9d42b7055f72dacbe811fc",
                "shasum": ""
            },
            "require": {
                "php": ">=5.3.0"
            },
            "type": "library",
            "extra": {
                "branch-alias": {
                    "dev-master": "1.1.x-dev"
                }
            },
            "autoload": {
                "psr-4": {
                    "Psr\\Log\\": "Psr/Log/"
                }
            },
            "notification-url": "https://packagist.org/downloads/",
            "license": [
                "MIT"
            ],
            "authors": [
                {
                    "name": "PHP-FIG",
                    "homepage": "http://www.php-fig.org/"
                }
            ],
            "description": "Common interface for logging libraries",
            "homepage": "https://github.com/php-fig/log",
            "keywords": [
                "log",
                "psr",
                "psr-3"
            ],
            "time": "2020-03-23T09:12:05+00:00"
        },
        {
            "name": "ralouphie/getallheaders",
            "version": "3.0.3",
            "source": {
                "type": "git",
                "url": "https://github.com/ralouphie/getallheaders.git",
                "reference": "120b605dfeb996808c31b6477290a714d356e822"
            },
            "dist": {
                "type": "zip",
                "url": "https://api.github.com/repos/ralouphie/getallheaders/zipball/120b605dfeb996808c31b6477290a714d356e822",
                "reference": "120b605dfeb996808c31b6477290a714d356e822",
                "shasum": ""
            },
            "require": {
                "php": ">=5.6"
            },
            "require-dev": {
                "php-coveralls/php-coveralls": "^2.1",
                "phpunit/phpunit": "^5 || ^6.5"
            },
            "type": "library",
            "autoload": {
                "files": [
                    "src/getallheaders.php"
                ]
            },
            "notification-url": "https://packagist.org/downloads/",
            "license": [
                "MIT"
            ],
            "authors": [
                {
                    "name": "Ralph Khattar",
                    "email": "ralph.khattar@gmail.com"
                }
            ],
            "description": "A polyfill for getallheaders.",
            "time": "2019-03-08T08:55:37+00:00"
        },
        {
            "name": "ramsey/uuid",
            "version": "3.8.0",
            "source": {
                "type": "git",
                "url": "https://github.com/ramsey/uuid.git",
                "reference": "d09ea80159c1929d75b3f9c60504d613aeb4a1e3"
            },
            "dist": {
                "type": "zip",
                "url": "https://api.github.com/repos/ramsey/uuid/zipball/d09ea80159c1929d75b3f9c60504d613aeb4a1e3",
                "reference": "d09ea80159c1929d75b3f9c60504d613aeb4a1e3",
                "shasum": ""
            },
            "require": {
                "paragonie/random_compat": "^1.0|^2.0|9.99.99",
                "php": "^5.4 || ^7.0",
                "symfony/polyfill-ctype": "^1.8"
            },
            "replace": {
                "rhumsaa/uuid": "self.version"
            },
            "require-dev": {
                "codeception/aspect-mock": "^1.0 | ~2.0.0",
                "doctrine/annotations": "~1.2.0",
                "goaop/framework": "1.0.0-alpha.2 | ^1.0 | ~2.1.0",
                "ircmaxell/random-lib": "^1.1",
                "jakub-onderka/php-parallel-lint": "^0.9.0",
                "mockery/mockery": "^0.9.9",
                "moontoast/math": "^1.1",
                "php-mock/php-mock-phpunit": "^0.3|^1.1",
                "phpunit/phpunit": "^4.7|^5.0|^6.5",
                "squizlabs/php_codesniffer": "^2.3"
            },
            "suggest": {
                "ext-ctype": "Provides support for PHP Ctype functions",
                "ext-libsodium": "Provides the PECL libsodium extension for use with the SodiumRandomGenerator",
                "ext-uuid": "Provides the PECL UUID extension for use with the PeclUuidTimeGenerator and PeclUuidRandomGenerator",
                "ircmaxell/random-lib": "Provides RandomLib for use with the RandomLibAdapter",
                "moontoast/math": "Provides support for converting UUID to 128-bit integer (in string form).",
                "ramsey/uuid-console": "A console application for generating UUIDs with ramsey/uuid",
                "ramsey/uuid-doctrine": "Allows the use of Ramsey\\Uuid\\Uuid as Doctrine field type."
            },
            "type": "library",
            "extra": {
                "branch-alias": {
                    "dev-master": "3.x-dev"
                }
            },
            "autoload": {
                "psr-4": {
                    "Ramsey\\Uuid\\": "src/"
                }
            },
            "notification-url": "https://packagist.org/downloads/",
            "license": [
                "MIT"
            ],
            "authors": [
                {
                    "name": "Marijn Huizendveld",
                    "email": "marijn.huizendveld@gmail.com"
                },
                {
                    "name": "Thibaud Fabre",
                    "email": "thibaud@aztech.io"
                },
                {
                    "name": "Ben Ramsey",
                    "email": "ben@benramsey.com",
                    "homepage": "https://benramsey.com"
                }
            ],
            "description": "Formerly rhumsaa/uuid. A PHP 5.4+ library for generating RFC 4122 version 1, 3, 4, and 5 universally unique identifiers (UUID).",
            "homepage": "https://github.com/ramsey/uuid",
            "keywords": [
                "guid",
                "identifier",
                "uuid"
            ],
            "time": "2018-07-19T23:38:55+00:00"
        },
        {
            "name": "react/promise",
            "version": "v2.8.0",
            "source": {
                "type": "git",
                "url": "https://github.com/reactphp/promise.git",
                "reference": "f3cff96a19736714524ca0dd1d4130de73dbbbc4"
            },
            "dist": {
                "type": "zip",
                "url": "https://api.github.com/repos/reactphp/promise/zipball/f3cff96a19736714524ca0dd1d4130de73dbbbc4",
                "reference": "f3cff96a19736714524ca0dd1d4130de73dbbbc4",
                "shasum": ""
            },
            "require": {
                "php": ">=5.4.0"
            },
            "require-dev": {
                "phpunit/phpunit": "^7.0 || ^6.5 || ^5.7 || ^4.8.36"
            },
            "type": "library",
            "autoload": {
                "psr-4": {
                    "React\\Promise\\": "src/"
                },
                "files": [
                    "src/functions_include.php"
                ]
            },
            "notification-url": "https://packagist.org/downloads/",
            "license": [
                "MIT"
            ],
            "authors": [
                {
                    "name": "Jan Sorgalla",
                    "email": "jsorgalla@gmail.com"
                }
            ],
            "description": "A lightweight implementation of CommonJS Promises/A for PHP",
            "keywords": [
                "promise",
                "promises"
            ],
            "time": "2020-05-12T15:16:56+00:00"
        },
        {
            "name": "seld/jsonlint",
            "version": "1.8.0",
            "source": {
                "type": "git",
                "url": "https://github.com/Seldaek/jsonlint.git",
                "reference": "ff2aa5420bfbc296cf6a0bc785fa5b35736de7c1"
            },
            "dist": {
                "type": "zip",
                "url": "https://api.github.com/repos/Seldaek/jsonlint/zipball/ff2aa5420bfbc296cf6a0bc785fa5b35736de7c1",
                "reference": "ff2aa5420bfbc296cf6a0bc785fa5b35736de7c1",
                "shasum": ""
            },
            "require": {
                "php": "^5.3 || ^7.0 || ^8.0"
            },
            "require-dev": {
                "phpunit/phpunit": "^4.8.35 || ^5.7 || ^6.0"
            },
            "bin": [
                "bin/jsonlint"
            ],
            "type": "library",
            "autoload": {
                "psr-4": {
                    "Seld\\JsonLint\\": "src/Seld/JsonLint/"
                }
            },
            "notification-url": "https://packagist.org/downloads/",
            "license": [
                "MIT"
            ],
            "authors": [
                {
                    "name": "Jordi Boggiano",
                    "email": "j.boggiano@seld.be",
                    "homepage": "http://seld.be"
                }
            ],
            "description": "JSON Linter",
            "keywords": [
                "json",
                "linter",
                "parser",
                "validator"
            ],
            "time": "2020-04-30T19:05:18+00:00"
        },
        {
            "name": "seld/phar-utils",
            "version": "1.1.0",
            "source": {
                "type": "git",
                "url": "https://github.com/Seldaek/phar-utils.git",
                "reference": "8800503d56b9867d43d9c303b9cbcc26016e82f0"
            },
            "dist": {
                "type": "zip",
                "url": "https://api.github.com/repos/Seldaek/phar-utils/zipball/8800503d56b9867d43d9c303b9cbcc26016e82f0",
                "reference": "8800503d56b9867d43d9c303b9cbcc26016e82f0",
                "shasum": ""
            },
            "require": {
                "php": ">=5.3"
            },
            "type": "library",
            "extra": {
                "branch-alias": {
                    "dev-master": "1.x-dev"
                }
            },
            "autoload": {
                "psr-4": {
                    "Seld\\PharUtils\\": "src/"
                }
            },
            "notification-url": "https://packagist.org/downloads/",
            "license": [
                "MIT"
            ],
            "authors": [
                {
                    "name": "Jordi Boggiano",
                    "email": "j.boggiano@seld.be"
                }
            ],
            "description": "PHAR file format utilities, for when PHP phars you up",
            "keywords": [
                "phar"
            ],
            "time": "2020-02-14T15:25:33+00:00"
        },
        {
            "name": "symfony/console",
            "version": "v4.4.9",
            "source": {
                "type": "git",
                "url": "https://github.com/symfony/console.git",
                "reference": "326b064d804043005526f5a0494cfb49edb59bb0"
            },
            "dist": {
                "type": "zip",
                "url": "https://api.github.com/repos/symfony/console/zipball/326b064d804043005526f5a0494cfb49edb59bb0",
                "reference": "326b064d804043005526f5a0494cfb49edb59bb0",
                "shasum": ""
            },
            "require": {
                "php": ">=7.1.3",
                "symfony/polyfill-mbstring": "~1.0",
                "symfony/polyfill-php73": "^1.8",
                "symfony/polyfill-php80": "^1.15",
                "symfony/service-contracts": "^1.1|^2"
            },
            "conflict": {
                "symfony/dependency-injection": "<3.4",
                "symfony/event-dispatcher": "<4.3|>=5",
                "symfony/lock": "<4.4",
                "symfony/process": "<3.3"
            },
            "provide": {
                "psr/log-implementation": "1.0"
            },
            "require-dev": {
                "psr/log": "~1.0",
                "symfony/config": "^3.4|^4.0|^5.0",
                "symfony/dependency-injection": "^3.4|^4.0|^5.0",
                "symfony/event-dispatcher": "^4.3",
                "symfony/lock": "^4.4|^5.0",
                "symfony/process": "^3.4|^4.0|^5.0",
                "symfony/var-dumper": "^4.3|^5.0"
            },
            "suggest": {
                "psr/log": "For using the console logger",
                "symfony/event-dispatcher": "",
                "symfony/lock": "",
                "symfony/process": ""
            },
            "type": "library",
            "extra": {
                "branch-alias": {
                    "dev-master": "4.4-dev"
                }
            },
            "autoload": {
                "psr-4": {
                    "Symfony\\Component\\Console\\": ""
                },
                "exclude-from-classmap": [
                    "/Tests/"
                ]
            },
            "notification-url": "https://packagist.org/downloads/",
            "license": [
                "MIT"
            ],
            "authors": [
                {
                    "name": "Fabien Potencier",
                    "email": "fabien@symfony.com"
                },
                {
                    "name": "Symfony Community",
                    "homepage": "https://symfony.com/contributors"
                }
            ],
            "description": "Symfony Console Component",
            "homepage": "https://symfony.com",
            "funding": [
                {
                    "url": "https://symfony.com/sponsor",
                    "type": "custom"
                },
                {
                    "url": "https://github.com/fabpot",
                    "type": "github"
                },
                {
                    "url": "https://tidelift.com/funding/github/packagist/symfony/symfony",
                    "type": "tidelift"
                }
            ],
            "time": "2020-05-30T20:06:45+00:00"
        },
        {
            "name": "symfony/css-selector",
            "version": "v5.1.0",
            "source": {
                "type": "git",
                "url": "https://github.com/symfony/css-selector.git",
                "reference": "e544e24472d4c97b2d11ade7caacd446727c6bf9"
            },
            "dist": {
                "type": "zip",
                "url": "https://api.github.com/repos/symfony/css-selector/zipball/e544e24472d4c97b2d11ade7caacd446727c6bf9",
                "reference": "e544e24472d4c97b2d11ade7caacd446727c6bf9",
                "shasum": ""
            },
            "require": {
                "php": ">=7.2.5"
            },
            "type": "library",
            "extra": {
                "branch-alias": {
                    "dev-master": "5.1-dev"
                }
            },
            "autoload": {
                "psr-4": {
                    "Symfony\\Component\\CssSelector\\": ""
                },
                "exclude-from-classmap": [
                    "/Tests/"
                ]
            },
            "notification-url": "https://packagist.org/downloads/",
            "license": [
                "MIT"
            ],
            "authors": [
                {
                    "name": "Fabien Potencier",
                    "email": "fabien@symfony.com"
                },
                {
                    "name": "Jean-François Simon",
                    "email": "jeanfrancois.simon@sensiolabs.com"
                },
                {
                    "name": "Symfony Community",
                    "homepage": "https://symfony.com/contributors"
                }
            ],
            "description": "Symfony CssSelector Component",
            "homepage": "https://symfony.com",
            "funding": [
                {
                    "url": "https://symfony.com/sponsor",
                    "type": "custom"
                },
                {
                    "url": "https://github.com/fabpot",
                    "type": "github"
                },
                {
                    "url": "https://tidelift.com/funding/github/packagist/symfony/symfony",
                    "type": "tidelift"
                }
            ],
            "time": "2020-05-20T17:43:50+00:00"
        },
        {
            "name": "symfony/event-dispatcher",
            "version": "v4.4.9",
            "source": {
                "type": "git",
                "url": "https://github.com/symfony/event-dispatcher.git",
                "reference": "a5370aaa7807c7a439b21386661ffccf3dff2866"
            },
            "dist": {
                "type": "zip",
                "url": "https://api.github.com/repos/symfony/event-dispatcher/zipball/a5370aaa7807c7a439b21386661ffccf3dff2866",
                "reference": "a5370aaa7807c7a439b21386661ffccf3dff2866",
                "shasum": ""
            },
            "require": {
                "php": ">=7.1.3",
                "symfony/event-dispatcher-contracts": "^1.1"
            },
            "conflict": {
                "symfony/dependency-injection": "<3.4"
            },
            "provide": {
                "psr/event-dispatcher-implementation": "1.0",
                "symfony/event-dispatcher-implementation": "1.1"
            },
            "require-dev": {
                "psr/log": "~1.0",
                "symfony/config": "^3.4|^4.0|^5.0",
                "symfony/dependency-injection": "^3.4|^4.0|^5.0",
                "symfony/expression-language": "^3.4|^4.0|^5.0",
                "symfony/http-foundation": "^3.4|^4.0|^5.0",
                "symfony/service-contracts": "^1.1|^2",
                "symfony/stopwatch": "^3.4|^4.0|^5.0"
            },
            "suggest": {
                "symfony/dependency-injection": "",
                "symfony/http-kernel": ""
            },
            "type": "library",
            "extra": {
                "branch-alias": {
                    "dev-master": "4.4-dev"
                }
            },
            "autoload": {
                "psr-4": {
                    "Symfony\\Component\\EventDispatcher\\": ""
                },
                "exclude-from-classmap": [
                    "/Tests/"
                ]
            },
            "notification-url": "https://packagist.org/downloads/",
            "license": [
                "MIT"
            ],
            "authors": [
                {
                    "name": "Fabien Potencier",
                    "email": "fabien@symfony.com"
                },
                {
                    "name": "Symfony Community",
                    "homepage": "https://symfony.com/contributors"
                }
            ],
            "description": "Symfony EventDispatcher Component",
            "homepage": "https://symfony.com",
            "funding": [
                {
                    "url": "https://symfony.com/sponsor",
                    "type": "custom"
                },
                {
                    "url": "https://github.com/fabpot",
                    "type": "github"
                },
                {
                    "url": "https://tidelift.com/funding/github/packagist/symfony/symfony",
                    "type": "tidelift"
                }
            ],
            "time": "2020-05-20T08:37:50+00:00"
        },
        {
            "name": "symfony/event-dispatcher-contracts",
            "version": "v1.1.7",
            "source": {
                "type": "git",
                "url": "https://github.com/symfony/event-dispatcher-contracts.git",
                "reference": "c43ab685673fb6c8d84220c77897b1d6cdbe1d18"
            },
            "dist": {
                "type": "zip",
                "url": "https://api.github.com/repos/symfony/event-dispatcher-contracts/zipball/c43ab685673fb6c8d84220c77897b1d6cdbe1d18",
                "reference": "c43ab685673fb6c8d84220c77897b1d6cdbe1d18",
                "shasum": ""
            },
            "require": {
                "php": "^7.1.3"
            },
            "suggest": {
                "psr/event-dispatcher": "",
                "symfony/event-dispatcher-implementation": ""
            },
            "type": "library",
            "extra": {
                "branch-alias": {
                    "dev-master": "1.1-dev"
                }
            },
            "autoload": {
                "psr-4": {
                    "Symfony\\Contracts\\EventDispatcher\\": ""
                }
            },
            "notification-url": "https://packagist.org/downloads/",
            "license": [
                "MIT"
            ],
            "authors": [
                {
                    "name": "Nicolas Grekas",
                    "email": "p@tchwork.com"
                },
                {
                    "name": "Symfony Community",
                    "homepage": "https://symfony.com/contributors"
                }
            ],
            "description": "Generic abstractions related to dispatching event",
            "homepage": "https://symfony.com",
            "keywords": [
                "abstractions",
                "contracts",
                "decoupling",
                "interfaces",
                "interoperability",
                "standards"
            ],
            "time": "2019-09-17T09:54:03+00:00"
        },
        {
            "name": "symfony/filesystem",
            "version": "v5.1.0",
            "source": {
                "type": "git",
                "url": "https://github.com/symfony/filesystem.git",
                "reference": "6e4320f06d5f2cce0d96530162491f4465179157"
            },
            "dist": {
                "type": "zip",
                "url": "https://api.github.com/repos/symfony/filesystem/zipball/6e4320f06d5f2cce0d96530162491f4465179157",
                "reference": "6e4320f06d5f2cce0d96530162491f4465179157",
                "shasum": ""
            },
            "require": {
                "php": ">=7.2.5",
                "symfony/polyfill-ctype": "~1.8"
            },
            "type": "library",
            "extra": {
                "branch-alias": {
                    "dev-master": "5.1-dev"
                }
            },
            "autoload": {
                "psr-4": {
                    "Symfony\\Component\\Filesystem\\": ""
                },
                "exclude-from-classmap": [
                    "/Tests/"
                ]
            },
            "notification-url": "https://packagist.org/downloads/",
            "license": [
                "MIT"
            ],
            "authors": [
                {
                    "name": "Fabien Potencier",
                    "email": "fabien@symfony.com"
                },
                {
                    "name": "Symfony Community",
                    "homepage": "https://symfony.com/contributors"
                }
            ],
            "description": "Symfony Filesystem Component",
            "homepage": "https://symfony.com",
            "funding": [
                {
                    "url": "https://symfony.com/sponsor",
                    "type": "custom"
                },
                {
                    "url": "https://github.com/fabpot",
                    "type": "github"
                },
                {
                    "url": "https://tidelift.com/funding/github/packagist/symfony/symfony",
                    "type": "tidelift"
                }
            ],
            "time": "2020-05-30T20:35:19+00:00"
        },
        {
            "name": "symfony/finder",
            "version": "v5.1.0",
            "source": {
                "type": "git",
                "url": "https://github.com/symfony/finder.git",
                "reference": "4298870062bfc667cb78d2b379be4bf5dec5f187"
            },
            "dist": {
                "type": "zip",
                "url": "https://api.github.com/repos/symfony/finder/zipball/4298870062bfc667cb78d2b379be4bf5dec5f187",
                "reference": "4298870062bfc667cb78d2b379be4bf5dec5f187",
                "shasum": ""
            },
            "require": {
                "php": ">=7.2.5"
            },
            "type": "library",
            "extra": {
                "branch-alias": {
                    "dev-master": "5.1-dev"
                }
            },
            "autoload": {
                "psr-4": {
                    "Symfony\\Component\\Finder\\": ""
                },
                "exclude-from-classmap": [
                    "/Tests/"
                ]
            },
            "notification-url": "https://packagist.org/downloads/",
            "license": [
                "MIT"
            ],
            "authors": [
                {
                    "name": "Fabien Potencier",
                    "email": "fabien@symfony.com"
                },
                {
                    "name": "Symfony Community",
                    "homepage": "https://symfony.com/contributors"
                }
            ],
            "description": "Symfony Finder Component",
            "homepage": "https://symfony.com",
            "funding": [
                {
                    "url": "https://symfony.com/sponsor",
                    "type": "custom"
                },
                {
                    "url": "https://github.com/fabpot",
                    "type": "github"
                },
                {
                    "url": "https://tidelift.com/funding/github/packagist/symfony/symfony",
                    "type": "tidelift"
                }
            ],
            "time": "2020-05-20T17:43:50+00:00"
        },
        {
            "name": "symfony/polyfill-ctype",
            "version": "v1.17.0",
            "source": {
                "type": "git",
                "url": "https://github.com/symfony/polyfill-ctype.git",
                "reference": "e94c8b1bbe2bc77507a1056cdb06451c75b427f9"
            },
            "dist": {
                "type": "zip",
                "url": "https://api.github.com/repos/symfony/polyfill-ctype/zipball/e94c8b1bbe2bc77507a1056cdb06451c75b427f9",
                "reference": "e94c8b1bbe2bc77507a1056cdb06451c75b427f9",
                "shasum": ""
            },
            "require": {
                "php": ">=5.3.3"
            },
            "suggest": {
                "ext-ctype": "For best performance"
            },
            "type": "library",
            "extra": {
                "branch-alias": {
                    "dev-master": "1.17-dev"
                }
            },
            "autoload": {
                "psr-4": {
                    "Symfony\\Polyfill\\Ctype\\": ""
                },
                "files": [
                    "bootstrap.php"
                ]
            },
            "notification-url": "https://packagist.org/downloads/",
            "license": [
                "MIT"
            ],
            "authors": [
                {
                    "name": "Gert de Pagter",
                    "email": "BackEndTea@gmail.com"
                },
                {
                    "name": "Symfony Community",
                    "homepage": "https://symfony.com/contributors"
                }
            ],
            "description": "Symfony polyfill for ctype functions",
            "homepage": "https://symfony.com",
            "keywords": [
                "compatibility",
                "ctype",
                "polyfill",
                "portable"
            ],
            "time": "2020-05-12T16:14:59+00:00"
        },
        {
            "name": "symfony/polyfill-intl-idn",
            "version": "v1.17.0",
            "source": {
                "type": "git",
                "url": "https://github.com/symfony/polyfill-intl-idn.git",
                "reference": "3bff59ea7047e925be6b7f2059d60af31bb46d6a"
            },
            "dist": {
                "type": "zip",
                "url": "https://api.github.com/repos/symfony/polyfill-intl-idn/zipball/3bff59ea7047e925be6b7f2059d60af31bb46d6a",
                "reference": "3bff59ea7047e925be6b7f2059d60af31bb46d6a",
                "shasum": ""
            },
            "require": {
                "php": ">=5.3.3",
                "symfony/polyfill-mbstring": "^1.3",
                "symfony/polyfill-php72": "^1.10"
            },
            "suggest": {
                "ext-intl": "For best performance"
            },
            "type": "library",
            "extra": {
                "branch-alias": {
                    "dev-master": "1.17-dev"
                }
            },
            "autoload": {
                "psr-4": {
                    "Symfony\\Polyfill\\Intl\\Idn\\": ""
                },
                "files": [
                    "bootstrap.php"
                ]
            },
            "notification-url": "https://packagist.org/downloads/",
            "license": [
                "MIT"
            ],
            "authors": [
                {
                    "name": "Laurent Bassin",
                    "email": "laurent@bassin.info"
                },
                {
                    "name": "Symfony Community",
                    "homepage": "https://symfony.com/contributors"
                }
            ],
            "description": "Symfony polyfill for intl's idn_to_ascii and idn_to_utf8 functions",
            "homepage": "https://symfony.com",
            "keywords": [
                "compatibility",
                "idn",
                "intl",
                "polyfill",
                "portable",
                "shim"
            ],
            "time": "2020-05-12T16:47:27+00:00"
        },
        {
            "name": "symfony/polyfill-mbstring",
            "version": "v1.17.0",
            "source": {
                "type": "git",
                "url": "https://github.com/symfony/polyfill-mbstring.git",
                "reference": "fa79b11539418b02fc5e1897267673ba2c19419c"
            },
            "dist": {
                "type": "zip",
                "url": "https://api.github.com/repos/symfony/polyfill-mbstring/zipball/fa79b11539418b02fc5e1897267673ba2c19419c",
                "reference": "fa79b11539418b02fc5e1897267673ba2c19419c",
                "shasum": ""
            },
            "require": {
                "php": ">=5.3.3"
            },
            "suggest": {
                "ext-mbstring": "For best performance"
            },
            "type": "library",
            "extra": {
                "branch-alias": {
                    "dev-master": "1.17-dev"
                }
            },
            "autoload": {
                "psr-4": {
                    "Symfony\\Polyfill\\Mbstring\\": ""
                },
                "files": [
                    "bootstrap.php"
                ]
            },
            "notification-url": "https://packagist.org/downloads/",
            "license": [
                "MIT"
            ],
            "authors": [
                {
                    "name": "Nicolas Grekas",
                    "email": "p@tchwork.com"
                },
                {
                    "name": "Symfony Community",
                    "homepage": "https://symfony.com/contributors"
                }
            ],
            "description": "Symfony polyfill for the Mbstring extension",
            "homepage": "https://symfony.com",
            "keywords": [
                "compatibility",
                "mbstring",
                "polyfill",
                "portable",
                "shim"
            ],
            "time": "2020-05-12T16:47:27+00:00"
        },
        {
            "name": "symfony/polyfill-php72",
            "version": "v1.17.0",
            "source": {
                "type": "git",
                "url": "https://github.com/symfony/polyfill-php72.git",
                "reference": "f048e612a3905f34931127360bdd2def19a5e582"
            },
            "dist": {
                "type": "zip",
                "url": "https://api.github.com/repos/symfony/polyfill-php72/zipball/f048e612a3905f34931127360bdd2def19a5e582",
                "reference": "f048e612a3905f34931127360bdd2def19a5e582",
                "shasum": ""
            },
            "require": {
                "php": ">=5.3.3"
            },
            "type": "library",
            "extra": {
                "branch-alias": {
                    "dev-master": "1.17-dev"
                }
            },
            "autoload": {
                "psr-4": {
                    "Symfony\\Polyfill\\Php72\\": ""
                },
                "files": [
                    "bootstrap.php"
                ]
            },
            "notification-url": "https://packagist.org/downloads/",
            "license": [
                "MIT"
            ],
            "authors": [
                {
                    "name": "Nicolas Grekas",
                    "email": "p@tchwork.com"
                },
                {
                    "name": "Symfony Community",
                    "homepage": "https://symfony.com/contributors"
                }
            ],
            "description": "Symfony polyfill backporting some PHP 7.2+ features to lower PHP versions",
            "homepage": "https://symfony.com",
            "keywords": [
                "compatibility",
                "polyfill",
                "portable",
                "shim"
            ],
            "time": "2020-05-12T16:47:27+00:00"
        },
        {
            "name": "symfony/polyfill-php73",
            "version": "v1.17.0",
            "source": {
                "type": "git",
                "url": "https://github.com/symfony/polyfill-php73.git",
                "reference": "a760d8964ff79ab9bf057613a5808284ec852ccc"
            },
            "dist": {
                "type": "zip",
                "url": "https://api.github.com/repos/symfony/polyfill-php73/zipball/a760d8964ff79ab9bf057613a5808284ec852ccc",
                "reference": "a760d8964ff79ab9bf057613a5808284ec852ccc",
                "shasum": ""
            },
            "require": {
                "php": ">=5.3.3"
            },
            "type": "library",
            "extra": {
                "branch-alias": {
                    "dev-master": "1.17-dev"
                }
            },
            "autoload": {
                "psr-4": {
                    "Symfony\\Polyfill\\Php73\\": ""
                },
                "files": [
                    "bootstrap.php"
                ],
                "classmap": [
                    "Resources/stubs"
                ]
            },
            "notification-url": "https://packagist.org/downloads/",
            "license": [
                "MIT"
            ],
            "authors": [
                {
                    "name": "Nicolas Grekas",
                    "email": "p@tchwork.com"
                },
                {
                    "name": "Symfony Community",
                    "homepage": "https://symfony.com/contributors"
                }
            ],
            "description": "Symfony polyfill backporting some PHP 7.3+ features to lower PHP versions",
            "homepage": "https://symfony.com",
            "keywords": [
                "compatibility",
                "polyfill",
                "portable",
                "shim"
            ],
            "time": "2020-05-12T16:47:27+00:00"
        },
        {
            "name": "symfony/polyfill-php80",
            "version": "v1.17.0",
            "source": {
                "type": "git",
                "url": "https://github.com/symfony/polyfill-php80.git",
                "reference": "5e30b2799bc1ad68f7feb62b60a73743589438dd"
            },
            "dist": {
                "type": "zip",
                "url": "https://api.github.com/repos/symfony/polyfill-php80/zipball/5e30b2799bc1ad68f7feb62b60a73743589438dd",
                "reference": "5e30b2799bc1ad68f7feb62b60a73743589438dd",
                "shasum": ""
            },
            "require": {
                "php": ">=7.0.8"
            },
            "type": "library",
            "extra": {
                "branch-alias": {
                    "dev-master": "1.17-dev"
                }
            },
            "autoload": {
                "psr-4": {
                    "Symfony\\Polyfill\\Php80\\": ""
                },
                "files": [
                    "bootstrap.php"
                ],
                "classmap": [
                    "Resources/stubs"
                ]
            },
            "notification-url": "https://packagist.org/downloads/",
            "license": [
                "MIT"
            ],
            "authors": [
                {
                    "name": "Ion Bazan",
                    "email": "ion.bazan@gmail.com"
                },
                {
                    "name": "Nicolas Grekas",
                    "email": "p@tchwork.com"
                },
                {
                    "name": "Symfony Community",
                    "homepage": "https://symfony.com/contributors"
                }
            ],
            "description": "Symfony polyfill backporting some PHP 8.0+ features to lower PHP versions",
            "homepage": "https://symfony.com",
            "keywords": [
                "compatibility",
                "polyfill",
                "portable",
                "shim"
            ],
            "time": "2020-05-12T16:47:27+00:00"
        },
        {
            "name": "symfony/process",
            "version": "v4.4.9",
            "source": {
                "type": "git",
                "url": "https://github.com/symfony/process.git",
                "reference": "c714958428a85c86ab97e3a0c96db4c4f381b7f5"
            },
            "dist": {
                "type": "zip",
                "url": "https://api.github.com/repos/symfony/process/zipball/c714958428a85c86ab97e3a0c96db4c4f381b7f5",
                "reference": "c714958428a85c86ab97e3a0c96db4c4f381b7f5",
                "shasum": ""
            },
            "require": {
                "php": "^7.1.3"
            },
            "type": "library",
            "extra": {
                "branch-alias": {
                    "dev-master": "4.4-dev"
                }
            },
            "autoload": {
                "psr-4": {
                    "Symfony\\Component\\Process\\": ""
                },
                "exclude-from-classmap": [
                    "/Tests/"
                ]
            },
            "notification-url": "https://packagist.org/downloads/",
            "license": [
                "MIT"
            ],
            "authors": [
                {
                    "name": "Fabien Potencier",
                    "email": "fabien@symfony.com"
                },
                {
                    "name": "Symfony Community",
                    "homepage": "https://symfony.com/contributors"
                }
            ],
            "description": "Symfony Process Component",
            "homepage": "https://symfony.com",
            "funding": [
                {
                    "url": "https://symfony.com/sponsor",
                    "type": "custom"
                },
                {
                    "url": "https://github.com/fabpot",
                    "type": "github"
                },
                {
                    "url": "https://tidelift.com/funding/github/packagist/symfony/symfony",
                    "type": "tidelift"
                }
            ],
            "time": "2020-05-30T20:06:45+00:00"
        },
        {
            "name": "symfony/service-contracts",
            "version": "v2.1.2",
            "source": {
                "type": "git",
                "url": "https://github.com/symfony/service-contracts.git",
                "reference": "66a8f0957a3ca54e4f724e49028ab19d75a8918b"
            },
            "dist": {
                "type": "zip",
                "url": "https://api.github.com/repos/symfony/service-contracts/zipball/66a8f0957a3ca54e4f724e49028ab19d75a8918b",
                "reference": "66a8f0957a3ca54e4f724e49028ab19d75a8918b",
                "shasum": ""
            },
            "require": {
                "php": ">=7.2.5",
                "psr/container": "^1.0"
            },
            "suggest": {
                "symfony/service-implementation": ""
            },
            "type": "library",
            "extra": {
                "branch-alias": {
                    "dev-master": "2.1-dev"
                }
            },
            "autoload": {
                "psr-4": {
                    "Symfony\\Contracts\\Service\\": ""
                }
            },
            "notification-url": "https://packagist.org/downloads/",
            "license": [
                "MIT"
            ],
            "authors": [
                {
                    "name": "Nicolas Grekas",
                    "email": "p@tchwork.com"
                },
                {
                    "name": "Symfony Community",
                    "homepage": "https://symfony.com/contributors"
                }
            ],
            "description": "Generic abstractions related to writing services",
            "homepage": "https://symfony.com",
            "keywords": [
                "abstractions",
                "contracts",
                "decoupling",
                "interfaces",
                "interoperability",
                "standards"
            ],
            "funding": [
                {
                    "url": "https://symfony.com/sponsor",
                    "type": "custom"
                },
                {
                    "url": "https://github.com/fabpot",
                    "type": "github"
                },
                {
                    "url": "https://tidelift.com/funding/github/packagist/symfony/symfony",
                    "type": "tidelift"
                }
            ],
            "time": "2020-05-20T17:43:50+00:00"
        },
        {
            "name": "tedivm/jshrink",
            "version": "v1.3.3",
            "source": {
                "type": "git",
                "url": "https://github.com/tedious/JShrink.git",
                "reference": "566e0c731ba4e372be2de429ef7d54f4faf4477a"
            },
            "dist": {
                "type": "zip",
                "url": "https://api.github.com/repos/tedious/JShrink/zipball/566e0c731ba4e372be2de429ef7d54f4faf4477a",
                "reference": "566e0c731ba4e372be2de429ef7d54f4faf4477a",
                "shasum": ""
            },
            "require": {
                "php": "^5.6|^7.0"
            },
            "require-dev": {
                "friendsofphp/php-cs-fixer": "^2.8",
                "php-coveralls/php-coveralls": "^1.1.0",
                "phpunit/phpunit": "^6"
            },
            "type": "library",
            "autoload": {
                "psr-0": {
                    "JShrink": "src/"
                }
            },
            "notification-url": "https://packagist.org/downloads/",
            "license": [
                "BSD-3-Clause"
            ],
            "authors": [
                {
                    "name": "Robert Hafner",
                    "email": "tedivm@tedivm.com"
                }
            ],
            "description": "Javascript Minifier built in PHP",
            "homepage": "http://github.com/tedious/JShrink",
            "keywords": [
                "javascript",
                "minifier"
            ],
            "time": "2019-06-28T18:11:46+00:00"
        },
        {
            "name": "true/punycode",
            "version": "v2.1.1",
            "source": {
                "type": "git",
                "url": "https://github.com/true/php-punycode.git",
                "reference": "a4d0c11a36dd7f4e7cd7096076cab6d3378a071e"
            },
            "dist": {
                "type": "zip",
                "url": "https://api.github.com/repos/true/php-punycode/zipball/a4d0c11a36dd7f4e7cd7096076cab6d3378a071e",
                "reference": "a4d0c11a36dd7f4e7cd7096076cab6d3378a071e",
                "shasum": ""
            },
            "require": {
                "php": ">=5.3.0",
                "symfony/polyfill-mbstring": "^1.3"
            },
            "require-dev": {
                "phpunit/phpunit": "~4.7",
                "squizlabs/php_codesniffer": "~2.0"
            },
            "type": "library",
            "autoload": {
                "psr-4": {
                    "TrueBV\\": "src/"
                }
            },
            "notification-url": "https://packagist.org/downloads/",
            "license": [
                "MIT"
            ],
            "authors": [
                {
                    "name": "Renan Gonçalves",
                    "email": "renan.saddam@gmail.com"
                }
            ],
            "description": "A Bootstring encoding of Unicode for Internationalized Domain Names in Applications (IDNA)",
            "homepage": "https://github.com/true/php-punycode",
            "keywords": [
                "idna",
                "punycode"
            ],
            "time": "2016-11-16T10:37:54+00:00"
        },
        {
            "name": "tubalmartin/cssmin",
            "version": "v4.1.1",
            "source": {
                "type": "git",
                "url": "https://github.com/tubalmartin/YUI-CSS-compressor-PHP-port.git",
                "reference": "3cbf557f4079d83a06f9c3ff9b957c022d7805cf"
            },
            "dist": {
                "type": "zip",
                "url": "https://api.github.com/repos/tubalmartin/YUI-CSS-compressor-PHP-port/zipball/3cbf557f4079d83a06f9c3ff9b957c022d7805cf",
                "reference": "3cbf557f4079d83a06f9c3ff9b957c022d7805cf",
                "shasum": ""
            },
            "require": {
                "ext-pcre": "*",
                "php": ">=5.3.2"
            },
            "require-dev": {
                "cogpowered/finediff": "0.3.*",
                "phpunit/phpunit": "4.8.*"
            },
            "bin": [
                "cssmin"
            ],
            "type": "library",
            "autoload": {
                "psr-4": {
                    "tubalmartin\\CssMin\\": "src"
                }
            },
            "notification-url": "https://packagist.org/downloads/",
            "license": [
                "BSD-3-Clause"
            ],
            "authors": [
                {
                    "name": "Túbal Martín",
                    "homepage": "http://tubalmartin.me/"
                }
            ],
            "description": "A PHP port of the YUI CSS compressor",
            "homepage": "https://github.com/tubalmartin/YUI-CSS-compressor-PHP-port",
            "keywords": [
                "compress",
                "compressor",
                "css",
                "cssmin",
                "minify",
                "yui"
            ],
            "time": "2018-01-15T15:26:51+00:00"
        },
        {
            "name": "webonyx/graphql-php",
            "version": "v0.13.8",
            "source": {
                "type": "git",
                "url": "https://github.com/webonyx/graphql-php.git",
                "reference": "6829ae58f4c59121df1f86915fb9917a2ec595e8"
            },
            "dist": {
                "type": "zip",
                "url": "https://api.github.com/repos/webonyx/graphql-php/zipball/6829ae58f4c59121df1f86915fb9917a2ec595e8",
                "reference": "6829ae58f4c59121df1f86915fb9917a2ec595e8",
                "shasum": ""
            },
            "require": {
                "ext-json": "*",
                "ext-mbstring": "*",
                "php": "^7.1||^8.0"
            },
            "require-dev": {
                "doctrine/coding-standard": "^6.0",
                "phpbench/phpbench": "^0.14.0",
                "phpstan/phpstan": "^0.11.4",
                "phpstan/phpstan-phpunit": "^0.11.0",
                "phpstan/phpstan-strict-rules": "^0.11.0",
                "phpunit/phpcov": "^5.0",
                "phpunit/phpunit": "^7.2",
                "psr/http-message": "^1.0",
                "react/promise": "2.*"
            },
            "suggest": {
                "psr/http-message": "To use standard GraphQL server",
                "react/promise": "To leverage async resolving on React PHP platform"
            },
            "type": "library",
            "autoload": {
                "psr-4": {
                    "GraphQL\\": "src/"
                }
            },
            "notification-url": "https://packagist.org/downloads/",
            "license": [
                "MIT"
            ],
            "description": "A PHP port of GraphQL reference implementation",
            "homepage": "https://github.com/webonyx/graphql-php",
            "keywords": [
                "api",
                "graphql"
            ],
            "time": "2019-08-25T10:32:47+00:00"
        },
        {
            "name": "wikimedia/less.php",
            "version": "1.8.2",
            "source": {
                "type": "git",
                "url": "https://github.com/wikimedia/less.php.git",
                "reference": "e238ad228d74b6ffd38209c799b34e9826909266"
            },
            "dist": {
                "type": "zip",
                "url": "https://api.github.com/repos/wikimedia/less.php/zipball/e238ad228d74b6ffd38209c799b34e9826909266",
                "reference": "e238ad228d74b6ffd38209c799b34e9826909266",
                "shasum": ""
            },
            "require": {
                "php": ">=7.2.9"
            },
            "require-dev": {
                "phpunit/phpunit": "7.5.14"
            },
            "bin": [
                "bin/lessc"
            ],
            "type": "library",
            "autoload": {
                "psr-0": {
                    "Less": "lib/"
                },
                "classmap": [
                    "lessc.inc.php"
                ]
            },
            "notification-url": "https://packagist.org/downloads/",
            "license": [
                "Apache-2.0"
            ],
            "authors": [
                {
                    "name": "Josh Schmidt",
                    "homepage": "https://github.com/oyejorge"
                },
                {
                    "name": "Matt Agar",
                    "homepage": "https://github.com/agar"
                },
                {
                    "name": "Martin Jantošovič",
                    "homepage": "https://github.com/Mordred"
                }
            ],
            "description": "PHP port of the Javascript version of LESS http://lesscss.org (Originally maintained by Josh Schmidt)",
            "keywords": [
                "css",
                "less",
                "less.js",
                "lesscss",
                "php",
                "stylesheet"
            ],
            "time": "2019-11-06T18:30:11+00:00"
        }
    ],
    "packages-dev": [
        {
            "name": "allure-framework/allure-codeception",
            "version": "1.4.3",
            "source": {
                "type": "git",
                "url": "https://github.com/allure-framework/allure-codeception.git",
                "reference": "9e0e25f8960fa5ac17c65c932ea8153ce6700713"
            },
            "dist": {
                "type": "zip",
                "url": "https://api.github.com/repos/allure-framework/allure-codeception/zipball/9e0e25f8960fa5ac17c65c932ea8153ce6700713",
                "reference": "9e0e25f8960fa5ac17c65c932ea8153ce6700713",
                "shasum": ""
            },
            "require": {
                "allure-framework/allure-php-api": "~1.1.8",
                "codeception/codeception": "^2.3|^3.0|^4.0",
                "php": ">=5.6",
                "symfony/filesystem": ">=2.6",
                "symfony/finder": ">=2.6"
            },
            "type": "library",
            "autoload": {
                "psr-0": {
                    "Yandex": "src/"
                }
            },
            "notification-url": "https://packagist.org/downloads/",
            "license": [
                "Apache-2.0"
            ],
            "authors": [
                {
                    "name": "Ivan Krutov",
                    "email": "vania-pooh@yandex-team.ru",
                    "role": "Developer"
                }
            ],
            "description": "A Codeception adapter for Allure report.",
            "homepage": "http://allure.qatools.ru/",
            "keywords": [
                "allure",
                "attachments",
                "cases",
                "codeception",
                "report",
                "steps",
                "testing"
            ],
            "time": "2020-03-13T11:07:13+00:00"
        },
        {
            "name": "allure-framework/allure-php-api",
            "version": "1.1.8",
            "source": {
                "type": "git",
                "url": "https://github.com/allure-framework/allure-php-commons.git",
                "reference": "5ae2deac1c7e1b992cfa572167370de45bdd346d"
            },
            "dist": {
                "type": "zip",
                "url": "https://api.github.com/repos/allure-framework/allure-php-commons/zipball/5ae2deac1c7e1b992cfa572167370de45bdd346d",
                "reference": "5ae2deac1c7e1b992cfa572167370de45bdd346d",
                "shasum": ""
            },
            "require": {
                "jms/serializer": "^0.16 || ^1.0",
                "php": ">=5.4.0",
                "ramsey/uuid": "^3.0",
                "symfony/http-foundation": "^2.0 || ^3.0 || ^4.0 || ^5.0"
            },
            "require-dev": {
                "phpunit/phpunit": "^4.0.0"
            },
            "type": "library",
            "autoload": {
                "psr-0": {
                    "Yandex": [
                        "src/",
                        "test/"
                    ]
                }
            },
            "notification-url": "https://packagist.org/downloads/",
            "license": [
                "Apache-2.0"
            ],
            "authors": [
                {
                    "name": "Ivan Krutov",
                    "email": "vania-pooh@yandex-team.ru",
                    "role": "Developer"
                }
            ],
            "description": "PHP API for Allure adapter",
            "homepage": "http://allure.qatools.ru/",
            "keywords": [
                "allure",
                "api",
                "php",
                "report"
            ],
            "time": "2020-03-13T10:47:35+00:00"
        },
        {
            "name": "allure-framework/allure-phpunit",
            "version": "1.2.4",
            "source": {
                "type": "git",
                "url": "https://github.com/allure-framework/allure-phpunit.git",
                "reference": "9399629c6eed79da4be18fd22adf83ef36c2d2e0"
            },
            "dist": {
                "type": "zip",
                "url": "https://api.github.com/repos/allure-framework/allure-phpunit/zipball/9399629c6eed79da4be18fd22adf83ef36c2d2e0",
                "reference": "9399629c6eed79da4be18fd22adf83ef36c2d2e0",
                "shasum": ""
            },
            "require": {
                "allure-framework/allure-php-api": "~1.1.0",
                "mikey179/vfsstream": "1.*",
                "php": ">=7.1.0",
                "phpunit/phpunit": ">=7.0.0"
            },
            "type": "library",
            "autoload": {
                "psr-0": {
                    "Yandex": "src/"
                }
            },
            "notification-url": "https://packagist.org/downloads/",
            "license": [
                "Apache-2.0"
            ],
            "authors": [
                {
                    "name": "Ivan Krutov",
                    "email": "vania-pooh@yandex-team.ru",
                    "role": "Developer"
                }
            ],
            "description": "A PHPUnit adapter for Allure report.",
            "homepage": "http://allure.qatools.ru/",
            "keywords": [
                "allure",
                "attachments",
                "cases",
                "phpunit",
                "report",
                "steps",
                "testing"
            ],
            "time": "2018-10-25T12:03:54+00:00"
        },
        {
            "name": "aws/aws-sdk-php",
            "version": "3.141.0",
            "source": {
                "type": "git",
                "url": "https://github.com/aws/aws-sdk-php.git",
                "reference": "d57dbde176a7db7a6131bb5d325aff63515eabc3"
            },
            "dist": {
                "type": "zip",
                "url": "https://api.github.com/repos/aws/aws-sdk-php/zipball/d57dbde176a7db7a6131bb5d325aff63515eabc3",
                "reference": "d57dbde176a7db7a6131bb5d325aff63515eabc3",
                "shasum": ""
            },
            "require": {
                "ext-json": "*",
                "ext-pcre": "*",
                "ext-simplexml": "*",
                "guzzlehttp/guzzle": "^5.3.3|^6.2.1|^7.0",
                "guzzlehttp/promises": "^1.0",
                "guzzlehttp/psr7": "^1.4.1",
                "mtdowling/jmespath.php": "^2.5",
                "php": ">=5.5"
            },
            "require-dev": {
                "andrewsville/php-token-reflection": "^1.4",
                "aws/aws-php-sns-message-validator": "~1.0",
                "behat/behat": "~3.0",
                "doctrine/cache": "~1.4",
                "ext-dom": "*",
                "ext-openssl": "*",
                "ext-pcntl": "*",
                "ext-sockets": "*",
                "nette/neon": "^2.3",
                "phpunit/phpunit": "^4.8.35|^5.4.3",
                "psr/cache": "^1.0",
                "psr/simple-cache": "^1.0",
                "sebastian/comparator": "^1.2.3"
            },
            "suggest": {
                "aws/aws-php-sns-message-validator": "To validate incoming SNS notifications",
                "doctrine/cache": "To use the DoctrineCacheAdapter",
                "ext-curl": "To send requests using cURL",
                "ext-openssl": "Allows working with CloudFront private distributions and verifying received SNS messages",
                "ext-sockets": "To use client-side monitoring"
            },
            "type": "library",
            "extra": {
                "branch-alias": {
                    "dev-master": "3.0-dev"
                }
            },
            "autoload": {
                "psr-4": {
                    "Aws\\": "src/"
                },
                "files": [
                    "src/functions.php"
                ]
            },
            "notification-url": "https://packagist.org/downloads/",
            "license": [
                "Apache-2.0"
            ],
            "authors": [
                {
                    "name": "Amazon Web Services",
                    "homepage": "http://aws.amazon.com"
                }
            ],
            "description": "AWS SDK for PHP - Use Amazon Web Services in your PHP project",
            "homepage": "http://aws.amazon.com/sdkforphp",
            "keywords": [
                "amazon",
                "aws",
                "cloud",
                "dynamodb",
                "ec2",
                "glacier",
                "s3",
                "sdk"
            ],
            "time": "2020-06-10T18:11:38+00:00"
        },
        {
            "name": "beberlei/assert",
            "version": "v3.2.7",
            "source": {
                "type": "git",
                "url": "https://github.com/beberlei/assert.git",
                "reference": "d63a6943fc4fd1a2aedb65994e3548715105abcf"
            },
            "dist": {
                "type": "zip",
                "url": "https://api.github.com/repos/beberlei/assert/zipball/d63a6943fc4fd1a2aedb65994e3548715105abcf",
                "reference": "d63a6943fc4fd1a2aedb65994e3548715105abcf",
                "shasum": ""
            },
            "require": {
                "ext-ctype": "*",
                "ext-json": "*",
                "ext-mbstring": "*",
                "ext-simplexml": "*",
                "php": "^7"
            },
            "require-dev": {
                "friendsofphp/php-cs-fixer": "*",
                "phpstan/phpstan-shim": "*",
                "phpunit/phpunit": ">=6.0.0 <8"
            },
            "suggest": {
                "ext-intl": "Needed to allow Assertion::count(), Assertion::isCountable(), Assertion::minCount(), and Assertion::maxCount() to operate on ResourceBundles"
            },
            "type": "library",
            "autoload": {
                "psr-4": {
                    "Assert\\": "lib/Assert"
                },
                "files": [
                    "lib/Assert/functions.php"
                ]
            },
            "notification-url": "https://packagist.org/downloads/",
            "license": [
                "BSD-2-Clause"
            ],
            "authors": [
                {
                    "name": "Benjamin Eberlei",
                    "email": "kontakt@beberlei.de",
                    "role": "Lead Developer"
                },
                {
                    "name": "Richard Quadling",
                    "email": "rquadling@gmail.com",
                    "role": "Collaborator"
                }
            ],
            "description": "Thin assertion library for input validation in business models.",
            "keywords": [
                "assert",
                "assertion",
                "validation"
            ],
            "time": "2019-12-19T17:51:41+00:00"
        },
        {
            "name": "behat/gherkin",
            "version": "v4.6.2",
            "source": {
                "type": "git",
                "url": "https://github.com/Behat/Gherkin.git",
                "reference": "51ac4500c4dc30cbaaabcd2f25694299df666a31"
            },
            "dist": {
                "type": "zip",
                "url": "https://api.github.com/repos/Behat/Gherkin/zipball/51ac4500c4dc30cbaaabcd2f25694299df666a31",
                "reference": "51ac4500c4dc30cbaaabcd2f25694299df666a31",
                "shasum": ""
            },
            "require": {
                "php": ">=5.3.1"
            },
            "require-dev": {
                "phpunit/phpunit": "~4.5|~5",
                "symfony/phpunit-bridge": "~2.7|~3|~4",
                "symfony/yaml": "~2.3|~3|~4"
            },
            "suggest": {
                "symfony/yaml": "If you want to parse features, represented in YAML files"
            },
            "type": "library",
            "extra": {
                "branch-alias": {
                    "dev-master": "4.4-dev"
                }
            },
            "autoload": {
                "psr-0": {
                    "Behat\\Gherkin": "src/"
                }
            },
            "notification-url": "https://packagist.org/downloads/",
            "license": [
                "MIT"
            ],
            "authors": [
                {
                    "name": "Konstantin Kudryashov",
                    "email": "ever.zet@gmail.com",
                    "homepage": "http://everzet.com"
                }
            ],
            "description": "Gherkin DSL parser for PHP 5.3",
            "homepage": "http://behat.org/",
            "keywords": [
                "BDD",
                "Behat",
                "Cucumber",
                "DSL",
                "gherkin",
                "parser"
            ],
            "time": "2020-03-17T14:03:26+00:00"
        },
        {
            "name": "cache/cache",
            "version": "0.4.0",
            "source": {
                "type": "git",
                "url": "https://github.com/php-cache/cache.git",
                "reference": "902b2e5b54ea57e3a801437748652228c4c58604"
            },
            "dist": {
                "type": "zip",
                "url": "https://api.github.com/repos/php-cache/cache/zipball/902b2e5b54ea57e3a801437748652228c4c58604",
                "reference": "902b2e5b54ea57e3a801437748652228c4c58604",
                "shasum": ""
            },
            "require": {
                "doctrine/cache": "^1.3",
                "league/flysystem": "^1.0",
                "php": "^5.6 || ^7.0",
                "psr/cache": "^1.0",
                "psr/log": "^1.0",
                "psr/simple-cache": "^1.0"
            },
            "conflict": {
                "cache/adapter-common": "*",
                "cache/apc-adapter": "*",
                "cache/apcu-adapter": "*",
                "cache/array-adapter": "*",
                "cache/chain-adapter": "*",
                "cache/doctrine-adapter": "*",
                "cache/filesystem-adapter": "*",
                "cache/hierarchical-cache": "*",
                "cache/illuminate-adapter": "*",
                "cache/memcache-adapter": "*",
                "cache/memcached-adapter": "*",
                "cache/mongodb-adapter": "*",
                "cache/predis-adapter": "*",
                "cache/psr-6-doctrine-bridge": "*",
                "cache/redis-adapter": "*",
                "cache/session-handler": "*",
                "cache/taggable-cache": "*",
                "cache/void-adapter": "*"
            },
            "require-dev": {
                "cache/integration-tests": "^0.16",
                "defuse/php-encryption": "^2.0",
                "illuminate/cache": "^5.4",
                "mockery/mockery": "^0.9",
                "phpunit/phpunit": "^4.0 || ^5.1",
                "predis/predis": "^1.0",
                "symfony/cache": "dev-master"
            },
            "suggest": {
                "ext-apc": "APC extension is required to use the APC Adapter",
                "ext-apcu": "APCu extension is required to use the APCu Adapter",
                "ext-memcache": "Memcache extension is required to use the Memcache Adapter",
                "ext-memcached": "Memcached extension is required to use the Memcached Adapter",
                "ext-mongodb": "Mongodb extension required to use the Mongodb adapter",
                "ext-redis": "Redis extension is required to use the Redis adapter",
                "mongodb/mongodb": "Mongodb lib required to use the Mongodb adapter"
            },
            "type": "library",
            "autoload": {
                "psr-4": {
                    "Cache\\": "src/"
                },
                "exclude-from-classmap": [
                    "**/Tests/"
                ]
            },
            "notification-url": "https://packagist.org/downloads/",
            "license": [
                "MIT"
            ],
            "authors": [
                {
                    "name": "Aaron Scherer",
                    "email": "aequasi@gmail.com",
                    "homepage": "https://github.com/aequasi"
                },
                {
                    "name": "Tobias Nyholm",
                    "email": "tobias.nyholm@gmail.com",
                    "homepage": "https://github.com/Nyholm"
                }
            ],
            "description": "Library of all the php-cache adapters",
            "homepage": "http://www.php-cache.com/en/latest/",
            "keywords": [
                "cache",
                "psr6"
            ],
            "time": "2017-03-28T16:08:48+00:00"
        },
        {
            "name": "codeception/codeception",
            "version": "4.1.6",
            "source": {
                "type": "git",
                "url": "https://github.com/Codeception/Codeception.git",
                "reference": "5515b6a6c6f1e1c909aaff2e5f3a15c177dfd1a9"
            },
            "dist": {
                "type": "zip",
                "url": "https://api.github.com/repos/Codeception/Codeception/zipball/5515b6a6c6f1e1c909aaff2e5f3a15c177dfd1a9",
                "reference": "5515b6a6c6f1e1c909aaff2e5f3a15c177dfd1a9",
                "shasum": ""
            },
            "require": {
                "behat/gherkin": "^4.4.0",
                "codeception/lib-asserts": "^1.0",
                "codeception/phpunit-wrapper": ">6.0.15 <6.1.0 | ^6.6.1 | ^7.7.1 | ^8.1.1 | ^9.0",
                "codeception/stub": "^2.0 | ^3.0",
                "ext-curl": "*",
                "ext-json": "*",
                "ext-mbstring": "*",
                "guzzlehttp/psr7": "~1.4",
                "php": ">=5.6.0 <8.0",
                "symfony/console": ">=2.7 <6.0",
                "symfony/css-selector": ">=2.7 <6.0",
                "symfony/event-dispatcher": ">=2.7 <6.0",
                "symfony/finder": ">=2.7 <6.0",
                "symfony/yaml": ">=2.7 <6.0"
            },
            "require-dev": {
                "codeception/module-asserts": "*@dev",
                "codeception/module-cli": "*@dev",
                "codeception/module-db": "*@dev",
                "codeception/module-filesystem": "*@dev",
                "codeception/module-phpbrowser": "*@dev",
                "codeception/specify": "~0.3",
                "codeception/util-universalframework": "*@dev",
                "monolog/monolog": "~1.8",
                "squizlabs/php_codesniffer": "~2.0",
                "symfony/process": ">=2.7 <6.0",
                "vlucas/phpdotenv": "^2.0 | ^3.0 | ^4.0"
            },
            "suggest": {
                "codeception/specify": "BDD-style code blocks",
                "codeception/verify": "BDD-style assertions",
                "hoa/console": "For interactive console functionality",
                "stecman/symfony-console-completion": "For BASH autocompletion",
                "symfony/phpunit-bridge": "For phpunit-bridge support"
            },
            "bin": [
                "codecept"
            ],
            "type": "library",
            "extra": {
                "branch-alias": []
            },
            "autoload": {
                "psr-4": {
                    "Codeception\\": "src/Codeception",
                    "Codeception\\Extension\\": "ext"
                }
            },
            "notification-url": "https://packagist.org/downloads/",
            "license": [
                "MIT"
            ],
            "authors": [
                {
                    "name": "Michael Bodnarchuk",
                    "email": "davert@mail.ua",
                    "homepage": "http://codegyre.com"
                }
            ],
            "description": "BDD-style testing framework",
            "homepage": "http://codeception.com/",
            "keywords": [
                "BDD",
                "TDD",
                "acceptance testing",
                "functional testing",
                "unit testing"
            ],
            "funding": [
                {
                    "url": "https://opencollective.com/codeception",
                    "type": "open_collective"
                }
            ],
            "time": "2020-06-07T16:31:51+00:00"
        },
        {
            "name": "codeception/lib-asserts",
            "version": "1.12.0",
            "source": {
                "type": "git",
                "url": "https://github.com/Codeception/lib-asserts.git",
                "reference": "acd0dc8b394595a74b58dcc889f72569ff7d8e71"
            },
            "dist": {
                "type": "zip",
                "url": "https://api.github.com/repos/Codeception/lib-asserts/zipball/acd0dc8b394595a74b58dcc889f72569ff7d8e71",
                "reference": "acd0dc8b394595a74b58dcc889f72569ff7d8e71",
                "shasum": ""
            },
            "require": {
                "codeception/phpunit-wrapper": ">6.0.15 <6.1.0 | ^6.6.1 | ^7.7.1 | ^8.0.3 | ^9.0",
                "php": ">=5.6.0 <8.0"
            },
            "type": "library",
            "autoload": {
                "classmap": [
                    "src/"
                ]
            },
            "notification-url": "https://packagist.org/downloads/",
            "license": [
                "MIT"
            ],
            "authors": [
                {
                    "name": "Michael Bodnarchuk",
                    "email": "davert@mail.ua",
                    "homepage": "http://codegyre.com"
                },
                {
                    "name": "Gintautas Miselis"
                }
            ],
            "description": "Assertion methods used by Codeception core and Asserts module",
            "homepage": "http://codeception.com/",
            "keywords": [
                "codeception"
            ],
            "time": "2020-04-17T18:20:46+00:00"
        },
        {
            "name": "codeception/module-asserts",
            "version": "1.2.1",
            "source": {
                "type": "git",
                "url": "https://github.com/Codeception/module-asserts.git",
                "reference": "79f13d05b63f2fceba4d0e78044bab668c9b2a6b"
            },
            "dist": {
                "type": "zip",
                "url": "https://api.github.com/repos/Codeception/module-asserts/zipball/79f13d05b63f2fceba4d0e78044bab668c9b2a6b",
                "reference": "79f13d05b63f2fceba4d0e78044bab668c9b2a6b",
                "shasum": ""
            },
            "require": {
                "codeception/codeception": "*@dev",
                "codeception/lib-asserts": "^1.12.0",
                "php": ">=5.6.0 <8.0"
            },
            "conflict": {
                "codeception/codeception": "<4.0"
            },
            "require-dev": {
                "codeception/util-robohelpers": "dev-master"
            },
            "type": "library",
            "autoload": {
                "classmap": [
                    "src/"
                ]
            },
            "notification-url": "https://packagist.org/downloads/",
            "license": [
                "MIT"
            ],
            "authors": [
                {
                    "name": "Michael Bodnarchuk"
                },
                {
                    "name": "Gintautas Miselis"
                }
            ],
            "description": "Codeception module containing various assertions",
            "homepage": "http://codeception.com/",
            "keywords": [
                "assertions",
                "asserts",
                "codeception"
            ],
            "time": "2020-04-20T07:26:11+00:00"
        },
        {
            "name": "codeception/module-sequence",
            "version": "1.0.0",
            "source": {
                "type": "git",
                "url": "https://github.com/Codeception/module-sequence.git",
                "reference": "70563527b768194d6ab22e1ff943a5e69741c5dd"
            },
            "dist": {
                "type": "zip",
                "url": "https://api.github.com/repos/Codeception/module-sequence/zipball/70563527b768194d6ab22e1ff943a5e69741c5dd",
                "reference": "70563527b768194d6ab22e1ff943a5e69741c5dd",
                "shasum": ""
            },
            "require": {
                "codeception/codeception": "4.0.x-dev | ^4.0",
                "php": ">=5.6.0 <8.0"
            },
            "require-dev": {
                "codeception/util-robohelpers": "dev-master"
            },
            "type": "library",
            "autoload": {
                "classmap": [
                    "src/"
                ]
            },
            "notification-url": "https://packagist.org/downloads/",
            "license": [
                "MIT"
            ],
            "authors": [
                {
                    "name": "Michael Bodnarchuk"
                }
            ],
            "description": "Sequence module for Codeception",
            "homepage": "http://codeception.com/",
            "keywords": [
                "codeception"
            ],
            "time": "2019-10-10T12:08:50+00:00"
        },
        {
            "name": "codeception/module-webdriver",
            "version": "1.1.0",
            "source": {
                "type": "git",
                "url": "https://github.com/Codeception/module-webdriver.git",
                "reference": "09c167817393090ce3dbce96027d94656b1963ce"
            },
            "dist": {
                "type": "zip",
                "url": "https://api.github.com/repos/Codeception/module-webdriver/zipball/09c167817393090ce3dbce96027d94656b1963ce",
                "reference": "09c167817393090ce3dbce96027d94656b1963ce",
                "shasum": ""
            },
            "require": {
                "codeception/codeception": "^4.0",
                "php": ">=5.6.0 <8.0",
                "php-webdriver/webdriver": "^1.6.0"
            },
            "require-dev": {
                "codeception/util-robohelpers": "dev-master"
            },
            "suggest": {
                "codeception/phpbuiltinserver": "Start and stop PHP built-in web server for your tests"
            },
            "type": "library",
            "autoload": {
                "classmap": [
                    "src/"
                ]
            },
            "notification-url": "https://packagist.org/downloads/",
            "license": [
                "MIT"
            ],
            "authors": [
                {
                    "name": "Michael Bodnarchuk"
                },
                {
                    "name": "Gintautas Miselis"
                },
                {
                    "name": "Zaahid Bateson"
                }
            ],
            "description": "WebDriver module for Codeception",
            "homepage": "http://codeception.com/",
            "keywords": [
                "acceptance-testing",
                "browser-testing",
                "codeception"
            ],
            "time": "2020-05-31T08:47:24+00:00"
        },
        {
            "name": "codeception/phpunit-wrapper",
            "version": "9.0.2",
            "source": {
                "type": "git",
                "url": "https://github.com/Codeception/phpunit-wrapper.git",
                "reference": "eb27243d8edde68593bf8d9ef5e9074734777931"
            },
            "dist": {
                "type": "zip",
                "url": "https://api.github.com/repos/Codeception/phpunit-wrapper/zipball/eb27243d8edde68593bf8d9ef5e9074734777931",
                "reference": "eb27243d8edde68593bf8d9ef5e9074734777931",
                "shasum": ""
            },
            "require": {
                "php": ">=7.2",
                "phpunit/phpunit": "^9.0"
            },
            "require-dev": {
                "codeception/specify": "*",
                "vlucas/phpdotenv": "^3.0"
            },
            "type": "library",
            "autoload": {
                "psr-4": {
                    "Codeception\\PHPUnit\\": "src/"
                }
            },
            "notification-url": "https://packagist.org/downloads/",
            "license": [
                "MIT"
            ],
            "authors": [
                {
                    "name": "Davert",
                    "email": "davert.php@resend.cc"
                },
                {
                    "name": "Naktibalda"
                }
            ],
            "description": "PHPUnit classes used by Codeception",
            "time": "2020-04-17T18:16:31+00:00"
        },
        {
            "name": "codeception/stub",
            "version": "3.6.1",
            "source": {
                "type": "git",
                "url": "https://github.com/Codeception/Stub.git",
                "reference": "a3ba01414cbee76a1bced9f9b6b169cc8d203880"
            },
            "dist": {
                "type": "zip",
                "url": "https://api.github.com/repos/Codeception/Stub/zipball/a3ba01414cbee76a1bced9f9b6b169cc8d203880",
                "reference": "a3ba01414cbee76a1bced9f9b6b169cc8d203880",
                "shasum": ""
            },
            "require": {
                "phpunit/phpunit": "^8.4 | ^9.0"
            },
            "type": "library",
            "autoload": {
                "psr-4": {
                    "Codeception\\": "src/"
                }
            },
            "notification-url": "https://packagist.org/downloads/",
            "license": [
                "MIT"
            ],
            "description": "Flexible Stub wrapper for PHPUnit's Mock Builder",
            "time": "2020-02-07T18:42:28+00:00"
        },
        {
            "name": "csharpru/vault-php",
            "version": "3.5.3",
            "source": {
                "type": "git",
                "url": "https://github.com/CSharpRU/vault-php.git",
                "reference": "04be9776310fe7d1afb97795645f95c21e6b4fcf"
            },
            "dist": {
                "type": "zip",
                "url": "https://api.github.com/repos/CSharpRU/vault-php/zipball/04be9776310fe7d1afb97795645f95c21e6b4fcf",
                "reference": "04be9776310fe7d1afb97795645f95c21e6b4fcf",
                "shasum": ""
            },
            "require": {
                "cache/cache": "^0.4.0",
                "doctrine/inflector": "~1.1.0",
                "guzzlehttp/promises": "^1.3",
                "guzzlehttp/psr7": "^1.4",
                "psr/cache": "^1.0",
                "psr/log": "^1.0",
                "weew/helpers-array": "^1.3"
            },
            "require-dev": {
                "codacy/coverage": "^1.1",
                "codeception/codeception": "^2.2",
                "csharpru/vault-php-guzzle6-transport": "~2.0",
                "php-vcr/php-vcr": "^1.3"
            },
            "type": "library",
            "autoload": {
                "psr-4": {
                    "Vault\\": "src/"
                }
            },
            "notification-url": "https://packagist.org/downloads/",
            "license": [
                "MIT"
            ],
            "authors": [
                {
                    "name": "Yaroslav Lukyanov",
                    "email": "c_sharp@mail.ru"
                }
            ],
            "description": "Best Vault client for PHP that you can find",
            "time": "2018-04-28T04:52:17+00:00"
        },
        {
            "name": "csharpru/vault-php-guzzle6-transport",
            "version": "2.0.4",
            "source": {
                "type": "git",
                "url": "https://github.com/CSharpRU/vault-php-guzzle6-transport.git",
                "reference": "33c392120ac9f253b62b034e0e8ffbbdb3513bd8"
            },
            "dist": {
                "type": "zip",
                "url": "https://api.github.com/repos/CSharpRU/vault-php-guzzle6-transport/zipball/33c392120ac9f253b62b034e0e8ffbbdb3513bd8",
                "reference": "33c392120ac9f253b62b034e0e8ffbbdb3513bd8",
                "shasum": ""
            },
            "require": {
                "guzzlehttp/guzzle": "~6.2",
                "guzzlehttp/promises": "^1.3",
                "guzzlehttp/psr7": "^1.4"
            },
            "type": "library",
            "autoload": {
                "psr-4": {
                    "VaultTransports\\": "src/"
                }
            },
            "notification-url": "https://packagist.org/downloads/",
            "license": [
                "MIT"
            ],
            "authors": [
                {
                    "name": "Yaroslav Lukyanov",
                    "email": "c_sharp@mail.ru"
                }
            ],
            "description": "Guzzle6 transport for Vault PHP client",
            "time": "2019-03-10T06:17:37+00:00"
        },
        {
            "name": "dealerdirect/phpcodesniffer-composer-installer",
            "version": "v0.5.0",
            "source": {
                "type": "git",
                "url": "https://github.com/Dealerdirect/phpcodesniffer-composer-installer.git",
                "reference": "e749410375ff6fb7a040a68878c656c2e610b132"
            },
            "dist": {
                "type": "zip",
                "url": "https://api.github.com/repos/Dealerdirect/phpcodesniffer-composer-installer/zipball/e749410375ff6fb7a040a68878c656c2e610b132",
                "reference": "e749410375ff6fb7a040a68878c656c2e610b132",
                "shasum": ""
            },
            "require": {
                "composer-plugin-api": "^1.0",
                "php": "^5.3|^7",
                "squizlabs/php_codesniffer": "^2|^3"
            },
            "require-dev": {
                "composer/composer": "*",
                "phpcompatibility/php-compatibility": "^9.0",
                "sensiolabs/security-checker": "^4.1.0"
            },
            "type": "composer-plugin",
            "extra": {
                "class": "Dealerdirect\\Composer\\Plugin\\Installers\\PHPCodeSniffer\\Plugin"
            },
            "autoload": {
                "psr-4": {
                    "Dealerdirect\\Composer\\Plugin\\Installers\\PHPCodeSniffer\\": "src/"
                }
            },
            "notification-url": "https://packagist.org/downloads/",
            "license": [
                "MIT"
            ],
            "authors": [
                {
                    "name": "Franck Nijhof",
                    "email": "franck.nijhof@dealerdirect.com",
                    "homepage": "http://www.frenck.nl",
                    "role": "Developer / IT Manager"
                }
            ],
            "description": "PHP_CodeSniffer Standards Composer Installer Plugin",
            "homepage": "http://www.dealerdirect.com",
            "keywords": [
                "PHPCodeSniffer",
                "PHP_CodeSniffer",
                "code quality",
                "codesniffer",
                "composer",
                "installer",
                "phpcs",
                "plugin",
                "qa",
                "quality",
                "standard",
                "standards",
                "style guide",
                "stylecheck",
                "tests"
            ],
            "time": "2018-10-26T13:21:45+00:00"
        },
        {
            "name": "doctrine/annotations",
            "version": "1.10.3",
            "source": {
                "type": "git",
                "url": "https://github.com/doctrine/annotations.git",
                "reference": "5db60a4969eba0e0c197a19c077780aadbc43c5d"
            },
            "dist": {
                "type": "zip",
                "url": "https://api.github.com/repos/doctrine/annotations/zipball/5db60a4969eba0e0c197a19c077780aadbc43c5d",
                "reference": "5db60a4969eba0e0c197a19c077780aadbc43c5d",
                "shasum": ""
            },
            "require": {
                "doctrine/lexer": "1.*",
                "ext-tokenizer": "*",
                "php": "^7.1 || ^8.0"
            },
            "require-dev": {
                "doctrine/cache": "1.*",
                "phpunit/phpunit": "^7.5"
            },
            "type": "library",
            "extra": {
                "branch-alias": {
                    "dev-master": "1.9.x-dev"
                }
            },
            "autoload": {
                "psr-4": {
                    "Doctrine\\Common\\Annotations\\": "lib/Doctrine/Common/Annotations"
                }
            },
            "notification-url": "https://packagist.org/downloads/",
            "license": [
                "MIT"
            ],
            "authors": [
                {
                    "name": "Guilherme Blanco",
                    "email": "guilhermeblanco@gmail.com"
                },
                {
                    "name": "Roman Borschel",
                    "email": "roman@code-factory.org"
                },
                {
                    "name": "Benjamin Eberlei",
                    "email": "kontakt@beberlei.de"
                },
                {
                    "name": "Jonathan Wage",
                    "email": "jonwage@gmail.com"
                },
                {
                    "name": "Johannes Schmitt",
                    "email": "schmittjoh@gmail.com"
                }
            ],
            "description": "Docblock Annotations Parser",
            "homepage": "http://www.doctrine-project.org",
            "keywords": [
                "annotations",
                "docblock",
                "parser"
            ],
            "time": "2020-05-25T17:24:27+00:00"
        },
        {
            "name": "doctrine/cache",
            "version": "1.10.1",
            "source": {
                "type": "git",
                "url": "https://github.com/doctrine/cache.git",
                "reference": "35a4a70cd94e09e2259dfae7488afc6b474ecbd3"
            },
            "dist": {
                "type": "zip",
                "url": "https://api.github.com/repos/doctrine/cache/zipball/35a4a70cd94e09e2259dfae7488afc6b474ecbd3",
                "reference": "35a4a70cd94e09e2259dfae7488afc6b474ecbd3",
                "shasum": ""
            },
            "require": {
                "php": "~7.1 || ^8.0"
            },
            "conflict": {
                "doctrine/common": ">2.2,<2.4"
            },
            "require-dev": {
                "alcaeus/mongo-php-adapter": "^1.1",
                "doctrine/coding-standard": "^6.0",
                "mongodb/mongodb": "^1.1",
                "phpunit/phpunit": "^7.0",
                "predis/predis": "~1.0"
            },
            "suggest": {
                "alcaeus/mongo-php-adapter": "Required to use legacy MongoDB driver"
            },
            "type": "library",
            "extra": {
                "branch-alias": {
                    "dev-master": "1.9.x-dev"
                }
            },
            "autoload": {
                "psr-4": {
                    "Doctrine\\Common\\Cache\\": "lib/Doctrine/Common/Cache"
                }
            },
            "notification-url": "https://packagist.org/downloads/",
            "license": [
                "MIT"
            ],
            "authors": [
                {
                    "name": "Guilherme Blanco",
                    "email": "guilhermeblanco@gmail.com"
                },
                {
                    "name": "Roman Borschel",
                    "email": "roman@code-factory.org"
                },
                {
                    "name": "Benjamin Eberlei",
                    "email": "kontakt@beberlei.de"
                },
                {
                    "name": "Jonathan Wage",
                    "email": "jonwage@gmail.com"
                },
                {
                    "name": "Johannes Schmitt",
                    "email": "schmittjoh@gmail.com"
                }
            ],
            "description": "PHP Doctrine Cache library is a popular cache implementation that supports many different drivers such as redis, memcache, apc, mongodb and others.",
            "homepage": "https://www.doctrine-project.org/projects/cache.html",
            "keywords": [
                "abstraction",
                "apcu",
                "cache",
                "caching",
                "couchdb",
                "memcached",
                "php",
                "redis",
                "xcache"
            ],
            "time": "2020-05-27T16:24:54+00:00"
        },
        {
            "name": "doctrine/inflector",
            "version": "v1.1.0",
            "source": {
                "type": "git",
                "url": "https://github.com/doctrine/inflector.git",
                "reference": "90b2128806bfde671b6952ab8bea493942c1fdae"
            },
            "dist": {
                "type": "zip",
                "url": "https://api.github.com/repos/doctrine/inflector/zipball/90b2128806bfde671b6952ab8bea493942c1fdae",
                "reference": "90b2128806bfde671b6952ab8bea493942c1fdae",
                "shasum": ""
            },
            "require": {
                "php": ">=5.3.2"
            },
            "require-dev": {
                "phpunit/phpunit": "4.*"
            },
            "type": "library",
            "extra": {
                "branch-alias": {
                    "dev-master": "1.1.x-dev"
                }
            },
            "autoload": {
                "psr-0": {
                    "Doctrine\\Common\\Inflector\\": "lib/"
                }
            },
            "notification-url": "https://packagist.org/downloads/",
            "license": [
                "MIT"
            ],
            "authors": [
                {
                    "name": "Roman Borschel",
                    "email": "roman@code-factory.org"
                },
                {
                    "name": "Benjamin Eberlei",
                    "email": "kontakt@beberlei.de"
                },
                {
                    "name": "Guilherme Blanco",
                    "email": "guilhermeblanco@gmail.com"
                },
                {
                    "name": "Jonathan Wage",
                    "email": "jonwage@gmail.com"
                },
                {
                    "name": "Johannes Schmitt",
                    "email": "schmittjoh@gmail.com"
                }
            ],
            "description": "Common String Manipulations with regard to casing and singular/plural rules.",
            "homepage": "http://www.doctrine-project.org",
            "keywords": [
                "inflection",
                "pluralize",
                "singularize",
                "string"
            ],
            "time": "2015-11-06T14:35:42+00:00"
        },
        {
            "name": "doctrine/instantiator",
            "version": "1.3.1",
            "source": {
                "type": "git",
                "url": "https://github.com/doctrine/instantiator.git",
                "reference": "f350df0268e904597e3bd9c4685c53e0e333feea"
            },
            "dist": {
                "type": "zip",
                "url": "https://api.github.com/repos/doctrine/instantiator/zipball/f350df0268e904597e3bd9c4685c53e0e333feea",
                "reference": "f350df0268e904597e3bd9c4685c53e0e333feea",
                "shasum": ""
            },
            "require": {
                "php": "^7.1 || ^8.0"
            },
            "require-dev": {
                "doctrine/coding-standard": "^6.0",
                "ext-pdo": "*",
                "ext-phar": "*",
                "phpbench/phpbench": "^0.13",
                "phpstan/phpstan-phpunit": "^0.11",
                "phpstan/phpstan-shim": "^0.11",
                "phpunit/phpunit": "^7.0"
            },
            "type": "library",
            "extra": {
                "branch-alias": {
                    "dev-master": "1.2.x-dev"
                }
            },
            "autoload": {
                "psr-4": {
                    "Doctrine\\Instantiator\\": "src/Doctrine/Instantiator/"
                }
            },
            "notification-url": "https://packagist.org/downloads/",
            "license": [
                "MIT"
            ],
            "authors": [
                {
                    "name": "Marco Pivetta",
                    "email": "ocramius@gmail.com",
                    "homepage": "http://ocramius.github.com/"
                }
            ],
            "description": "A small, lightweight utility to instantiate objects in PHP without invoking their constructors",
            "homepage": "https://www.doctrine-project.org/projects/instantiator.html",
            "keywords": [
                "constructor",
                "instantiate"
            ],
            "time": "2020-05-29T17:27:14+00:00"
        },
        {
            "name": "doctrine/lexer",
            "version": "1.2.1",
            "source": {
                "type": "git",
                "url": "https://github.com/doctrine/lexer.git",
                "reference": "e864bbf5904cb8f5bb334f99209b48018522f042"
            },
            "dist": {
                "type": "zip",
                "url": "https://api.github.com/repos/doctrine/lexer/zipball/e864bbf5904cb8f5bb334f99209b48018522f042",
                "reference": "e864bbf5904cb8f5bb334f99209b48018522f042",
                "shasum": ""
            },
            "require": {
                "php": "^7.2 || ^8.0"
            },
            "require-dev": {
                "doctrine/coding-standard": "^6.0",
                "phpstan/phpstan": "^0.11.8",
                "phpunit/phpunit": "^8.2"
            },
            "type": "library",
            "extra": {
                "branch-alias": {
                    "dev-master": "1.2.x-dev"
                }
            },
            "autoload": {
                "psr-4": {
                    "Doctrine\\Common\\Lexer\\": "lib/Doctrine/Common/Lexer"
                }
            },
            "notification-url": "https://packagist.org/downloads/",
            "license": [
                "MIT"
            ],
            "authors": [
                {
                    "name": "Guilherme Blanco",
                    "email": "guilhermeblanco@gmail.com"
                },
                {
                    "name": "Roman Borschel",
                    "email": "roman@code-factory.org"
                },
                {
                    "name": "Johannes Schmitt",
                    "email": "schmittjoh@gmail.com"
                }
            ],
            "description": "PHP Doctrine Lexer parser library that can be used in Top-Down, Recursive Descent Parsers.",
            "homepage": "https://www.doctrine-project.org/projects/lexer.html",
            "keywords": [
                "annotations",
                "docblock",
                "lexer",
                "parser",
                "php"
            ],
            "time": "2020-05-25T17:44:05+00:00"
        },
        {
            "name": "friendsofphp/php-cs-fixer",
            "version": "v2.16.3",
            "source": {
                "type": "git",
                "url": "https://github.com/FriendsOfPHP/PHP-CS-Fixer.git",
                "reference": "83baf823a33a1cbd5416c8626935cf3f843c10b0"
            },
            "dist": {
                "type": "zip",
                "url": "https://api.github.com/repos/FriendsOfPHP/PHP-CS-Fixer/zipball/83baf823a33a1cbd5416c8626935cf3f843c10b0",
                "reference": "83baf823a33a1cbd5416c8626935cf3f843c10b0",
                "shasum": ""
            },
            "require": {
                "composer/semver": "^1.4",
                "composer/xdebug-handler": "^1.2",
                "doctrine/annotations": "^1.2",
                "ext-json": "*",
                "ext-tokenizer": "*",
                "php": "^5.6 || ^7.0",
                "php-cs-fixer/diff": "^1.3",
                "symfony/console": "^3.4.17 || ^4.1.6 || ^5.0",
                "symfony/event-dispatcher": "^3.0 || ^4.0 || ^5.0",
                "symfony/filesystem": "^3.0 || ^4.0 || ^5.0",
                "symfony/finder": "^3.0 || ^4.0 || ^5.0",
                "symfony/options-resolver": "^3.0 || ^4.0 || ^5.0",
                "symfony/polyfill-php70": "^1.0",
                "symfony/polyfill-php72": "^1.4",
                "symfony/process": "^3.0 || ^4.0 || ^5.0",
                "symfony/stopwatch": "^3.0 || ^4.0 || ^5.0"
            },
            "require-dev": {
                "johnkary/phpunit-speedtrap": "^1.1 || ^2.0 || ^3.0",
                "justinrainbow/json-schema": "^5.0",
                "keradus/cli-executor": "^1.2",
                "mikey179/vfsstream": "^1.6",
                "php-coveralls/php-coveralls": "^2.1",
                "php-cs-fixer/accessible-object": "^1.0",
                "php-cs-fixer/phpunit-constraint-isidenticalstring": "^1.1",
                "php-cs-fixer/phpunit-constraint-xmlmatchesxsd": "^1.1",
                "phpunit/phpunit": "^5.7.27 || ^6.5.14 || ^7.1",
                "phpunitgoodpractices/traits": "^1.8",
                "symfony/phpunit-bridge": "^4.3 || ^5.0",
                "symfony/yaml": "^3.0 || ^4.0 || ^5.0"
            },
            "suggest": {
                "ext-dom": "For handling output formats in XML",
                "ext-mbstring": "For handling non-UTF8 characters in cache signature.",
                "php-cs-fixer/phpunit-constraint-isidenticalstring": "For IsIdenticalString constraint.",
                "php-cs-fixer/phpunit-constraint-xmlmatchesxsd": "For XmlMatchesXsd constraint.",
                "symfony/polyfill-mbstring": "When enabling `ext-mbstring` is not possible."
            },
            "bin": [
                "php-cs-fixer"
            ],
            "type": "application",
            "autoload": {
                "psr-4": {
                    "PhpCsFixer\\": "src/"
                },
                "classmap": [
                    "tests/Test/AbstractFixerTestCase.php",
                    "tests/Test/AbstractIntegrationCaseFactory.php",
                    "tests/Test/AbstractIntegrationTestCase.php",
                    "tests/Test/Assert/AssertTokensTrait.php",
                    "tests/Test/IntegrationCase.php",
                    "tests/Test/IntegrationCaseFactory.php",
                    "tests/Test/IntegrationCaseFactoryInterface.php",
                    "tests/Test/InternalIntegrationCaseFactory.php",
                    "tests/Test/IsIdenticalConstraint.php",
                    "tests/TestCase.php"
                ]
            },
            "notification-url": "https://packagist.org/downloads/",
            "license": [
                "MIT"
            ],
            "authors": [
                {
                    "name": "Fabien Potencier",
                    "email": "fabien@symfony.com"
                },
                {
                    "name": "Dariusz Rumiński",
                    "email": "dariusz.ruminski@gmail.com"
                }
            ],
            "description": "A tool to automatically fix PHP code style",
            "time": "2020-04-15T18:51:10+00:00"
        },
        {
            "name": "jms/metadata",
            "version": "1.7.0",
            "source": {
                "type": "git",
                "url": "https://github.com/schmittjoh/metadata.git",
                "reference": "e5854ab1aa643623dc64adde718a8eec32b957a8"
            },
            "dist": {
                "type": "zip",
                "url": "https://api.github.com/repos/schmittjoh/metadata/zipball/e5854ab1aa643623dc64adde718a8eec32b957a8",
                "reference": "e5854ab1aa643623dc64adde718a8eec32b957a8",
                "shasum": ""
            },
            "require": {
                "php": ">=5.3.0"
            },
            "require-dev": {
                "doctrine/cache": "~1.0",
                "symfony/cache": "~3.1"
            },
            "type": "library",
            "extra": {
                "branch-alias": {
                    "dev-master": "1.5.x-dev"
                }
            },
            "autoload": {
                "psr-0": {
                    "Metadata\\": "src/"
                }
            },
            "notification-url": "https://packagist.org/downloads/",
            "license": [
                "MIT"
            ],
            "authors": [
                {
                    "name": "Asmir Mustafic",
                    "email": "goetas@gmail.com"
                },
                {
                    "name": "Johannes M. Schmitt",
                    "email": "schmittjoh@gmail.com"
                }
            ],
            "description": "Class/method/property metadata management in PHP",
            "keywords": [
                "annotations",
                "metadata",
                "xml",
                "yaml"
            ],
            "time": "2018-10-26T12:40:10+00:00"
        },
        {
            "name": "jms/parser-lib",
            "version": "1.0.0",
            "source": {
                "type": "git",
                "url": "https://github.com/schmittjoh/parser-lib.git",
                "reference": "c509473bc1b4866415627af0e1c6cc8ac97fa51d"
            },
            "dist": {
                "type": "zip",
                "url": "https://api.github.com/repos/schmittjoh/parser-lib/zipball/c509473bc1b4866415627af0e1c6cc8ac97fa51d",
                "reference": "c509473bc1b4866415627af0e1c6cc8ac97fa51d",
                "shasum": ""
            },
            "require": {
                "phpoption/phpoption": ">=0.9,<2.0-dev"
            },
            "type": "library",
            "extra": {
                "branch-alias": {
                    "dev-master": "1.0-dev"
                }
            },
            "autoload": {
                "psr-0": {
                    "JMS\\": "src/"
                }
            },
            "notification-url": "https://packagist.org/downloads/",
            "license": [
                "Apache2"
            ],
            "description": "A library for easily creating recursive-descent parsers.",
            "time": "2012-11-18T18:08:43+00:00"
        },
        {
            "name": "jms/serializer",
            "version": "1.14.1",
            "source": {
                "type": "git",
                "url": "https://github.com/schmittjoh/serializer.git",
                "reference": "ba908d278fff27ec01fb4349f372634ffcd697c0"
            },
            "dist": {
                "type": "zip",
                "url": "https://api.github.com/repos/schmittjoh/serializer/zipball/ba908d278fff27ec01fb4349f372634ffcd697c0",
                "reference": "ba908d278fff27ec01fb4349f372634ffcd697c0",
                "shasum": ""
            },
            "require": {
                "doctrine/annotations": "^1.0",
                "doctrine/instantiator": "^1.0.3",
                "jms/metadata": "^1.3",
                "jms/parser-lib": "1.*",
                "php": "^5.5|^7.0",
                "phpcollection/phpcollection": "~0.1",
                "phpoption/phpoption": "^1.1"
            },
            "conflict": {
                "twig/twig": "<1.12"
            },
            "require-dev": {
                "doctrine/orm": "~2.1",
                "doctrine/phpcr-odm": "^1.3|^2.0",
                "ext-pdo_sqlite": "*",
                "jackalope/jackalope-doctrine-dbal": "^1.1.5",
                "phpunit/phpunit": "^4.8|^5.0",
                "propel/propel1": "~1.7",
                "psr/container": "^1.0",
                "symfony/dependency-injection": "^2.7|^3.3|^4.0",
                "symfony/expression-language": "^2.6|^3.0",
                "symfony/filesystem": "^2.1",
                "symfony/form": "~2.1|^3.0",
                "symfony/translation": "^2.1|^3.0",
                "symfony/validator": "^2.2|^3.0",
                "symfony/yaml": "^2.1|^3.0",
                "twig/twig": "~1.12|~2.0"
            },
            "suggest": {
                "doctrine/cache": "Required if you like to use cache functionality.",
                "doctrine/collections": "Required if you like to use doctrine collection types as ArrayCollection.",
                "symfony/yaml": "Required if you'd like to serialize data to YAML format."
            },
            "type": "library",
            "extra": {
                "branch-alias": {
                    "dev-1.x": "1.14-dev"
                }
            },
            "autoload": {
                "psr-0": {
                    "JMS\\Serializer": "src/"
                }
            },
            "notification-url": "https://packagist.org/downloads/",
            "license": [
                "MIT"
            ],
            "authors": [
                {
                    "name": "Johannes M. Schmitt",
                    "email": "schmittjoh@gmail.com"
                },
                {
                    "name": "Asmir Mustafic",
                    "email": "goetas@gmail.com"
                }
            ],
            "description": "Library for (de-)serializing data of any complexity; supports XML, JSON, and YAML.",
            "homepage": "http://jmsyst.com/libs/serializer",
            "keywords": [
                "deserialization",
                "jaxb",
                "json",
                "serialization",
                "xml"
            ],
            "time": "2020-02-22T20:59:37+00:00"
        },
        {
            "name": "league/flysystem",
            "version": "1.0.69",
            "source": {
                "type": "git",
                "url": "https://github.com/thephpleague/flysystem.git",
                "reference": "7106f78428a344bc4f643c233a94e48795f10967"
            },
            "dist": {
                "type": "zip",
                "url": "https://api.github.com/repos/thephpleague/flysystem/zipball/7106f78428a344bc4f643c233a94e48795f10967",
                "reference": "7106f78428a344bc4f643c233a94e48795f10967",
                "shasum": ""
            },
            "require": {
                "ext-fileinfo": "*",
                "php": ">=5.5.9"
            },
            "conflict": {
                "league/flysystem-sftp": "<1.0.6"
            },
            "require-dev": {
                "phpspec/phpspec": "^3.4",
                "phpunit/phpunit": "^5.7.26"
            },
            "suggest": {
                "ext-fileinfo": "Required for MimeType",
                "ext-ftp": "Allows you to use FTP server storage",
                "ext-openssl": "Allows you to use FTPS server storage",
                "league/flysystem-aws-s3-v2": "Allows you to use S3 storage with AWS SDK v2",
                "league/flysystem-aws-s3-v3": "Allows you to use S3 storage with AWS SDK v3",
                "league/flysystem-azure": "Allows you to use Windows Azure Blob storage",
                "league/flysystem-cached-adapter": "Flysystem adapter decorator for metadata caching",
                "league/flysystem-eventable-filesystem": "Allows you to use EventableFilesystem",
                "league/flysystem-rackspace": "Allows you to use Rackspace Cloud Files",
                "league/flysystem-sftp": "Allows you to use SFTP server storage via phpseclib",
                "league/flysystem-webdav": "Allows you to use WebDAV storage",
                "league/flysystem-ziparchive": "Allows you to use ZipArchive adapter",
                "spatie/flysystem-dropbox": "Allows you to use Dropbox storage",
                "srmklive/flysystem-dropbox-v2": "Allows you to use Dropbox storage for PHP 5 applications"
            },
            "type": "library",
            "extra": {
                "branch-alias": {
                    "dev-master": "1.1-dev"
                }
            },
            "autoload": {
                "psr-4": {
                    "League\\Flysystem\\": "src/"
                }
            },
            "notification-url": "https://packagist.org/downloads/",
            "license": [
                "MIT"
            ],
            "authors": [
                {
                    "name": "Frank de Jonge",
                    "email": "info@frenky.net"
                }
            ],
            "description": "Filesystem abstraction: Many filesystems, one API.",
            "keywords": [
                "Cloud Files",
                "WebDAV",
                "abstraction",
                "aws",
                "cloud",
                "copy.com",
                "dropbox",
                "file systems",
                "files",
                "filesystem",
                "filesystems",
                "ftp",
                "rackspace",
                "remote",
                "s3",
                "sftp",
                "storage"
            ],
            "time": "2020-05-18T15:13:39+00:00"
        },
        {
            "name": "lusitanian/oauth",
            "version": "v0.8.11",
            "source": {
                "type": "git",
                "url": "https://github.com/Lusitanian/PHPoAuthLib.git",
                "reference": "fc11a53db4b66da555a6a11fce294f574a8374f9"
            },
            "dist": {
                "type": "zip",
                "url": "https://api.github.com/repos/Lusitanian/PHPoAuthLib/zipball/fc11a53db4b66da555a6a11fce294f574a8374f9",
                "reference": "fc11a53db4b66da555a6a11fce294f574a8374f9",
                "shasum": ""
            },
            "require": {
                "php": ">=5.3.0"
            },
            "require-dev": {
                "phpunit/phpunit": "3.7.*",
                "predis/predis": "0.8.*@dev",
                "squizlabs/php_codesniffer": "2.*",
                "symfony/http-foundation": "~2.1"
            },
            "suggest": {
                "ext-openssl": "Allows for usage of secure connections with the stream-based HTTP client.",
                "predis/predis": "Allows using the Redis storage backend.",
                "symfony/http-foundation": "Allows using the Symfony Session storage backend."
            },
            "type": "library",
            "extra": {
                "branch-alias": {
                    "dev-master": "0.1-dev"
                }
            },
            "autoload": {
                "psr-0": {
                    "OAuth": "src",
                    "OAuth\\Unit": "tests"
                }
            },
            "notification-url": "https://packagist.org/downloads/",
            "license": [
                "MIT"
            ],
            "authors": [
                {
                    "name": "David Desberg",
                    "email": "david@daviddesberg.com"
                },
                {
                    "name": "Elliot Chance",
                    "email": "elliotchance@gmail.com"
                },
                {
                    "name": "Pieter Hordijk",
                    "email": "info@pieterhordijk.com"
                }
            ],
            "description": "PHP 5.3+ oAuth 1/2 Library",
            "keywords": [
                "Authentication",
                "authorization",
                "oauth",
                "security"
            ],
            "time": "2018-02-14T22:37:14+00:00"
        },
        {
            "name": "magento/magento-coding-standard",
            "version": "5",
            "source": {
                "type": "git",
                "url": "https://github.com/magento/magento-coding-standard.git",
                "reference": "da46c5d57a43c950dfa364edc7f1f0436d5353a5"
            },
            "dist": {
                "type": "zip",
                "url": "https://api.github.com/repos/magento/magento-coding-standard/zipball/da46c5d57a43c950dfa364edc7f1f0436d5353a5",
                "reference": "da46c5d57a43c950dfa364edc7f1f0436d5353a5",
                "shasum": ""
            },
            "require": {
                "php": ">=5.6.0",
                "squizlabs/php_codesniffer": "^3.4",
                "webonyx/graphql-php": ">=0.12.6 <1.0"
            },
            "require-dev": {
                "phpunit/phpunit": "^4.0 || ^5.0 || ^6.0 || ^7.0"
            },
            "type": "phpcodesniffer-standard",
            "autoload": {
                "classmap": [
                    "PHP_CodeSniffer/Tokenizers/"
                ],
                "psr-4": {
                    "Magento2\\": "Magento2/"
                }
            },
            "notification-url": "https://packagist.org/downloads/",
            "license": [
                "OSL-3.0",
                "AFL-3.0"
            ],
            "description": "A set of Magento specific PHP CodeSniffer rules.",
            "time": "2019-11-04T22:08:27+00:00"
        },
        {
            "name": "magento/magento2-functional-testing-framework",
            "version": "3.0.0-RC5",
            "source": {
                "type": "git",
                "url": "https://github.com/magento/magento2-functional-testing-framework.git",
                "reference": "e5126f4eb476e227e3b668b622159c917f123175"
            },
            "dist": {
                "type": "zip",
                "url": "https://api.github.com/repos/magento/magento2-functional-testing-framework/zipball/e5126f4eb476e227e3b668b622159c917f123175",
                "reference": "e5126f4eb476e227e3b668b622159c917f123175",
                "shasum": ""
            },
            "require": {
                "allure-framework/allure-codeception": "~1.4.0",
                "aws/aws-sdk-php": "^3.132",
                "codeception/codeception": "~4.1.4",
                "codeception/module-asserts": "^1.1",
                "codeception/module-sequence": "^1.0",
                "codeception/module-webdriver": "^1.0",
                "composer/composer": "^1.9",
                "csharpru/vault-php": "~3.5.3",
                "csharpru/vault-php-guzzle6-transport": "^2.0",
                "ext-curl": "*",
                "ext-dom": "*",
                "ext-intl": "*",
                "ext-json": "*",
                "ext-openssl": "*",
                "monolog/monolog": "^1.17",
                "mustache/mustache": "~2.5",
                "php": "^7.3",
                "php-webdriver/webdriver": "^1.8.0",
                "spomky-labs/otphp": "^10.0",
                "symfony/console": "^4.4",
                "symfony/finder": "^5.0",
                "symfony/mime": "^5.0",
                "symfony/process": "^4.4",
                "vlucas/phpdotenv": "^2.4",
                "weew/helpers-array": "^1.3"
            },
            "replace": {
                "facebook/webdriver": "^1.7.1"
            },
            "require-dev": {
                "brainmaestro/composer-git-hooks": "^2.3.1",
                "codacy/coverage": "^1.4",
                "codeception/aspect-mock": "^3.0",
                "doctrine/cache": "<1.7.0",
                "goaop/framework": "~2.3.4",
                "php-coveralls/php-coveralls": "^1.0",
                "phpmd/phpmd": "^2.8.0",
                "phpunit/phpunit": "^9.0",
                "rregeer/phpunit-coverage-check": "^0.1.4",
                "sebastian/phpcpd": "~5.0.0",
                "squizlabs/php_codesniffer": "~3.5.4",
                "symfony/stopwatch": "~3.4.6"
            },
            "bin": [
                "bin/mftf"
            ],
            "type": "library",
            "extra": {
                "hooks": {
                    "pre-push": "bin/all-checks"
                }
            },
            "autoload": {
                "files": [
                    "src/Magento/FunctionalTestingFramework/_bootstrap.php"
                ],
                "psr-4": {
                    "Magento\\FunctionalTestingFramework\\": "src/Magento/FunctionalTestingFramework",
                    "MFTF\\": "dev/tests/functional/tests/MFTF"
                }
            },
            "notification-url": "https://packagist.org/downloads/",
            "license": [
                "AGPL-3.0"
            ],
            "description": "Magento2 Functional Testing Framework",
            "keywords": [
                "automation",
                "functional",
                "magento",
                "testing"
            ],
            "time": "2020-06-15T19:51:46+00:00"
        },
        {
            "name": "mikey179/vfsstream",
            "version": "v1.6.8",
            "source": {
                "type": "git",
                "url": "https://github.com/bovigo/vfsStream.git",
                "reference": "231c73783ebb7dd9ec77916c10037eff5a2b6efe"
            },
            "dist": {
                "type": "zip",
                "url": "https://api.github.com/repos/bovigo/vfsStream/zipball/231c73783ebb7dd9ec77916c10037eff5a2b6efe",
                "reference": "231c73783ebb7dd9ec77916c10037eff5a2b6efe",
                "shasum": ""
            },
            "require": {
                "php": ">=5.3.0"
            },
            "require-dev": {
                "phpunit/phpunit": "^4.5|^5.0"
            },
            "type": "library",
            "extra": {
                "branch-alias": {
                    "dev-master": "1.6.x-dev"
                }
            },
            "autoload": {
                "psr-0": {
                    "org\\bovigo\\vfs\\": "src/main/php"
                }
            },
            "notification-url": "https://packagist.org/downloads/",
            "license": [
                "BSD-3-Clause"
            ],
            "authors": [
                {
                    "name": "Frank Kleine",
                    "homepage": "http://frankkleine.de/",
                    "role": "Developer"
                }
            ],
            "description": "Virtual file system to mock the real file system in unit tests.",
            "homepage": "http://vfs.bovigo.org/",
            "time": "2019-10-30T15:31:00+00:00"
        },
        {
            "name": "mtdowling/jmespath.php",
            "version": "2.5.0",
            "source": {
                "type": "git",
                "url": "https://github.com/jmespath/jmespath.php.git",
                "reference": "52168cb9472de06979613d365c7f1ab8798be895"
            },
            "dist": {
                "type": "zip",
                "url": "https://api.github.com/repos/jmespath/jmespath.php/zipball/52168cb9472de06979613d365c7f1ab8798be895",
                "reference": "52168cb9472de06979613d365c7f1ab8798be895",
                "shasum": ""
            },
            "require": {
                "php": ">=5.4.0",
                "symfony/polyfill-mbstring": "^1.4"
            },
            "require-dev": {
                "composer/xdebug-handler": "^1.2",
                "phpunit/phpunit": "^4.8.36|^7.5.15"
            },
            "bin": [
                "bin/jp.php"
            ],
            "type": "library",
            "extra": {
                "branch-alias": {
                    "dev-master": "2.5-dev"
                }
            },
            "autoload": {
                "psr-4": {
                    "JmesPath\\": "src/"
                },
                "files": [
                    "src/JmesPath.php"
                ]
            },
            "notification-url": "https://packagist.org/downloads/",
            "license": [
                "MIT"
            ],
            "authors": [
                {
                    "name": "Michael Dowling",
                    "email": "mtdowling@gmail.com",
                    "homepage": "https://github.com/mtdowling"
                }
            ],
            "description": "Declaratively specify how to extract elements from a JSON document",
            "keywords": [
                "json",
                "jsonpath"
            ],
            "time": "2019-12-30T18:03:34+00:00"
        },
        {
            "name": "mustache/mustache",
            "version": "v2.13.0",
            "source": {
                "type": "git",
                "url": "https://github.com/bobthecow/mustache.php.git",
                "reference": "e95c5a008c23d3151d59ea72484d4f72049ab7f4"
            },
            "dist": {
                "type": "zip",
                "url": "https://api.github.com/repos/bobthecow/mustache.php/zipball/e95c5a008c23d3151d59ea72484d4f72049ab7f4",
                "reference": "e95c5a008c23d3151d59ea72484d4f72049ab7f4",
                "shasum": ""
            },
            "require": {
                "php": ">=5.2.4"
            },
            "require-dev": {
                "friendsofphp/php-cs-fixer": "~1.11",
                "phpunit/phpunit": "~3.7|~4.0|~5.0"
            },
            "type": "library",
            "autoload": {
                "psr-0": {
                    "Mustache": "src/"
                }
            },
            "notification-url": "https://packagist.org/downloads/",
            "license": [
                "MIT"
            ],
            "authors": [
                {
                    "name": "Justin Hileman",
                    "email": "justin@justinhileman.info",
                    "homepage": "http://justinhileman.com"
                }
            ],
            "description": "A Mustache implementation in PHP.",
            "homepage": "https://github.com/bobthecow/mustache.php",
            "keywords": [
                "mustache",
                "templating"
            ],
            "time": "2019-11-23T21:40:31+00:00"
        },
        {
            "name": "myclabs/deep-copy",
            "version": "1.9.5",
            "source": {
                "type": "git",
                "url": "https://github.com/myclabs/DeepCopy.git",
                "reference": "b2c28789e80a97badd14145fda39b545d83ca3ef"
            },
            "dist": {
                "type": "zip",
                "url": "https://api.github.com/repos/myclabs/DeepCopy/zipball/b2c28789e80a97badd14145fda39b545d83ca3ef",
                "reference": "b2c28789e80a97badd14145fda39b545d83ca3ef",
                "shasum": ""
            },
            "require": {
                "php": "^7.1"
            },
            "replace": {
                "myclabs/deep-copy": "self.version"
            },
            "require-dev": {
                "doctrine/collections": "^1.0",
                "doctrine/common": "^2.6",
                "phpunit/phpunit": "^7.1"
            },
            "type": "library",
            "autoload": {
                "psr-4": {
                    "DeepCopy\\": "src/DeepCopy/"
                },
                "files": [
                    "src/DeepCopy/deep_copy.php"
                ]
            },
            "notification-url": "https://packagist.org/downloads/",
            "license": [
                "MIT"
            ],
            "description": "Create deep copies (clones) of your objects",
            "keywords": [
                "clone",
                "copy",
                "duplicate",
                "object",
                "object graph"
            ],
            "time": "2020-01-17T21:11:47+00:00"
        },
        {
            "name": "paragonie/constant_time_encoding",
            "version": "v2.3.0",
            "source": {
                "type": "git",
                "url": "https://github.com/paragonie/constant_time_encoding.git",
                "reference": "47a1cedd2e4d52688eb8c96469c05ebc8fd28fa2"
            },
            "dist": {
                "type": "zip",
                "url": "https://api.github.com/repos/paragonie/constant_time_encoding/zipball/47a1cedd2e4d52688eb8c96469c05ebc8fd28fa2",
                "reference": "47a1cedd2e4d52688eb8c96469c05ebc8fd28fa2",
                "shasum": ""
            },
            "require": {
                "php": "^7|^8"
            },
            "require-dev": {
                "phpunit/phpunit": "^6|^7",
                "vimeo/psalm": "^1|^2|^3"
            },
            "type": "library",
            "autoload": {
                "psr-4": {
                    "ParagonIE\\ConstantTime\\": "src/"
                }
            },
            "notification-url": "https://packagist.org/downloads/",
            "license": [
                "MIT"
            ],
            "authors": [
                {
                    "name": "Paragon Initiative Enterprises",
                    "email": "security@paragonie.com",
                    "homepage": "https://paragonie.com",
                    "role": "Maintainer"
                },
                {
                    "name": "Steve 'Sc00bz' Thomas",
                    "email": "steve@tobtu.com",
                    "homepage": "https://www.tobtu.com",
                    "role": "Original Developer"
                }
            ],
            "description": "Constant-time Implementations of RFC 4648 Encoding (Base-64, Base-32, Base-16)",
            "keywords": [
                "base16",
                "base32",
                "base32_decode",
                "base32_encode",
                "base64",
                "base64_decode",
                "base64_encode",
                "bin2hex",
                "encoding",
                "hex",
                "hex2bin",
                "rfc4648"
            ],
            "time": "2019-11-06T19:20:29+00:00"
        },
        {
            "name": "pdepend/pdepend",
            "version": "2.7.1",
            "source": {
                "type": "git",
                "url": "https://github.com/pdepend/pdepend.git",
                "reference": "daba1cf0a6edaf172fa02a17807ae29f4c1c7471"
            },
            "dist": {
                "type": "zip",
                "url": "https://api.github.com/repos/pdepend/pdepend/zipball/daba1cf0a6edaf172fa02a17807ae29f4c1c7471",
                "reference": "daba1cf0a6edaf172fa02a17807ae29f4c1c7471",
                "shasum": ""
            },
            "require": {
                "php": ">=5.3.7",
                "symfony/config": "^2.3.0|^3|^4|^5",
                "symfony/dependency-injection": "^2.3.0|^3|^4|^5",
                "symfony/filesystem": "^2.3.0|^3|^4|^5"
            },
            "require-dev": {
                "easy-doc/easy-doc": "0.0.0 || ^1.2.3",
                "gregwar/rst": "^1.0",
                "phpunit/phpunit": "^4.8.35|^5.7",
                "squizlabs/php_codesniffer": "^2.0.0"
            },
            "bin": [
                "src/bin/pdepend"
            ],
            "type": "library",
            "extra": {
                "branch-alias": {
                    "dev-master": "2.x-dev"
                }
            },
            "autoload": {
                "psr-4": {
                    "PDepend\\": "src/main/php/PDepend"
                }
            },
            "notification-url": "https://packagist.org/downloads/",
            "license": [
                "BSD-3-Clause"
            ],
            "description": "Official version of pdepend to be handled with Composer",
            "time": "2020-02-08T12:06:13+00:00"
        },
        {
            "name": "phar-io/manifest",
            "version": "1.0.3",
            "source": {
                "type": "git",
                "url": "https://github.com/phar-io/manifest.git",
                "reference": "7761fcacf03b4d4f16e7ccb606d4879ca431fcf4"
            },
            "dist": {
                "type": "zip",
                "url": "https://api.github.com/repos/phar-io/manifest/zipball/7761fcacf03b4d4f16e7ccb606d4879ca431fcf4",
                "reference": "7761fcacf03b4d4f16e7ccb606d4879ca431fcf4",
                "shasum": ""
            },
            "require": {
                "ext-dom": "*",
                "ext-phar": "*",
                "phar-io/version": "^2.0",
                "php": "^5.6 || ^7.0"
            },
            "type": "library",
            "extra": {
                "branch-alias": {
                    "dev-master": "1.0.x-dev"
                }
            },
            "autoload": {
                "classmap": [
                    "src/"
                ]
            },
            "notification-url": "https://packagist.org/downloads/",
            "license": [
                "BSD-3-Clause"
            ],
            "authors": [
                {
                    "name": "Arne Blankerts",
                    "email": "arne@blankerts.de",
                    "role": "Developer"
                },
                {
                    "name": "Sebastian Heuer",
                    "email": "sebastian@phpeople.de",
                    "role": "Developer"
                },
                {
                    "name": "Sebastian Bergmann",
                    "email": "sebastian@phpunit.de",
                    "role": "Developer"
                }
            ],
            "description": "Component for reading phar.io manifest information from a PHP Archive (PHAR)",
            "time": "2018-07-08T19:23:20+00:00"
        },
        {
            "name": "phar-io/version",
            "version": "2.0.1",
            "source": {
                "type": "git",
                "url": "https://github.com/phar-io/version.git",
                "reference": "45a2ec53a73c70ce41d55cedef9063630abaf1b6"
            },
            "dist": {
                "type": "zip",
                "url": "https://api.github.com/repos/phar-io/version/zipball/45a2ec53a73c70ce41d55cedef9063630abaf1b6",
                "reference": "45a2ec53a73c70ce41d55cedef9063630abaf1b6",
                "shasum": ""
            },
            "require": {
                "php": "^5.6 || ^7.0"
            },
            "type": "library",
            "autoload": {
                "classmap": [
                    "src/"
                ]
            },
            "notification-url": "https://packagist.org/downloads/",
            "license": [
                "BSD-3-Clause"
            ],
            "authors": [
                {
                    "name": "Arne Blankerts",
                    "email": "arne@blankerts.de",
                    "role": "Developer"
                },
                {
                    "name": "Sebastian Heuer",
                    "email": "sebastian@phpeople.de",
                    "role": "Developer"
                },
                {
                    "name": "Sebastian Bergmann",
                    "email": "sebastian@phpunit.de",
                    "role": "Developer"
                }
            ],
            "description": "Library for handling version information and constraints",
            "time": "2018-07-08T19:19:57+00:00"
        },
        {
            "name": "php-cs-fixer/diff",
            "version": "v1.3.0",
            "source": {
                "type": "git",
                "url": "https://github.com/PHP-CS-Fixer/diff.git",
                "reference": "78bb099e9c16361126c86ce82ec4405ebab8e756"
            },
            "dist": {
                "type": "zip",
                "url": "https://api.github.com/repos/PHP-CS-Fixer/diff/zipball/78bb099e9c16361126c86ce82ec4405ebab8e756",
                "reference": "78bb099e9c16361126c86ce82ec4405ebab8e756",
                "shasum": ""
            },
            "require": {
                "php": "^5.6 || ^7.0"
            },
            "require-dev": {
                "phpunit/phpunit": "^5.7.23 || ^6.4.3",
                "symfony/process": "^3.3"
            },
            "type": "library",
            "autoload": {
                "classmap": [
                    "src/"
                ]
            },
            "notification-url": "https://packagist.org/downloads/",
            "license": [
                "BSD-3-Clause"
            ],
            "authors": [
                {
                    "name": "Kore Nordmann",
                    "email": "mail@kore-nordmann.de"
                },
                {
                    "name": "Sebastian Bergmann",
                    "email": "sebastian@phpunit.de"
                },
                {
                    "name": "SpacePossum"
                }
            ],
            "description": "sebastian/diff v2 backport support for PHP5.6",
            "homepage": "https://github.com/PHP-CS-Fixer",
            "keywords": [
                "diff"
            ],
            "time": "2018-02-15T16:58:55+00:00"
        },
        {
            "name": "php-webdriver/webdriver",
            "version": "1.8.2",
            "source": {
                "type": "git",
                "url": "https://github.com/php-webdriver/php-webdriver.git",
                "reference": "3308a70be084d6d7fd1ee5787b4c2e6eb4b70aab"
            },
            "dist": {
                "type": "zip",
                "url": "https://api.github.com/repos/php-webdriver/php-webdriver/zipball/3308a70be084d6d7fd1ee5787b4c2e6eb4b70aab",
                "reference": "3308a70be084d6d7fd1ee5787b4c2e6eb4b70aab",
                "shasum": ""
            },
            "require": {
                "ext-curl": "*",
                "ext-json": "*",
                "ext-zip": "*",
                "php": "^5.6 || ~7.0",
                "symfony/polyfill-mbstring": "^1.12",
                "symfony/process": "^2.8 || ^3.1 || ^4.0 || ^5.0"
            },
            "require-dev": {
                "friendsofphp/php-cs-fixer": "^2.0",
                "jakub-onderka/php-parallel-lint": "^1.0",
                "php-coveralls/php-coveralls": "^2.0",
                "php-mock/php-mock-phpunit": "^1.1",
                "phpunit/phpunit": "^5.7",
                "sebastian/environment": "^1.3.4 || ^2.0 || ^3.0",
                "sminnee/phpunit-mock-objects": "^3.4",
                "squizlabs/php_codesniffer": "^3.5",
                "symfony/var-dumper": "^3.3 || ^4.0 || ^5.0"
            },
            "suggest": {
                "ext-SimpleXML": "For Firefox profile creation"
            },
            "type": "library",
            "extra": {
                "branch-alias": {
                    "dev-master": "1.8.x-dev"
                }
            },
            "autoload": {
                "psr-4": {
                    "Facebook\\WebDriver\\": "lib/"
                },
                "files": [
                    "lib/Exception/TimeoutException.php"
                ]
            },
            "notification-url": "https://packagist.org/downloads/",
            "license": [
                "MIT"
            ],
            "description": "A PHP client for Selenium WebDriver. Previously facebook/webdriver.",
            "homepage": "https://github.com/php-webdriver/php-webdriver",
            "keywords": [
                "Chromedriver",
                "geckodriver",
                "php",
                "selenium",
                "webdriver"
            ],
            "time": "2020-03-04T14:40:12+00:00"
        },
        {
            "name": "phpcollection/phpcollection",
            "version": "0.5.0",
            "source": {
                "type": "git",
                "url": "https://github.com/schmittjoh/php-collection.git",
                "reference": "f2bcff45c0da7c27991bbc1f90f47c4b7fb434a6"
            },
            "dist": {
                "type": "zip",
                "url": "https://api.github.com/repos/schmittjoh/php-collection/zipball/f2bcff45c0da7c27991bbc1f90f47c4b7fb434a6",
                "reference": "f2bcff45c0da7c27991bbc1f90f47c4b7fb434a6",
                "shasum": ""
            },
            "require": {
                "phpoption/phpoption": "1.*"
            },
            "type": "library",
            "extra": {
                "branch-alias": {
                    "dev-master": "0.4-dev"
                }
            },
            "autoload": {
                "psr-0": {
                    "PhpCollection": "src/"
                }
            },
            "notification-url": "https://packagist.org/downloads/",
            "license": [
                "Apache2"
            ],
            "authors": [
                {
                    "name": "Johannes M. Schmitt",
                    "email": "schmittjoh@gmail.com"
                }
            ],
            "description": "General-Purpose Collection Library for PHP",
            "keywords": [
                "collection",
                "list",
                "map",
                "sequence",
                "set"
            ],
            "time": "2015-05-17T12:39:23+00:00"
        },
        {
            "name": "phpcompatibility/php-compatibility",
            "version": "9.3.5",
            "source": {
                "type": "git",
                "url": "https://github.com/PHPCompatibility/PHPCompatibility.git",
                "reference": "9fb324479acf6f39452e0655d2429cc0d3914243"
            },
            "dist": {
                "type": "zip",
                "url": "https://api.github.com/repos/PHPCompatibility/PHPCompatibility/zipball/9fb324479acf6f39452e0655d2429cc0d3914243",
                "reference": "9fb324479acf6f39452e0655d2429cc0d3914243",
                "shasum": ""
            },
            "require": {
                "php": ">=5.3",
                "squizlabs/php_codesniffer": "^2.3 || ^3.0.2"
            },
            "conflict": {
                "squizlabs/php_codesniffer": "2.6.2"
            },
            "require-dev": {
                "phpunit/phpunit": "~4.5 || ^5.0 || ^6.0 || ^7.0"
            },
            "suggest": {
                "dealerdirect/phpcodesniffer-composer-installer": "^0.5 || This Composer plugin will sort out the PHPCS 'installed_paths' automatically.",
                "roave/security-advisories": "dev-master || Helps prevent installing dependencies with known security issues."
            },
            "type": "phpcodesniffer-standard",
            "notification-url": "https://packagist.org/downloads/",
            "license": [
                "LGPL-3.0-or-later"
            ],
            "authors": [
                {
                    "name": "Wim Godden",
                    "homepage": "https://github.com/wimg",
                    "role": "lead"
                },
                {
                    "name": "Juliette Reinders Folmer",
                    "homepage": "https://github.com/jrfnl",
                    "role": "lead"
                },
                {
                    "name": "Contributors",
                    "homepage": "https://github.com/PHPCompatibility/PHPCompatibility/graphs/contributors"
                }
            ],
            "description": "A set of sniffs for PHP_CodeSniffer that checks for PHP cross-version compatibility.",
            "homepage": "http://techblog.wimgodden.be/tag/codesniffer/",
            "keywords": [
                "compatibility",
                "phpcs",
                "standards"
            ],
            "time": "2019-12-27T09:44:58+00:00"
        },
        {
            "name": "phpdocumentor/reflection-common",
            "version": "2.1.0",
            "source": {
                "type": "git",
                "url": "https://github.com/phpDocumentor/ReflectionCommon.git",
                "reference": "6568f4687e5b41b054365f9ae03fcb1ed5f2069b"
            },
            "dist": {
                "type": "zip",
                "url": "https://api.github.com/repos/phpDocumentor/ReflectionCommon/zipball/6568f4687e5b41b054365f9ae03fcb1ed5f2069b",
                "reference": "6568f4687e5b41b054365f9ae03fcb1ed5f2069b",
                "shasum": ""
            },
            "require": {
                "php": ">=7.1"
            },
            "type": "library",
            "extra": {
                "branch-alias": {
                    "dev-master": "2.x-dev"
                }
            },
            "autoload": {
                "psr-4": {
                    "phpDocumentor\\Reflection\\": "src/"
                }
            },
            "notification-url": "https://packagist.org/downloads/",
            "license": [
                "MIT"
            ],
            "authors": [
                {
                    "name": "Jaap van Otterdijk",
                    "email": "opensource@ijaap.nl"
                }
            ],
            "description": "Common reflection classes used by phpdocumentor to reflect the code structure",
            "homepage": "http://www.phpdoc.org",
            "keywords": [
                "FQSEN",
                "phpDocumentor",
                "phpdoc",
                "reflection",
                "static analysis"
            ],
            "time": "2020-04-27T09:25:28+00:00"
        },
        {
            "name": "phpdocumentor/reflection-docblock",
            "version": "5.1.0",
            "source": {
                "type": "git",
                "url": "https://github.com/phpDocumentor/ReflectionDocBlock.git",
                "reference": "cd72d394ca794d3466a3b2fc09d5a6c1dc86b47e"
            },
            "dist": {
                "type": "zip",
                "url": "https://api.github.com/repos/phpDocumentor/ReflectionDocBlock/zipball/cd72d394ca794d3466a3b2fc09d5a6c1dc86b47e",
                "reference": "cd72d394ca794d3466a3b2fc09d5a6c1dc86b47e",
                "shasum": ""
            },
            "require": {
                "ext-filter": "^7.1",
                "php": "^7.2",
                "phpdocumentor/reflection-common": "^2.0",
                "phpdocumentor/type-resolver": "^1.0",
                "webmozart/assert": "^1"
            },
            "require-dev": {
                "doctrine/instantiator": "^1",
                "mockery/mockery": "^1"
            },
            "type": "library",
            "extra": {
                "branch-alias": {
                    "dev-master": "5.x-dev"
                }
            },
            "autoload": {
                "psr-4": {
                    "phpDocumentor\\Reflection\\": "src"
                }
            },
            "notification-url": "https://packagist.org/downloads/",
            "license": [
                "MIT"
            ],
            "authors": [
                {
                    "name": "Mike van Riel",
                    "email": "me@mikevanriel.com"
                },
                {
                    "name": "Jaap van Otterdijk",
                    "email": "account@ijaap.nl"
                }
            ],
            "description": "With this component, a library can provide support for annotations via DocBlocks or otherwise retrieve information that is embedded in a DocBlock.",
            "time": "2020-02-22T12:28:44+00:00"
        },
        {
            "name": "phpdocumentor/type-resolver",
            "version": "1.1.0",
            "source": {
                "type": "git",
                "url": "https://github.com/phpDocumentor/TypeResolver.git",
                "reference": "7462d5f123dfc080dfdf26897032a6513644fc95"
            },
            "dist": {
                "type": "zip",
                "url": "https://api.github.com/repos/phpDocumentor/TypeResolver/zipball/7462d5f123dfc080dfdf26897032a6513644fc95",
                "reference": "7462d5f123dfc080dfdf26897032a6513644fc95",
                "shasum": ""
            },
            "require": {
                "php": "^7.2",
                "phpdocumentor/reflection-common": "^2.0"
            },
            "require-dev": {
                "ext-tokenizer": "^7.2",
                "mockery/mockery": "~1"
            },
            "type": "library",
            "extra": {
                "branch-alias": {
                    "dev-master": "1.x-dev"
                }
            },
            "autoload": {
                "psr-4": {
                    "phpDocumentor\\Reflection\\": "src"
                }
            },
            "notification-url": "https://packagist.org/downloads/",
            "license": [
                "MIT"
            ],
            "authors": [
                {
                    "name": "Mike van Riel",
                    "email": "me@mikevanriel.com"
                }
            ],
            "description": "A PSR-5 based resolver of Class names, Types and Structural Element Names",
            "time": "2020-02-18T18:59:58+00:00"
        },
        {
            "name": "phpmd/phpmd",
            "version": "2.8.2",
            "source": {
                "type": "git",
                "url": "https://github.com/phpmd/phpmd.git",
                "reference": "714629ed782537f638fe23c4346637659b779a77"
            },
            "dist": {
                "type": "zip",
                "url": "https://api.github.com/repos/phpmd/phpmd/zipball/714629ed782537f638fe23c4346637659b779a77",
                "reference": "714629ed782537f638fe23c4346637659b779a77",
                "shasum": ""
            },
            "require": {
                "composer/xdebug-handler": "^1.0",
                "ext-xml": "*",
                "pdepend/pdepend": "^2.7.1",
                "php": ">=5.3.9"
            },
            "require-dev": {
                "easy-doc/easy-doc": "0.0.0 || ^1.3.2",
                "gregwar/rst": "^1.0",
                "mikey179/vfsstream": "^1.6.4",
                "phpunit/phpunit": "^4.8.36 || ^5.7.27",
                "squizlabs/php_codesniffer": "^2.0"
            },
            "bin": [
                "src/bin/phpmd"
            ],
            "type": "library",
            "autoload": {
                "psr-0": {
                    "PHPMD\\": "src/main/php"
                }
            },
            "notification-url": "https://packagist.org/downloads/",
            "license": [
                "BSD-3-Clause"
            ],
            "authors": [
                {
                    "name": "Manuel Pichler",
                    "email": "github@manuel-pichler.de",
                    "homepage": "https://github.com/manuelpichler",
                    "role": "Project Founder"
                },
                {
                    "name": "Marc Würth",
                    "email": "ravage@bluewin.ch",
                    "homepage": "https://github.com/ravage84",
                    "role": "Project Maintainer"
                },
                {
                    "name": "Other contributors",
                    "homepage": "https://github.com/phpmd/phpmd/graphs/contributors",
                    "role": "Contributors"
                }
            ],
            "description": "PHPMD is a spin-off project of PHP Depend and aims to be a PHP equivalent of the well known Java tool PMD.",
            "homepage": "https://phpmd.org/",
            "keywords": [
                "mess detection",
                "mess detector",
                "pdepend",
                "phpmd",
                "pmd"
            ],
            "time": "2020-02-16T20:15:50+00:00"
        },
        {
            "name": "phpoption/phpoption",
            "version": "1.7.4",
            "source": {
                "type": "git",
                "url": "https://github.com/schmittjoh/php-option.git",
                "reference": "b2ada2ad5d8a32b89088b8adc31ecd2e3a13baf3"
            },
            "dist": {
                "type": "zip",
                "url": "https://api.github.com/repos/schmittjoh/php-option/zipball/b2ada2ad5d8a32b89088b8adc31ecd2e3a13baf3",
                "reference": "b2ada2ad5d8a32b89088b8adc31ecd2e3a13baf3",
                "shasum": ""
            },
            "require": {
                "php": "^5.5.9 || ^7.0 || ^8.0"
            },
            "require-dev": {
                "bamarni/composer-bin-plugin": "^1.3",
                "phpunit/phpunit": "^4.8.35 || ^5.0 || ^6.0 || ^7.0"
            },
            "type": "library",
            "extra": {
                "branch-alias": {
                    "dev-master": "1.7-dev"
                }
            },
            "autoload": {
                "psr-4": {
                    "PhpOption\\": "src/PhpOption/"
                }
            },
            "notification-url": "https://packagist.org/downloads/",
            "license": [
                "Apache-2.0"
            ],
            "authors": [
                {
                    "name": "Johannes M. Schmitt",
                    "email": "schmittjoh@gmail.com"
                },
                {
                    "name": "Graham Campbell",
                    "email": "graham@alt-three.com"
                }
            ],
            "description": "Option Type for PHP",
            "keywords": [
                "language",
                "option",
                "php",
                "type"
            ],
            "funding": [
                {
                    "url": "https://github.com/GrahamCampbell",
                    "type": "github"
                },
                {
                    "url": "https://tidelift.com/funding/github/packagist/phpoption/phpoption",
                    "type": "tidelift"
                }
            ],
            "time": "2020-06-07T10:40:07+00:00"
        },
        {
            "name": "phpspec/prophecy",
            "version": "v1.10.3",
            "source": {
                "type": "git",
                "url": "https://github.com/phpspec/prophecy.git",
                "reference": "451c3cd1418cf640de218914901e51b064abb093"
            },
            "dist": {
                "type": "zip",
                "url": "https://api.github.com/repos/phpspec/prophecy/zipball/451c3cd1418cf640de218914901e51b064abb093",
                "reference": "451c3cd1418cf640de218914901e51b064abb093",
                "shasum": ""
            },
            "require": {
                "doctrine/instantiator": "^1.0.2",
                "php": "^5.3|^7.0",
                "phpdocumentor/reflection-docblock": "^2.0|^3.0.2|^4.0|^5.0",
                "sebastian/comparator": "^1.2.3|^2.0|^3.0|^4.0",
                "sebastian/recursion-context": "^1.0|^2.0|^3.0|^4.0"
            },
            "require-dev": {
                "phpspec/phpspec": "^2.5 || ^3.2",
                "phpunit/phpunit": "^4.8.35 || ^5.7 || ^6.5 || ^7.1"
            },
            "type": "library",
            "extra": {
                "branch-alias": {
                    "dev-master": "1.10.x-dev"
                }
            },
            "autoload": {
                "psr-4": {
                    "Prophecy\\": "src/Prophecy"
                }
            },
            "notification-url": "https://packagist.org/downloads/",
            "license": [
                "MIT"
            ],
            "authors": [
                {
                    "name": "Konstantin Kudryashov",
                    "email": "ever.zet@gmail.com",
                    "homepage": "http://everzet.com"
                },
                {
                    "name": "Marcello Duarte",
                    "email": "marcello.duarte@gmail.com"
                }
            ],
            "description": "Highly opinionated mocking framework for PHP 5.3+",
            "homepage": "https://github.com/phpspec/prophecy",
            "keywords": [
                "Double",
                "Dummy",
                "fake",
                "mock",
                "spy",
                "stub"
            ],
            "time": "2020-03-05T15:02:03+00:00"
        },
        {
            "name": "phpstan/phpstan",
            "version": "0.12.23",
            "source": {
                "type": "git",
                "url": "https://github.com/phpstan/phpstan.git",
                "reference": "71e529efced79e055fa8318b692e7f7d03ea4e75"
            },
            "dist": {
                "type": "zip",
                "url": "https://api.github.com/repos/phpstan/phpstan/zipball/71e529efced79e055fa8318b692e7f7d03ea4e75",
                "reference": "71e529efced79e055fa8318b692e7f7d03ea4e75",
                "shasum": ""
            },
            "require": {
                "php": "^7.1"
            },
            "conflict": {
                "phpstan/phpstan-shim": "*"
            },
            "bin": [
                "phpstan",
                "phpstan.phar"
            ],
            "type": "library",
            "extra": {
                "branch-alias": {
                    "dev-master": "0.12-dev"
                }
            },
            "autoload": {
                "files": [
                    "bootstrap.php"
                ]
            },
            "notification-url": "https://packagist.org/downloads/",
            "license": [
                "MIT"
            ],
            "description": "PHPStan - PHP Static Analysis Tool",
            "time": "2020-05-05T12:55:44+00:00"
        },
        {
            "name": "phpunit/php-code-coverage",
            "version": "8.0.2",
            "source": {
                "type": "git",
                "url": "https://github.com/sebastianbergmann/php-code-coverage.git",
                "reference": "ca6647ffddd2add025ab3f21644a441d7c146cdc"
            },
            "dist": {
                "type": "zip",
                "url": "https://api.github.com/repos/sebastianbergmann/php-code-coverage/zipball/ca6647ffddd2add025ab3f21644a441d7c146cdc",
                "reference": "ca6647ffddd2add025ab3f21644a441d7c146cdc",
                "shasum": ""
            },
            "require": {
                "ext-dom": "*",
                "ext-xmlwriter": "*",
                "php": "^7.3",
                "phpunit/php-file-iterator": "^3.0",
                "phpunit/php-text-template": "^2.0",
                "phpunit/php-token-stream": "^4.0",
                "sebastian/code-unit-reverse-lookup": "^2.0",
                "sebastian/environment": "^5.0",
                "sebastian/version": "^3.0",
                "theseer/tokenizer": "^1.1.3"
            },
            "require-dev": {
                "phpunit/phpunit": "^9.0"
            },
            "suggest": {
                "ext-pcov": "*",
                "ext-xdebug": "*"
            },
            "type": "library",
            "extra": {
                "branch-alias": {
                    "dev-master": "8.0-dev"
                }
            },
            "autoload": {
                "classmap": [
                    "src/"
                ]
            },
            "notification-url": "https://packagist.org/downloads/",
            "license": [
                "BSD-3-Clause"
            ],
            "authors": [
                {
                    "name": "Sebastian Bergmann",
                    "email": "sebastian@phpunit.de",
                    "role": "lead"
                }
            ],
            "description": "Library that provides collection, processing, and rendering functionality for PHP code coverage information.",
            "homepage": "https://github.com/sebastianbergmann/php-code-coverage",
            "keywords": [
                "coverage",
                "testing",
                "xunit"
            ],
            "funding": [
                {
                    "url": "https://github.com/sebastianbergmann",
                    "type": "github"
                }
            ],
            "time": "2020-05-23T08:02:54+00:00"
        },
        {
            "name": "phpunit/php-file-iterator",
            "version": "3.0.1",
            "source": {
                "type": "git",
                "url": "https://github.com/sebastianbergmann/php-file-iterator.git",
                "reference": "4ac5b3e13df14829daa60a2eb4fdd2f2b7d33cf4"
            },
            "dist": {
                "type": "zip",
                "url": "https://api.github.com/repos/sebastianbergmann/php-file-iterator/zipball/4ac5b3e13df14829daa60a2eb4fdd2f2b7d33cf4",
                "reference": "4ac5b3e13df14829daa60a2eb4fdd2f2b7d33cf4",
                "shasum": ""
            },
            "require": {
                "php": "^7.3"
            },
            "require-dev": {
                "phpunit/phpunit": "^9.0"
            },
            "type": "library",
            "extra": {
                "branch-alias": {
                    "dev-master": "3.0-dev"
                }
            },
            "autoload": {
                "classmap": [
                    "src/"
                ]
            },
            "notification-url": "https://packagist.org/downloads/",
            "license": [
                "BSD-3-Clause"
            ],
            "authors": [
                {
                    "name": "Sebastian Bergmann",
                    "email": "sebastian@phpunit.de",
                    "role": "lead"
                }
            ],
            "description": "FilterIterator implementation that filters files based on a list of suffixes.",
            "homepage": "https://github.com/sebastianbergmann/php-file-iterator/",
            "keywords": [
                "filesystem",
                "iterator"
            ],
            "funding": [
                {
                    "url": "https://github.com/sebastianbergmann",
                    "type": "github"
                }
            ],
            "time": "2020-04-18T05:02:12+00:00"
        },
        {
            "name": "phpunit/php-invoker",
            "version": "3.0.0",
            "source": {
                "type": "git",
                "url": "https://github.com/sebastianbergmann/php-invoker.git",
                "reference": "7579d5a1ba7f3ac11c80004d205877911315ae7a"
            },
            "dist": {
                "type": "zip",
                "url": "https://api.github.com/repos/sebastianbergmann/php-invoker/zipball/7579d5a1ba7f3ac11c80004d205877911315ae7a",
                "reference": "7579d5a1ba7f3ac11c80004d205877911315ae7a",
                "shasum": ""
            },
            "require": {
                "php": "^7.3"
            },
            "require-dev": {
                "ext-pcntl": "*",
                "phpunit/phpunit": "^9.0"
            },
            "suggest": {
                "ext-pcntl": "*"
            },
            "type": "library",
            "extra": {
                "branch-alias": {
                    "dev-master": "3.0-dev"
                }
            },
            "autoload": {
                "classmap": [
                    "src/"
                ]
            },
            "notification-url": "https://packagist.org/downloads/",
            "license": [
                "BSD-3-Clause"
            ],
            "authors": [
                {
                    "name": "Sebastian Bergmann",
                    "email": "sebastian@phpunit.de",
                    "role": "lead"
                }
            ],
            "description": "Invoke callables with a timeout",
            "homepage": "https://github.com/sebastianbergmann/php-invoker/",
            "keywords": [
                "process"
            ],
            "time": "2020-02-07T06:06:11+00:00"
        },
        {
            "name": "phpunit/php-text-template",
            "version": "2.0.0",
            "source": {
                "type": "git",
                "url": "https://github.com/sebastianbergmann/php-text-template.git",
                "reference": "526dc996cc0ebdfa428cd2dfccd79b7b53fee346"
            },
            "dist": {
                "type": "zip",
                "url": "https://api.github.com/repos/sebastianbergmann/php-text-template/zipball/526dc996cc0ebdfa428cd2dfccd79b7b53fee346",
                "reference": "526dc996cc0ebdfa428cd2dfccd79b7b53fee346",
                "shasum": ""
            },
            "require": {
                "php": "^7.3"
            },
            "type": "library",
            "extra": {
                "branch-alias": {
                    "dev-master": "2.0-dev"
                }
            },
            "autoload": {
                "classmap": [
                    "src/"
                ]
            },
            "notification-url": "https://packagist.org/downloads/",
            "license": [
                "BSD-3-Clause"
            ],
            "authors": [
                {
                    "name": "Sebastian Bergmann",
                    "email": "sebastian@phpunit.de",
                    "role": "lead"
                }
            ],
            "description": "Simple template engine.",
            "homepage": "https://github.com/sebastianbergmann/php-text-template/",
            "keywords": [
                "template"
            ],
            "time": "2020-02-01T07:43:44+00:00"
        },
        {
            "name": "phpunit/php-timer",
            "version": "3.1.4",
            "source": {
                "type": "git",
                "url": "https://github.com/sebastianbergmann/php-timer.git",
                "reference": "dc9368fae6ef2ffa57eba80a7410bcef81df6258"
            },
            "dist": {
                "type": "zip",
                "url": "https://api.github.com/repos/sebastianbergmann/php-timer/zipball/dc9368fae6ef2ffa57eba80a7410bcef81df6258",
                "reference": "dc9368fae6ef2ffa57eba80a7410bcef81df6258",
                "shasum": ""
            },
            "require": {
                "php": "^7.3"
            },
            "require-dev": {
                "phpunit/phpunit": "^9.0"
            },
            "type": "library",
            "extra": {
                "branch-alias": {
                    "dev-master": "3.1-dev"
                }
            },
            "autoload": {
                "classmap": [
                    "src/"
                ]
            },
            "notification-url": "https://packagist.org/downloads/",
            "license": [
                "BSD-3-Clause"
            ],
            "authors": [
                {
                    "name": "Sebastian Bergmann",
                    "email": "sebastian@phpunit.de",
                    "role": "lead"
                }
            ],
            "description": "Utility class for timing",
            "homepage": "https://github.com/sebastianbergmann/php-timer/",
            "keywords": [
                "timer"
            ],
            "time": "2020-04-20T06:00:37+00:00"
        },
        {
            "name": "phpunit/php-token-stream",
            "version": "4.0.1",
            "source": {
                "type": "git",
                "url": "https://github.com/sebastianbergmann/php-token-stream.git",
                "reference": "cdc0db5aed8fbfaf475fbd95bfd7bab83c7a779c"
            },
            "dist": {
                "type": "zip",
                "url": "https://api.github.com/repos/sebastianbergmann/php-token-stream/zipball/cdc0db5aed8fbfaf475fbd95bfd7bab83c7a779c",
                "reference": "cdc0db5aed8fbfaf475fbd95bfd7bab83c7a779c",
                "shasum": ""
            },
            "require": {
                "ext-tokenizer": "*",
                "php": "^7.3"
            },
            "require-dev": {
                "phpunit/phpunit": "^9.0"
            },
            "type": "library",
            "extra": {
                "branch-alias": {
                    "dev-master": "4.0-dev"
                }
            },
            "autoload": {
                "classmap": [
                    "src/"
                ]
            },
            "notification-url": "https://packagist.org/downloads/",
            "license": [
                "BSD-3-Clause"
            ],
            "authors": [
                {
                    "name": "Sebastian Bergmann",
                    "email": "sebastian@phpunit.de"
                }
            ],
            "description": "Wrapper around PHP's tokenizer extension.",
            "homepage": "https://github.com/sebastianbergmann/php-token-stream/",
            "keywords": [
                "tokenizer"
            ],
            "time": "2020-05-06T09:56:31+00:00"
        },
        {
            "name": "phpunit/phpunit",
            "version": "9.1.5",
            "source": {
                "type": "git",
                "url": "https://github.com/sebastianbergmann/phpunit.git",
                "reference": "1b570cd7edbe136055bf5f651857dc8af6b829d2"
            },
            "dist": {
                "type": "zip",
                "url": "https://api.github.com/repos/sebastianbergmann/phpunit/zipball/1b570cd7edbe136055bf5f651857dc8af6b829d2",
                "reference": "1b570cd7edbe136055bf5f651857dc8af6b829d2",
                "shasum": ""
            },
            "require": {
                "doctrine/instantiator": "^1.2.0",
                "ext-dom": "*",
                "ext-json": "*",
                "ext-libxml": "*",
                "ext-mbstring": "*",
                "ext-xml": "*",
                "ext-xmlwriter": "*",
                "myclabs/deep-copy": "^1.9.1",
                "phar-io/manifest": "^1.0.3",
                "phar-io/version": "^2.0.1",
                "php": "^7.3",
                "phpspec/prophecy": "^1.8.1",
                "phpunit/php-code-coverage": "^8.0.1",
                "phpunit/php-file-iterator": "^3.0",
                "phpunit/php-invoker": "^3.0",
                "phpunit/php-text-template": "^2.0",
                "phpunit/php-timer": "^3.1.4",
                "sebastian/code-unit": "^1.0.2",
                "sebastian/comparator": "^4.0",
                "sebastian/diff": "^4.0",
                "sebastian/environment": "^5.0.1",
                "sebastian/exporter": "^4.0",
                "sebastian/global-state": "^4.0",
                "sebastian/object-enumerator": "^4.0",
                "sebastian/resource-operations": "^3.0",
                "sebastian/type": "^2.0",
                "sebastian/version": "^3.0"
            },
            "require-dev": {
                "ext-pdo": "*",
                "phpspec/prophecy-phpunit": "^2.0"
            },
            "suggest": {
                "ext-soap": "*",
                "ext-xdebug": "*"
            },
            "bin": [
                "phpunit"
            ],
            "type": "library",
            "extra": {
                "branch-alias": {
                    "dev-master": "9.1-dev"
                }
            },
            "autoload": {
                "classmap": [
                    "src/"
                ],
                "files": [
                    "src/Framework/Assert/Functions.php"
                ]
            },
            "notification-url": "https://packagist.org/downloads/",
            "license": [
                "BSD-3-Clause"
            ],
            "authors": [
                {
                    "name": "Sebastian Bergmann",
                    "email": "sebastian@phpunit.de",
                    "role": "lead"
                }
            ],
            "description": "The PHP Unit Testing framework.",
            "homepage": "https://phpunit.de/",
            "keywords": [
                "phpunit",
                "testing",
                "xunit"
            ],
            "time": "2020-05-22T13:54:05+00:00"
        },
        {
            "name": "psr/cache",
            "version": "1.0.1",
            "source": {
                "type": "git",
                "url": "https://github.com/php-fig/cache.git",
                "reference": "d11b50ad223250cf17b86e38383413f5a6764bf8"
            },
            "dist": {
                "type": "zip",
                "url": "https://api.github.com/repos/php-fig/cache/zipball/d11b50ad223250cf17b86e38383413f5a6764bf8",
                "reference": "d11b50ad223250cf17b86e38383413f5a6764bf8",
                "shasum": ""
            },
            "require": {
                "php": ">=5.3.0"
            },
            "type": "library",
            "extra": {
                "branch-alias": {
                    "dev-master": "1.0.x-dev"
                }
            },
            "autoload": {
                "psr-4": {
                    "Psr\\Cache\\": "src/"
                }
            },
            "notification-url": "https://packagist.org/downloads/",
            "license": [
                "MIT"
            ],
            "authors": [
                {
                    "name": "PHP-FIG",
                    "homepage": "http://www.php-fig.org/"
                }
            ],
            "description": "Common interface for caching libraries",
            "keywords": [
                "cache",
                "psr",
                "psr-6"
            ],
            "time": "2016-08-06T20:24:11+00:00"
        },
        {
            "name": "psr/simple-cache",
            "version": "1.0.1",
            "source": {
                "type": "git",
                "url": "https://github.com/php-fig/simple-cache.git",
                "reference": "408d5eafb83c57f6365a3ca330ff23aa4a5fa39b"
            },
            "dist": {
                "type": "zip",
                "url": "https://api.github.com/repos/php-fig/simple-cache/zipball/408d5eafb83c57f6365a3ca330ff23aa4a5fa39b",
                "reference": "408d5eafb83c57f6365a3ca330ff23aa4a5fa39b",
                "shasum": ""
            },
            "require": {
                "php": ">=5.3.0"
            },
            "type": "library",
            "extra": {
                "branch-alias": {
                    "dev-master": "1.0.x-dev"
                }
            },
            "autoload": {
                "psr-4": {
                    "Psr\\SimpleCache\\": "src/"
                }
            },
            "notification-url": "https://packagist.org/downloads/",
            "license": [
                "MIT"
            ],
            "authors": [
                {
                    "name": "PHP-FIG",
                    "homepage": "http://www.php-fig.org/"
                }
            ],
            "description": "Common interfaces for simple caching",
            "keywords": [
                "cache",
                "caching",
                "psr",
                "psr-16",
                "simple-cache"
            ],
            "time": "2017-10-23T01:57:42+00:00"
        },
        {
            "name": "sebastian/code-unit",
            "version": "1.0.2",
            "source": {
                "type": "git",
                "url": "https://github.com/sebastianbergmann/code-unit.git",
                "reference": "ac958085bc19fcd1d36425c781ef4cbb5b06e2a5"
            },
            "dist": {
                "type": "zip",
                "url": "https://api.github.com/repos/sebastianbergmann/code-unit/zipball/ac958085bc19fcd1d36425c781ef4cbb5b06e2a5",
                "reference": "ac958085bc19fcd1d36425c781ef4cbb5b06e2a5",
                "shasum": ""
            },
            "require": {
                "php": "^7.3"
            },
            "require-dev": {
                "phpunit/phpunit": "^9.0"
            },
            "type": "library",
            "extra": {
                "branch-alias": {
                    "dev-master": "1.0-dev"
                }
            },
            "autoload": {
                "classmap": [
                    "src/"
                ]
            },
            "notification-url": "https://packagist.org/downloads/",
            "license": [
                "BSD-3-Clause"
            ],
            "authors": [
                {
                    "name": "Sebastian Bergmann",
                    "email": "sebastian@phpunit.de",
                    "role": "lead"
                }
            ],
            "description": "Collection of value objects that represent the PHP code units",
            "homepage": "https://github.com/sebastianbergmann/code-unit",
            "funding": [
                {
                    "url": "https://github.com/sebastianbergmann",
                    "type": "github"
                }
            ],
            "time": "2020-04-30T05:58:10+00:00"
        },
        {
            "name": "sebastian/code-unit-reverse-lookup",
            "version": "2.0.0",
            "source": {
                "type": "git",
                "url": "https://github.com/sebastianbergmann/code-unit-reverse-lookup.git",
                "reference": "5b5dbe0044085ac41df47e79d34911a15b96d82e"
            },
            "dist": {
                "type": "zip",
                "url": "https://api.github.com/repos/sebastianbergmann/code-unit-reverse-lookup/zipball/5b5dbe0044085ac41df47e79d34911a15b96d82e",
                "reference": "5b5dbe0044085ac41df47e79d34911a15b96d82e",
                "shasum": ""
            },
            "require": {
                "php": "^7.3"
            },
            "require-dev": {
                "phpunit/phpunit": "^9.0"
            },
            "type": "library",
            "extra": {
                "branch-alias": {
                    "dev-master": "2.0-dev"
                }
            },
            "autoload": {
                "classmap": [
                    "src/"
                ]
            },
            "notification-url": "https://packagist.org/downloads/",
            "license": [
                "BSD-3-Clause"
            ],
            "authors": [
                {
                    "name": "Sebastian Bergmann",
                    "email": "sebastian@phpunit.de"
                }
            ],
            "description": "Looks up which function or method a line of code belongs to",
            "homepage": "https://github.com/sebastianbergmann/code-unit-reverse-lookup/",
            "time": "2020-02-07T06:20:13+00:00"
        },
        {
            "name": "sebastian/comparator",
            "version": "4.0.0",
            "source": {
                "type": "git",
                "url": "https://github.com/sebastianbergmann/comparator.git",
                "reference": "85b3435da967696ed618ff745f32be3ff4a2b8e8"
            },
            "dist": {
                "type": "zip",
                "url": "https://api.github.com/repos/sebastianbergmann/comparator/zipball/85b3435da967696ed618ff745f32be3ff4a2b8e8",
                "reference": "85b3435da967696ed618ff745f32be3ff4a2b8e8",
                "shasum": ""
            },
            "require": {
                "php": "^7.3",
                "sebastian/diff": "^4.0",
                "sebastian/exporter": "^4.0"
            },
            "require-dev": {
                "phpunit/phpunit": "^9.0"
            },
            "type": "library",
            "extra": {
                "branch-alias": {
                    "dev-master": "4.0-dev"
                }
            },
            "autoload": {
                "classmap": [
                    "src/"
                ]
            },
            "notification-url": "https://packagist.org/downloads/",
            "license": [
                "BSD-3-Clause"
            ],
            "authors": [
                {
                    "name": "Sebastian Bergmann",
                    "email": "sebastian@phpunit.de"
                },
                {
                    "name": "Jeff Welch",
                    "email": "whatthejeff@gmail.com"
                },
                {
                    "name": "Volker Dusch",
                    "email": "github@wallbash.com"
                },
                {
                    "name": "Bernhard Schussek",
                    "email": "bschussek@2bepublished.at"
                }
            ],
            "description": "Provides the functionality to compare PHP values for equality",
            "homepage": "https://github.com/sebastianbergmann/comparator",
            "keywords": [
                "comparator",
                "compare",
                "equality"
            ],
            "time": "2020-02-07T06:08:51+00:00"
        },
        {
            "name": "sebastian/diff",
            "version": "4.0.1",
            "source": {
                "type": "git",
                "url": "https://github.com/sebastianbergmann/diff.git",
                "reference": "3e523c576f29dacecff309f35e4cc5a5c168e78a"
            },
            "dist": {
                "type": "zip",
                "url": "https://api.github.com/repos/sebastianbergmann/diff/zipball/3e523c576f29dacecff309f35e4cc5a5c168e78a",
                "reference": "3e523c576f29dacecff309f35e4cc5a5c168e78a",
                "shasum": ""
            },
            "require": {
                "php": "^7.3"
            },
            "require-dev": {
                "phpunit/phpunit": "^9.0",
                "symfony/process": "^4.2 || ^5"
            },
            "type": "library",
            "extra": {
                "branch-alias": {
                    "dev-master": "4.0-dev"
                }
            },
            "autoload": {
                "classmap": [
                    "src/"
                ]
            },
            "notification-url": "https://packagist.org/downloads/",
            "license": [
                "BSD-3-Clause"
            ],
            "authors": [
                {
                    "name": "Sebastian Bergmann",
                    "email": "sebastian@phpunit.de"
                },
                {
                    "name": "Kore Nordmann",
                    "email": "mail@kore-nordmann.de"
                }
            ],
            "description": "Diff implementation",
            "homepage": "https://github.com/sebastianbergmann/diff",
            "keywords": [
                "diff",
                "udiff",
                "unidiff",
                "unified diff"
            ],
            "time": "2020-05-08T05:01:12+00:00"
        },
        {
            "name": "sebastian/environment",
            "version": "5.1.0",
            "source": {
                "type": "git",
                "url": "https://github.com/sebastianbergmann/environment.git",
                "reference": "c753f04d68cd489b6973cf9b4e505e191af3b05c"
            },
            "dist": {
                "type": "zip",
                "url": "https://api.github.com/repos/sebastianbergmann/environment/zipball/c753f04d68cd489b6973cf9b4e505e191af3b05c",
                "reference": "c753f04d68cd489b6973cf9b4e505e191af3b05c",
                "shasum": ""
            },
            "require": {
                "php": "^7.3"
            },
            "require-dev": {
                "phpunit/phpunit": "^9.0"
            },
            "suggest": {
                "ext-posix": "*"
            },
            "type": "library",
            "extra": {
                "branch-alias": {
                    "dev-master": "5.0-dev"
                }
            },
            "autoload": {
                "classmap": [
                    "src/"
                ]
            },
            "notification-url": "https://packagist.org/downloads/",
            "license": [
                "BSD-3-Clause"
            ],
            "authors": [
                {
                    "name": "Sebastian Bergmann",
                    "email": "sebastian@phpunit.de"
                }
            ],
            "description": "Provides functionality to handle HHVM/PHP environments",
            "homepage": "http://www.github.com/sebastianbergmann/environment",
            "keywords": [
                "Xdebug",
                "environment",
                "hhvm"
            ],
            "funding": [
                {
                    "url": "https://github.com/sebastianbergmann",
                    "type": "github"
                }
            ],
            "time": "2020-04-14T13:36:52+00:00"
        },
        {
            "name": "sebastian/exporter",
            "version": "4.0.0",
            "source": {
                "type": "git",
                "url": "https://github.com/sebastianbergmann/exporter.git",
                "reference": "80c26562e964016538f832f305b2286e1ec29566"
            },
            "dist": {
                "type": "zip",
                "url": "https://api.github.com/repos/sebastianbergmann/exporter/zipball/80c26562e964016538f832f305b2286e1ec29566",
                "reference": "80c26562e964016538f832f305b2286e1ec29566",
                "shasum": ""
            },
            "require": {
                "php": "^7.3",
                "sebastian/recursion-context": "^4.0"
            },
            "require-dev": {
                "ext-mbstring": "*",
                "phpunit/phpunit": "^9.0"
            },
            "type": "library",
            "extra": {
                "branch-alias": {
                    "dev-master": "4.0-dev"
                }
            },
            "autoload": {
                "classmap": [
                    "src/"
                ]
            },
            "notification-url": "https://packagist.org/downloads/",
            "license": [
                "BSD-3-Clause"
            ],
            "authors": [
                {
                    "name": "Sebastian Bergmann",
                    "email": "sebastian@phpunit.de"
                },
                {
                    "name": "Jeff Welch",
                    "email": "whatthejeff@gmail.com"
                },
                {
                    "name": "Volker Dusch",
                    "email": "github@wallbash.com"
                },
                {
                    "name": "Adam Harvey",
                    "email": "aharvey@php.net"
                },
                {
                    "name": "Bernhard Schussek",
                    "email": "bschussek@gmail.com"
                }
            ],
            "description": "Provides the functionality to export PHP variables for visualization",
            "homepage": "http://www.github.com/sebastianbergmann/exporter",
            "keywords": [
                "export",
                "exporter"
            ],
            "time": "2020-02-07T06:10:52+00:00"
        },
        {
            "name": "sebastian/finder-facade",
            "version": "2.0.0",
            "source": {
                "type": "git",
                "url": "https://github.com/sebastianbergmann/finder-facade.git",
                "reference": "9d3e74b845a2ce50e19b25b5f0c2718e153bee6c"
            },
            "dist": {
                "type": "zip",
                "url": "https://api.github.com/repos/sebastianbergmann/finder-facade/zipball/9d3e74b845a2ce50e19b25b5f0c2718e153bee6c",
                "reference": "9d3e74b845a2ce50e19b25b5f0c2718e153bee6c",
                "shasum": ""
            },
            "require": {
                "ext-ctype": "*",
                "php": "^7.3",
                "symfony/finder": "^4.1|^5.0",
                "theseer/fdomdocument": "^1.6"
            },
            "type": "library",
            "extra": {
                "branch-alias": {
                    "dev-master": "2.0-dev"
                }
            },
            "autoload": {
                "classmap": [
                    "src/"
                ]
            },
            "notification-url": "https://packagist.org/downloads/",
            "license": [
                "BSD-3-Clause"
            ],
            "authors": [
                {
                    "name": "Sebastian Bergmann",
                    "email": "sebastian@phpunit.de",
                    "role": "lead"
                }
            ],
            "description": "FinderFacade is a convenience wrapper for Symfony's Finder component.",
            "homepage": "https://github.com/sebastianbergmann/finder-facade",
            "time": "2020-02-08T06:07:58+00:00"
        },
        {
            "name": "sebastian/global-state",
            "version": "4.0.0",
            "source": {
                "type": "git",
                "url": "https://github.com/sebastianbergmann/global-state.git",
                "reference": "bdb1e7c79e592b8c82cb1699be3c8743119b8a72"
            },
            "dist": {
                "type": "zip",
                "url": "https://api.github.com/repos/sebastianbergmann/global-state/zipball/bdb1e7c79e592b8c82cb1699be3c8743119b8a72",
                "reference": "bdb1e7c79e592b8c82cb1699be3c8743119b8a72",
                "shasum": ""
            },
            "require": {
                "php": "^7.3",
                "sebastian/object-reflector": "^2.0",
                "sebastian/recursion-context": "^4.0"
            },
            "require-dev": {
                "ext-dom": "*",
                "phpunit/phpunit": "^9.0"
            },
            "suggest": {
                "ext-uopz": "*"
            },
            "type": "library",
            "extra": {
                "branch-alias": {
                    "dev-master": "4.0-dev"
                }
            },
            "autoload": {
                "classmap": [
                    "src/"
                ]
            },
            "notification-url": "https://packagist.org/downloads/",
            "license": [
                "BSD-3-Clause"
            ],
            "authors": [
                {
                    "name": "Sebastian Bergmann",
                    "email": "sebastian@phpunit.de"
                }
            ],
            "description": "Snapshotting of global state",
            "homepage": "http://www.github.com/sebastianbergmann/global-state",
            "keywords": [
                "global state"
            ],
            "time": "2020-02-07T06:11:37+00:00"
        },
        {
            "name": "sebastian/object-enumerator",
            "version": "4.0.0",
            "source": {
                "type": "git",
                "url": "https://github.com/sebastianbergmann/object-enumerator.git",
                "reference": "e67516b175550abad905dc952f43285957ef4363"
            },
            "dist": {
                "type": "zip",
                "url": "https://api.github.com/repos/sebastianbergmann/object-enumerator/zipball/e67516b175550abad905dc952f43285957ef4363",
                "reference": "e67516b175550abad905dc952f43285957ef4363",
                "shasum": ""
            },
            "require": {
                "php": "^7.3",
                "sebastian/object-reflector": "^2.0",
                "sebastian/recursion-context": "^4.0"
            },
            "require-dev": {
                "phpunit/phpunit": "^9.0"
            },
            "type": "library",
            "extra": {
                "branch-alias": {
                    "dev-master": "4.0-dev"
                }
            },
            "autoload": {
                "classmap": [
                    "src/"
                ]
            },
            "notification-url": "https://packagist.org/downloads/",
            "license": [
                "BSD-3-Clause"
            ],
            "authors": [
                {
                    "name": "Sebastian Bergmann",
                    "email": "sebastian@phpunit.de"
                }
            ],
            "description": "Traverses array structures and object graphs to enumerate all referenced objects",
            "homepage": "https://github.com/sebastianbergmann/object-enumerator/",
            "time": "2020-02-07T06:12:23+00:00"
        },
        {
            "name": "sebastian/object-reflector",
            "version": "2.0.0",
            "source": {
                "type": "git",
                "url": "https://github.com/sebastianbergmann/object-reflector.git",
                "reference": "f4fd0835cabb0d4a6546d9fe291e5740037aa1e7"
            },
            "dist": {
                "type": "zip",
                "url": "https://api.github.com/repos/sebastianbergmann/object-reflector/zipball/f4fd0835cabb0d4a6546d9fe291e5740037aa1e7",
                "reference": "f4fd0835cabb0d4a6546d9fe291e5740037aa1e7",
                "shasum": ""
            },
            "require": {
                "php": "^7.3"
            },
            "require-dev": {
                "phpunit/phpunit": "^9.0"
            },
            "type": "library",
            "extra": {
                "branch-alias": {
                    "dev-master": "2.0-dev"
                }
            },
            "autoload": {
                "classmap": [
                    "src/"
                ]
            },
            "notification-url": "https://packagist.org/downloads/",
            "license": [
                "BSD-3-Clause"
            ],
            "authors": [
                {
                    "name": "Sebastian Bergmann",
                    "email": "sebastian@phpunit.de"
                }
            ],
            "description": "Allows reflection of object attributes, including inherited and non-public ones",
            "homepage": "https://github.com/sebastianbergmann/object-reflector/",
            "time": "2020-02-07T06:19:40+00:00"
        },
        {
            "name": "sebastian/phpcpd",
            "version": "5.0.2",
            "source": {
                "type": "git",
                "url": "https://github.com/sebastianbergmann/phpcpd.git",
                "reference": "8724382966b1861df4e12db915eaed2165e10bf3"
            },
            "dist": {
                "type": "zip",
                "url": "https://api.github.com/repos/sebastianbergmann/phpcpd/zipball/8724382966b1861df4e12db915eaed2165e10bf3",
                "reference": "8724382966b1861df4e12db915eaed2165e10bf3",
                "shasum": ""
            },
            "require": {
                "ext-dom": "*",
                "php": "^7.3",
                "phpunit/php-timer": "^3.0",
                "sebastian/finder-facade": "^2.0",
                "sebastian/version": "^3.0",
                "symfony/console": "^4.0|^5.0"
            },
            "bin": [
                "phpcpd"
            ],
            "type": "library",
            "extra": {
                "branch-alias": {
                    "dev-master": "5.0-dev"
                }
            },
            "autoload": {
                "classmap": [
                    "src/"
                ]
            },
            "notification-url": "https://packagist.org/downloads/",
            "license": [
                "BSD-3-Clause"
            ],
            "authors": [
                {
                    "name": "Sebastian Bergmann",
                    "email": "sebastian@phpunit.de",
                    "role": "lead"
                }
            ],
            "description": "Copy/Paste Detector (CPD) for PHP code.",
            "homepage": "https://github.com/sebastianbergmann/phpcpd",
            "time": "2020-02-22T06:03:17+00:00"
        },
        {
            "name": "sebastian/recursion-context",
            "version": "4.0.0",
            "source": {
                "type": "git",
                "url": "https://github.com/sebastianbergmann/recursion-context.git",
                "reference": "cdd86616411fc3062368b720b0425de10bd3d579"
            },
            "dist": {
                "type": "zip",
                "url": "https://api.github.com/repos/sebastianbergmann/recursion-context/zipball/cdd86616411fc3062368b720b0425de10bd3d579",
                "reference": "cdd86616411fc3062368b720b0425de10bd3d579",
                "shasum": ""
            },
            "require": {
                "php": "^7.3"
            },
            "require-dev": {
                "phpunit/phpunit": "^9.0"
            },
            "type": "library",
            "extra": {
                "branch-alias": {
                    "dev-master": "4.0-dev"
                }
            },
            "autoload": {
                "classmap": [
                    "src/"
                ]
            },
            "notification-url": "https://packagist.org/downloads/",
            "license": [
                "BSD-3-Clause"
            ],
            "authors": [
                {
                    "name": "Sebastian Bergmann",
                    "email": "sebastian@phpunit.de"
                },
                {
                    "name": "Jeff Welch",
                    "email": "whatthejeff@gmail.com"
                },
                {
                    "name": "Adam Harvey",
                    "email": "aharvey@php.net"
                }
            ],
            "description": "Provides functionality to recursively process PHP variables",
            "homepage": "http://www.github.com/sebastianbergmann/recursion-context",
            "time": "2020-02-07T06:18:20+00:00"
        },
        {
            "name": "sebastian/resource-operations",
            "version": "3.0.0",
            "source": {
                "type": "git",
                "url": "https://github.com/sebastianbergmann/resource-operations.git",
                "reference": "8c98bf0dfa1f9256d0468b9803a1e1df31b6fa98"
            },
            "dist": {
                "type": "zip",
                "url": "https://api.github.com/repos/sebastianbergmann/resource-operations/zipball/8c98bf0dfa1f9256d0468b9803a1e1df31b6fa98",
                "reference": "8c98bf0dfa1f9256d0468b9803a1e1df31b6fa98",
                "shasum": ""
            },
            "require": {
                "php": "^7.3"
            },
            "require-dev": {
                "phpunit/phpunit": "^9.0"
            },
            "type": "library",
            "extra": {
                "branch-alias": {
                    "dev-master": "3.0-dev"
                }
            },
            "autoload": {
                "classmap": [
                    "src/"
                ]
            },
            "notification-url": "https://packagist.org/downloads/",
            "license": [
                "BSD-3-Clause"
            ],
            "authors": [
                {
                    "name": "Sebastian Bergmann",
                    "email": "sebastian@phpunit.de"
                }
            ],
            "description": "Provides a list of PHP built-in functions that operate on resources",
            "homepage": "https://www.github.com/sebastianbergmann/resource-operations",
            "time": "2020-02-07T06:13:02+00:00"
        },
        {
            "name": "sebastian/type",
            "version": "2.1.0",
            "source": {
                "type": "git",
                "url": "https://github.com/sebastianbergmann/type.git",
                "reference": "bad49207c6f854e7a25cef0ea948ac8ebe3ef9d8"
            },
            "dist": {
                "type": "zip",
                "url": "https://api.github.com/repos/sebastianbergmann/type/zipball/bad49207c6f854e7a25cef0ea948ac8ebe3ef9d8",
                "reference": "bad49207c6f854e7a25cef0ea948ac8ebe3ef9d8",
                "shasum": ""
            },
            "require": {
                "php": "^7.3"
            },
            "require-dev": {
                "phpunit/phpunit": "^9.2"
            },
            "type": "library",
            "extra": {
                "branch-alias": {
                    "dev-master": "2.1-dev"
                }
            },
            "autoload": {
                "classmap": [
                    "src/"
                ]
            },
            "notification-url": "https://packagist.org/downloads/",
            "license": [
                "BSD-3-Clause"
            ],
            "authors": [
                {
                    "name": "Sebastian Bergmann",
                    "email": "sebastian@phpunit.de",
                    "role": "lead"
                }
            ],
            "description": "Collection of value objects that represent the types of the PHP type system",
            "homepage": "https://github.com/sebastianbergmann/type",
            "funding": [
                {
                    "url": "https://github.com/sebastianbergmann",
                    "type": "github"
                }
            ],
            "time": "2020-06-01T12:21:09+00:00"
        },
        {
            "name": "sebastian/version",
            "version": "3.0.0",
            "source": {
                "type": "git",
                "url": "https://github.com/sebastianbergmann/version.git",
                "reference": "0411bde656dce64202b39c2f4473993a9081d39e"
            },
            "dist": {
                "type": "zip",
                "url": "https://api.github.com/repos/sebastianbergmann/version/zipball/0411bde656dce64202b39c2f4473993a9081d39e",
                "reference": "0411bde656dce64202b39c2f4473993a9081d39e",
                "shasum": ""
            },
            "require": {
                "php": "^7.3"
            },
            "type": "library",
            "extra": {
                "branch-alias": {
                    "dev-master": "3.0-dev"
                }
            },
            "autoload": {
                "classmap": [
                    "src/"
                ]
            },
            "notification-url": "https://packagist.org/downloads/",
            "license": [
                "BSD-3-Clause"
            ],
            "authors": [
                {
                    "name": "Sebastian Bergmann",
                    "email": "sebastian@phpunit.de",
                    "role": "lead"
                }
            ],
            "description": "Library that helps with managing the version number of Git-hosted PHP projects",
            "homepage": "https://github.com/sebastianbergmann/version",
            "time": "2020-01-21T06:36:37+00:00"
        },
        {
            "name": "spomky-labs/otphp",
            "version": "v10.0.1",
            "source": {
                "type": "git",
                "url": "https://github.com/Spomky-Labs/otphp.git",
                "reference": "f44cce5a9db4b8da410215d992110482c931232f"
            },
            "dist": {
                "type": "zip",
                "url": "https://api.github.com/repos/Spomky-Labs/otphp/zipball/f44cce5a9db4b8da410215d992110482c931232f",
                "reference": "f44cce5a9db4b8da410215d992110482c931232f",
                "shasum": ""
            },
            "require": {
                "beberlei/assert": "^3.0",
                "ext-mbstring": "*",
                "paragonie/constant_time_encoding": "^2.0",
                "php": "^7.2|^8.0",
                "thecodingmachine/safe": "^0.1.14|^1.0"
            },
            "require-dev": {
                "php-coveralls/php-coveralls": "^2.0",
                "phpstan/phpstan": "^0.12",
                "phpstan/phpstan-beberlei-assert": "^0.12",
                "phpstan/phpstan-deprecation-rules": "^0.12",
                "phpstan/phpstan-phpunit": "^0.12",
                "phpstan/phpstan-strict-rules": "^0.12",
                "phpunit/phpunit": "^8.0",
                "thecodingmachine/phpstan-safe-rule": "^1.0"
            },
            "type": "library",
            "extra": {
                "branch-alias": {
                    "v10.0": "10.0.x-dev",
                    "v9.0": "9.0.x-dev",
                    "v8.3": "8.3.x-dev"
                }
            },
            "autoload": {
                "psr-4": {
                    "OTPHP\\": "src/"
                }
            },
            "notification-url": "https://packagist.org/downloads/",
            "license": [
                "MIT"
            ],
            "authors": [
                {
                    "name": "Florent Morselli",
                    "homepage": "https://github.com/Spomky"
                },
                {
                    "name": "All contributors",
                    "homepage": "https://github.com/Spomky-Labs/otphp/contributors"
                }
            ],
            "description": "A PHP library for generating one time passwords according to RFC 4226 (HOTP Algorithm) and the RFC 6238 (TOTP Algorithm) and compatible with Google Authenticator",
            "homepage": "https://github.com/Spomky-Labs/otphp",
            "keywords": [
                "FreeOTP",
                "RFC 4226",
                "RFC 6238",
                "google authenticator",
                "hotp",
                "otp",
                "totp"
            ],
            "time": "2020-01-28T09:24:19+00:00"
        },
        {
            "name": "squizlabs/php_codesniffer",
            "version": "3.5.5",
            "source": {
                "type": "git",
                "url": "https://github.com/squizlabs/PHP_CodeSniffer.git",
                "reference": "73e2e7f57d958e7228fce50dc0c61f58f017f9f6"
            },
            "dist": {
                "type": "zip",
                "url": "https://api.github.com/repos/squizlabs/PHP_CodeSniffer/zipball/73e2e7f57d958e7228fce50dc0c61f58f017f9f6",
                "reference": "73e2e7f57d958e7228fce50dc0c61f58f017f9f6",
                "shasum": ""
            },
            "require": {
                "ext-simplexml": "*",
                "ext-tokenizer": "*",
                "ext-xmlwriter": "*",
                "php": ">=5.4.0"
            },
            "require-dev": {
                "phpunit/phpunit": "^4.0 || ^5.0 || ^6.0 || ^7.0"
            },
            "bin": [
                "bin/phpcs",
                "bin/phpcbf"
            ],
            "type": "library",
            "extra": {
                "branch-alias": {
                    "dev-master": "3.x-dev"
                }
            },
            "notification-url": "https://packagist.org/downloads/",
            "license": [
                "BSD-3-Clause"
            ],
            "authors": [
                {
                    "name": "Greg Sherwood",
                    "role": "lead"
                }
            ],
            "description": "PHP_CodeSniffer tokenizes PHP, JavaScript and CSS files and detects violations of a defined set of coding standards.",
            "homepage": "https://github.com/squizlabs/PHP_CodeSniffer",
            "keywords": [
                "phpcs",
                "standards"
            ],
            "time": "2020-04-17T01:09:41+00:00"
        },
        {
            "name": "symfony/config",
            "version": "v5.1.0",
            "source": {
                "type": "git",
                "url": "https://github.com/symfony/config.git",
                "reference": "b8623ef3d99fe62a34baf7a111b576216965f880"
            },
            "dist": {
                "type": "zip",
                "url": "https://api.github.com/repos/symfony/config/zipball/b8623ef3d99fe62a34baf7a111b576216965f880",
                "reference": "b8623ef3d99fe62a34baf7a111b576216965f880",
                "shasum": ""
            },
            "require": {
                "php": ">=7.2.5",
                "symfony/deprecation-contracts": "^2.1",
                "symfony/filesystem": "^4.4|^5.0",
                "symfony/polyfill-ctype": "~1.8",
                "symfony/polyfill-php80": "^1.15"
            },
            "conflict": {
                "symfony/finder": "<4.4"
            },
            "require-dev": {
                "symfony/event-dispatcher": "^4.4|^5.0",
                "symfony/finder": "^4.4|^5.0",
                "symfony/messenger": "^4.4|^5.0",
                "symfony/service-contracts": "^1.1|^2",
                "symfony/yaml": "^4.4|^5.0"
            },
            "suggest": {
                "symfony/yaml": "To use the yaml reference dumper"
            },
            "type": "library",
            "extra": {
                "branch-alias": {
                    "dev-master": "5.1-dev"
                }
            },
            "autoload": {
                "psr-4": {
                    "Symfony\\Component\\Config\\": ""
                },
                "exclude-from-classmap": [
                    "/Tests/"
                ]
            },
            "notification-url": "https://packagist.org/downloads/",
            "license": [
                "MIT"
            ],
            "authors": [
                {
                    "name": "Fabien Potencier",
                    "email": "fabien@symfony.com"
                },
                {
                    "name": "Symfony Community",
                    "homepage": "https://symfony.com/contributors"
                }
            ],
            "description": "Symfony Config Component",
            "homepage": "https://symfony.com",
            "funding": [
                {
                    "url": "https://symfony.com/sponsor",
                    "type": "custom"
                },
                {
                    "url": "https://github.com/fabpot",
                    "type": "github"
                },
                {
                    "url": "https://tidelift.com/funding/github/packagist/symfony/symfony",
                    "type": "tidelift"
                }
            ],
            "time": "2020-05-23T13:08:13+00:00"
        },
        {
            "name": "symfony/dependency-injection",
            "version": "v5.1.0",
            "source": {
                "type": "git",
                "url": "https://github.com/symfony/dependency-injection.git",
                "reference": "6a6791e9584273b32eeb01790da4c7446d87a621"
            },
            "dist": {
                "type": "zip",
                "url": "https://api.github.com/repos/symfony/dependency-injection/zipball/6a6791e9584273b32eeb01790da4c7446d87a621",
                "reference": "6a6791e9584273b32eeb01790da4c7446d87a621",
                "shasum": ""
            },
            "require": {
                "php": ">=7.2.5",
                "psr/container": "^1.0",
                "symfony/deprecation-contracts": "^2.1",
                "symfony/polyfill-php80": "^1.15",
                "symfony/service-contracts": "^1.1.6|^2"
            },
            "conflict": {
                "symfony/config": "<5.1",
                "symfony/finder": "<4.4",
                "symfony/proxy-manager-bridge": "<4.4",
                "symfony/yaml": "<4.4"
            },
            "provide": {
                "psr/container-implementation": "1.0",
                "symfony/service-implementation": "1.0"
            },
            "require-dev": {
                "symfony/config": "^5.1",
                "symfony/expression-language": "^4.4|^5.0",
                "symfony/yaml": "^4.4|^5.0"
            },
            "suggest": {
                "symfony/config": "",
                "symfony/expression-language": "For using expressions in service container configuration",
                "symfony/finder": "For using double-star glob patterns or when GLOB_BRACE portability is required",
                "symfony/proxy-manager-bridge": "Generate service proxies to lazy load them",
                "symfony/yaml": ""
            },
            "type": "library",
            "extra": {
                "branch-alias": {
                    "dev-master": "5.1-dev"
                }
            },
            "autoload": {
                "psr-4": {
                    "Symfony\\Component\\DependencyInjection\\": ""
                },
                "exclude-from-classmap": [
                    "/Tests/"
                ]
            },
            "notification-url": "https://packagist.org/downloads/",
            "license": [
                "MIT"
            ],
            "authors": [
                {
                    "name": "Fabien Potencier",
                    "email": "fabien@symfony.com"
                },
                {
                    "name": "Symfony Community",
                    "homepage": "https://symfony.com/contributors"
                }
            ],
            "description": "Symfony DependencyInjection Component",
            "homepage": "https://symfony.com",
            "funding": [
                {
                    "url": "https://symfony.com/sponsor",
                    "type": "custom"
                },
                {
                    "url": "https://github.com/fabpot",
                    "type": "github"
                },
                {
                    "url": "https://tidelift.com/funding/github/packagist/symfony/symfony",
                    "type": "tidelift"
                }
            ],
            "time": "2020-05-30T20:35:19+00:00"
        },
        {
            "name": "symfony/deprecation-contracts",
            "version": "v2.1.2",
            "source": {
                "type": "git",
                "url": "https://github.com/symfony/deprecation-contracts.git",
                "reference": "dd99cb3a0aff6cadd2a8d7d7ed72c2161e218337"
            },
            "dist": {
                "type": "zip",
                "url": "https://api.github.com/repos/symfony/deprecation-contracts/zipball/dd99cb3a0aff6cadd2a8d7d7ed72c2161e218337",
                "reference": "dd99cb3a0aff6cadd2a8d7d7ed72c2161e218337",
                "shasum": ""
            },
            "require": {
                "php": ">=7.1"
            },
            "type": "library",
            "extra": {
                "branch-alias": {
                    "dev-master": "2.1-dev"
                }
            },
            "autoload": {
                "files": [
                    "function.php"
                ]
            },
            "notification-url": "https://packagist.org/downloads/",
            "license": [
                "MIT"
            ],
            "authors": [
                {
                    "name": "Nicolas Grekas",
                    "email": "p@tchwork.com"
                },
                {
                    "name": "Symfony Community",
                    "homepage": "https://symfony.com/contributors"
                }
            ],
            "description": "A generic function and convention to trigger deprecation notices",
            "homepage": "https://symfony.com",
            "time": "2020-05-27T08:34:37+00:00"
        },
        {
            "name": "symfony/http-foundation",
            "version": "v5.1.0",
            "source": {
                "type": "git",
                "url": "https://github.com/symfony/http-foundation.git",
                "reference": "e0d853bddc2b2cfb0d67b0b4496c03fffe1d37fa"
            },
            "dist": {
                "type": "zip",
                "url": "https://api.github.com/repos/symfony/http-foundation/zipball/e0d853bddc2b2cfb0d67b0b4496c03fffe1d37fa",
                "reference": "e0d853bddc2b2cfb0d67b0b4496c03fffe1d37fa",
                "shasum": ""
            },
            "require": {
                "php": ">=7.2.5",
                "symfony/deprecation-contracts": "^2.1",
                "symfony/polyfill-mbstring": "~1.1",
                "symfony/polyfill-php80": "^1.15"
            },
            "require-dev": {
                "predis/predis": "~1.0",
                "symfony/cache": "^4.4|^5.0",
                "symfony/expression-language": "^4.4|^5.0",
                "symfony/mime": "^4.4|^5.0"
            },
            "suggest": {
                "symfony/mime": "To use the file extension guesser"
            },
            "type": "library",
            "extra": {
                "branch-alias": {
                    "dev-master": "5.1-dev"
                }
            },
            "autoload": {
                "psr-4": {
                    "Symfony\\Component\\HttpFoundation\\": ""
                },
                "exclude-from-classmap": [
                    "/Tests/"
                ]
            },
            "notification-url": "https://packagist.org/downloads/",
            "license": [
                "MIT"
            ],
            "authors": [
                {
                    "name": "Fabien Potencier",
                    "email": "fabien@symfony.com"
                },
                {
                    "name": "Symfony Community",
                    "homepage": "https://symfony.com/contributors"
                }
            ],
            "description": "Symfony HttpFoundation Component",
            "homepage": "https://symfony.com",
            "funding": [
                {
                    "url": "https://symfony.com/sponsor",
                    "type": "custom"
                },
                {
                    "url": "https://github.com/fabpot",
                    "type": "github"
                },
                {
                    "url": "https://tidelift.com/funding/github/packagist/symfony/symfony",
                    "type": "tidelift"
                }
            ],
            "time": "2020-05-24T12:18:07+00:00"
        },
        {
            "name": "symfony/mime",
            "version": "v5.1.0",
            "source": {
                "type": "git",
                "url": "https://github.com/symfony/mime.git",
                "reference": "56261f89385f9d13cf843a5101ac72131190bc91"
            },
            "dist": {
                "type": "zip",
                "url": "https://api.github.com/repos/symfony/mime/zipball/56261f89385f9d13cf843a5101ac72131190bc91",
                "reference": "56261f89385f9d13cf843a5101ac72131190bc91",
                "shasum": ""
            },
            "require": {
                "php": ">=7.2.5",
                "symfony/polyfill-intl-idn": "^1.10",
                "symfony/polyfill-mbstring": "^1.0",
                "symfony/polyfill-php80": "^1.15"
            },
            "conflict": {
                "symfony/mailer": "<4.4"
            },
            "require-dev": {
                "egulias/email-validator": "^2.1.10",
                "symfony/dependency-injection": "^4.4|^5.0"
            },
            "type": "library",
            "extra": {
                "branch-alias": {
                    "dev-master": "5.1-dev"
                }
            },
            "autoload": {
                "psr-4": {
                    "Symfony\\Component\\Mime\\": ""
                },
                "exclude-from-classmap": [
                    "/Tests/"
                ]
            },
            "notification-url": "https://packagist.org/downloads/",
            "license": [
                "MIT"
            ],
            "authors": [
                {
                    "name": "Fabien Potencier",
                    "email": "fabien@symfony.com"
                },
                {
                    "name": "Symfony Community",
                    "homepage": "https://symfony.com/contributors"
                }
            ],
            "description": "A library to manipulate MIME messages",
            "homepage": "https://symfony.com",
            "keywords": [
                "mime",
                "mime-type"
            ],
            "funding": [
                {
                    "url": "https://symfony.com/sponsor",
                    "type": "custom"
                },
                {
                    "url": "https://github.com/fabpot",
                    "type": "github"
                },
                {
                    "url": "https://tidelift.com/funding/github/packagist/symfony/symfony",
                    "type": "tidelift"
                }
            ],
            "time": "2020-05-25T12:33:44+00:00"
        },
        {
            "name": "symfony/options-resolver",
            "version": "v5.1.0",
            "source": {
                "type": "git",
                "url": "https://github.com/symfony/options-resolver.git",
                "reference": "663f5dd5e14057d1954fe721f9709d35837f2447"
            },
            "dist": {
                "type": "zip",
                "url": "https://api.github.com/repos/symfony/options-resolver/zipball/663f5dd5e14057d1954fe721f9709d35837f2447",
                "reference": "663f5dd5e14057d1954fe721f9709d35837f2447",
                "shasum": ""
            },
            "require": {
                "php": ">=7.2.5",
                "symfony/deprecation-contracts": "^2.1",
                "symfony/polyfill-php80": "^1.15"
            },
            "type": "library",
            "extra": {
                "branch-alias": {
                    "dev-master": "5.1-dev"
                }
            },
            "autoload": {
                "psr-4": {
                    "Symfony\\Component\\OptionsResolver\\": ""
                },
                "exclude-from-classmap": [
                    "/Tests/"
                ]
            },
            "notification-url": "https://packagist.org/downloads/",
            "license": [
                "MIT"
            ],
            "authors": [
                {
                    "name": "Fabien Potencier",
                    "email": "fabien@symfony.com"
                },
                {
                    "name": "Symfony Community",
                    "homepage": "https://symfony.com/contributors"
                }
            ],
            "description": "Symfony OptionsResolver Component",
            "homepage": "https://symfony.com",
            "keywords": [
                "config",
                "configuration",
                "options"
            ],
            "funding": [
                {
                    "url": "https://symfony.com/sponsor",
                    "type": "custom"
                },
                {
                    "url": "https://github.com/fabpot",
                    "type": "github"
                },
                {
                    "url": "https://tidelift.com/funding/github/packagist/symfony/symfony",
                    "type": "tidelift"
                }
            ],
            "time": "2020-05-23T13:08:13+00:00"
        },
        {
            "name": "symfony/polyfill-php70",
            "version": "v1.17.0",
            "source": {
                "type": "git",
                "url": "https://github.com/symfony/polyfill-php70.git",
                "reference": "82225c2d7d23d7e70515496d249c0152679b468e"
            },
            "dist": {
                "type": "zip",
                "url": "https://api.github.com/repos/symfony/polyfill-php70/zipball/82225c2d7d23d7e70515496d249c0152679b468e",
                "reference": "82225c2d7d23d7e70515496d249c0152679b468e",
                "shasum": ""
            },
            "require": {
                "paragonie/random_compat": "~1.0|~2.0|~9.99",
                "php": ">=5.3.3"
            },
            "type": "library",
            "extra": {
                "branch-alias": {
                    "dev-master": "1.17-dev"
                }
            },
            "autoload": {
                "psr-4": {
                    "Symfony\\Polyfill\\Php70\\": ""
                },
                "files": [
                    "bootstrap.php"
                ],
                "classmap": [
                    "Resources/stubs"
                ]
            },
            "notification-url": "https://packagist.org/downloads/",
            "license": [
                "MIT"
            ],
            "authors": [
                {
                    "name": "Nicolas Grekas",
                    "email": "p@tchwork.com"
                },
                {
                    "name": "Symfony Community",
                    "homepage": "https://symfony.com/contributors"
                }
            ],
            "description": "Symfony polyfill backporting some PHP 7.0+ features to lower PHP versions",
            "homepage": "https://symfony.com",
            "keywords": [
                "compatibility",
                "polyfill",
                "portable",
                "shim"
            ],
            "time": "2020-05-12T16:47:27+00:00"
        },
        {
            "name": "symfony/stopwatch",
            "version": "v5.1.0",
            "source": {
                "type": "git",
                "url": "https://github.com/symfony/stopwatch.git",
                "reference": "0f7c58cf81dbb5dd67d423a89d577524a2ec0323"
            },
            "dist": {
                "type": "zip",
                "url": "https://api.github.com/repos/symfony/stopwatch/zipball/0f7c58cf81dbb5dd67d423a89d577524a2ec0323",
                "reference": "0f7c58cf81dbb5dd67d423a89d577524a2ec0323",
                "shasum": ""
            },
            "require": {
                "php": ">=7.2.5",
                "symfony/service-contracts": "^1.0|^2"
            },
            "type": "library",
            "extra": {
                "branch-alias": {
                    "dev-master": "5.1-dev"
                }
            },
            "autoload": {
                "psr-4": {
                    "Symfony\\Component\\Stopwatch\\": ""
                },
                "exclude-from-classmap": [
                    "/Tests/"
                ]
            },
            "notification-url": "https://packagist.org/downloads/",
            "license": [
                "MIT"
            ],
            "authors": [
                {
                    "name": "Fabien Potencier",
                    "email": "fabien@symfony.com"
                },
                {
                    "name": "Symfony Community",
                    "homepage": "https://symfony.com/contributors"
                }
            ],
            "description": "Symfony Stopwatch Component",
            "homepage": "https://symfony.com",
            "funding": [
                {
                    "url": "https://symfony.com/sponsor",
                    "type": "custom"
                },
                {
                    "url": "https://github.com/fabpot",
                    "type": "github"
                },
                {
                    "url": "https://tidelift.com/funding/github/packagist/symfony/symfony",
                    "type": "tidelift"
                }
            ],
            "time": "2020-05-20T17:43:50+00:00"
        },
        {
            "name": "symfony/yaml",
            "version": "v5.1.0",
            "source": {
                "type": "git",
                "url": "https://github.com/symfony/yaml.git",
                "reference": "ea342353a3ef4f453809acc4ebc55382231d4d23"
            },
            "dist": {
                "type": "zip",
                "url": "https://api.github.com/repos/symfony/yaml/zipball/ea342353a3ef4f453809acc4ebc55382231d4d23",
                "reference": "ea342353a3ef4f453809acc4ebc55382231d4d23",
                "shasum": ""
            },
            "require": {
                "php": ">=7.2.5",
                "symfony/deprecation-contracts": "^2.1",
                "symfony/polyfill-ctype": "~1.8"
            },
            "conflict": {
                "symfony/console": "<4.4"
            },
            "require-dev": {
                "symfony/console": "^4.4|^5.0"
            },
            "suggest": {
                "symfony/console": "For validating YAML files using the lint command"
            },
            "bin": [
                "Resources/bin/yaml-lint"
            ],
            "type": "library",
            "extra": {
                "branch-alias": {
                    "dev-master": "5.1-dev"
                }
            },
            "autoload": {
                "psr-4": {
                    "Symfony\\Component\\Yaml\\": ""
                },
                "exclude-from-classmap": [
                    "/Tests/"
                ]
            },
            "notification-url": "https://packagist.org/downloads/",
            "license": [
                "MIT"
            ],
            "authors": [
                {
                    "name": "Fabien Potencier",
                    "email": "fabien@symfony.com"
                },
                {
                    "name": "Symfony Community",
                    "homepage": "https://symfony.com/contributors"
                }
            ],
            "description": "Symfony Yaml Component",
            "homepage": "https://symfony.com",
            "funding": [
                {
                    "url": "https://symfony.com/sponsor",
                    "type": "custom"
                },
                {
                    "url": "https://github.com/fabpot",
                    "type": "github"
                },
                {
                    "url": "https://tidelift.com/funding/github/packagist/symfony/symfony",
                    "type": "tidelift"
                }
            ],
            "time": "2020-05-20T17:43:50+00:00"
        },
        {
            "name": "thecodingmachine/safe",
            "version": "v1.1.1",
            "source": {
                "type": "git",
                "url": "https://github.com/thecodingmachine/safe.git",
                "reference": "04f9ffae372a9816d4472dfb7bcf6126b623a9df"
            },
            "dist": {
                "type": "zip",
                "url": "https://api.github.com/repos/thecodingmachine/safe/zipball/04f9ffae372a9816d4472dfb7bcf6126b623a9df",
                "reference": "04f9ffae372a9816d4472dfb7bcf6126b623a9df",
                "shasum": ""
            },
            "require": {
                "php": ">=7.2"
            },
            "require-dev": {
                "phpstan/phpstan": "^0.12",
                "squizlabs/php_codesniffer": "^3.2",
                "thecodingmachine/phpstan-strict-rules": "^0.12"
            },
            "type": "library",
            "extra": {
                "branch-alias": {
                    "dev-master": "0.1-dev"
                }
            },
            "autoload": {
                "psr-4": {
                    "Safe\\": [
                        "lib/",
                        "generated/"
                    ]
                },
                "files": [
                    "generated/apache.php",
                    "generated/apc.php",
                    "generated/apcu.php",
                    "generated/array.php",
                    "generated/bzip2.php",
                    "generated/classobj.php",
                    "generated/com.php",
                    "generated/cubrid.php",
                    "generated/curl.php",
                    "generated/datetime.php",
                    "generated/dir.php",
                    "generated/eio.php",
                    "generated/errorfunc.php",
                    "generated/exec.php",
                    "generated/fileinfo.php",
                    "generated/filesystem.php",
                    "generated/filter.php",
                    "generated/fpm.php",
                    "generated/ftp.php",
                    "generated/funchand.php",
                    "generated/gmp.php",
                    "generated/gnupg.php",
                    "generated/hash.php",
                    "generated/ibase.php",
                    "generated/ibmDb2.php",
                    "generated/iconv.php",
                    "generated/image.php",
                    "generated/imap.php",
                    "generated/info.php",
                    "generated/ingres-ii.php",
                    "generated/inotify.php",
                    "generated/json.php",
                    "generated/ldap.php",
                    "generated/libevent.php",
                    "generated/libxml.php",
                    "generated/lzf.php",
                    "generated/mailparse.php",
                    "generated/mbstring.php",
                    "generated/misc.php",
                    "generated/msql.php",
                    "generated/mssql.php",
                    "generated/mysql.php",
                    "generated/mysqli.php",
                    "generated/mysqlndMs.php",
                    "generated/mysqlndQc.php",
                    "generated/network.php",
                    "generated/oci8.php",
                    "generated/opcache.php",
                    "generated/openssl.php",
                    "generated/outcontrol.php",
                    "generated/password.php",
                    "generated/pcntl.php",
                    "generated/pcre.php",
                    "generated/pdf.php",
                    "generated/pgsql.php",
                    "generated/posix.php",
                    "generated/ps.php",
                    "generated/pspell.php",
                    "generated/readline.php",
                    "generated/rpminfo.php",
                    "generated/rrd.php",
                    "generated/sem.php",
                    "generated/session.php",
                    "generated/shmop.php",
                    "generated/simplexml.php",
                    "generated/sockets.php",
                    "generated/sodium.php",
                    "generated/solr.php",
                    "generated/spl.php",
                    "generated/sqlsrv.php",
                    "generated/ssdeep.php",
                    "generated/ssh2.php",
                    "generated/stats.php",
                    "generated/stream.php",
                    "generated/strings.php",
                    "generated/swoole.php",
                    "generated/uodbc.php",
                    "generated/uopz.php",
                    "generated/url.php",
                    "generated/var.php",
                    "generated/xdiff.php",
                    "generated/xml.php",
                    "generated/xmlrpc.php",
                    "generated/yaml.php",
                    "generated/yaz.php",
                    "generated/zip.php",
                    "generated/zlib.php",
                    "lib/special_cases.php"
                ]
            },
            "notification-url": "https://packagist.org/downloads/",
            "license": [
                "MIT"
            ],
            "description": "PHP core functions that throw exceptions instead of returning FALSE on error",
            "time": "2020-05-04T15:25:36+00:00"
        },
        {
            "name": "theseer/fdomdocument",
            "version": "1.6.6",
            "source": {
                "type": "git",
                "url": "https://github.com/theseer/fDOMDocument.git",
                "reference": "6e8203e40a32a9c770bcb62fe37e68b948da6dca"
            },
            "dist": {
                "type": "zip",
                "url": "https://api.github.com/repos/theseer/fDOMDocument/zipball/6e8203e40a32a9c770bcb62fe37e68b948da6dca",
                "reference": "6e8203e40a32a9c770bcb62fe37e68b948da6dca",
                "shasum": ""
            },
            "require": {
                "ext-dom": "*",
                "lib-libxml": "*",
                "php": ">=5.3.3"
            },
            "type": "library",
            "autoload": {
                "classmap": [
                    "src/"
                ]
            },
            "notification-url": "https://packagist.org/downloads/",
            "license": [
                "BSD-3-Clause"
            ],
            "authors": [
                {
                    "name": "Arne Blankerts",
                    "email": "arne@blankerts.de",
                    "role": "lead"
                }
            ],
            "description": "The classes contained within this repository extend the standard DOM to use exceptions at all occasions of errors instead of PHP warnings or notices. They also add various custom methods and shortcuts for convenience and to simplify the usage of DOM.",
            "homepage": "https://github.com/theseer/fDOMDocument",
            "time": "2017-06-30T11:53:12+00:00"
        },
        {
            "name": "theseer/tokenizer",
            "version": "1.1.3",
            "source": {
                "type": "git",
                "url": "https://github.com/theseer/tokenizer.git",
                "reference": "11336f6f84e16a720dae9d8e6ed5019efa85a0f9"
            },
            "dist": {
                "type": "zip",
                "url": "https://api.github.com/repos/theseer/tokenizer/zipball/11336f6f84e16a720dae9d8e6ed5019efa85a0f9",
                "reference": "11336f6f84e16a720dae9d8e6ed5019efa85a0f9",
                "shasum": ""
            },
            "require": {
                "ext-dom": "*",
                "ext-tokenizer": "*",
                "ext-xmlwriter": "*",
                "php": "^7.0"
            },
            "type": "library",
            "autoload": {
                "classmap": [
                    "src/"
                ]
            },
            "notification-url": "https://packagist.org/downloads/",
            "license": [
                "BSD-3-Clause"
            ],
            "authors": [
                {
                    "name": "Arne Blankerts",
                    "email": "arne@blankerts.de",
                    "role": "Developer"
                }
            ],
            "description": "A small library for converting tokenized PHP source code into XML and potentially other formats",
            "time": "2019-06-13T22:48:21+00:00"
        },
        {
            "name": "vlucas/phpdotenv",
            "version": "v2.6.5",
            "source": {
                "type": "git",
                "url": "https://github.com/vlucas/phpdotenv.git",
                "reference": "2e977311ffb17b2f82028a9c36824647789c6365"
            },
            "dist": {
                "type": "zip",
                "url": "https://api.github.com/repos/vlucas/phpdotenv/zipball/2e977311ffb17b2f82028a9c36824647789c6365",
                "reference": "2e977311ffb17b2f82028a9c36824647789c6365",
                "shasum": ""
            },
            "require": {
                "php": "^5.3.9 || ^7.0 || ^8.0",
                "symfony/polyfill-ctype": "^1.16"
            },
            "require-dev": {
                "ext-filter": "*",
                "ext-pcre": "*",
                "phpunit/phpunit": "^4.8.35 || ^5.7.27"
            },
            "suggest": {
                "ext-filter": "Required to use the boolean validator.",
                "ext-pcre": "Required to use most of the library."
            },
            "type": "library",
            "extra": {
                "branch-alias": {
                    "dev-master": "2.6-dev"
                }
            },
            "autoload": {
                "psr-4": {
                    "Dotenv\\": "src/"
                }
            },
            "notification-url": "https://packagist.org/downloads/",
            "license": [
                "BSD-3-Clause"
            ],
            "authors": [
                {
                    "name": "Graham Campbell",
                    "email": "graham@alt-three.com",
                    "homepage": "https://gjcampbell.co.uk/"
                },
                {
                    "name": "Vance Lucas",
                    "email": "vance@vancelucas.com",
                    "homepage": "https://vancelucas.com/"
                }
            ],
            "description": "Loads environment variables from `.env` to `getenv()`, `$_ENV` and `$_SERVER` automagically.",
            "keywords": [
                "dotenv",
                "env",
                "environment"
            ],
            "funding": [
                {
                    "url": "https://github.com/GrahamCampbell",
                    "type": "github"
                },
                {
                    "url": "https://tidelift.com/funding/github/packagist/vlucas/phpdotenv",
                    "type": "tidelift"
                }
            ],
            "time": "2020-06-02T14:06:52+00:00"
        },
        {
            "name": "webmozart/assert",
            "version": "1.8.0",
            "source": {
                "type": "git",
                "url": "https://github.com/webmozart/assert.git",
                "reference": "ab2cb0b3b559010b75981b1bdce728da3ee90ad6"
            },
            "dist": {
                "type": "zip",
                "url": "https://api.github.com/repos/webmozart/assert/zipball/ab2cb0b3b559010b75981b1bdce728da3ee90ad6",
                "reference": "ab2cb0b3b559010b75981b1bdce728da3ee90ad6",
                "shasum": ""
            },
            "require": {
                "php": "^5.3.3 || ^7.0",
                "symfony/polyfill-ctype": "^1.8"
            },
            "conflict": {
                "vimeo/psalm": "<3.9.1"
            },
            "require-dev": {
                "phpunit/phpunit": "^4.8.36 || ^7.5.13"
            },
            "type": "library",
            "autoload": {
                "psr-4": {
                    "Webmozart\\Assert\\": "src/"
                }
            },
            "notification-url": "https://packagist.org/downloads/",
            "license": [
                "MIT"
            ],
            "authors": [
                {
                    "name": "Bernhard Schussek",
                    "email": "bschussek@gmail.com"
                }
            ],
            "description": "Assertions to validate method input/output with nice error messages.",
            "keywords": [
                "assert",
                "check",
                "validate"
            ],
            "time": "2020-04-18T12:12:48+00:00"
        },
        {
            "name": "weew/helpers-array",
            "version": "v1.3.1",
            "source": {
                "type": "git",
                "url": "https://github.com/weew/helpers-array.git",
                "reference": "9bff63111f9765b4277750db8d276d92b3e16ed0"
            },
            "dist": {
                "type": "zip",
                "url": "https://api.github.com/repos/weew/helpers-array/zipball/9bff63111f9765b4277750db8d276d92b3e16ed0",
                "reference": "9bff63111f9765b4277750db8d276d92b3e16ed0",
                "shasum": ""
            },
            "require-dev": {
                "phpunit/phpunit": "^4.7",
                "satooshi/php-coveralls": "^0.6.1"
            },
            "type": "library",
            "autoload": {
                "files": [
                    "src/array.php"
                ]
            },
            "notification-url": "https://packagist.org/downloads/",
            "license": [
                "MIT"
            ],
            "authors": [
                {
                    "name": "Maxim Kott",
                    "email": "maximkott@gmail.com"
                }
            ],
            "description": "Useful collection of php array helpers.",
            "time": "2016-07-21T11:18:01+00:00"
        }
    ],
    "aliases": [],
    "minimum-stability": "stable",
    "stability-flags": {
        "magento/magento2-functional-testing-framework": 5
    },
    "prefer-stable": true,
    "prefer-lowest": false,
    "platform": {
        "php": "~7.3.0||~7.4.0",
        "ext-bcmath": "*",
        "ext-ctype": "*",
        "ext-curl": "*",
        "ext-dom": "*",
        "ext-gd": "*",
        "ext-hash": "*",
        "ext-iconv": "*",
        "ext-intl": "*",
        "ext-mbstring": "*",
        "ext-openssl": "*",
        "ext-pdo_mysql": "*",
        "ext-simplexml": "*",
        "ext-soap": "*",
        "ext-xsl": "*",
        "ext-zip": "*",
        "lib-libxml": "*"
    },
    "platform-dev": [],
    "plugin-api-version": "1.1.0"
}<|MERGE_RESOLUTION|>--- conflicted
+++ resolved
@@ -4,11 +4,7 @@
         "Read more about it at https://getcomposer.org/doc/01-basic-usage.md#installing-dependencies",
         "This file is @generated automatically"
     ],
-<<<<<<< HEAD
-    "content-hash": "b9aa1fbb37bcee58967d6a244a9ddc81",
-=======
-    "content-hash": "c6003e70c11db07e1adeb97615c349ab",
->>>>>>> e89cd6ac
+    "content-hash": "07bb75cbd8269245d02b01a19b448f83",
     "packages": [
         {
             "name": "colinmollenhour/cache-backend-file",
@@ -4212,17 +4208,17 @@
             ],
             "authors": [
                 {
-                    "name": "Marijn Huizendveld",
-                    "email": "marijn.huizendveld@gmail.com"
-                },
-                {
-                    "name": "Thibaud Fabre",
-                    "email": "thibaud@aztech.io"
-                },
-                {
                     "name": "Ben Ramsey",
                     "email": "ben@benramsey.com",
                     "homepage": "https://benramsey.com"
+                },
+                {
+                    "name": "Marijn Huizendveld",
+                    "email": "marijn.huizendveld@gmail.com"
+                },
+                {
+                    "name": "Thibaud Fabre",
+                    "email": "thibaud@aztech.io"
                 }
             ],
             "description": "Formerly rhumsaa/uuid. A PHP 5.4+ library for generating RFC 4122 version 1, 3, 4, and 5 universally unique identifiers (UUID).",
@@ -5151,6 +5147,20 @@
                 "polyfill",
                 "portable",
                 "shim"
+            ],
+            "funding": [
+                {
+                    "url": "https://symfony.com/sponsor",
+                    "type": "custom"
+                },
+                {
+                    "url": "https://github.com/fabpot",
+                    "type": "github"
+                },
+                {
+                    "url": "https://tidelift.com/funding/github/packagist/symfony/symfony",
+                    "type": "tidelift"
+                }
             ],
             "time": "2020-05-12T16:47:27+00:00"
         },
@@ -6662,6 +6672,20 @@
                 "redis",
                 "xcache"
             ],
+            "funding": [
+                {
+                    "url": "https://www.doctrine-project.org/sponsorship.html",
+                    "type": "custom"
+                },
+                {
+                    "url": "https://www.patreon.com/phpdoctrine",
+                    "type": "patreon"
+                },
+                {
+                    "url": "https://tidelift.com/funding/github/packagist/doctrine%2Fcache",
+                    "type": "tidelift"
+                }
+            ],
             "time": "2020-05-27T16:24:54+00:00"
         },
         {
@@ -6785,6 +6809,20 @@
                 "constructor",
                 "instantiate"
             ],
+            "funding": [
+                {
+                    "url": "https://www.doctrine-project.org/sponsorship.html",
+                    "type": "custom"
+                },
+                {
+                    "url": "https://www.patreon.com/phpdoctrine",
+                    "type": "patreon"
+                },
+                {
+                    "url": "https://tidelift.com/funding/github/packagist/doctrine%2Finstantiator",
+                    "type": "tidelift"
+                }
+            ],
             "time": "2020-05-29T17:27:14+00:00"
         },
         {
@@ -6846,6 +6884,20 @@
                 "lexer",
                 "parser",
                 "php"
+            ],
+            "funding": [
+                {
+                    "url": "https://www.doctrine-project.org/sponsorship.html",
+                    "type": "custom"
+                },
+                {
+                    "url": "https://www.patreon.com/phpdoctrine",
+                    "type": "patreon"
+                },
+                {
+                    "url": "https://tidelift.com/funding/github/packagist/doctrine%2Flexer",
+                    "type": "tidelift"
+                }
             ],
             "time": "2020-05-25T17:44:05+00:00"
         },
@@ -8528,12 +8580,6 @@
             "keywords": [
                 "filesystem",
                 "iterator"
-            ],
-            "funding": [
-                {
-                    "url": "https://github.com/sebastianbergmann",
-                    "type": "github"
-                }
             ],
             "time": "2020-04-18T05:02:12+00:00"
         },
@@ -8960,12 +9006,6 @@
             ],
             "description": "Collection of value objects that represent the PHP code units",
             "homepage": "https://github.com/sebastianbergmann/code-unit",
-            "funding": [
-                {
-                    "url": "https://github.com/sebastianbergmann",
-                    "type": "github"
-                }
-            ],
             "time": "2020-04-30T05:58:10+00:00"
         },
         {
@@ -9183,12 +9223,6 @@
                 "Xdebug",
                 "environment",
                 "hhvm"
-            ],
-            "funding": [
-                {
-                    "url": "https://github.com/sebastianbergmann",
-                    "type": "github"
-                }
             ],
             "time": "2020-04-14T13:36:52+00:00"
         },
@@ -10030,6 +10064,20 @@
             ],
             "description": "A generic function and convention to trigger deprecation notices",
             "homepage": "https://symfony.com",
+            "funding": [
+                {
+                    "url": "https://symfony.com/sponsor",
+                    "type": "custom"
+                },
+                {
+                    "url": "https://github.com/fabpot",
+                    "type": "github"
+                },
+                {
+                    "url": "https://tidelift.com/funding/github/packagist/symfony/symfony",
+                    "type": "tidelift"
+                }
+            ],
             "time": "2020-05-27T08:34:37+00:00"
         },
         {
