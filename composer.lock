--- conflicted
+++ resolved
@@ -4,11 +4,7 @@
         "Read more about it at https://getcomposer.org/doc/01-basic-usage.md#composer-lock-the-lock-file",
         "This file is @generated automatically"
     ],
-<<<<<<< HEAD
-    "hash": "9ee1790709ea2be60675569e53899a91",
-=======
     "hash": "e4150d79f684532d0a9cded9b58ebf6b",
->>>>>>> 9a960ca6
     "packages": [
         {
             "name": "braintree/braintree_php",
@@ -738,64 +734,6 @@
             "description": "Symfony Console Component",
             "homepage": "https://symfony.com",
             "time": "2015-07-26 09:08:40"
-        },
-        {
-            "name": "symfony/event-dispatcher",
-            "version": "v2.7.3",
-            "source": {
-                "type": "git",
-                "url": "https://github.com/symfony/EventDispatcher.git",
-                "reference": "9310b5f9a87ec2ea75d20fec0b0017c77c66dac3"
-            },
-            "dist": {
-                "type": "zip",
-                "url": "https://api.github.com/repos/symfony/EventDispatcher/zipball/9310b5f9a87ec2ea75d20fec0b0017c77c66dac3",
-                "reference": "9310b5f9a87ec2ea75d20fec0b0017c77c66dac3",
-                "shasum": ""
-            },
-            "require": {
-                "php": ">=5.3.9"
-            },
-            "require-dev": {
-                "psr/log": "~1.0",
-                "symfony/config": "~2.0,>=2.0.5",
-                "symfony/dependency-injection": "~2.6",
-                "symfony/expression-language": "~2.6",
-                "symfony/phpunit-bridge": "~2.7",
-                "symfony/stopwatch": "~2.3"
-            },
-            "suggest": {
-                "symfony/dependency-injection": "",
-                "symfony/http-kernel": ""
-            },
-            "type": "library",
-            "extra": {
-                "branch-alias": {
-                    "dev-master": "2.7-dev"
-                }
-            },
-            "autoload": {
-                "psr-4": {
-                    "Symfony\\Component\\EventDispatcher\\": ""
-                }
-            },
-            "notification-url": "https://packagist.org/downloads/",
-            "license": [
-                "MIT"
-            ],
-            "authors": [
-                {
-                    "name": "Fabien Potencier",
-                    "email": "fabien@symfony.com"
-                },
-                {
-                    "name": "Symfony Community",
-                    "homepage": "https://symfony.com/contributors"
-                }
-            ],
-            "description": "Symfony EventDispatcher Component",
-            "homepage": "https://symfony.com",
-            "time": "2015-06-18 19:21:56"
         },
         {
             "name": "symfony/finder",
@@ -2990,16 +2928,16 @@
         },
         {
             "name": "phpunit/php-token-stream",
-            "version": "1.4.6",
+            "version": "1.4.3",
             "source": {
                 "type": "git",
                 "url": "https://github.com/sebastianbergmann/php-token-stream.git",
-                "reference": "3ab72c62e550370a6cd5dc873e1a04ab57562f5b"
-            },
-            "dist": {
-                "type": "zip",
-                "url": "https://api.github.com/repos/sebastianbergmann/php-token-stream/zipball/3ab72c62e550370a6cd5dc873e1a04ab57562f5b",
-                "reference": "3ab72c62e550370a6cd5dc873e1a04ab57562f5b",
+                "reference": "7a9b0969488c3c54fd62b4d504b3ec758fd005d9"
+            },
+            "dist": {
+                "type": "zip",
+                "url": "https://api.github.com/repos/sebastianbergmann/php-token-stream/zipball/7a9b0969488c3c54fd62b4d504b3ec758fd005d9",
+                "reference": "7a9b0969488c3c54fd62b4d504b3ec758fd005d9",
                 "shasum": ""
             },
             "require": {
@@ -3035,7 +2973,7 @@
             "keywords": [
                 "tokenizer"
             ],
-            "time": "2015-08-16 08:51:00"
+            "time": "2015-06-19 03:43:16"
         },
         {
             "name": "phpunit/phpunit",
@@ -3724,6 +3662,64 @@
             "description": "Symfony DependencyInjection Component",
             "homepage": "https://symfony.com",
             "time": "2015-07-28 14:07:07"
+        },
+        {
+            "name": "symfony/event-dispatcher",
+            "version": "v2.7.3",
+            "source": {
+                "type": "git",
+                "url": "https://github.com/symfony/EventDispatcher.git",
+                "reference": "9310b5f9a87ec2ea75d20fec0b0017c77c66dac3"
+            },
+            "dist": {
+                "type": "zip",
+                "url": "https://api.github.com/repos/symfony/EventDispatcher/zipball/9310b5f9a87ec2ea75d20fec0b0017c77c66dac3",
+                "reference": "9310b5f9a87ec2ea75d20fec0b0017c77c66dac3",
+                "shasum": ""
+            },
+            "require": {
+                "php": ">=5.3.9"
+            },
+            "require-dev": {
+                "psr/log": "~1.0",
+                "symfony/config": "~2.0,>=2.0.5",
+                "symfony/dependency-injection": "~2.6",
+                "symfony/expression-language": "~2.6",
+                "symfony/phpunit-bridge": "~2.7",
+                "symfony/stopwatch": "~2.3"
+            },
+            "suggest": {
+                "symfony/dependency-injection": "",
+                "symfony/http-kernel": ""
+            },
+            "type": "library",
+            "extra": {
+                "branch-alias": {
+                    "dev-master": "2.7-dev"
+                }
+            },
+            "autoload": {
+                "psr-4": {
+                    "Symfony\\Component\\EventDispatcher\\": ""
+                }
+            },
+            "notification-url": "https://packagist.org/downloads/",
+            "license": [
+                "MIT"
+            ],
+            "authors": [
+                {
+                    "name": "Fabien Potencier",
+                    "email": "fabien@symfony.com"
+                },
+                {
+                    "name": "Symfony Community",
+                    "homepage": "https://symfony.com/contributors"
+                }
+            ],
+            "description": "Symfony EventDispatcher Component",
+            "homepage": "https://symfony.com",
+            "time": "2015-06-18 19:21:56"
         },
         {
             "name": "symfony/filesystem",
