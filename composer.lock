{
    "_readme": [
        "This file locks the dependencies of your project to a known state",
        "Read more about it at https://getcomposer.org/doc/01-basic-usage.md#installing-dependencies",
        "This file is @generated automatically"
    ],
<<<<<<< HEAD
    "content-hash": "89588fbc4ad1be077ea78638b34ed615",
=======
    "content-hash": "438feb5366e2edd6b88e3c286b637f9b",
>>>>>>> 4523b3a4
    "packages": [
        {
            "name": "aws/aws-sdk-php",
            "version": "3.158.19",
            "source": {
                "type": "git",
                "url": "https://github.com/aws/aws-sdk-php.git",
                "reference": "b1c3c763e227e518768f0416cbd2b29c11f79561"
            },
            "dist": {
                "type": "zip",
                "url": "https://api.github.com/repos/aws/aws-sdk-php/zipball/b1c3c763e227e518768f0416cbd2b29c11f79561",
                "reference": "b1c3c763e227e518768f0416cbd2b29c11f79561",
                "shasum": ""
            },
            "require": {
                "ext-json": "*",
                "ext-pcre": "*",
                "ext-simplexml": "*",
                "guzzlehttp/guzzle": "^5.3.3|^6.2.1|^7.0",
                "guzzlehttp/promises": "^1.0",
                "guzzlehttp/psr7": "^1.4.1",
                "mtdowling/jmespath.php": "^2.5",
                "php": ">=5.5"
            },
            "require-dev": {
                "andrewsville/php-token-reflection": "^1.4",
                "aws/aws-php-sns-message-validator": "~1.0",
                "behat/behat": "~3.0",
                "doctrine/cache": "~1.4",
                "ext-dom": "*",
                "ext-openssl": "*",
                "ext-pcntl": "*",
                "ext-sockets": "*",
                "nette/neon": "^2.3",
                "paragonie/random_compat": ">= 2",
                "phpunit/phpunit": "^4.8.35|^5.4.3",
                "psr/cache": "^1.0",
                "psr/simple-cache": "^1.0",
                "sebastian/comparator": "^1.2.3"
            },
            "suggest": {
                "aws/aws-php-sns-message-validator": "To validate incoming SNS notifications",
                "doctrine/cache": "To use the DoctrineCacheAdapter",
                "ext-curl": "To send requests using cURL",
                "ext-openssl": "Allows working with CloudFront private distributions and verifying received SNS messages",
                "ext-sockets": "To use client-side monitoring"
            },
            "type": "library",
            "extra": {
                "branch-alias": {
                    "dev-master": "3.0-dev"
                }
            },
            "autoload": {
                "psr-4": {
                    "Aws\\": "src/"
                },
                "files": [
                    "src/functions.php"
                ]
            },
            "notification-url": "https://packagist.org/downloads/",
            "license": [
                "Apache-2.0"
            ],
            "authors": [
                {
                    "name": "Amazon Web Services",
                    "homepage": "http://aws.amazon.com"
                }
            ],
            "description": "AWS SDK for PHP - Use Amazon Web Services in your PHP project",
            "homepage": "http://aws.amazon.com/sdkforphp",
            "keywords": [
                "amazon",
                "aws",
                "cloud",
                "dynamodb",
                "ec2",
                "glacier",
                "s3",
                "sdk"
            ],
            "time": "2020-11-02T19:49:21+00:00"
        },
        {
            "name": "colinmollenhour/cache-backend-file",
            "version": "v1.4.5",
            "source": {
                "type": "git",
                "url": "https://github.com/colinmollenhour/Cm_Cache_Backend_File.git",
                "reference": "03c7d4c0f43b2de1b559a3527d18ff697d306544"
            },
            "dist": {
                "type": "zip",
                "url": "https://api.github.com/repos/colinmollenhour/Cm_Cache_Backend_File/zipball/03c7d4c0f43b2de1b559a3527d18ff697d306544",
                "reference": "03c7d4c0f43b2de1b559a3527d18ff697d306544",
                "shasum": ""
            },
            "type": "magento-module",
            "autoload": {
                "classmap": [
                    "File.php"
                ]
            },
            "notification-url": "https://packagist.org/downloads/",
            "license": [
                "BSD-3-Clause"
            ],
            "authors": [
                {
                    "name": "Colin Mollenhour"
                }
            ],
            "description": "The stock Zend_Cache_Backend_File backend has extremely poor performance for cleaning by tags making it become unusable as the number of cached items increases. This backend makes many changes resulting in a huge performance boost, especially for tag cleaning.",
            "homepage": "https://github.com/colinmollenhour/Cm_Cache_Backend_File",
            "time": "2019-04-18T21:54:31+00:00"
        },
        {
            "name": "colinmollenhour/cache-backend-redis",
            "version": "1.11.0",
            "source": {
                "type": "git",
                "url": "https://github.com/colinmollenhour/Cm_Cache_Backend_Redis.git",
                "reference": "389fb68de15660e39b055d149d31f3708b5d6cbc"
            },
            "dist": {
                "type": "zip",
                "url": "https://api.github.com/repos/colinmollenhour/Cm_Cache_Backend_Redis/zipball/389fb68de15660e39b055d149d31f3708b5d6cbc",
                "reference": "389fb68de15660e39b055d149d31f3708b5d6cbc",
                "shasum": ""
            },
            "require": {
                "magento-hackathon/magento-composer-installer": "*"
            },
            "type": "magento-module",
            "autoload": {
                "classmap": [
                    "Cm/Cache/Backend/Redis.php"
                ]
            },
            "notification-url": "https://packagist.org/downloads/",
            "license": [
                "BSD-3-Clause"
            ],
            "authors": [
                {
                    "name": "Colin Mollenhour"
                }
            ],
            "description": "Zend_Cache backend using Redis with full support for tags.",
            "homepage": "https://github.com/colinmollenhour/Cm_Cache_Backend_Redis",
            "time": "2019-03-03T04:04:49+00:00"
        },
        {
            "name": "colinmollenhour/credis",
            "version": "1.11.1",
            "source": {
                "type": "git",
                "url": "https://github.com/colinmollenhour/credis.git",
                "reference": "bd1da4698ab1918477f9e71e5ff0062b9a345008"
            },
            "dist": {
                "type": "zip",
                "url": "https://api.github.com/repos/colinmollenhour/credis/zipball/bd1da4698ab1918477f9e71e5ff0062b9a345008",
                "reference": "bd1da4698ab1918477f9e71e5ff0062b9a345008",
                "shasum": ""
            },
            "require": {
                "php": ">=5.4.0"
            },
            "type": "library",
            "autoload": {
                "classmap": [
                    "Client.php",
                    "Cluster.php",
                    "Sentinel.php",
                    "Module.php"
                ]
            },
            "notification-url": "https://packagist.org/downloads/",
            "license": [
                "MIT"
            ],
            "authors": [
                {
                    "name": "Colin Mollenhour",
                    "email": "colin@mollenhour.com"
                }
            ],
            "description": "Credis is a lightweight interface to the Redis key-value store which wraps the phpredis library when available for better performance.",
            "homepage": "https://github.com/colinmollenhour/credis",
            "time": "2019-11-26T18:09:45+00:00"
        },
        {
            "name": "colinmollenhour/php-redis-session-abstract",
            "version": "v1.4.3",
            "source": {
                "type": "git",
                "url": "https://github.com/colinmollenhour/php-redis-session-abstract.git",
                "reference": "39ca38da5e0a981bc1a7e39a86693c128784a513"
            },
            "dist": {
                "type": "zip",
                "url": "https://api.github.com/repos/colinmollenhour/php-redis-session-abstract/zipball/39ca38da5e0a981bc1a7e39a86693c128784a513",
                "reference": "39ca38da5e0a981bc1a7e39a86693c128784a513",
                "shasum": ""
            },
            "require": {
                "colinmollenhour/credis": "~1.6",
                "php": "^5.5 || ^7.0|| ^7.1 || ^7.2"
            },
            "type": "library",
            "autoload": {
                "psr-0": {
                    "Cm\\RedisSession\\": "src/"
                }
            },
            "notification-url": "https://packagist.org/downloads/",
            "license": [
                "BSD-3-Clause"
            ],
            "authors": [
                {
                    "name": "Colin Mollenhour"
                }
            ],
            "description": "A Redis-based session handler with optimistic locking",
            "homepage": "https://github.com/colinmollenhour/php-redis-session-abstract",
            "time": "2020-10-07T09:47:22+00:00"
        },
        {
            "name": "composer/ca-bundle",
            "version": "1.2.8",
            "source": {
                "type": "git",
                "url": "https://github.com/composer/ca-bundle.git",
                "reference": "8a7ecad675253e4654ea05505233285377405215"
            },
            "dist": {
                "type": "zip",
                "url": "https://api.github.com/repos/composer/ca-bundle/zipball/8a7ecad675253e4654ea05505233285377405215",
                "reference": "8a7ecad675253e4654ea05505233285377405215",
                "shasum": ""
            },
            "require": {
                "ext-openssl": "*",
                "ext-pcre": "*",
                "php": "^5.3.2 || ^7.0 || ^8.0"
            },
            "require-dev": {
                "phpunit/phpunit": "^4.8.35 || ^5.7 || 6.5 - 8",
                "psr/log": "^1.0",
                "symfony/process": "^2.5 || ^3.0 || ^4.0 || ^5.0"
            },
            "type": "library",
            "extra": {
                "branch-alias": {
                    "dev-master": "1.x-dev"
                }
            },
            "autoload": {
                "psr-4": {
                    "Composer\\CaBundle\\": "src"
                }
            },
            "notification-url": "https://packagist.org/downloads/",
            "license": [
                "MIT"
            ],
            "authors": [
                {
                    "name": "Jordi Boggiano",
                    "email": "j.boggiano@seld.be",
                    "homepage": "http://seld.be"
                }
            ],
            "description": "Lets you find a path to the system CA bundle, and includes a fallback to the Mozilla CA bundle.",
            "keywords": [
                "cabundle",
                "cacert",
                "certificate",
                "ssl",
                "tls"
            ],
            "funding": [
                {
                    "url": "https://packagist.com",
                    "type": "custom"
                },
                {
                    "url": "https://github.com/composer",
                    "type": "github"
                },
                {
                    "url": "https://tidelift.com/funding/github/packagist/composer/composer",
                    "type": "tidelift"
                }
            ],
            "time": "2020-08-23T12:54:47+00:00"
        },
        {
            "name": "composer/composer",
            "version": "1.10.17",
            "source": {
                "type": "git",
                "url": "https://github.com/composer/composer.git",
                "reference": "09d42e18394d8594be24e37923031c4b7442a1cb"
            },
            "dist": {
                "type": "zip",
                "url": "https://api.github.com/repos/composer/composer/zipball/09d42e18394d8594be24e37923031c4b7442a1cb",
                "reference": "09d42e18394d8594be24e37923031c4b7442a1cb",
                "shasum": ""
            },
            "require": {
                "composer/ca-bundle": "^1.0",
                "composer/semver": "^1.0",
                "composer/spdx-licenses": "^1.2",
                "composer/xdebug-handler": "^1.1",
                "justinrainbow/json-schema": "^5.2.10",
                "php": "^5.3.2 || ^7.0",
                "psr/log": "^1.0",
                "seld/jsonlint": "^1.4",
                "seld/phar-utils": "^1.0",
                "symfony/console": "^2.7 || ^3.0 || ^4.0 || ^5.0",
                "symfony/filesystem": "^2.7 || ^3.0 || ^4.0 || ^5.0",
                "symfony/finder": "^2.7 || ^3.0 || ^4.0 || ^5.0",
                "symfony/process": "^2.7 || ^3.0 || ^4.0 || ^5.0"
            },
            "conflict": {
                "symfony/console": "2.8.38"
            },
            "require-dev": {
                "phpspec/prophecy": "^1.10",
                "symfony/phpunit-bridge": "^4.2"
            },
            "suggest": {
                "ext-openssl": "Enabling the openssl extension allows you to access https URLs for repositories and packages",
                "ext-zip": "Enabling the zip extension allows you to unzip archives",
                "ext-zlib": "Allow gzip compression of HTTP requests"
            },
            "bin": [
                "bin/composer"
            ],
            "type": "library",
            "extra": {
                "branch-alias": {
                    "dev-master": "1.10-dev"
                }
            },
            "autoload": {
                "psr-4": {
                    "Composer\\": "src/Composer"
                }
            },
            "notification-url": "https://packagist.org/downloads/",
            "license": [
                "MIT"
            ],
            "authors": [
                {
                    "name": "Nils Adermann",
                    "email": "naderman@naderman.de",
                    "homepage": "http://www.naderman.de"
                },
                {
                    "name": "Jordi Boggiano",
                    "email": "j.boggiano@seld.be",
                    "homepage": "http://seld.be"
                }
            ],
            "description": "Composer helps you declare, manage and install dependencies of PHP projects. It ensures you have the right stack everywhere.",
            "homepage": "https://getcomposer.org/",
            "keywords": [
                "autoload",
                "dependency",
                "package"
            ],
            "funding": [
                {
                    "url": "https://packagist.com",
                    "type": "custom"
                },
                {
                    "url": "https://github.com/composer",
                    "type": "github"
                },
                {
                    "url": "https://tidelift.com/funding/github/packagist/composer/composer",
                    "type": "tidelift"
                }
            ],
            "time": "2020-10-30T21:31:58+00:00"
        },
        {
            "name": "composer/semver",
            "version": "1.7.1",
            "source": {
                "type": "git",
                "url": "https://github.com/composer/semver.git",
                "reference": "38276325bd896f90dfcfe30029aa5db40df387a7"
            },
            "dist": {
                "type": "zip",
                "url": "https://api.github.com/repos/composer/semver/zipball/38276325bd896f90dfcfe30029aa5db40df387a7",
                "reference": "38276325bd896f90dfcfe30029aa5db40df387a7",
                "shasum": ""
            },
            "require": {
                "php": "^5.3.2 || ^7.0"
            },
            "require-dev": {
                "phpunit/phpunit": "^4.5 || ^5.0.5"
            },
            "type": "library",
            "extra": {
                "branch-alias": {
                    "dev-master": "1.x-dev"
                }
            },
            "autoload": {
                "psr-4": {
                    "Composer\\Semver\\": "src"
                }
            },
            "notification-url": "https://packagist.org/downloads/",
            "license": [
                "MIT"
            ],
            "authors": [
                {
                    "name": "Nils Adermann",
                    "email": "naderman@naderman.de",
                    "homepage": "http://www.naderman.de"
                },
                {
                    "name": "Jordi Boggiano",
                    "email": "j.boggiano@seld.be",
                    "homepage": "http://seld.be"
                },
                {
                    "name": "Rob Bast",
                    "email": "rob.bast@gmail.com",
                    "homepage": "http://robbast.nl"
                }
            ],
            "description": "Semver library that offers utilities, version constraint parsing and validation.",
            "keywords": [
                "semantic",
                "semver",
                "validation",
                "versioning"
            ],
            "funding": [
                {
                    "url": "https://packagist.com",
                    "type": "custom"
                },
                {
                    "url": "https://github.com/composer",
                    "type": "github"
                },
                {
                    "url": "https://tidelift.com/funding/github/packagist/composer/composer",
                    "type": "tidelift"
                }
            ],
            "time": "2020-09-27T13:13:07+00:00"
        },
        {
            "name": "composer/spdx-licenses",
            "version": "1.5.4",
            "source": {
                "type": "git",
                "url": "https://github.com/composer/spdx-licenses.git",
                "reference": "6946f785871e2314c60b4524851f3702ea4f2223"
            },
            "dist": {
                "type": "zip",
                "url": "https://api.github.com/repos/composer/spdx-licenses/zipball/6946f785871e2314c60b4524851f3702ea4f2223",
                "reference": "6946f785871e2314c60b4524851f3702ea4f2223",
                "shasum": ""
            },
            "require": {
                "php": "^5.3.2 || ^7.0 || ^8.0"
            },
            "require-dev": {
                "phpunit/phpunit": "^4.8.35 || ^5.7 || 6.5 - 7"
            },
            "type": "library",
            "extra": {
                "branch-alias": {
                    "dev-master": "1.x-dev"
                }
            },
            "autoload": {
                "psr-4": {
                    "Composer\\Spdx\\": "src"
                }
            },
            "notification-url": "https://packagist.org/downloads/",
            "license": [
                "MIT"
            ],
            "authors": [
                {
                    "name": "Nils Adermann",
                    "email": "naderman@naderman.de",
                    "homepage": "http://www.naderman.de"
                },
                {
                    "name": "Jordi Boggiano",
                    "email": "j.boggiano@seld.be",
                    "homepage": "http://seld.be"
                },
                {
                    "name": "Rob Bast",
                    "email": "rob.bast@gmail.com",
                    "homepage": "http://robbast.nl"
                }
            ],
            "description": "SPDX licenses list and validation library.",
            "keywords": [
                "license",
                "spdx",
                "validator"
            ],
            "funding": [
                {
                    "url": "https://packagist.com",
                    "type": "custom"
                },
                {
                    "url": "https://github.com/composer",
                    "type": "github"
                },
                {
                    "url": "https://tidelift.com/funding/github/packagist/composer/composer",
                    "type": "tidelift"
                }
            ],
            "time": "2020-07-15T15:35:07+00:00"
        },
        {
            "name": "composer/xdebug-handler",
            "version": "1.4.4",
            "source": {
                "type": "git",
                "url": "https://github.com/composer/xdebug-handler.git",
                "reference": "6e076a124f7ee146f2487554a94b6a19a74887ba"
            },
            "dist": {
                "type": "zip",
                "url": "https://api.github.com/repos/composer/xdebug-handler/zipball/6e076a124f7ee146f2487554a94b6a19a74887ba",
                "reference": "6e076a124f7ee146f2487554a94b6a19a74887ba",
                "shasum": ""
            },
            "require": {
                "php": "^5.3.2 || ^7.0 || ^8.0",
                "psr/log": "^1.0"
            },
            "require-dev": {
                "phpunit/phpunit": "^4.8.35 || ^5.7 || 6.5 - 8"
            },
            "type": "library",
            "autoload": {
                "psr-4": {
                    "Composer\\XdebugHandler\\": "src"
                }
            },
            "notification-url": "https://packagist.org/downloads/",
            "license": [
                "MIT"
            ],
            "authors": [
                {
                    "name": "John Stevenson",
                    "email": "john-stevenson@blueyonder.co.uk"
                }
            ],
            "description": "Restarts a process without Xdebug.",
            "keywords": [
                "Xdebug",
                "performance"
            ],
            "funding": [
                {
                    "url": "https://packagist.com",
                    "type": "custom"
                },
                {
                    "url": "https://github.com/composer",
                    "type": "github"
                },
                {
                    "url": "https://tidelift.com/funding/github/packagist/composer/composer",
                    "type": "tidelift"
                }
            ],
            "time": "2020-10-24T12:39:10+00:00"
        },
        {
            "name": "container-interop/container-interop",
            "version": "1.2.0",
            "source": {
                "type": "git",
                "url": "https://github.com/container-interop/container-interop.git",
                "reference": "79cbf1341c22ec75643d841642dd5d6acd83bdb8"
            },
            "dist": {
                "type": "zip",
                "url": "https://api.github.com/repos/container-interop/container-interop/zipball/79cbf1341c22ec75643d841642dd5d6acd83bdb8",
                "reference": "79cbf1341c22ec75643d841642dd5d6acd83bdb8",
                "shasum": ""
            },
            "require": {
                "psr/container": "^1.0"
            },
            "type": "library",
            "autoload": {
                "psr-4": {
                    "Interop\\Container\\": "src/Interop/Container/"
                }
            },
            "notification-url": "https://packagist.org/downloads/",
            "license": [
                "MIT"
            ],
            "description": "Promoting the interoperability of container objects (DIC, SL, etc.)",
            "homepage": "https://github.com/container-interop/container-interop",
            "abandoned": "psr/container",
            "time": "2017-02-14T19:40:03+00:00"
        },
        {
            "name": "elasticsearch/elasticsearch",
            "version": "v7.7.0",
            "source": {
                "type": "git",
                "url": "https://github.com/elastic/elasticsearch-php.git",
                "reference": "1d90a7ff4fb1936dc4376f09d723af75714f6f05"
            },
            "dist": {
                "type": "zip",
                "url": "https://api.github.com/repos/elastic/elasticsearch-php/zipball/1d90a7ff4fb1936dc4376f09d723af75714f6f05",
                "reference": "1d90a7ff4fb1936dc4376f09d723af75714f6f05",
                "shasum": ""
            },
            "require": {
                "ext-json": ">=1.3.7",
                "ezimuel/ringphp": "^1.1.2",
                "php": "^7.1",
                "psr/log": "~1.0"
            },
            "require-dev": {
                "cpliakas/git-wrapper": "~2.0",
                "doctrine/inflector": "^1.3",
                "mockery/mockery": "^1.2",
                "phpstan/phpstan": "^0.12",
                "phpunit/phpunit": "^7.5",
                "squizlabs/php_codesniffer": "^3.4",
                "symfony/finder": "~4.0",
                "symfony/yaml": "~4.0"
            },
            "suggest": {
                "ext-curl": "*",
                "monolog/monolog": "Allows for client-level logging and tracing"
            },
            "type": "library",
            "autoload": {
                "files": [
                    "src/autoload.php"
                ],
                "psr-4": {
                    "Elasticsearch\\": "src/Elasticsearch/"
                }
            },
            "notification-url": "https://packagist.org/downloads/",
            "license": [
                "Apache-2.0"
            ],
            "authors": [
                {
                    "name": "Zachary Tong"
                },
                {
                    "name": "Enrico Zimuel"
                }
            ],
            "description": "PHP Client for Elasticsearch",
            "keywords": [
                "client",
                "elasticsearch",
                "search"
            ],
            "time": "2020-05-13T15:19:26+00:00"
        },
        {
            "name": "ezimuel/guzzlestreams",
            "version": "3.0.1",
            "source": {
                "type": "git",
                "url": "https://github.com/ezimuel/guzzlestreams.git",
                "reference": "abe3791d231167f14eb80d413420d1eab91163a8"
            },
            "dist": {
                "type": "zip",
                "url": "https://api.github.com/repos/ezimuel/guzzlestreams/zipball/abe3791d231167f14eb80d413420d1eab91163a8",
                "reference": "abe3791d231167f14eb80d413420d1eab91163a8",
                "shasum": ""
            },
            "require": {
                "php": ">=5.4.0"
            },
            "require-dev": {
                "phpunit/phpunit": "~4.0"
            },
            "type": "library",
            "extra": {
                "branch-alias": {
                    "dev-master": "3.0-dev"
                }
            },
            "autoload": {
                "psr-4": {
                    "GuzzleHttp\\Stream\\": "src/"
                }
            },
            "notification-url": "https://packagist.org/downloads/",
            "license": [
                "MIT"
            ],
            "authors": [
                {
                    "name": "Michael Dowling",
                    "email": "mtdowling@gmail.com",
                    "homepage": "https://github.com/mtdowling"
                }
            ],
            "description": "Fork of guzzle/streams (abandoned) to be used with elasticsearch-php",
            "homepage": "http://guzzlephp.org/",
            "keywords": [
                "Guzzle",
                "stream"
            ],
            "time": "2020-02-14T23:11:50+00:00"
        },
        {
            "name": "ezimuel/ringphp",
            "version": "1.1.2",
            "source": {
                "type": "git",
                "url": "https://github.com/ezimuel/ringphp.git",
                "reference": "0b78f89d8e0bb9e380046c31adfa40347e9f663b"
            },
            "dist": {
                "type": "zip",
                "url": "https://api.github.com/repos/ezimuel/ringphp/zipball/0b78f89d8e0bb9e380046c31adfa40347e9f663b",
                "reference": "0b78f89d8e0bb9e380046c31adfa40347e9f663b",
                "shasum": ""
            },
            "require": {
                "ezimuel/guzzlestreams": "^3.0.1",
                "php": ">=5.4.0",
                "react/promise": "~2.0"
            },
            "require-dev": {
                "ext-curl": "*",
                "phpunit/phpunit": "~4.0"
            },
            "suggest": {
                "ext-curl": "Guzzle will use specific adapters if cURL is present"
            },
            "type": "library",
            "extra": {
                "branch-alias": {
                    "dev-master": "1.1-dev"
                }
            },
            "autoload": {
                "psr-4": {
                    "GuzzleHttp\\Ring\\": "src/"
                }
            },
            "notification-url": "https://packagist.org/downloads/",
            "license": [
                "MIT"
            ],
            "authors": [
                {
                    "name": "Michael Dowling",
                    "email": "mtdowling@gmail.com",
                    "homepage": "https://github.com/mtdowling"
                }
            ],
            "description": "Fork of guzzle/RingPHP (abandoned) to be used with elasticsearch-php",
            "time": "2020-02-14T23:51:21+00:00"
        },
        {
            "name": "guzzlehttp/guzzle",
            "version": "6.5.5",
            "source": {
                "type": "git",
                "url": "https://github.com/guzzle/guzzle.git",
                "reference": "9d4290de1cfd701f38099ef7e183b64b4b7b0c5e"
            },
            "dist": {
                "type": "zip",
                "url": "https://api.github.com/repos/guzzle/guzzle/zipball/9d4290de1cfd701f38099ef7e183b64b4b7b0c5e",
                "reference": "9d4290de1cfd701f38099ef7e183b64b4b7b0c5e",
                "shasum": ""
            },
            "require": {
                "ext-json": "*",
                "guzzlehttp/promises": "^1.0",
                "guzzlehttp/psr7": "^1.6.1",
                "php": ">=5.5",
                "symfony/polyfill-intl-idn": "^1.17.0"
            },
            "require-dev": {
                "ext-curl": "*",
                "phpunit/phpunit": "^4.8.35 || ^5.7 || ^6.4 || ^7.0",
                "psr/log": "^1.1"
            },
            "suggest": {
                "psr/log": "Required for using the Log middleware"
            },
            "type": "library",
            "extra": {
                "branch-alias": {
                    "dev-master": "6.5-dev"
                }
            },
            "autoload": {
                "psr-4": {
                    "GuzzleHttp\\": "src/"
                },
                "files": [
                    "src/functions_include.php"
                ]
            },
            "notification-url": "https://packagist.org/downloads/",
            "license": [
                "MIT"
            ],
            "authors": [
                {
                    "name": "Michael Dowling",
                    "email": "mtdowling@gmail.com",
                    "homepage": "https://github.com/mtdowling"
                }
            ],
            "description": "Guzzle is a PHP HTTP client library",
            "homepage": "http://guzzlephp.org/",
            "keywords": [
                "client",
                "curl",
                "framework",
                "http",
                "http client",
                "rest",
                "web service"
            ],
            "time": "2020-06-16T21:01:06+00:00"
        },
        {
            "name": "guzzlehttp/promises",
            "version": "1.4.0",
            "source": {
                "type": "git",
                "url": "https://github.com/guzzle/promises.git",
                "reference": "60d379c243457e073cff02bc323a2a86cb355631"
            },
            "dist": {
                "type": "zip",
                "url": "https://api.github.com/repos/guzzle/promises/zipball/60d379c243457e073cff02bc323a2a86cb355631",
                "reference": "60d379c243457e073cff02bc323a2a86cb355631",
                "shasum": ""
            },
            "require": {
                "php": ">=5.5"
            },
            "require-dev": {
                "symfony/phpunit-bridge": "^4.4 || ^5.1"
            },
            "type": "library",
            "extra": {
                "branch-alias": {
                    "dev-master": "1.4-dev"
                }
            },
            "autoload": {
                "psr-4": {
                    "GuzzleHttp\\Promise\\": "src/"
                },
                "files": [
                    "src/functions_include.php"
                ]
            },
            "notification-url": "https://packagist.org/downloads/",
            "license": [
                "MIT"
            ],
            "authors": [
                {
                    "name": "Michael Dowling",
                    "email": "mtdowling@gmail.com",
                    "homepage": "https://github.com/mtdowling"
                }
            ],
            "description": "Guzzle promises library",
            "keywords": [
                "promise"
            ],
            "time": "2020-09-30T07:37:28+00:00"
        },
        {
            "name": "guzzlehttp/psr7",
            "version": "1.7.0",
            "source": {
                "type": "git",
                "url": "https://github.com/guzzle/psr7.git",
                "reference": "53330f47520498c0ae1f61f7e2c90f55690c06a3"
            },
            "dist": {
                "type": "zip",
                "url": "https://api.github.com/repos/guzzle/psr7/zipball/53330f47520498c0ae1f61f7e2c90f55690c06a3",
                "reference": "53330f47520498c0ae1f61f7e2c90f55690c06a3",
                "shasum": ""
            },
            "require": {
                "php": ">=5.4.0",
                "psr/http-message": "~1.0",
                "ralouphie/getallheaders": "^2.0.5 || ^3.0.0"
            },
            "provide": {
                "psr/http-message-implementation": "1.0"
            },
            "require-dev": {
                "ext-zlib": "*",
                "phpunit/phpunit": "~4.8.36 || ^5.7.27 || ^6.5.14 || ^7.5.20 || ^8.5.8 || ^9.3.10"
            },
            "suggest": {
                "laminas/laminas-httphandlerrunner": "Emit PSR-7 responses"
            },
            "type": "library",
            "extra": {
                "branch-alias": {
                    "dev-master": "1.7-dev"
                }
            },
            "autoload": {
                "psr-4": {
                    "GuzzleHttp\\Psr7\\": "src/"
                },
                "files": [
                    "src/functions_include.php"
                ]
            },
            "notification-url": "https://packagist.org/downloads/",
            "license": [
                "MIT"
            ],
            "authors": [
                {
                    "name": "Michael Dowling",
                    "email": "mtdowling@gmail.com",
                    "homepage": "https://github.com/mtdowling"
                },
                {
                    "name": "Tobias Schultze",
                    "homepage": "https://github.com/Tobion"
                }
            ],
            "description": "PSR-7 message implementation that also provides common utility methods",
            "keywords": [
                "http",
                "message",
                "psr-7",
                "request",
                "response",
                "stream",
                "uri",
                "url"
            ],
            "time": "2020-09-30T07:37:11+00:00"
        },
        {
            "name": "justinrainbow/json-schema",
            "version": "5.2.10",
            "source": {
                "type": "git",
                "url": "https://github.com/justinrainbow/json-schema.git",
                "reference": "2ba9c8c862ecd5510ed16c6340aa9f6eadb4f31b"
            },
            "dist": {
                "type": "zip",
                "url": "https://api.github.com/repos/justinrainbow/json-schema/zipball/2ba9c8c862ecd5510ed16c6340aa9f6eadb4f31b",
                "reference": "2ba9c8c862ecd5510ed16c6340aa9f6eadb4f31b",
                "shasum": ""
            },
            "require": {
                "php": ">=5.3.3"
            },
            "require-dev": {
                "friendsofphp/php-cs-fixer": "~2.2.20||~2.15.1",
                "json-schema/json-schema-test-suite": "1.2.0",
                "phpunit/phpunit": "^4.8.35"
            },
            "bin": [
                "bin/validate-json"
            ],
            "type": "library",
            "extra": {
                "branch-alias": {
                    "dev-master": "5.0.x-dev"
                }
            },
            "autoload": {
                "psr-4": {
                    "JsonSchema\\": "src/JsonSchema/"
                }
            },
            "notification-url": "https://packagist.org/downloads/",
            "license": [
                "MIT"
            ],
            "authors": [
                {
                    "name": "Bruno Prieto Reis",
                    "email": "bruno.p.reis@gmail.com"
                },
                {
                    "name": "Justin Rainbow",
                    "email": "justin.rainbow@gmail.com"
                },
                {
                    "name": "Igor Wiedler",
                    "email": "igor@wiedler.ch"
                },
                {
                    "name": "Robert Schönthal",
                    "email": "seroscho@googlemail.com"
                }
            ],
            "description": "A library to validate a json schema.",
            "homepage": "https://github.com/justinrainbow/json-schema",
            "keywords": [
                "json",
                "schema"
            ],
            "time": "2020-05-27T16:41:55+00:00"
        },
        {
            "name": "laminas/laminas-captcha",
            "version": "2.9.0",
            "source": {
                "type": "git",
                "url": "https://github.com/laminas/laminas-captcha.git",
                "reference": "b88f650f3adf2d902ef56f6377cceb5cd87b9876"
            },
            "dist": {
                "type": "zip",
                "url": "https://api.github.com/repos/laminas/laminas-captcha/zipball/b88f650f3adf2d902ef56f6377cceb5cd87b9876",
                "reference": "b88f650f3adf2d902ef56f6377cceb5cd87b9876",
                "shasum": ""
            },
            "require": {
                "laminas/laminas-math": "^2.7 || ^3.0",
                "laminas/laminas-stdlib": "^3.2.1",
                "laminas/laminas-zendframework-bridge": "^1.0",
                "php": "^5.6 || ^7.0"
            },
            "replace": {
                "zendframework/zend-captcha": "self.version"
            },
            "require-dev": {
                "laminas/laminas-coding-standard": "~1.0.0",
                "laminas/laminas-recaptcha": "^3.0",
                "laminas/laminas-session": "^2.8",
                "laminas/laminas-text": "^2.6",
                "laminas/laminas-validator": "^2.10.1",
                "phpunit/phpunit": "^5.7.27 || ^6.5.8 || ^7.1.2"
            },
            "suggest": {
                "laminas/laminas-i18n-resources": "Translations of captcha messages",
                "laminas/laminas-recaptcha": "Laminas\\ReCaptcha component",
                "laminas/laminas-session": "Laminas\\Session component",
                "laminas/laminas-text": "Laminas\\Text component",
                "laminas/laminas-validator": "Laminas\\Validator component"
            },
            "type": "library",
            "extra": {
                "branch-alias": {
                    "dev-master": "2.9.x-dev",
                    "dev-develop": "2.10.x-dev"
                }
            },
            "autoload": {
                "psr-4": {
                    "Laminas\\Captcha\\": "src/"
                }
            },
            "notification-url": "https://packagist.org/downloads/",
            "license": [
                "BSD-3-Clause"
            ],
            "description": "Generate and validate CAPTCHAs using Figlets, images, ReCaptcha, and more",
            "homepage": "https://laminas.dev",
            "keywords": [
                "captcha",
                "laminas"
            ],
            "time": "2019-12-31T16:24:14+00:00"
        },
        {
            "name": "laminas/laminas-code",
            "version": "3.4.1",
            "source": {
                "type": "git",
                "url": "https://github.com/laminas/laminas-code.git",
                "reference": "1cb8f203389ab1482bf89c0e70a04849bacd7766"
            },
            "dist": {
                "type": "zip",
                "url": "https://api.github.com/repos/laminas/laminas-code/zipball/1cb8f203389ab1482bf89c0e70a04849bacd7766",
                "reference": "1cb8f203389ab1482bf89c0e70a04849bacd7766",
                "shasum": ""
            },
            "require": {
                "laminas/laminas-eventmanager": "^2.6 || ^3.0",
                "laminas/laminas-zendframework-bridge": "^1.0",
                "php": "^7.1"
            },
            "conflict": {
                "phpspec/prophecy": "<1.9.0"
            },
            "replace": {
                "zendframework/zend-code": "self.version"
            },
            "require-dev": {
                "doctrine/annotations": "^1.7",
                "ext-phar": "*",
                "laminas/laminas-coding-standard": "^1.0",
                "laminas/laminas-stdlib": "^2.7 || ^3.0",
                "phpunit/phpunit": "^7.5.16 || ^8.4"
            },
            "suggest": {
                "doctrine/annotations": "Doctrine\\Common\\Annotations >=1.0 for annotation features",
                "laminas/laminas-stdlib": "Laminas\\Stdlib component"
            },
            "type": "library",
            "extra": {
                "branch-alias": {
                    "dev-master": "3.4.x-dev",
                    "dev-develop": "3.5.x-dev",
                    "dev-dev-4.0": "4.0.x-dev"
                }
            },
            "autoload": {
                "psr-4": {
                    "Laminas\\Code\\": "src/"
                }
            },
            "notification-url": "https://packagist.org/downloads/",
            "license": [
                "BSD-3-Clause"
            ],
            "description": "Extensions to the PHP Reflection API, static code scanning, and code generation",
            "homepage": "https://laminas.dev",
            "keywords": [
                "code",
                "laminas"
            ],
            "time": "2019-12-31T16:28:24+00:00"
        },
        {
            "name": "laminas/laminas-config",
            "version": "2.6.0",
            "source": {
                "type": "git",
                "url": "https://github.com/laminas/laminas-config.git",
                "reference": "71ba6d5dd703196ce66b25abc4d772edb094dae1"
            },
            "dist": {
                "type": "zip",
                "url": "https://api.github.com/repos/laminas/laminas-config/zipball/71ba6d5dd703196ce66b25abc4d772edb094dae1",
                "reference": "71ba6d5dd703196ce66b25abc4d772edb094dae1",
                "shasum": ""
            },
            "require": {
                "laminas/laminas-stdlib": "^2.7 || ^3.0",
                "laminas/laminas-zendframework-bridge": "^1.0",
                "php": "^5.5 || ^7.0"
            },
            "replace": {
                "zendframework/zend-config": "self.version"
            },
            "require-dev": {
                "fabpot/php-cs-fixer": "1.7.*",
                "laminas/laminas-filter": "^2.6",
                "laminas/laminas-i18n": "^2.5",
                "laminas/laminas-json": "^2.6.1",
                "laminas/laminas-servicemanager": "^2.7.5 || ^3.0.3",
                "phpunit/phpunit": "~4.0"
            },
            "suggest": {
                "laminas/laminas-filter": "Laminas\\Filter component",
                "laminas/laminas-i18n": "Laminas\\I18n component",
                "laminas/laminas-json": "Laminas\\Json to use the Json reader or writer classes",
                "laminas/laminas-servicemanager": "Laminas\\ServiceManager for use with the Config Factory to retrieve reader and writer instances"
            },
            "type": "library",
            "extra": {
                "branch-alias": {
                    "dev-master": "2.6-dev",
                    "dev-develop": "2.7-dev"
                }
            },
            "autoload": {
                "psr-4": {
                    "Laminas\\Config\\": "src/"
                }
            },
            "notification-url": "https://packagist.org/downloads/",
            "license": [
                "BSD-3-Clause"
            ],
            "description": "provides a nested object property based user interface for accessing this configuration data within application code",
            "homepage": "https://laminas.dev",
            "keywords": [
                "config",
                "laminas"
            ],
            "time": "2019-12-31T16:30:04+00:00"
        },
        {
            "name": "laminas/laminas-console",
            "version": "2.8.0",
            "source": {
                "type": "git",
                "url": "https://github.com/laminas/laminas-console.git",
                "reference": "478a6ceac3e31fb38d6314088abda8b239ee23a5"
            },
            "dist": {
                "type": "zip",
                "url": "https://api.github.com/repos/laminas/laminas-console/zipball/478a6ceac3e31fb38d6314088abda8b239ee23a5",
                "reference": "478a6ceac3e31fb38d6314088abda8b239ee23a5",
                "shasum": ""
            },
            "require": {
                "laminas/laminas-stdlib": "^3.2.1",
                "laminas/laminas-zendframework-bridge": "^1.0",
                "php": "^5.6 || ^7.0"
            },
            "replace": {
                "zendframework/zend-console": "self.version"
            },
            "require-dev": {
                "laminas/laminas-coding-standard": "~1.0.0",
                "laminas/laminas-filter": "^2.7.2",
                "laminas/laminas-json": "^2.6 || ^3.0",
                "laminas/laminas-validator": "^2.10.1",
                "phpunit/phpunit": "^5.7.23 || ^6.4.3"
            },
            "suggest": {
                "laminas/laminas-filter": "To support DefaultRouteMatcher usage",
                "laminas/laminas-validator": "To support DefaultRouteMatcher usage"
            },
            "type": "library",
            "extra": {
                "branch-alias": {
                    "dev-master": "2.8.x-dev",
                    "dev-develop": "2.9.x-dev"
                }
            },
            "autoload": {
                "psr-4": {
                    "Laminas\\Console\\": "src/"
                }
            },
            "notification-url": "https://packagist.org/downloads/",
            "license": [
                "BSD-3-Clause"
            ],
            "description": "Build console applications using getopt syntax or routing, complete with prompts",
            "homepage": "https://laminas.dev",
            "keywords": [
                "console",
                "laminas"
            ],
            "time": "2019-12-31T16:31:45+00:00"
        },
        {
            "name": "laminas/laminas-crypt",
            "version": "2.6.0",
            "source": {
                "type": "git",
                "url": "https://github.com/laminas/laminas-crypt.git",
                "reference": "6f291fe90c84c74d737c9dc9b8f0ad2b55dc0567"
            },
            "dist": {
                "type": "zip",
                "url": "https://api.github.com/repos/laminas/laminas-crypt/zipball/6f291fe90c84c74d737c9dc9b8f0ad2b55dc0567",
                "reference": "6f291fe90c84c74d737c9dc9b8f0ad2b55dc0567",
                "shasum": ""
            },
            "require": {
                "container-interop/container-interop": "~1.0",
                "laminas/laminas-math": "^2.6",
                "laminas/laminas-stdlib": "^2.7 || ^3.0",
                "laminas/laminas-zendframework-bridge": "^1.0",
                "php": "^5.5 || ^7.0"
            },
            "replace": {
                "zendframework/zend-crypt": "self.version"
            },
            "require-dev": {
                "fabpot/php-cs-fixer": "1.7.*",
                "phpunit/phpunit": "~4.0"
            },
            "suggest": {
                "ext-mcrypt": "Required for most features of Laminas\\Crypt"
            },
            "type": "library",
            "extra": {
                "branch-alias": {
                    "dev-master": "2.6-dev",
                    "dev-develop": "2.7-dev"
                }
            },
            "autoload": {
                "psr-4": {
                    "Laminas\\Crypt\\": "src/"
                }
            },
            "notification-url": "https://packagist.org/downloads/",
            "license": [
                "BSD-3-Clause"
            ],
            "homepage": "https://laminas.dev",
            "keywords": [
                "crypt",
                "laminas"
            ],
            "time": "2019-12-31T16:33:11+00:00"
        },
        {
            "name": "laminas/laminas-db",
            "version": "2.11.3",
            "source": {
                "type": "git",
                "url": "https://github.com/laminas/laminas-db.git",
                "reference": "6c4238918b9204db1eb8cafae2c1940d40f4c007"
            },
            "dist": {
                "type": "zip",
                "url": "https://api.github.com/repos/laminas/laminas-db/zipball/6c4238918b9204db1eb8cafae2c1940d40f4c007",
                "reference": "6c4238918b9204db1eb8cafae2c1940d40f4c007",
                "shasum": ""
            },
            "require": {
                "laminas/laminas-stdlib": "^2.7 || ^3.0",
                "laminas/laminas-zendframework-bridge": "^1.0",
                "php": "^5.6 || ^7.0"
            },
            "replace": {
                "zendframework/zend-db": "^2.11.0"
            },
            "require-dev": {
                "laminas/laminas-coding-standard": "~1.0.0",
                "laminas/laminas-eventmanager": "^2.6.2 || ^3.0",
                "laminas/laminas-hydrator": "^1.1 || ^2.1 || ^3.0",
                "laminas/laminas-servicemanager": "^2.7.5 || ^3.0.3",
                "phpunit/phpunit": "^5.7.27 || ^6.5.14"
            },
            "suggest": {
                "laminas/laminas-eventmanager": "Laminas\\EventManager component",
                "laminas/laminas-hydrator": "Laminas\\Hydrator component for using HydratingResultSets",
                "laminas/laminas-servicemanager": "Laminas\\ServiceManager component"
            },
            "type": "library",
            "extra": {
                "branch-alias": {
                    "dev-master": "2.11.x-dev",
                    "dev-develop": "2.12.x-dev"
                },
                "laminas": {
                    "component": "Laminas\\Db",
                    "config-provider": "Laminas\\Db\\ConfigProvider"
                }
            },
            "autoload": {
                "psr-4": {
                    "Laminas\\Db\\": "src/"
                }
            },
            "notification-url": "https://packagist.org/downloads/",
            "license": [
                "BSD-3-Clause"
            ],
            "description": "Database abstraction layer, SQL abstraction, result set abstraction, and RowDataGateway and TableDataGateway implementations",
            "homepage": "https://laminas.dev",
            "keywords": [
                "db",
                "laminas"
            ],
            "time": "2020-03-29T12:08:51+00:00"
        },
        {
            "name": "laminas/laminas-dependency-plugin",
            "version": "1.0.4",
            "source": {
                "type": "git",
                "url": "https://github.com/laminas/laminas-dependency-plugin.git",
                "reference": "38bf91861f5b4d49f9a1c530327c997f7a7fb2db"
            },
            "dist": {
                "type": "zip",
                "url": "https://api.github.com/repos/laminas/laminas-dependency-plugin/zipball/38bf91861f5b4d49f9a1c530327c997f7a7fb2db",
                "reference": "38bf91861f5b4d49f9a1c530327c997f7a7fb2db",
                "shasum": ""
            },
            "require": {
                "composer-plugin-api": "^1.1",
                "php": "^5.6 || ^7.0"
            },
            "require-dev": {
                "composer/composer": "^1.9",
                "dealerdirect/phpcodesniffer-composer-installer": "^0.5.0",
                "phpcompatibility/php-compatibility": "^9.3",
                "phpunit/phpunit": "^8.4",
                "roave/security-advisories": "dev-master",
                "webimpress/coding-standard": "^1.0"
            },
            "type": "composer-plugin",
            "extra": {
                "branch-alias": {
                    "dev-master": "1.0.x-dev",
                    "dev-develop": "1.1.x-dev"
                },
                "class": "Laminas\\DependencyPlugin\\DependencyRewriterPlugin"
            },
            "autoload": {
                "psr-4": {
                    "Laminas\\DependencyPlugin\\": "src/"
                }
            },
            "notification-url": "https://packagist.org/downloads/",
            "license": [
                "BSD-3-Clause"
            ],
            "description": "Replace zendframework and zfcampus packages with their Laminas Project equivalents.",
            "funding": [
                {
                    "url": "https://funding.communitybridge.org/projects/laminas-project",
                    "type": "community_bridge"
                }
            ],
            "time": "2020-05-20T13:45:39+00:00"
        },
        {
            "name": "laminas/laminas-di",
            "version": "2.6.1",
            "source": {
                "type": "git",
                "url": "https://github.com/laminas/laminas-di.git",
                "reference": "239b22408a1f8eacda6fc2b838b5065c4cf1d88e"
            },
            "dist": {
                "type": "zip",
                "url": "https://api.github.com/repos/laminas/laminas-di/zipball/239b22408a1f8eacda6fc2b838b5065c4cf1d88e",
                "reference": "239b22408a1f8eacda6fc2b838b5065c4cf1d88e",
                "shasum": ""
            },
            "require": {
                "container-interop/container-interop": "^1.1",
                "laminas/laminas-code": "^2.6 || ^3.0",
                "laminas/laminas-stdlib": "^2.7 || ^3.0",
                "laminas/laminas-zendframework-bridge": "^0.4.5 || ^1.0",
                "php": "^5.5 || ^7.0"
            },
            "replace": {
                "zendframework/zend-di": "self.version"
            },
            "require-dev": {
                "fabpot/php-cs-fixer": "1.7.*",
                "phpunit/phpunit": "~4.0"
            },
            "type": "library",
            "extra": {
                "branch-alias": {
                    "dev-master": "2.6-dev",
                    "dev-develop": "2.7-dev"
                }
            },
            "autoload": {
                "psr-4": {
                    "Laminas\\Di\\": "src/"
                }
            },
            "notification-url": "https://packagist.org/downloads/",
            "license": [
                "BSD-3-Clause"
            ],
            "homepage": "https://laminas.dev",
            "keywords": [
                "di",
                "laminas"
            ],
            "time": "2019-12-31T15:17:33+00:00"
        },
        {
            "name": "laminas/laminas-diactoros",
            "version": "1.8.7p2",
            "source": {
                "type": "git",
                "url": "https://github.com/laminas/laminas-diactoros.git",
                "reference": "6991c1af7c8d2c8efee81b22ba97024781824aaa"
            },
            "dist": {
                "type": "zip",
                "url": "https://api.github.com/repos/laminas/laminas-diactoros/zipball/6991c1af7c8d2c8efee81b22ba97024781824aaa",
                "reference": "6991c1af7c8d2c8efee81b22ba97024781824aaa",
                "shasum": ""
            },
            "require": {
                "laminas/laminas-zendframework-bridge": "^1.0",
                "php": "^5.6 || ^7.0",
                "psr/http-message": "^1.0"
            },
            "provide": {
                "psr/http-message-implementation": "1.0"
            },
            "replace": {
                "zendframework/zend-diactoros": "~1.8.7.0"
            },
            "require-dev": {
                "ext-dom": "*",
                "ext-libxml": "*",
                "laminas/laminas-coding-standard": "~1.0",
                "php-http/psr7-integration-tests": "dev-master",
                "phpunit/phpunit": "^5.7.16 || ^6.0.8 || ^7.2.7"
            },
            "type": "library",
            "extra": {
                "branch-alias": {
                    "dev-release-1.8": "1.8.x-dev"
                }
            },
            "autoload": {
                "files": [
                    "src/functions/create_uploaded_file.php",
                    "src/functions/marshal_headers_from_sapi.php",
                    "src/functions/marshal_method_from_sapi.php",
                    "src/functions/marshal_protocol_version_from_sapi.php",
                    "src/functions/marshal_uri_from_sapi.php",
                    "src/functions/normalize_server.php",
                    "src/functions/normalize_uploaded_files.php",
                    "src/functions/parse_cookie_header.php",
                    "src/functions/create_uploaded_file.legacy.php",
                    "src/functions/marshal_headers_from_sapi.legacy.php",
                    "src/functions/marshal_method_from_sapi.legacy.php",
                    "src/functions/marshal_protocol_version_from_sapi.legacy.php",
                    "src/functions/marshal_uri_from_sapi.legacy.php",
                    "src/functions/normalize_server.legacy.php",
                    "src/functions/normalize_uploaded_files.legacy.php",
                    "src/functions/parse_cookie_header.legacy.php"
                ],
                "psr-4": {
                    "Laminas\\Diactoros\\": "src/"
                }
            },
            "notification-url": "https://packagist.org/downloads/",
            "license": [
                "BSD-3-Clause"
            ],
            "description": "PSR HTTP Message implementations",
            "homepage": "https://laminas.dev",
            "keywords": [
                "http",
                "laminas",
                "psr",
                "psr-7"
            ],
            "time": "2020-03-23T15:28:28+00:00"
        },
        {
            "name": "laminas/laminas-escaper",
            "version": "2.6.1",
            "source": {
                "type": "git",
                "url": "https://github.com/laminas/laminas-escaper.git",
                "reference": "25f2a053eadfa92ddacb609dcbbc39362610da70"
            },
            "dist": {
                "type": "zip",
                "url": "https://api.github.com/repos/laminas/laminas-escaper/zipball/25f2a053eadfa92ddacb609dcbbc39362610da70",
                "reference": "25f2a053eadfa92ddacb609dcbbc39362610da70",
                "shasum": ""
            },
            "require": {
                "laminas/laminas-zendframework-bridge": "^1.0",
                "php": "^5.6 || ^7.0"
            },
            "replace": {
                "zendframework/zend-escaper": "self.version"
            },
            "require-dev": {
                "laminas/laminas-coding-standard": "~1.0.0",
                "phpunit/phpunit": "^5.7.27 || ^6.5.8 || ^7.1.2"
            },
            "type": "library",
            "extra": {
                "branch-alias": {
                    "dev-master": "2.6.x-dev",
                    "dev-develop": "2.7.x-dev"
                }
            },
            "autoload": {
                "psr-4": {
                    "Laminas\\Escaper\\": "src/"
                }
            },
            "notification-url": "https://packagist.org/downloads/",
            "license": [
                "BSD-3-Clause"
            ],
            "description": "Securely and safely escape HTML, HTML attributes, JavaScript, CSS, and URLs",
            "homepage": "https://laminas.dev",
            "keywords": [
                "escaper",
                "laminas"
            ],
            "time": "2019-12-31T16:43:30+00:00"
        },
        {
            "name": "laminas/laminas-eventmanager",
            "version": "3.3.0",
            "source": {
                "type": "git",
                "url": "https://github.com/laminas/laminas-eventmanager.git",
                "reference": "1940ccf30e058b2fd66f5a9d696f1b5e0027b082"
            },
            "dist": {
                "type": "zip",
                "url": "https://api.github.com/repos/laminas/laminas-eventmanager/zipball/1940ccf30e058b2fd66f5a9d696f1b5e0027b082",
                "reference": "1940ccf30e058b2fd66f5a9d696f1b5e0027b082",
                "shasum": ""
            },
            "require": {
                "laminas/laminas-zendframework-bridge": "^1.0",
                "php": "^7.3 || ^8.0"
            },
            "replace": {
                "zendframework/zend-eventmanager": "^3.2.1"
            },
            "require-dev": {
                "container-interop/container-interop": "^1.1",
                "laminas/laminas-coding-standard": "~1.0.0",
                "laminas/laminas-stdlib": "^2.7.3 || ^3.0",
                "phpbench/phpbench": "^0.17.1",
                "phpunit/phpunit": "^8.5.8"
            },
            "suggest": {
                "container-interop/container-interop": "^1.1, to use the lazy listeners feature",
                "laminas/laminas-stdlib": "^2.7.3 || ^3.0, to use the FilterChain feature"
            },
            "type": "library",
            "extra": {
                "branch-alias": {
                    "dev-master": "3.3.x-dev",
                    "dev-develop": "3.4.x-dev"
                }
            },
            "autoload": {
                "psr-4": {
                    "Laminas\\EventManager\\": "src/"
                }
            },
            "notification-url": "https://packagist.org/downloads/",
            "license": [
                "BSD-3-Clause"
            ],
            "description": "Trigger and listen to events within a PHP application",
            "homepage": "https://laminas.dev",
            "keywords": [
                "event",
                "eventmanager",
                "events",
                "laminas"
            ],
            "funding": [
                {
                    "url": "https://funding.communitybridge.org/projects/laminas-project",
                    "type": "community_bridge"
                }
            ],
            "time": "2020-08-25T11:10:44+00:00"
        },
        {
            "name": "laminas/laminas-feed",
            "version": "2.12.3",
            "source": {
                "type": "git",
                "url": "https://github.com/laminas/laminas-feed.git",
                "reference": "3c91415633cb1be6f9d78683d69b7dcbfe6b4012"
            },
            "dist": {
                "type": "zip",
                "url": "https://api.github.com/repos/laminas/laminas-feed/zipball/3c91415633cb1be6f9d78683d69b7dcbfe6b4012",
                "reference": "3c91415633cb1be6f9d78683d69b7dcbfe6b4012",
                "shasum": ""
            },
            "require": {
                "ext-dom": "*",
                "ext-libxml": "*",
                "laminas/laminas-escaper": "^2.5.2",
                "laminas/laminas-stdlib": "^3.2.1",
                "laminas/laminas-zendframework-bridge": "^1.0",
                "php": "^5.6 || ^7.0"
            },
            "replace": {
                "zendframework/zend-feed": "^2.12.0"
            },
            "require-dev": {
                "laminas/laminas-cache": "^2.7.2",
                "laminas/laminas-coding-standard": "~1.0.0",
                "laminas/laminas-db": "^2.8.2",
                "laminas/laminas-http": "^2.7",
                "laminas/laminas-servicemanager": "^2.7.8 || ^3.3",
                "laminas/laminas-validator": "^2.10.1",
                "phpunit/phpunit": "^5.7.27 || ^6.5.14 || ^7.5.20",
                "psr/http-message": "^1.0.1"
            },
            "suggest": {
                "laminas/laminas-cache": "Laminas\\Cache component, for optionally caching feeds between requests",
                "laminas/laminas-db": "Laminas\\Db component, for use with PubSubHubbub",
                "laminas/laminas-http": "Laminas\\Http for PubSubHubbub, and optionally for use with Laminas\\Feed\\Reader",
                "laminas/laminas-servicemanager": "Laminas\\ServiceManager component, for easily extending ExtensionManager implementations",
                "laminas/laminas-validator": "Laminas\\Validator component, for validating email addresses used in Atom feeds and entries when using the Writer subcomponent",
                "psr/http-message": "PSR-7 ^1.0.1, if you wish to use Laminas\\Feed\\Reader\\Http\\Psr7ResponseDecorator"
            },
            "type": "library",
            "extra": {
                "branch-alias": {
                    "dev-master": "2.12.x-dev",
                    "dev-develop": "2.13.x-dev"
                }
            },
            "autoload": {
                "psr-4": {
                    "Laminas\\Feed\\": "src/"
                }
            },
            "notification-url": "https://packagist.org/downloads/",
            "license": [
                "BSD-3-Clause"
            ],
            "description": "provides functionality for consuming RSS and Atom feeds",
            "homepage": "https://laminas.dev",
            "keywords": [
                "feed",
                "laminas"
            ],
            "funding": [
                {
                    "url": "https://funding.communitybridge.org/projects/laminas-project",
                    "type": "community_bridge"
                }
            ],
            "time": "2020-08-18T13:45:04+00:00"
        },
        {
            "name": "laminas/laminas-filter",
            "version": "2.9.4",
            "source": {
                "type": "git",
                "url": "https://github.com/laminas/laminas-filter.git",
                "reference": "3c4476e772a062cef7531c6793377ae585d89c82"
            },
            "dist": {
                "type": "zip",
                "url": "https://api.github.com/repos/laminas/laminas-filter/zipball/3c4476e772a062cef7531c6793377ae585d89c82",
                "reference": "3c4476e772a062cef7531c6793377ae585d89c82",
                "shasum": ""
            },
            "require": {
                "laminas/laminas-stdlib": "^2.7.7 || ^3.1",
                "laminas/laminas-zendframework-bridge": "^1.0",
                "php": "^5.6 || ^7.0"
            },
            "conflict": {
                "laminas/laminas-validator": "<2.10.1"
            },
            "replace": {
                "zendframework/zend-filter": "^2.9.2"
            },
            "require-dev": {
                "laminas/laminas-coding-standard": "~1.0.0",
                "laminas/laminas-crypt": "^3.2.1",
                "laminas/laminas-servicemanager": "^2.7.8 || ^3.3",
                "laminas/laminas-uri": "^2.6",
                "pear/archive_tar": "^1.4.3",
                "phpunit/phpunit": "^5.7.23 || ^6.4.3",
                "psr/http-factory": "^1.0"
            },
            "suggest": {
                "laminas/laminas-crypt": "Laminas\\Crypt component, for encryption filters",
                "laminas/laminas-i18n": "Laminas\\I18n component for filters depending on i18n functionality",
                "laminas/laminas-servicemanager": "Laminas\\ServiceManager component, for using the filter chain functionality",
                "laminas/laminas-uri": "Laminas\\Uri component, for the UriNormalize filter",
                "psr/http-factory-implementation": "psr/http-factory-implementation, for creating file upload instances when consuming PSR-7 in file upload filters"
            },
            "type": "library",
            "extra": {
                "branch-alias": {
                    "dev-master": "2.9.x-dev",
                    "dev-develop": "2.10.x-dev"
                },
                "laminas": {
                    "component": "Laminas\\Filter",
                    "config-provider": "Laminas\\Filter\\ConfigProvider"
                }
            },
            "autoload": {
                "psr-4": {
                    "Laminas\\Filter\\": "src/"
                }
            },
            "notification-url": "https://packagist.org/downloads/",
            "license": [
                "BSD-3-Clause"
            ],
            "description": "Programmatically filter and normalize data and files",
            "homepage": "https://laminas.dev",
            "keywords": [
                "filter",
                "laminas"
            ],
            "time": "2020-03-29T12:41:29+00:00"
        },
        {
            "name": "laminas/laminas-form",
            "version": "2.15.0",
            "source": {
                "type": "git",
                "url": "https://github.com/laminas/laminas-form.git",
                "reference": "359cd372c565e18a17f32ccfeacdf21bba091ce2"
            },
            "dist": {
                "type": "zip",
                "url": "https://api.github.com/repos/laminas/laminas-form/zipball/359cd372c565e18a17f32ccfeacdf21bba091ce2",
                "reference": "359cd372c565e18a17f32ccfeacdf21bba091ce2",
                "shasum": ""
            },
            "require": {
                "laminas/laminas-hydrator": "^1.1 || ^2.1 || ^3.0",
                "laminas/laminas-inputfilter": "^2.8",
                "laminas/laminas-stdlib": "^3.2.1",
                "laminas/laminas-zendframework-bridge": "^1.0",
                "php": "^5.6 || ^7.0"
            },
            "replace": {
                "zendframework/zend-form": "^2.14.3"
            },
            "require-dev": {
                "doctrine/annotations": "~1.0",
                "laminas/laminas-cache": "^2.6.1",
                "laminas/laminas-captcha": "^2.7.1",
                "laminas/laminas-code": "^2.6 || ^3.0",
                "laminas/laminas-coding-standard": "~1.0.0",
                "laminas/laminas-escaper": "^2.5",
                "laminas/laminas-eventmanager": "^2.6.2 || ^3.0",
                "laminas/laminas-filter": "^2.6",
                "laminas/laminas-i18n": "^2.6",
                "laminas/laminas-recaptcha": "^3.0.0",
                "laminas/laminas-servicemanager": "^2.7.5 || ^3.0.3",
                "laminas/laminas-session": "^2.8.1",
                "laminas/laminas-text": "^2.6",
                "laminas/laminas-validator": "^2.6",
                "laminas/laminas-view": "^2.6.2",
                "phpunit/phpunit": "^5.7.27 || ^6.5.14 || ^7.5.20"
            },
            "suggest": {
                "laminas/laminas-captcha": "^2.7.1, required for using CAPTCHA form elements",
                "laminas/laminas-code": "^2.6 || ^3.0, required to use laminas-form annotations support",
                "laminas/laminas-eventmanager": "^2.6.2 || ^3.0, reuired for laminas-form annotations support",
                "laminas/laminas-i18n": "^2.6, required when using laminas-form view helpers",
                "laminas/laminas-recaptcha": "in order to use the ReCaptcha form element",
                "laminas/laminas-servicemanager": "^2.7.5 || ^3.0.3, required to use the form factories or provide services",
                "laminas/laminas-view": "^2.6.2, required for using the laminas-form view helpers"
            },
            "type": "library",
            "extra": {
                "branch-alias": {
                    "dev-master": "2.15.x-dev",
                    "dev-develop": "2.16.x-dev"
                },
                "laminas": {
                    "component": "Laminas\\Form",
                    "config-provider": "Laminas\\Form\\ConfigProvider"
                }
            },
            "autoload": {
                "psr-4": {
                    "Laminas\\Form\\": "src/"
                },
                "files": [
                    "autoload/formElementManagerPolyfill.php"
                ]
            },
            "notification-url": "https://packagist.org/downloads/",
            "license": [
                "BSD-3-Clause"
            ],
            "description": "Validate and display simple and complex forms, casting forms to business objects and vice versa",
            "homepage": "https://laminas.dev",
            "keywords": [
                "form",
                "laminas"
            ],
            "funding": [
                {
                    "url": "https://funding.communitybridge.org/projects/laminas-project",
                    "type": "community_bridge"
                }
            ],
            "time": "2020-07-14T13:53:27+00:00"
        },
        {
            "name": "laminas/laminas-http",
            "version": "2.13.0",
            "source": {
                "type": "git",
                "url": "https://github.com/laminas/laminas-http.git",
                "reference": "33b7942f51ce905ce9bfc8bf28badc501d3904b5"
            },
            "dist": {
                "type": "zip",
                "url": "https://api.github.com/repos/laminas/laminas-http/zipball/33b7942f51ce905ce9bfc8bf28badc501d3904b5",
                "reference": "33b7942f51ce905ce9bfc8bf28badc501d3904b5",
                "shasum": ""
            },
            "require": {
                "laminas/laminas-loader": "^2.5.1",
                "laminas/laminas-stdlib": "^3.2.1",
                "laminas/laminas-uri": "^2.5.2",
                "laminas/laminas-validator": "^2.10.1",
                "laminas/laminas-zendframework-bridge": "^1.0",
                "php": "^5.6 || ^7.0"
            },
            "replace": {
                "zendframework/zend-http": "^2.11.2"
            },
            "require-dev": {
                "laminas/laminas-coding-standard": "~1.0.0",
                "laminas/laminas-config": "^3.1 || ^2.6",
                "phpunit/phpunit": "^5.7.27 || ^6.5.8 || ^7.1.3"
            },
            "suggest": {
                "paragonie/certainty": "For automated management of cacert.pem"
            },
            "type": "library",
            "autoload": {
                "psr-4": {
                    "Laminas\\Http\\": "src/"
                }
            },
            "notification-url": "https://packagist.org/downloads/",
            "license": [
                "BSD-3-Clause"
            ],
            "description": "Provides an easy interface for performing Hyper-Text Transfer Protocol (HTTP) requests",
            "homepage": "https://laminas.dev",
            "keywords": [
                "http",
                "http client",
                "laminas"
            ],
            "funding": [
                {
                    "url": "https://funding.communitybridge.org/projects/laminas-project",
                    "type": "community_bridge"
                }
            ],
            "time": "2020-08-18T17:11:58+00:00"
        },
        {
            "name": "laminas/laminas-hydrator",
            "version": "2.4.2",
            "source": {
                "type": "git",
                "url": "https://github.com/laminas/laminas-hydrator.git",
                "reference": "4a0e81cf05f32edcace817f1f48cb4055f689d85"
            },
            "dist": {
                "type": "zip",
                "url": "https://api.github.com/repos/laminas/laminas-hydrator/zipball/4a0e81cf05f32edcace817f1f48cb4055f689d85",
                "reference": "4a0e81cf05f32edcace817f1f48cb4055f689d85",
                "shasum": ""
            },
            "require": {
                "laminas/laminas-stdlib": "^3.0",
                "laminas/laminas-zendframework-bridge": "^1.0",
                "php": "^5.6 || ^7.0"
            },
            "replace": {
                "zendframework/zend-hydrator": "self.version"
            },
            "require-dev": {
                "laminas/laminas-coding-standard": "~1.0.0",
                "laminas/laminas-eventmanager": "^2.6.2 || ^3.0",
                "laminas/laminas-filter": "^2.6",
                "laminas/laminas-inputfilter": "^2.6",
                "laminas/laminas-serializer": "^2.6.1",
                "laminas/laminas-servicemanager": "^2.7.5 || ^3.0.3",
                "phpunit/phpunit": "^5.7.27 || ^6.5.8 || ^7.1.2"
            },
            "suggest": {
                "laminas/laminas-eventmanager": "^2.6.2 || ^3.0, to support aggregate hydrator usage",
                "laminas/laminas-filter": "^2.6, to support naming strategy hydrator usage",
                "laminas/laminas-serializer": "^2.6.1, to use the SerializableStrategy",
                "laminas/laminas-servicemanager": "^2.7.5 || ^3.0.3, to support hydrator plugin manager usage"
            },
            "type": "library",
            "extra": {
                "branch-alias": {
                    "dev-release-2.4": "2.4.x-dev"
                },
                "laminas": {
                    "component": "Laminas\\Hydrator",
                    "config-provider": "Laminas\\Hydrator\\ConfigProvider"
                }
            },
            "autoload": {
                "psr-4": {
                    "Laminas\\Hydrator\\": "src/"
                }
            },
            "notification-url": "https://packagist.org/downloads/",
            "license": [
                "BSD-3-Clause"
            ],
            "description": "Serialize objects to arrays, and vice versa",
            "homepage": "https://laminas.dev",
            "keywords": [
                "hydrator",
                "laminas"
            ],
            "time": "2019-12-31T17:06:38+00:00"
        },
        {
            "name": "laminas/laminas-i18n",
            "version": "2.11.0",
            "source": {
                "type": "git",
                "url": "https://github.com/laminas/laminas-i18n.git",
                "reference": "85678f444b6dcb48e8a04591779e11c24e5bb901"
            },
            "dist": {
                "type": "zip",
                "url": "https://api.github.com/repos/laminas/laminas-i18n/zipball/85678f444b6dcb48e8a04591779e11c24e5bb901",
                "reference": "85678f444b6dcb48e8a04591779e11c24e5bb901",
                "shasum": ""
            },
            "require": {
                "ext-intl": "*",
                "laminas/laminas-stdlib": "^2.7 || ^3.0",
                "laminas/laminas-zendframework-bridge": "^1.0",
                "php": "^7.3 || ~8.0.0"
            },
            "conflict": {
                "phpspec/prophecy": "<1.9.0"
            },
            "replace": {
                "zendframework/zend-i18n": "^2.10.1"
            },
            "require-dev": {
                "laminas/laminas-cache": "^2.6.1",
                "laminas/laminas-coding-standard": "~1.0.0",
                "laminas/laminas-config": "^2.6",
                "laminas/laminas-eventmanager": "^2.6.2 || ^3.0",
                "laminas/laminas-filter": "^2.6.1",
                "laminas/laminas-servicemanager": "^3.2.1",
                "laminas/laminas-validator": "^2.6",
                "laminas/laminas-view": "^2.6.3",
                "phpunit/phpunit": "^9.3"
            },
            "suggest": {
                "laminas/laminas-cache": "Laminas\\Cache component",
                "laminas/laminas-config": "Laminas\\Config component",
                "laminas/laminas-eventmanager": "You should install this package to use the events in the translator",
                "laminas/laminas-filter": "You should install this package to use the provided filters",
                "laminas/laminas-i18n-resources": "Translation resources",
                "laminas/laminas-servicemanager": "Laminas\\ServiceManager component",
                "laminas/laminas-validator": "You should install this package to use the provided validators",
                "laminas/laminas-view": "You should install this package to use the provided view helpers"
            },
            "type": "library",
            "extra": {
                "laminas": {
                    "component": "Laminas\\I18n",
                    "config-provider": "Laminas\\I18n\\ConfigProvider"
                }
            },
            "autoload": {
                "psr-4": {
                    "Laminas\\I18n\\": "src/"
                }
            },
            "notification-url": "https://packagist.org/downloads/",
            "license": [
                "BSD-3-Clause"
            ],
            "description": "Provide translations for your application, and filter and validate internationalized values",
            "homepage": "https://laminas.dev",
            "keywords": [
                "i18n",
                "laminas"
            ],
            "funding": [
                {
                    "url": "https://funding.communitybridge.org/projects/laminas-project",
                    "type": "community_bridge"
                }
            ],
            "time": "2020-10-24T13:14:32+00:00"
        },
        {
            "name": "laminas/laminas-inputfilter",
            "version": "2.10.1",
            "source": {
                "type": "git",
                "url": "git@github.com:laminas/laminas-inputfilter.git",
                "reference": "b29ce8f512c966468eee37ea4873ae5fb545d00a"
            },
            "dist": {
                "type": "zip",
                "url": "https://api.github.com/repos/laminas/laminas-inputfilter/zipball/b29ce8f512c966468eee37ea4873ae5fb545d00a",
                "reference": "b29ce8f512c966468eee37ea4873ae5fb545d00a",
                "shasum": ""
            },
            "require": {
                "laminas/laminas-filter": "^2.9.1",
                "laminas/laminas-servicemanager": "^2.7.10 || ^3.3.1",
                "laminas/laminas-stdlib": "^2.7 || ^3.0",
                "laminas/laminas-validator": "^2.11",
                "laminas/laminas-zendframework-bridge": "^1.0",
                "php": "^5.6 || ^7.0"
            },
            "replace": {
                "zendframework/zend-inputfilter": "self.version"
            },
            "require-dev": {
                "laminas/laminas-coding-standard": "~1.0.0",
                "phpunit/phpunit": "^5.7.27 || ^6.5.14 || ^7.5.15",
                "psr/http-message": "^1.0"
            },
            "suggest": {
                "psr/http-message-implementation": "PSR-7 is required if you wish to validate PSR-7 UploadedFileInterface payloads"
            },
            "type": "library",
            "extra": {
                "branch-alias": {
                    "dev-master": "2.10.x-dev",
                    "dev-develop": "2.11.x-dev"
                },
                "laminas": {
                    "component": "Laminas\\InputFilter",
                    "config-provider": "Laminas\\InputFilter\\ConfigProvider"
                }
            },
            "autoload": {
                "psr-4": {
                    "Laminas\\InputFilter\\": "src/"
                }
            },
            "notification-url": "https://packagist.org/downloads/",
            "license": [
                "BSD-3-Clause"
            ],
            "description": "Normalize and validate input sets from the web, APIs, the CLI, and more, including files",
            "homepage": "https://laminas.dev",
            "keywords": [
                "inputfilter",
                "laminas"
            ],
            "time": "2019-12-31T17:11:54+00:00"
        },
        {
            "name": "laminas/laminas-json",
            "version": "2.6.1",
            "source": {
                "type": "git",
                "url": "https://github.com/laminas/laminas-json.git",
                "reference": "db58425b7f0eba44a7539450cc926af80915951a"
            },
            "dist": {
                "type": "zip",
                "url": "https://api.github.com/repos/laminas/laminas-json/zipball/db58425b7f0eba44a7539450cc926af80915951a",
                "reference": "db58425b7f0eba44a7539450cc926af80915951a",
                "shasum": ""
            },
            "require": {
                "laminas/laminas-zendframework-bridge": "^1.0",
                "php": "^5.5 || ^7.0"
            },
            "replace": {
                "zendframework/zend-json": "self.version"
            },
            "require-dev": {
                "fabpot/php-cs-fixer": "1.7.*",
                "laminas/laminas-http": "^2.5.4",
                "laminas/laminas-server": "^2.6.1",
                "laminas/laminas-stdlib": "^2.5 || ^3.0",
                "laminas/laminas-xml": "^1.0.2",
                "phpunit/phpunit": "~4.0"
            },
            "suggest": {
                "laminas/laminas-http": "Laminas\\Http component, required to use Laminas\\Json\\Server",
                "laminas/laminas-server": "Laminas\\Server component, required to use Laminas\\Json\\Server",
                "laminas/laminas-stdlib": "Laminas\\Stdlib component, for use with caching Laminas\\Json\\Server responses",
                "laminas/laminas-xml": "To support Laminas\\Json\\Json::fromXml() usage"
            },
            "type": "library",
            "extra": {
                "branch-alias": {
                    "dev-master": "2.6-dev",
                    "dev-develop": "2.7-dev"
                }
            },
            "autoload": {
                "psr-4": {
                    "Laminas\\Json\\": "src/"
                }
            },
            "notification-url": "https://packagist.org/downloads/",
            "license": [
                "BSD-3-Clause"
            ],
            "description": "provides convenience methods for serializing native PHP to JSON and decoding JSON to native PHP",
            "homepage": "https://laminas.dev",
            "keywords": [
                "json",
                "laminas"
            ],
            "time": "2019-12-31T17:15:00+00:00"
        },
        {
            "name": "laminas/laminas-loader",
            "version": "2.6.1",
            "source": {
                "type": "git",
                "url": "https://github.com/laminas/laminas-loader.git",
                "reference": "5d01c2c237ae9e68bec262f339947e2ea18979bc"
            },
            "dist": {
                "type": "zip",
                "url": "https://api.github.com/repos/laminas/laminas-loader/zipball/5d01c2c237ae9e68bec262f339947e2ea18979bc",
                "reference": "5d01c2c237ae9e68bec262f339947e2ea18979bc",
                "shasum": ""
            },
            "require": {
                "laminas/laminas-zendframework-bridge": "^1.0",
                "php": "^5.6 || ^7.0"
            },
            "replace": {
                "zendframework/zend-loader": "self.version"
            },
            "require-dev": {
                "laminas/laminas-coding-standard": "~1.0.0",
                "phpunit/phpunit": "^5.7.27 || ^6.5.8 || ^7.1.4"
            },
            "type": "library",
            "extra": {
                "branch-alias": {
                    "dev-master": "2.6.x-dev",
                    "dev-develop": "2.7.x-dev"
                }
            },
            "autoload": {
                "psr-4": {
                    "Laminas\\Loader\\": "src/"
                }
            },
            "notification-url": "https://packagist.org/downloads/",
            "license": [
                "BSD-3-Clause"
            ],
            "description": "Autoloading and plugin loading strategies",
            "homepage": "https://laminas.dev",
            "keywords": [
                "laminas",
                "loader"
            ],
            "time": "2019-12-31T17:18:27+00:00"
        },
        {
            "name": "laminas/laminas-log",
            "version": "2.12.0",
            "source": {
                "type": "git",
                "url": "https://github.com/laminas/laminas-log.git",
                "reference": "4e92d841b48868714a070b10866e94be80fc92ff"
            },
            "dist": {
                "type": "zip",
                "url": "https://api.github.com/repos/laminas/laminas-log/zipball/4e92d841b48868714a070b10866e94be80fc92ff",
                "reference": "4e92d841b48868714a070b10866e94be80fc92ff",
                "shasum": ""
            },
            "require": {
                "laminas/laminas-servicemanager": "^2.7.5 || ^3.0.3",
                "laminas/laminas-stdlib": "^2.7 || ^3.0",
                "laminas/laminas-zendframework-bridge": "^1.0",
                "php": "^5.6 || ^7.0",
                "psr/log": "^1.1.2"
            },
            "provide": {
                "psr/log-implementation": "1.0.0"
            },
            "replace": {
                "zendframework/zend-log": "self.version"
            },
            "require-dev": {
                "laminas/laminas-coding-standard": "~1.0.0",
                "laminas/laminas-db": "^2.6",
                "laminas/laminas-escaper": "^2.5",
                "laminas/laminas-filter": "^2.5",
                "laminas/laminas-mail": "^2.6.1",
                "laminas/laminas-validator": "^2.10.1",
                "mikey179/vfsstream": "^1.6.7",
                "phpunit/phpunit": "^5.7.27 || ^6.5.14 || ^7.5.15"
            },
            "suggest": {
                "ext-mongo": "mongo extension to use Mongo writer",
                "ext-mongodb": "mongodb extension to use MongoDB writer",
                "laminas/laminas-db": "Laminas\\Db component to use the database log writer",
                "laminas/laminas-escaper": "Laminas\\Escaper component, for use in the XML log formatter",
                "laminas/laminas-mail": "Laminas\\Mail component to use the email log writer",
                "laminas/laminas-validator": "Laminas\\Validator component to block invalid log messages"
            },
            "type": "library",
            "extra": {
                "branch-alias": {
                    "dev-master": "2.12.x-dev",
                    "dev-develop": "2.13.x-dev"
                },
                "laminas": {
                    "component": "Laminas\\Log",
                    "config-provider": "Laminas\\Log\\ConfigProvider"
                }
            },
            "autoload": {
                "psr-4": {
                    "Laminas\\Log\\": "src/"
                }
            },
            "notification-url": "https://packagist.org/downloads/",
            "license": [
                "BSD-3-Clause"
            ],
            "description": "Robust, composite logger with filtering, formatting, and PSR-3 support",
            "homepage": "https://laminas.dev",
            "keywords": [
                "laminas",
                "log",
                "logging"
            ],
            "time": "2019-12-31T17:18:59+00:00"
        },
        {
            "name": "laminas/laminas-mail",
            "version": "2.12.3",
            "source": {
                "type": "git",
                "url": "https://github.com/laminas/laminas-mail.git",
                "reference": "c154a733b122539ac2c894561996c770db289f70"
            },
            "dist": {
                "type": "zip",
                "url": "https://api.github.com/repos/laminas/laminas-mail/zipball/c154a733b122539ac2c894561996c770db289f70",
                "reference": "c154a733b122539ac2c894561996c770db289f70",
                "shasum": ""
            },
            "require": {
                "ext-iconv": "*",
                "laminas/laminas-loader": "^2.5",
                "laminas/laminas-mime": "^2.5",
                "laminas/laminas-stdlib": "^2.7 || ^3.0",
                "laminas/laminas-validator": "^2.10.2",
                "laminas/laminas-zendframework-bridge": "^1.0",
                "php": "^7.1",
                "true/punycode": "^2.1"
            },
            "replace": {
                "zendframework/zend-mail": "^2.10.0"
            },
            "require-dev": {
                "laminas/laminas-coding-standard": "~1.0.0",
                "laminas/laminas-config": "^2.6",
                "laminas/laminas-crypt": "^2.6 || ^3.0",
                "laminas/laminas-servicemanager": "^3.2.1",
                "phpunit/phpunit": "^7.5.20"
            },
            "suggest": {
                "laminas/laminas-crypt": "Crammd5 support in SMTP Auth",
                "laminas/laminas-servicemanager": "^2.7.10 || ^3.3.1 when using SMTP to deliver messages"
            },
            "type": "library",
            "extra": {
                "laminas": {
                    "component": "Laminas\\Mail",
                    "config-provider": "Laminas\\Mail\\ConfigProvider"
                }
            },
            "autoload": {
                "psr-4": {
                    "Laminas\\Mail\\": "src/"
                }
            },
            "notification-url": "https://packagist.org/downloads/",
            "license": [
                "BSD-3-Clause"
            ],
            "description": "Provides generalized functionality to compose and send both text and MIME-compliant multipart e-mail messages",
            "homepage": "https://laminas.dev",
            "keywords": [
                "laminas",
                "mail"
            ],
            "funding": [
                {
                    "url": "https://funding.communitybridge.org/projects/laminas-project",
                    "type": "community_bridge"
                }
            ],
            "time": "2020-08-12T14:51:33+00:00"
        },
        {
            "name": "laminas/laminas-math",
            "version": "2.7.1",
            "source": {
                "type": "git",
                "url": "https://github.com/laminas/laminas-math.git",
                "reference": "8027b37e00accc43f28605c7d8fd081baed1f475"
            },
            "dist": {
                "type": "zip",
                "url": "https://api.github.com/repos/laminas/laminas-math/zipball/8027b37e00accc43f28605c7d8fd081baed1f475",
                "reference": "8027b37e00accc43f28605c7d8fd081baed1f475",
                "shasum": ""
            },
            "require": {
                "laminas/laminas-zendframework-bridge": "^1.0",
                "php": "^5.5 || ^7.0"
            },
            "replace": {
                "zendframework/zend-math": "self.version"
            },
            "require-dev": {
                "fabpot/php-cs-fixer": "1.7.*",
                "ircmaxell/random-lib": "~1.1",
                "phpunit/phpunit": "~4.0"
            },
            "suggest": {
                "ext-bcmath": "If using the bcmath functionality",
                "ext-gmp": "If using the gmp functionality",
                "ircmaxell/random-lib": "Fallback random byte generator for Laminas\\Math\\Rand if Mcrypt extensions is unavailable"
            },
            "type": "library",
            "extra": {
                "branch-alias": {
                    "dev-master": "2.7-dev",
                    "dev-develop": "2.8-dev"
                }
            },
            "autoload": {
                "psr-4": {
                    "Laminas\\Math\\": "src/"
                }
            },
            "notification-url": "https://packagist.org/downloads/",
            "license": [
                "BSD-3-Clause"
            ],
            "homepage": "https://laminas.dev",
            "keywords": [
                "laminas",
                "math"
            ],
            "time": "2019-12-31T17:24:15+00:00"
        },
        {
            "name": "laminas/laminas-mime",
            "version": "2.7.4",
            "source": {
                "type": "git",
                "url": "https://github.com/laminas/laminas-mime.git",
                "reference": "e45a7d856bf7b4a7b5bd00d6371f9961dc233add"
            },
            "dist": {
                "type": "zip",
                "url": "https://api.github.com/repos/laminas/laminas-mime/zipball/e45a7d856bf7b4a7b5bd00d6371f9961dc233add",
                "reference": "e45a7d856bf7b4a7b5bd00d6371f9961dc233add",
                "shasum": ""
            },
            "require": {
                "laminas/laminas-stdlib": "^2.7 || ^3.0",
                "laminas/laminas-zendframework-bridge": "^1.0",
                "php": "^5.6 || ^7.0"
            },
            "replace": {
                "zendframework/zend-mime": "^2.7.2"
            },
            "require-dev": {
                "laminas/laminas-coding-standard": "~1.0.0",
                "laminas/laminas-mail": "^2.6",
                "phpunit/phpunit": "^5.7.27 || ^6.5.14 || ^7.5.20"
            },
            "suggest": {
                "laminas/laminas-mail": "Laminas\\Mail component"
            },
            "type": "library",
            "extra": {
                "branch-alias": {
                    "dev-master": "2.7.x-dev",
                    "dev-develop": "2.8.x-dev"
                }
            },
            "autoload": {
                "psr-4": {
                    "Laminas\\Mime\\": "src/"
                }
            },
            "notification-url": "https://packagist.org/downloads/",
            "license": [
                "BSD-3-Clause"
            ],
            "description": "Create and parse MIME messages and parts",
            "homepage": "https://laminas.dev",
            "keywords": [
                "laminas",
                "mime"
            ],
            "time": "2020-03-29T13:12:07+00:00"
        },
        {
            "name": "laminas/laminas-modulemanager",
            "version": "2.9.0",
            "source": {
                "type": "git",
                "url": "https://github.com/laminas/laminas-modulemanager.git",
                "reference": "789bbd4ab391da9221f265f6bb2d594f8f11855b"
            },
            "dist": {
                "type": "zip",
                "url": "https://api.github.com/repos/laminas/laminas-modulemanager/zipball/789bbd4ab391da9221f265f6bb2d594f8f11855b",
                "reference": "789bbd4ab391da9221f265f6bb2d594f8f11855b",
                "shasum": ""
            },
            "require": {
                "laminas/laminas-config": "^3.1 || ^2.6",
                "laminas/laminas-eventmanager": "^3.2 || ^2.6.3",
                "laminas/laminas-stdlib": "^3.1 || ^2.7",
                "laminas/laminas-zendframework-bridge": "^1.0",
                "php": "^5.6 || ^7.0",
                "webimpress/safe-writer": "^1.0.2 || ^2.1"
            },
            "replace": {
                "zendframework/zend-modulemanager": "^2.8.4"
            },
            "require-dev": {
                "laminas/laminas-coding-standard": "~1.0.0",
                "laminas/laminas-console": "^2.6",
                "laminas/laminas-di": "^2.6",
                "laminas/laminas-loader": "^2.5",
                "laminas/laminas-mvc": "^3.0 || ^2.7",
                "laminas/laminas-servicemanager": "^3.0.3 || ^2.7.5",
                "phpunit/phpunit": "^5.7.27 || ^6.5.14 || ^7.5.16"
            },
            "suggest": {
                "laminas/laminas-console": "Laminas\\Console component",
                "laminas/laminas-loader": "Laminas\\Loader component if you are not using Composer autoloading for your modules",
                "laminas/laminas-mvc": "Laminas\\Mvc component",
                "laminas/laminas-servicemanager": "Laminas\\ServiceManager component"
            },
            "type": "library",
            "extra": {
                "branch-alias": {
                    "dev-master": "2.9.x-dev",
                    "dev-develop": "2.10.x-dev"
                }
            },
            "autoload": {
                "psr-4": {
                    "Laminas\\ModuleManager\\": "src/"
                }
            },
            "notification-url": "https://packagist.org/downloads/",
            "license": [
                "BSD-3-Clause"
            ],
            "description": "Modular application system for laminas-mvc applications",
            "homepage": "https://laminas.dev",
            "keywords": [
                "laminas",
                "modulemanager"
            ],
            "funding": [
                {
                    "url": "https://funding.communitybridge.org/projects/laminas-project",
                    "type": "community_bridge"
                }
            ],
            "time": "2020-08-25T09:29:22+00:00"
        },
        {
            "name": "laminas/laminas-mvc",
            "version": "2.7.15",
            "source": {
                "type": "git",
                "url": "https://github.com/laminas/laminas-mvc.git",
                "reference": "7e7198b03556a57fb5fd3ed919d9e1cf71500642"
            },
            "dist": {
                "type": "zip",
                "url": "https://api.github.com/repos/laminas/laminas-mvc/zipball/7e7198b03556a57fb5fd3ed919d9e1cf71500642",
                "reference": "7e7198b03556a57fb5fd3ed919d9e1cf71500642",
                "shasum": ""
            },
            "require": {
                "container-interop/container-interop": "^1.1",
                "laminas/laminas-console": "^2.7",
                "laminas/laminas-eventmanager": "^2.6.4 || ^3.0",
                "laminas/laminas-form": "^2.11",
                "laminas/laminas-hydrator": "^1.1 || ^2.4",
                "laminas/laminas-psr7bridge": "^0.2",
                "laminas/laminas-servicemanager": "^2.7.10 || ^3.0.3",
                "laminas/laminas-stdlib": "^2.7.5 || ^3.0",
                "laminas/laminas-zendframework-bridge": "^1.0",
                "php": "^5.5 || ^7.0"
            },
            "replace": {
                "zendframework/zend-mvc": "self.version"
            },
            "require-dev": {
                "friendsofphp/php-cs-fixer": "1.7.*",
                "laminas/laminas-authentication": "^2.6",
                "laminas/laminas-cache": "^2.8",
                "laminas/laminas-di": "^2.6",
                "laminas/laminas-filter": "^2.8",
                "laminas/laminas-http": "^2.8",
                "laminas/laminas-i18n": "^2.8",
                "laminas/laminas-inputfilter": "^2.8",
                "laminas/laminas-json": "^2.6.1",
                "laminas/laminas-log": "^2.9.3",
                "laminas/laminas-modulemanager": "^2.8",
                "laminas/laminas-serializer": "^2.8",
                "laminas/laminas-session": "^2.8.1",
                "laminas/laminas-text": "^2.7",
                "laminas/laminas-uri": "^2.6",
                "laminas/laminas-validator": "^2.10",
                "laminas/laminas-view": "^2.9",
                "phpunit/phpunit": "^4.8.36",
                "sebastian/comparator": "^1.2.4",
                "sebastian/version": "^1.0.4"
            },
            "suggest": {
                "laminas/laminas-authentication": "Laminas\\Authentication component for Identity plugin",
                "laminas/laminas-config": "Laminas\\Config component",
                "laminas/laminas-di": "Laminas\\Di component",
                "laminas/laminas-filter": "Laminas\\Filter component",
                "laminas/laminas-http": "Laminas\\Http component",
                "laminas/laminas-i18n": "Laminas\\I18n component for translatable segments",
                "laminas/laminas-inputfilter": "Laminas\\Inputfilter component",
                "laminas/laminas-json": "Laminas\\Json component",
                "laminas/laminas-log": "Laminas\\Log component",
                "laminas/laminas-modulemanager": "Laminas\\ModuleManager component",
                "laminas/laminas-serializer": "Laminas\\Serializer component",
                "laminas/laminas-servicemanager-di": "^1.0.1, if using laminas-servicemanager v3 and requiring the laminas-di integration",
                "laminas/laminas-session": "Laminas\\Session component for FlashMessenger, PRG, and FPRG plugins",
                "laminas/laminas-text": "Laminas\\Text component",
                "laminas/laminas-uri": "Laminas\\Uri component",
                "laminas/laminas-validator": "Laminas\\Validator component",
                "laminas/laminas-view": "Laminas\\View component"
            },
            "type": "library",
            "extra": {
                "branch-alias": {
                    "dev-master": "2.7-dev",
                    "dev-develop": "3.0-dev"
                }
            },
            "autoload": {
                "files": [
                    "src/autoload.php"
                ],
                "psr-4": {
                    "Laminas\\Mvc\\": "src/"
                }
            },
            "notification-url": "https://packagist.org/downloads/",
            "license": [
                "BSD-3-Clause"
            ],
            "homepage": "https://laminas.dev",
            "keywords": [
                "laminas",
                "mvc"
            ],
            "time": "2019-12-31T17:32:15+00:00"
        },
        {
            "name": "laminas/laminas-psr7bridge",
            "version": "0.2.2",
            "source": {
                "type": "git",
                "url": "https://github.com/laminas/laminas-psr7bridge.git",
                "reference": "14780ef1d40effd59d77ab29c6d439b2af42cdfa"
            },
            "dist": {
                "type": "zip",
                "url": "https://api.github.com/repos/laminas/laminas-psr7bridge/zipball/14780ef1d40effd59d77ab29c6d439b2af42cdfa",
                "reference": "14780ef1d40effd59d77ab29c6d439b2af42cdfa",
                "shasum": ""
            },
            "require": {
                "laminas/laminas-diactoros": "^1.1",
                "laminas/laminas-http": "^2.5",
                "laminas/laminas-zendframework-bridge": "^1.0",
                "php": ">=5.5",
                "psr/http-message": "^1.0"
            },
            "replace": {
                "zendframework/zend-psr7bridge": "self.version"
            },
            "require-dev": {
                "phpunit/phpunit": "^4.7",
                "squizlabs/php_codesniffer": "^2.3"
            },
            "type": "library",
            "extra": {
                "branch-alias": {
                    "dev-master": "1.0-dev",
                    "dev-develop": "1.1-dev"
                }
            },
            "autoload": {
                "psr-4": {
                    "Laminas\\Psr7Bridge\\": "src/"
                }
            },
            "notification-url": "https://packagist.org/downloads/",
            "license": [
                "BSD-3-Clause"
            ],
            "description": "PSR-7 <-> Laminas\\Http bridge",
            "homepage": "https://laminas.dev",
            "keywords": [
                "http",
                "laminas",
                "psr",
                "psr-7"
            ],
            "time": "2019-12-31T17:38:47+00:00"
        },
        {
            "name": "laminas/laminas-serializer",
            "version": "2.9.1",
            "source": {
                "type": "git",
                "url": "https://github.com/laminas/laminas-serializer.git",
                "reference": "c1c9361f114271b0736db74e0083a919081af5e0"
            },
            "dist": {
                "type": "zip",
                "url": "https://api.github.com/repos/laminas/laminas-serializer/zipball/c1c9361f114271b0736db74e0083a919081af5e0",
                "reference": "c1c9361f114271b0736db74e0083a919081af5e0",
                "shasum": ""
            },
            "require": {
                "laminas/laminas-json": "^2.5 || ^3.0",
                "laminas/laminas-stdlib": "^2.7 || ^3.0",
                "laminas/laminas-zendframework-bridge": "^1.0",
                "php": "^5.6 || ^7.0"
            },
            "replace": {
                "zendframework/zend-serializer": "self.version"
            },
            "require-dev": {
                "laminas/laminas-coding-standard": "~1.0.0",
                "laminas/laminas-math": "^2.6 || ^3.0",
                "laminas/laminas-servicemanager": "^2.7.5 || ^3.0.3",
                "phpunit/phpunit": "^5.7.27 || ^6.5.14 || ^7.5.16"
            },
            "suggest": {
                "laminas/laminas-math": "(^2.6 || ^3.0) To support Python Pickle serialization",
                "laminas/laminas-servicemanager": "(^2.7.5 || ^3.0.3) To support plugin manager support"
            },
            "type": "library",
            "extra": {
                "branch-alias": {
                    "dev-master": "2.9.x-dev",
                    "dev-develop": "2.10.x-dev"
                },
                "laminas": {
                    "component": "Laminas\\Serializer",
                    "config-provider": "Laminas\\Serializer\\ConfigProvider"
                }
            },
            "autoload": {
                "psr-4": {
                    "Laminas\\Serializer\\": "src/"
                }
            },
            "notification-url": "https://packagist.org/downloads/",
            "license": [
                "BSD-3-Clause"
            ],
            "description": "Serialize and deserialize PHP structures to a variety of representations",
            "homepage": "https://laminas.dev",
            "keywords": [
                "laminas",
                "serializer"
            ],
            "time": "2019-12-31T17:42:11+00:00"
        },
        {
            "name": "laminas/laminas-server",
            "version": "2.8.1",
            "source": {
                "type": "git",
                "url": "https://github.com/laminas/laminas-server.git",
                "reference": "4aaca9174c40a2fab2e2aa77999da99f71bdd88e"
            },
            "dist": {
                "type": "zip",
                "url": "https://api.github.com/repos/laminas/laminas-server/zipball/4aaca9174c40a2fab2e2aa77999da99f71bdd88e",
                "reference": "4aaca9174c40a2fab2e2aa77999da99f71bdd88e",
                "shasum": ""
            },
            "require": {
                "laminas/laminas-code": "^2.5 || ^3.0",
                "laminas/laminas-stdlib": "^2.5 || ^3.0",
                "laminas/laminas-zendframework-bridge": "^1.0",
                "php": "^5.6 || ^7.0"
            },
            "replace": {
                "zendframework/zend-server": "self.version"
            },
            "require-dev": {
                "laminas/laminas-coding-standard": "~1.0.0",
                "phpunit/phpunit": "^5.7.27 || ^6.5.8 || ^7.1.4"
            },
            "type": "library",
            "extra": {
                "branch-alias": {
                    "dev-master": "2.8.x-dev",
                    "dev-develop": "2.9.x-dev"
                }
            },
            "autoload": {
                "psr-4": {
                    "Laminas\\Server\\": "src/"
                }
            },
            "notification-url": "https://packagist.org/downloads/",
            "license": [
                "BSD-3-Clause"
            ],
            "description": "Create Reflection-based RPC servers",
            "homepage": "https://laminas.dev",
            "keywords": [
                "laminas",
                "server"
            ],
            "time": "2019-12-31T17:43:03+00:00"
        },
        {
            "name": "laminas/laminas-servicemanager",
            "version": "2.7.11",
            "source": {
                "type": "git",
                "url": "https://github.com/laminas/laminas-servicemanager.git",
                "reference": "841abb656c6018afebeec1f355be438426d6a3dd"
            },
            "dist": {
                "type": "zip",
                "url": "https://api.github.com/repos/laminas/laminas-servicemanager/zipball/841abb656c6018afebeec1f355be438426d6a3dd",
                "reference": "841abb656c6018afebeec1f355be438426d6a3dd",
                "shasum": ""
            },
            "require": {
                "container-interop/container-interop": "~1.0",
                "laminas/laminas-zendframework-bridge": "^1.0",
                "php": "^5.5 || ^7.0"
            },
            "replace": {
                "zendframework/zend-servicemanager": "self.version"
            },
            "require-dev": {
                "athletic/athletic": "dev-master",
                "fabpot/php-cs-fixer": "1.7.*",
                "laminas/laminas-di": "~2.5",
                "laminas/laminas-mvc": "~2.5",
                "phpunit/phpunit": "~4.0"
            },
            "suggest": {
                "laminas/laminas-di": "Laminas\\Di component",
                "ocramius/proxy-manager": "ProxyManager 0.5.* to handle lazy initialization of services"
            },
            "type": "library",
            "extra": {
                "branch-alias": {
                    "dev-master": "2.7-dev",
                    "dev-develop": "3.0-dev"
                }
            },
            "autoload": {
                "psr-4": {
                    "Laminas\\ServiceManager\\": "src/"
                }
            },
            "notification-url": "https://packagist.org/downloads/",
            "license": [
                "BSD-3-Clause"
            ],
            "homepage": "https://laminas.dev",
            "keywords": [
                "laminas",
                "servicemanager"
            ],
            "time": "2019-12-31T17:44:16+00:00"
        },
        {
            "name": "laminas/laminas-session",
            "version": "2.10.0",
            "source": {
                "type": "git",
                "url": "https://github.com/laminas/laminas-session.git",
                "reference": "921e6a9f807ee243a9a4f8a8a297929d0c2b50cd"
            },
            "dist": {
                "type": "zip",
                "url": "https://api.github.com/repos/laminas/laminas-session/zipball/921e6a9f807ee243a9a4f8a8a297929d0c2b50cd",
                "reference": "921e6a9f807ee243a9a4f8a8a297929d0c2b50cd",
                "shasum": ""
            },
            "require": {
                "laminas/laminas-eventmanager": "^3.0",
                "laminas/laminas-stdlib": "^3.2.1",
                "laminas/laminas-zendframework-bridge": "^1.0",
                "php": "^7.3 || ~8.0.0"
            },
            "replace": {
                "zendframework/zend-session": "^2.9.1"
            },
            "require-dev": {
                "container-interop/container-interop": "^1.1",
                "laminas/laminas-cache": "^2.6.1",
                "laminas/laminas-coding-standard": "~1.0.0",
                "laminas/laminas-db": "^2.7",
                "laminas/laminas-http": "^2.5.4",
                "laminas/laminas-servicemanager": "^3.0.3",
                "laminas/laminas-validator": "^2.6",
                "mongodb/mongodb": "^1.0.1",
                "php-mock/php-mock-phpunit": "^1.1.2 || ^2.0",
                "phpspec/prophecy-phpunit": "^2.0",
                "phpunit/phpunit": "^9.3"
            },
            "suggest": {
                "laminas/laminas-cache": "Laminas\\Cache component",
                "laminas/laminas-db": "Laminas\\Db component",
                "laminas/laminas-http": "Laminas\\Http component",
                "laminas/laminas-servicemanager": "Laminas\\ServiceManager component",
                "laminas/laminas-validator": "Laminas\\Validator component",
                "mongodb/mongodb": "If you want to use the MongoDB session save handler"
            },
            "type": "library",
            "extra": {
                "laminas": {
                    "component": "Laminas\\Session",
                    "config-provider": "Laminas\\Session\\ConfigProvider"
                }
            },
            "autoload": {
                "psr-4": {
                    "Laminas\\Session\\": "src/"
                }
            },
            "notification-url": "https://packagist.org/downloads/",
            "license": [
                "BSD-3-Clause"
            ],
            "description": "Object-oriented interface to PHP sessions and storage",
            "homepage": "https://laminas.dev",
            "keywords": [
                "laminas",
                "session"
            ],
            "funding": [
                {
                    "url": "https://funding.communitybridge.org/projects/laminas-project",
                    "type": "community_bridge"
                }
            ],
            "time": "2020-10-31T15:33:31+00:00"
        },
        {
            "name": "laminas/laminas-soap",
            "version": "2.8.0",
            "source": {
                "type": "git",
                "url": "https://github.com/laminas/laminas-soap.git",
                "reference": "34f91d5c4c0a78bc5689cca2d1eaf829b27edd72"
            },
            "dist": {
                "type": "zip",
                "url": "https://api.github.com/repos/laminas/laminas-soap/zipball/34f91d5c4c0a78bc5689cca2d1eaf829b27edd72",
                "reference": "34f91d5c4c0a78bc5689cca2d1eaf829b27edd72",
                "shasum": ""
            },
            "require": {
                "ext-soap": "*",
                "laminas/laminas-server": "^2.6.1",
                "laminas/laminas-stdlib": "^2.7 || ^3.0",
                "laminas/laminas-uri": "^2.5.2",
                "laminas/laminas-zendframework-bridge": "^1.0",
                "php": "^5.6 || ^7.0"
            },
            "replace": {
                "zendframework/zend-soap": "self.version"
            },
            "require-dev": {
                "laminas/laminas-coding-standard": "~1.0.0",
                "laminas/laminas-config": "^2.6",
                "laminas/laminas-http": "^2.5.4",
                "phpunit/phpunit": "^5.7.21 || ^6.3"
            },
            "suggest": {
                "laminas/laminas-http": "Laminas\\Http component"
            },
            "type": "library",
            "extra": {
                "branch-alias": {
                    "dev-master": "2.7.x-dev",
                    "dev-develop": "2.8.x-dev"
                }
            },
            "autoload": {
                "psr-4": {
                    "Laminas\\Soap\\": "src/"
                }
            },
            "notification-url": "https://packagist.org/downloads/",
            "license": [
                "BSD-3-Clause"
            ],
            "homepage": "https://laminas.dev",
            "keywords": [
                "laminas",
                "soap"
            ],
            "time": "2019-12-31T17:48:49+00:00"
        },
        {
            "name": "laminas/laminas-stdlib",
            "version": "3.3.0",
            "source": {
                "type": "git",
                "url": "https://github.com/laminas/laminas-stdlib.git",
                "reference": "b9d84eaa39fde733356ea948cdef36c631f202b6"
            },
            "dist": {
                "type": "zip",
                "url": "https://api.github.com/repos/laminas/laminas-stdlib/zipball/b9d84eaa39fde733356ea948cdef36c631f202b6",
                "reference": "b9d84eaa39fde733356ea948cdef36c631f202b6",
                "shasum": ""
            },
            "require": {
                "laminas/laminas-zendframework-bridge": "^1.0",
                "php": "^7.3 || ^8.0"
            },
            "replace": {
                "zendframework/zend-stdlib": "^3.2.1"
            },
            "require-dev": {
                "laminas/laminas-coding-standard": "~1.0.0",
                "phpbench/phpbench": "^0.17.1",
                "phpunit/phpunit": "^9.3.7"
            },
            "type": "library",
            "extra": {
                "branch-alias": {
                    "dev-master": "3.3.x-dev",
                    "dev-develop": "3.4.x-dev"
                }
            },
            "autoload": {
                "psr-4": {
                    "Laminas\\Stdlib\\": "src/"
                }
            },
            "notification-url": "https://packagist.org/downloads/",
            "license": [
                "BSD-3-Clause"
            ],
            "description": "SPL extensions, array utilities, error handlers, and more",
            "homepage": "https://laminas.dev",
            "keywords": [
                "laminas",
                "stdlib"
            ],
            "funding": [
                {
                    "url": "https://funding.communitybridge.org/projects/laminas-project",
                    "type": "community_bridge"
                }
            ],
            "time": "2020-08-25T09:08:16+00:00"
        },
        {
            "name": "laminas/laminas-text",
            "version": "2.7.1",
            "source": {
                "type": "git",
                "url": "https://github.com/laminas/laminas-text.git",
                "reference": "3601b5eacb06ed0a12f658df860cc0f9613cf4db"
            },
            "dist": {
                "type": "zip",
                "url": "https://api.github.com/repos/laminas/laminas-text/zipball/3601b5eacb06ed0a12f658df860cc0f9613cf4db",
                "reference": "3601b5eacb06ed0a12f658df860cc0f9613cf4db",
                "shasum": ""
            },
            "require": {
                "laminas/laminas-servicemanager": "^2.7.5 || ^3.0.3",
                "laminas/laminas-stdlib": "^2.7 || ^3.0",
                "laminas/laminas-zendframework-bridge": "^1.0",
                "php": "^5.6 || ^7.0"
            },
            "replace": {
                "zendframework/zend-text": "self.version"
            },
            "require-dev": {
                "laminas/laminas-coding-standard": "~1.0.0",
                "laminas/laminas-config": "^2.6",
                "phpunit/phpunit": "^5.7.27 || ^6.5.8 || ^7.1.4"
            },
            "type": "library",
            "extra": {
                "branch-alias": {
                    "dev-master": "2.7.x-dev",
                    "dev-develop": "2.8.x-dev"
                }
            },
            "autoload": {
                "psr-4": {
                    "Laminas\\Text\\": "src/"
                }
            },
            "notification-url": "https://packagist.org/downloads/",
            "license": [
                "BSD-3-Clause"
            ],
            "description": "Create FIGlets and text-based tables",
            "homepage": "https://laminas.dev",
            "keywords": [
                "laminas",
                "text"
            ],
            "time": "2019-12-31T17:54:52+00:00"
        },
        {
            "name": "laminas/laminas-uri",
            "version": "2.8.0",
            "source": {
                "type": "git",
                "url": "https://github.com/laminas/laminas-uri.git",
                "reference": "8651611b6285529f25a4cb9a466c686d9b31468e"
            },
            "dist": {
                "type": "zip",
                "url": "https://api.github.com/repos/laminas/laminas-uri/zipball/8651611b6285529f25a4cb9a466c686d9b31468e",
                "reference": "8651611b6285529f25a4cb9a466c686d9b31468e",
                "shasum": ""
            },
            "require": {
                "laminas/laminas-escaper": "^2.5",
                "laminas/laminas-validator": "^2.10",
                "laminas/laminas-zendframework-bridge": "^1.0",
                "php": "^7.3 || ~8.0.0"
            },
            "replace": {
                "zendframework/zend-uri": "^2.7.1"
            },
            "require-dev": {
                "laminas/laminas-coding-standard": "^2.1",
                "phpunit/phpunit": "^9.3"
            },
            "type": "library",
            "autoload": {
                "psr-4": {
                    "Laminas\\Uri\\": "src/"
                }
            },
            "notification-url": "https://packagist.org/downloads/",
            "license": [
                "BSD-3-Clause"
            ],
            "description": "A component that aids in manipulating and validating » Uniform Resource Identifiers (URIs)",
            "homepage": "https://laminas.dev",
            "keywords": [
                "laminas",
                "uri"
            ],
            "funding": [
                {
                    "url": "https://funding.communitybridge.org/projects/laminas-project",
                    "type": "community_bridge"
                }
            ],
            "time": "2020-10-31T20:20:07+00:00"
        },
        {
            "name": "laminas/laminas-validator",
            "version": "2.13.4",
            "source": {
                "type": "git",
                "url": "https://github.com/laminas/laminas-validator.git",
                "reference": "93593684e70b8ed1e870cacd34ca32b0c0ace185"
            },
            "dist": {
                "type": "zip",
                "url": "https://api.github.com/repos/laminas/laminas-validator/zipball/93593684e70b8ed1e870cacd34ca32b0c0ace185",
                "reference": "93593684e70b8ed1e870cacd34ca32b0c0ace185",
                "shasum": ""
            },
            "require": {
                "container-interop/container-interop": "^1.1",
                "laminas/laminas-stdlib": "^3.2.1",
                "laminas/laminas-zendframework-bridge": "^1.0",
                "php": "^7.1"
            },
            "replace": {
                "zendframework/zend-validator": "^2.13.0"
            },
            "require-dev": {
                "laminas/laminas-cache": "^2.6.1",
                "laminas/laminas-coding-standard": "~1.0.0",
                "laminas/laminas-config": "^2.6",
                "laminas/laminas-db": "^2.7",
                "laminas/laminas-filter": "^2.6",
                "laminas/laminas-http": "^2.5.4",
                "laminas/laminas-i18n": "^2.6",
                "laminas/laminas-math": "^2.6",
                "laminas/laminas-servicemanager": "^2.7.5 || ^3.0.3",
                "laminas/laminas-session": "^2.8",
                "laminas/laminas-uri": "^2.5",
                "phpunit/phpunit": "^7.5.20 || ^8.5.2",
                "psr/http-client": "^1.0",
                "psr/http-factory": "^1.0",
                "psr/http-message": "^1.0"
            },
            "suggest": {
                "laminas/laminas-db": "Laminas\\Db component, required by the (No)RecordExists validator",
                "laminas/laminas-filter": "Laminas\\Filter component, required by the Digits validator",
                "laminas/laminas-i18n": "Laminas\\I18n component to allow translation of validation error messages",
                "laminas/laminas-i18n-resources": "Translations of validator messages",
                "laminas/laminas-math": "Laminas\\Math component, required by the Csrf validator",
                "laminas/laminas-servicemanager": "Laminas\\ServiceManager component to allow using the ValidatorPluginManager and validator chains",
                "laminas/laminas-session": "Laminas\\Session component, ^2.8; required by the Csrf validator",
                "laminas/laminas-uri": "Laminas\\Uri component, required by the Uri and Sitemap\\Loc validators",
                "psr/http-message": "psr/http-message, required when validating PSR-7 UploadedFileInterface instances via the Upload and UploadFile validators"
            },
            "type": "library",
            "extra": {
                "branch-alias": {
                    "dev-master": "2.13.x-dev",
                    "dev-develop": "2.14.x-dev"
                },
                "laminas": {
                    "component": "Laminas\\Validator",
                    "config-provider": "Laminas\\Validator\\ConfigProvider"
                }
            },
            "autoload": {
                "psr-4": {
                    "Laminas\\Validator\\": "src/"
                }
            },
            "notification-url": "https://packagist.org/downloads/",
            "license": [
                "BSD-3-Clause"
            ],
            "description": "Validation classes for a wide range of domains, and the ability to chain validators to create complex validation criteria",
            "homepage": "https://laminas.dev",
            "keywords": [
                "laminas",
                "validator"
            ],
            "time": "2020-03-31T18:57:01+00:00"
        },
        {
            "name": "laminas/laminas-view",
            "version": "2.11.4",
            "source": {
                "type": "git",
                "url": "https://github.com/laminas/laminas-view.git",
                "reference": "3bbb2e94287383604c898284a18d2d06cf17301e"
            },
            "dist": {
                "type": "zip",
                "url": "https://api.github.com/repos/laminas/laminas-view/zipball/3bbb2e94287383604c898284a18d2d06cf17301e",
                "reference": "3bbb2e94287383604c898284a18d2d06cf17301e",
                "shasum": ""
            },
            "require": {
                "laminas/laminas-eventmanager": "^2.6.2 || ^3.0",
                "laminas/laminas-json": "^2.6.1 || ^3.0",
                "laminas/laminas-loader": "^2.5",
                "laminas/laminas-stdlib": "^2.7 || ^3.0",
                "laminas/laminas-zendframework-bridge": "^1.0",
                "php": "^5.6 || ^7.0"
            },
            "replace": {
                "zendframework/zend-view": "self.version"
            },
            "require-dev": {
                "laminas/laminas-authentication": "^2.5",
                "laminas/laminas-cache": "^2.6.1",
                "laminas/laminas-coding-standard": "~1.0.0",
                "laminas/laminas-config": "^2.6",
                "laminas/laminas-console": "^2.6",
                "laminas/laminas-escaper": "^2.5",
                "laminas/laminas-feed": "^2.7",
                "laminas/laminas-filter": "^2.6.1",
                "laminas/laminas-http": "^2.5.4",
                "laminas/laminas-i18n": "^2.6",
                "laminas/laminas-log": "^2.7",
                "laminas/laminas-modulemanager": "^2.7.1",
                "laminas/laminas-mvc": "^2.7.14 || ^3.0",
                "laminas/laminas-navigation": "^2.5",
                "laminas/laminas-paginator": "^2.5",
                "laminas/laminas-permissions-acl": "^2.6",
                "laminas/laminas-router": "^3.0.1",
                "laminas/laminas-serializer": "^2.6.1",
                "laminas/laminas-servicemanager": "^2.7.5 || ^3.0.3",
                "laminas/laminas-session": "^2.8.1",
                "laminas/laminas-uri": "^2.5",
                "phpunit/phpunit": "^5.7.15 || ^6.0.8"
            },
            "suggest": {
                "laminas/laminas-authentication": "Laminas\\Authentication component",
                "laminas/laminas-escaper": "Laminas\\Escaper component",
                "laminas/laminas-feed": "Laminas\\Feed component",
                "laminas/laminas-filter": "Laminas\\Filter component",
                "laminas/laminas-http": "Laminas\\Http component",
                "laminas/laminas-i18n": "Laminas\\I18n component",
                "laminas/laminas-mvc": "Laminas\\Mvc component",
                "laminas/laminas-mvc-plugin-flashmessenger": "laminas-mvc-plugin-flashmessenger component, if you want to use the FlashMessenger view helper with laminas-mvc versions 3 and up",
                "laminas/laminas-navigation": "Laminas\\Navigation component",
                "laminas/laminas-paginator": "Laminas\\Paginator component",
                "laminas/laminas-permissions-acl": "Laminas\\Permissions\\Acl component",
                "laminas/laminas-servicemanager": "Laminas\\ServiceManager component",
                "laminas/laminas-uri": "Laminas\\Uri component"
            },
            "bin": [
                "bin/templatemap_generator.php"
            ],
            "type": "library",
            "extra": {
                "branch-alias": {
                    "dev-master": "2.11.x-dev",
                    "dev-develop": "2.12.x-dev"
                }
            },
            "autoload": {
                "psr-4": {
                    "Laminas\\View\\": "src/"
                }
            },
            "notification-url": "https://packagist.org/downloads/",
            "license": [
                "BSD-3-Clause"
            ],
            "description": "Flexible view layer supporting and providing multiple view layers, helpers, and more",
            "homepage": "https://laminas.dev",
            "keywords": [
                "laminas",
                "view"
            ],
            "time": "2019-12-31T18:03:30+00:00"
        },
        {
            "name": "laminas/laminas-zendframework-bridge",
            "version": "1.1.1",
            "source": {
                "type": "git",
                "url": "https://github.com/laminas/laminas-zendframework-bridge.git",
                "reference": "6ede70583e101030bcace4dcddd648f760ddf642"
            },
            "dist": {
                "type": "zip",
                "url": "https://api.github.com/repos/laminas/laminas-zendframework-bridge/zipball/6ede70583e101030bcace4dcddd648f760ddf642",
                "reference": "6ede70583e101030bcace4dcddd648f760ddf642",
                "shasum": ""
            },
            "require": {
                "php": "^5.6 || ^7.0 || ^8.0"
            },
            "require-dev": {
                "phpunit/phpunit": "^5.7 || ^6.5 || ^7.5 || ^8.1 || ^9.3",
                "squizlabs/php_codesniffer": "^3.5"
            },
            "type": "library",
            "extra": {
                "laminas": {
                    "module": "Laminas\\ZendFrameworkBridge"
                }
            },
            "autoload": {
                "files": [
                    "src/autoload.php"
                ],
                "psr-4": {
                    "Laminas\\ZendFrameworkBridge\\": "src//"
                }
            },
            "notification-url": "https://packagist.org/downloads/",
            "license": [
                "BSD-3-Clause"
            ],
            "description": "Alias legacy ZF class names to Laminas Project equivalents.",
            "keywords": [
                "ZendFramework",
                "autoloading",
                "laminas",
                "zf"
            ],
            "funding": [
                {
                    "url": "https://funding.communitybridge.org/projects/laminas-project",
                    "type": "community_bridge"
                }
            ],
            "time": "2020-09-14T14:23:00+00:00"
        },
        {
            "name": "league/flysystem",
            "version": "1.1.3",
            "source": {
                "type": "git",
                "url": "https://github.com/thephpleague/flysystem.git",
                "reference": "9be3b16c877d477357c015cec057548cf9b2a14a"
            },
            "dist": {
                "type": "zip",
                "url": "https://api.github.com/repos/thephpleague/flysystem/zipball/9be3b16c877d477357c015cec057548cf9b2a14a",
                "reference": "9be3b16c877d477357c015cec057548cf9b2a14a",
                "shasum": ""
            },
            "require": {
                "ext-fileinfo": "*",
                "league/mime-type-detection": "^1.3",
                "php": "^7.2.5 || ^8.0"
            },
            "conflict": {
                "league/flysystem-sftp": "<1.0.6"
            },
            "require-dev": {
                "phpspec/prophecy": "^1.11.1",
                "phpunit/phpunit": "^8.5.8"
            },
            "suggest": {
                "ext-fileinfo": "Required for MimeType",
                "ext-ftp": "Allows you to use FTP server storage",
                "ext-openssl": "Allows you to use FTPS server storage",
                "league/flysystem-aws-s3-v2": "Allows you to use S3 storage with AWS SDK v2",
                "league/flysystem-aws-s3-v3": "Allows you to use S3 storage with AWS SDK v3",
                "league/flysystem-azure": "Allows you to use Windows Azure Blob storage",
                "league/flysystem-cached-adapter": "Flysystem adapter decorator for metadata caching",
                "league/flysystem-eventable-filesystem": "Allows you to use EventableFilesystem",
                "league/flysystem-rackspace": "Allows you to use Rackspace Cloud Files",
                "league/flysystem-sftp": "Allows you to use SFTP server storage via phpseclib",
                "league/flysystem-webdav": "Allows you to use WebDAV storage",
                "league/flysystem-ziparchive": "Allows you to use ZipArchive adapter",
                "spatie/flysystem-dropbox": "Allows you to use Dropbox storage",
                "srmklive/flysystem-dropbox-v2": "Allows you to use Dropbox storage for PHP 5 applications"
            },
            "type": "library",
            "extra": {
                "branch-alias": {
                    "dev-master": "1.1-dev"
                }
            },
            "autoload": {
                "psr-4": {
                    "League\\Flysystem\\": "src/"
                }
            },
            "notification-url": "https://packagist.org/downloads/",
            "license": [
                "MIT"
            ],
            "authors": [
                {
                    "name": "Frank de Jonge",
                    "email": "info@frenky.net"
                }
            ],
            "description": "Filesystem abstraction: Many filesystems, one API.",
            "keywords": [
                "Cloud Files",
                "WebDAV",
                "abstraction",
                "aws",
                "cloud",
                "copy.com",
                "dropbox",
                "file systems",
                "files",
                "filesystem",
                "filesystems",
                "ftp",
                "rackspace",
                "remote",
                "s3",
                "sftp",
                "storage"
            ],
            "funding": [
                {
                    "url": "https://offset.earth/frankdejonge",
                    "type": "other"
                }
            ],
            "time": "2020-08-23T07:39:11+00:00"
        },
        {
            "name": "league/flysystem-aws-s3-v3",
            "version": "1.0.29",
            "source": {
                "type": "git",
                "url": "https://github.com/thephpleague/flysystem-aws-s3-v3.git",
                "reference": "4e25cc0582a36a786c31115e419c6e40498f6972"
            },
            "dist": {
                "type": "zip",
                "url": "https://api.github.com/repos/thephpleague/flysystem-aws-s3-v3/zipball/4e25cc0582a36a786c31115e419c6e40498f6972",
                "reference": "4e25cc0582a36a786c31115e419c6e40498f6972",
                "shasum": ""
            },
            "require": {
                "aws/aws-sdk-php": "^3.20.0",
                "league/flysystem": "^1.0.40",
                "php": ">=5.5.0"
            },
            "require-dev": {
                "henrikbjorn/phpspec-code-coverage": "~1.0.1",
                "phpspec/phpspec": "^2.0.0"
            },
            "type": "library",
            "extra": {
                "branch-alias": {
                    "dev-master": "1.0-dev"
                }
            },
            "autoload": {
                "psr-4": {
                    "League\\Flysystem\\AwsS3v3\\": "src/"
                }
            },
            "notification-url": "https://packagist.org/downloads/",
            "license": [
                "MIT"
            ],
            "authors": [
                {
                    "name": "Frank de Jonge",
                    "email": "info@frenky.net"
                }
            ],
            "description": "Flysystem adapter for the AWS S3 SDK v3.x",
            "time": "2020-10-08T18:58:37+00:00"
        },
        {
            "name": "league/flysystem-cached-adapter",
            "version": "1.1.0",
            "source": {
                "type": "git",
                "url": "https://github.com/thephpleague/flysystem-cached-adapter.git",
                "reference": "d1925efb2207ac4be3ad0c40b8277175f99ffaff"
            },
            "dist": {
                "type": "zip",
                "url": "https://api.github.com/repos/thephpleague/flysystem-cached-adapter/zipball/d1925efb2207ac4be3ad0c40b8277175f99ffaff",
                "reference": "d1925efb2207ac4be3ad0c40b8277175f99ffaff",
                "shasum": ""
            },
            "require": {
                "league/flysystem": "~1.0",
                "psr/cache": "^1.0.0"
            },
            "require-dev": {
                "mockery/mockery": "~0.9",
                "phpspec/phpspec": "^3.4",
                "phpunit/phpunit": "^5.7",
                "predis/predis": "~1.0",
                "tedivm/stash": "~0.12"
            },
            "suggest": {
                "ext-phpredis": "Pure C implemented extension for PHP"
            },
            "type": "library",
            "autoload": {
                "psr-4": {
                    "League\\Flysystem\\Cached\\": "src/"
                }
            },
            "notification-url": "https://packagist.org/downloads/",
            "license": [
                "MIT"
            ],
            "authors": [
                {
                    "name": "frankdejonge",
                    "email": "info@frenky.net"
                }
            ],
            "description": "An adapter decorator to enable meta-data caching.",
            "time": "2020-07-25T15:56:04+00:00"
        },
        {
            "name": "league/mime-type-detection",
            "version": "1.5.1",
            "source": {
                "type": "git",
                "url": "https://github.com/thephpleague/mime-type-detection.git",
                "reference": "353f66d7555d8a90781f6f5e7091932f9a4250aa"
            },
            "dist": {
                "type": "zip",
                "url": "https://api.github.com/repos/thephpleague/mime-type-detection/zipball/353f66d7555d8a90781f6f5e7091932f9a4250aa",
                "reference": "353f66d7555d8a90781f6f5e7091932f9a4250aa",
                "shasum": ""
            },
            "require": {
                "ext-fileinfo": "*",
                "php": "^7.2 || ^8.0"
            },
            "require-dev": {
                "phpstan/phpstan": "^0.12.36",
                "phpunit/phpunit": "^8.5.8"
            },
            "type": "library",
            "autoload": {
                "psr-4": {
                    "League\\MimeTypeDetection\\": "src"
                }
            },
            "notification-url": "https://packagist.org/downloads/",
            "license": [
                "MIT"
            ],
            "authors": [
                {
                    "name": "Frank de Jonge",
                    "email": "info@frankdejonge.nl"
                }
            ],
            "description": "Mime-type detection for Flysystem",
            "funding": [
                {
                    "url": "https://github.com/frankdejonge",
                    "type": "github"
                },
                {
                    "url": "https://tidelift.com/funding/github/packagist/league/flysystem",
                    "type": "tidelift"
                }
            ],
            "time": "2020-10-18T11:50:25+00:00"
        },
        {
            "name": "magento/composer",
            "version": "1.6.0",
            "source": {
                "type": "git",
                "url": "https://github.com/magento/composer.git",
                "reference": "fcc66f535d631788f2ba160ff547357086d9b2c9"
            },
            "dist": {
                "type": "zip",
                "url": "https://api.github.com/repos/magento/composer/zipball/fcc66f535d631788f2ba160ff547357086d9b2c9",
                "reference": "fcc66f535d631788f2ba160ff547357086d9b2c9",
                "shasum": ""
            },
            "require": {
                "composer/composer": "^1.9",
                "php": "~7.3.0||~7.4.0",
                "symfony/console": "~4.4.0"
            },
            "require-dev": {
                "phpunit/phpunit": "^9"
            },
            "type": "library",
            "autoload": {
                "psr-4": {
                    "Magento\\Composer\\": "src"
                }
            },
            "notification-url": "https://packagist.org/downloads/",
            "license": [
                "OSL-3.0",
                "AFL-3.0"
            ],
            "description": "Magento composer library helps to instantiate Composer application and run composer commands.",
            "time": "2020-06-15T17:52:31+00:00"
        },
        {
            "name": "magento/magento-composer-installer",
            "version": "0.1.13",
            "source": {
                "type": "git",
                "url": "https://github.com/magento/magento-composer-installer.git",
                "reference": "8b6c32f53b4944a5d6656e86344cd0f9784709a1"
            },
            "dist": {
                "type": "zip",
                "url": "https://api.github.com/repos/magento/magento-composer-installer/zipball/8b6c32f53b4944a5d6656e86344cd0f9784709a1",
                "reference": "8b6c32f53b4944a5d6656e86344cd0f9784709a1",
                "shasum": ""
            },
            "require": {
                "composer-plugin-api": "^1.0"
            },
            "replace": {
                "magento-hackathon/magento-composer-installer": "*"
            },
            "require-dev": {
                "composer/composer": "*@dev",
                "firegento/phpcs": "dev-patch-1",
                "mikey179/vfsstream": "*",
                "phpunit/phpunit": "*",
                "phpunit/phpunit-mock-objects": "dev-master",
                "squizlabs/php_codesniffer": "1.4.7",
                "symfony/process": "*"
            },
            "type": "composer-plugin",
            "extra": {
                "composer-command-registry": [
                    "MagentoHackathon\\Composer\\Magento\\Command\\DeployCommand"
                ],
                "class": "MagentoHackathon\\Composer\\Magento\\Plugin"
            },
            "autoload": {
                "psr-0": {
                    "MagentoHackathon\\Composer\\Magento": "src/"
                }
            },
            "notification-url": "https://packagist.org/downloads/",
            "license": [
                "OSL-3.0"
            ],
            "authors": [
                {
                    "name": "Vinai Kopp",
                    "email": "vinai@netzarbeiter.com"
                },
                {
                    "name": "Daniel Fahlke aka Flyingmana",
                    "email": "flyingmana@googlemail.com"
                },
                {
                    "name": "Jörg Weller",
                    "email": "weller@flagbit.de"
                },
                {
                    "name": "Karl Spies",
                    "email": "karl.spies@gmx.net"
                },
                {
                    "name": "Tobias Vogt",
                    "email": "tobi@webguys.de"
                },
                {
                    "name": "David Fuhr",
                    "email": "fuhr@flagbit.de"
                }
            ],
            "description": "Composer installer for Magento modules",
            "homepage": "https://github.com/magento/magento-composer-installer",
            "keywords": [
                "composer-installer",
                "magento"
            ],
            "time": "2017-12-29T16:45:24+00:00"
        },
        {
            "name": "magento/zendframework1",
            "version": "1.14.4",
            "source": {
                "type": "git",
                "url": "https://github.com/magento/zf1.git",
                "reference": "250f35c0e80b5e6fa1a1598c144cba2fff36b565"
            },
            "dist": {
                "type": "zip",
                "url": "https://api.github.com/repos/magento/zf1/zipball/250f35c0e80b5e6fa1a1598c144cba2fff36b565",
                "reference": "250f35c0e80b5e6fa1a1598c144cba2fff36b565",
                "shasum": ""
            },
            "require": {
                "php": ">=5.2.11"
            },
            "require-dev": {
                "phpunit/dbunit": "1.3.*",
                "phpunit/phpunit": "3.7.*"
            },
            "type": "library",
            "extra": {
                "branch-alias": {
                    "dev-master": "1.12.x-dev"
                }
            },
            "autoload": {
                "psr-0": {
                    "Zend_": "library/"
                }
            },
            "notification-url": "https://packagist.org/downloads/",
            "include-path": [
                "library/"
            ],
            "license": [
                "BSD-3-Clause"
            ],
            "description": "Magento Zend Framework 1",
            "homepage": "http://framework.zend.com/",
            "keywords": [
                "ZF1",
                "framework"
            ],
            "time": "2020-05-19T23:25:07+00:00"
        },
        {
            "name": "monolog/monolog",
            "version": "1.25.5",
            "source": {
                "type": "git",
                "url": "https://github.com/Seldaek/monolog.git",
                "reference": "1817faadd1846cd08be9a49e905dc68823bc38c0"
            },
            "dist": {
                "type": "zip",
                "url": "https://api.github.com/repos/Seldaek/monolog/zipball/1817faadd1846cd08be9a49e905dc68823bc38c0",
                "reference": "1817faadd1846cd08be9a49e905dc68823bc38c0",
                "shasum": ""
            },
            "require": {
                "php": ">=5.3.0",
                "psr/log": "~1.0"
            },
            "provide": {
                "psr/log-implementation": "1.0.0"
            },
            "require-dev": {
                "aws/aws-sdk-php": "^2.4.9 || ^3.0",
                "doctrine/couchdb": "~1.0@dev",
                "graylog2/gelf-php": "~1.0",
                "php-amqplib/php-amqplib": "~2.4",
                "php-console/php-console": "^3.1.3",
                "php-parallel-lint/php-parallel-lint": "^1.0",
                "phpunit/phpunit": "~4.5",
                "ruflin/elastica": ">=0.90 <3.0",
                "sentry/sentry": "^0.13",
                "swiftmailer/swiftmailer": "^5.3|^6.0"
            },
            "suggest": {
                "aws/aws-sdk-php": "Allow sending log messages to AWS services like DynamoDB",
                "doctrine/couchdb": "Allow sending log messages to a CouchDB server",
                "ext-amqp": "Allow sending log messages to an AMQP server (1.0+ required)",
                "ext-mongo": "Allow sending log messages to a MongoDB server",
                "graylog2/gelf-php": "Allow sending log messages to a GrayLog2 server",
                "mongodb/mongodb": "Allow sending log messages to a MongoDB server via PHP Driver",
                "php-amqplib/php-amqplib": "Allow sending log messages to an AMQP server using php-amqplib",
                "php-console/php-console": "Allow sending log messages to Google Chrome",
                "rollbar/rollbar": "Allow sending log messages to Rollbar",
                "ruflin/elastica": "Allow sending log messages to an Elastic Search server",
                "sentry/sentry": "Allow sending log messages to a Sentry server"
            },
            "type": "library",
            "extra": {
                "branch-alias": {
                    "dev-master": "2.0.x-dev"
                }
            },
            "autoload": {
                "psr-4": {
                    "Monolog\\": "src/Monolog"
                }
            },
            "notification-url": "https://packagist.org/downloads/",
            "license": [
                "MIT"
            ],
            "authors": [
                {
                    "name": "Jordi Boggiano",
                    "email": "j.boggiano@seld.be",
                    "homepage": "http://seld.be"
                }
            ],
            "description": "Sends your logs to files, sockets, inboxes, databases and various web services",
            "homepage": "http://github.com/Seldaek/monolog",
            "keywords": [
                "log",
                "logging",
                "psr-3"
            ],
            "funding": [
                {
                    "url": "https://github.com/Seldaek",
                    "type": "github"
                },
                {
                    "url": "https://tidelift.com/funding/github/packagist/monolog/monolog",
                    "type": "tidelift"
                }
            ],
            "time": "2020-07-23T08:35:51+00:00"
        },
        {
            "name": "mtdowling/jmespath.php",
            "version": "2.6.0",
            "source": {
                "type": "git",
                "url": "https://github.com/jmespath/jmespath.php.git",
                "reference": "42dae2cbd13154083ca6d70099692fef8ca84bfb"
            },
            "dist": {
                "type": "zip",
                "url": "https://api.github.com/repos/jmespath/jmespath.php/zipball/42dae2cbd13154083ca6d70099692fef8ca84bfb",
                "reference": "42dae2cbd13154083ca6d70099692fef8ca84bfb",
                "shasum": ""
            },
            "require": {
                "php": "^5.4 || ^7.0 || ^8.0",
                "symfony/polyfill-mbstring": "^1.17"
            },
            "require-dev": {
                "composer/xdebug-handler": "^1.4",
                "phpunit/phpunit": "^4.8.36 || ^7.5.15"
            },
            "bin": [
                "bin/jp.php"
            ],
            "type": "library",
            "extra": {
                "branch-alias": {
                    "dev-master": "2.6-dev"
                }
            },
            "autoload": {
                "psr-4": {
                    "JmesPath\\": "src/"
                },
                "files": [
                    "src/JmesPath.php"
                ]
            },
            "notification-url": "https://packagist.org/downloads/",
            "license": [
                "MIT"
            ],
            "authors": [
                {
                    "name": "Michael Dowling",
                    "email": "mtdowling@gmail.com",
                    "homepage": "https://github.com/mtdowling"
                }
            ],
            "description": "Declaratively specify how to extract elements from a JSON document",
            "keywords": [
                "json",
                "jsonpath"
            ],
            "time": "2020-07-31T21:01:56+00:00"
        },
        {
            "name": "paragonie/random_compat",
            "version": "v9.99.99",
            "source": {
                "type": "git",
                "url": "https://github.com/paragonie/random_compat.git",
                "reference": "84b4dfb120c6f9b4ff7b3685f9b8f1aa365a0c95"
            },
            "dist": {
                "type": "zip",
                "url": "https://api.github.com/repos/paragonie/random_compat/zipball/84b4dfb120c6f9b4ff7b3685f9b8f1aa365a0c95",
                "reference": "84b4dfb120c6f9b4ff7b3685f9b8f1aa365a0c95",
                "shasum": ""
            },
            "require": {
                "php": "^7"
            },
            "require-dev": {
                "phpunit/phpunit": "4.*|5.*",
                "vimeo/psalm": "^1"
            },
            "suggest": {
                "ext-libsodium": "Provides a modern crypto API that can be used to generate random bytes."
            },
            "type": "library",
            "notification-url": "https://packagist.org/downloads/",
            "license": [
                "MIT"
            ],
            "authors": [
                {
                    "name": "Paragon Initiative Enterprises",
                    "email": "security@paragonie.com",
                    "homepage": "https://paragonie.com"
                }
            ],
            "description": "PHP 5.x polyfill for random_bytes() and random_int() from PHP 7",
            "keywords": [
                "csprng",
                "polyfill",
                "pseudorandom",
                "random"
            ],
            "time": "2018-07-02T15:55:56+00:00"
        },
        {
            "name": "paragonie/sodium_compat",
            "version": "v1.13.0",
            "source": {
                "type": "git",
                "url": "https://github.com/paragonie/sodium_compat.git",
                "reference": "bbade402cbe84c69b718120911506a3aa2bae653"
            },
            "dist": {
                "type": "zip",
                "url": "https://api.github.com/repos/paragonie/sodium_compat/zipball/bbade402cbe84c69b718120911506a3aa2bae653",
                "reference": "bbade402cbe84c69b718120911506a3aa2bae653",
                "shasum": ""
            },
            "require": {
                "paragonie/random_compat": ">=1",
                "php": "^5.2.4|^5.3|^5.4|^5.5|^5.6|^7|^8"
            },
            "require-dev": {
                "phpunit/phpunit": "^3|^4|^5|^6|^7"
            },
            "suggest": {
                "ext-libsodium": "PHP < 7.0: Better performance, password hashing (Argon2i), secure memory management (memzero), and better security.",
                "ext-sodium": "PHP >= 7.0: Better performance, password hashing (Argon2i), secure memory management (memzero), and better security."
            },
            "type": "library",
            "autoload": {
                "files": [
                    "autoload.php"
                ]
            },
            "notification-url": "https://packagist.org/downloads/",
            "license": [
                "ISC"
            ],
            "authors": [
                {
                    "name": "Paragon Initiative Enterprises",
                    "email": "security@paragonie.com"
                },
                {
                    "name": "Frank Denis",
                    "email": "jedisct1@pureftpd.org"
                }
            ],
            "description": "Pure PHP implementation of libsodium; uses the PHP extension if it exists",
            "keywords": [
                "Authentication",
                "BLAKE2b",
                "ChaCha20",
                "ChaCha20-Poly1305",
                "Chapoly",
                "Curve25519",
                "Ed25519",
                "EdDSA",
                "Edwards-curve Digital Signature Algorithm",
                "Elliptic Curve Diffie-Hellman",
                "Poly1305",
                "Pure-PHP cryptography",
                "RFC 7748",
                "RFC 8032",
                "Salpoly",
                "Salsa20",
                "X25519",
                "XChaCha20-Poly1305",
                "XSalsa20-Poly1305",
                "Xchacha20",
                "Xsalsa20",
                "aead",
                "cryptography",
                "ecdh",
                "elliptic curve",
                "elliptic curve cryptography",
                "encryption",
                "libsodium",
                "php",
                "public-key cryptography",
                "secret-key cryptography",
                "side-channel resistant"
            ],
            "time": "2020-03-20T21:48:09+00:00"
        },
        {
            "name": "pelago/emogrifier",
            "version": "v5.0.0",
            "source": {
                "type": "git",
                "url": "https://github.com/MyIntervals/emogrifier.git",
                "reference": "b43b650880d189b0ada61d95d0729c7424b1752d"
            },
            "dist": {
                "type": "zip",
                "url": "https://api.github.com/repos/MyIntervals/emogrifier/zipball/b43b650880d189b0ada61d95d0729c7424b1752d",
                "reference": "b43b650880d189b0ada61d95d0729c7424b1752d",
                "shasum": ""
            },
            "require": {
                "ext-dom": "*",
                "ext-libxml": "*",
                "php": "~7.1.0 || ~7.2.0 || ~7.3.0 || ~7.4.0 || ~8.0.0",
                "symfony/css-selector": "^3.4.32 || ^4.4 || ^5.1"
            },
            "require-dev": {
                "php-parallel-lint/php-parallel-lint": "^1.2.0",
                "slevomat/coding-standard": "^6.4.1",
                "squizlabs/php_codesniffer": "^3.5.8"
            },
            "type": "library",
            "extra": {
                "branch-alias": {
                    "dev-master": "5.0.x-dev"
                }
            },
            "autoload": {
                "psr-4": {
                    "Pelago\\Emogrifier\\": "src/"
                }
            },
            "notification-url": "https://packagist.org/downloads/",
            "license": [
                "MIT"
            ],
            "authors": [
                {
                    "name": "Oliver Klee",
                    "email": "github@oliverklee.de"
                },
                {
                    "name": "Zoli Szabó",
                    "email": "zoli.szabo+github@gmail.com"
                },
                {
                    "name": "John Reeve",
                    "email": "jreeve@pelagodesign.com"
                },
                {
                    "name": "Jake Hotson",
                    "email": "jake@qzdesign.co.uk"
                },
                {
                    "name": "Cameron Brooks"
                },
                {
                    "name": "Jaime Prado"
                }
            ],
            "description": "Converts CSS styles into inline style attributes in your HTML code",
            "homepage": "https://www.myintervals.com/emogrifier.php",
            "keywords": [
                "css",
                "email",
                "pre-processing"
            ],
            "time": "2020-11-23T18:37:25+00:00"
        },
        {
            "name": "php-amqplib/php-amqplib",
            "version": "v2.10.1",
            "source": {
                "type": "git",
                "url": "https://github.com/php-amqplib/php-amqplib.git",
                "reference": "6e2b2501e021e994fb64429e5a78118f83b5c200"
            },
            "dist": {
                "type": "zip",
                "url": "https://api.github.com/repos/php-amqplib/php-amqplib/zipball/6e2b2501e021e994fb64429e5a78118f83b5c200",
                "reference": "6e2b2501e021e994fb64429e5a78118f83b5c200",
                "shasum": ""
            },
            "require": {
                "ext-bcmath": "*",
                "ext-sockets": "*",
                "php": ">=5.6"
            },
            "replace": {
                "videlalvaro/php-amqplib": "self.version"
            },
            "require-dev": {
                "ext-curl": "*",
                "nategood/httpful": "^0.2.20",
                "phpunit/phpunit": "^5.7|^6.5|^7.0",
                "squizlabs/php_codesniffer": "^2.5"
            },
            "type": "library",
            "extra": {
                "branch-alias": {
                    "dev-master": "2.10-dev"
                }
            },
            "autoload": {
                "psr-4": {
                    "PhpAmqpLib\\": "PhpAmqpLib/"
                }
            },
            "notification-url": "https://packagist.org/downloads/",
            "license": [
                "LGPL-2.1-or-later"
            ],
            "authors": [
                {
                    "name": "Alvaro Videla",
                    "role": "Original Maintainer"
                },
                {
                    "name": "John Kelly",
                    "email": "johnmkelly86@gmail.com",
                    "role": "Maintainer"
                },
                {
                    "name": "Raúl Araya",
                    "email": "nubeiro@gmail.com",
                    "role": "Maintainer"
                },
                {
                    "name": "Luke Bakken",
                    "email": "luke@bakken.io",
                    "role": "Maintainer"
                }
            ],
            "description": "Formerly videlalvaro/php-amqplib.  This library is a pure PHP implementation of the AMQP protocol. It's been tested against RabbitMQ.",
            "homepage": "https://github.com/php-amqplib/php-amqplib/",
            "keywords": [
                "message",
                "queue",
                "rabbitmq"
            ],
            "time": "2019-10-10T13:23:40+00:00"
        },
        {
            "name": "phpseclib/mcrypt_compat",
            "version": "1.0.8",
            "source": {
                "type": "git",
                "url": "https://github.com/phpseclib/mcrypt_compat.git",
                "reference": "f74c7b1897b62f08f268184b8bb98d9d9ab723b0"
            },
            "dist": {
                "type": "zip",
                "url": "https://api.github.com/repos/phpseclib/mcrypt_compat/zipball/f74c7b1897b62f08f268184b8bb98d9d9ab723b0",
                "reference": "f74c7b1897b62f08f268184b8bb98d9d9ab723b0",
                "shasum": ""
            },
            "require": {
                "php": ">=5.3.3",
                "phpseclib/phpseclib": ">=2.0.11 <3.0.0"
            },
            "require-dev": {
                "phpunit/phpunit": "^4.8.35|^5.7|^6.0"
            },
            "suggest": {
                "ext-openssl": "Will enable faster cryptographic operations"
            },
            "type": "library",
            "autoload": {
                "files": [
                    "lib/mcrypt.php"
                ]
            },
            "notification-url": "https://packagist.org/downloads/",
            "license": [
                "MIT"
            ],
            "authors": [
                {
                    "name": "Jim Wigginton",
                    "email": "terrafrost@php.net",
                    "homepage": "http://phpseclib.sourceforge.net"
                }
            ],
            "description": "PHP 7.1 polyfill for the mcrypt extension from PHP <= 7.0",
            "keywords": [
                "cryptograpy",
                "encryption",
                "mcrypt"
            ],
            "time": "2018-08-22T03:11:43+00:00"
        },
        {
            "name": "phpseclib/phpseclib",
            "version": "2.0.29",
            "source": {
                "type": "git",
                "url": "https://github.com/phpseclib/phpseclib.git",
                "reference": "497856a8d997f640b4a516062f84228a772a48a8"
            },
            "dist": {
                "type": "zip",
                "url": "https://api.github.com/repos/phpseclib/phpseclib/zipball/497856a8d997f640b4a516062f84228a772a48a8",
                "reference": "497856a8d997f640b4a516062f84228a772a48a8",
                "shasum": ""
            },
            "require": {
                "php": ">=5.3.3"
            },
            "require-dev": {
                "phing/phing": "~2.7",
                "phpunit/phpunit": "^4.8.35|^5.7|^6.0",
                "squizlabs/php_codesniffer": "~2.0"
            },
            "suggest": {
                "ext-gmp": "Install the GMP (GNU Multiple Precision) extension in order to speed up arbitrary precision integer arithmetic operations.",
                "ext-libsodium": "SSH2/SFTP can make use of some algorithms provided by the libsodium-php extension.",
                "ext-mcrypt": "Install the Mcrypt extension in order to speed up a few other cryptographic operations.",
                "ext-openssl": "Install the OpenSSL extension in order to speed up a wide variety of cryptographic operations."
            },
            "type": "library",
            "autoload": {
                "files": [
                    "phpseclib/bootstrap.php"
                ],
                "psr-4": {
                    "phpseclib\\": "phpseclib/"
                }
            },
            "notification-url": "https://packagist.org/downloads/",
            "license": [
                "MIT"
            ],
            "authors": [
                {
                    "name": "Jim Wigginton",
                    "email": "terrafrost@php.net",
                    "role": "Lead Developer"
                },
                {
                    "name": "Patrick Monnerat",
                    "email": "pm@datasphere.ch",
                    "role": "Developer"
                },
                {
                    "name": "Andreas Fischer",
                    "email": "bantu@phpbb.com",
                    "role": "Developer"
                },
                {
                    "name": "Hans-Jürgen Petrich",
                    "email": "petrich@tronic-media.com",
                    "role": "Developer"
                },
                {
                    "name": "Graham Campbell",
                    "email": "graham@alt-three.com",
                    "role": "Developer"
                }
            ],
            "description": "PHP Secure Communications Library - Pure-PHP implementations of RSA, AES, SSH2, SFTP, X.509 etc.",
            "homepage": "http://phpseclib.sourceforge.net",
            "keywords": [
                "BigInteger",
                "aes",
                "asn.1",
                "asn1",
                "blowfish",
                "crypto",
                "cryptography",
                "encryption",
                "rsa",
                "security",
                "sftp",
                "signature",
                "signing",
                "ssh",
                "twofish",
                "x.509",
                "x509"
            ],
            "funding": [
                {
                    "url": "https://github.com/terrafrost",
                    "type": "github"
                },
                {
                    "url": "https://www.patreon.com/phpseclib",
                    "type": "patreon"
                },
                {
                    "url": "https://tidelift.com/funding/github/packagist/phpseclib/phpseclib",
                    "type": "tidelift"
                }
            ],
            "time": "2020-09-08T04:24:43+00:00"
        },
        {
            "name": "psr/cache",
            "version": "1.0.1",
            "source": {
                "type": "git",
                "url": "https://github.com/php-fig/cache.git",
                "reference": "d11b50ad223250cf17b86e38383413f5a6764bf8"
            },
            "dist": {
                "type": "zip",
                "url": "https://api.github.com/repos/php-fig/cache/zipball/d11b50ad223250cf17b86e38383413f5a6764bf8",
                "reference": "d11b50ad223250cf17b86e38383413f5a6764bf8",
                "shasum": ""
            },
            "require": {
                "php": ">=5.3.0"
            },
            "type": "library",
            "extra": {
                "branch-alias": {
                    "dev-master": "1.0.x-dev"
                }
            },
            "autoload": {
                "psr-4": {
                    "Psr\\Cache\\": "src/"
                }
            },
            "notification-url": "https://packagist.org/downloads/",
            "license": [
                "MIT"
            ],
            "authors": [
                {
                    "name": "PHP-FIG",
                    "homepage": "http://www.php-fig.org/"
                }
            ],
            "description": "Common interface for caching libraries",
            "keywords": [
                "cache",
                "psr",
                "psr-6"
            ],
            "time": "2016-08-06T20:24:11+00:00"
        },
        {
            "name": "psr/container",
            "version": "1.0.0",
            "source": {
                "type": "git",
                "url": "https://github.com/php-fig/container.git",
                "reference": "b7ce3b176482dbbc1245ebf52b181af44c2cf55f"
            },
            "dist": {
                "type": "zip",
                "url": "https://api.github.com/repos/php-fig/container/zipball/b7ce3b176482dbbc1245ebf52b181af44c2cf55f",
                "reference": "b7ce3b176482dbbc1245ebf52b181af44c2cf55f",
                "shasum": ""
            },
            "require": {
                "php": ">=5.3.0"
            },
            "type": "library",
            "extra": {
                "branch-alias": {
                    "dev-master": "1.0.x-dev"
                }
            },
            "autoload": {
                "psr-4": {
                    "Psr\\Container\\": "src/"
                }
            },
            "notification-url": "https://packagist.org/downloads/",
            "license": [
                "MIT"
            ],
            "authors": [
                {
                    "name": "PHP-FIG",
                    "homepage": "http://www.php-fig.org/"
                }
            ],
            "description": "Common Container Interface (PHP FIG PSR-11)",
            "homepage": "https://github.com/php-fig/container",
            "keywords": [
                "PSR-11",
                "container",
                "container-interface",
                "container-interop",
                "psr"
            ],
            "time": "2017-02-14T16:28:37+00:00"
        },
        {
            "name": "psr/http-message",
            "version": "1.0.1",
            "source": {
                "type": "git",
                "url": "https://github.com/php-fig/http-message.git",
                "reference": "f6561bf28d520154e4b0ec72be95418abe6d9363"
            },
            "dist": {
                "type": "zip",
                "url": "https://api.github.com/repos/php-fig/http-message/zipball/f6561bf28d520154e4b0ec72be95418abe6d9363",
                "reference": "f6561bf28d520154e4b0ec72be95418abe6d9363",
                "shasum": ""
            },
            "require": {
                "php": ">=5.3.0"
            },
            "type": "library",
            "extra": {
                "branch-alias": {
                    "dev-master": "1.0.x-dev"
                }
            },
            "autoload": {
                "psr-4": {
                    "Psr\\Http\\Message\\": "src/"
                }
            },
            "notification-url": "https://packagist.org/downloads/",
            "license": [
                "MIT"
            ],
            "authors": [
                {
                    "name": "PHP-FIG",
                    "homepage": "http://www.php-fig.org/"
                }
            ],
            "description": "Common interface for HTTP messages",
            "homepage": "https://github.com/php-fig/http-message",
            "keywords": [
                "http",
                "http-message",
                "psr",
                "psr-7",
                "request",
                "response"
            ],
            "time": "2016-08-06T14:39:51+00:00"
        },
        {
            "name": "psr/log",
            "version": "1.1.3",
            "source": {
                "type": "git",
                "url": "https://github.com/php-fig/log.git",
                "reference": "0f73288fd15629204f9d42b7055f72dacbe811fc"
            },
            "dist": {
                "type": "zip",
                "url": "https://api.github.com/repos/php-fig/log/zipball/0f73288fd15629204f9d42b7055f72dacbe811fc",
                "reference": "0f73288fd15629204f9d42b7055f72dacbe811fc",
                "shasum": ""
            },
            "require": {
                "php": ">=5.3.0"
            },
            "type": "library",
            "extra": {
                "branch-alias": {
                    "dev-master": "1.1.x-dev"
                }
            },
            "autoload": {
                "psr-4": {
                    "Psr\\Log\\": "Psr/Log/"
                }
            },
            "notification-url": "https://packagist.org/downloads/",
            "license": [
                "MIT"
            ],
            "authors": [
                {
                    "name": "PHP-FIG",
                    "homepage": "http://www.php-fig.org/"
                }
            ],
            "description": "Common interface for logging libraries",
            "homepage": "https://github.com/php-fig/log",
            "keywords": [
                "log",
                "psr",
                "psr-3"
            ],
            "time": "2020-03-23T09:12:05+00:00"
        },
        {
            "name": "ralouphie/getallheaders",
            "version": "3.0.3",
            "source": {
                "type": "git",
                "url": "https://github.com/ralouphie/getallheaders.git",
                "reference": "120b605dfeb996808c31b6477290a714d356e822"
            },
            "dist": {
                "type": "zip",
                "url": "https://api.github.com/repos/ralouphie/getallheaders/zipball/120b605dfeb996808c31b6477290a714d356e822",
                "reference": "120b605dfeb996808c31b6477290a714d356e822",
                "shasum": ""
            },
            "require": {
                "php": ">=5.6"
            },
            "require-dev": {
                "php-coveralls/php-coveralls": "^2.1",
                "phpunit/phpunit": "^5 || ^6.5"
            },
            "type": "library",
            "autoload": {
                "files": [
                    "src/getallheaders.php"
                ]
            },
            "notification-url": "https://packagist.org/downloads/",
            "license": [
                "MIT"
            ],
            "authors": [
                {
                    "name": "Ralph Khattar",
                    "email": "ralph.khattar@gmail.com"
                }
            ],
            "description": "A polyfill for getallheaders.",
            "time": "2019-03-08T08:55:37+00:00"
        },
        {
            "name": "ramsey/uuid",
            "version": "3.8.0",
            "source": {
                "type": "git",
                "url": "https://github.com/ramsey/uuid.git",
                "reference": "d09ea80159c1929d75b3f9c60504d613aeb4a1e3"
            },
            "dist": {
                "type": "zip",
                "url": "https://api.github.com/repos/ramsey/uuid/zipball/d09ea80159c1929d75b3f9c60504d613aeb4a1e3",
                "reference": "d09ea80159c1929d75b3f9c60504d613aeb4a1e3",
                "shasum": ""
            },
            "require": {
                "paragonie/random_compat": "^1.0|^2.0|9.99.99",
                "php": "^5.4 || ^7.0",
                "symfony/polyfill-ctype": "^1.8"
            },
            "replace": {
                "rhumsaa/uuid": "self.version"
            },
            "require-dev": {
                "codeception/aspect-mock": "^1.0 | ~2.0.0",
                "doctrine/annotations": "~1.2.0",
                "goaop/framework": "1.0.0-alpha.2 | ^1.0 | ~2.1.0",
                "ircmaxell/random-lib": "^1.1",
                "jakub-onderka/php-parallel-lint": "^0.9.0",
                "mockery/mockery": "^0.9.9",
                "moontoast/math": "^1.1",
                "php-mock/php-mock-phpunit": "^0.3|^1.1",
                "phpunit/phpunit": "^4.7|^5.0|^6.5",
                "squizlabs/php_codesniffer": "^2.3"
            },
            "suggest": {
                "ext-ctype": "Provides support for PHP Ctype functions",
                "ext-libsodium": "Provides the PECL libsodium extension for use with the SodiumRandomGenerator",
                "ext-uuid": "Provides the PECL UUID extension for use with the PeclUuidTimeGenerator and PeclUuidRandomGenerator",
                "ircmaxell/random-lib": "Provides RandomLib for use with the RandomLibAdapter",
                "moontoast/math": "Provides support for converting UUID to 128-bit integer (in string form).",
                "ramsey/uuid-console": "A console application for generating UUIDs with ramsey/uuid",
                "ramsey/uuid-doctrine": "Allows the use of Ramsey\\Uuid\\Uuid as Doctrine field type."
            },
            "type": "library",
            "extra": {
                "branch-alias": {
                    "dev-master": "3.x-dev"
                }
            },
            "autoload": {
                "psr-4": {
                    "Ramsey\\Uuid\\": "src/"
                }
            },
            "notification-url": "https://packagist.org/downloads/",
            "license": [
                "MIT"
            ],
            "authors": [
                {
                    "name": "Ben Ramsey",
                    "email": "ben@benramsey.com",
                    "homepage": "https://benramsey.com"
                },
                {
                    "name": "Marijn Huizendveld",
                    "email": "marijn.huizendveld@gmail.com"
                },
                {
                    "name": "Thibaud Fabre",
                    "email": "thibaud@aztech.io"
                }
            ],
            "description": "Formerly rhumsaa/uuid. A PHP 5.4+ library for generating RFC 4122 version 1, 3, 4, and 5 universally unique identifiers (UUID).",
            "homepage": "https://github.com/ramsey/uuid",
            "keywords": [
                "guid",
                "identifier",
                "uuid"
            ],
            "time": "2018-07-19T23:38:55+00:00"
        },
        {
            "name": "react/promise",
            "version": "v2.8.0",
            "source": {
                "type": "git",
                "url": "https://github.com/reactphp/promise.git",
                "reference": "f3cff96a19736714524ca0dd1d4130de73dbbbc4"
            },
            "dist": {
                "type": "zip",
                "url": "https://api.github.com/repos/reactphp/promise/zipball/f3cff96a19736714524ca0dd1d4130de73dbbbc4",
                "reference": "f3cff96a19736714524ca0dd1d4130de73dbbbc4",
                "shasum": ""
            },
            "require": {
                "php": ">=5.4.0"
            },
            "require-dev": {
                "phpunit/phpunit": "^7.0 || ^6.5 || ^5.7 || ^4.8.36"
            },
            "type": "library",
            "autoload": {
                "psr-4": {
                    "React\\Promise\\": "src/"
                },
                "files": [
                    "src/functions_include.php"
                ]
            },
            "notification-url": "https://packagist.org/downloads/",
            "license": [
                "MIT"
            ],
            "authors": [
                {
                    "name": "Jan Sorgalla",
                    "email": "jsorgalla@gmail.com"
                }
            ],
            "description": "A lightweight implementation of CommonJS Promises/A for PHP",
            "keywords": [
                "promise",
                "promises"
            ],
            "time": "2020-05-12T15:16:56+00:00"
        },
        {
            "name": "seld/jsonlint",
            "version": "1.8.2",
            "source": {
                "type": "git",
                "url": "https://github.com/Seldaek/jsonlint.git",
                "reference": "590cfec960b77fd55e39b7d9246659e95dd6d337"
            },
            "dist": {
                "type": "zip",
                "url": "https://api.github.com/repos/Seldaek/jsonlint/zipball/590cfec960b77fd55e39b7d9246659e95dd6d337",
                "reference": "590cfec960b77fd55e39b7d9246659e95dd6d337",
                "shasum": ""
            },
            "require": {
                "php": "^5.3 || ^7.0 || ^8.0"
            },
            "require-dev": {
                "phpunit/phpunit": "^4.8.35 || ^5.7 || ^6.0"
            },
            "bin": [
                "bin/jsonlint"
            ],
            "type": "library",
            "autoload": {
                "psr-4": {
                    "Seld\\JsonLint\\": "src/Seld/JsonLint/"
                }
            },
            "notification-url": "https://packagist.org/downloads/",
            "license": [
                "MIT"
            ],
            "authors": [
                {
                    "name": "Jordi Boggiano",
                    "email": "j.boggiano@seld.be",
                    "homepage": "http://seld.be"
                }
            ],
            "description": "JSON Linter",
            "keywords": [
                "json",
                "linter",
                "parser",
                "validator"
            ],
            "funding": [
                {
                    "url": "https://github.com/Seldaek",
                    "type": "github"
                },
                {
                    "url": "https://tidelift.com/funding/github/packagist/seld/jsonlint",
                    "type": "tidelift"
                }
            ],
            "time": "2020-08-25T06:56:57+00:00"
        },
        {
            "name": "seld/phar-utils",
            "version": "1.1.1",
            "source": {
                "type": "git",
                "url": "https://github.com/Seldaek/phar-utils.git",
                "reference": "8674b1d84ffb47cc59a101f5d5a3b61e87d23796"
            },
            "dist": {
                "type": "zip",
                "url": "https://api.github.com/repos/Seldaek/phar-utils/zipball/8674b1d84ffb47cc59a101f5d5a3b61e87d23796",
                "reference": "8674b1d84ffb47cc59a101f5d5a3b61e87d23796",
                "shasum": ""
            },
            "require": {
                "php": ">=5.3"
            },
            "type": "library",
            "extra": {
                "branch-alias": {
                    "dev-master": "1.x-dev"
                }
            },
            "autoload": {
                "psr-4": {
                    "Seld\\PharUtils\\": "src/"
                }
            },
            "notification-url": "https://packagist.org/downloads/",
            "license": [
                "MIT"
            ],
            "authors": [
                {
                    "name": "Jordi Boggiano",
                    "email": "j.boggiano@seld.be"
                }
            ],
            "description": "PHAR file format utilities, for when PHP phars you up",
            "keywords": [
                "phar"
            ],
            "time": "2020-07-07T18:42:57+00:00"
        },
        {
            "name": "symfony/console",
            "version": "v4.4.16",
            "source": {
                "type": "git",
                "url": "https://github.com/symfony/console.git",
                "reference": "20f73dd143a5815d475e0838ff867bce1eebd9d5"
            },
            "dist": {
                "type": "zip",
                "url": "https://api.github.com/repos/symfony/console/zipball/20f73dd143a5815d475e0838ff867bce1eebd9d5",
                "reference": "20f73dd143a5815d475e0838ff867bce1eebd9d5",
                "shasum": ""
            },
            "require": {
                "php": ">=7.1.3",
                "symfony/polyfill-mbstring": "~1.0",
                "symfony/polyfill-php73": "^1.8",
                "symfony/polyfill-php80": "^1.15",
                "symfony/service-contracts": "^1.1|^2"
            },
            "conflict": {
                "symfony/dependency-injection": "<3.4",
                "symfony/event-dispatcher": "<4.3|>=5",
                "symfony/lock": "<4.4",
                "symfony/process": "<3.3"
            },
            "provide": {
                "psr/log-implementation": "1.0"
            },
            "require-dev": {
                "psr/log": "~1.0",
                "symfony/config": "^3.4|^4.0|^5.0",
                "symfony/dependency-injection": "^3.4|^4.0|^5.0",
                "symfony/event-dispatcher": "^4.3",
                "symfony/lock": "^4.4|^5.0",
                "symfony/process": "^3.4|^4.0|^5.0",
                "symfony/var-dumper": "^4.3|^5.0"
            },
            "suggest": {
                "psr/log": "For using the console logger",
                "symfony/event-dispatcher": "",
                "symfony/lock": "",
                "symfony/process": ""
            },
            "type": "library",
            "autoload": {
                "psr-4": {
                    "Symfony\\Component\\Console\\": ""
                },
                "exclude-from-classmap": [
                    "/Tests/"
                ]
            },
            "notification-url": "https://packagist.org/downloads/",
            "license": [
                "MIT"
            ],
            "authors": [
                {
                    "name": "Fabien Potencier",
                    "email": "fabien@symfony.com"
                },
                {
                    "name": "Symfony Community",
                    "homepage": "https://symfony.com/contributors"
                }
            ],
            "description": "Symfony Console Component",
            "homepage": "https://symfony.com",
            "funding": [
                {
                    "url": "https://symfony.com/sponsor",
                    "type": "custom"
                },
                {
                    "url": "https://github.com/fabpot",
                    "type": "github"
                },
                {
                    "url": "https://tidelift.com/funding/github/packagist/symfony/symfony",
                    "type": "tidelift"
                }
            ],
            "time": "2020-10-24T11:50:19+00:00"
        },
        {
            "name": "symfony/css-selector",
            "version": "v5.1.8",
            "source": {
                "type": "git",
                "url": "https://github.com/symfony/css-selector.git",
                "reference": "6cbebda22ffc0d4bb8fea0c1311c2ca54c4c8fa0"
            },
            "dist": {
                "type": "zip",
                "url": "https://api.github.com/repos/symfony/css-selector/zipball/6cbebda22ffc0d4bb8fea0c1311c2ca54c4c8fa0",
                "reference": "6cbebda22ffc0d4bb8fea0c1311c2ca54c4c8fa0",
                "shasum": ""
            },
            "require": {
                "php": ">=7.2.5"
            },
            "type": "library",
            "autoload": {
                "psr-4": {
                    "Symfony\\Component\\CssSelector\\": ""
                },
                "exclude-from-classmap": [
                    "/Tests/"
                ]
            },
            "notification-url": "https://packagist.org/downloads/",
            "license": [
                "MIT"
            ],
            "authors": [
                {
                    "name": "Fabien Potencier",
                    "email": "fabien@symfony.com"
                },
                {
                    "name": "Jean-François Simon",
                    "email": "jeanfrancois.simon@sensiolabs.com"
                },
                {
                    "name": "Symfony Community",
                    "homepage": "https://symfony.com/contributors"
                }
            ],
            "description": "Symfony CssSelector Component",
            "homepage": "https://symfony.com",
            "funding": [
                {
                    "url": "https://symfony.com/sponsor",
                    "type": "custom"
                },
                {
                    "url": "https://github.com/fabpot",
                    "type": "github"
                },
                {
                    "url": "https://tidelift.com/funding/github/packagist/symfony/symfony",
                    "type": "tidelift"
                }
            ],
            "time": "2020-10-24T12:01:57+00:00"
        },
        {
            "name": "symfony/event-dispatcher",
            "version": "v4.4.16",
            "source": {
                "type": "git",
                "url": "https://github.com/symfony/event-dispatcher.git",
                "reference": "4204f13d2d0b7ad09454f221bb2195fccdf1fe98"
            },
            "dist": {
                "type": "zip",
                "url": "https://api.github.com/repos/symfony/event-dispatcher/zipball/4204f13d2d0b7ad09454f221bb2195fccdf1fe98",
                "reference": "4204f13d2d0b7ad09454f221bb2195fccdf1fe98",
                "shasum": ""
            },
            "require": {
                "php": ">=7.1.3",
                "symfony/event-dispatcher-contracts": "^1.1"
            },
            "conflict": {
                "symfony/dependency-injection": "<3.4"
            },
            "provide": {
                "psr/event-dispatcher-implementation": "1.0",
                "symfony/event-dispatcher-implementation": "1.1"
            },
            "require-dev": {
                "psr/log": "~1.0",
                "symfony/config": "^3.4|^4.0|^5.0",
                "symfony/dependency-injection": "^3.4|^4.0|^5.0",
                "symfony/error-handler": "~3.4|~4.4",
                "symfony/expression-language": "^3.4|^4.0|^5.0",
                "symfony/http-foundation": "^3.4|^4.0|^5.0",
                "symfony/service-contracts": "^1.1|^2",
                "symfony/stopwatch": "^3.4|^4.0|^5.0"
            },
            "suggest": {
                "symfony/dependency-injection": "",
                "symfony/http-kernel": ""
            },
            "type": "library",
            "autoload": {
                "psr-4": {
                    "Symfony\\Component\\EventDispatcher\\": ""
                },
                "exclude-from-classmap": [
                    "/Tests/"
                ]
            },
            "notification-url": "https://packagist.org/downloads/",
            "license": [
                "MIT"
            ],
            "authors": [
                {
                    "name": "Fabien Potencier",
                    "email": "fabien@symfony.com"
                },
                {
                    "name": "Symfony Community",
                    "homepage": "https://symfony.com/contributors"
                }
            ],
            "description": "Symfony EventDispatcher Component",
            "homepage": "https://symfony.com",
            "funding": [
                {
                    "url": "https://symfony.com/sponsor",
                    "type": "custom"
                },
                {
                    "url": "https://github.com/fabpot",
                    "type": "github"
                },
                {
                    "url": "https://tidelift.com/funding/github/packagist/symfony/symfony",
                    "type": "tidelift"
                }
            ],
            "time": "2020-10-24T11:50:19+00:00"
        },
        {
            "name": "symfony/event-dispatcher-contracts",
            "version": "v1.1.9",
            "source": {
                "type": "git",
                "url": "https://github.com/symfony/event-dispatcher-contracts.git",
                "reference": "84e23fdcd2517bf37aecbd16967e83f0caee25a7"
            },
            "dist": {
                "type": "zip",
                "url": "https://api.github.com/repos/symfony/event-dispatcher-contracts/zipball/84e23fdcd2517bf37aecbd16967e83f0caee25a7",
                "reference": "84e23fdcd2517bf37aecbd16967e83f0caee25a7",
                "shasum": ""
            },
            "require": {
                "php": ">=7.1.3"
            },
            "suggest": {
                "psr/event-dispatcher": "",
                "symfony/event-dispatcher-implementation": ""
            },
            "type": "library",
            "extra": {
                "branch-alias": {
                    "dev-master": "1.1-dev"
                },
                "thanks": {
                    "name": "symfony/contracts",
                    "url": "https://github.com/symfony/contracts"
                }
            },
            "autoload": {
                "psr-4": {
                    "Symfony\\Contracts\\EventDispatcher\\": ""
                }
            },
            "notification-url": "https://packagist.org/downloads/",
            "license": [
                "MIT"
            ],
            "authors": [
                {
                    "name": "Nicolas Grekas",
                    "email": "p@tchwork.com"
                },
                {
                    "name": "Symfony Community",
                    "homepage": "https://symfony.com/contributors"
                }
            ],
            "description": "Generic abstractions related to dispatching event",
            "homepage": "https://symfony.com",
            "keywords": [
                "abstractions",
                "contracts",
                "decoupling",
                "interfaces",
                "interoperability",
                "standards"
            ],
            "funding": [
                {
                    "url": "https://symfony.com/sponsor",
                    "type": "custom"
                },
                {
                    "url": "https://github.com/fabpot",
                    "type": "github"
                },
                {
                    "url": "https://tidelift.com/funding/github/packagist/symfony/symfony",
                    "type": "tidelift"
                }
            ],
            "time": "2020-07-06T13:19:58+00:00"
        },
        {
            "name": "symfony/filesystem",
            "version": "v5.1.8",
            "source": {
                "type": "git",
                "url": "https://github.com/symfony/filesystem.git",
                "reference": "df08650ea7aee2d925380069c131a66124d79177"
            },
            "dist": {
                "type": "zip",
                "url": "https://api.github.com/repos/symfony/filesystem/zipball/df08650ea7aee2d925380069c131a66124d79177",
                "reference": "df08650ea7aee2d925380069c131a66124d79177",
                "shasum": ""
            },
            "require": {
                "php": ">=7.2.5",
                "symfony/polyfill-ctype": "~1.8"
            },
            "type": "library",
            "autoload": {
                "psr-4": {
                    "Symfony\\Component\\Filesystem\\": ""
                },
                "exclude-from-classmap": [
                    "/Tests/"
                ]
            },
            "notification-url": "https://packagist.org/downloads/",
            "license": [
                "MIT"
            ],
            "authors": [
                {
                    "name": "Fabien Potencier",
                    "email": "fabien@symfony.com"
                },
                {
                    "name": "Symfony Community",
                    "homepage": "https://symfony.com/contributors"
                }
            ],
            "description": "Symfony Filesystem Component",
            "homepage": "https://symfony.com",
            "funding": [
                {
                    "url": "https://symfony.com/sponsor",
                    "type": "custom"
                },
                {
                    "url": "https://github.com/fabpot",
                    "type": "github"
                },
                {
                    "url": "https://tidelift.com/funding/github/packagist/symfony/symfony",
                    "type": "tidelift"
                }
            ],
            "time": "2020-10-24T12:01:57+00:00"
        },
        {
            "name": "symfony/finder",
            "version": "v5.1.8",
            "source": {
                "type": "git",
                "url": "https://github.com/symfony/finder.git",
                "reference": "e70eb5a69c2ff61ea135a13d2266e8914a67b3a0"
            },
            "dist": {
                "type": "zip",
                "url": "https://api.github.com/repos/symfony/finder/zipball/e70eb5a69c2ff61ea135a13d2266e8914a67b3a0",
                "reference": "e70eb5a69c2ff61ea135a13d2266e8914a67b3a0",
                "shasum": ""
            },
            "require": {
                "php": ">=7.2.5"
            },
            "type": "library",
            "autoload": {
                "psr-4": {
                    "Symfony\\Component\\Finder\\": ""
                },
                "exclude-from-classmap": [
                    "/Tests/"
                ]
            },
            "notification-url": "https://packagist.org/downloads/",
            "license": [
                "MIT"
            ],
            "authors": [
                {
                    "name": "Fabien Potencier",
                    "email": "fabien@symfony.com"
                },
                {
                    "name": "Symfony Community",
                    "homepage": "https://symfony.com/contributors"
                }
            ],
            "description": "Symfony Finder Component",
            "homepage": "https://symfony.com",
            "funding": [
                {
                    "url": "https://symfony.com/sponsor",
                    "type": "custom"
                },
                {
                    "url": "https://github.com/fabpot",
                    "type": "github"
                },
                {
                    "url": "https://tidelift.com/funding/github/packagist/symfony/symfony",
                    "type": "tidelift"
                }
            ],
            "time": "2020-10-24T12:01:57+00:00"
        },
        {
            "name": "symfony/polyfill-ctype",
            "version": "v1.20.0",
            "source": {
                "type": "git",
                "url": "https://github.com/symfony/polyfill-ctype.git",
                "reference": "f4ba089a5b6366e453971d3aad5fe8e897b37f41"
            },
            "dist": {
                "type": "zip",
                "url": "https://api.github.com/repos/symfony/polyfill-ctype/zipball/f4ba089a5b6366e453971d3aad5fe8e897b37f41",
                "reference": "f4ba089a5b6366e453971d3aad5fe8e897b37f41",
                "shasum": ""
            },
            "require": {
                "php": ">=7.1"
            },
            "suggest": {
                "ext-ctype": "For best performance"
            },
            "type": "library",
            "extra": {
                "branch-alias": {
                    "dev-main": "1.20-dev"
                },
                "thanks": {
                    "name": "symfony/polyfill",
                    "url": "https://github.com/symfony/polyfill"
                }
            },
            "autoload": {
                "psr-4": {
                    "Symfony\\Polyfill\\Ctype\\": ""
                },
                "files": [
                    "bootstrap.php"
                ]
            },
            "notification-url": "https://packagist.org/downloads/",
            "license": [
                "MIT"
            ],
            "authors": [
                {
                    "name": "Gert de Pagter",
                    "email": "BackEndTea@gmail.com"
                },
                {
                    "name": "Symfony Community",
                    "homepage": "https://symfony.com/contributors"
                }
            ],
            "description": "Symfony polyfill for ctype functions",
            "homepage": "https://symfony.com",
            "keywords": [
                "compatibility",
                "ctype",
                "polyfill",
                "portable"
            ],
            "funding": [
                {
                    "url": "https://symfony.com/sponsor",
                    "type": "custom"
                },
                {
                    "url": "https://github.com/fabpot",
                    "type": "github"
                },
                {
                    "url": "https://tidelift.com/funding/github/packagist/symfony/symfony",
                    "type": "tidelift"
                }
            ],
            "time": "2020-10-23T14:02:19+00:00"
        },
        {
            "name": "symfony/polyfill-intl-idn",
            "version": "v1.20.0",
            "source": {
                "type": "git",
                "url": "https://github.com/symfony/polyfill-intl-idn.git",
                "reference": "3b75acd829741c768bc8b1f84eb33265e7cc5117"
            },
            "dist": {
                "type": "zip",
                "url": "https://api.github.com/repos/symfony/polyfill-intl-idn/zipball/3b75acd829741c768bc8b1f84eb33265e7cc5117",
                "reference": "3b75acd829741c768bc8b1f84eb33265e7cc5117",
                "shasum": ""
            },
            "require": {
                "php": ">=7.1",
                "symfony/polyfill-intl-normalizer": "^1.10",
                "symfony/polyfill-php72": "^1.10"
            },
            "suggest": {
                "ext-intl": "For best performance"
            },
            "type": "library",
            "extra": {
                "branch-alias": {
                    "dev-main": "1.20-dev"
                },
                "thanks": {
                    "name": "symfony/polyfill",
                    "url": "https://github.com/symfony/polyfill"
                }
            },
            "autoload": {
                "psr-4": {
                    "Symfony\\Polyfill\\Intl\\Idn\\": ""
                },
                "files": [
                    "bootstrap.php"
                ]
            },
            "notification-url": "https://packagist.org/downloads/",
            "license": [
                "MIT"
            ],
            "authors": [
                {
                    "name": "Laurent Bassin",
                    "email": "laurent@bassin.info"
                },
                {
                    "name": "Trevor Rowbotham",
                    "email": "trevor.rowbotham@pm.me"
                },
                {
                    "name": "Symfony Community",
                    "homepage": "https://symfony.com/contributors"
                }
            ],
            "description": "Symfony polyfill for intl's idn_to_ascii and idn_to_utf8 functions",
            "homepage": "https://symfony.com",
            "keywords": [
                "compatibility",
                "idn",
                "intl",
                "polyfill",
                "portable",
                "shim"
            ],
            "funding": [
                {
                    "url": "https://symfony.com/sponsor",
                    "type": "custom"
                },
                {
                    "url": "https://github.com/fabpot",
                    "type": "github"
                },
                {
                    "url": "https://tidelift.com/funding/github/packagist/symfony/symfony",
                    "type": "tidelift"
                }
            ],
            "time": "2020-10-23T14:02:19+00:00"
        },
        {
            "name": "symfony/polyfill-intl-normalizer",
            "version": "v1.20.0",
            "source": {
                "type": "git",
                "url": "https://github.com/symfony/polyfill-intl-normalizer.git",
                "reference": "727d1096295d807c309fb01a851577302394c897"
            },
            "dist": {
                "type": "zip",
                "url": "https://api.github.com/repos/symfony/polyfill-intl-normalizer/zipball/727d1096295d807c309fb01a851577302394c897",
                "reference": "727d1096295d807c309fb01a851577302394c897",
                "shasum": ""
            },
            "require": {
                "php": ">=7.1"
            },
            "suggest": {
                "ext-intl": "For best performance"
            },
            "type": "library",
            "extra": {
                "branch-alias": {
                    "dev-main": "1.20-dev"
                },
                "thanks": {
                    "name": "symfony/polyfill",
                    "url": "https://github.com/symfony/polyfill"
                }
            },
            "autoload": {
                "psr-4": {
                    "Symfony\\Polyfill\\Intl\\Normalizer\\": ""
                },
                "files": [
                    "bootstrap.php"
                ],
                "classmap": [
                    "Resources/stubs"
                ]
            },
            "notification-url": "https://packagist.org/downloads/",
            "license": [
                "MIT"
            ],
            "authors": [
                {
                    "name": "Nicolas Grekas",
                    "email": "p@tchwork.com"
                },
                {
                    "name": "Symfony Community",
                    "homepage": "https://symfony.com/contributors"
                }
            ],
            "description": "Symfony polyfill for intl's Normalizer class and related functions",
            "homepage": "https://symfony.com",
            "keywords": [
                "compatibility",
                "intl",
                "normalizer",
                "polyfill",
                "portable",
                "shim"
            ],
            "funding": [
                {
                    "url": "https://symfony.com/sponsor",
                    "type": "custom"
                },
                {
                    "url": "https://github.com/fabpot",
                    "type": "github"
                },
                {
                    "url": "https://tidelift.com/funding/github/packagist/symfony/symfony",
                    "type": "tidelift"
                }
            ],
            "time": "2020-10-23T14:02:19+00:00"
        },
        {
            "name": "symfony/polyfill-mbstring",
            "version": "v1.20.0",
            "source": {
                "type": "git",
                "url": "https://github.com/symfony/polyfill-mbstring.git",
                "reference": "39d483bdf39be819deabf04ec872eb0b2410b531"
            },
            "dist": {
                "type": "zip",
                "url": "https://api.github.com/repos/symfony/polyfill-mbstring/zipball/39d483bdf39be819deabf04ec872eb0b2410b531",
                "reference": "39d483bdf39be819deabf04ec872eb0b2410b531",
                "shasum": ""
            },
            "require": {
                "php": ">=7.1"
            },
            "suggest": {
                "ext-mbstring": "For best performance"
            },
            "type": "library",
            "extra": {
                "branch-alias": {
                    "dev-main": "1.20-dev"
                },
                "thanks": {
                    "name": "symfony/polyfill",
                    "url": "https://github.com/symfony/polyfill"
                }
            },
            "autoload": {
                "psr-4": {
                    "Symfony\\Polyfill\\Mbstring\\": ""
                },
                "files": [
                    "bootstrap.php"
                ]
            },
            "notification-url": "https://packagist.org/downloads/",
            "license": [
                "MIT"
            ],
            "authors": [
                {
                    "name": "Nicolas Grekas",
                    "email": "p@tchwork.com"
                },
                {
                    "name": "Symfony Community",
                    "homepage": "https://symfony.com/contributors"
                }
            ],
            "description": "Symfony polyfill for the Mbstring extension",
            "homepage": "https://symfony.com",
            "keywords": [
                "compatibility",
                "mbstring",
                "polyfill",
                "portable",
                "shim"
            ],
            "funding": [
                {
                    "url": "https://symfony.com/sponsor",
                    "type": "custom"
                },
                {
                    "url": "https://github.com/fabpot",
                    "type": "github"
                },
                {
                    "url": "https://tidelift.com/funding/github/packagist/symfony/symfony",
                    "type": "tidelift"
                }
            ],
            "time": "2020-10-23T14:02:19+00:00"
        },
        {
            "name": "symfony/polyfill-php72",
            "version": "v1.20.0",
            "source": {
                "type": "git",
                "url": "https://github.com/symfony/polyfill-php72.git",
                "reference": "cede45fcdfabdd6043b3592e83678e42ec69e930"
            },
            "dist": {
                "type": "zip",
                "url": "https://api.github.com/repos/symfony/polyfill-php72/zipball/cede45fcdfabdd6043b3592e83678e42ec69e930",
                "reference": "cede45fcdfabdd6043b3592e83678e42ec69e930",
                "shasum": ""
            },
            "require": {
                "php": ">=7.1"
            },
            "type": "library",
            "extra": {
                "branch-alias": {
                    "dev-main": "1.20-dev"
                },
                "thanks": {
                    "name": "symfony/polyfill",
                    "url": "https://github.com/symfony/polyfill"
                }
            },
            "autoload": {
                "psr-4": {
                    "Symfony\\Polyfill\\Php72\\": ""
                },
                "files": [
                    "bootstrap.php"
                ]
            },
            "notification-url": "https://packagist.org/downloads/",
            "license": [
                "MIT"
            ],
            "authors": [
                {
                    "name": "Nicolas Grekas",
                    "email": "p@tchwork.com"
                },
                {
                    "name": "Symfony Community",
                    "homepage": "https://symfony.com/contributors"
                }
            ],
            "description": "Symfony polyfill backporting some PHP 7.2+ features to lower PHP versions",
            "homepage": "https://symfony.com",
            "keywords": [
                "compatibility",
                "polyfill",
                "portable",
                "shim"
            ],
            "funding": [
                {
                    "url": "https://symfony.com/sponsor",
                    "type": "custom"
                },
                {
                    "url": "https://github.com/fabpot",
                    "type": "github"
                },
                {
                    "url": "https://tidelift.com/funding/github/packagist/symfony/symfony",
                    "type": "tidelift"
                }
            ],
            "time": "2020-10-23T14:02:19+00:00"
        },
        {
            "name": "symfony/polyfill-php73",
            "version": "v1.20.0",
            "source": {
                "type": "git",
                "url": "https://github.com/symfony/polyfill-php73.git",
                "reference": "8ff431c517be11c78c48a39a66d37431e26a6bed"
            },
            "dist": {
                "type": "zip",
                "url": "https://api.github.com/repos/symfony/polyfill-php73/zipball/8ff431c517be11c78c48a39a66d37431e26a6bed",
                "reference": "8ff431c517be11c78c48a39a66d37431e26a6bed",
                "shasum": ""
            },
            "require": {
                "php": ">=7.1"
            },
            "type": "library",
            "extra": {
                "branch-alias": {
                    "dev-main": "1.20-dev"
                },
                "thanks": {
                    "name": "symfony/polyfill",
                    "url": "https://github.com/symfony/polyfill"
                }
            },
            "autoload": {
                "psr-4": {
                    "Symfony\\Polyfill\\Php73\\": ""
                },
                "files": [
                    "bootstrap.php"
                ],
                "classmap": [
                    "Resources/stubs"
                ]
            },
            "notification-url": "https://packagist.org/downloads/",
            "license": [
                "MIT"
            ],
            "authors": [
                {
                    "name": "Nicolas Grekas",
                    "email": "p@tchwork.com"
                },
                {
                    "name": "Symfony Community",
                    "homepage": "https://symfony.com/contributors"
                }
            ],
            "description": "Symfony polyfill backporting some PHP 7.3+ features to lower PHP versions",
            "homepage": "https://symfony.com",
            "keywords": [
                "compatibility",
                "polyfill",
                "portable",
                "shim"
            ],
            "funding": [
                {
                    "url": "https://symfony.com/sponsor",
                    "type": "custom"
                },
                {
                    "url": "https://github.com/fabpot",
                    "type": "github"
                },
                {
                    "url": "https://tidelift.com/funding/github/packagist/symfony/symfony",
                    "type": "tidelift"
                }
            ],
            "time": "2020-10-23T14:02:19+00:00"
        },
        {
            "name": "symfony/polyfill-php80",
            "version": "v1.20.0",
            "source": {
                "type": "git",
                "url": "https://github.com/symfony/polyfill-php80.git",
                "reference": "e70aa8b064c5b72d3df2abd5ab1e90464ad009de"
            },
            "dist": {
                "type": "zip",
                "url": "https://api.github.com/repos/symfony/polyfill-php80/zipball/e70aa8b064c5b72d3df2abd5ab1e90464ad009de",
                "reference": "e70aa8b064c5b72d3df2abd5ab1e90464ad009de",
                "shasum": ""
            },
            "require": {
                "php": ">=7.1"
            },
            "type": "library",
            "extra": {
                "branch-alias": {
                    "dev-main": "1.20-dev"
                },
                "thanks": {
                    "name": "symfony/polyfill",
                    "url": "https://github.com/symfony/polyfill"
                }
            },
            "autoload": {
                "psr-4": {
                    "Symfony\\Polyfill\\Php80\\": ""
                },
                "files": [
                    "bootstrap.php"
                ],
                "classmap": [
                    "Resources/stubs"
                ]
            },
            "notification-url": "https://packagist.org/downloads/",
            "license": [
                "MIT"
            ],
            "authors": [
                {
                    "name": "Ion Bazan",
                    "email": "ion.bazan@gmail.com"
                },
                {
                    "name": "Nicolas Grekas",
                    "email": "p@tchwork.com"
                },
                {
                    "name": "Symfony Community",
                    "homepage": "https://symfony.com/contributors"
                }
            ],
            "description": "Symfony polyfill backporting some PHP 8.0+ features to lower PHP versions",
            "homepage": "https://symfony.com",
            "keywords": [
                "compatibility",
                "polyfill",
                "portable",
                "shim"
            ],
            "funding": [
                {
                    "url": "https://symfony.com/sponsor",
                    "type": "custom"
                },
                {
                    "url": "https://github.com/fabpot",
                    "type": "github"
                },
                {
                    "url": "https://tidelift.com/funding/github/packagist/symfony/symfony",
                    "type": "tidelift"
                }
            ],
            "time": "2020-10-23T14:02:19+00:00"
        },
        {
            "name": "symfony/process",
            "version": "v4.4.16",
            "source": {
                "type": "git",
                "url": "https://github.com/symfony/process.git",
                "reference": "2f4b049fb80ca5e9874615a2a85dc2a502090f05"
            },
            "dist": {
                "type": "zip",
                "url": "https://api.github.com/repos/symfony/process/zipball/2f4b049fb80ca5e9874615a2a85dc2a502090f05",
                "reference": "2f4b049fb80ca5e9874615a2a85dc2a502090f05",
                "shasum": ""
            },
            "require": {
                "php": ">=7.1.3"
            },
            "type": "library",
            "autoload": {
                "psr-4": {
                    "Symfony\\Component\\Process\\": ""
                },
                "exclude-from-classmap": [
                    "/Tests/"
                ]
            },
            "notification-url": "https://packagist.org/downloads/",
            "license": [
                "MIT"
            ],
            "authors": [
                {
                    "name": "Fabien Potencier",
                    "email": "fabien@symfony.com"
                },
                {
                    "name": "Symfony Community",
                    "homepage": "https://symfony.com/contributors"
                }
            ],
            "description": "Symfony Process Component",
            "homepage": "https://symfony.com",
            "funding": [
                {
                    "url": "https://symfony.com/sponsor",
                    "type": "custom"
                },
                {
                    "url": "https://github.com/fabpot",
                    "type": "github"
                },
                {
                    "url": "https://tidelift.com/funding/github/packagist/symfony/symfony",
                    "type": "tidelift"
                }
            ],
            "time": "2020-10-24T11:50:19+00:00"
        },
        {
            "name": "symfony/service-contracts",
            "version": "v2.2.0",
            "source": {
                "type": "git",
                "url": "https://github.com/symfony/service-contracts.git",
                "reference": "d15da7ba4957ffb8f1747218be9e1a121fd298a1"
            },
            "dist": {
                "type": "zip",
                "url": "https://api.github.com/repos/symfony/service-contracts/zipball/d15da7ba4957ffb8f1747218be9e1a121fd298a1",
                "reference": "d15da7ba4957ffb8f1747218be9e1a121fd298a1",
                "shasum": ""
            },
            "require": {
                "php": ">=7.2.5",
                "psr/container": "^1.0"
            },
            "suggest": {
                "symfony/service-implementation": ""
            },
            "type": "library",
            "extra": {
                "branch-alias": {
                    "dev-master": "2.2-dev"
                },
                "thanks": {
                    "name": "symfony/contracts",
                    "url": "https://github.com/symfony/contracts"
                }
            },
            "autoload": {
                "psr-4": {
                    "Symfony\\Contracts\\Service\\": ""
                }
            },
            "notification-url": "https://packagist.org/downloads/",
            "license": [
                "MIT"
            ],
            "authors": [
                {
                    "name": "Nicolas Grekas",
                    "email": "p@tchwork.com"
                },
                {
                    "name": "Symfony Community",
                    "homepage": "https://symfony.com/contributors"
                }
            ],
            "description": "Generic abstractions related to writing services",
            "homepage": "https://symfony.com",
            "keywords": [
                "abstractions",
                "contracts",
                "decoupling",
                "interfaces",
                "interoperability",
                "standards"
            ],
            "funding": [
                {
                    "url": "https://symfony.com/sponsor",
                    "type": "custom"
                },
                {
                    "url": "https://github.com/fabpot",
                    "type": "github"
                },
                {
                    "url": "https://tidelift.com/funding/github/packagist/symfony/symfony",
                    "type": "tidelift"
                }
            ],
            "time": "2020-09-07T11:33:47+00:00"
        },
        {
            "name": "tedivm/jshrink",
            "version": "v1.4.0",
            "source": {
                "type": "git",
                "url": "https://github.com/tedious/JShrink.git",
                "reference": "0513ba1407b1f235518a939455855e6952a48bbc"
            },
            "dist": {
                "type": "zip",
                "url": "https://api.github.com/repos/tedious/JShrink/zipball/0513ba1407b1f235518a939455855e6952a48bbc",
                "reference": "0513ba1407b1f235518a939455855e6952a48bbc",
                "shasum": ""
            },
            "require": {
                "php": "^5.6|^7.0|^8.0"
            },
            "require-dev": {
                "friendsofphp/php-cs-fixer": "^2.8",
                "php-coveralls/php-coveralls": "^1.1.0",
                "phpunit/phpunit": "^6"
            },
            "type": "library",
            "autoload": {
                "psr-0": {
                    "JShrink": "src/"
                }
            },
            "notification-url": "https://packagist.org/downloads/",
            "license": [
                "BSD-3-Clause"
            ],
            "authors": [
                {
                    "name": "Robert Hafner",
                    "email": "tedivm@tedivm.com"
                }
            ],
            "description": "Javascript Minifier built in PHP",
            "homepage": "http://github.com/tedious/JShrink",
            "keywords": [
                "javascript",
                "minifier"
            ],
            "funding": [
                {
                    "url": "https://tidelift.com/funding/github/packagist/tedivm/jshrink",
                    "type": "tidelift"
                }
            ],
            "time": "2020-11-30T18:10:21+00:00"
        },
        {
            "name": "true/punycode",
            "version": "v2.1.1",
            "source": {
                "type": "git",
                "url": "https://github.com/true/php-punycode.git",
                "reference": "a4d0c11a36dd7f4e7cd7096076cab6d3378a071e"
            },
            "dist": {
                "type": "zip",
                "url": "https://api.github.com/repos/true/php-punycode/zipball/a4d0c11a36dd7f4e7cd7096076cab6d3378a071e",
                "reference": "a4d0c11a36dd7f4e7cd7096076cab6d3378a071e",
                "shasum": ""
            },
            "require": {
                "php": ">=5.3.0",
                "symfony/polyfill-mbstring": "^1.3"
            },
            "require-dev": {
                "phpunit/phpunit": "~4.7",
                "squizlabs/php_codesniffer": "~2.0"
            },
            "type": "library",
            "autoload": {
                "psr-4": {
                    "TrueBV\\": "src/"
                }
            },
            "notification-url": "https://packagist.org/downloads/",
            "license": [
                "MIT"
            ],
            "authors": [
                {
                    "name": "Renan Gonçalves",
                    "email": "renan.saddam@gmail.com"
                }
            ],
            "description": "A Bootstring encoding of Unicode for Internationalized Domain Names in Applications (IDNA)",
            "homepage": "https://github.com/true/php-punycode",
            "keywords": [
                "idna",
                "punycode"
            ],
            "time": "2016-11-16T10:37:54+00:00"
        },
        {
            "name": "tubalmartin/cssmin",
            "version": "v4.1.1",
            "source": {
                "type": "git",
                "url": "https://github.com/tubalmartin/YUI-CSS-compressor-PHP-port.git",
                "reference": "3cbf557f4079d83a06f9c3ff9b957c022d7805cf"
            },
            "dist": {
                "type": "zip",
                "url": "https://api.github.com/repos/tubalmartin/YUI-CSS-compressor-PHP-port/zipball/3cbf557f4079d83a06f9c3ff9b957c022d7805cf",
                "reference": "3cbf557f4079d83a06f9c3ff9b957c022d7805cf",
                "shasum": ""
            },
            "require": {
                "ext-pcre": "*",
                "php": ">=5.3.2"
            },
            "require-dev": {
                "cogpowered/finediff": "0.3.*",
                "phpunit/phpunit": "4.8.*"
            },
            "bin": [
                "cssmin"
            ],
            "type": "library",
            "autoload": {
                "psr-4": {
                    "tubalmartin\\CssMin\\": "src"
                }
            },
            "notification-url": "https://packagist.org/downloads/",
            "license": [
                "BSD-3-Clause"
            ],
            "authors": [
                {
                    "name": "Túbal Martín",
                    "homepage": "http://tubalmartin.me/"
                }
            ],
            "description": "A PHP port of the YUI CSS compressor",
            "homepage": "https://github.com/tubalmartin/YUI-CSS-compressor-PHP-port",
            "keywords": [
                "compress",
                "compressor",
                "css",
                "cssmin",
                "minify",
                "yui"
            ],
            "time": "2018-01-15T15:26:51+00:00"
        },
        {
            "name": "webimpress/safe-writer",
            "version": "2.1.0",
            "source": {
                "type": "git",
                "url": "https://github.com/webimpress/safe-writer.git",
                "reference": "5cfafdec5873c389036f14bf832a5efc9390dcdd"
            },
            "dist": {
                "type": "zip",
                "url": "https://api.github.com/repos/webimpress/safe-writer/zipball/5cfafdec5873c389036f14bf832a5efc9390dcdd",
                "reference": "5cfafdec5873c389036f14bf832a5efc9390dcdd",
                "shasum": ""
            },
            "require": {
                "php": "^7.2 || ^8.0"
            },
            "require-dev": {
                "phpunit/phpunit": "^8.5.8 || ^9.3.7",
                "vimeo/psalm": "^3.14.2",
                "webimpress/coding-standard": "^1.1.5"
            },
            "type": "library",
            "extra": {
                "branch-alias": {
                    "dev-master": "2.1.x-dev",
                    "dev-develop": "2.2.x-dev",
                    "dev-release-1.0": "1.0.x-dev"
                }
            },
            "autoload": {
                "psr-4": {
                    "Webimpress\\SafeWriter\\": "src/"
                }
            },
            "notification-url": "https://packagist.org/downloads/",
            "license": [
                "BSD-2-Clause"
            ],
            "description": "Tool to write files safely, to avoid race conditions",
            "keywords": [
                "concurrent write",
                "file writer",
                "race condition",
                "safe writer",
                "webimpress"
            ],
            "funding": [
                {
                    "url": "https://github.com/michalbundyra",
                    "type": "github"
                }
            ],
            "time": "2020-08-25T07:21:11+00:00"
        },
        {
            "name": "webonyx/graphql-php",
            "version": "v0.13.9",
            "source": {
                "type": "git",
                "url": "https://github.com/webonyx/graphql-php.git",
                "reference": "d9a94fddcad0a35d4bced212b8a44ad1bc59bdf3"
            },
            "dist": {
                "type": "zip",
                "url": "https://api.github.com/repos/webonyx/graphql-php/zipball/d9a94fddcad0a35d4bced212b8a44ad1bc59bdf3",
                "reference": "d9a94fddcad0a35d4bced212b8a44ad1bc59bdf3",
                "shasum": ""
            },
            "require": {
                "ext-json": "*",
                "ext-mbstring": "*",
                "php": "^7.1||^8.0"
            },
            "require-dev": {
                "doctrine/coding-standard": "^6.0",
                "phpbench/phpbench": "^0.14.0",
                "phpstan/phpstan": "^0.11.4",
                "phpstan/phpstan-phpunit": "^0.11.0",
                "phpstan/phpstan-strict-rules": "^0.11.0",
                "phpunit/phpcov": "^5.0",
                "phpunit/phpunit": "^7.2",
                "psr/http-message": "^1.0",
                "react/promise": "2.*"
            },
            "suggest": {
                "psr/http-message": "To use standard GraphQL server",
                "react/promise": "To leverage async resolving on React PHP platform"
            },
            "type": "library",
            "autoload": {
                "psr-4": {
                    "GraphQL\\": "src/"
                }
            },
            "notification-url": "https://packagist.org/downloads/",
            "license": [
                "MIT"
            ],
            "description": "A PHP port of GraphQL reference implementation",
            "homepage": "https://github.com/webonyx/graphql-php",
            "keywords": [
                "api",
                "graphql"
            ],
            "funding": [
                {
                    "url": "https://opencollective.com/webonyx-graphql-php",
                    "type": "open_collective"
                }
            ],
            "time": "2020-07-02T05:49:25+00:00"
        },
        {
            "name": "wikimedia/less.php",
            "version": "v3.1.0",
            "source": {
                "type": "git",
                "url": "https://github.com/wikimedia/less.php.git",
                "reference": "a486d78b9bd16b72f237fc6093aa56d69ce8bd13"
            },
            "dist": {
                "type": "zip",
                "url": "https://api.github.com/repos/wikimedia/less.php/zipball/a486d78b9bd16b72f237fc6093aa56d69ce8bd13",
                "reference": "a486d78b9bd16b72f237fc6093aa56d69ce8bd13",
                "shasum": ""
            },
            "require": {
                "php": ">=7.2.9"
            },
            "require-dev": {
                "mediawiki/mediawiki-codesniffer": "34.0.0",
                "mediawiki/minus-x": "1.0.0",
                "php-parallel-lint/php-console-highlighter": "0.5.0",
                "php-parallel-lint/php-parallel-lint": "1.2.0",
                "phpunit/phpunit": "^8.5"
            },
            "bin": [
                "bin/lessc"
            ],
            "type": "library",
            "autoload": {
                "psr-0": {
                    "Less": "lib/"
                },
                "classmap": [
                    "lessc.inc.php"
                ]
            },
            "notification-url": "https://packagist.org/downloads/",
            "license": [
                "Apache-2.0"
            ],
            "authors": [
                {
                    "name": "Josh Schmidt",
                    "homepage": "https://github.com/oyejorge"
                },
                {
                    "name": "Matt Agar",
                    "homepage": "https://github.com/agar"
                },
                {
                    "name": "Martin Jantošovič",
                    "homepage": "https://github.com/Mordred"
                }
            ],
            "description": "PHP port of the Javascript version of LESS http://lesscss.org (Originally maintained by Josh Schmidt)",
            "keywords": [
                "css",
                "less",
                "less.js",
                "lesscss",
                "php",
                "stylesheet"
            ],
            "time": "2020-12-11T19:33:31+00:00"
        }
    ],
    "packages-dev": [
        {
            "name": "allure-framework/allure-codeception",
            "version": "1.4.4",
            "source": {
                "type": "git",
                "url": "https://github.com/allure-framework/allure-codeception.git",
                "reference": "a69800eeef83007ced9502a3349ff72f5fb6b4e2"
            },
            "dist": {
                "type": "zip",
                "url": "https://api.github.com/repos/allure-framework/allure-codeception/zipball/a69800eeef83007ced9502a3349ff72f5fb6b4e2",
                "reference": "a69800eeef83007ced9502a3349ff72f5fb6b4e2",
                "shasum": ""
            },
            "require": {
                "allure-framework/allure-php-api": "~1.1.8",
                "codeception/codeception": "^2.3|^3.0|^4.0",
                "php": ">=5.6",
                "symfony/filesystem": ">=2.6",
                "symfony/finder": ">=2.6"
            },
            "type": "library",
            "autoload": {
                "psr-0": {
                    "Yandex": "src/"
                }
            },
            "notification-url": "https://packagist.org/downloads/",
            "license": [
                "Apache-2.0"
            ],
            "authors": [
                {
                    "name": "Ivan Krutov",
                    "email": "vania-pooh@yandex-team.ru",
                    "role": "Developer"
                }
            ],
            "description": "A Codeception adapter for Allure report.",
            "homepage": "http://allure.qatools.ru/",
            "keywords": [
                "allure",
                "attachments",
                "cases",
                "codeception",
                "report",
                "steps",
                "testing"
            ],
            "time": "2020-09-09T10:51:33+00:00"
        },
        {
            "name": "allure-framework/allure-php-api",
            "version": "1.1.8",
            "source": {
                "type": "git",
                "url": "https://github.com/allure-framework/allure-php-commons.git",
                "reference": "5ae2deac1c7e1b992cfa572167370de45bdd346d"
            },
            "dist": {
                "type": "zip",
                "url": "https://api.github.com/repos/allure-framework/allure-php-commons/zipball/5ae2deac1c7e1b992cfa572167370de45bdd346d",
                "reference": "5ae2deac1c7e1b992cfa572167370de45bdd346d",
                "shasum": ""
            },
            "require": {
                "jms/serializer": "^0.16 || ^1.0",
                "php": ">=5.4.0",
                "ramsey/uuid": "^3.0",
                "symfony/http-foundation": "^2.0 || ^3.0 || ^4.0 || ^5.0"
            },
            "require-dev": {
                "phpunit/phpunit": "^4.0.0"
            },
            "type": "library",
            "autoload": {
                "psr-0": {
                    "Yandex": [
                        "src/",
                        "test/"
                    ]
                }
            },
            "notification-url": "https://packagist.org/downloads/",
            "license": [
                "Apache-2.0"
            ],
            "authors": [
                {
                    "name": "Ivan Krutov",
                    "email": "vania-pooh@yandex-team.ru",
                    "role": "Developer"
                }
            ],
            "description": "PHP API for Allure adapter",
            "homepage": "http://allure.qatools.ru/",
            "keywords": [
                "allure",
                "api",
                "php",
                "report"
            ],
            "time": "2020-03-13T10:47:35+00:00"
        },
        {
            "name": "allure-framework/allure-phpunit",
            "version": "1.2.4",
            "source": {
                "type": "git",
                "url": "https://github.com/allure-framework/allure-phpunit.git",
                "reference": "9399629c6eed79da4be18fd22adf83ef36c2d2e0"
            },
            "dist": {
                "type": "zip",
                "url": "https://api.github.com/repos/allure-framework/allure-phpunit/zipball/9399629c6eed79da4be18fd22adf83ef36c2d2e0",
                "reference": "9399629c6eed79da4be18fd22adf83ef36c2d2e0",
                "shasum": ""
            },
            "require": {
                "allure-framework/allure-php-api": "~1.1.0",
                "mikey179/vfsstream": "1.*",
                "php": ">=7.1.0",
                "phpunit/phpunit": ">=7.0.0"
            },
            "type": "library",
            "autoload": {
                "psr-0": {
                    "Yandex": "src/"
                }
            },
            "notification-url": "https://packagist.org/downloads/",
            "license": [
                "Apache-2.0"
            ],
            "authors": [
                {
                    "name": "Ivan Krutov",
                    "email": "vania-pooh@yandex-team.ru",
                    "role": "Developer"
                }
            ],
            "description": "A PHPUnit adapter for Allure report.",
            "homepage": "http://allure.qatools.ru/",
            "keywords": [
                "allure",
                "attachments",
                "cases",
                "phpunit",
                "report",
                "steps",
                "testing"
            ],
            "time": "2018-10-25T12:03:54+00:00"
        },
        {
            "name": "beberlei/assert",
            "version": "v3.2.7",
            "source": {
                "type": "git",
                "url": "https://github.com/beberlei/assert.git",
                "reference": "d63a6943fc4fd1a2aedb65994e3548715105abcf"
            },
            "dist": {
                "type": "zip",
                "url": "https://api.github.com/repos/beberlei/assert/zipball/d63a6943fc4fd1a2aedb65994e3548715105abcf",
                "reference": "d63a6943fc4fd1a2aedb65994e3548715105abcf",
                "shasum": ""
            },
            "require": {
                "ext-ctype": "*",
                "ext-json": "*",
                "ext-mbstring": "*",
                "ext-simplexml": "*",
                "php": "^7"
            },
            "require-dev": {
                "friendsofphp/php-cs-fixer": "*",
                "phpstan/phpstan-shim": "*",
                "phpunit/phpunit": ">=6.0.0 <8"
            },
            "suggest": {
                "ext-intl": "Needed to allow Assertion::count(), Assertion::isCountable(), Assertion::minCount(), and Assertion::maxCount() to operate on ResourceBundles"
            },
            "type": "library",
            "autoload": {
                "psr-4": {
                    "Assert\\": "lib/Assert"
                },
                "files": [
                    "lib/Assert/functions.php"
                ]
            },
            "notification-url": "https://packagist.org/downloads/",
            "license": [
                "BSD-2-Clause"
            ],
            "authors": [
                {
                    "name": "Benjamin Eberlei",
                    "email": "kontakt@beberlei.de",
                    "role": "Lead Developer"
                },
                {
                    "name": "Richard Quadling",
                    "email": "rquadling@gmail.com",
                    "role": "Collaborator"
                }
            ],
            "description": "Thin assertion library for input validation in business models.",
            "keywords": [
                "assert",
                "assertion",
                "validation"
            ],
            "time": "2019-12-19T17:51:41+00:00"
        },
        {
            "name": "behat/gherkin",
            "version": "v4.6.2",
            "source": {
                "type": "git",
                "url": "https://github.com/Behat/Gherkin.git",
                "reference": "51ac4500c4dc30cbaaabcd2f25694299df666a31"
            },
            "dist": {
                "type": "zip",
                "url": "https://api.github.com/repos/Behat/Gherkin/zipball/51ac4500c4dc30cbaaabcd2f25694299df666a31",
                "reference": "51ac4500c4dc30cbaaabcd2f25694299df666a31",
                "shasum": ""
            },
            "require": {
                "php": ">=5.3.1"
            },
            "require-dev": {
                "phpunit/phpunit": "~4.5|~5",
                "symfony/phpunit-bridge": "~2.7|~3|~4",
                "symfony/yaml": "~2.3|~3|~4"
            },
            "suggest": {
                "symfony/yaml": "If you want to parse features, represented in YAML files"
            },
            "type": "library",
            "extra": {
                "branch-alias": {
                    "dev-master": "4.4-dev"
                }
            },
            "autoload": {
                "psr-0": {
                    "Behat\\Gherkin": "src/"
                }
            },
            "notification-url": "https://packagist.org/downloads/",
            "license": [
                "MIT"
            ],
            "authors": [
                {
                    "name": "Konstantin Kudryashov",
                    "email": "ever.zet@gmail.com",
                    "homepage": "http://everzet.com"
                }
            ],
            "description": "Gherkin DSL parser for PHP 5.3",
            "homepage": "http://behat.org/",
            "keywords": [
                "BDD",
                "Behat",
                "Cucumber",
                "DSL",
                "gherkin",
                "parser"
            ],
            "time": "2020-03-17T14:03:26+00:00"
        },
        {
            "name": "cache/cache",
            "version": "0.4.0",
            "source": {
                "type": "git",
                "url": "https://github.com/php-cache/cache.git",
                "reference": "902b2e5b54ea57e3a801437748652228c4c58604"
            },
            "dist": {
                "type": "zip",
                "url": "https://api.github.com/repos/php-cache/cache/zipball/902b2e5b54ea57e3a801437748652228c4c58604",
                "reference": "902b2e5b54ea57e3a801437748652228c4c58604",
                "shasum": ""
            },
            "require": {
                "doctrine/cache": "^1.3",
                "league/flysystem": "^1.0",
                "php": "^5.6 || ^7.0",
                "psr/cache": "^1.0",
                "psr/log": "^1.0",
                "psr/simple-cache": "^1.0"
            },
            "conflict": {
                "cache/adapter-common": "*",
                "cache/apc-adapter": "*",
                "cache/apcu-adapter": "*",
                "cache/array-adapter": "*",
                "cache/chain-adapter": "*",
                "cache/doctrine-adapter": "*",
                "cache/filesystem-adapter": "*",
                "cache/hierarchical-cache": "*",
                "cache/illuminate-adapter": "*",
                "cache/memcache-adapter": "*",
                "cache/memcached-adapter": "*",
                "cache/mongodb-adapter": "*",
                "cache/predis-adapter": "*",
                "cache/psr-6-doctrine-bridge": "*",
                "cache/redis-adapter": "*",
                "cache/session-handler": "*",
                "cache/taggable-cache": "*",
                "cache/void-adapter": "*"
            },
            "require-dev": {
                "cache/integration-tests": "^0.16",
                "defuse/php-encryption": "^2.0",
                "illuminate/cache": "^5.4",
                "mockery/mockery": "^0.9",
                "phpunit/phpunit": "^4.0 || ^5.1",
                "predis/predis": "^1.0",
                "symfony/cache": "dev-master"
            },
            "suggest": {
                "ext-apc": "APC extension is required to use the APC Adapter",
                "ext-apcu": "APCu extension is required to use the APCu Adapter",
                "ext-memcache": "Memcache extension is required to use the Memcache Adapter",
                "ext-memcached": "Memcached extension is required to use the Memcached Adapter",
                "ext-mongodb": "Mongodb extension required to use the Mongodb adapter",
                "ext-redis": "Redis extension is required to use the Redis adapter",
                "mongodb/mongodb": "Mongodb lib required to use the Mongodb adapter"
            },
            "type": "library",
            "autoload": {
                "psr-4": {
                    "Cache\\": "src/"
                },
                "exclude-from-classmap": [
                    "**/Tests/"
                ]
            },
            "notification-url": "https://packagist.org/downloads/",
            "license": [
                "MIT"
            ],
            "authors": [
                {
                    "name": "Aaron Scherer",
                    "email": "aequasi@gmail.com",
                    "homepage": "https://github.com/aequasi"
                },
                {
                    "name": "Tobias Nyholm",
                    "email": "tobias.nyholm@gmail.com",
                    "homepage": "https://github.com/Nyholm"
                }
            ],
            "description": "Library of all the php-cache adapters",
            "homepage": "http://www.php-cache.com/en/latest/",
            "keywords": [
                "cache",
                "psr6"
            ],
            "time": "2017-03-28T16:08:48+00:00"
        },
        {
            "name": "codeception/codeception",
            "version": "4.1.11",
            "source": {
                "type": "git",
                "url": "https://github.com/Codeception/Codeception.git",
                "reference": "bf2b548a358750a5ecb3d1aa2b32ebfb82a46061"
            },
            "dist": {
                "type": "zip",
                "url": "https://api.github.com/repos/Codeception/Codeception/zipball/bf2b548a358750a5ecb3d1aa2b32ebfb82a46061",
                "reference": "bf2b548a358750a5ecb3d1aa2b32ebfb82a46061",
                "shasum": ""
            },
            "require": {
                "behat/gherkin": "^4.4.0",
                "codeception/lib-asserts": "^1.0",
                "codeception/phpunit-wrapper": ">6.0.15 <6.1.0 | ^6.6.1 | ^7.7.1 | ^8.1.1 | ^9.0",
                "codeception/stub": "^2.0 | ^3.0",
                "ext-curl": "*",
                "ext-json": "*",
                "ext-mbstring": "*",
                "guzzlehttp/psr7": "~1.4",
                "php": ">=5.6.0 <9.0",
                "symfony/console": ">=2.7 <6.0",
                "symfony/css-selector": ">=2.7 <6.0",
                "symfony/event-dispatcher": ">=2.7 <6.0",
                "symfony/finder": ">=2.7 <6.0",
                "symfony/yaml": ">=2.7 <6.0"
            },
            "require-dev": {
                "codeception/module-asserts": "*@dev",
                "codeception/module-cli": "*@dev",
                "codeception/module-db": "*@dev",
                "codeception/module-filesystem": "*@dev",
                "codeception/module-phpbrowser": "*@dev",
                "codeception/specify": "~0.3",
                "codeception/util-universalframework": "*@dev",
                "monolog/monolog": "~1.8",
                "squizlabs/php_codesniffer": "~2.0",
                "symfony/process": ">=2.7 <6.0",
                "vlucas/phpdotenv": "^2.0 | ^3.0 | ^4.0 | ^5.0"
            },
            "suggest": {
                "codeception/specify": "BDD-style code blocks",
                "codeception/verify": "BDD-style assertions",
                "hoa/console": "For interactive console functionality",
                "stecman/symfony-console-completion": "For BASH autocompletion",
                "symfony/phpunit-bridge": "For phpunit-bridge support"
            },
            "bin": [
                "codecept"
            ],
            "type": "library",
            "extra": {
                "branch-alias": []
            },
            "autoload": {
                "psr-4": {
                    "Codeception\\": "src/Codeception",
                    "Codeception\\Extension\\": "ext"
                }
            },
            "notification-url": "https://packagist.org/downloads/",
            "license": [
                "MIT"
            ],
            "authors": [
                {
                    "name": "Michael Bodnarchuk",
                    "email": "davert@mail.ua",
                    "homepage": "http://codegyre.com"
                }
            ],
            "description": "BDD-style testing framework",
            "homepage": "http://codeception.com/",
            "keywords": [
                "BDD",
                "TDD",
                "acceptance testing",
                "functional testing",
                "unit testing"
            ],
            "funding": [
                {
                    "url": "https://opencollective.com/codeception",
                    "type": "open_collective"
                }
            ],
            "time": "2020-11-03T17:34:51+00:00"
        },
        {
            "name": "codeception/lib-asserts",
            "version": "1.13.2",
            "source": {
                "type": "git",
                "url": "https://github.com/Codeception/lib-asserts.git",
                "reference": "184231d5eab66bc69afd6b9429344d80c67a33b6"
            },
            "dist": {
                "type": "zip",
                "url": "https://api.github.com/repos/Codeception/lib-asserts/zipball/184231d5eab66bc69afd6b9429344d80c67a33b6",
                "reference": "184231d5eab66bc69afd6b9429344d80c67a33b6",
                "shasum": ""
            },
            "require": {
                "codeception/phpunit-wrapper": ">6.0.15 <6.1.0 | ^6.6.1 | ^7.7.1 | ^8.0.3 | ^9.0",
                "ext-dom": "*",
                "php": ">=5.6.0 <9.0"
            },
            "type": "library",
            "autoload": {
                "classmap": [
                    "src/"
                ]
            },
            "notification-url": "https://packagist.org/downloads/",
            "license": [
                "MIT"
            ],
            "authors": [
                {
                    "name": "Michael Bodnarchuk",
                    "email": "davert@mail.ua",
                    "homepage": "http://codegyre.com"
                },
                {
                    "name": "Gintautas Miselis"
                },
                {
                    "name": "Gustavo Nieves",
                    "homepage": "https://medium.com/@ganieves"
                }
            ],
            "description": "Assertion methods used by Codeception core and Asserts module",
            "homepage": "https://codeception.com/",
            "keywords": [
                "codeception"
            ],
            "time": "2020-10-21T16:26:20+00:00"
        },
        {
            "name": "codeception/module-asserts",
            "version": "1.3.1",
            "source": {
                "type": "git",
                "url": "https://github.com/Codeception/module-asserts.git",
                "reference": "59374f2fef0cabb9e8ddb53277e85cdca74328de"
            },
            "dist": {
                "type": "zip",
                "url": "https://api.github.com/repos/Codeception/module-asserts/zipball/59374f2fef0cabb9e8ddb53277e85cdca74328de",
                "reference": "59374f2fef0cabb9e8ddb53277e85cdca74328de",
                "shasum": ""
            },
            "require": {
                "codeception/codeception": "*@dev",
                "codeception/lib-asserts": "^1.13.1",
                "php": ">=5.6.0 <9.0"
            },
            "conflict": {
                "codeception/codeception": "<4.0"
            },
            "type": "library",
            "autoload": {
                "classmap": [
                    "src/"
                ]
            },
            "notification-url": "https://packagist.org/downloads/",
            "license": [
                "MIT"
            ],
            "authors": [
                {
                    "name": "Michael Bodnarchuk"
                },
                {
                    "name": "Gintautas Miselis"
                },
                {
                    "name": "Gustavo Nieves",
                    "homepage": "https://medium.com/@ganieves"
                }
            ],
            "description": "Codeception module containing various assertions",
            "homepage": "https://codeception.com/",
            "keywords": [
                "assertions",
                "asserts",
                "codeception"
            ],
            "time": "2020-10-21T16:48:15+00:00"
        },
        {
            "name": "codeception/module-sequence",
            "version": "1.0.1",
            "source": {
                "type": "git",
                "url": "https://github.com/Codeception/module-sequence.git",
                "reference": "b75be26681ae90824cde8f8df785981f293667e1"
            },
            "dist": {
                "type": "zip",
                "url": "https://api.github.com/repos/Codeception/module-sequence/zipball/b75be26681ae90824cde8f8df785981f293667e1",
                "reference": "b75be26681ae90824cde8f8df785981f293667e1",
                "shasum": ""
            },
            "require": {
                "codeception/codeception": "^4.0",
                "php": ">=5.6.0 <9.0"
            },
            "type": "library",
            "autoload": {
                "classmap": [
                    "src/"
                ]
            },
            "notification-url": "https://packagist.org/downloads/",
            "license": [
                "MIT"
            ],
            "authors": [
                {
                    "name": "Michael Bodnarchuk"
                }
            ],
            "description": "Sequence module for Codeception",
            "homepage": "http://codeception.com/",
            "keywords": [
                "codeception"
            ],
            "time": "2020-10-31T18:36:26+00:00"
        },
        {
            "name": "codeception/module-webdriver",
            "version": "1.1.3",
            "source": {
                "type": "git",
                "url": "https://github.com/Codeception/module-webdriver.git",
                "reference": "b7dc227f91730e7abb520439decc9ad0677b8a55"
            },
            "dist": {
                "type": "zip",
                "url": "https://api.github.com/repos/Codeception/module-webdriver/zipball/b7dc227f91730e7abb520439decc9ad0677b8a55",
                "reference": "b7dc227f91730e7abb520439decc9ad0677b8a55",
                "shasum": ""
            },
            "require": {
                "codeception/codeception": "^4.0",
                "php": ">=5.6.0 <9.0",
                "php-webdriver/webdriver": "^1.6.0"
            },
            "suggest": {
                "codeception/phpbuiltinserver": "Start and stop PHP built-in web server for your tests"
            },
            "type": "library",
            "autoload": {
                "classmap": [
                    "src/"
                ]
            },
            "notification-url": "https://packagist.org/downloads/",
            "license": [
                "MIT"
            ],
            "authors": [
                {
                    "name": "Michael Bodnarchuk"
                },
                {
                    "name": "Gintautas Miselis"
                },
                {
                    "name": "Zaahid Bateson"
                }
            ],
            "description": "WebDriver module for Codeception",
            "homepage": "http://codeception.com/",
            "keywords": [
                "acceptance-testing",
                "browser-testing",
                "codeception"
            ],
            "time": "2020-10-24T15:41:19+00:00"
        },
        {
            "name": "codeception/phpunit-wrapper",
            "version": "9.0.5",
            "source": {
                "type": "git",
                "url": "https://github.com/Codeception/phpunit-wrapper.git",
                "reference": "72bac7770866799e23a7dda1ac6bec2f8baccf45"
            },
            "dist": {
                "type": "zip",
                "url": "https://api.github.com/repos/Codeception/phpunit-wrapper/zipball/72bac7770866799e23a7dda1ac6bec2f8baccf45",
                "reference": "72bac7770866799e23a7dda1ac6bec2f8baccf45",
                "shasum": ""
            },
            "require": {
                "php": ">=7.2",
                "phpunit/phpunit": "^9.0"
            },
            "require-dev": {
                "codeception/specify": "*",
                "vlucas/phpdotenv": "^3.0"
            },
            "type": "library",
            "autoload": {
                "psr-4": {
                    "Codeception\\PHPUnit\\": "src/"
                }
            },
            "notification-url": "https://packagist.org/downloads/",
            "license": [
                "MIT"
            ],
            "authors": [
                {
                    "name": "Davert",
                    "email": "davert.php@resend.cc"
                },
                {
                    "name": "Naktibalda"
                }
            ],
            "description": "PHPUnit classes used by Codeception",
            "time": "2020-10-11T18:14:42+00:00"
        },
        {
            "name": "codeception/stub",
            "version": "3.7.0",
            "source": {
                "type": "git",
                "url": "https://github.com/Codeception/Stub.git",
                "reference": "468dd5fe659f131fc997f5196aad87512f9b1304"
            },
            "dist": {
                "type": "zip",
                "url": "https://api.github.com/repos/Codeception/Stub/zipball/468dd5fe659f131fc997f5196aad87512f9b1304",
                "reference": "468dd5fe659f131fc997f5196aad87512f9b1304",
                "shasum": ""
            },
            "require": {
                "phpunit/phpunit": "^8.4 | ^9.0"
            },
            "type": "library",
            "autoload": {
                "psr-4": {
                    "Codeception\\": "src/"
                }
            },
            "notification-url": "https://packagist.org/downloads/",
            "license": [
                "MIT"
            ],
            "description": "Flexible Stub wrapper for PHPUnit's Mock Builder",
            "time": "2020-07-03T15:54:43+00:00"
        },
        {
            "name": "csharpru/vault-php",
            "version": "3.5.3",
            "source": {
                "type": "git",
                "url": "https://github.com/CSharpRU/vault-php.git",
                "reference": "04be9776310fe7d1afb97795645f95c21e6b4fcf"
            },
            "dist": {
                "type": "zip",
                "url": "https://api.github.com/repos/CSharpRU/vault-php/zipball/04be9776310fe7d1afb97795645f95c21e6b4fcf",
                "reference": "04be9776310fe7d1afb97795645f95c21e6b4fcf",
                "shasum": ""
            },
            "require": {
                "cache/cache": "^0.4.0",
                "doctrine/inflector": "~1.1.0",
                "guzzlehttp/promises": "^1.3",
                "guzzlehttp/psr7": "^1.4",
                "psr/cache": "^1.0",
                "psr/log": "^1.0",
                "weew/helpers-array": "^1.3"
            },
            "require-dev": {
                "codacy/coverage": "^1.1",
                "codeception/codeception": "^2.2",
                "csharpru/vault-php-guzzle6-transport": "~2.0",
                "php-vcr/php-vcr": "^1.3"
            },
            "type": "library",
            "autoload": {
                "psr-4": {
                    "Vault\\": "src/"
                }
            },
            "notification-url": "https://packagist.org/downloads/",
            "license": [
                "MIT"
            ],
            "authors": [
                {
                    "name": "Yaroslav Lukyanov",
                    "email": "c_sharp@mail.ru"
                }
            ],
            "description": "Best Vault client for PHP that you can find",
            "time": "2018-04-28T04:52:17+00:00"
        },
        {
            "name": "csharpru/vault-php-guzzle6-transport",
            "version": "2.0.4",
            "source": {
                "type": "git",
                "url": "https://github.com/CSharpRU/vault-php-guzzle6-transport.git",
                "reference": "33c392120ac9f253b62b034e0e8ffbbdb3513bd8"
            },
            "dist": {
                "type": "zip",
                "url": "https://api.github.com/repos/CSharpRU/vault-php-guzzle6-transport/zipball/33c392120ac9f253b62b034e0e8ffbbdb3513bd8",
                "reference": "33c392120ac9f253b62b034e0e8ffbbdb3513bd8",
                "shasum": ""
            },
            "require": {
                "guzzlehttp/guzzle": "~6.2",
                "guzzlehttp/promises": "^1.3",
                "guzzlehttp/psr7": "^1.4"
            },
            "type": "library",
            "autoload": {
                "psr-4": {
                    "VaultTransports\\": "src/"
                }
            },
            "notification-url": "https://packagist.org/downloads/",
            "license": [
                "MIT"
            ],
            "authors": [
                {
                    "name": "Yaroslav Lukyanov",
                    "email": "c_sharp@mail.ru"
                }
            ],
            "description": "Guzzle6 transport for Vault PHP client",
            "time": "2019-03-10T06:17:37+00:00"
        },
        {
            "name": "dealerdirect/phpcodesniffer-composer-installer",
            "version": "v0.5.0",
            "source": {
                "type": "git",
                "url": "https://github.com/Dealerdirect/phpcodesniffer-composer-installer.git",
                "reference": "e749410375ff6fb7a040a68878c656c2e610b132"
            },
            "dist": {
                "type": "zip",
                "url": "https://api.github.com/repos/Dealerdirect/phpcodesniffer-composer-installer/zipball/e749410375ff6fb7a040a68878c656c2e610b132",
                "reference": "e749410375ff6fb7a040a68878c656c2e610b132",
                "shasum": ""
            },
            "require": {
                "composer-plugin-api": "^1.0",
                "php": "^5.3|^7",
                "squizlabs/php_codesniffer": "^2|^3"
            },
            "require-dev": {
                "composer/composer": "*",
                "phpcompatibility/php-compatibility": "^9.0",
                "sensiolabs/security-checker": "^4.1.0"
            },
            "type": "composer-plugin",
            "extra": {
                "class": "Dealerdirect\\Composer\\Plugin\\Installers\\PHPCodeSniffer\\Plugin"
            },
            "autoload": {
                "psr-4": {
                    "Dealerdirect\\Composer\\Plugin\\Installers\\PHPCodeSniffer\\": "src/"
                }
            },
            "notification-url": "https://packagist.org/downloads/",
            "license": [
                "MIT"
            ],
            "authors": [
                {
                    "name": "Franck Nijhof",
                    "email": "franck.nijhof@dealerdirect.com",
                    "homepage": "http://www.frenck.nl",
                    "role": "Developer / IT Manager"
                }
            ],
            "description": "PHP_CodeSniffer Standards Composer Installer Plugin",
            "homepage": "http://www.dealerdirect.com",
            "keywords": [
                "PHPCodeSniffer",
                "PHP_CodeSniffer",
                "code quality",
                "codesniffer",
                "composer",
                "installer",
                "phpcs",
                "plugin",
                "qa",
                "quality",
                "standard",
                "standards",
                "style guide",
                "stylecheck",
                "tests"
            ],
            "time": "2018-10-26T13:21:45+00:00"
        },
        {
            "name": "doctrine/annotations",
            "version": "1.11.1",
            "source": {
                "type": "git",
                "url": "https://github.com/doctrine/annotations.git",
                "reference": "ce77a7ba1770462cd705a91a151b6c3746f9c6ad"
            },
            "dist": {
                "type": "zip",
                "url": "https://api.github.com/repos/doctrine/annotations/zipball/ce77a7ba1770462cd705a91a151b6c3746f9c6ad",
                "reference": "ce77a7ba1770462cd705a91a151b6c3746f9c6ad",
                "shasum": ""
            },
            "require": {
                "doctrine/lexer": "1.*",
                "ext-tokenizer": "*",
                "php": "^7.1 || ^8.0"
            },
            "require-dev": {
                "doctrine/cache": "1.*",
                "doctrine/coding-standard": "^6.0 || ^8.1",
                "phpstan/phpstan": "^0.12.20",
                "phpunit/phpunit": "^7.5 || ^9.1.5"
            },
            "type": "library",
            "extra": {
                "branch-alias": {
                    "dev-master": "1.11.x-dev"
                }
            },
            "autoload": {
                "psr-4": {
                    "Doctrine\\Common\\Annotations\\": "lib/Doctrine/Common/Annotations"
                }
            },
            "notification-url": "https://packagist.org/downloads/",
            "license": [
                "MIT"
            ],
            "authors": [
                {
                    "name": "Guilherme Blanco",
                    "email": "guilhermeblanco@gmail.com"
                },
                {
                    "name": "Roman Borschel",
                    "email": "roman@code-factory.org"
                },
                {
                    "name": "Benjamin Eberlei",
                    "email": "kontakt@beberlei.de"
                },
                {
                    "name": "Jonathan Wage",
                    "email": "jonwage@gmail.com"
                },
                {
                    "name": "Johannes Schmitt",
                    "email": "schmittjoh@gmail.com"
                }
            ],
            "description": "Docblock Annotations Parser",
            "homepage": "https://www.doctrine-project.org/projects/annotations.html",
            "keywords": [
                "annotations",
                "docblock",
                "parser"
            ],
            "time": "2020-10-26T10:28:16+00:00"
        },
        {
            "name": "doctrine/cache",
            "version": "1.10.2",
            "source": {
                "type": "git",
                "url": "https://github.com/doctrine/cache.git",
                "reference": "13e3381b25847283a91948d04640543941309727"
            },
            "dist": {
                "type": "zip",
                "url": "https://api.github.com/repos/doctrine/cache/zipball/13e3381b25847283a91948d04640543941309727",
                "reference": "13e3381b25847283a91948d04640543941309727",
                "shasum": ""
            },
            "require": {
                "php": "~7.1 || ^8.0"
            },
            "conflict": {
                "doctrine/common": ">2.2,<2.4"
            },
            "require-dev": {
                "alcaeus/mongo-php-adapter": "^1.1",
                "doctrine/coding-standard": "^6.0",
                "mongodb/mongodb": "^1.1",
                "phpunit/phpunit": "^7.0",
                "predis/predis": "~1.0"
            },
            "suggest": {
                "alcaeus/mongo-php-adapter": "Required to use legacy MongoDB driver"
            },
            "type": "library",
            "extra": {
                "branch-alias": {
                    "dev-master": "1.9.x-dev"
                }
            },
            "autoload": {
                "psr-4": {
                    "Doctrine\\Common\\Cache\\": "lib/Doctrine/Common/Cache"
                }
            },
            "notification-url": "https://packagist.org/downloads/",
            "license": [
                "MIT"
            ],
            "authors": [
                {
                    "name": "Guilherme Blanco",
                    "email": "guilhermeblanco@gmail.com"
                },
                {
                    "name": "Roman Borschel",
                    "email": "roman@code-factory.org"
                },
                {
                    "name": "Benjamin Eberlei",
                    "email": "kontakt@beberlei.de"
                },
                {
                    "name": "Jonathan Wage",
                    "email": "jonwage@gmail.com"
                },
                {
                    "name": "Johannes Schmitt",
                    "email": "schmittjoh@gmail.com"
                }
            ],
            "description": "PHP Doctrine Cache library is a popular cache implementation that supports many different drivers such as redis, memcache, apc, mongodb and others.",
            "homepage": "https://www.doctrine-project.org/projects/cache.html",
            "keywords": [
                "abstraction",
                "apcu",
                "cache",
                "caching",
                "couchdb",
                "memcached",
                "php",
                "redis",
                "xcache"
            ],
            "funding": [
                {
                    "url": "https://www.doctrine-project.org/sponsorship.html",
                    "type": "custom"
                },
                {
                    "url": "https://www.patreon.com/phpdoctrine",
                    "type": "patreon"
                },
                {
                    "url": "https://tidelift.com/funding/github/packagist/doctrine%2Fcache",
                    "type": "tidelift"
                }
            ],
            "time": "2020-07-07T18:54:01+00:00"
        },
        {
            "name": "doctrine/inflector",
            "version": "v1.1.0",
            "source": {
                "type": "git",
                "url": "https://github.com/doctrine/inflector.git",
                "reference": "90b2128806bfde671b6952ab8bea493942c1fdae"
            },
            "dist": {
                "type": "zip",
                "url": "https://api.github.com/repos/doctrine/inflector/zipball/90b2128806bfde671b6952ab8bea493942c1fdae",
                "reference": "90b2128806bfde671b6952ab8bea493942c1fdae",
                "shasum": ""
            },
            "require": {
                "php": ">=5.3.2"
            },
            "require-dev": {
                "phpunit/phpunit": "4.*"
            },
            "type": "library",
            "extra": {
                "branch-alias": {
                    "dev-master": "1.1.x-dev"
                }
            },
            "autoload": {
                "psr-0": {
                    "Doctrine\\Common\\Inflector\\": "lib/"
                }
            },
            "notification-url": "https://packagist.org/downloads/",
            "license": [
                "MIT"
            ],
            "authors": [
                {
                    "name": "Roman Borschel",
                    "email": "roman@code-factory.org"
                },
                {
                    "name": "Benjamin Eberlei",
                    "email": "kontakt@beberlei.de"
                },
                {
                    "name": "Guilherme Blanco",
                    "email": "guilhermeblanco@gmail.com"
                },
                {
                    "name": "Jonathan Wage",
                    "email": "jonwage@gmail.com"
                },
                {
                    "name": "Johannes Schmitt",
                    "email": "schmittjoh@gmail.com"
                }
            ],
            "description": "Common String Manipulations with regard to casing and singular/plural rules.",
            "homepage": "http://www.doctrine-project.org",
            "keywords": [
                "inflection",
                "pluralize",
                "singularize",
                "string"
            ],
            "time": "2015-11-06T14:35:42+00:00"
        },
        {
            "name": "doctrine/instantiator",
            "version": "1.3.1",
            "source": {
                "type": "git",
                "url": "https://github.com/doctrine/instantiator.git",
                "reference": "f350df0268e904597e3bd9c4685c53e0e333feea"
            },
            "dist": {
                "type": "zip",
                "url": "https://api.github.com/repos/doctrine/instantiator/zipball/f350df0268e904597e3bd9c4685c53e0e333feea",
                "reference": "f350df0268e904597e3bd9c4685c53e0e333feea",
                "shasum": ""
            },
            "require": {
                "php": "^7.1 || ^8.0"
            },
            "require-dev": {
                "doctrine/coding-standard": "^6.0",
                "ext-pdo": "*",
                "ext-phar": "*",
                "phpbench/phpbench": "^0.13",
                "phpstan/phpstan-phpunit": "^0.11",
                "phpstan/phpstan-shim": "^0.11",
                "phpunit/phpunit": "^7.0"
            },
            "type": "library",
            "extra": {
                "branch-alias": {
                    "dev-master": "1.2.x-dev"
                }
            },
            "autoload": {
                "psr-4": {
                    "Doctrine\\Instantiator\\": "src/Doctrine/Instantiator/"
                }
            },
            "notification-url": "https://packagist.org/downloads/",
            "license": [
                "MIT"
            ],
            "authors": [
                {
                    "name": "Marco Pivetta",
                    "email": "ocramius@gmail.com",
                    "homepage": "http://ocramius.github.com/"
                }
            ],
            "description": "A small, lightweight utility to instantiate objects in PHP without invoking their constructors",
            "homepage": "https://www.doctrine-project.org/projects/instantiator.html",
            "keywords": [
                "constructor",
                "instantiate"
            ],
            "funding": [
                {
                    "url": "https://www.doctrine-project.org/sponsorship.html",
                    "type": "custom"
                },
                {
                    "url": "https://www.patreon.com/phpdoctrine",
                    "type": "patreon"
                },
                {
                    "url": "https://tidelift.com/funding/github/packagist/doctrine%2Finstantiator",
                    "type": "tidelift"
                }
            ],
            "time": "2020-05-29T17:27:14+00:00"
        },
        {
            "name": "doctrine/lexer",
            "version": "1.2.1",
            "source": {
                "type": "git",
                "url": "https://github.com/doctrine/lexer.git",
                "reference": "e864bbf5904cb8f5bb334f99209b48018522f042"
            },
            "dist": {
                "type": "zip",
                "url": "https://api.github.com/repos/doctrine/lexer/zipball/e864bbf5904cb8f5bb334f99209b48018522f042",
                "reference": "e864bbf5904cb8f5bb334f99209b48018522f042",
                "shasum": ""
            },
            "require": {
                "php": "^7.2 || ^8.0"
            },
            "require-dev": {
                "doctrine/coding-standard": "^6.0",
                "phpstan/phpstan": "^0.11.8",
                "phpunit/phpunit": "^8.2"
            },
            "type": "library",
            "extra": {
                "branch-alias": {
                    "dev-master": "1.2.x-dev"
                }
            },
            "autoload": {
                "psr-4": {
                    "Doctrine\\Common\\Lexer\\": "lib/Doctrine/Common/Lexer"
                }
            },
            "notification-url": "https://packagist.org/downloads/",
            "license": [
                "MIT"
            ],
            "authors": [
                {
                    "name": "Guilherme Blanco",
                    "email": "guilhermeblanco@gmail.com"
                },
                {
                    "name": "Roman Borschel",
                    "email": "roman@code-factory.org"
                },
                {
                    "name": "Johannes Schmitt",
                    "email": "schmittjoh@gmail.com"
                }
            ],
            "description": "PHP Doctrine Lexer parser library that can be used in Top-Down, Recursive Descent Parsers.",
            "homepage": "https://www.doctrine-project.org/projects/lexer.html",
            "keywords": [
                "annotations",
                "docblock",
                "lexer",
                "parser",
                "php"
            ],
            "funding": [
                {
                    "url": "https://www.doctrine-project.org/sponsorship.html",
                    "type": "custom"
                },
                {
                    "url": "https://www.patreon.com/phpdoctrine",
                    "type": "patreon"
                },
                {
                    "url": "https://tidelift.com/funding/github/packagist/doctrine%2Flexer",
                    "type": "tidelift"
                }
            ],
            "time": "2020-05-25T17:44:05+00:00"
        },
        {
            "name": "friendsofphp/php-cs-fixer",
            "version": "v2.18.1",
            "source": {
                "type": "git",
                "url": "https://github.com/FriendsOfPHP/PHP-CS-Fixer.git",
                "reference": "c68ff6231adb276857761e43b7ed082f164dce0b"
            },
            "dist": {
                "type": "zip",
                "url": "https://api.github.com/repos/FriendsOfPHP/PHP-CS-Fixer/zipball/c68ff6231adb276857761e43b7ed082f164dce0b",
                "reference": "c68ff6231adb276857761e43b7ed082f164dce0b",
                "shasum": ""
            },
            "require": {
                "composer/semver": "^1.4 || ^2.0 || ^3.0",
                "composer/xdebug-handler": "^1.2",
                "doctrine/annotations": "^1.2",
                "ext-json": "*",
                "ext-tokenizer": "*",
                "php": "^5.6 || ^7.0 || ^8.0",
                "php-cs-fixer/diff": "^1.3",
                "symfony/console": "^3.4.43 || ^4.1.6 || ^5.0",
                "symfony/event-dispatcher": "^3.0 || ^4.0 || ^5.0",
                "symfony/filesystem": "^3.0 || ^4.0 || ^5.0",
                "symfony/finder": "^3.0 || ^4.0 || ^5.0",
                "symfony/options-resolver": "^3.0 || ^4.0 || ^5.0",
                "symfony/polyfill-php70": "^1.0",
                "symfony/polyfill-php72": "^1.4",
                "symfony/process": "^3.0 || ^4.0 || ^5.0",
                "symfony/stopwatch": "^3.0 || ^4.0 || ^5.0"
            },
            "require-dev": {
                "justinrainbow/json-schema": "^5.0",
                "keradus/cli-executor": "^1.4",
                "mikey179/vfsstream": "^1.6",
                "php-coveralls/php-coveralls": "^2.4.2",
                "php-cs-fixer/accessible-object": "^1.0",
                "php-cs-fixer/phpunit-constraint-isidenticalstring": "^1.2",
                "php-cs-fixer/phpunit-constraint-xmlmatchesxsd": "^1.2.1",
                "phpspec/prophecy-phpunit": "^1.1 || ^2.0",
                "phpunit/phpunit": "^5.7.27 || ^6.5.14 || ^7.5.20 || ^8.5.13 || ^9.5",
                "phpunitgoodpractices/polyfill": "^1.5",
                "phpunitgoodpractices/traits": "^1.9.1",
                "sanmai/phpunit-legacy-adapter": "^6.4 || ^8.2.1",
                "symfony/phpunit-bridge": "^5.2.1",
                "symfony/yaml": "^3.0 || ^4.0 || ^5.0"
            },
            "suggest": {
                "ext-dom": "For handling output formats in XML",
                "ext-mbstring": "For handling non-UTF8 characters.",
                "php-cs-fixer/phpunit-constraint-isidenticalstring": "For IsIdenticalString constraint.",
                "php-cs-fixer/phpunit-constraint-xmlmatchesxsd": "For XmlMatchesXsd constraint.",
                "symfony/polyfill-mbstring": "When enabling `ext-mbstring` is not possible."
            },
            "bin": [
                "php-cs-fixer"
            ],
            "type": "application",
            "autoload": {
                "psr-4": {
                    "PhpCsFixer\\": "src/"
                },
                "classmap": [
                    "tests/Test/AbstractFixerTestCase.php",
                    "tests/Test/AbstractIntegrationCaseFactory.php",
                    "tests/Test/AbstractIntegrationTestCase.php",
                    "tests/Test/Assert/AssertTokensTrait.php",
                    "tests/Test/IntegrationCase.php",
                    "tests/Test/IntegrationCaseFactory.php",
                    "tests/Test/IntegrationCaseFactoryInterface.php",
                    "tests/Test/InternalIntegrationCaseFactory.php",
                    "tests/Test/IsIdenticalConstraint.php",
                    "tests/TestCase.php"
                ]
            },
            "notification-url": "https://packagist.org/downloads/",
            "license": [
                "MIT"
            ],
            "authors": [
                {
                    "name": "Fabien Potencier",
                    "email": "fabien@symfony.com"
                },
                {
                    "name": "Dariusz Rumiński",
                    "email": "dariusz.ruminski@gmail.com"
                }
            ],
            "description": "A tool to automatically fix PHP code style",
            "funding": [
                {
                    "url": "https://github.com/keradus",
                    "type": "github"
                }
            ],
            "time": "2021-01-21T18:50:42+00:00"
        },
        {
            "name": "hoa/consistency",
            "version": "1.17.05.02",
            "source": {
                "type": "git",
                "url": "https://github.com/hoaproject/Consistency.git",
                "reference": "fd7d0adc82410507f332516faf655b6ed22e4c2f"
            },
            "dist": {
                "type": "zip",
                "url": "https://api.github.com/repos/hoaproject/Consistency/zipball/fd7d0adc82410507f332516faf655b6ed22e4c2f",
                "reference": "fd7d0adc82410507f332516faf655b6ed22e4c2f",
                "shasum": ""
            },
            "require": {
                "hoa/exception": "~1.0",
                "php": ">=5.5.0"
            },
            "require-dev": {
                "hoa/stream": "~1.0",
                "hoa/test": "~2.0"
            },
            "type": "library",
            "extra": {
                "branch-alias": {
                    "dev-master": "1.x-dev"
                }
            },
            "autoload": {
                "psr-4": {
                    "Hoa\\Consistency\\": "."
                },
                "files": [
                    "Prelude.php"
                ]
            },
            "notification-url": "https://packagist.org/downloads/",
            "license": [
                "BSD-3-Clause"
            ],
            "authors": [
                {
                    "name": "Ivan Enderlin",
                    "email": "ivan.enderlin@hoa-project.net"
                },
                {
                    "name": "Hoa community",
                    "homepage": "https://hoa-project.net/"
                }
            ],
            "description": "The Hoa\\Consistency library.",
            "homepage": "https://hoa-project.net/",
            "keywords": [
                "autoloader",
                "callable",
                "consistency",
                "entity",
                "flex",
                "keyword",
                "library"
            ],
            "time": "2017-05-02T12:18:12+00:00"
        },
        {
            "name": "hoa/console",
            "version": "3.17.05.02",
            "source": {
                "type": "git",
                "url": "https://github.com/hoaproject/Console.git",
                "reference": "e231fd3ea70e6d773576ae78de0bdc1daf331a66"
            },
            "dist": {
                "type": "zip",
                "url": "https://api.github.com/repos/hoaproject/Console/zipball/e231fd3ea70e6d773576ae78de0bdc1daf331a66",
                "reference": "e231fd3ea70e6d773576ae78de0bdc1daf331a66",
                "shasum": ""
            },
            "require": {
                "hoa/consistency": "~1.0",
                "hoa/event": "~1.0",
                "hoa/exception": "~1.0",
                "hoa/file": "~1.0",
                "hoa/protocol": "~1.0",
                "hoa/stream": "~1.0",
                "hoa/ustring": "~4.0"
            },
            "require-dev": {
                "hoa/test": "~2.0"
            },
            "suggest": {
                "ext-pcntl": "To enable hoa://Event/Console/Window:resize.",
                "hoa/dispatcher": "To use the console kit.",
                "hoa/router": "To use the console kit."
            },
            "type": "library",
            "extra": {
                "branch-alias": {
                    "dev-master": "3.x-dev"
                }
            },
            "autoload": {
                "psr-4": {
                    "Hoa\\Console\\": "."
                }
            },
            "notification-url": "https://packagist.org/downloads/",
            "license": [
                "BSD-3-Clause"
            ],
            "authors": [
                {
                    "name": "Ivan Enderlin",
                    "email": "ivan.enderlin@hoa-project.net"
                },
                {
                    "name": "Hoa community",
                    "homepage": "https://hoa-project.net/"
                }
            ],
            "description": "The Hoa\\Console library.",
            "homepage": "https://hoa-project.net/",
            "keywords": [
                "autocompletion",
                "chrome",
                "cli",
                "console",
                "cursor",
                "getoption",
                "library",
                "option",
                "parser",
                "processus",
                "readline",
                "terminfo",
                "tput",
                "window"
            ],
            "time": "2017-05-02T12:26:19+00:00"
        },
        {
            "name": "hoa/event",
            "version": "1.17.01.13",
            "source": {
                "type": "git",
                "url": "https://github.com/hoaproject/Event.git",
                "reference": "6c0060dced212ffa3af0e34bb46624f990b29c54"
            },
            "dist": {
                "type": "zip",
                "url": "https://api.github.com/repos/hoaproject/Event/zipball/6c0060dced212ffa3af0e34bb46624f990b29c54",
                "reference": "6c0060dced212ffa3af0e34bb46624f990b29c54",
                "shasum": ""
            },
            "require": {
                "hoa/consistency": "~1.0",
                "hoa/exception": "~1.0"
            },
            "require-dev": {
                "hoa/test": "~2.0"
            },
            "type": "library",
            "extra": {
                "branch-alias": {
                    "dev-master": "1.x-dev"
                }
            },
            "autoload": {
                "psr-4": {
                    "Hoa\\Event\\": "."
                }
            },
            "notification-url": "https://packagist.org/downloads/",
            "license": [
                "BSD-3-Clause"
            ],
            "authors": [
                {
                    "name": "Ivan Enderlin",
                    "email": "ivan.enderlin@hoa-project.net"
                },
                {
                    "name": "Hoa community",
                    "homepage": "https://hoa-project.net/"
                }
            ],
            "description": "The Hoa\\Event library.",
            "homepage": "https://hoa-project.net/",
            "keywords": [
                "event",
                "library",
                "listener",
                "observer"
            ],
            "time": "2017-01-13T15:30:50+00:00"
        },
        {
            "name": "hoa/exception",
            "version": "1.17.01.16",
            "source": {
                "type": "git",
                "url": "https://github.com/hoaproject/Exception.git",
                "reference": "091727d46420a3d7468ef0595651488bfc3a458f"
            },
            "dist": {
                "type": "zip",
                "url": "https://api.github.com/repos/hoaproject/Exception/zipball/091727d46420a3d7468ef0595651488bfc3a458f",
                "reference": "091727d46420a3d7468ef0595651488bfc3a458f",
                "shasum": ""
            },
            "require": {
                "hoa/consistency": "~1.0",
                "hoa/event": "~1.0"
            },
            "require-dev": {
                "hoa/test": "~2.0"
            },
            "type": "library",
            "extra": {
                "branch-alias": {
                    "dev-master": "1.x-dev"
                }
            },
            "autoload": {
                "psr-4": {
                    "Hoa\\Exception\\": "."
                }
            },
            "notification-url": "https://packagist.org/downloads/",
            "license": [
                "BSD-3-Clause"
            ],
            "authors": [
                {
                    "name": "Ivan Enderlin",
                    "email": "ivan.enderlin@hoa-project.net"
                },
                {
                    "name": "Hoa community",
                    "homepage": "https://hoa-project.net/"
                }
            ],
            "description": "The Hoa\\Exception library.",
            "homepage": "https://hoa-project.net/",
            "keywords": [
                "exception",
                "library"
            ],
            "time": "2017-01-16T07:53:27+00:00"
        },
        {
            "name": "hoa/file",
            "version": "1.17.07.11",
            "source": {
                "type": "git",
                "url": "https://github.com/hoaproject/File.git",
                "reference": "35cb979b779bc54918d2f9a4e02ed6c7a1fa67ca"
            },
            "dist": {
                "type": "zip",
                "url": "https://api.github.com/repos/hoaproject/File/zipball/35cb979b779bc54918d2f9a4e02ed6c7a1fa67ca",
                "reference": "35cb979b779bc54918d2f9a4e02ed6c7a1fa67ca",
                "shasum": ""
            },
            "require": {
                "hoa/consistency": "~1.0",
                "hoa/event": "~1.0",
                "hoa/exception": "~1.0",
                "hoa/iterator": "~2.0",
                "hoa/stream": "~1.0"
            },
            "require-dev": {
                "hoa/test": "~2.0"
            },
            "type": "library",
            "extra": {
                "branch-alias": {
                    "dev-master": "1.x-dev"
                }
            },
            "autoload": {
                "psr-4": {
                    "Hoa\\File\\": "."
                }
            },
            "notification-url": "https://packagist.org/downloads/",
            "license": [
                "BSD-3-Clause"
            ],
            "authors": [
                {
                    "name": "Ivan Enderlin",
                    "email": "ivan.enderlin@hoa-project.net"
                },
                {
                    "name": "Hoa community",
                    "homepage": "https://hoa-project.net/"
                }
            ],
            "description": "The Hoa\\File library.",
            "homepage": "https://hoa-project.net/",
            "keywords": [
                "Socket",
                "directory",
                "file",
                "finder",
                "library",
                "link",
                "temporary"
            ],
            "time": "2017-07-11T07:42:15+00:00"
        },
        {
            "name": "hoa/iterator",
            "version": "2.17.01.10",
            "source": {
                "type": "git",
                "url": "https://github.com/hoaproject/Iterator.git",
                "reference": "d1120ba09cb4ccd049c86d10058ab94af245f0cc"
            },
            "dist": {
                "type": "zip",
                "url": "https://api.github.com/repos/hoaproject/Iterator/zipball/d1120ba09cb4ccd049c86d10058ab94af245f0cc",
                "reference": "d1120ba09cb4ccd049c86d10058ab94af245f0cc",
                "shasum": ""
            },
            "require": {
                "hoa/consistency": "~1.0",
                "hoa/exception": "~1.0"
            },
            "require-dev": {
                "hoa/test": "~2.0"
            },
            "type": "library",
            "extra": {
                "branch-alias": {
                    "dev-master": "2.x-dev"
                }
            },
            "autoload": {
                "psr-4": {
                    "Hoa\\Iterator\\": "."
                }
            },
            "notification-url": "https://packagist.org/downloads/",
            "license": [
                "BSD-3-Clause"
            ],
            "authors": [
                {
                    "name": "Ivan Enderlin",
                    "email": "ivan.enderlin@hoa-project.net"
                },
                {
                    "name": "Hoa community",
                    "homepage": "https://hoa-project.net/"
                }
            ],
            "description": "The Hoa\\Iterator library.",
            "homepage": "https://hoa-project.net/",
            "keywords": [
                "iterator",
                "library"
            ],
            "time": "2017-01-10T10:34:47+00:00"
        },
        {
            "name": "hoa/protocol",
            "version": "1.17.01.14",
            "source": {
                "type": "git",
                "url": "https://github.com/hoaproject/Protocol.git",
                "reference": "5c2cf972151c45f373230da170ea015deecf19e2"
            },
            "dist": {
                "type": "zip",
                "url": "https://api.github.com/repos/hoaproject/Protocol/zipball/5c2cf972151c45f373230da170ea015deecf19e2",
                "reference": "5c2cf972151c45f373230da170ea015deecf19e2",
                "shasum": ""
            },
            "require": {
                "hoa/consistency": "~1.0",
                "hoa/exception": "~1.0"
            },
            "require-dev": {
                "hoa/test": "~2.0"
            },
            "type": "library",
            "extra": {
                "branch-alias": {
                    "dev-master": "1.x-dev"
                }
            },
            "autoload": {
                "psr-4": {
                    "Hoa\\Protocol\\": "."
                },
                "files": [
                    "Wrapper.php"
                ]
            },
            "notification-url": "https://packagist.org/downloads/",
            "license": [
                "BSD-3-Clause"
            ],
            "authors": [
                {
                    "name": "Ivan Enderlin",
                    "email": "ivan.enderlin@hoa-project.net"
                },
                {
                    "name": "Hoa community",
                    "homepage": "https://hoa-project.net/"
                }
            ],
            "description": "The Hoa\\Protocol library.",
            "homepage": "https://hoa-project.net/",
            "keywords": [
                "library",
                "protocol",
                "resource",
                "stream",
                "wrapper"
            ],
            "time": "2017-01-14T12:26:10+00:00"
        },
        {
            "name": "hoa/stream",
            "version": "1.17.02.21",
            "source": {
                "type": "git",
                "url": "https://github.com/hoaproject/Stream.git",
                "reference": "3293cfffca2de10525df51436adf88a559151d82"
            },
            "dist": {
                "type": "zip",
                "url": "https://api.github.com/repos/hoaproject/Stream/zipball/3293cfffca2de10525df51436adf88a559151d82",
                "reference": "3293cfffca2de10525df51436adf88a559151d82",
                "shasum": ""
            },
            "require": {
                "hoa/consistency": "~1.0",
                "hoa/event": "~1.0",
                "hoa/exception": "~1.0",
                "hoa/protocol": "~1.0"
            },
            "require-dev": {
                "hoa/test": "~2.0"
            },
            "type": "library",
            "extra": {
                "branch-alias": {
                    "dev-master": "1.x-dev"
                }
            },
            "autoload": {
                "psr-4": {
                    "Hoa\\Stream\\": "."
                }
            },
            "notification-url": "https://packagist.org/downloads/",
            "license": [
                "BSD-3-Clause"
            ],
            "authors": [
                {
                    "name": "Ivan Enderlin",
                    "email": "ivan.enderlin@hoa-project.net"
                },
                {
                    "name": "Hoa community",
                    "homepage": "https://hoa-project.net/"
                }
            ],
            "description": "The Hoa\\Stream library.",
            "homepage": "https://hoa-project.net/",
            "keywords": [
                "Context",
                "bucket",
                "composite",
                "filter",
                "in",
                "library",
                "out",
                "protocol",
                "stream",
                "wrapper"
            ],
            "time": "2017-02-21T16:01:06+00:00"
        },
        {
            "name": "hoa/ustring",
            "version": "4.17.01.16",
            "source": {
                "type": "git",
                "url": "https://github.com/hoaproject/Ustring.git",
                "reference": "e6326e2739178799b1fe3fdd92029f9517fa17a0"
            },
            "dist": {
                "type": "zip",
                "url": "https://api.github.com/repos/hoaproject/Ustring/zipball/e6326e2739178799b1fe3fdd92029f9517fa17a0",
                "reference": "e6326e2739178799b1fe3fdd92029f9517fa17a0",
                "shasum": ""
            },
            "require": {
                "hoa/consistency": "~1.0",
                "hoa/exception": "~1.0"
            },
            "require-dev": {
                "hoa/test": "~2.0"
            },
            "suggest": {
                "ext-iconv": "ext/iconv must be present (or a third implementation) to use Hoa\\Ustring::transcode().",
                "ext-intl": "To get a better Hoa\\Ustring::toAscii() and Hoa\\Ustring::compareTo()."
            },
            "type": "library",
            "extra": {
                "branch-alias": {
                    "dev-master": "4.x-dev"
                }
            },
            "autoload": {
                "psr-4": {
                    "Hoa\\Ustring\\": "."
                }
            },
            "notification-url": "https://packagist.org/downloads/",
            "license": [
                "BSD-3-Clause"
            ],
            "authors": [
                {
                    "name": "Ivan Enderlin",
                    "email": "ivan.enderlin@hoa-project.net"
                },
                {
                    "name": "Hoa community",
                    "homepage": "https://hoa-project.net/"
                }
            ],
            "description": "The Hoa\\Ustring library.",
            "homepage": "https://hoa-project.net/",
            "keywords": [
                "library",
                "search",
                "string",
                "unicode"
            ],
            "time": "2017-01-16T07:08:25+00:00"
        },
        {
            "name": "jms/metadata",
            "version": "1.7.0",
            "source": {
                "type": "git",
                "url": "https://github.com/schmittjoh/metadata.git",
                "reference": "e5854ab1aa643623dc64adde718a8eec32b957a8"
            },
            "dist": {
                "type": "zip",
                "url": "https://api.github.com/repos/schmittjoh/metadata/zipball/e5854ab1aa643623dc64adde718a8eec32b957a8",
                "reference": "e5854ab1aa643623dc64adde718a8eec32b957a8",
                "shasum": ""
            },
            "require": {
                "php": ">=5.3.0"
            },
            "require-dev": {
                "doctrine/cache": "~1.0",
                "symfony/cache": "~3.1"
            },
            "type": "library",
            "extra": {
                "branch-alias": {
                    "dev-master": "1.5.x-dev"
                }
            },
            "autoload": {
                "psr-0": {
                    "Metadata\\": "src/"
                }
            },
            "notification-url": "https://packagist.org/downloads/",
            "license": [
                "MIT"
            ],
            "authors": [
                {
                    "name": "Asmir Mustafic",
                    "email": "goetas@gmail.com"
                },
                {
                    "name": "Johannes M. Schmitt",
                    "email": "schmittjoh@gmail.com"
                }
            ],
            "description": "Class/method/property metadata management in PHP",
            "keywords": [
                "annotations",
                "metadata",
                "xml",
                "yaml"
            ],
            "time": "2018-10-26T12:40:10+00:00"
        },
        {
            "name": "jms/parser-lib",
            "version": "1.0.0",
            "source": {
                "type": "git",
                "url": "https://github.com/schmittjoh/parser-lib.git",
                "reference": "c509473bc1b4866415627af0e1c6cc8ac97fa51d"
            },
            "dist": {
                "type": "zip",
                "url": "https://api.github.com/repos/schmittjoh/parser-lib/zipball/c509473bc1b4866415627af0e1c6cc8ac97fa51d",
                "reference": "c509473bc1b4866415627af0e1c6cc8ac97fa51d",
                "shasum": ""
            },
            "require": {
                "phpoption/phpoption": ">=0.9,<2.0-dev"
            },
            "type": "library",
            "extra": {
                "branch-alias": {
                    "dev-master": "1.0-dev"
                }
            },
            "autoload": {
                "psr-0": {
                    "JMS\\": "src/"
                }
            },
            "notification-url": "https://packagist.org/downloads/",
            "license": [
                "Apache2"
            ],
            "description": "A library for easily creating recursive-descent parsers.",
            "time": "2012-11-18T18:08:43+00:00"
        },
        {
            "name": "jms/serializer",
            "version": "1.14.1",
            "source": {
                "type": "git",
                "url": "https://github.com/schmittjoh/serializer.git",
                "reference": "ba908d278fff27ec01fb4349f372634ffcd697c0"
            },
            "dist": {
                "type": "zip",
                "url": "https://api.github.com/repos/schmittjoh/serializer/zipball/ba908d278fff27ec01fb4349f372634ffcd697c0",
                "reference": "ba908d278fff27ec01fb4349f372634ffcd697c0",
                "shasum": ""
            },
            "require": {
                "doctrine/annotations": "^1.0",
                "doctrine/instantiator": "^1.0.3",
                "jms/metadata": "^1.3",
                "jms/parser-lib": "1.*",
                "php": "^5.5|^7.0",
                "phpcollection/phpcollection": "~0.1",
                "phpoption/phpoption": "^1.1"
            },
            "conflict": {
                "twig/twig": "<1.12"
            },
            "require-dev": {
                "doctrine/orm": "~2.1",
                "doctrine/phpcr-odm": "^1.3|^2.0",
                "ext-pdo_sqlite": "*",
                "jackalope/jackalope-doctrine-dbal": "^1.1.5",
                "phpunit/phpunit": "^4.8|^5.0",
                "propel/propel1": "~1.7",
                "psr/container": "^1.0",
                "symfony/dependency-injection": "^2.7|^3.3|^4.0",
                "symfony/expression-language": "^2.6|^3.0",
                "symfony/filesystem": "^2.1",
                "symfony/form": "~2.1|^3.0",
                "symfony/translation": "^2.1|^3.0",
                "symfony/validator": "^2.2|^3.0",
                "symfony/yaml": "^2.1|^3.0",
                "twig/twig": "~1.12|~2.0"
            },
            "suggest": {
                "doctrine/cache": "Required if you like to use cache functionality.",
                "doctrine/collections": "Required if you like to use doctrine collection types as ArrayCollection.",
                "symfony/yaml": "Required if you'd like to serialize data to YAML format."
            },
            "type": "library",
            "extra": {
                "branch-alias": {
                    "dev-1.x": "1.14-dev"
                }
            },
            "autoload": {
                "psr-0": {
                    "JMS\\Serializer": "src/"
                }
            },
            "notification-url": "https://packagist.org/downloads/",
            "license": [
                "MIT"
            ],
            "authors": [
                {
                    "name": "Johannes M. Schmitt",
                    "email": "schmittjoh@gmail.com"
                },
                {
                    "name": "Asmir Mustafic",
                    "email": "goetas@gmail.com"
                }
            ],
            "description": "Library for (de-)serializing data of any complexity; supports XML, JSON, and YAML.",
            "homepage": "http://jmsyst.com/libs/serializer",
            "keywords": [
                "deserialization",
                "jaxb",
                "json",
                "serialization",
                "xml"
            ],
            "time": "2020-02-22T20:59:37+00:00"
        },
        {
            "name": "lusitanian/oauth",
            "version": "v0.8.11",
            "source": {
                "type": "git",
                "url": "https://github.com/Lusitanian/PHPoAuthLib.git",
                "reference": "fc11a53db4b66da555a6a11fce294f574a8374f9"
            },
            "dist": {
                "type": "zip",
                "url": "https://api.github.com/repos/Lusitanian/PHPoAuthLib/zipball/fc11a53db4b66da555a6a11fce294f574a8374f9",
                "reference": "fc11a53db4b66da555a6a11fce294f574a8374f9",
                "shasum": ""
            },
            "require": {
                "php": ">=5.3.0"
            },
            "require-dev": {
                "phpunit/phpunit": "3.7.*",
                "predis/predis": "0.8.*@dev",
                "squizlabs/php_codesniffer": "2.*",
                "symfony/http-foundation": "~2.1"
            },
            "suggest": {
                "ext-openssl": "Allows for usage of secure connections with the stream-based HTTP client.",
                "predis/predis": "Allows using the Redis storage backend.",
                "symfony/http-foundation": "Allows using the Symfony Session storage backend."
            },
            "type": "library",
            "extra": {
                "branch-alias": {
                    "dev-master": "0.1-dev"
                }
            },
            "autoload": {
                "psr-0": {
                    "OAuth": "src",
                    "OAuth\\Unit": "tests"
                }
            },
            "notification-url": "https://packagist.org/downloads/",
            "license": [
                "MIT"
            ],
            "authors": [
                {
                    "name": "David Desberg",
                    "email": "david@daviddesberg.com"
                },
                {
                    "name": "Elliot Chance",
                    "email": "elliotchance@gmail.com"
                },
                {
                    "name": "Pieter Hordijk",
                    "email": "info@pieterhordijk.com"
                }
            ],
            "description": "PHP 5.3+ oAuth 1/2 Library",
            "keywords": [
                "Authentication",
                "authorization",
                "oauth",
                "security"
            ],
            "time": "2018-02-14T22:37:14+00:00"
        },
        {
            "name": "magento/magento-coding-standard",
            "version": "6",
            "source": {
                "type": "git",
                "url": "https://github.com/magento/magento-coding-standard.git",
                "reference": "efc9084db3d1bd145b92d6b8a2e9cb0faec54fa7"
            },
            "dist": {
                "type": "zip",
                "url": "https://api.github.com/repos/magento/magento-coding-standard/zipball/efc9084db3d1bd145b92d6b8a2e9cb0faec54fa7",
                "reference": "efc9084db3d1bd145b92d6b8a2e9cb0faec54fa7",
                "shasum": ""
            },
            "require": {
                "php": ">=5.6.0",
                "squizlabs/php_codesniffer": "^3.5",
                "webonyx/graphql-php": ">=0.12.6 <1.0"
            },
            "require-dev": {
                "phpunit/phpunit": "^4.0 || ^5.0 || ^6.0 || ^7.0"
            },
            "type": "phpcodesniffer-standard",
            "autoload": {
                "classmap": [
                    "PHP_CodeSniffer/Tokenizers/"
                ],
                "psr-4": {
                    "Magento2\\": "Magento2/"
                }
            },
            "notification-url": "https://packagist.org/downloads/",
            "license": [
                "OSL-3.0",
                "AFL-3.0"
            ],
            "description": "A set of Magento specific PHP CodeSniffer rules.",
            "time": "2020-12-03T14:41:54+00:00"
        },
        {
            "name": "magento/magento2-functional-testing-framework",
            "version": "3.2.0",
            "source": {
                "type": "git",
                "url": "https://github.com/magento/magento2-functional-testing-framework.git",
                "reference": "0ec0c87335af996cbf3c0aace375d4e659e7a6dc"
            },
            "dist": {
                "type": "zip",
                "url": "https://api.github.com/repos/magento/magento2-functional-testing-framework/zipball/0ec0c87335af996cbf3c0aace375d4e659e7a6dc",
                "reference": "0ec0c87335af996cbf3c0aace375d4e659e7a6dc",
                "shasum": ""
            },
            "require": {
                "allure-framework/allure-codeception": "~1.4.0",
                "aws/aws-sdk-php": "^3.132",
                "codeception/codeception": "~4.1.4",
                "codeception/module-asserts": "^1.1",
                "codeception/module-sequence": "^1.0",
                "codeception/module-webdriver": "^1.0",
                "composer/composer": "^1.9",
                "csharpru/vault-php": "~3.5.3",
                "csharpru/vault-php-guzzle6-transport": "^2.0",
                "ext-curl": "*",
                "ext-dom": "*",
                "ext-intl": "*",
                "ext-json": "*",
                "ext-openssl": "*",
                "hoa/console": "~3.0",
                "monolog/monolog": "^1.17",
                "mustache/mustache": "~2.5",
                "php": "^7.3",
                "php-webdriver/webdriver": "^1.8.0",
                "spomky-labs/otphp": "^10.0",
                "symfony/console": "^4.4",
                "symfony/finder": "^5.0",
                "symfony/http-foundation": "^5.0",
                "symfony/mime": "^5.0",
                "symfony/process": "^4.4",
                "vlucas/phpdotenv": "^2.4",
                "weew/helpers-array": "^1.3"
            },
            "replace": {
                "facebook/webdriver": "^1.7.1"
            },
            "require-dev": {
                "brainmaestro/composer-git-hooks": "^2.3.1",
                "codacy/coverage": "^1.4",
                "codeception/aspect-mock": "^3.0",
                "doctrine/cache": "<1.7.0",
                "goaop/framework": "~2.3.4",
                "php-coveralls/php-coveralls": "^1.0",
                "phpmd/phpmd": "^2.8.0",
                "phpunit/phpunit": "^9.0",
                "rregeer/phpunit-coverage-check": "^0.1.4",
                "sebastian/phpcpd": "~5.0.0",
                "squizlabs/php_codesniffer": "~3.5.4",
                "symfony/stopwatch": "~3.4.6"
            },
            "bin": [
                "bin/mftf"
            ],
            "type": "library",
            "extra": {
                "hooks": {
                    "pre-push": "bin/all-checks"
                }
            },
            "autoload": {
                "files": [
                    "src/Magento/FunctionalTestingFramework/_bootstrap.php"
                ],
                "psr-4": {
                    "Magento\\FunctionalTestingFramework\\": "src/Magento/FunctionalTestingFramework",
                    "MFTF\\": "dev/tests/functional/tests/MFTF"
                }
            },
            "notification-url": "https://packagist.org/downloads/",
            "license": [
                "AGPL-3.0"
            ],
            "description": "Magento2 Functional Testing Framework",
            "keywords": [
                "automation",
                "functional",
                "magento",
                "testing"
            ],
            "time": "2020-11-05T15:57:52+00:00"
        },
        {
            "name": "mikey179/vfsstream",
            "version": "v1.6.8",
            "source": {
                "type": "git",
                "url": "https://github.com/bovigo/vfsStream.git",
                "reference": "231c73783ebb7dd9ec77916c10037eff5a2b6efe"
            },
            "dist": {
                "type": "zip",
                "url": "https://api.github.com/repos/bovigo/vfsStream/zipball/231c73783ebb7dd9ec77916c10037eff5a2b6efe",
                "reference": "231c73783ebb7dd9ec77916c10037eff5a2b6efe",
                "shasum": ""
            },
            "require": {
                "php": ">=5.3.0"
            },
            "require-dev": {
                "phpunit/phpunit": "^4.5|^5.0"
            },
            "type": "library",
            "extra": {
                "branch-alias": {
                    "dev-master": "1.6.x-dev"
                }
            },
            "autoload": {
                "psr-0": {
                    "org\\bovigo\\vfs\\": "src/main/php"
                }
            },
            "notification-url": "https://packagist.org/downloads/",
            "license": [
                "BSD-3-Clause"
            ],
            "authors": [
                {
                    "name": "Frank Kleine",
                    "homepage": "http://frankkleine.de/",
                    "role": "Developer"
                }
            ],
            "description": "Virtual file system to mock the real file system in unit tests.",
            "homepage": "http://vfs.bovigo.org/",
            "time": "2019-10-30T15:31:00+00:00"
        },
        {
            "name": "mustache/mustache",
            "version": "v2.13.0",
            "source": {
                "type": "git",
                "url": "https://github.com/bobthecow/mustache.php.git",
                "reference": "e95c5a008c23d3151d59ea72484d4f72049ab7f4"
            },
            "dist": {
                "type": "zip",
                "url": "https://api.github.com/repos/bobthecow/mustache.php/zipball/e95c5a008c23d3151d59ea72484d4f72049ab7f4",
                "reference": "e95c5a008c23d3151d59ea72484d4f72049ab7f4",
                "shasum": ""
            },
            "require": {
                "php": ">=5.2.4"
            },
            "require-dev": {
                "friendsofphp/php-cs-fixer": "~1.11",
                "phpunit/phpunit": "~3.7|~4.0|~5.0"
            },
            "type": "library",
            "autoload": {
                "psr-0": {
                    "Mustache": "src/"
                }
            },
            "notification-url": "https://packagist.org/downloads/",
            "license": [
                "MIT"
            ],
            "authors": [
                {
                    "name": "Justin Hileman",
                    "email": "justin@justinhileman.info",
                    "homepage": "http://justinhileman.com"
                }
            ],
            "description": "A Mustache implementation in PHP.",
            "homepage": "https://github.com/bobthecow/mustache.php",
            "keywords": [
                "mustache",
                "templating"
            ],
            "time": "2019-11-23T21:40:31+00:00"
        },
        {
            "name": "myclabs/deep-copy",
            "version": "1.10.1",
            "source": {
                "type": "git",
                "url": "https://github.com/myclabs/DeepCopy.git",
                "reference": "969b211f9a51aa1f6c01d1d2aef56d3bd91598e5"
            },
            "dist": {
                "type": "zip",
                "url": "https://api.github.com/repos/myclabs/DeepCopy/zipball/969b211f9a51aa1f6c01d1d2aef56d3bd91598e5",
                "reference": "969b211f9a51aa1f6c01d1d2aef56d3bd91598e5",
                "shasum": ""
            },
            "require": {
                "php": "^7.1 || ^8.0"
            },
            "replace": {
                "myclabs/deep-copy": "self.version"
            },
            "require-dev": {
                "doctrine/collections": "^1.0",
                "doctrine/common": "^2.6",
                "phpunit/phpunit": "^7.1"
            },
            "type": "library",
            "autoload": {
                "psr-4": {
                    "DeepCopy\\": "src/DeepCopy/"
                },
                "files": [
                    "src/DeepCopy/deep_copy.php"
                ]
            },
            "notification-url": "https://packagist.org/downloads/",
            "license": [
                "MIT"
            ],
            "description": "Create deep copies (clones) of your objects",
            "keywords": [
                "clone",
                "copy",
                "duplicate",
                "object",
                "object graph"
            ],
            "funding": [
                {
                    "url": "https://tidelift.com/funding/github/packagist/myclabs/deep-copy",
                    "type": "tidelift"
                }
            ],
            "time": "2020-06-29T13:22:24+00:00"
        },
        {
            "name": "paragonie/constant_time_encoding",
            "version": "v2.3.0",
            "source": {
                "type": "git",
                "url": "https://github.com/paragonie/constant_time_encoding.git",
                "reference": "47a1cedd2e4d52688eb8c96469c05ebc8fd28fa2"
            },
            "dist": {
                "type": "zip",
                "url": "https://api.github.com/repos/paragonie/constant_time_encoding/zipball/47a1cedd2e4d52688eb8c96469c05ebc8fd28fa2",
                "reference": "47a1cedd2e4d52688eb8c96469c05ebc8fd28fa2",
                "shasum": ""
            },
            "require": {
                "php": "^7|^8"
            },
            "require-dev": {
                "phpunit/phpunit": "^6|^7",
                "vimeo/psalm": "^1|^2|^3"
            },
            "type": "library",
            "autoload": {
                "psr-4": {
                    "ParagonIE\\ConstantTime\\": "src/"
                }
            },
            "notification-url": "https://packagist.org/downloads/",
            "license": [
                "MIT"
            ],
            "authors": [
                {
                    "name": "Paragon Initiative Enterprises",
                    "email": "security@paragonie.com",
                    "homepage": "https://paragonie.com",
                    "role": "Maintainer"
                },
                {
                    "name": "Steve 'Sc00bz' Thomas",
                    "email": "steve@tobtu.com",
                    "homepage": "https://www.tobtu.com",
                    "role": "Original Developer"
                }
            ],
            "description": "Constant-time Implementations of RFC 4648 Encoding (Base-64, Base-32, Base-16)",
            "keywords": [
                "base16",
                "base32",
                "base32_decode",
                "base32_encode",
                "base64",
                "base64_decode",
                "base64_encode",
                "bin2hex",
                "encoding",
                "hex",
                "hex2bin",
                "rfc4648"
            ],
            "time": "2019-11-06T19:20:29+00:00"
        },
        {
            "name": "pdepend/pdepend",
            "version": "2.7.1",
            "source": {
                "type": "git",
                "url": "https://github.com/pdepend/pdepend.git",
                "reference": "daba1cf0a6edaf172fa02a17807ae29f4c1c7471"
            },
            "dist": {
                "type": "zip",
                "url": "https://api.github.com/repos/pdepend/pdepend/zipball/daba1cf0a6edaf172fa02a17807ae29f4c1c7471",
                "reference": "daba1cf0a6edaf172fa02a17807ae29f4c1c7471",
                "shasum": ""
            },
            "require": {
                "php": ">=5.3.7",
                "symfony/config": "^2.3.0|^3|^4|^5",
                "symfony/dependency-injection": "^2.3.0|^3|^4|^5",
                "symfony/filesystem": "^2.3.0|^3|^4|^5"
            },
            "require-dev": {
                "easy-doc/easy-doc": "0.0.0 || ^1.2.3",
                "gregwar/rst": "^1.0",
                "phpunit/phpunit": "^4.8.35|^5.7",
                "squizlabs/php_codesniffer": "^2.0.0"
            },
            "bin": [
                "src/bin/pdepend"
            ],
            "type": "library",
            "extra": {
                "branch-alias": {
                    "dev-master": "2.x-dev"
                }
            },
            "autoload": {
                "psr-4": {
                    "PDepend\\": "src/main/php/PDepend"
                }
            },
            "notification-url": "https://packagist.org/downloads/",
            "license": [
                "BSD-3-Clause"
            ],
            "description": "Official version of pdepend to be handled with Composer",
            "time": "2020-02-08T12:06:13+00:00"
        },
        {
            "name": "phar-io/manifest",
            "version": "1.0.3",
            "source": {
                "type": "git",
                "url": "https://github.com/phar-io/manifest.git",
                "reference": "7761fcacf03b4d4f16e7ccb606d4879ca431fcf4"
            },
            "dist": {
                "type": "zip",
                "url": "https://api.github.com/repos/phar-io/manifest/zipball/7761fcacf03b4d4f16e7ccb606d4879ca431fcf4",
                "reference": "7761fcacf03b4d4f16e7ccb606d4879ca431fcf4",
                "shasum": ""
            },
            "require": {
                "ext-dom": "*",
                "ext-phar": "*",
                "phar-io/version": "^2.0",
                "php": "^5.6 || ^7.0"
            },
            "type": "library",
            "extra": {
                "branch-alias": {
                    "dev-master": "1.0.x-dev"
                }
            },
            "autoload": {
                "classmap": [
                    "src/"
                ]
            },
            "notification-url": "https://packagist.org/downloads/",
            "license": [
                "BSD-3-Clause"
            ],
            "authors": [
                {
                    "name": "Arne Blankerts",
                    "email": "arne@blankerts.de",
                    "role": "Developer"
                },
                {
                    "name": "Sebastian Heuer",
                    "email": "sebastian@phpeople.de",
                    "role": "Developer"
                },
                {
                    "name": "Sebastian Bergmann",
                    "email": "sebastian@phpunit.de",
                    "role": "Developer"
                }
            ],
            "description": "Component for reading phar.io manifest information from a PHP Archive (PHAR)",
            "time": "2018-07-08T19:23:20+00:00"
        },
        {
            "name": "phar-io/version",
            "version": "2.0.1",
            "source": {
                "type": "git",
                "url": "https://github.com/phar-io/version.git",
                "reference": "45a2ec53a73c70ce41d55cedef9063630abaf1b6"
            },
            "dist": {
                "type": "zip",
                "url": "https://api.github.com/repos/phar-io/version/zipball/45a2ec53a73c70ce41d55cedef9063630abaf1b6",
                "reference": "45a2ec53a73c70ce41d55cedef9063630abaf1b6",
                "shasum": ""
            },
            "require": {
                "php": "^5.6 || ^7.0"
            },
            "type": "library",
            "autoload": {
                "classmap": [
                    "src/"
                ]
            },
            "notification-url": "https://packagist.org/downloads/",
            "license": [
                "BSD-3-Clause"
            ],
            "authors": [
                {
                    "name": "Arne Blankerts",
                    "email": "arne@blankerts.de",
                    "role": "Developer"
                },
                {
                    "name": "Sebastian Heuer",
                    "email": "sebastian@phpeople.de",
                    "role": "Developer"
                },
                {
                    "name": "Sebastian Bergmann",
                    "email": "sebastian@phpunit.de",
                    "role": "Developer"
                }
            ],
            "description": "Library for handling version information and constraints",
            "time": "2018-07-08T19:19:57+00:00"
        },
        {
            "name": "php-cs-fixer/diff",
            "version": "v1.3.1",
            "source": {
                "type": "git",
                "url": "https://github.com/PHP-CS-Fixer/diff.git",
                "reference": "dbd31aeb251639ac0b9e7e29405c1441907f5759"
            },
            "dist": {
                "type": "zip",
                "url": "https://api.github.com/repos/PHP-CS-Fixer/diff/zipball/dbd31aeb251639ac0b9e7e29405c1441907f5759",
                "reference": "dbd31aeb251639ac0b9e7e29405c1441907f5759",
                "shasum": ""
            },
            "require": {
                "php": "^5.6 || ^7.0 || ^8.0"
            },
            "require-dev": {
                "phpunit/phpunit": "^5.7.23 || ^6.4.3 || ^7.0",
                "symfony/process": "^3.3"
            },
            "type": "library",
            "autoload": {
                "classmap": [
                    "src/"
                ]
            },
            "notification-url": "https://packagist.org/downloads/",
            "license": [
                "BSD-3-Clause"
            ],
            "authors": [
                {
                    "name": "Sebastian Bergmann",
                    "email": "sebastian@phpunit.de"
                },
                {
                    "name": "Kore Nordmann",
                    "email": "mail@kore-nordmann.de"
                },
                {
                    "name": "SpacePossum"
                }
            ],
            "description": "sebastian/diff v2 backport support for PHP5.6",
            "homepage": "https://github.com/PHP-CS-Fixer",
            "keywords": [
                "diff"
            ],
            "time": "2020-10-14T08:39:05+00:00"
        },
        {
            "name": "php-webdriver/webdriver",
            "version": "1.8.2",
            "source": {
                "type": "git",
                "url": "https://github.com/php-webdriver/php-webdriver.git",
                "reference": "3308a70be084d6d7fd1ee5787b4c2e6eb4b70aab"
            },
            "dist": {
                "type": "zip",
                "url": "https://api.github.com/repos/php-webdriver/php-webdriver/zipball/3308a70be084d6d7fd1ee5787b4c2e6eb4b70aab",
                "reference": "3308a70be084d6d7fd1ee5787b4c2e6eb4b70aab",
                "shasum": ""
            },
            "require": {
                "ext-curl": "*",
                "ext-json": "*",
                "ext-zip": "*",
                "php": "^5.6 || ~7.0",
                "symfony/polyfill-mbstring": "^1.12",
                "symfony/process": "^2.8 || ^3.1 || ^4.0 || ^5.0"
            },
            "require-dev": {
                "friendsofphp/php-cs-fixer": "^2.0",
                "jakub-onderka/php-parallel-lint": "^1.0",
                "php-coveralls/php-coveralls": "^2.0",
                "php-mock/php-mock-phpunit": "^1.1",
                "phpunit/phpunit": "^5.7",
                "sebastian/environment": "^1.3.4 || ^2.0 || ^3.0",
                "sminnee/phpunit-mock-objects": "^3.4",
                "squizlabs/php_codesniffer": "^3.5",
                "symfony/var-dumper": "^3.3 || ^4.0 || ^5.0"
            },
            "suggest": {
                "ext-SimpleXML": "For Firefox profile creation"
            },
            "type": "library",
            "extra": {
                "branch-alias": {
                    "dev-master": "1.8.x-dev"
                }
            },
            "autoload": {
                "psr-4": {
                    "Facebook\\WebDriver\\": "lib/"
                },
                "files": [
                    "lib/Exception/TimeoutException.php"
                ]
            },
            "notification-url": "https://packagist.org/downloads/",
            "license": [
                "MIT"
            ],
            "description": "A PHP client for Selenium WebDriver. Previously facebook/webdriver.",
            "homepage": "https://github.com/php-webdriver/php-webdriver",
            "keywords": [
                "Chromedriver",
                "geckodriver",
                "php",
                "selenium",
                "webdriver"
            ],
            "time": "2020-03-04T14:40:12+00:00"
        },
        {
            "name": "phpcollection/phpcollection",
            "version": "0.5.0",
            "source": {
                "type": "git",
                "url": "https://github.com/schmittjoh/php-collection.git",
                "reference": "f2bcff45c0da7c27991bbc1f90f47c4b7fb434a6"
            },
            "dist": {
                "type": "zip",
                "url": "https://api.github.com/repos/schmittjoh/php-collection/zipball/f2bcff45c0da7c27991bbc1f90f47c4b7fb434a6",
                "reference": "f2bcff45c0da7c27991bbc1f90f47c4b7fb434a6",
                "shasum": ""
            },
            "require": {
                "phpoption/phpoption": "1.*"
            },
            "type": "library",
            "extra": {
                "branch-alias": {
                    "dev-master": "0.4-dev"
                }
            },
            "autoload": {
                "psr-0": {
                    "PhpCollection": "src/"
                }
            },
            "notification-url": "https://packagist.org/downloads/",
            "license": [
                "Apache2"
            ],
            "authors": [
                {
                    "name": "Johannes M. Schmitt",
                    "email": "schmittjoh@gmail.com"
                }
            ],
            "description": "General-Purpose Collection Library for PHP",
            "keywords": [
                "collection",
                "list",
                "map",
                "sequence",
                "set"
            ],
            "time": "2015-05-17T12:39:23+00:00"
        },
        {
            "name": "phpcompatibility/php-compatibility",
            "version": "9.3.5",
            "source": {
                "type": "git",
                "url": "https://github.com/PHPCompatibility/PHPCompatibility.git",
                "reference": "9fb324479acf6f39452e0655d2429cc0d3914243"
            },
            "dist": {
                "type": "zip",
                "url": "https://api.github.com/repos/PHPCompatibility/PHPCompatibility/zipball/9fb324479acf6f39452e0655d2429cc0d3914243",
                "reference": "9fb324479acf6f39452e0655d2429cc0d3914243",
                "shasum": ""
            },
            "require": {
                "php": ">=5.3",
                "squizlabs/php_codesniffer": "^2.3 || ^3.0.2"
            },
            "conflict": {
                "squizlabs/php_codesniffer": "2.6.2"
            },
            "require-dev": {
                "phpunit/phpunit": "~4.5 || ^5.0 || ^6.0 || ^7.0"
            },
            "suggest": {
                "dealerdirect/phpcodesniffer-composer-installer": "^0.5 || This Composer plugin will sort out the PHPCS 'installed_paths' automatically.",
                "roave/security-advisories": "dev-master || Helps prevent installing dependencies with known security issues."
            },
            "type": "phpcodesniffer-standard",
            "notification-url": "https://packagist.org/downloads/",
            "license": [
                "LGPL-3.0-or-later"
            ],
            "authors": [
                {
                    "name": "Wim Godden",
                    "homepage": "https://github.com/wimg",
                    "role": "lead"
                },
                {
                    "name": "Juliette Reinders Folmer",
                    "homepage": "https://github.com/jrfnl",
                    "role": "lead"
                },
                {
                    "name": "Contributors",
                    "homepage": "https://github.com/PHPCompatibility/PHPCompatibility/graphs/contributors"
                }
            ],
            "description": "A set of sniffs for PHP_CodeSniffer that checks for PHP cross-version compatibility.",
            "homepage": "http://techblog.wimgodden.be/tag/codesniffer/",
            "keywords": [
                "compatibility",
                "phpcs",
                "standards"
            ],
            "time": "2019-12-27T09:44:58+00:00"
        },
        {
            "name": "phpdocumentor/reflection-common",
            "version": "2.2.0",
            "source": {
                "type": "git",
                "url": "https://github.com/phpDocumentor/ReflectionCommon.git",
                "reference": "1d01c49d4ed62f25aa84a747ad35d5a16924662b"
            },
            "dist": {
                "type": "zip",
                "url": "https://api.github.com/repos/phpDocumentor/ReflectionCommon/zipball/1d01c49d4ed62f25aa84a747ad35d5a16924662b",
                "reference": "1d01c49d4ed62f25aa84a747ad35d5a16924662b",
                "shasum": ""
            },
            "require": {
                "php": "^7.2 || ^8.0"
            },
            "type": "library",
            "extra": {
                "branch-alias": {
                    "dev-2.x": "2.x-dev"
                }
            },
            "autoload": {
                "psr-4": {
                    "phpDocumentor\\Reflection\\": "src/"
                }
            },
            "notification-url": "https://packagist.org/downloads/",
            "license": [
                "MIT"
            ],
            "authors": [
                {
                    "name": "Jaap van Otterdijk",
                    "email": "opensource@ijaap.nl"
                }
            ],
            "description": "Common reflection classes used by phpdocumentor to reflect the code structure",
            "homepage": "http://www.phpdoc.org",
            "keywords": [
                "FQSEN",
                "phpDocumentor",
                "phpdoc",
                "reflection",
                "static analysis"
            ],
            "time": "2020-06-27T09:03:43+00:00"
        },
        {
            "name": "phpdocumentor/reflection-docblock",
            "version": "5.2.2",
            "source": {
                "type": "git",
                "url": "https://github.com/phpDocumentor/ReflectionDocBlock.git",
                "reference": "069a785b2141f5bcf49f3e353548dc1cce6df556"
            },
            "dist": {
                "type": "zip",
                "url": "https://api.github.com/repos/phpDocumentor/ReflectionDocBlock/zipball/069a785b2141f5bcf49f3e353548dc1cce6df556",
                "reference": "069a785b2141f5bcf49f3e353548dc1cce6df556",
                "shasum": ""
            },
            "require": {
                "ext-filter": "*",
                "php": "^7.2 || ^8.0",
                "phpdocumentor/reflection-common": "^2.2",
                "phpdocumentor/type-resolver": "^1.3",
                "webmozart/assert": "^1.9.1"
            },
            "require-dev": {
                "mockery/mockery": "~1.3.2"
            },
            "type": "library",
            "extra": {
                "branch-alias": {
                    "dev-master": "5.x-dev"
                }
            },
            "autoload": {
                "psr-4": {
                    "phpDocumentor\\Reflection\\": "src"
                }
            },
            "notification-url": "https://packagist.org/downloads/",
            "license": [
                "MIT"
            ],
            "authors": [
                {
                    "name": "Mike van Riel",
                    "email": "me@mikevanriel.com"
                },
                {
                    "name": "Jaap van Otterdijk",
                    "email": "account@ijaap.nl"
                }
            ],
            "description": "With this component, a library can provide support for annotations via DocBlocks or otherwise retrieve information that is embedded in a DocBlock.",
            "time": "2020-09-03T19:13:55+00:00"
        },
        {
            "name": "phpdocumentor/type-resolver",
            "version": "1.4.0",
            "source": {
                "type": "git",
                "url": "https://github.com/phpDocumentor/TypeResolver.git",
                "reference": "6a467b8989322d92aa1c8bf2bebcc6e5c2ba55c0"
            },
            "dist": {
                "type": "zip",
                "url": "https://api.github.com/repos/phpDocumentor/TypeResolver/zipball/6a467b8989322d92aa1c8bf2bebcc6e5c2ba55c0",
                "reference": "6a467b8989322d92aa1c8bf2bebcc6e5c2ba55c0",
                "shasum": ""
            },
            "require": {
                "php": "^7.2 || ^8.0",
                "phpdocumentor/reflection-common": "^2.0"
            },
            "require-dev": {
                "ext-tokenizer": "*"
            },
            "type": "library",
            "extra": {
                "branch-alias": {
                    "dev-1.x": "1.x-dev"
                }
            },
            "autoload": {
                "psr-4": {
                    "phpDocumentor\\Reflection\\": "src"
                }
            },
            "notification-url": "https://packagist.org/downloads/",
            "license": [
                "MIT"
            ],
            "authors": [
                {
                    "name": "Mike van Riel",
                    "email": "me@mikevanriel.com"
                }
            ],
            "description": "A PSR-5 based resolver of Class names, Types and Structural Element Names",
            "time": "2020-09-17T18:55:26+00:00"
        },
        {
            "name": "phpmd/phpmd",
            "version": "2.9.1",
            "source": {
                "type": "git",
                "url": "https://github.com/phpmd/phpmd.git",
                "reference": "ce10831d4ddc2686c1348a98069771dd314534a8"
            },
            "dist": {
                "type": "zip",
                "url": "https://api.github.com/repos/phpmd/phpmd/zipball/ce10831d4ddc2686c1348a98069771dd314534a8",
                "reference": "ce10831d4ddc2686c1348a98069771dd314534a8",
                "shasum": ""
            },
            "require": {
                "composer/xdebug-handler": "^1.0",
                "ext-xml": "*",
                "pdepend/pdepend": "^2.7.1",
                "php": ">=5.3.9"
            },
            "require-dev": {
                "easy-doc/easy-doc": "0.0.0 || ^1.3.2",
                "ext-json": "*",
                "ext-simplexml": "*",
                "gregwar/rst": "^1.0",
                "mikey179/vfsstream": "^1.6.4",
                "phpunit/phpunit": "^4.8.36 || ^5.7.27",
                "squizlabs/php_codesniffer": "^2.0"
            },
            "bin": [
                "src/bin/phpmd"
            ],
            "type": "library",
            "autoload": {
                "psr-0": {
                    "PHPMD\\": "src/main/php"
                }
            },
            "notification-url": "https://packagist.org/downloads/",
            "license": [
                "BSD-3-Clause"
            ],
            "authors": [
                {
                    "name": "Manuel Pichler",
                    "email": "github@manuel-pichler.de",
                    "homepage": "https://github.com/manuelpichler",
                    "role": "Project Founder"
                },
                {
                    "name": "Marc Würth",
                    "email": "ravage@bluewin.ch",
                    "homepage": "https://github.com/ravage84",
                    "role": "Project Maintainer"
                },
                {
                    "name": "Other contributors",
                    "homepage": "https://github.com/phpmd/phpmd/graphs/contributors",
                    "role": "Contributors"
                }
            ],
            "description": "PHPMD is a spin-off project of PHP Depend and aims to be a PHP equivalent of the well known Java tool PMD.",
            "homepage": "https://phpmd.org/",
            "keywords": [
                "mess detection",
                "mess detector",
                "pdepend",
                "phpmd",
                "pmd"
            ],
            "funding": [
                {
                    "url": "https://tidelift.com/funding/github/packagist/phpmd/phpmd",
                    "type": "tidelift"
                }
            ],
            "time": "2020-09-23T22:06:32+00:00"
        },
        {
            "name": "phpoption/phpoption",
            "version": "1.7.5",
            "source": {
                "type": "git",
                "url": "https://github.com/schmittjoh/php-option.git",
                "reference": "994ecccd8f3283ecf5ac33254543eb0ac946d525"
            },
            "dist": {
                "type": "zip",
                "url": "https://api.github.com/repos/schmittjoh/php-option/zipball/994ecccd8f3283ecf5ac33254543eb0ac946d525",
                "reference": "994ecccd8f3283ecf5ac33254543eb0ac946d525",
                "shasum": ""
            },
            "require": {
                "php": "^5.5.9 || ^7.0 || ^8.0"
            },
            "require-dev": {
                "bamarni/composer-bin-plugin": "^1.4.1",
                "phpunit/phpunit": "^4.8.35 || ^5.7.27 || ^6.5.6 || ^7.0 || ^8.0 || ^9.0"
            },
            "type": "library",
            "extra": {
                "branch-alias": {
                    "dev-master": "1.7-dev"
                }
            },
            "autoload": {
                "psr-4": {
                    "PhpOption\\": "src/PhpOption/"
                }
            },
            "notification-url": "https://packagist.org/downloads/",
            "license": [
                "Apache-2.0"
            ],
            "authors": [
                {
                    "name": "Johannes M. Schmitt",
                    "email": "schmittjoh@gmail.com"
                },
                {
                    "name": "Graham Campbell",
                    "email": "graham@alt-three.com"
                }
            ],
            "description": "Option Type for PHP",
            "keywords": [
                "language",
                "option",
                "php",
                "type"
            ],
            "funding": [
                {
                    "url": "https://github.com/GrahamCampbell",
                    "type": "github"
                },
                {
                    "url": "https://tidelift.com/funding/github/packagist/phpoption/phpoption",
                    "type": "tidelift"
                }
            ],
            "time": "2020-07-20T17:29:33+00:00"
        },
        {
            "name": "phpspec/prophecy",
            "version": "1.12.1",
            "source": {
                "type": "git",
                "url": "https://github.com/phpspec/prophecy.git",
                "reference": "8ce87516be71aae9b956f81906aaf0338e0d8a2d"
            },
            "dist": {
                "type": "zip",
                "url": "https://api.github.com/repos/phpspec/prophecy/zipball/8ce87516be71aae9b956f81906aaf0338e0d8a2d",
                "reference": "8ce87516be71aae9b956f81906aaf0338e0d8a2d",
                "shasum": ""
            },
            "require": {
                "doctrine/instantiator": "^1.2",
                "php": "^7.2 || ~8.0, <8.1",
                "phpdocumentor/reflection-docblock": "^5.2",
                "sebastian/comparator": "^3.0 || ^4.0",
                "sebastian/recursion-context": "^3.0 || ^4.0"
            },
            "require-dev": {
                "phpspec/phpspec": "^6.0",
                "phpunit/phpunit": "^8.0 || ^9.0 <9.3"
            },
            "type": "library",
            "extra": {
                "branch-alias": {
                    "dev-master": "1.11.x-dev"
                }
            },
            "autoload": {
                "psr-4": {
                    "Prophecy\\": "src/Prophecy"
                }
            },
            "notification-url": "https://packagist.org/downloads/",
            "license": [
                "MIT"
            ],
            "authors": [
                {
                    "name": "Konstantin Kudryashov",
                    "email": "ever.zet@gmail.com",
                    "homepage": "http://everzet.com"
                },
                {
                    "name": "Marcello Duarte",
                    "email": "marcello.duarte@gmail.com"
                }
            ],
            "description": "Highly opinionated mocking framework for PHP 5.3+",
            "homepage": "https://github.com/phpspec/prophecy",
            "keywords": [
                "Double",
                "Dummy",
                "fake",
                "mock",
                "spy",
                "stub"
            ],
            "time": "2020-09-29T09:10:42+00:00"
        },
        {
            "name": "phpstan/phpstan",
            "version": "0.12.69",
            "source": {
                "type": "git",
                "url": "https://github.com/phpstan/phpstan.git",
                "reference": "8f436ea35241da33487fd0d38b4bc3e6dfe30ea8"
            },
            "dist": {
                "type": "zip",
                "url": "https://api.github.com/repos/phpstan/phpstan/zipball/8f436ea35241da33487fd0d38b4bc3e6dfe30ea8",
                "reference": "8f436ea35241da33487fd0d38b4bc3e6dfe30ea8",
                "shasum": ""
            },
            "require": {
                "php": "^7.1|^8.0"
            },
            "conflict": {
                "phpstan/phpstan-shim": "*"
            },
            "bin": [
                "phpstan",
                "phpstan.phar"
            ],
            "type": "library",
            "extra": {
                "branch-alias": {
                    "dev-master": "0.12-dev"
                }
            },
            "autoload": {
                "files": [
                    "bootstrap.php"
                ]
            },
            "notification-url": "https://packagist.org/downloads/",
            "license": [
                "MIT"
            ],
            "description": "PHPStan - PHP Static Analysis Tool",
            "funding": [
                {
                    "url": "https://github.com/ondrejmirtes",
                    "type": "github"
                },
                {
                    "url": "https://www.patreon.com/phpstan",
                    "type": "patreon"
                },
                {
                    "url": "https://tidelift.com/funding/github/packagist/phpstan/phpstan",
                    "type": "tidelift"
                }
            ],
            "time": "2021-01-24T14:55:37+00:00"
        },
        {
            "name": "phpunit/php-code-coverage",
            "version": "8.0.2",
            "source": {
                "type": "git",
                "url": "https://github.com/sebastianbergmann/php-code-coverage.git",
                "reference": "ca6647ffddd2add025ab3f21644a441d7c146cdc"
            },
            "dist": {
                "type": "zip",
                "url": "https://api.github.com/repos/sebastianbergmann/php-code-coverage/zipball/ca6647ffddd2add025ab3f21644a441d7c146cdc",
                "reference": "ca6647ffddd2add025ab3f21644a441d7c146cdc",
                "shasum": ""
            },
            "require": {
                "ext-dom": "*",
                "ext-xmlwriter": "*",
                "php": "^7.3",
                "phpunit/php-file-iterator": "^3.0",
                "phpunit/php-text-template": "^2.0",
                "phpunit/php-token-stream": "^4.0",
                "sebastian/code-unit-reverse-lookup": "^2.0",
                "sebastian/environment": "^5.0",
                "sebastian/version": "^3.0",
                "theseer/tokenizer": "^1.1.3"
            },
            "require-dev": {
                "phpunit/phpunit": "^9.0"
            },
            "suggest": {
                "ext-pcov": "*",
                "ext-xdebug": "*"
            },
            "type": "library",
            "extra": {
                "branch-alias": {
                    "dev-master": "8.0-dev"
                }
            },
            "autoload": {
                "classmap": [
                    "src/"
                ]
            },
            "notification-url": "https://packagist.org/downloads/",
            "license": [
                "BSD-3-Clause"
            ],
            "authors": [
                {
                    "name": "Sebastian Bergmann",
                    "email": "sebastian@phpunit.de",
                    "role": "lead"
                }
            ],
            "description": "Library that provides collection, processing, and rendering functionality for PHP code coverage information.",
            "homepage": "https://github.com/sebastianbergmann/php-code-coverage",
            "keywords": [
                "coverage",
                "testing",
                "xunit"
            ],
            "funding": [
                {
                    "url": "https://github.com/sebastianbergmann",
                    "type": "github"
                }
            ],
            "time": "2020-05-23T08:02:54+00:00"
        },
        {
            "name": "phpunit/php-file-iterator",
            "version": "3.0.5",
            "source": {
                "type": "git",
                "url": "https://github.com/sebastianbergmann/php-file-iterator.git",
                "reference": "aa4be8575f26070b100fccb67faabb28f21f66f8"
            },
            "dist": {
                "type": "zip",
                "url": "https://api.github.com/repos/sebastianbergmann/php-file-iterator/zipball/aa4be8575f26070b100fccb67faabb28f21f66f8",
                "reference": "aa4be8575f26070b100fccb67faabb28f21f66f8",
                "shasum": ""
            },
            "require": {
                "php": ">=7.3"
            },
            "require-dev": {
                "phpunit/phpunit": "^9.3"
            },
            "type": "library",
            "extra": {
                "branch-alias": {
                    "dev-master": "3.0-dev"
                }
            },
            "autoload": {
                "classmap": [
                    "src/"
                ]
            },
            "notification-url": "https://packagist.org/downloads/",
            "license": [
                "BSD-3-Clause"
            ],
            "authors": [
                {
                    "name": "Sebastian Bergmann",
                    "email": "sebastian@phpunit.de",
                    "role": "lead"
                }
            ],
            "description": "FilterIterator implementation that filters files based on a list of suffixes.",
            "homepage": "https://github.com/sebastianbergmann/php-file-iterator/",
            "keywords": [
                "filesystem",
                "iterator"
            ],
            "funding": [
                {
                    "url": "https://github.com/sebastianbergmann",
                    "type": "github"
                }
            ],
            "time": "2020-09-28T05:57:25+00:00"
        },
        {
            "name": "phpunit/php-invoker",
            "version": "3.1.1",
            "source": {
                "type": "git",
                "url": "https://github.com/sebastianbergmann/php-invoker.git",
                "reference": "5a10147d0aaf65b58940a0b72f71c9ac0423cc67"
            },
            "dist": {
                "type": "zip",
                "url": "https://api.github.com/repos/sebastianbergmann/php-invoker/zipball/5a10147d0aaf65b58940a0b72f71c9ac0423cc67",
                "reference": "5a10147d0aaf65b58940a0b72f71c9ac0423cc67",
                "shasum": ""
            },
            "require": {
                "php": ">=7.3"
            },
            "require-dev": {
                "ext-pcntl": "*",
                "phpunit/phpunit": "^9.3"
            },
            "suggest": {
                "ext-pcntl": "*"
            },
            "type": "library",
            "extra": {
                "branch-alias": {
                    "dev-master": "3.1-dev"
                }
            },
            "autoload": {
                "classmap": [
                    "src/"
                ]
            },
            "notification-url": "https://packagist.org/downloads/",
            "license": [
                "BSD-3-Clause"
            ],
            "authors": [
                {
                    "name": "Sebastian Bergmann",
                    "email": "sebastian@phpunit.de",
                    "role": "lead"
                }
            ],
            "description": "Invoke callables with a timeout",
            "homepage": "https://github.com/sebastianbergmann/php-invoker/",
            "keywords": [
                "process"
            ],
            "funding": [
                {
                    "url": "https://github.com/sebastianbergmann",
                    "type": "github"
                }
            ],
            "time": "2020-09-28T05:58:55+00:00"
        },
        {
            "name": "phpunit/php-text-template",
            "version": "2.0.4",
            "source": {
                "type": "git",
                "url": "https://github.com/sebastianbergmann/php-text-template.git",
                "reference": "5da5f67fc95621df9ff4c4e5a84d6a8a2acf7c28"
            },
            "dist": {
                "type": "zip",
                "url": "https://api.github.com/repos/sebastianbergmann/php-text-template/zipball/5da5f67fc95621df9ff4c4e5a84d6a8a2acf7c28",
                "reference": "5da5f67fc95621df9ff4c4e5a84d6a8a2acf7c28",
                "shasum": ""
            },
            "require": {
                "php": ">=7.3"
            },
            "require-dev": {
                "phpunit/phpunit": "^9.3"
            },
            "type": "library",
            "extra": {
                "branch-alias": {
                    "dev-master": "2.0-dev"
                }
            },
            "autoload": {
                "classmap": [
                    "src/"
                ]
            },
            "notification-url": "https://packagist.org/downloads/",
            "license": [
                "BSD-3-Clause"
            ],
            "authors": [
                {
                    "name": "Sebastian Bergmann",
                    "email": "sebastian@phpunit.de",
                    "role": "lead"
                }
            ],
            "description": "Simple template engine.",
            "homepage": "https://github.com/sebastianbergmann/php-text-template/",
            "keywords": [
                "template"
            ],
            "funding": [
                {
                    "url": "https://github.com/sebastianbergmann",
                    "type": "github"
                }
            ],
            "time": "2020-10-26T05:33:50+00:00"
        },
        {
            "name": "phpunit/php-timer",
            "version": "3.1.4",
            "source": {
                "type": "git",
                "url": "https://github.com/sebastianbergmann/php-timer.git",
                "reference": "dc9368fae6ef2ffa57eba80a7410bcef81df6258"
            },
            "dist": {
                "type": "zip",
                "url": "https://api.github.com/repos/sebastianbergmann/php-timer/zipball/dc9368fae6ef2ffa57eba80a7410bcef81df6258",
                "reference": "dc9368fae6ef2ffa57eba80a7410bcef81df6258",
                "shasum": ""
            },
            "require": {
                "php": "^7.3"
            },
            "require-dev": {
                "phpunit/phpunit": "^9.0"
            },
            "type": "library",
            "extra": {
                "branch-alias": {
                    "dev-master": "3.1-dev"
                }
            },
            "autoload": {
                "classmap": [
                    "src/"
                ]
            },
            "notification-url": "https://packagist.org/downloads/",
            "license": [
                "BSD-3-Clause"
            ],
            "authors": [
                {
                    "name": "Sebastian Bergmann",
                    "email": "sebastian@phpunit.de",
                    "role": "lead"
                }
            ],
            "description": "Utility class for timing",
            "homepage": "https://github.com/sebastianbergmann/php-timer/",
            "keywords": [
                "timer"
            ],
            "funding": [
                {
                    "url": "https://github.com/sebastianbergmann",
                    "type": "github"
                }
            ],
            "time": "2020-04-20T06:00:37+00:00"
        },
        {
            "name": "phpunit/php-token-stream",
            "version": "4.0.4",
            "source": {
                "type": "git",
                "url": "https://github.com/sebastianbergmann/php-token-stream.git",
                "reference": "a853a0e183b9db7eed023d7933a858fa1c8d25a3"
            },
            "dist": {
                "type": "zip",
                "url": "https://api.github.com/repos/sebastianbergmann/php-token-stream/zipball/a853a0e183b9db7eed023d7933a858fa1c8d25a3",
                "reference": "a853a0e183b9db7eed023d7933a858fa1c8d25a3",
                "shasum": ""
            },
            "require": {
                "ext-tokenizer": "*",
                "php": "^7.3 || ^8.0"
            },
            "require-dev": {
                "phpunit/phpunit": "^9.0"
            },
            "type": "library",
            "extra": {
                "branch-alias": {
                    "dev-master": "4.0-dev"
                }
            },
            "autoload": {
                "classmap": [
                    "src/"
                ]
            },
            "notification-url": "https://packagist.org/downloads/",
            "license": [
                "BSD-3-Clause"
            ],
            "authors": [
                {
                    "name": "Sebastian Bergmann",
                    "email": "sebastian@phpunit.de"
                }
            ],
            "description": "Wrapper around PHP's tokenizer extension.",
            "homepage": "https://github.com/sebastianbergmann/php-token-stream/",
            "keywords": [
                "tokenizer"
            ],
            "funding": [
                {
                    "url": "https://github.com/sebastianbergmann",
                    "type": "github"
                }
            ],
            "abandoned": true,
            "time": "2020-08-04T08:28:15+00:00"
        },
        {
            "name": "phpunit/phpunit",
            "version": "9.1.5",
            "source": {
                "type": "git",
                "url": "https://github.com/sebastianbergmann/phpunit.git",
                "reference": "1b570cd7edbe136055bf5f651857dc8af6b829d2"
            },
            "dist": {
                "type": "zip",
                "url": "https://api.github.com/repos/sebastianbergmann/phpunit/zipball/1b570cd7edbe136055bf5f651857dc8af6b829d2",
                "reference": "1b570cd7edbe136055bf5f651857dc8af6b829d2",
                "shasum": ""
            },
            "require": {
                "doctrine/instantiator": "^1.2.0",
                "ext-dom": "*",
                "ext-json": "*",
                "ext-libxml": "*",
                "ext-mbstring": "*",
                "ext-xml": "*",
                "ext-xmlwriter": "*",
                "myclabs/deep-copy": "^1.9.1",
                "phar-io/manifest": "^1.0.3",
                "phar-io/version": "^2.0.1",
                "php": "^7.3",
                "phpspec/prophecy": "^1.8.1",
                "phpunit/php-code-coverage": "^8.0.1",
                "phpunit/php-file-iterator": "^3.0",
                "phpunit/php-invoker": "^3.0",
                "phpunit/php-text-template": "^2.0",
                "phpunit/php-timer": "^3.1.4",
                "sebastian/code-unit": "^1.0.2",
                "sebastian/comparator": "^4.0",
                "sebastian/diff": "^4.0",
                "sebastian/environment": "^5.0.1",
                "sebastian/exporter": "^4.0",
                "sebastian/global-state": "^4.0",
                "sebastian/object-enumerator": "^4.0",
                "sebastian/resource-operations": "^3.0",
                "sebastian/type": "^2.0",
                "sebastian/version": "^3.0"
            },
            "require-dev": {
                "ext-pdo": "*",
                "phpspec/prophecy-phpunit": "^2.0"
            },
            "suggest": {
                "ext-soap": "*",
                "ext-xdebug": "*"
            },
            "bin": [
                "phpunit"
            ],
            "type": "library",
            "extra": {
                "branch-alias": {
                    "dev-master": "9.1-dev"
                }
            },
            "autoload": {
                "classmap": [
                    "src/"
                ],
                "files": [
                    "src/Framework/Assert/Functions.php"
                ]
            },
            "notification-url": "https://packagist.org/downloads/",
            "license": [
                "BSD-3-Clause"
            ],
            "authors": [
                {
                    "name": "Sebastian Bergmann",
                    "email": "sebastian@phpunit.de",
                    "role": "lead"
                }
            ],
            "description": "The PHP Unit Testing framework.",
            "homepage": "https://phpunit.de/",
            "keywords": [
                "phpunit",
                "testing",
                "xunit"
            ],
            "funding": [
                {
                    "url": "https://phpunit.de/donate.html",
                    "type": "custom"
                },
                {
                    "url": "https://github.com/sebastianbergmann",
                    "type": "github"
                }
            ],
            "time": "2020-05-22T13:54:05+00:00"
        },
        {
            "name": "psr/simple-cache",
            "version": "1.0.1",
            "source": {
                "type": "git",
                "url": "https://github.com/php-fig/simple-cache.git",
                "reference": "408d5eafb83c57f6365a3ca330ff23aa4a5fa39b"
            },
            "dist": {
                "type": "zip",
                "url": "https://api.github.com/repos/php-fig/simple-cache/zipball/408d5eafb83c57f6365a3ca330ff23aa4a5fa39b",
                "reference": "408d5eafb83c57f6365a3ca330ff23aa4a5fa39b",
                "shasum": ""
            },
            "require": {
                "php": ">=5.3.0"
            },
            "type": "library",
            "extra": {
                "branch-alias": {
                    "dev-master": "1.0.x-dev"
                }
            },
            "autoload": {
                "psr-4": {
                    "Psr\\SimpleCache\\": "src/"
                }
            },
            "notification-url": "https://packagist.org/downloads/",
            "license": [
                "MIT"
            ],
            "authors": [
                {
                    "name": "PHP-FIG",
                    "homepage": "http://www.php-fig.org/"
                }
            ],
            "description": "Common interfaces for simple caching",
            "keywords": [
                "cache",
                "caching",
                "psr",
                "psr-16",
                "simple-cache"
            ],
            "time": "2017-10-23T01:57:42+00:00"
        },
        {
            "name": "sebastian/code-unit",
            "version": "1.0.8",
            "source": {
                "type": "git",
                "url": "https://github.com/sebastianbergmann/code-unit.git",
                "reference": "1fc9f64c0927627ef78ba436c9b17d967e68e120"
            },
            "dist": {
                "type": "zip",
                "url": "https://api.github.com/repos/sebastianbergmann/code-unit/zipball/1fc9f64c0927627ef78ba436c9b17d967e68e120",
                "reference": "1fc9f64c0927627ef78ba436c9b17d967e68e120",
                "shasum": ""
            },
            "require": {
                "php": ">=7.3"
            },
            "require-dev": {
                "phpunit/phpunit": "^9.3"
            },
            "type": "library",
            "extra": {
                "branch-alias": {
                    "dev-master": "1.0-dev"
                }
            },
            "autoload": {
                "classmap": [
                    "src/"
                ]
            },
            "notification-url": "https://packagist.org/downloads/",
            "license": [
                "BSD-3-Clause"
            ],
            "authors": [
                {
                    "name": "Sebastian Bergmann",
                    "email": "sebastian@phpunit.de",
                    "role": "lead"
                }
            ],
            "description": "Collection of value objects that represent the PHP code units",
            "homepage": "https://github.com/sebastianbergmann/code-unit",
            "funding": [
                {
                    "url": "https://github.com/sebastianbergmann",
                    "type": "github"
                }
            ],
            "time": "2020-10-26T13:08:54+00:00"
        },
        {
            "name": "sebastian/code-unit-reverse-lookup",
            "version": "2.0.3",
            "source": {
                "type": "git",
                "url": "https://github.com/sebastianbergmann/code-unit-reverse-lookup.git",
                "reference": "ac91f01ccec49fb77bdc6fd1e548bc70f7faa3e5"
            },
            "dist": {
                "type": "zip",
                "url": "https://api.github.com/repos/sebastianbergmann/code-unit-reverse-lookup/zipball/ac91f01ccec49fb77bdc6fd1e548bc70f7faa3e5",
                "reference": "ac91f01ccec49fb77bdc6fd1e548bc70f7faa3e5",
                "shasum": ""
            },
            "require": {
                "php": ">=7.3"
            },
            "require-dev": {
                "phpunit/phpunit": "^9.3"
            },
            "type": "library",
            "extra": {
                "branch-alias": {
                    "dev-master": "2.0-dev"
                }
            },
            "autoload": {
                "classmap": [
                    "src/"
                ]
            },
            "notification-url": "https://packagist.org/downloads/",
            "license": [
                "BSD-3-Clause"
            ],
            "authors": [
                {
                    "name": "Sebastian Bergmann",
                    "email": "sebastian@phpunit.de"
                }
            ],
            "description": "Looks up which function or method a line of code belongs to",
            "homepage": "https://github.com/sebastianbergmann/code-unit-reverse-lookup/",
            "funding": [
                {
                    "url": "https://github.com/sebastianbergmann",
                    "type": "github"
                }
            ],
            "time": "2020-09-28T05:30:19+00:00"
        },
        {
            "name": "sebastian/comparator",
            "version": "4.0.6",
            "source": {
                "type": "git",
                "url": "https://github.com/sebastianbergmann/comparator.git",
                "reference": "55f4261989e546dc112258c7a75935a81a7ce382"
            },
            "dist": {
                "type": "zip",
                "url": "https://api.github.com/repos/sebastianbergmann/comparator/zipball/55f4261989e546dc112258c7a75935a81a7ce382",
                "reference": "55f4261989e546dc112258c7a75935a81a7ce382",
                "shasum": ""
            },
            "require": {
                "php": ">=7.3",
                "sebastian/diff": "^4.0",
                "sebastian/exporter": "^4.0"
            },
            "require-dev": {
                "phpunit/phpunit": "^9.3"
            },
            "type": "library",
            "extra": {
                "branch-alias": {
                    "dev-master": "4.0-dev"
                }
            },
            "autoload": {
                "classmap": [
                    "src/"
                ]
            },
            "notification-url": "https://packagist.org/downloads/",
            "license": [
                "BSD-3-Clause"
            ],
            "authors": [
                {
                    "name": "Sebastian Bergmann",
                    "email": "sebastian@phpunit.de"
                },
                {
                    "name": "Jeff Welch",
                    "email": "whatthejeff@gmail.com"
                },
                {
                    "name": "Volker Dusch",
                    "email": "github@wallbash.com"
                },
                {
                    "name": "Bernhard Schussek",
                    "email": "bschussek@2bepublished.at"
                }
            ],
            "description": "Provides the functionality to compare PHP values for equality",
            "homepage": "https://github.com/sebastianbergmann/comparator",
            "keywords": [
                "comparator",
                "compare",
                "equality"
            ],
            "funding": [
                {
                    "url": "https://github.com/sebastianbergmann",
                    "type": "github"
                }
            ],
            "time": "2020-10-26T15:49:45+00:00"
        },
        {
            "name": "sebastian/diff",
            "version": "4.0.4",
            "source": {
                "type": "git",
                "url": "https://github.com/sebastianbergmann/diff.git",
                "reference": "3461e3fccc7cfdfc2720be910d3bd73c69be590d"
            },
            "dist": {
                "type": "zip",
                "url": "https://api.github.com/repos/sebastianbergmann/diff/zipball/3461e3fccc7cfdfc2720be910d3bd73c69be590d",
                "reference": "3461e3fccc7cfdfc2720be910d3bd73c69be590d",
                "shasum": ""
            },
            "require": {
                "php": ">=7.3"
            },
            "require-dev": {
                "phpunit/phpunit": "^9.3",
                "symfony/process": "^4.2 || ^5"
            },
            "type": "library",
            "extra": {
                "branch-alias": {
                    "dev-master": "4.0-dev"
                }
            },
            "autoload": {
                "classmap": [
                    "src/"
                ]
            },
            "notification-url": "https://packagist.org/downloads/",
            "license": [
                "BSD-3-Clause"
            ],
            "authors": [
                {
                    "name": "Sebastian Bergmann",
                    "email": "sebastian@phpunit.de"
                },
                {
                    "name": "Kore Nordmann",
                    "email": "mail@kore-nordmann.de"
                }
            ],
            "description": "Diff implementation",
            "homepage": "https://github.com/sebastianbergmann/diff",
            "keywords": [
                "diff",
                "udiff",
                "unidiff",
                "unified diff"
            ],
            "funding": [
                {
                    "url": "https://github.com/sebastianbergmann",
                    "type": "github"
                }
            ],
            "time": "2020-10-26T13:10:38+00:00"
        },
        {
            "name": "sebastian/environment",
            "version": "5.1.3",
            "source": {
                "type": "git",
                "url": "https://github.com/sebastianbergmann/environment.git",
                "reference": "388b6ced16caa751030f6a69e588299fa09200ac"
            },
            "dist": {
                "type": "zip",
                "url": "https://api.github.com/repos/sebastianbergmann/environment/zipball/388b6ced16caa751030f6a69e588299fa09200ac",
                "reference": "388b6ced16caa751030f6a69e588299fa09200ac",
                "shasum": ""
            },
            "require": {
                "php": ">=7.3"
            },
            "require-dev": {
                "phpunit/phpunit": "^9.3"
            },
            "suggest": {
                "ext-posix": "*"
            },
            "type": "library",
            "extra": {
                "branch-alias": {
                    "dev-master": "5.1-dev"
                }
            },
            "autoload": {
                "classmap": [
                    "src/"
                ]
            },
            "notification-url": "https://packagist.org/downloads/",
            "license": [
                "BSD-3-Clause"
            ],
            "authors": [
                {
                    "name": "Sebastian Bergmann",
                    "email": "sebastian@phpunit.de"
                }
            ],
            "description": "Provides functionality to handle HHVM/PHP environments",
            "homepage": "http://www.github.com/sebastianbergmann/environment",
            "keywords": [
                "Xdebug",
                "environment",
                "hhvm"
            ],
            "funding": [
                {
                    "url": "https://github.com/sebastianbergmann",
                    "type": "github"
                }
            ],
            "time": "2020-09-28T05:52:38+00:00"
        },
        {
            "name": "sebastian/exporter",
            "version": "4.0.3",
            "source": {
                "type": "git",
                "url": "https://github.com/sebastianbergmann/exporter.git",
                "reference": "d89cc98761b8cb5a1a235a6b703ae50d34080e65"
            },
            "dist": {
                "type": "zip",
                "url": "https://api.github.com/repos/sebastianbergmann/exporter/zipball/d89cc98761b8cb5a1a235a6b703ae50d34080e65",
                "reference": "d89cc98761b8cb5a1a235a6b703ae50d34080e65",
                "shasum": ""
            },
            "require": {
                "php": ">=7.3",
                "sebastian/recursion-context": "^4.0"
            },
            "require-dev": {
                "ext-mbstring": "*",
                "phpunit/phpunit": "^9.3"
            },
            "type": "library",
            "extra": {
                "branch-alias": {
                    "dev-master": "4.0-dev"
                }
            },
            "autoload": {
                "classmap": [
                    "src/"
                ]
            },
            "notification-url": "https://packagist.org/downloads/",
            "license": [
                "BSD-3-Clause"
            ],
            "authors": [
                {
                    "name": "Sebastian Bergmann",
                    "email": "sebastian@phpunit.de"
                },
                {
                    "name": "Jeff Welch",
                    "email": "whatthejeff@gmail.com"
                },
                {
                    "name": "Volker Dusch",
                    "email": "github@wallbash.com"
                },
                {
                    "name": "Adam Harvey",
                    "email": "aharvey@php.net"
                },
                {
                    "name": "Bernhard Schussek",
                    "email": "bschussek@gmail.com"
                }
            ],
            "description": "Provides the functionality to export PHP variables for visualization",
            "homepage": "http://www.github.com/sebastianbergmann/exporter",
            "keywords": [
                "export",
                "exporter"
            ],
            "funding": [
                {
                    "url": "https://github.com/sebastianbergmann",
                    "type": "github"
                }
            ],
            "time": "2020-09-28T05:24:23+00:00"
        },
        {
            "name": "sebastian/finder-facade",
            "version": "2.0.0",
            "source": {
                "type": "git",
                "url": "https://github.com/sebastianbergmann/finder-facade.git",
                "reference": "9d3e74b845a2ce50e19b25b5f0c2718e153bee6c"
            },
            "dist": {
                "type": "zip",
                "url": "https://api.github.com/repos/sebastianbergmann/finder-facade/zipball/9d3e74b845a2ce50e19b25b5f0c2718e153bee6c",
                "reference": "9d3e74b845a2ce50e19b25b5f0c2718e153bee6c",
                "shasum": ""
            },
            "require": {
                "ext-ctype": "*",
                "php": "^7.3",
                "symfony/finder": "^4.1|^5.0",
                "theseer/fdomdocument": "^1.6"
            },
            "type": "library",
            "extra": {
                "branch-alias": {
                    "dev-master": "2.0-dev"
                }
            },
            "autoload": {
                "classmap": [
                    "src/"
                ]
            },
            "notification-url": "https://packagist.org/downloads/",
            "license": [
                "BSD-3-Clause"
            ],
            "authors": [
                {
                    "name": "Sebastian Bergmann",
                    "email": "sebastian@phpunit.de",
                    "role": "lead"
                }
            ],
            "description": "FinderFacade is a convenience wrapper for Symfony's Finder component.",
            "homepage": "https://github.com/sebastianbergmann/finder-facade",
            "abandoned": true,
            "time": "2020-02-08T06:07:58+00:00"
        },
        {
            "name": "sebastian/global-state",
            "version": "4.0.0",
            "source": {
                "type": "git",
                "url": "https://github.com/sebastianbergmann/global-state.git",
                "reference": "bdb1e7c79e592b8c82cb1699be3c8743119b8a72"
            },
            "dist": {
                "type": "zip",
                "url": "https://api.github.com/repos/sebastianbergmann/global-state/zipball/bdb1e7c79e592b8c82cb1699be3c8743119b8a72",
                "reference": "bdb1e7c79e592b8c82cb1699be3c8743119b8a72",
                "shasum": ""
            },
            "require": {
                "php": "^7.3",
                "sebastian/object-reflector": "^2.0",
                "sebastian/recursion-context": "^4.0"
            },
            "require-dev": {
                "ext-dom": "*",
                "phpunit/phpunit": "^9.0"
            },
            "suggest": {
                "ext-uopz": "*"
            },
            "type": "library",
            "extra": {
                "branch-alias": {
                    "dev-master": "4.0-dev"
                }
            },
            "autoload": {
                "classmap": [
                    "src/"
                ]
            },
            "notification-url": "https://packagist.org/downloads/",
            "license": [
                "BSD-3-Clause"
            ],
            "authors": [
                {
                    "name": "Sebastian Bergmann",
                    "email": "sebastian@phpunit.de"
                }
            ],
            "description": "Snapshotting of global state",
            "homepage": "http://www.github.com/sebastianbergmann/global-state",
            "keywords": [
                "global state"
            ],
            "time": "2020-02-07T06:11:37+00:00"
        },
        {
            "name": "sebastian/object-enumerator",
            "version": "4.0.4",
            "source": {
                "type": "git",
                "url": "https://github.com/sebastianbergmann/object-enumerator.git",
                "reference": "5c9eeac41b290a3712d88851518825ad78f45c71"
            },
            "dist": {
                "type": "zip",
                "url": "https://api.github.com/repos/sebastianbergmann/object-enumerator/zipball/5c9eeac41b290a3712d88851518825ad78f45c71",
                "reference": "5c9eeac41b290a3712d88851518825ad78f45c71",
                "shasum": ""
            },
            "require": {
                "php": ">=7.3",
                "sebastian/object-reflector": "^2.0",
                "sebastian/recursion-context": "^4.0"
            },
            "require-dev": {
                "phpunit/phpunit": "^9.3"
            },
            "type": "library",
            "extra": {
                "branch-alias": {
                    "dev-master": "4.0-dev"
                }
            },
            "autoload": {
                "classmap": [
                    "src/"
                ]
            },
            "notification-url": "https://packagist.org/downloads/",
            "license": [
                "BSD-3-Clause"
            ],
            "authors": [
                {
                    "name": "Sebastian Bergmann",
                    "email": "sebastian@phpunit.de"
                }
            ],
            "description": "Traverses array structures and object graphs to enumerate all referenced objects",
            "homepage": "https://github.com/sebastianbergmann/object-enumerator/",
            "funding": [
                {
                    "url": "https://github.com/sebastianbergmann",
                    "type": "github"
                }
            ],
            "time": "2020-10-26T13:12:34+00:00"
        },
        {
            "name": "sebastian/object-reflector",
            "version": "2.0.4",
            "source": {
                "type": "git",
                "url": "https://github.com/sebastianbergmann/object-reflector.git",
                "reference": "b4f479ebdbf63ac605d183ece17d8d7fe49c15c7"
            },
            "dist": {
                "type": "zip",
                "url": "https://api.github.com/repos/sebastianbergmann/object-reflector/zipball/b4f479ebdbf63ac605d183ece17d8d7fe49c15c7",
                "reference": "b4f479ebdbf63ac605d183ece17d8d7fe49c15c7",
                "shasum": ""
            },
            "require": {
                "php": ">=7.3"
            },
            "require-dev": {
                "phpunit/phpunit": "^9.3"
            },
            "type": "library",
            "extra": {
                "branch-alias": {
                    "dev-master": "2.0-dev"
                }
            },
            "autoload": {
                "classmap": [
                    "src/"
                ]
            },
            "notification-url": "https://packagist.org/downloads/",
            "license": [
                "BSD-3-Clause"
            ],
            "authors": [
                {
                    "name": "Sebastian Bergmann",
                    "email": "sebastian@phpunit.de"
                }
            ],
            "description": "Allows reflection of object attributes, including inherited and non-public ones",
            "homepage": "https://github.com/sebastianbergmann/object-reflector/",
            "funding": [
                {
                    "url": "https://github.com/sebastianbergmann",
                    "type": "github"
                }
            ],
            "time": "2020-10-26T13:14:26+00:00"
        },
        {
            "name": "sebastian/phpcpd",
            "version": "5.0.2",
            "source": {
                "type": "git",
                "url": "https://github.com/sebastianbergmann/phpcpd.git",
                "reference": "8724382966b1861df4e12db915eaed2165e10bf3"
            },
            "dist": {
                "type": "zip",
                "url": "https://api.github.com/repos/sebastianbergmann/phpcpd/zipball/8724382966b1861df4e12db915eaed2165e10bf3",
                "reference": "8724382966b1861df4e12db915eaed2165e10bf3",
                "shasum": ""
            },
            "require": {
                "ext-dom": "*",
                "php": "^7.3",
                "phpunit/php-timer": "^3.0",
                "sebastian/finder-facade": "^2.0",
                "sebastian/version": "^3.0",
                "symfony/console": "^4.0|^5.0"
            },
            "bin": [
                "phpcpd"
            ],
            "type": "library",
            "extra": {
                "branch-alias": {
                    "dev-master": "5.0-dev"
                }
            },
            "autoload": {
                "classmap": [
                    "src/"
                ]
            },
            "notification-url": "https://packagist.org/downloads/",
            "license": [
                "BSD-3-Clause"
            ],
            "authors": [
                {
                    "name": "Sebastian Bergmann",
                    "email": "sebastian@phpunit.de",
                    "role": "lead"
                }
            ],
            "description": "Copy/Paste Detector (CPD) for PHP code.",
            "homepage": "https://github.com/sebastianbergmann/phpcpd",
            "time": "2020-02-22T06:03:17+00:00"
        },
        {
            "name": "sebastian/recursion-context",
            "version": "4.0.4",
            "source": {
                "type": "git",
                "url": "https://github.com/sebastianbergmann/recursion-context.git",
                "reference": "cd9d8cf3c5804de4341c283ed787f099f5506172"
            },
            "dist": {
                "type": "zip",
                "url": "https://api.github.com/repos/sebastianbergmann/recursion-context/zipball/cd9d8cf3c5804de4341c283ed787f099f5506172",
                "reference": "cd9d8cf3c5804de4341c283ed787f099f5506172",
                "shasum": ""
            },
            "require": {
                "php": ">=7.3"
            },
            "require-dev": {
                "phpunit/phpunit": "^9.3"
            },
            "type": "library",
            "extra": {
                "branch-alias": {
                    "dev-master": "4.0-dev"
                }
            },
            "autoload": {
                "classmap": [
                    "src/"
                ]
            },
            "notification-url": "https://packagist.org/downloads/",
            "license": [
                "BSD-3-Clause"
            ],
            "authors": [
                {
                    "name": "Sebastian Bergmann",
                    "email": "sebastian@phpunit.de"
                },
                {
                    "name": "Jeff Welch",
                    "email": "whatthejeff@gmail.com"
                },
                {
                    "name": "Adam Harvey",
                    "email": "aharvey@php.net"
                }
            ],
            "description": "Provides functionality to recursively process PHP variables",
            "homepage": "http://www.github.com/sebastianbergmann/recursion-context",
            "funding": [
                {
                    "url": "https://github.com/sebastianbergmann",
                    "type": "github"
                }
            ],
            "time": "2020-10-26T13:17:30+00:00"
        },
        {
            "name": "sebastian/resource-operations",
            "version": "3.0.3",
            "source": {
                "type": "git",
                "url": "https://github.com/sebastianbergmann/resource-operations.git",
                "reference": "0f4443cb3a1d92ce809899753bc0d5d5a8dd19a8"
            },
            "dist": {
                "type": "zip",
                "url": "https://api.github.com/repos/sebastianbergmann/resource-operations/zipball/0f4443cb3a1d92ce809899753bc0d5d5a8dd19a8",
                "reference": "0f4443cb3a1d92ce809899753bc0d5d5a8dd19a8",
                "shasum": ""
            },
            "require": {
                "php": ">=7.3"
            },
            "require-dev": {
                "phpunit/phpunit": "^9.0"
            },
            "type": "library",
            "extra": {
                "branch-alias": {
                    "dev-master": "3.0-dev"
                }
            },
            "autoload": {
                "classmap": [
                    "src/"
                ]
            },
            "notification-url": "https://packagist.org/downloads/",
            "license": [
                "BSD-3-Clause"
            ],
            "authors": [
                {
                    "name": "Sebastian Bergmann",
                    "email": "sebastian@phpunit.de"
                }
            ],
            "description": "Provides a list of PHP built-in functions that operate on resources",
            "homepage": "https://www.github.com/sebastianbergmann/resource-operations",
            "funding": [
                {
                    "url": "https://github.com/sebastianbergmann",
                    "type": "github"
                }
            ],
            "time": "2020-09-28T06:45:17+00:00"
        },
        {
            "name": "sebastian/type",
            "version": "2.3.1",
            "source": {
                "type": "git",
                "url": "https://github.com/sebastianbergmann/type.git",
                "reference": "81cd61ab7bbf2de744aba0ea61fae32f721df3d2"
            },
            "dist": {
                "type": "zip",
                "url": "https://api.github.com/repos/sebastianbergmann/type/zipball/81cd61ab7bbf2de744aba0ea61fae32f721df3d2",
                "reference": "81cd61ab7bbf2de744aba0ea61fae32f721df3d2",
                "shasum": ""
            },
            "require": {
                "php": ">=7.3"
            },
            "require-dev": {
                "phpunit/phpunit": "^9.3"
            },
            "type": "library",
            "extra": {
                "branch-alias": {
                    "dev-master": "2.3-dev"
                }
            },
            "autoload": {
                "classmap": [
                    "src/"
                ]
            },
            "notification-url": "https://packagist.org/downloads/",
            "license": [
                "BSD-3-Clause"
            ],
            "authors": [
                {
                    "name": "Sebastian Bergmann",
                    "email": "sebastian@phpunit.de",
                    "role": "lead"
                }
            ],
            "description": "Collection of value objects that represent the types of the PHP type system",
            "homepage": "https://github.com/sebastianbergmann/type",
            "funding": [
                {
                    "url": "https://github.com/sebastianbergmann",
                    "type": "github"
                }
            ],
            "time": "2020-10-26T13:18:59+00:00"
        },
        {
            "name": "sebastian/version",
            "version": "3.0.2",
            "source": {
                "type": "git",
                "url": "https://github.com/sebastianbergmann/version.git",
                "reference": "c6c1022351a901512170118436c764e473f6de8c"
            },
            "dist": {
                "type": "zip",
                "url": "https://api.github.com/repos/sebastianbergmann/version/zipball/c6c1022351a901512170118436c764e473f6de8c",
                "reference": "c6c1022351a901512170118436c764e473f6de8c",
                "shasum": ""
            },
            "require": {
                "php": ">=7.3"
            },
            "type": "library",
            "extra": {
                "branch-alias": {
                    "dev-master": "3.0-dev"
                }
            },
            "autoload": {
                "classmap": [
                    "src/"
                ]
            },
            "notification-url": "https://packagist.org/downloads/",
            "license": [
                "BSD-3-Clause"
            ],
            "authors": [
                {
                    "name": "Sebastian Bergmann",
                    "email": "sebastian@phpunit.de",
                    "role": "lead"
                }
            ],
            "description": "Library that helps with managing the version number of Git-hosted PHP projects",
            "homepage": "https://github.com/sebastianbergmann/version",
            "funding": [
                {
                    "url": "https://github.com/sebastianbergmann",
                    "type": "github"
                }
            ],
            "time": "2020-09-28T06:39:44+00:00"
        },
        {
            "name": "spomky-labs/otphp",
            "version": "v10.0.1",
            "source": {
                "type": "git",
                "url": "https://github.com/Spomky-Labs/otphp.git",
                "reference": "f44cce5a9db4b8da410215d992110482c931232f"
            },
            "dist": {
                "type": "zip",
                "url": "https://api.github.com/repos/Spomky-Labs/otphp/zipball/f44cce5a9db4b8da410215d992110482c931232f",
                "reference": "f44cce5a9db4b8da410215d992110482c931232f",
                "shasum": ""
            },
            "require": {
                "beberlei/assert": "^3.0",
                "ext-mbstring": "*",
                "paragonie/constant_time_encoding": "^2.0",
                "php": "^7.2|^8.0",
                "thecodingmachine/safe": "^0.1.14|^1.0"
            },
            "require-dev": {
                "php-coveralls/php-coveralls": "^2.0",
                "phpstan/phpstan": "^0.12",
                "phpstan/phpstan-beberlei-assert": "^0.12",
                "phpstan/phpstan-deprecation-rules": "^0.12",
                "phpstan/phpstan-phpunit": "^0.12",
                "phpstan/phpstan-strict-rules": "^0.12",
                "phpunit/phpunit": "^8.0",
                "thecodingmachine/phpstan-safe-rule": "^1.0"
            },
            "type": "library",
            "extra": {
                "branch-alias": {
                    "v10.0": "10.0.x-dev",
                    "v9.0": "9.0.x-dev",
                    "v8.3": "8.3.x-dev"
                }
            },
            "autoload": {
                "psr-4": {
                    "OTPHP\\": "src/"
                }
            },
            "notification-url": "https://packagist.org/downloads/",
            "license": [
                "MIT"
            ],
            "authors": [
                {
                    "name": "Florent Morselli",
                    "homepage": "https://github.com/Spomky"
                },
                {
                    "name": "All contributors",
                    "homepage": "https://github.com/Spomky-Labs/otphp/contributors"
                }
            ],
            "description": "A PHP library for generating one time passwords according to RFC 4226 (HOTP Algorithm) and the RFC 6238 (TOTP Algorithm) and compatible with Google Authenticator",
            "homepage": "https://github.com/Spomky-Labs/otphp",
            "keywords": [
                "FreeOTP",
                "RFC 4226",
                "RFC 6238",
                "google authenticator",
                "hotp",
                "otp",
                "totp"
            ],
            "time": "2020-01-28T09:24:19+00:00"
        },
        {
            "name": "squizlabs/php_codesniffer",
            "version": "3.5.8",
            "source": {
                "type": "git",
                "url": "https://github.com/squizlabs/PHP_CodeSniffer.git",
                "reference": "9d583721a7157ee997f235f327de038e7ea6dac4"
            },
            "dist": {
                "type": "zip",
                "url": "https://api.github.com/repos/squizlabs/PHP_CodeSniffer/zipball/9d583721a7157ee997f235f327de038e7ea6dac4",
                "reference": "9d583721a7157ee997f235f327de038e7ea6dac4",
                "shasum": ""
            },
            "require": {
                "ext-simplexml": "*",
                "ext-tokenizer": "*",
                "ext-xmlwriter": "*",
                "php": ">=5.4.0"
            },
            "require-dev": {
                "phpunit/phpunit": "^4.0 || ^5.0 || ^6.0 || ^7.0"
            },
            "bin": [
                "bin/phpcs",
                "bin/phpcbf"
            ],
            "type": "library",
            "extra": {
                "branch-alias": {
                    "dev-master": "3.x-dev"
                }
            },
            "notification-url": "https://packagist.org/downloads/",
            "license": [
                "BSD-3-Clause"
            ],
            "authors": [
                {
                    "name": "Greg Sherwood",
                    "role": "lead"
                }
            ],
            "description": "PHP_CodeSniffer tokenizes PHP, JavaScript and CSS files and detects violations of a defined set of coding standards.",
            "homepage": "https://github.com/squizlabs/PHP_CodeSniffer",
            "keywords": [
                "phpcs",
                "standards"
            ],
            "time": "2020-10-23T02:01:07+00:00"
        },
        {
            "name": "symfony/config",
            "version": "v5.1.8",
            "source": {
                "type": "git",
                "url": "https://github.com/symfony/config.git",
                "reference": "11baeefa4c179d6908655a7b6be728f62367c193"
            },
            "dist": {
                "type": "zip",
                "url": "https://api.github.com/repos/symfony/config/zipball/11baeefa4c179d6908655a7b6be728f62367c193",
                "reference": "11baeefa4c179d6908655a7b6be728f62367c193",
                "shasum": ""
            },
            "require": {
                "php": ">=7.2.5",
                "symfony/deprecation-contracts": "^2.1",
                "symfony/filesystem": "^4.4|^5.0",
                "symfony/polyfill-ctype": "~1.8",
                "symfony/polyfill-php80": "^1.15"
            },
            "conflict": {
                "symfony/finder": "<4.4"
            },
            "require-dev": {
                "symfony/event-dispatcher": "^4.4|^5.0",
                "symfony/finder": "^4.4|^5.0",
                "symfony/messenger": "^4.4|^5.0",
                "symfony/service-contracts": "^1.1|^2",
                "symfony/yaml": "^4.4|^5.0"
            },
            "suggest": {
                "symfony/yaml": "To use the yaml reference dumper"
            },
            "type": "library",
            "autoload": {
                "psr-4": {
                    "Symfony\\Component\\Config\\": ""
                },
                "exclude-from-classmap": [
                    "/Tests/"
                ]
            },
            "notification-url": "https://packagist.org/downloads/",
            "license": [
                "MIT"
            ],
            "authors": [
                {
                    "name": "Fabien Potencier",
                    "email": "fabien@symfony.com"
                },
                {
                    "name": "Symfony Community",
                    "homepage": "https://symfony.com/contributors"
                }
            ],
            "description": "Symfony Config Component",
            "homepage": "https://symfony.com",
            "funding": [
                {
                    "url": "https://symfony.com/sponsor",
                    "type": "custom"
                },
                {
                    "url": "https://github.com/fabpot",
                    "type": "github"
                },
                {
                    "url": "https://tidelift.com/funding/github/packagist/symfony/symfony",
                    "type": "tidelift"
                }
            ],
            "time": "2020-10-24T12:01:57+00:00"
        },
        {
            "name": "symfony/dependency-injection",
            "version": "v5.1.8",
            "source": {
                "type": "git",
                "url": "https://github.com/symfony/dependency-injection.git",
                "reference": "829ca6bceaf68036a123a13a979f3c89289eae78"
            },
            "dist": {
                "type": "zip",
                "url": "https://api.github.com/repos/symfony/dependency-injection/zipball/829ca6bceaf68036a123a13a979f3c89289eae78",
                "reference": "829ca6bceaf68036a123a13a979f3c89289eae78",
                "shasum": ""
            },
            "require": {
                "php": ">=7.2.5",
                "psr/container": "^1.0",
                "symfony/deprecation-contracts": "^2.1",
                "symfony/polyfill-php80": "^1.15",
                "symfony/service-contracts": "^1.1.6|^2"
            },
            "conflict": {
                "symfony/config": "<5.1",
                "symfony/finder": "<4.4",
                "symfony/proxy-manager-bridge": "<4.4",
                "symfony/yaml": "<4.4"
            },
            "provide": {
                "psr/container-implementation": "1.0",
                "symfony/service-implementation": "1.0"
            },
            "require-dev": {
                "symfony/config": "^5.1",
                "symfony/expression-language": "^4.4|^5.0",
                "symfony/yaml": "^4.4|^5.0"
            },
            "suggest": {
                "symfony/config": "",
                "symfony/expression-language": "For using expressions in service container configuration",
                "symfony/finder": "For using double-star glob patterns or when GLOB_BRACE portability is required",
                "symfony/proxy-manager-bridge": "Generate service proxies to lazy load them",
                "symfony/yaml": ""
            },
            "type": "library",
            "autoload": {
                "psr-4": {
                    "Symfony\\Component\\DependencyInjection\\": ""
                },
                "exclude-from-classmap": [
                    "/Tests/"
                ]
            },
            "notification-url": "https://packagist.org/downloads/",
            "license": [
                "MIT"
            ],
            "authors": [
                {
                    "name": "Fabien Potencier",
                    "email": "fabien@symfony.com"
                },
                {
                    "name": "Symfony Community",
                    "homepage": "https://symfony.com/contributors"
                }
            ],
            "description": "Symfony DependencyInjection Component",
            "homepage": "https://symfony.com",
            "funding": [
                {
                    "url": "https://symfony.com/sponsor",
                    "type": "custom"
                },
                {
                    "url": "https://github.com/fabpot",
                    "type": "github"
                },
                {
                    "url": "https://tidelift.com/funding/github/packagist/symfony/symfony",
                    "type": "tidelift"
                }
            ],
            "time": "2020-10-27T10:11:13+00:00"
        },
        {
            "name": "symfony/deprecation-contracts",
            "version": "v2.2.0",
            "source": {
                "type": "git",
                "url": "https://github.com/symfony/deprecation-contracts.git",
                "reference": "5fa56b4074d1ae755beb55617ddafe6f5d78f665"
            },
            "dist": {
                "type": "zip",
                "url": "https://api.github.com/repos/symfony/deprecation-contracts/zipball/5fa56b4074d1ae755beb55617ddafe6f5d78f665",
                "reference": "5fa56b4074d1ae755beb55617ddafe6f5d78f665",
                "shasum": ""
            },
            "require": {
                "php": ">=7.1"
            },
            "type": "library",
            "extra": {
                "branch-alias": {
                    "dev-master": "2.2-dev"
                },
                "thanks": {
                    "name": "symfony/contracts",
                    "url": "https://github.com/symfony/contracts"
                }
            },
            "autoload": {
                "files": [
                    "function.php"
                ]
            },
            "notification-url": "https://packagist.org/downloads/",
            "license": [
                "MIT"
            ],
            "authors": [
                {
                    "name": "Nicolas Grekas",
                    "email": "p@tchwork.com"
                },
                {
                    "name": "Symfony Community",
                    "homepage": "https://symfony.com/contributors"
                }
            ],
            "description": "A generic function and convention to trigger deprecation notices",
            "homepage": "https://symfony.com",
            "funding": [
                {
                    "url": "https://symfony.com/sponsor",
                    "type": "custom"
                },
                {
                    "url": "https://github.com/fabpot",
                    "type": "github"
                },
                {
                    "url": "https://tidelift.com/funding/github/packagist/symfony/symfony",
                    "type": "tidelift"
                }
            ],
            "time": "2020-09-07T11:33:47+00:00"
        },
        {
            "name": "symfony/http-foundation",
            "version": "v5.1.8",
            "source": {
                "type": "git",
                "url": "https://github.com/symfony/http-foundation.git",
                "reference": "a2860ec970404b0233ab1e59e0568d3277d32b6f"
            },
            "dist": {
                "type": "zip",
                "url": "https://api.github.com/repos/symfony/http-foundation/zipball/a2860ec970404b0233ab1e59e0568d3277d32b6f",
                "reference": "a2860ec970404b0233ab1e59e0568d3277d32b6f",
                "shasum": ""
            },
            "require": {
                "php": ">=7.2.5",
                "symfony/deprecation-contracts": "^2.1",
                "symfony/polyfill-mbstring": "~1.1",
                "symfony/polyfill-php80": "^1.15"
            },
            "require-dev": {
                "predis/predis": "~1.0",
                "symfony/cache": "^4.4|^5.0",
                "symfony/expression-language": "^4.4|^5.0",
                "symfony/mime": "^4.4|^5.0"
            },
            "suggest": {
                "symfony/mime": "To use the file extension guesser"
            },
            "type": "library",
            "autoload": {
                "psr-4": {
                    "Symfony\\Component\\HttpFoundation\\": ""
                },
                "exclude-from-classmap": [
                    "/Tests/"
                ]
            },
            "notification-url": "https://packagist.org/downloads/",
            "license": [
                "MIT"
            ],
            "authors": [
                {
                    "name": "Fabien Potencier",
                    "email": "fabien@symfony.com"
                },
                {
                    "name": "Symfony Community",
                    "homepage": "https://symfony.com/contributors"
                }
            ],
            "description": "Symfony HttpFoundation Component",
            "homepage": "https://symfony.com",
            "funding": [
                {
                    "url": "https://symfony.com/sponsor",
                    "type": "custom"
                },
                {
                    "url": "https://github.com/fabpot",
                    "type": "github"
                },
                {
                    "url": "https://tidelift.com/funding/github/packagist/symfony/symfony",
                    "type": "tidelift"
                }
            ],
            "time": "2020-10-24T12:01:57+00:00"
        },
        {
            "name": "symfony/mime",
            "version": "v5.1.8",
            "source": {
                "type": "git",
                "url": "https://github.com/symfony/mime.git",
                "reference": "f5485a92c24d4bcfc2f3fc648744fb398482ff1b"
            },
            "dist": {
                "type": "zip",
                "url": "https://api.github.com/repos/symfony/mime/zipball/f5485a92c24d4bcfc2f3fc648744fb398482ff1b",
                "reference": "f5485a92c24d4bcfc2f3fc648744fb398482ff1b",
                "shasum": ""
            },
            "require": {
                "php": ">=7.2.5",
                "symfony/polyfill-intl-idn": "^1.10",
                "symfony/polyfill-mbstring": "^1.0",
                "symfony/polyfill-php80": "^1.15"
            },
            "conflict": {
                "symfony/mailer": "<4.4"
            },
            "require-dev": {
                "egulias/email-validator": "^2.1.10",
                "symfony/dependency-injection": "^4.4|^5.0"
            },
            "type": "library",
            "autoload": {
                "psr-4": {
                    "Symfony\\Component\\Mime\\": ""
                },
                "exclude-from-classmap": [
                    "/Tests/"
                ]
            },
            "notification-url": "https://packagist.org/downloads/",
            "license": [
                "MIT"
            ],
            "authors": [
                {
                    "name": "Fabien Potencier",
                    "email": "fabien@symfony.com"
                },
                {
                    "name": "Symfony Community",
                    "homepage": "https://symfony.com/contributors"
                }
            ],
            "description": "A library to manipulate MIME messages",
            "homepage": "https://symfony.com",
            "keywords": [
                "mime",
                "mime-type"
            ],
            "funding": [
                {
                    "url": "https://symfony.com/sponsor",
                    "type": "custom"
                },
                {
                    "url": "https://github.com/fabpot",
                    "type": "github"
                },
                {
                    "url": "https://tidelift.com/funding/github/packagist/symfony/symfony",
                    "type": "tidelift"
                }
            ],
            "time": "2020-10-24T12:01:57+00:00"
        },
        {
            "name": "symfony/options-resolver",
            "version": "v5.1.8",
            "source": {
                "type": "git",
                "url": "https://github.com/symfony/options-resolver.git",
                "reference": "c6a02905e4ffc7a1498e8ee019db2b477cd1cc02"
            },
            "dist": {
                "type": "zip",
                "url": "https://api.github.com/repos/symfony/options-resolver/zipball/c6a02905e4ffc7a1498e8ee019db2b477cd1cc02",
                "reference": "c6a02905e4ffc7a1498e8ee019db2b477cd1cc02",
                "shasum": ""
            },
            "require": {
                "php": ">=7.2.5",
                "symfony/deprecation-contracts": "^2.1",
                "symfony/polyfill-php80": "^1.15"
            },
            "type": "library",
            "autoload": {
                "psr-4": {
                    "Symfony\\Component\\OptionsResolver\\": ""
                },
                "exclude-from-classmap": [
                    "/Tests/"
                ]
            },
            "notification-url": "https://packagist.org/downloads/",
            "license": [
                "MIT"
            ],
            "authors": [
                {
                    "name": "Fabien Potencier",
                    "email": "fabien@symfony.com"
                },
                {
                    "name": "Symfony Community",
                    "homepage": "https://symfony.com/contributors"
                }
            ],
            "description": "Symfony OptionsResolver Component",
            "homepage": "https://symfony.com",
            "keywords": [
                "config",
                "configuration",
                "options"
            ],
            "funding": [
                {
                    "url": "https://symfony.com/sponsor",
                    "type": "custom"
                },
                {
                    "url": "https://github.com/fabpot",
                    "type": "github"
                },
                {
                    "url": "https://tidelift.com/funding/github/packagist/symfony/symfony",
                    "type": "tidelift"
                }
            ],
            "time": "2020-10-24T12:01:57+00:00"
        },
        {
            "name": "symfony/polyfill-php70",
            "version": "v1.20.0",
            "source": {
                "type": "git",
                "url": "https://github.com/symfony/polyfill-php70.git",
                "reference": "5f03a781d984aae42cebd18e7912fa80f02ee644"
            },
            "dist": {
                "type": "zip",
                "url": "https://api.github.com/repos/symfony/polyfill-php70/zipball/5f03a781d984aae42cebd18e7912fa80f02ee644",
                "reference": "5f03a781d984aae42cebd18e7912fa80f02ee644",
                "shasum": ""
            },
            "require": {
                "php": ">=7.1"
            },
            "type": "metapackage",
            "extra": {
                "branch-alias": {
                    "dev-main": "1.20-dev"
                },
                "thanks": {
                    "name": "symfony/polyfill",
                    "url": "https://github.com/symfony/polyfill"
                }
            },
            "notification-url": "https://packagist.org/downloads/",
            "license": [
                "MIT"
            ],
            "authors": [
                {
                    "name": "Nicolas Grekas",
                    "email": "p@tchwork.com"
                },
                {
                    "name": "Symfony Community",
                    "homepage": "https://symfony.com/contributors"
                }
            ],
            "description": "Symfony polyfill backporting some PHP 7.0+ features to lower PHP versions",
            "homepage": "https://symfony.com",
            "keywords": [
                "compatibility",
                "polyfill",
                "portable",
                "shim"
            ],
            "funding": [
                {
                    "url": "https://symfony.com/sponsor",
                    "type": "custom"
                },
                {
                    "url": "https://github.com/fabpot",
                    "type": "github"
                },
                {
                    "url": "https://tidelift.com/funding/github/packagist/symfony/symfony",
                    "type": "tidelift"
                }
            ],
            "time": "2020-10-23T14:02:19+00:00"
        },
        {
            "name": "symfony/stopwatch",
            "version": "v5.1.8",
            "source": {
                "type": "git",
                "url": "https://github.com/symfony/stopwatch.git",
                "reference": "3d9f57c89011f0266e6b1d469e5c0110513859d5"
            },
            "dist": {
                "type": "zip",
                "url": "https://api.github.com/repos/symfony/stopwatch/zipball/3d9f57c89011f0266e6b1d469e5c0110513859d5",
                "reference": "3d9f57c89011f0266e6b1d469e5c0110513859d5",
                "shasum": ""
            },
            "require": {
                "php": ">=7.2.5",
                "symfony/service-contracts": "^1.0|^2"
            },
            "type": "library",
            "autoload": {
                "psr-4": {
                    "Symfony\\Component\\Stopwatch\\": ""
                },
                "exclude-from-classmap": [
                    "/Tests/"
                ]
            },
            "notification-url": "https://packagist.org/downloads/",
            "license": [
                "MIT"
            ],
            "authors": [
                {
                    "name": "Fabien Potencier",
                    "email": "fabien@symfony.com"
                },
                {
                    "name": "Symfony Community",
                    "homepage": "https://symfony.com/contributors"
                }
            ],
            "description": "Symfony Stopwatch Component",
            "homepage": "https://symfony.com",
            "funding": [
                {
                    "url": "https://symfony.com/sponsor",
                    "type": "custom"
                },
                {
                    "url": "https://github.com/fabpot",
                    "type": "github"
                },
                {
                    "url": "https://tidelift.com/funding/github/packagist/symfony/symfony",
                    "type": "tidelift"
                }
            ],
            "time": "2020-10-24T12:01:57+00:00"
        },
        {
            "name": "symfony/yaml",
            "version": "v5.1.8",
            "source": {
                "type": "git",
                "url": "https://github.com/symfony/yaml.git",
                "reference": "f284e032c3cefefb9943792132251b79a6127ca6"
            },
            "dist": {
                "type": "zip",
                "url": "https://api.github.com/repos/symfony/yaml/zipball/f284e032c3cefefb9943792132251b79a6127ca6",
                "reference": "f284e032c3cefefb9943792132251b79a6127ca6",
                "shasum": ""
            },
            "require": {
                "php": ">=7.2.5",
                "symfony/deprecation-contracts": "^2.1",
                "symfony/polyfill-ctype": "~1.8"
            },
            "conflict": {
                "symfony/console": "<4.4"
            },
            "require-dev": {
                "symfony/console": "^4.4|^5.0"
            },
            "suggest": {
                "symfony/console": "For validating YAML files using the lint command"
            },
            "bin": [
                "Resources/bin/yaml-lint"
            ],
            "type": "library",
            "autoload": {
                "psr-4": {
                    "Symfony\\Component\\Yaml\\": ""
                },
                "exclude-from-classmap": [
                    "/Tests/"
                ]
            },
            "notification-url": "https://packagist.org/downloads/",
            "license": [
                "MIT"
            ],
            "authors": [
                {
                    "name": "Fabien Potencier",
                    "email": "fabien@symfony.com"
                },
                {
                    "name": "Symfony Community",
                    "homepage": "https://symfony.com/contributors"
                }
            ],
            "description": "Symfony Yaml Component",
            "homepage": "https://symfony.com",
            "funding": [
                {
                    "url": "https://symfony.com/sponsor",
                    "type": "custom"
                },
                {
                    "url": "https://github.com/fabpot",
                    "type": "github"
                },
                {
                    "url": "https://tidelift.com/funding/github/packagist/symfony/symfony",
                    "type": "tidelift"
                }
            ],
            "time": "2020-10-24T12:03:25+00:00"
        },
        {
            "name": "thecodingmachine/safe",
            "version": "v1.3.3",
            "source": {
                "type": "git",
                "url": "https://github.com/thecodingmachine/safe.git",
                "reference": "a8ab0876305a4cdaef31b2350fcb9811b5608dbc"
            },
            "dist": {
                "type": "zip",
                "url": "https://api.github.com/repos/thecodingmachine/safe/zipball/a8ab0876305a4cdaef31b2350fcb9811b5608dbc",
                "reference": "a8ab0876305a4cdaef31b2350fcb9811b5608dbc",
                "shasum": ""
            },
            "require": {
                "php": ">=7.2"
            },
            "require-dev": {
                "phpstan/phpstan": "^0.12",
                "squizlabs/php_codesniffer": "^3.2",
                "thecodingmachine/phpstan-strict-rules": "^0.12"
            },
            "type": "library",
            "extra": {
                "branch-alias": {
                    "dev-master": "0.1-dev"
                }
            },
            "autoload": {
                "psr-4": {
                    "Safe\\": [
                        "lib/",
                        "deprecated/",
                        "generated/"
                    ]
                },
                "files": [
                    "deprecated/apc.php",
                    "deprecated/libevent.php",
                    "deprecated/mssql.php",
                    "deprecated/stats.php",
                    "lib/special_cases.php",
                    "generated/apache.php",
                    "generated/apcu.php",
                    "generated/array.php",
                    "generated/bzip2.php",
                    "generated/calendar.php",
                    "generated/classobj.php",
                    "generated/com.php",
                    "generated/cubrid.php",
                    "generated/curl.php",
                    "generated/datetime.php",
                    "generated/dir.php",
                    "generated/eio.php",
                    "generated/errorfunc.php",
                    "generated/exec.php",
                    "generated/fileinfo.php",
                    "generated/filesystem.php",
                    "generated/filter.php",
                    "generated/fpm.php",
                    "generated/ftp.php",
                    "generated/funchand.php",
                    "generated/gmp.php",
                    "generated/gnupg.php",
                    "generated/hash.php",
                    "generated/ibase.php",
                    "generated/ibmDb2.php",
                    "generated/iconv.php",
                    "generated/image.php",
                    "generated/imap.php",
                    "generated/info.php",
                    "generated/ingres-ii.php",
                    "generated/inotify.php",
                    "generated/json.php",
                    "generated/ldap.php",
                    "generated/libxml.php",
                    "generated/lzf.php",
                    "generated/mailparse.php",
                    "generated/mbstring.php",
                    "generated/misc.php",
                    "generated/msql.php",
                    "generated/mysql.php",
                    "generated/mysqli.php",
                    "generated/mysqlndMs.php",
                    "generated/mysqlndQc.php",
                    "generated/network.php",
                    "generated/oci8.php",
                    "generated/opcache.php",
                    "generated/openssl.php",
                    "generated/outcontrol.php",
                    "generated/password.php",
                    "generated/pcntl.php",
                    "generated/pcre.php",
                    "generated/pdf.php",
                    "generated/pgsql.php",
                    "generated/posix.php",
                    "generated/ps.php",
                    "generated/pspell.php",
                    "generated/readline.php",
                    "generated/rpminfo.php",
                    "generated/rrd.php",
                    "generated/sem.php",
                    "generated/session.php",
                    "generated/shmop.php",
                    "generated/simplexml.php",
                    "generated/sockets.php",
                    "generated/sodium.php",
                    "generated/solr.php",
                    "generated/spl.php",
                    "generated/sqlsrv.php",
                    "generated/ssdeep.php",
                    "generated/ssh2.php",
                    "generated/stream.php",
                    "generated/strings.php",
                    "generated/swoole.php",
                    "generated/uodbc.php",
                    "generated/uopz.php",
                    "generated/url.php",
                    "generated/var.php",
                    "generated/xdiff.php",
                    "generated/xml.php",
                    "generated/xmlrpc.php",
                    "generated/yaml.php",
                    "generated/yaz.php",
                    "generated/zip.php",
                    "generated/zlib.php"
                ]
            },
            "notification-url": "https://packagist.org/downloads/",
            "license": [
                "MIT"
            ],
            "description": "PHP core functions that throw exceptions instead of returning FALSE on error",
            "time": "2020-10-28T17:51:34+00:00"
        },
        {
            "name": "theseer/fdomdocument",
            "version": "1.6.6",
            "source": {
                "type": "git",
                "url": "https://github.com/theseer/fDOMDocument.git",
                "reference": "6e8203e40a32a9c770bcb62fe37e68b948da6dca"
            },
            "dist": {
                "type": "zip",
                "url": "https://api.github.com/repos/theseer/fDOMDocument/zipball/6e8203e40a32a9c770bcb62fe37e68b948da6dca",
                "reference": "6e8203e40a32a9c770bcb62fe37e68b948da6dca",
                "shasum": ""
            },
            "require": {
                "ext-dom": "*",
                "lib-libxml": "*",
                "php": ">=5.3.3"
            },
            "type": "library",
            "autoload": {
                "classmap": [
                    "src/"
                ]
            },
            "notification-url": "https://packagist.org/downloads/",
            "license": [
                "BSD-3-Clause"
            ],
            "authors": [
                {
                    "name": "Arne Blankerts",
                    "email": "arne@blankerts.de",
                    "role": "lead"
                }
            ],
            "description": "The classes contained within this repository extend the standard DOM to use exceptions at all occasions of errors instead of PHP warnings or notices. They also add various custom methods and shortcuts for convenience and to simplify the usage of DOM.",
            "homepage": "https://github.com/theseer/fDOMDocument",
            "time": "2017-06-30T11:53:12+00:00"
        },
        {
            "name": "theseer/tokenizer",
            "version": "1.2.0",
            "source": {
                "type": "git",
                "url": "https://github.com/theseer/tokenizer.git",
                "reference": "75a63c33a8577608444246075ea0af0d052e452a"
            },
            "dist": {
                "type": "zip",
                "url": "https://api.github.com/repos/theseer/tokenizer/zipball/75a63c33a8577608444246075ea0af0d052e452a",
                "reference": "75a63c33a8577608444246075ea0af0d052e452a",
                "shasum": ""
            },
            "require": {
                "ext-dom": "*",
                "ext-tokenizer": "*",
                "ext-xmlwriter": "*",
                "php": "^7.2 || ^8.0"
            },
            "type": "library",
            "autoload": {
                "classmap": [
                    "src/"
                ]
            },
            "notification-url": "https://packagist.org/downloads/",
            "license": [
                "BSD-3-Clause"
            ],
            "authors": [
                {
                    "name": "Arne Blankerts",
                    "email": "arne@blankerts.de",
                    "role": "Developer"
                }
            ],
            "description": "A small library for converting tokenized PHP source code into XML and potentially other formats",
            "funding": [
                {
                    "url": "https://github.com/theseer",
                    "type": "github"
                }
            ],
            "time": "2020-07-12T23:59:07+00:00"
        },
        {
            "name": "vlucas/phpdotenv",
            "version": "v2.6.6",
            "source": {
                "type": "git",
                "url": "https://github.com/vlucas/phpdotenv.git",
                "reference": "e1d57f62db3db00d9139078cbedf262280701479"
            },
            "dist": {
                "type": "zip",
                "url": "https://api.github.com/repos/vlucas/phpdotenv/zipball/e1d57f62db3db00d9139078cbedf262280701479",
                "reference": "e1d57f62db3db00d9139078cbedf262280701479",
                "shasum": ""
            },
            "require": {
                "php": "^5.3.9 || ^7.0 || ^8.0",
                "symfony/polyfill-ctype": "^1.17"
            },
            "require-dev": {
                "ext-filter": "*",
                "ext-pcre": "*",
                "phpunit/phpunit": "^4.8.35 || ^5.7.27"
            },
            "suggest": {
                "ext-filter": "Required to use the boolean validator.",
                "ext-pcre": "Required to use most of the library."
            },
            "type": "library",
            "extra": {
                "branch-alias": {
                    "dev-master": "2.6-dev"
                }
            },
            "autoload": {
                "psr-4": {
                    "Dotenv\\": "src/"
                }
            },
            "notification-url": "https://packagist.org/downloads/",
            "license": [
                "BSD-3-Clause"
            ],
            "authors": [
                {
                    "name": "Graham Campbell",
                    "email": "graham@alt-three.com",
                    "homepage": "https://gjcampbell.co.uk/"
                },
                {
                    "name": "Vance Lucas",
                    "email": "vance@vancelucas.com",
                    "homepage": "https://vancelucas.com/"
                }
            ],
            "description": "Loads environment variables from `.env` to `getenv()`, `$_ENV` and `$_SERVER` automagically.",
            "keywords": [
                "dotenv",
                "env",
                "environment"
            ],
            "funding": [
                {
                    "url": "https://github.com/GrahamCampbell",
                    "type": "github"
                },
                {
                    "url": "https://tidelift.com/funding/github/packagist/vlucas/phpdotenv",
                    "type": "tidelift"
                }
            ],
            "time": "2020-07-14T17:54:18+00:00"
        },
        {
            "name": "webmozart/assert",
            "version": "1.9.1",
            "source": {
                "type": "git",
                "url": "https://github.com/webmozarts/assert.git",
                "reference": "bafc69caeb4d49c39fd0779086c03a3738cbb389"
            },
            "dist": {
                "type": "zip",
                "url": "https://api.github.com/repos/webmozarts/assert/zipball/bafc69caeb4d49c39fd0779086c03a3738cbb389",
                "reference": "bafc69caeb4d49c39fd0779086c03a3738cbb389",
                "shasum": ""
            },
            "require": {
                "php": "^5.3.3 || ^7.0 || ^8.0",
                "symfony/polyfill-ctype": "^1.8"
            },
            "conflict": {
                "phpstan/phpstan": "<0.12.20",
                "vimeo/psalm": "<3.9.1"
            },
            "require-dev": {
                "phpunit/phpunit": "^4.8.36 || ^7.5.13"
            },
            "type": "library",
            "autoload": {
                "psr-4": {
                    "Webmozart\\Assert\\": "src/"
                }
            },
            "notification-url": "https://packagist.org/downloads/",
            "license": [
                "MIT"
            ],
            "authors": [
                {
                    "name": "Bernhard Schussek",
                    "email": "bschussek@gmail.com"
                }
            ],
            "description": "Assertions to validate method input/output with nice error messages.",
            "keywords": [
                "assert",
                "check",
                "validate"
            ],
            "time": "2020-07-08T17:02:28+00:00"
        },
        {
            "name": "weew/helpers-array",
            "version": "v1.3.1",
            "source": {
                "type": "git",
                "url": "https://github.com/weew/helpers-array.git",
                "reference": "9bff63111f9765b4277750db8d276d92b3e16ed0"
            },
            "dist": {
                "type": "zip",
                "url": "https://api.github.com/repos/weew/helpers-array/zipball/9bff63111f9765b4277750db8d276d92b3e16ed0",
                "reference": "9bff63111f9765b4277750db8d276d92b3e16ed0",
                "shasum": ""
            },
            "require-dev": {
                "phpunit/phpunit": "^4.7",
                "satooshi/php-coveralls": "^0.6.1"
            },
            "type": "library",
            "autoload": {
                "files": [
                    "src/array.php"
                ]
            },
            "notification-url": "https://packagist.org/downloads/",
            "license": [
                "MIT"
            ],
            "authors": [
                {
                    "name": "Maxim Kott",
                    "email": "maximkott@gmail.com"
                }
            ],
            "description": "Useful collection of php array helpers.",
            "time": "2016-07-21T11:18:01+00:00"
        }
    ],
    "aliases": [],
    "minimum-stability": "stable",
    "stability-flags": [],
    "prefer-stable": true,
    "prefer-lowest": false,
    "platform": {
        "php": "~7.3.0||~7.4.0",
        "ext-bcmath": "*",
        "ext-ctype": "*",
        "ext-curl": "*",
        "ext-dom": "*",
        "ext-gd": "*",
        "ext-hash": "*",
        "ext-iconv": "*",
        "ext-intl": "*",
        "ext-mbstring": "*",
        "ext-openssl": "*",
        "ext-pdo_mysql": "*",
        "ext-simplexml": "*",
        "ext-soap": "*",
        "ext-xsl": "*",
        "ext-zip": "*",
        "lib-libxml": "*"
    },
    "platform-dev": [],
    "plugin-api-version": "1.1.0"
}<|MERGE_RESOLUTION|>--- conflicted
+++ resolved
@@ -4,11 +4,7 @@
         "Read more about it at https://getcomposer.org/doc/01-basic-usage.md#installing-dependencies",
         "This file is @generated automatically"
     ],
-<<<<<<< HEAD
-    "content-hash": "89588fbc4ad1be077ea78638b34ed615",
-=======
     "content-hash": "438feb5366e2edd6b88e3c286b637f9b",
->>>>>>> 4523b3a4
     "packages": [
         {
             "name": "aws/aws-sdk-php",
@@ -1463,12 +1459,6 @@
                 "BSD-3-Clause"
             ],
             "description": "Replace zendframework and zfcampus packages with their Laminas Project equivalents.",
-            "funding": [
-                {
-                    "url": "https://funding.communitybridge.org/projects/laminas-project",
-                    "type": "community_bridge"
-                }
-            ],
             "time": "2020-05-20T13:45:39+00:00"
         },
         {
@@ -3724,13 +3714,11 @@
                     "Magento\\Composer\\": "src"
                 }
             },
-            "notification-url": "https://packagist.org/downloads/",
             "license": [
                 "OSL-3.0",
                 "AFL-3.0"
             ],
-            "description": "Magento composer library helps to instantiate Composer application and run composer commands.",
-            "time": "2020-06-15T17:52:31+00:00"
+            "description": "Magento composer library helps to instantiate Composer application and run composer commands."
         },
         {
             "name": "magento/magento-composer-installer",
@@ -5996,20 +5984,20 @@
         },
         {
             "name": "tedivm/jshrink",
-            "version": "v1.4.0",
+            "version": "v1.3.3",
             "source": {
                 "type": "git",
                 "url": "https://github.com/tedious/JShrink.git",
-                "reference": "0513ba1407b1f235518a939455855e6952a48bbc"
-            },
-            "dist": {
-                "type": "zip",
-                "url": "https://api.github.com/repos/tedious/JShrink/zipball/0513ba1407b1f235518a939455855e6952a48bbc",
-                "reference": "0513ba1407b1f235518a939455855e6952a48bbc",
-                "shasum": ""
-            },
-            "require": {
-                "php": "^5.6|^7.0|^8.0"
+                "reference": "566e0c731ba4e372be2de429ef7d54f4faf4477a"
+            },
+            "dist": {
+                "type": "zip",
+                "url": "https://api.github.com/repos/tedious/JShrink/zipball/566e0c731ba4e372be2de429ef7d54f4faf4477a",
+                "reference": "566e0c731ba4e372be2de429ef7d54f4faf4477a",
+                "shasum": ""
+            },
+            "require": {
+                "php": "^5.6|^7.0"
             },
             "require-dev": {
                 "friendsofphp/php-cs-fixer": "^2.8",
@@ -6038,13 +6026,7 @@
                 "javascript",
                 "minifier"
             ],
-            "funding": [
-                {
-                    "url": "https://tidelift.com/funding/github/packagist/tedivm/jshrink",
-                    "type": "tidelift"
-                }
-            ],
-            "time": "2020-11-30T18:10:21+00:00"
+            "time": "2019-06-28T18:11:46+00:00"
         },
         {
             "name": "true/punycode",
@@ -7568,20 +7550,6 @@
                 "lexer",
                 "parser",
                 "php"
-            ],
-            "funding": [
-                {
-                    "url": "https://www.doctrine-project.org/sponsorship.html",
-                    "type": "custom"
-                },
-                {
-                    "url": "https://www.patreon.com/phpdoctrine",
-                    "type": "patreon"
-                },
-                {
-                    "url": "https://tidelift.com/funding/github/packagist/doctrine%2Flexer",
-                    "type": "tidelift"
-                }
             ],
             "time": "2020-05-25T17:44:05+00:00"
         },
@@ -9878,12 +9846,6 @@
             "keywords": [
                 "timer"
             ],
-            "funding": [
-                {
-                    "url": "https://github.com/sebastianbergmann",
-                    "type": "github"
-                }
-            ],
             "time": "2020-04-20T06:00:37+00:00"
         },
         {
@@ -10027,16 +9989,6 @@
                 "phpunit",
                 "testing",
                 "xunit"
-            ],
-            "funding": [
-                {
-                    "url": "https://phpunit.de/donate.html",
-                    "type": "custom"
-                },
-                {
-                    "url": "https://github.com/sebastianbergmann",
-                    "type": "github"
-                }
             ],
             "time": "2020-05-22T13:54:05+00:00"
         },
