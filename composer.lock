{
    "_readme": [
        "This file locks the dependencies of your project to a known state",
        "Read more about it at https://getcomposer.org/doc/01-basic-usage.md#installing-dependencies",
        "This file is @generated automatically"
    ],
<<<<<<< HEAD
    "content-hash": "c90b0c70c0c668d9e41757cb1d4cc70d",
=======
    "content-hash": "351f63d8396148e0126fc48ad6cf09c6",
>>>>>>> ca16be75
    "packages": [
        {
            "name": "aws/aws-sdk-php",
            "version": "3.173.8",
            "source": {
                "type": "git",
                "url": "https://github.com/aws/aws-sdk-php.git",
                "reference": "e6d08cdc8206af55dd7bbb967a0350b41263018c"
            },
            "dist": {
                "type": "zip",
                "url": "https://api.github.com/repos/aws/aws-sdk-php/zipball/e6d08cdc8206af55dd7bbb967a0350b41263018c",
                "reference": "e6d08cdc8206af55dd7bbb967a0350b41263018c",
                "shasum": ""
            },
            "require": {
                "ext-json": "*",
                "ext-pcre": "*",
                "ext-simplexml": "*",
                "guzzlehttp/guzzle": "^5.3.3|^6.2.1|^7.0",
                "guzzlehttp/promises": "^1.0",
                "guzzlehttp/psr7": "^1.4.1",
                "mtdowling/jmespath.php": "^2.5",
                "php": ">=5.5"
            },
            "require-dev": {
                "andrewsville/php-token-reflection": "^1.4",
                "aws/aws-php-sns-message-validator": "~1.0",
                "behat/behat": "~3.0",
                "doctrine/cache": "~1.4",
                "ext-dom": "*",
                "ext-openssl": "*",
                "ext-pcntl": "*",
                "ext-sockets": "*",
                "nette/neon": "^2.3",
                "paragonie/random_compat": ">= 2",
                "phpunit/phpunit": "^4.8.35|^5.4.3",
                "psr/cache": "^1.0",
                "psr/simple-cache": "^1.0",
                "sebastian/comparator": "^1.2.3"
            },
            "suggest": {
                "aws/aws-php-sns-message-validator": "To validate incoming SNS notifications",
                "doctrine/cache": "To use the DoctrineCacheAdapter",
                "ext-curl": "To send requests using cURL",
                "ext-openssl": "Allows working with CloudFront private distributions and verifying received SNS messages",
                "ext-sockets": "To use client-side monitoring"
            },
            "type": "library",
            "extra": {
                "branch-alias": {
                    "dev-master": "3.0-dev"
                }
            },
            "autoload": {
                "psr-4": {
                    "Aws\\": "src/"
                },
                "files": [
                    "src/functions.php"
                ]
            },
            "notification-url": "https://packagist.org/downloads/",
            "license": [
                "Apache-2.0"
            ],
            "authors": [
                {
                    "name": "Amazon Web Services",
                    "homepage": "http://aws.amazon.com"
                }
            ],
            "description": "AWS SDK for PHP - Use Amazon Web Services in your PHP project",
            "homepage": "http://aws.amazon.com/sdkforphp",
            "keywords": [
                "amazon",
                "aws",
                "cloud",
                "dynamodb",
                "ec2",
                "glacier",
                "s3",
                "sdk"
            ],
            "time": "2021-02-12T19:15:02+00:00"
        },
        {
            "name": "brick/varexporter",
            "version": "0.3.5",
            "source": {
                "type": "git",
                "url": "https://github.com/brick/varexporter.git",
                "reference": "05241f28dfcba2b51b11e2d750e296316ebbe518"
            },
            "dist": {
                "type": "zip",
                "url": "https://api.github.com/repos/brick/varexporter/zipball/05241f28dfcba2b51b11e2d750e296316ebbe518",
                "reference": "05241f28dfcba2b51b11e2d750e296316ebbe518",
                "shasum": ""
            },
            "require": {
                "nikic/php-parser": "^4.0",
                "php": "^7.2 || ^8.0"
            },
            "require-dev": {
                "php-coveralls/php-coveralls": "^2.2",
                "phpunit/phpunit": "^8.5 || ^9.0",
                "vimeo/psalm": "4.4.1"
            },
            "type": "library",
            "autoload": {
                "psr-4": {
                    "Brick\\VarExporter\\": "src/"
                }
            },
            "notification-url": "https://packagist.org/downloads/",
            "license": [
                "MIT"
            ],
            "description": "A powerful alternative to var_export(), which can export closures and objects without __set_state()",
            "keywords": [
                "var_export"
            ],
            "time": "2021-02-10T13:53:07+00:00"
        },
        {
            "name": "colinmollenhour/cache-backend-file",
            "version": "v1.4.5",
            "source": {
                "type": "git",
                "url": "https://github.com/colinmollenhour/Cm_Cache_Backend_File.git",
                "reference": "03c7d4c0f43b2de1b559a3527d18ff697d306544"
            },
            "dist": {
                "type": "zip",
                "url": "https://api.github.com/repos/colinmollenhour/Cm_Cache_Backend_File/zipball/03c7d4c0f43b2de1b559a3527d18ff697d306544",
                "reference": "03c7d4c0f43b2de1b559a3527d18ff697d306544",
                "shasum": ""
            },
            "type": "magento-module",
            "autoload": {
                "classmap": [
                    "File.php"
                ]
            },
            "notification-url": "https://packagist.org/downloads/",
            "license": [
                "BSD-3-Clause"
            ],
            "authors": [
                {
                    "name": "Colin Mollenhour"
                }
            ],
            "description": "The stock Zend_Cache_Backend_File backend has extremely poor performance for cleaning by tags making it become unusable as the number of cached items increases. This backend makes many changes resulting in a huge performance boost, especially for tag cleaning.",
            "homepage": "https://github.com/colinmollenhour/Cm_Cache_Backend_File",
            "time": "2019-04-18T21:54:31+00:00"
        },
        {
            "name": "colinmollenhour/cache-backend-redis",
            "version": "1.11.0",
            "source": {
                "type": "git",
                "url": "https://github.com/colinmollenhour/Cm_Cache_Backend_Redis.git",
                "reference": "389fb68de15660e39b055d149d31f3708b5d6cbc"
            },
            "dist": {
                "type": "zip",
                "url": "https://api.github.com/repos/colinmollenhour/Cm_Cache_Backend_Redis/zipball/389fb68de15660e39b055d149d31f3708b5d6cbc",
                "reference": "389fb68de15660e39b055d149d31f3708b5d6cbc",
                "shasum": ""
            },
            "require": {
                "magento-hackathon/magento-composer-installer": "*"
            },
            "type": "magento-module",
            "autoload": {
                "classmap": [
                    "Cm/Cache/Backend/Redis.php"
                ]
            },
            "notification-url": "https://packagist.org/downloads/",
            "license": [
                "BSD-3-Clause"
            ],
            "authors": [
                {
                    "name": "Colin Mollenhour"
                }
            ],
            "description": "Zend_Cache backend using Redis with full support for tags.",
            "homepage": "https://github.com/colinmollenhour/Cm_Cache_Backend_Redis",
            "time": "2019-03-03T04:04:49+00:00"
        },
        {
            "name": "colinmollenhour/credis",
            "version": "1.11.1",
            "source": {
                "type": "git",
                "url": "https://github.com/colinmollenhour/credis.git",
                "reference": "bd1da4698ab1918477f9e71e5ff0062b9a345008"
            },
            "dist": {
                "type": "zip",
                "url": "https://api.github.com/repos/colinmollenhour/credis/zipball/bd1da4698ab1918477f9e71e5ff0062b9a345008",
                "reference": "bd1da4698ab1918477f9e71e5ff0062b9a345008",
                "shasum": ""
            },
            "require": {
                "php": ">=5.4.0"
            },
            "type": "library",
            "autoload": {
                "classmap": [
                    "Client.php",
                    "Cluster.php",
                    "Sentinel.php",
                    "Module.php"
                ]
            },
            "notification-url": "https://packagist.org/downloads/",
            "license": [
                "MIT"
            ],
            "authors": [
                {
                    "name": "Colin Mollenhour",
                    "email": "colin@mollenhour.com"
                }
            ],
            "description": "Credis is a lightweight interface to the Redis key-value store which wraps the phpredis library when available for better performance.",
            "homepage": "https://github.com/colinmollenhour/credis",
            "time": "2019-11-26T18:09:45+00:00"
        },
        {
            "name": "colinmollenhour/php-redis-session-abstract",
            "version": "v1.4.3",
            "source": {
                "type": "git",
                "url": "https://github.com/colinmollenhour/php-redis-session-abstract.git",
                "reference": "39ca38da5e0a981bc1a7e39a86693c128784a513"
            },
            "dist": {
                "type": "zip",
                "url": "https://api.github.com/repos/colinmollenhour/php-redis-session-abstract/zipball/39ca38da5e0a981bc1a7e39a86693c128784a513",
                "reference": "39ca38da5e0a981bc1a7e39a86693c128784a513",
                "shasum": ""
            },
            "require": {
                "colinmollenhour/credis": "~1.6",
                "php": "^5.5 || ^7.0|| ^7.1 || ^7.2"
            },
            "type": "library",
            "autoload": {
                "psr-0": {
                    "Cm\\RedisSession\\": "src/"
                }
            },
            "notification-url": "https://packagist.org/downloads/",
            "license": [
                "BSD-3-Clause"
            ],
            "authors": [
                {
                    "name": "Colin Mollenhour"
                }
            ],
            "description": "A Redis-based session handler with optimistic locking",
            "homepage": "https://github.com/colinmollenhour/php-redis-session-abstract",
            "time": "2020-10-07T09:47:22+00:00"
        },
        {
            "name": "composer/ca-bundle",
            "version": "1.2.9",
            "source": {
                "type": "git",
                "url": "https://github.com/composer/ca-bundle.git",
                "reference": "78a0e288fdcebf92aa2318a8d3656168da6ac1a5"
            },
            "dist": {
                "type": "zip",
                "url": "https://api.github.com/repos/composer/ca-bundle/zipball/78a0e288fdcebf92aa2318a8d3656168da6ac1a5",
                "reference": "78a0e288fdcebf92aa2318a8d3656168da6ac1a5",
                "shasum": ""
            },
            "require": {
                "ext-openssl": "*",
                "ext-pcre": "*",
                "php": "^5.3.2 || ^7.0 || ^8.0"
            },
            "require-dev": {
                "phpstan/phpstan": "^0.12.55",
                "psr/log": "^1.0",
                "symfony/phpunit-bridge": "^4.2 || ^5",
                "symfony/process": "^2.5 || ^3.0 || ^4.0 || ^5.0"
            },
            "type": "library",
            "extra": {
                "branch-alias": {
                    "dev-main": "1.x-dev"
                }
            },
            "autoload": {
                "psr-4": {
                    "Composer\\CaBundle\\": "src"
                }
            },
            "notification-url": "https://packagist.org/downloads/",
            "license": [
                "MIT"
            ],
            "authors": [
                {
                    "name": "Jordi Boggiano",
                    "email": "j.boggiano@seld.be",
                    "homepage": "http://seld.be"
                }
            ],
            "description": "Lets you find a path to the system CA bundle, and includes a fallback to the Mozilla CA bundle.",
            "keywords": [
                "cabundle",
                "cacert",
                "certificate",
                "ssl",
                "tls"
            ],
            "funding": [
                {
                    "url": "https://packagist.com",
                    "type": "custom"
                },
                {
                    "url": "https://github.com/composer",
                    "type": "github"
                },
                {
                    "url": "https://tidelift.com/funding/github/packagist/composer/composer",
                    "type": "tidelift"
                }
            ],
            "time": "2021-01-12T12:10:35+00:00"
        },
        {
            "name": "composer/composer",
            "version": "1.10.20",
            "source": {
                "type": "git",
                "url": "https://github.com/composer/composer.git",
                "reference": "e55d297525f0ecc805c813a0f63a40114fd670f6"
            },
            "dist": {
                "type": "zip",
                "url": "https://api.github.com/repos/composer/composer/zipball/e55d297525f0ecc805c813a0f63a40114fd670f6",
                "reference": "e55d297525f0ecc805c813a0f63a40114fd670f6",
                "shasum": ""
            },
            "require": {
                "composer/ca-bundle": "^1.0",
                "composer/semver": "^1.0",
                "composer/spdx-licenses": "^1.2",
                "composer/xdebug-handler": "^1.1",
                "justinrainbow/json-schema": "^5.2.10",
                "php": "^5.3.2 || ^7.0 || ^8.0",
                "psr/log": "^1.0",
                "seld/jsonlint": "^1.4",
                "seld/phar-utils": "^1.0",
                "symfony/console": "^2.7 || ^3.0 || ^4.0 || ^5.0",
                "symfony/filesystem": "^2.7 || ^3.0 || ^4.0 || ^5.0",
                "symfony/finder": "^2.7 || ^3.0 || ^4.0 || ^5.0",
                "symfony/process": "^2.7 || ^3.0 || ^4.0 || ^5.0"
            },
            "conflict": {
                "symfony/console": "2.8.38"
            },
            "require-dev": {
                "phpspec/prophecy": "^1.10",
                "symfony/phpunit-bridge": "^4.2"
            },
            "suggest": {
                "ext-openssl": "Enabling the openssl extension allows you to access https URLs for repositories and packages",
                "ext-zip": "Enabling the zip extension allows you to unzip archives",
                "ext-zlib": "Allow gzip compression of HTTP requests"
            },
            "bin": [
                "bin/composer"
            ],
            "type": "library",
            "extra": {
                "branch-alias": {
                    "dev-master": "1.10-dev"
                }
            },
            "autoload": {
                "psr-4": {
                    "Composer\\": "src/Composer"
                }
            },
            "notification-url": "https://packagist.org/downloads/",
            "license": [
                "MIT"
            ],
            "authors": [
                {
                    "name": "Nils Adermann",
                    "email": "naderman@naderman.de",
                    "homepage": "http://www.naderman.de"
                },
                {
                    "name": "Jordi Boggiano",
                    "email": "j.boggiano@seld.be",
                    "homepage": "http://seld.be"
                }
            ],
            "description": "Composer helps you declare, manage and install dependencies of PHP projects. It ensures you have the right stack everywhere.",
            "homepage": "https://getcomposer.org/",
            "keywords": [
                "autoload",
                "dependency",
                "package"
            ],
            "funding": [
                {
                    "url": "https://packagist.com",
                    "type": "custom"
                },
                {
                    "url": "https://github.com/composer",
                    "type": "github"
                },
                {
                    "url": "https://tidelift.com/funding/github/packagist/composer/composer",
                    "type": "tidelift"
                }
            ],
            "time": "2021-01-27T14:41:06+00:00"
        },
        {
            "name": "composer/semver",
            "version": "1.7.2",
            "source": {
                "type": "git",
                "url": "https://github.com/composer/semver.git",
                "reference": "647490bbcaf7fc4891c58f47b825eb99d19c377a"
            },
            "dist": {
                "type": "zip",
                "url": "https://api.github.com/repos/composer/semver/zipball/647490bbcaf7fc4891c58f47b825eb99d19c377a",
                "reference": "647490bbcaf7fc4891c58f47b825eb99d19c377a",
                "shasum": ""
            },
            "require": {
                "php": "^5.3.2 || ^7.0 || ^8.0"
            },
            "require-dev": {
                "phpunit/phpunit": "^4.5 || ^5.0.5"
            },
            "type": "library",
            "extra": {
                "branch-alias": {
                    "dev-master": "1.x-dev"
                }
            },
            "autoload": {
                "psr-4": {
                    "Composer\\Semver\\": "src"
                }
            },
            "notification-url": "https://packagist.org/downloads/",
            "license": [
                "MIT"
            ],
            "authors": [
                {
                    "name": "Nils Adermann",
                    "email": "naderman@naderman.de",
                    "homepage": "http://www.naderman.de"
                },
                {
                    "name": "Jordi Boggiano",
                    "email": "j.boggiano@seld.be",
                    "homepage": "http://seld.be"
                },
                {
                    "name": "Rob Bast",
                    "email": "rob.bast@gmail.com",
                    "homepage": "http://robbast.nl"
                }
            ],
            "description": "Semver library that offers utilities, version constraint parsing and validation.",
            "keywords": [
                "semantic",
                "semver",
                "validation",
                "versioning"
            ],
            "funding": [
                {
                    "url": "https://packagist.com",
                    "type": "custom"
                },
                {
                    "url": "https://github.com/composer",
                    "type": "github"
                },
                {
                    "url": "https://tidelift.com/funding/github/packagist/composer/composer",
                    "type": "tidelift"
                }
            ],
            "time": "2020-12-03T15:47:16+00:00"
        },
        {
            "name": "composer/spdx-licenses",
            "version": "1.5.5",
            "source": {
                "type": "git",
                "url": "https://github.com/composer/spdx-licenses.git",
                "reference": "de30328a7af8680efdc03e396aad24befd513200"
            },
            "dist": {
                "type": "zip",
                "url": "https://api.github.com/repos/composer/spdx-licenses/zipball/de30328a7af8680efdc03e396aad24befd513200",
                "reference": "de30328a7af8680efdc03e396aad24befd513200",
                "shasum": ""
            },
            "require": {
                "php": "^5.3.2 || ^7.0 || ^8.0"
            },
            "require-dev": {
                "phpunit/phpunit": "^4.8.35 || ^5.7 || 6.5 - 7"
            },
            "type": "library",
            "extra": {
                "branch-alias": {
                    "dev-main": "1.x-dev"
                }
            },
            "autoload": {
                "psr-4": {
                    "Composer\\Spdx\\": "src"
                }
            },
            "notification-url": "https://packagist.org/downloads/",
            "license": [
                "MIT"
            ],
            "authors": [
                {
                    "name": "Nils Adermann",
                    "email": "naderman@naderman.de",
                    "homepage": "http://www.naderman.de"
                },
                {
                    "name": "Jordi Boggiano",
                    "email": "j.boggiano@seld.be",
                    "homepage": "http://seld.be"
                },
                {
                    "name": "Rob Bast",
                    "email": "rob.bast@gmail.com",
                    "homepage": "http://robbast.nl"
                }
            ],
            "description": "SPDX licenses list and validation library.",
            "keywords": [
                "license",
                "spdx",
                "validator"
            ],
            "funding": [
                {
                    "url": "https://packagist.com",
                    "type": "custom"
                },
                {
                    "url": "https://github.com/composer",
                    "type": "github"
                },
                {
                    "url": "https://tidelift.com/funding/github/packagist/composer/composer",
                    "type": "tidelift"
                }
            ],
            "time": "2020-12-03T16:04:16+00:00"
        },
        {
            "name": "composer/xdebug-handler",
            "version": "1.4.5",
            "source": {
                "type": "git",
                "url": "https://github.com/composer/xdebug-handler.git",
                "reference": "f28d44c286812c714741478d968104c5e604a1d4"
            },
            "dist": {
                "type": "zip",
                "url": "https://api.github.com/repos/composer/xdebug-handler/zipball/f28d44c286812c714741478d968104c5e604a1d4",
                "reference": "f28d44c286812c714741478d968104c5e604a1d4",
                "shasum": ""
            },
            "require": {
                "php": "^5.3.2 || ^7.0 || ^8.0",
                "psr/log": "^1.0"
            },
            "require-dev": {
                "phpunit/phpunit": "^4.8.35 || ^5.7 || 6.5 - 8"
            },
            "type": "library",
            "autoload": {
                "psr-4": {
                    "Composer\\XdebugHandler\\": "src"
                }
            },
            "notification-url": "https://packagist.org/downloads/",
            "license": [
                "MIT"
            ],
            "authors": [
                {
                    "name": "John Stevenson",
                    "email": "john-stevenson@blueyonder.co.uk"
                }
            ],
            "description": "Restarts a process without Xdebug.",
            "keywords": [
                "Xdebug",
                "performance"
            ],
            "funding": [
                {
                    "url": "https://packagist.com",
                    "type": "custom"
                },
                {
                    "url": "https://github.com/composer",
                    "type": "github"
                },
                {
                    "url": "https://tidelift.com/funding/github/packagist/composer/composer",
                    "type": "tidelift"
                }
            ],
            "time": "2020-11-13T08:04:11+00:00"
        },
        {
            "name": "container-interop/container-interop",
            "version": "1.2.0",
            "source": {
                "type": "git",
                "url": "https://github.com/container-interop/container-interop.git",
                "reference": "79cbf1341c22ec75643d841642dd5d6acd83bdb8"
            },
            "dist": {
                "type": "zip",
                "url": "https://api.github.com/repos/container-interop/container-interop/zipball/79cbf1341c22ec75643d841642dd5d6acd83bdb8",
                "reference": "79cbf1341c22ec75643d841642dd5d6acd83bdb8",
                "shasum": ""
            },
            "require": {
                "psr/container": "^1.0"
            },
            "type": "library",
            "autoload": {
                "psr-4": {
                    "Interop\\Container\\": "src/Interop/Container/"
                }
            },
            "notification-url": "https://packagist.org/downloads/",
            "license": [
                "MIT"
            ],
            "description": "Promoting the interoperability of container objects (DIC, SL, etc.)",
            "homepage": "https://github.com/container-interop/container-interop",
            "abandoned": "psr/container",
            "time": "2017-02-14T19:40:03+00:00"
        },
        {
            "name": "elasticsearch/elasticsearch",
            "version": "v7.11.0",
            "source": {
                "type": "git",
                "url": "https://github.com/elastic/elasticsearch-php.git",
                "reference": "277cd5e182827c59c23e146a836a30470c0f879d"
            },
            "dist": {
                "type": "zip",
                "url": "https://api.github.com/repos/elastic/elasticsearch-php/zipball/277cd5e182827c59c23e146a836a30470c0f879d",
                "reference": "277cd5e182827c59c23e146a836a30470c0f879d",
                "shasum": ""
            },
            "require": {
                "ext-json": ">=1.3.7",
                "ezimuel/ringphp": "^1.1.2",
                "php": "^7.1 || ^8.0",
                "psr/log": "~1.0"
            },
            "require-dev": {
                "cpliakas/git-wrapper": "~2.0 || ~3.0",
                "doctrine/inflector": "^1.3",
                "ext-yaml": "*",
                "ext-zip": "*",
                "mockery/mockery": "^1.2",
                "phpstan/phpstan": "^0.12",
                "phpunit/phpunit": "^7.5 || ^8.5 || ^9.3",
                "squizlabs/php_codesniffer": "^3.4",
                "symfony/finder": "~4.0",
                "symfony/yaml": "~4.0"
            },
            "suggest": {
                "ext-curl": "*",
                "monolog/monolog": "Allows for client-level logging and tracing"
            },
            "type": "library",
            "autoload": {
                "files": [
                    "src/autoload.php"
                ],
                "psr-4": {
                    "Elasticsearch\\": "src/Elasticsearch/"
                }
            },
            "notification-url": "https://packagist.org/downloads/",
            "license": [
                "Apache-2.0"
            ],
            "authors": [
                {
                    "name": "Zachary Tong"
                },
                {
                    "name": "Enrico Zimuel"
                }
            ],
            "description": "PHP Client for Elasticsearch",
            "keywords": [
                "client",
                "elasticsearch",
                "search"
            ],
            "time": "2021-02-11T11:04:51+00:00"
        },
        {
            "name": "ezimuel/guzzlestreams",
            "version": "3.0.1",
            "source": {
                "type": "git",
                "url": "https://github.com/ezimuel/guzzlestreams.git",
                "reference": "abe3791d231167f14eb80d413420d1eab91163a8"
            },
            "dist": {
                "type": "zip",
                "url": "https://api.github.com/repos/ezimuel/guzzlestreams/zipball/abe3791d231167f14eb80d413420d1eab91163a8",
                "reference": "abe3791d231167f14eb80d413420d1eab91163a8",
                "shasum": ""
            },
            "require": {
                "php": ">=5.4.0"
            },
            "require-dev": {
                "phpunit/phpunit": "~4.0"
            },
            "type": "library",
            "extra": {
                "branch-alias": {
                    "dev-master": "3.0-dev"
                }
            },
            "autoload": {
                "psr-4": {
                    "GuzzleHttp\\Stream\\": "src/"
                }
            },
            "notification-url": "https://packagist.org/downloads/",
            "license": [
                "MIT"
            ],
            "authors": [
                {
                    "name": "Michael Dowling",
                    "email": "mtdowling@gmail.com",
                    "homepage": "https://github.com/mtdowling"
                }
            ],
            "description": "Fork of guzzle/streams (abandoned) to be used with elasticsearch-php",
            "homepage": "http://guzzlephp.org/",
            "keywords": [
                "Guzzle",
                "stream"
            ],
            "time": "2020-02-14T23:11:50+00:00"
        },
        {
            "name": "ezimuel/ringphp",
            "version": "1.1.2",
            "source": {
                "type": "git",
                "url": "https://github.com/ezimuel/ringphp.git",
                "reference": "0b78f89d8e0bb9e380046c31adfa40347e9f663b"
            },
            "dist": {
                "type": "zip",
                "url": "https://api.github.com/repos/ezimuel/ringphp/zipball/0b78f89d8e0bb9e380046c31adfa40347e9f663b",
                "reference": "0b78f89d8e0bb9e380046c31adfa40347e9f663b",
                "shasum": ""
            },
            "require": {
                "ezimuel/guzzlestreams": "^3.0.1",
                "php": ">=5.4.0",
                "react/promise": "~2.0"
            },
            "require-dev": {
                "ext-curl": "*",
                "phpunit/phpunit": "~4.0"
            },
            "suggest": {
                "ext-curl": "Guzzle will use specific adapters if cURL is present"
            },
            "type": "library",
            "extra": {
                "branch-alias": {
                    "dev-master": "1.1-dev"
                }
            },
            "autoload": {
                "psr-4": {
                    "GuzzleHttp\\Ring\\": "src/"
                }
            },
            "notification-url": "https://packagist.org/downloads/",
            "license": [
                "MIT"
            ],
            "authors": [
                {
                    "name": "Michael Dowling",
                    "email": "mtdowling@gmail.com",
                    "homepage": "https://github.com/mtdowling"
                }
            ],
            "description": "Fork of guzzle/RingPHP (abandoned) to be used with elasticsearch-php",
            "time": "2020-02-14T23:51:21+00:00"
        },
        {
            "name": "guzzlehttp/guzzle",
            "version": "6.5.5",
            "source": {
                "type": "git",
                "url": "https://github.com/guzzle/guzzle.git",
                "reference": "9d4290de1cfd701f38099ef7e183b64b4b7b0c5e"
            },
            "dist": {
                "type": "zip",
                "url": "https://api.github.com/repos/guzzle/guzzle/zipball/9d4290de1cfd701f38099ef7e183b64b4b7b0c5e",
                "reference": "9d4290de1cfd701f38099ef7e183b64b4b7b0c5e",
                "shasum": ""
            },
            "require": {
                "ext-json": "*",
                "guzzlehttp/promises": "^1.0",
                "guzzlehttp/psr7": "^1.6.1",
                "php": ">=5.5",
                "symfony/polyfill-intl-idn": "^1.17.0"
            },
            "require-dev": {
                "ext-curl": "*",
                "phpunit/phpunit": "^4.8.35 || ^5.7 || ^6.4 || ^7.0",
                "psr/log": "^1.1"
            },
            "suggest": {
                "psr/log": "Required for using the Log middleware"
            },
            "type": "library",
            "extra": {
                "branch-alias": {
                    "dev-master": "6.5-dev"
                }
            },
            "autoload": {
                "psr-4": {
                    "GuzzleHttp\\": "src/"
                },
                "files": [
                    "src/functions_include.php"
                ]
            },
            "notification-url": "https://packagist.org/downloads/",
            "license": [
                "MIT"
            ],
            "authors": [
                {
                    "name": "Michael Dowling",
                    "email": "mtdowling@gmail.com",
                    "homepage": "https://github.com/mtdowling"
                }
            ],
            "description": "Guzzle is a PHP HTTP client library",
            "homepage": "http://guzzlephp.org/",
            "keywords": [
                "client",
                "curl",
                "framework",
                "http",
                "http client",
                "rest",
                "web service"
            ],
            "time": "2020-06-16T21:01:06+00:00"
        },
        {
            "name": "guzzlehttp/promises",
            "version": "1.4.0",
            "source": {
                "type": "git",
                "url": "https://github.com/guzzle/promises.git",
                "reference": "60d379c243457e073cff02bc323a2a86cb355631"
            },
            "dist": {
                "type": "zip",
                "url": "https://api.github.com/repos/guzzle/promises/zipball/60d379c243457e073cff02bc323a2a86cb355631",
                "reference": "60d379c243457e073cff02bc323a2a86cb355631",
                "shasum": ""
            },
            "require": {
                "php": ">=5.5"
            },
            "require-dev": {
                "symfony/phpunit-bridge": "^4.4 || ^5.1"
            },
            "type": "library",
            "extra": {
                "branch-alias": {
                    "dev-master": "1.4-dev"
                }
            },
            "autoload": {
                "psr-4": {
                    "GuzzleHttp\\Promise\\": "src/"
                },
                "files": [
                    "src/functions_include.php"
                ]
            },
            "notification-url": "https://packagist.org/downloads/",
            "license": [
                "MIT"
            ],
            "authors": [
                {
                    "name": "Michael Dowling",
                    "email": "mtdowling@gmail.com",
                    "homepage": "https://github.com/mtdowling"
                }
            ],
            "description": "Guzzle promises library",
            "keywords": [
                "promise"
            ],
            "time": "2020-09-30T07:37:28+00:00"
        },
        {
            "name": "guzzlehttp/psr7",
            "version": "1.7.0",
            "source": {
                "type": "git",
                "url": "https://github.com/guzzle/psr7.git",
                "reference": "53330f47520498c0ae1f61f7e2c90f55690c06a3"
            },
            "dist": {
                "type": "zip",
                "url": "https://api.github.com/repos/guzzle/psr7/zipball/53330f47520498c0ae1f61f7e2c90f55690c06a3",
                "reference": "53330f47520498c0ae1f61f7e2c90f55690c06a3",
                "shasum": ""
            },
            "require": {
                "php": ">=5.4.0",
                "psr/http-message": "~1.0",
                "ralouphie/getallheaders": "^2.0.5 || ^3.0.0"
            },
            "provide": {
                "psr/http-message-implementation": "1.0"
            },
            "require-dev": {
                "ext-zlib": "*",
                "phpunit/phpunit": "~4.8.36 || ^5.7.27 || ^6.5.14 || ^7.5.20 || ^8.5.8 || ^9.3.10"
            },
            "suggest": {
                "laminas/laminas-httphandlerrunner": "Emit PSR-7 responses"
            },
            "type": "library",
            "extra": {
                "branch-alias": {
                    "dev-master": "1.7-dev"
                }
            },
            "autoload": {
                "psr-4": {
                    "GuzzleHttp\\Psr7\\": "src/"
                },
                "files": [
                    "src/functions_include.php"
                ]
            },
            "notification-url": "https://packagist.org/downloads/",
            "license": [
                "MIT"
            ],
            "authors": [
                {
                    "name": "Michael Dowling",
                    "email": "mtdowling@gmail.com",
                    "homepage": "https://github.com/mtdowling"
                },
                {
                    "name": "Tobias Schultze",
                    "homepage": "https://github.com/Tobion"
                }
            ],
            "description": "PSR-7 message implementation that also provides common utility methods",
            "keywords": [
                "http",
                "message",
                "psr-7",
                "request",
                "response",
                "stream",
                "uri",
                "url"
            ],
            "time": "2020-09-30T07:37:11+00:00"
        },
        {
            "name": "justinrainbow/json-schema",
            "version": "5.2.10",
            "source": {
                "type": "git",
                "url": "https://github.com/justinrainbow/json-schema.git",
                "reference": "2ba9c8c862ecd5510ed16c6340aa9f6eadb4f31b"
            },
            "dist": {
                "type": "zip",
                "url": "https://api.github.com/repos/justinrainbow/json-schema/zipball/2ba9c8c862ecd5510ed16c6340aa9f6eadb4f31b",
                "reference": "2ba9c8c862ecd5510ed16c6340aa9f6eadb4f31b",
                "shasum": ""
            },
            "require": {
                "php": ">=5.3.3"
            },
            "require-dev": {
                "friendsofphp/php-cs-fixer": "~2.2.20||~2.15.1",
                "json-schema/json-schema-test-suite": "1.2.0",
                "phpunit/phpunit": "^4.8.35"
            },
            "bin": [
                "bin/validate-json"
            ],
            "type": "library",
            "extra": {
                "branch-alias": {
                    "dev-master": "5.0.x-dev"
                }
            },
            "autoload": {
                "psr-4": {
                    "JsonSchema\\": "src/JsonSchema/"
                }
            },
            "notification-url": "https://packagist.org/downloads/",
            "license": [
                "MIT"
            ],
            "authors": [
                {
                    "name": "Bruno Prieto Reis",
                    "email": "bruno.p.reis@gmail.com"
                },
                {
                    "name": "Justin Rainbow",
                    "email": "justin.rainbow@gmail.com"
                },
                {
                    "name": "Igor Wiedler",
                    "email": "igor@wiedler.ch"
                },
                {
                    "name": "Robert Schönthal",
                    "email": "seroscho@googlemail.com"
                }
            ],
            "description": "A library to validate a json schema.",
            "homepage": "https://github.com/justinrainbow/json-schema",
            "keywords": [
                "json",
                "schema"
            ],
            "time": "2020-05-27T16:41:55+00:00"
        },
        {
            "name": "laminas/laminas-captcha",
            "version": "2.9.0",
            "source": {
                "type": "git",
                "url": "https://github.com/laminas/laminas-captcha.git",
                "reference": "b88f650f3adf2d902ef56f6377cceb5cd87b9876"
            },
            "dist": {
                "type": "zip",
                "url": "https://api.github.com/repos/laminas/laminas-captcha/zipball/b88f650f3adf2d902ef56f6377cceb5cd87b9876",
                "reference": "b88f650f3adf2d902ef56f6377cceb5cd87b9876",
                "shasum": ""
            },
            "require": {
                "laminas/laminas-math": "^2.7 || ^3.0",
                "laminas/laminas-stdlib": "^3.2.1",
                "laminas/laminas-zendframework-bridge": "^1.0",
                "php": "^5.6 || ^7.0"
            },
            "replace": {
                "zendframework/zend-captcha": "self.version"
            },
            "require-dev": {
                "laminas/laminas-coding-standard": "~1.0.0",
                "laminas/laminas-recaptcha": "^3.0",
                "laminas/laminas-session": "^2.8",
                "laminas/laminas-text": "^2.6",
                "laminas/laminas-validator": "^2.10.1",
                "phpunit/phpunit": "^5.7.27 || ^6.5.8 || ^7.1.2"
            },
            "suggest": {
                "laminas/laminas-i18n-resources": "Translations of captcha messages",
                "laminas/laminas-recaptcha": "Laminas\\ReCaptcha component",
                "laminas/laminas-session": "Laminas\\Session component",
                "laminas/laminas-text": "Laminas\\Text component",
                "laminas/laminas-validator": "Laminas\\Validator component"
            },
            "type": "library",
            "extra": {
                "branch-alias": {
                    "dev-master": "2.9.x-dev",
                    "dev-develop": "2.10.x-dev"
                }
            },
            "autoload": {
                "psr-4": {
                    "Laminas\\Captcha\\": "src/"
                }
            },
            "notification-url": "https://packagist.org/downloads/",
            "license": [
                "BSD-3-Clause"
            ],
            "description": "Generate and validate CAPTCHAs using Figlets, images, ReCaptcha, and more",
            "homepage": "https://laminas.dev",
            "keywords": [
                "captcha",
                "laminas"
            ],
            "time": "2019-12-31T16:24:14+00:00"
        },
        {
            "name": "laminas/laminas-code",
            "version": "3.5.1",
            "source": {
                "type": "git",
                "url": "https://github.com/laminas/laminas-code.git",
                "reference": "b549b70c0bb6e935d497f84f750c82653326ac77"
            },
            "dist": {
                "type": "zip",
                "url": "https://api.github.com/repos/laminas/laminas-code/zipball/b549b70c0bb6e935d497f84f750c82653326ac77",
                "reference": "b549b70c0bb6e935d497f84f750c82653326ac77",
                "shasum": ""
            },
            "require": {
                "laminas/laminas-eventmanager": "^3.3",
                "laminas/laminas-zendframework-bridge": "^1.1",
                "php": "^7.3 || ~8.0.0"
            },
            "conflict": {
                "phpspec/prophecy": "<1.9.0"
            },
            "replace": {
                "zendframework/zend-code": "^3.4.1"
            },
            "require-dev": {
                "doctrine/annotations": "^1.10.4",
                "ext-phar": "*",
                "laminas/laminas-coding-standard": "^1.0.0",
                "laminas/laminas-stdlib": "^3.3.0",
                "phpunit/phpunit": "^9.4.2"
            },
            "suggest": {
                "doctrine/annotations": "Doctrine\\Common\\Annotations >=1.0 for annotation features",
                "laminas/laminas-stdlib": "Laminas\\Stdlib component"
            },
            "type": "library",
            "autoload": {
                "psr-4": {
                    "Laminas\\Code\\": "src/"
                }
            },
            "notification-url": "https://packagist.org/downloads/",
            "license": [
                "BSD-3-Clause"
            ],
            "description": "Extensions to the PHP Reflection API, static code scanning, and code generation",
            "homepage": "https://laminas.dev",
            "keywords": [
                "code",
                "laminas"
            ],
            "funding": [
                {
                    "url": "https://funding.communitybridge.org/projects/laminas-project",
                    "type": "community_bridge"
                }
            ],
            "time": "2020-11-30T20:16:31+00:00"
        },
        {
            "name": "laminas/laminas-config",
            "version": "3.5.0",
            "source": {
                "type": "git",
                "url": "https://github.com/laminas/laminas-config.git",
                "reference": "f91cd6fe79e82cbbcaa36485108a04e8ef1e679b"
            },
            "dist": {
                "type": "zip",
                "url": "https://api.github.com/repos/laminas/laminas-config/zipball/f91cd6fe79e82cbbcaa36485108a04e8ef1e679b",
                "reference": "f91cd6fe79e82cbbcaa36485108a04e8ef1e679b",
                "shasum": ""
            },
            "require": {
                "ext-json": "*",
                "laminas/laminas-stdlib": "^2.7.7 || ^3.1",
                "laminas/laminas-zendframework-bridge": "^1.0",
                "php": "^7.3 || ~8.0.0",
                "psr/container": "^1.0"
            },
            "conflict": {
                "container-interop/container-interop": "<1.2.0"
            },
            "replace": {
                "zendframework/zend-config": "^3.3.0"
            },
            "require-dev": {
                "laminas/laminas-coding-standard": "~1.0.0",
                "laminas/laminas-filter": "^2.7.2",
                "laminas/laminas-i18n": "^2.10.3",
                "laminas/laminas-servicemanager": "^3.4.1",
                "malukenho/docheader": "^0.1.6",
                "phpunit/phpunit": "^8.5.8"
            },
            "suggest": {
                "laminas/laminas-filter": "^2.7.2; install if you want to use the Filter processor",
                "laminas/laminas-i18n": "^2.7.4; install if you want to use the Translator processor",
                "laminas/laminas-servicemanager": "^2.7.8 || ^3.3; if you need an extensible plugin manager for use with the Config Factory"
            },
            "type": "library",
            "autoload": {
                "psr-4": {
                    "Laminas\\Config\\": "src/"
                }
            },
            "notification-url": "https://packagist.org/downloads/",
            "license": [
                "BSD-3-Clause"
            ],
            "description": "provides a nested object property based user interface for accessing this configuration data within application code",
            "homepage": "https://laminas.dev",
            "keywords": [
                "config",
                "laminas"
            ],
            "funding": [
                {
                    "url": "https://funding.communitybridge.org/projects/laminas-project",
                    "type": "community_bridge"
                }
            ],
            "time": "2021-02-11T15:06:51+00:00"
        },
        {
            "name": "laminas/laminas-console",
            "version": "2.8.0",
            "source": {
                "type": "git",
                "url": "https://github.com/laminas/laminas-console.git",
                "reference": "478a6ceac3e31fb38d6314088abda8b239ee23a5"
            },
            "dist": {
                "type": "zip",
                "url": "https://api.github.com/repos/laminas/laminas-console/zipball/478a6ceac3e31fb38d6314088abda8b239ee23a5",
                "reference": "478a6ceac3e31fb38d6314088abda8b239ee23a5",
                "shasum": ""
            },
            "require": {
                "laminas/laminas-stdlib": "^3.2.1",
                "laminas/laminas-zendframework-bridge": "^1.0",
                "php": "^5.6 || ^7.0"
            },
            "replace": {
                "zendframework/zend-console": "self.version"
            },
            "require-dev": {
                "laminas/laminas-coding-standard": "~1.0.0",
                "laminas/laminas-filter": "^2.7.2",
                "laminas/laminas-json": "^2.6 || ^3.0",
                "laminas/laminas-validator": "^2.10.1",
                "phpunit/phpunit": "^5.7.23 || ^6.4.3"
            },
            "suggest": {
                "laminas/laminas-filter": "To support DefaultRouteMatcher usage",
                "laminas/laminas-validator": "To support DefaultRouteMatcher usage"
            },
            "type": "library",
            "extra": {
                "branch-alias": {
                    "dev-master": "2.8.x-dev",
                    "dev-develop": "2.9.x-dev"
                }
            },
            "autoload": {
                "psr-4": {
                    "Laminas\\Console\\": "src/"
                }
            },
            "notification-url": "https://packagist.org/downloads/",
            "license": [
                "BSD-3-Clause"
            ],
            "description": "Build console applications using getopt syntax or routing, complete with prompts",
            "homepage": "https://laminas.dev",
            "keywords": [
                "console",
                "laminas"
            ],
            "time": "2019-12-31T16:31:45+00:00"
        },
        {
            "name": "laminas/laminas-crypt",
            "version": "3.4.0",
            "source": {
                "type": "git",
                "url": "https://github.com/laminas/laminas-crypt.git",
                "reference": "a058eeb2fe57824b958ac56753faff790a649e18"
            },
            "dist": {
                "type": "zip",
                "url": "https://api.github.com/repos/laminas/laminas-crypt/zipball/a058eeb2fe57824b958ac56753faff790a649e18",
                "reference": "a058eeb2fe57824b958ac56753faff790a649e18",
                "shasum": ""
            },
            "require": {
                "container-interop/container-interop": "^1.2",
                "ext-mbstring": "*",
                "laminas/laminas-math": "^3.0",
                "laminas/laminas-stdlib": "^2.7.7 || ^3.1",
                "laminas/laminas-zendframework-bridge": "^1.0",
                "php": "^7.3 || ~8.0.0"
            },
            "replace": {
                "zendframework/zend-crypt": "^3.3.1"
            },
            "require-dev": {
                "laminas/laminas-coding-standard": "~1.0.0",
                "phpunit/phpunit": "^9.3"
            },
            "suggest": {
                "ext-openssl": "Required for most features of Laminas\\Crypt"
            },
            "type": "library",
            "autoload": {
                "psr-4": {
                    "Laminas\\Crypt\\": "src/"
                }
            },
            "notification-url": "https://packagist.org/downloads/",
            "license": [
                "BSD-3-Clause"
            ],
            "description": "Strong cryptography tools and password hashing",
            "homepage": "https://laminas.dev",
            "keywords": [
                "crypt",
                "laminas"
            ],
            "funding": [
                {
                    "url": "https://funding.communitybridge.org/projects/laminas-project",
                    "type": "community_bridge"
                }
            ],
            "time": "2021-02-11T19:40:03+00:00"
        },
        {
            "name": "laminas/laminas-db",
            "version": "2.11.3",
            "source": {
                "type": "git",
                "url": "https://github.com/laminas/laminas-db.git",
                "reference": "6c4238918b9204db1eb8cafae2c1940d40f4c007"
            },
            "dist": {
                "type": "zip",
                "url": "https://api.github.com/repos/laminas/laminas-db/zipball/6c4238918b9204db1eb8cafae2c1940d40f4c007",
                "reference": "6c4238918b9204db1eb8cafae2c1940d40f4c007",
                "shasum": ""
            },
            "require": {
                "laminas/laminas-stdlib": "^2.7 || ^3.0",
                "laminas/laminas-zendframework-bridge": "^1.0",
                "php": "^5.6 || ^7.0"
            },
            "replace": {
                "zendframework/zend-db": "^2.11.0"
            },
            "require-dev": {
                "laminas/laminas-coding-standard": "~1.0.0",
                "laminas/laminas-eventmanager": "^2.6.2 || ^3.0",
                "laminas/laminas-hydrator": "^1.1 || ^2.1 || ^3.0",
                "laminas/laminas-servicemanager": "^2.7.5 || ^3.0.3",
                "phpunit/phpunit": "^5.7.27 || ^6.5.14"
            },
            "suggest": {
                "laminas/laminas-eventmanager": "Laminas\\EventManager component",
                "laminas/laminas-hydrator": "Laminas\\Hydrator component for using HydratingResultSets",
                "laminas/laminas-servicemanager": "Laminas\\ServiceManager component"
            },
            "type": "library",
            "extra": {
                "branch-alias": {
                    "dev-master": "2.11.x-dev",
                    "dev-develop": "2.12.x-dev"
                },
                "laminas": {
                    "component": "Laminas\\Db",
                    "config-provider": "Laminas\\Db\\ConfigProvider"
                }
            },
            "autoload": {
                "psr-4": {
                    "Laminas\\Db\\": "src/"
                }
            },
            "notification-url": "https://packagist.org/downloads/",
            "license": [
                "BSD-3-Clause"
            ],
            "description": "Database abstraction layer, SQL abstraction, result set abstraction, and RowDataGateway and TableDataGateway implementations",
            "homepage": "https://laminas.dev",
            "keywords": [
                "db",
                "laminas"
            ],
            "time": "2020-03-29T12:08:51+00:00"
        },
        {
            "name": "laminas/laminas-dependency-plugin",
            "version": "2.1.2",
            "source": {
                "type": "git",
                "url": "https://github.com/laminas/laminas-dependency-plugin.git",
                "reference": "c5b4bf87729d6f38c73ca8ed22a5d62ec641d075"
            },
            "dist": {
                "type": "zip",
                "url": "https://api.github.com/repos/laminas/laminas-dependency-plugin/zipball/c5b4bf87729d6f38c73ca8ed22a5d62ec641d075",
                "reference": "c5b4bf87729d6f38c73ca8ed22a5d62ec641d075",
                "shasum": ""
            },
            "require": {
                "composer-plugin-api": "^1.1 || ^2.0",
                "php": "^7.3 || ~8.0.0"
            },
            "require-dev": {
                "composer/composer": "^1.9 || ^2.0",
                "mikey179/vfsstream": "^1.6",
                "roave/security-advisories": "dev-master"
            },
            "type": "composer-plugin",
            "extra": {
                "class": "Laminas\\DependencyPlugin\\DependencyRewriterPluginDelegator"
            },
            "autoload": {
                "psr-4": {
                    "Laminas\\DependencyPlugin\\": "src/"
                }
            },
            "notification-url": "https://packagist.org/downloads/",
            "license": [
                "BSD-3-Clause"
            ],
            "description": "Replace zendframework and zfcampus packages with their Laminas Project equivalents.",
            "funding": [
                {
                    "url": "https://funding.communitybridge.org/projects/laminas-project",
                    "type": "community_bridge"
                }
            ],
            "time": "2021-02-15T16:44:31+00:00"
        },
        {
            "name": "laminas/laminas-di",
            "version": "2.6.1",
            "source": {
                "type": "git",
                "url": "https://github.com/laminas/laminas-di.git",
                "reference": "239b22408a1f8eacda6fc2b838b5065c4cf1d88e"
            },
            "dist": {
                "type": "zip",
                "url": "https://api.github.com/repos/laminas/laminas-di/zipball/239b22408a1f8eacda6fc2b838b5065c4cf1d88e",
                "reference": "239b22408a1f8eacda6fc2b838b5065c4cf1d88e",
                "shasum": ""
            },
            "require": {
                "container-interop/container-interop": "^1.1",
                "laminas/laminas-code": "^2.6 || ^3.0",
                "laminas/laminas-stdlib": "^2.7 || ^3.0",
                "laminas/laminas-zendframework-bridge": "^0.4.5 || ^1.0",
                "php": "^5.5 || ^7.0"
            },
            "replace": {
                "zendframework/zend-di": "self.version"
            },
            "require-dev": {
                "fabpot/php-cs-fixer": "1.7.*",
                "phpunit/phpunit": "~4.0"
            },
            "type": "library",
            "extra": {
                "branch-alias": {
                    "dev-master": "2.6-dev",
                    "dev-develop": "2.7-dev"
                }
            },
            "autoload": {
                "psr-4": {
                    "Laminas\\Di\\": "src/"
                }
            },
            "notification-url": "https://packagist.org/downloads/",
            "license": [
                "BSD-3-Clause"
            ],
            "homepage": "https://laminas.dev",
            "keywords": [
                "di",
                "laminas"
            ],
            "time": "2019-12-31T15:17:33+00:00"
        },
        {
            "name": "laminas/laminas-diactoros",
            "version": "1.8.7p2",
            "source": {
                "type": "git",
                "url": "https://github.com/laminas/laminas-diactoros.git",
                "reference": "6991c1af7c8d2c8efee81b22ba97024781824aaa"
            },
            "dist": {
                "type": "zip",
                "url": "https://api.github.com/repos/laminas/laminas-diactoros/zipball/6991c1af7c8d2c8efee81b22ba97024781824aaa",
                "reference": "6991c1af7c8d2c8efee81b22ba97024781824aaa",
                "shasum": ""
            },
            "require": {
                "laminas/laminas-zendframework-bridge": "^1.0",
                "php": "^5.6 || ^7.0",
                "psr/http-message": "^1.0"
            },
            "provide": {
                "psr/http-message-implementation": "1.0"
            },
            "replace": {
                "zendframework/zend-diactoros": "~1.8.7.0"
            },
            "require-dev": {
                "ext-dom": "*",
                "ext-libxml": "*",
                "laminas/laminas-coding-standard": "~1.0",
                "php-http/psr7-integration-tests": "dev-master",
                "phpunit/phpunit": "^5.7.16 || ^6.0.8 || ^7.2.7"
            },
            "type": "library",
            "extra": {
                "branch-alias": {
                    "dev-release-1.8": "1.8.x-dev"
                }
            },
            "autoload": {
                "files": [
                    "src/functions/create_uploaded_file.php",
                    "src/functions/marshal_headers_from_sapi.php",
                    "src/functions/marshal_method_from_sapi.php",
                    "src/functions/marshal_protocol_version_from_sapi.php",
                    "src/functions/marshal_uri_from_sapi.php",
                    "src/functions/normalize_server.php",
                    "src/functions/normalize_uploaded_files.php",
                    "src/functions/parse_cookie_header.php",
                    "src/functions/create_uploaded_file.legacy.php",
                    "src/functions/marshal_headers_from_sapi.legacy.php",
                    "src/functions/marshal_method_from_sapi.legacy.php",
                    "src/functions/marshal_protocol_version_from_sapi.legacy.php",
                    "src/functions/marshal_uri_from_sapi.legacy.php",
                    "src/functions/normalize_server.legacy.php",
                    "src/functions/normalize_uploaded_files.legacy.php",
                    "src/functions/parse_cookie_header.legacy.php"
                ],
                "psr-4": {
                    "Laminas\\Diactoros\\": "src/"
                }
            },
            "notification-url": "https://packagist.org/downloads/",
            "license": [
                "BSD-3-Clause"
            ],
            "description": "PSR HTTP Message implementations",
            "homepage": "https://laminas.dev",
            "keywords": [
                "http",
                "laminas",
                "psr",
                "psr-7"
            ],
            "time": "2020-03-23T15:28:28+00:00"
        },
        {
            "name": "laminas/laminas-escaper",
            "version": "2.7.0",
            "source": {
                "type": "git",
                "url": "https://github.com/laminas/laminas-escaper.git",
                "reference": "5e04bc5ae5990b17159d79d331055e2c645e5cc5"
            },
            "dist": {
                "type": "zip",
                "url": "https://api.github.com/repos/laminas/laminas-escaper/zipball/5e04bc5ae5990b17159d79d331055e2c645e5cc5",
                "reference": "5e04bc5ae5990b17159d79d331055e2c645e5cc5",
                "shasum": ""
            },
            "require": {
                "laminas/laminas-zendframework-bridge": "^1.0",
                "php": "^7.3 || ~8.0.0"
            },
            "replace": {
                "zendframework/zend-escaper": "^2.6.1"
            },
            "require-dev": {
                "laminas/laminas-coding-standard": "~1.0.0",
                "phpunit/phpunit": "^9.3",
                "psalm/plugin-phpunit": "^0.12.2",
                "vimeo/psalm": "^3.16"
            },
            "suggest": {
                "ext-iconv": "*",
                "ext-mbstring": "*"
            },
            "type": "library",
            "autoload": {
                "psr-4": {
                    "Laminas\\Escaper\\": "src/"
                }
            },
            "notification-url": "https://packagist.org/downloads/",
            "license": [
                "BSD-3-Clause"
            ],
            "description": "Securely and safely escape HTML, HTML attributes, JavaScript, CSS, and URLs",
            "homepage": "https://laminas.dev",
            "keywords": [
                "escaper",
                "laminas"
            ],
            "funding": [
                {
                    "url": "https://funding.communitybridge.org/projects/laminas-project",
                    "type": "community_bridge"
                }
            ],
            "time": "2020-11-17T21:26:43+00:00"
        },
        {
            "name": "laminas/laminas-eventmanager",
            "version": "3.3.0",
            "source": {
                "type": "git",
                "url": "https://github.com/laminas/laminas-eventmanager.git",
                "reference": "1940ccf30e058b2fd66f5a9d696f1b5e0027b082"
            },
            "dist": {
                "type": "zip",
                "url": "https://api.github.com/repos/laminas/laminas-eventmanager/zipball/1940ccf30e058b2fd66f5a9d696f1b5e0027b082",
                "reference": "1940ccf30e058b2fd66f5a9d696f1b5e0027b082",
                "shasum": ""
            },
            "require": {
                "laminas/laminas-zendframework-bridge": "^1.0",
                "php": "^7.3 || ^8.0"
            },
            "replace": {
                "zendframework/zend-eventmanager": "^3.2.1"
            },
            "require-dev": {
                "container-interop/container-interop": "^1.1",
                "laminas/laminas-coding-standard": "~1.0.0",
                "laminas/laminas-stdlib": "^2.7.3 || ^3.0",
                "phpbench/phpbench": "^0.17.1",
                "phpunit/phpunit": "^8.5.8"
            },
            "suggest": {
                "container-interop/container-interop": "^1.1, to use the lazy listeners feature",
                "laminas/laminas-stdlib": "^2.7.3 || ^3.0, to use the FilterChain feature"
            },
            "type": "library",
            "extra": {
                "branch-alias": {
                    "dev-master": "3.3.x-dev",
                    "dev-develop": "3.4.x-dev"
                }
            },
            "autoload": {
                "psr-4": {
                    "Laminas\\EventManager\\": "src/"
                }
            },
            "notification-url": "https://packagist.org/downloads/",
            "license": [
                "BSD-3-Clause"
            ],
            "description": "Trigger and listen to events within a PHP application",
            "homepage": "https://laminas.dev",
            "keywords": [
                "event",
                "eventmanager",
                "events",
                "laminas"
            ],
            "funding": [
                {
                    "url": "https://funding.communitybridge.org/projects/laminas-project",
                    "type": "community_bridge"
                }
            ],
            "time": "2020-08-25T11:10:44+00:00"
        },
        {
            "name": "laminas/laminas-feed",
            "version": "2.12.3",
            "source": {
                "type": "git",
                "url": "https://github.com/laminas/laminas-feed.git",
                "reference": "3c91415633cb1be6f9d78683d69b7dcbfe6b4012"
            },
            "dist": {
                "type": "zip",
                "url": "https://api.github.com/repos/laminas/laminas-feed/zipball/3c91415633cb1be6f9d78683d69b7dcbfe6b4012",
                "reference": "3c91415633cb1be6f9d78683d69b7dcbfe6b4012",
                "shasum": ""
            },
            "require": {
                "ext-dom": "*",
                "ext-libxml": "*",
                "laminas/laminas-escaper": "^2.5.2",
                "laminas/laminas-stdlib": "^3.2.1",
                "laminas/laminas-zendframework-bridge": "^1.0",
                "php": "^5.6 || ^7.0"
            },
            "replace": {
                "zendframework/zend-feed": "^2.12.0"
            },
            "require-dev": {
                "laminas/laminas-cache": "^2.7.2",
                "laminas/laminas-coding-standard": "~1.0.0",
                "laminas/laminas-db": "^2.8.2",
                "laminas/laminas-http": "^2.7",
                "laminas/laminas-servicemanager": "^2.7.8 || ^3.3",
                "laminas/laminas-validator": "^2.10.1",
                "phpunit/phpunit": "^5.7.27 || ^6.5.14 || ^7.5.20",
                "psr/http-message": "^1.0.1"
            },
            "suggest": {
                "laminas/laminas-cache": "Laminas\\Cache component, for optionally caching feeds between requests",
                "laminas/laminas-db": "Laminas\\Db component, for use with PubSubHubbub",
                "laminas/laminas-http": "Laminas\\Http for PubSubHubbub, and optionally for use with Laminas\\Feed\\Reader",
                "laminas/laminas-servicemanager": "Laminas\\ServiceManager component, for easily extending ExtensionManager implementations",
                "laminas/laminas-validator": "Laminas\\Validator component, for validating email addresses used in Atom feeds and entries when using the Writer subcomponent",
                "psr/http-message": "PSR-7 ^1.0.1, if you wish to use Laminas\\Feed\\Reader\\Http\\Psr7ResponseDecorator"
            },
            "type": "library",
            "extra": {
                "branch-alias": {
                    "dev-master": "2.12.x-dev",
                    "dev-develop": "2.13.x-dev"
                }
            },
            "autoload": {
                "psr-4": {
                    "Laminas\\Feed\\": "src/"
                }
            },
            "notification-url": "https://packagist.org/downloads/",
            "license": [
                "BSD-3-Clause"
            ],
            "description": "provides functionality for consuming RSS and Atom feeds",
            "homepage": "https://laminas.dev",
            "keywords": [
                "feed",
                "laminas"
            ],
            "funding": [
                {
                    "url": "https://funding.communitybridge.org/projects/laminas-project",
                    "type": "community_bridge"
                }
            ],
            "time": "2020-08-18T13:45:04+00:00"
        },
        {
            "name": "laminas/laminas-filter",
            "version": "2.10.0",
            "source": {
                "type": "git",
                "url": "https://github.com/laminas/laminas-filter.git",
                "reference": "cfb40b104e92a0b52bee696b74f958798ad8faa4"
            },
            "dist": {
                "type": "zip",
                "url": "https://api.github.com/repos/laminas/laminas-filter/zipball/cfb40b104e92a0b52bee696b74f958798ad8faa4",
                "reference": "cfb40b104e92a0b52bee696b74f958798ad8faa4",
                "shasum": ""
            },
            "require": {
                "laminas/laminas-stdlib": "^3.3",
                "laminas/laminas-zendframework-bridge": "^1.0",
                "php": "^7.3 || ~8.0.0"
            },
            "conflict": {
                "laminas/laminas-validator": "<2.10.1"
            },
            "replace": {
                "zendframework/zend-filter": "^2.9.2"
            },
            "require-dev": {
                "laminas/laminas-coding-standard": "~1.0.0",
                "laminas/laminas-crypt": "^3.2.1",
                "laminas/laminas-servicemanager": "^3.3",
                "laminas/laminas-uri": "^2.6",
                "pear/archive_tar": "^1.4.3",
                "phpspec/prophecy-phpunit": "^2.0",
                "phpunit/phpunit": "^9.3",
                "psr/http-factory": "^1.0"
            },
            "suggest": {
                "laminas/laminas-crypt": "Laminas\\Crypt component, for encryption filters",
                "laminas/laminas-i18n": "Laminas\\I18n component for filters depending on i18n functionality",
                "laminas/laminas-servicemanager": "Laminas\\ServiceManager component, for using the filter chain functionality",
                "laminas/laminas-uri": "Laminas\\Uri component, for the UriNormalize filter",
                "psr/http-factory-implementation": "psr/http-factory-implementation, for creating file upload instances when consuming PSR-7 in file upload filters"
            },
            "type": "library",
            "extra": {
                "laminas": {
                    "component": "Laminas\\Filter",
                    "config-provider": "Laminas\\Filter\\ConfigProvider"
                }
            },
            "autoload": {
                "psr-4": {
                    "Laminas\\Filter\\": "src/"
                }
            },
            "notification-url": "https://packagist.org/downloads/",
            "license": [
                "BSD-3-Clause"
            ],
            "description": "Programmatically filter and normalize data and files",
            "homepage": "https://laminas.dev",
            "keywords": [
                "filter",
                "laminas"
            ],
            "funding": [
                {
                    "url": "https://funding.communitybridge.org/projects/laminas-project",
                    "type": "community_bridge"
                }
            ],
            "time": "2021-01-01T14:37:45+00:00"
        },
        {
            "name": "laminas/laminas-form",
            "version": "2.15.0",
            "source": {
                "type": "git",
                "url": "https://github.com/laminas/laminas-form.git",
                "reference": "359cd372c565e18a17f32ccfeacdf21bba091ce2"
            },
            "dist": {
                "type": "zip",
                "url": "https://api.github.com/repos/laminas/laminas-form/zipball/359cd372c565e18a17f32ccfeacdf21bba091ce2",
                "reference": "359cd372c565e18a17f32ccfeacdf21bba091ce2",
                "shasum": ""
            },
            "require": {
                "laminas/laminas-hydrator": "^1.1 || ^2.1 || ^3.0",
                "laminas/laminas-inputfilter": "^2.8",
                "laminas/laminas-stdlib": "^3.2.1",
                "laminas/laminas-zendframework-bridge": "^1.0",
                "php": "^5.6 || ^7.0"
            },
            "replace": {
                "zendframework/zend-form": "^2.14.3"
            },
            "require-dev": {
                "doctrine/annotations": "~1.0",
                "laminas/laminas-cache": "^2.6.1",
                "laminas/laminas-captcha": "^2.7.1",
                "laminas/laminas-code": "^2.6 || ^3.0",
                "laminas/laminas-coding-standard": "~1.0.0",
                "laminas/laminas-escaper": "^2.5",
                "laminas/laminas-eventmanager": "^2.6.2 || ^3.0",
                "laminas/laminas-filter": "^2.6",
                "laminas/laminas-i18n": "^2.6",
                "laminas/laminas-recaptcha": "^3.0.0",
                "laminas/laminas-servicemanager": "^2.7.5 || ^3.0.3",
                "laminas/laminas-session": "^2.8.1",
                "laminas/laminas-text": "^2.6",
                "laminas/laminas-validator": "^2.6",
                "laminas/laminas-view": "^2.6.2",
                "phpunit/phpunit": "^5.7.27 || ^6.5.14 || ^7.5.20"
            },
            "suggest": {
                "laminas/laminas-captcha": "^2.7.1, required for using CAPTCHA form elements",
                "laminas/laminas-code": "^2.6 || ^3.0, required to use laminas-form annotations support",
                "laminas/laminas-eventmanager": "^2.6.2 || ^3.0, reuired for laminas-form annotations support",
                "laminas/laminas-i18n": "^2.6, required when using laminas-form view helpers",
                "laminas/laminas-recaptcha": "in order to use the ReCaptcha form element",
                "laminas/laminas-servicemanager": "^2.7.5 || ^3.0.3, required to use the form factories or provide services",
                "laminas/laminas-view": "^2.6.2, required for using the laminas-form view helpers"
            },
            "type": "library",
            "extra": {
                "branch-alias": {
                    "dev-master": "2.15.x-dev",
                    "dev-develop": "2.16.x-dev"
                },
                "laminas": {
                    "component": "Laminas\\Form",
                    "config-provider": "Laminas\\Form\\ConfigProvider"
                }
            },
            "autoload": {
                "psr-4": {
                    "Laminas\\Form\\": "src/"
                },
                "files": [
                    "autoload/formElementManagerPolyfill.php"
                ]
            },
            "notification-url": "https://packagist.org/downloads/",
            "license": [
                "BSD-3-Clause"
            ],
            "description": "Validate and display simple and complex forms, casting forms to business objects and vice versa",
            "homepage": "https://laminas.dev",
            "keywords": [
                "form",
                "laminas"
            ],
            "funding": [
                {
                    "url": "https://funding.communitybridge.org/projects/laminas-project",
                    "type": "community_bridge"
                }
            ],
            "time": "2020-07-14T13:53:27+00:00"
        },
        {
            "name": "laminas/laminas-http",
            "version": "2.14.2",
            "source": {
                "type": "git",
                "url": "https://github.com/laminas/laminas-http.git",
                "reference": "298f732e1acb031db70ea4fd2133a283b2a4a65e"
            },
            "dist": {
                "type": "zip",
                "url": "https://api.github.com/repos/laminas/laminas-http/zipball/298f732e1acb031db70ea4fd2133a283b2a4a65e",
                "reference": "298f732e1acb031db70ea4fd2133a283b2a4a65e",
                "shasum": ""
            },
            "require": {
                "laminas/laminas-loader": "^2.5.1",
                "laminas/laminas-stdlib": "^3.2.1",
                "laminas/laminas-uri": "^2.5.2",
                "laminas/laminas-validator": "^2.10.1",
                "laminas/laminas-zendframework-bridge": "^1.0",
                "php": "^7.3 || ~8.0.0"
            },
            "replace": {
                "zendframework/zend-http": "^2.11.2"
            },
            "require-dev": {
                "laminas/laminas-coding-standard": "~1.0.0",
                "laminas/laminas-config": "^3.1 || ^2.6",
                "phpunit/phpunit": "^9.3"
            },
            "suggest": {
                "paragonie/certainty": "For automated management of cacert.pem"
            },
            "type": "library",
            "autoload": {
                "psr-4": {
                    "Laminas\\Http\\": "src/"
                }
            },
            "notification-url": "https://packagist.org/downloads/",
            "license": [
                "BSD-3-Clause"
            ],
            "description": "Provides an easy interface for performing Hyper-Text Transfer Protocol (HTTP) requests",
            "homepage": "https://laminas.dev",
            "keywords": [
                "http",
                "http client",
                "laminas"
            ],
            "funding": [
                {
                    "url": "https://funding.communitybridge.org/projects/laminas-project",
                    "type": "community_bridge"
                }
            ],
            "time": "2021-01-05T16:10:52+00:00"
        },
        {
            "name": "laminas/laminas-hydrator",
            "version": "2.4.2",
            "source": {
                "type": "git",
                "url": "https://github.com/laminas/laminas-hydrator.git",
                "reference": "4a0e81cf05f32edcace817f1f48cb4055f689d85"
            },
            "dist": {
                "type": "zip",
                "url": "https://api.github.com/repos/laminas/laminas-hydrator/zipball/4a0e81cf05f32edcace817f1f48cb4055f689d85",
                "reference": "4a0e81cf05f32edcace817f1f48cb4055f689d85",
                "shasum": ""
            },
            "require": {
                "laminas/laminas-stdlib": "^3.0",
                "laminas/laminas-zendframework-bridge": "^1.0",
                "php": "^5.6 || ^7.0"
            },
            "replace": {
                "zendframework/zend-hydrator": "self.version"
            },
            "require-dev": {
                "laminas/laminas-coding-standard": "~1.0.0",
                "laminas/laminas-eventmanager": "^2.6.2 || ^3.0",
                "laminas/laminas-filter": "^2.6",
                "laminas/laminas-inputfilter": "^2.6",
                "laminas/laminas-serializer": "^2.6.1",
                "laminas/laminas-servicemanager": "^2.7.5 || ^3.0.3",
                "phpunit/phpunit": "^5.7.27 || ^6.5.8 || ^7.1.2"
            },
            "suggest": {
                "laminas/laminas-eventmanager": "^2.6.2 || ^3.0, to support aggregate hydrator usage",
                "laminas/laminas-filter": "^2.6, to support naming strategy hydrator usage",
                "laminas/laminas-serializer": "^2.6.1, to use the SerializableStrategy",
                "laminas/laminas-servicemanager": "^2.7.5 || ^3.0.3, to support hydrator plugin manager usage"
            },
            "type": "library",
            "extra": {
                "branch-alias": {
                    "dev-release-2.4": "2.4.x-dev"
                },
                "laminas": {
                    "component": "Laminas\\Hydrator",
                    "config-provider": "Laminas\\Hydrator\\ConfigProvider"
                }
            },
            "autoload": {
                "psr-4": {
                    "Laminas\\Hydrator\\": "src/"
                }
            },
            "notification-url": "https://packagist.org/downloads/",
            "license": [
                "BSD-3-Clause"
            ],
            "description": "Serialize objects to arrays, and vice versa",
            "homepage": "https://laminas.dev",
            "keywords": [
                "hydrator",
                "laminas"
            ],
            "time": "2019-12-31T17:06:38+00:00"
        },
        {
            "name": "laminas/laminas-i18n",
            "version": "2.11.0",
            "source": {
                "type": "git",
                "url": "https://github.com/laminas/laminas-i18n.git",
                "reference": "85678f444b6dcb48e8a04591779e11c24e5bb901"
            },
            "dist": {
                "type": "zip",
                "url": "https://api.github.com/repos/laminas/laminas-i18n/zipball/85678f444b6dcb48e8a04591779e11c24e5bb901",
                "reference": "85678f444b6dcb48e8a04591779e11c24e5bb901",
                "shasum": ""
            },
            "require": {
                "ext-intl": "*",
                "laminas/laminas-stdlib": "^2.7 || ^3.0",
                "laminas/laminas-zendframework-bridge": "^1.0",
                "php": "^7.3 || ~8.0.0"
            },
            "conflict": {
                "phpspec/prophecy": "<1.9.0"
            },
            "replace": {
                "zendframework/zend-i18n": "^2.10.1"
            },
            "require-dev": {
                "laminas/laminas-cache": "^2.6.1",
                "laminas/laminas-coding-standard": "~1.0.0",
                "laminas/laminas-config": "^2.6",
                "laminas/laminas-eventmanager": "^2.6.2 || ^3.0",
                "laminas/laminas-filter": "^2.6.1",
                "laminas/laminas-servicemanager": "^3.2.1",
                "laminas/laminas-validator": "^2.6",
                "laminas/laminas-view": "^2.6.3",
                "phpunit/phpunit": "^9.3"
            },
            "suggest": {
                "laminas/laminas-cache": "Laminas\\Cache component",
                "laminas/laminas-config": "Laminas\\Config component",
                "laminas/laminas-eventmanager": "You should install this package to use the events in the translator",
                "laminas/laminas-filter": "You should install this package to use the provided filters",
                "laminas/laminas-i18n-resources": "Translation resources",
                "laminas/laminas-servicemanager": "Laminas\\ServiceManager component",
                "laminas/laminas-validator": "You should install this package to use the provided validators",
                "laminas/laminas-view": "You should install this package to use the provided view helpers"
            },
            "type": "library",
            "extra": {
                "laminas": {
                    "component": "Laminas\\I18n",
                    "config-provider": "Laminas\\I18n\\ConfigProvider"
                }
            },
            "autoload": {
                "psr-4": {
                    "Laminas\\I18n\\": "src/"
                }
            },
            "notification-url": "https://packagist.org/downloads/",
            "license": [
                "BSD-3-Clause"
            ],
            "description": "Provide translations for your application, and filter and validate internationalized values",
            "homepage": "https://laminas.dev",
            "keywords": [
                "i18n",
                "laminas"
            ],
            "funding": [
                {
                    "url": "https://funding.communitybridge.org/projects/laminas-project",
                    "type": "community_bridge"
                }
            ],
            "time": "2020-10-24T13:14:32+00:00"
        },
        {
            "name": "laminas/laminas-inputfilter",
            "version": "2.10.1",
            "source": {
                "type": "git",
                "url": "git@github.com:laminas/laminas-inputfilter.git",
                "reference": "b29ce8f512c966468eee37ea4873ae5fb545d00a"
            },
            "dist": {
                "type": "zip",
                "url": "https://api.github.com/repos/laminas/laminas-inputfilter/zipball/b29ce8f512c966468eee37ea4873ae5fb545d00a",
                "reference": "b29ce8f512c966468eee37ea4873ae5fb545d00a",
                "shasum": ""
            },
            "require": {
                "laminas/laminas-filter": "^2.9.1",
                "laminas/laminas-servicemanager": "^2.7.10 || ^3.3.1",
                "laminas/laminas-stdlib": "^2.7 || ^3.0",
                "laminas/laminas-validator": "^2.11",
                "laminas/laminas-zendframework-bridge": "^1.0",
                "php": "^5.6 || ^7.0"
            },
            "replace": {
                "zendframework/zend-inputfilter": "self.version"
            },
            "require-dev": {
                "laminas/laminas-coding-standard": "~1.0.0",
                "phpunit/phpunit": "^5.7.27 || ^6.5.14 || ^7.5.15",
                "psr/http-message": "^1.0"
            },
            "suggest": {
                "psr/http-message-implementation": "PSR-7 is required if you wish to validate PSR-7 UploadedFileInterface payloads"
            },
            "type": "library",
            "extra": {
                "branch-alias": {
                    "dev-master": "2.10.x-dev",
                    "dev-develop": "2.11.x-dev"
                },
                "laminas": {
                    "component": "Laminas\\InputFilter",
                    "config-provider": "Laminas\\InputFilter\\ConfigProvider"
                }
            },
            "autoload": {
                "psr-4": {
                    "Laminas\\InputFilter\\": "src/"
                }
            },
            "notification-url": "https://packagist.org/downloads/",
            "license": [
                "BSD-3-Clause"
            ],
            "description": "Normalize and validate input sets from the web, APIs, the CLI, and more, including files",
            "homepage": "https://laminas.dev",
            "keywords": [
                "inputfilter",
                "laminas"
            ],
            "time": "2019-12-31T17:11:54+00:00"
        },
        {
            "name": "laminas/laminas-json",
            "version": "3.2.0",
            "source": {
                "type": "git",
                "url": "https://github.com/laminas/laminas-json.git",
                "reference": "1e3b64d3b21dac0511e628ae8debc81002d14e3c"
            },
            "dist": {
                "type": "zip",
                "url": "https://api.github.com/repos/laminas/laminas-json/zipball/1e3b64d3b21dac0511e628ae8debc81002d14e3c",
                "reference": "1e3b64d3b21dac0511e628ae8debc81002d14e3c",
                "shasum": ""
            },
            "require": {
                "laminas/laminas-zendframework-bridge": "^1.0",
                "php": "^7.3 || ~8.0.0"
            },
            "replace": {
                "zendframework/zend-json": "^3.1.2"
            },
            "require-dev": {
                "laminas/laminas-coding-standard": "~1.0.0",
                "laminas/laminas-stdlib": "^2.7.7 || ^3.1",
                "phpunit/phpunit": "^9.3"
            },
            "suggest": {
                "laminas/laminas-json-server": "For implementing JSON-RPC servers",
                "laminas/laminas-xml2json": "For converting XML documents to JSON"
            },
            "type": "library",
            "autoload": {
                "psr-4": {
                    "Laminas\\Json\\": "src/"
                }
            },
            "notification-url": "https://packagist.org/downloads/",
            "license": [
                "BSD-3-Clause"
            ],
            "description": "provides convenience methods for serializing native PHP to JSON and decoding JSON to native PHP",
            "homepage": "https://laminas.dev",
            "keywords": [
                "json",
                "laminas"
            ],
            "funding": [
                {
                    "url": "https://funding.communitybridge.org/projects/laminas-project",
                    "type": "community_bridge"
                }
            ],
            "time": "2021-02-12T15:38:10+00:00"
        },
        {
            "name": "laminas/laminas-loader",
            "version": "2.7.0",
            "source": {
                "type": "git",
                "url": "https://github.com/laminas/laminas-loader.git",
                "reference": "bcf8a566cb9925a2e7cc41a16db09235ec9fb616"
            },
            "dist": {
                "type": "zip",
                "url": "https://api.github.com/repos/laminas/laminas-loader/zipball/bcf8a566cb9925a2e7cc41a16db09235ec9fb616",
                "reference": "bcf8a566cb9925a2e7cc41a16db09235ec9fb616",
                "shasum": ""
            },
            "require": {
                "laminas/laminas-zendframework-bridge": "^1.0",
                "php": "^7.3 || ~8.0.0"
            },
            "replace": {
                "zendframework/zend-loader": "^2.6.1"
            },
            "require-dev": {
                "laminas/laminas-coding-standard": "~1.0.0",
                "phpunit/phpunit": "^9.3"
            },
            "type": "library",
            "autoload": {
                "psr-4": {
                    "Laminas\\Loader\\": "src/"
                }
            },
            "notification-url": "https://packagist.org/downloads/",
            "license": [
                "BSD-3-Clause"
            ],
            "description": "Autoloading and plugin loading strategies",
            "homepage": "https://laminas.dev",
            "keywords": [
                "laminas",
                "loader"
            ],
            "funding": [
                {
                    "url": "https://funding.communitybridge.org/projects/laminas-project",
                    "type": "community_bridge"
                }
            ],
            "time": "2021-02-12T16:08:18+00:00"
        },
        {
            "name": "laminas/laminas-log",
            "version": "2.12.0",
            "source": {
                "type": "git",
                "url": "https://github.com/laminas/laminas-log.git",
                "reference": "4e92d841b48868714a070b10866e94be80fc92ff"
            },
            "dist": {
                "type": "zip",
                "url": "https://api.github.com/repos/laminas/laminas-log/zipball/4e92d841b48868714a070b10866e94be80fc92ff",
                "reference": "4e92d841b48868714a070b10866e94be80fc92ff",
                "shasum": ""
            },
            "require": {
                "laminas/laminas-servicemanager": "^2.7.5 || ^3.0.3",
                "laminas/laminas-stdlib": "^2.7 || ^3.0",
                "laminas/laminas-zendframework-bridge": "^1.0",
                "php": "^5.6 || ^7.0",
                "psr/log": "^1.1.2"
            },
            "provide": {
                "psr/log-implementation": "1.0.0"
            },
            "replace": {
                "zendframework/zend-log": "self.version"
            },
            "require-dev": {
                "laminas/laminas-coding-standard": "~1.0.0",
                "laminas/laminas-db": "^2.6",
                "laminas/laminas-escaper": "^2.5",
                "laminas/laminas-filter": "^2.5",
                "laminas/laminas-mail": "^2.6.1",
                "laminas/laminas-validator": "^2.10.1",
                "mikey179/vfsstream": "^1.6.7",
                "phpunit/phpunit": "^5.7.27 || ^6.5.14 || ^7.5.15"
            },
            "suggest": {
                "ext-mongo": "mongo extension to use Mongo writer",
                "ext-mongodb": "mongodb extension to use MongoDB writer",
                "laminas/laminas-db": "Laminas\\Db component to use the database log writer",
                "laminas/laminas-escaper": "Laminas\\Escaper component, for use in the XML log formatter",
                "laminas/laminas-mail": "Laminas\\Mail component to use the email log writer",
                "laminas/laminas-validator": "Laminas\\Validator component to block invalid log messages"
            },
            "type": "library",
            "extra": {
                "branch-alias": {
                    "dev-master": "2.12.x-dev",
                    "dev-develop": "2.13.x-dev"
                },
                "laminas": {
                    "component": "Laminas\\Log",
                    "config-provider": "Laminas\\Log\\ConfigProvider"
                }
            },
            "autoload": {
                "psr-4": {
                    "Laminas\\Log\\": "src/"
                }
            },
            "notification-url": "https://packagist.org/downloads/",
            "license": [
                "BSD-3-Clause"
            ],
            "description": "Robust, composite logger with filtering, formatting, and PSR-3 support",
            "homepage": "https://laminas.dev",
            "keywords": [
                "laminas",
                "log",
                "logging"
            ],
            "time": "2019-12-31T17:18:59+00:00"
        },
        {
            "name": "laminas/laminas-mail",
            "version": "2.13.1",
            "source": {
                "type": "git",
                "url": "https://github.com/laminas/laminas-mail.git",
                "reference": "6f6fb7c6f332abea25461eefb3da15e104edfd56"
            },
            "dist": {
                "type": "zip",
                "url": "https://api.github.com/repos/laminas/laminas-mail/zipball/6f6fb7c6f332abea25461eefb3da15e104edfd56",
                "reference": "6f6fb7c6f332abea25461eefb3da15e104edfd56",
                "shasum": ""
            },
            "require": {
                "ext-iconv": "*",
                "laminas/laminas-loader": "^2.5",
                "laminas/laminas-mime": "^2.5",
                "laminas/laminas-stdlib": "^2.7 || ^3.0",
                "laminas/laminas-validator": "^2.10.2",
                "laminas/laminas-zendframework-bridge": "^1.0",
                "php": "^7.3 || ~8.0.0",
                "symfony/polyfill-mbstring": "^1.12.0",
                "true/punycode": "^2.1"
            },
            "replace": {
                "zendframework/zend-mail": "^2.10.0"
            },
            "require-dev": {
                "laminas/laminas-coding-standard": "~1.0.0",
                "laminas/laminas-config": "^3.4",
                "laminas/laminas-crypt": "^2.6 || ^3.0",
                "laminas/laminas-servicemanager": "^3.2.1",
                "phpunit/phpunit": "^9.3"
            },
            "suggest": {
                "laminas/laminas-crypt": "Crammd5 support in SMTP Auth",
                "laminas/laminas-servicemanager": "^2.7.10 || ^3.3.1 when using SMTP to deliver messages"
            },
            "type": "library",
            "extra": {
                "laminas": {
                    "component": "Laminas\\Mail",
                    "config-provider": "Laminas\\Mail\\ConfigProvider"
                }
            },
            "autoload": {
                "psr-4": {
                    "Laminas\\Mail\\": "src/"
                }
            },
            "notification-url": "https://packagist.org/downloads/",
            "license": [
                "BSD-3-Clause"
            ],
            "description": "Provides generalized functionality to compose and send both text and MIME-compliant multipart e-mail messages",
            "homepage": "https://laminas.dev",
            "keywords": [
                "laminas",
                "mail"
            ],
            "funding": [
                {
                    "url": "https://funding.communitybridge.org/projects/laminas-project",
                    "type": "community_bridge"
                }
            ],
            "time": "2021-02-12T17:56:28+00:00"
        },
        {
            "name": "laminas/laminas-math",
            "version": "3.3.2",
            "source": {
                "type": "git",
                "url": "https://github.com/laminas/laminas-math.git",
                "reference": "188456530923a449470963837c25560f1fdd8a60"
            },
            "dist": {
                "type": "zip",
                "url": "https://api.github.com/repos/laminas/laminas-math/zipball/188456530923a449470963837c25560f1fdd8a60",
                "reference": "188456530923a449470963837c25560f1fdd8a60",
                "shasum": ""
            },
            "require": {
                "ext-mbstring": "*",
                "laminas/laminas-zendframework-bridge": "^1.0",
                "php": "^7.3 || ~8.0.0"
            },
            "replace": {
                "zendframework/zend-math": "^3.2.0"
            },
            "require-dev": {
                "laminas/laminas-coding-standard": "~1.0.0",
                "phpunit/phpunit": "^9.3"
            },
            "suggest": {
                "ext-bcmath": "If using the bcmath functionality",
                "ext-gmp": "If using the gmp functionality"
            },
            "type": "library",
            "extra": {
                "branch-alias": {
                    "dev-master": "3.2.x-dev",
                    "dev-develop": "3.3.x-dev"
                }
            },
            "autoload": {
                "psr-4": {
                    "Laminas\\Math\\": "src/"
                }
            },
            "notification-url": "https://packagist.org/downloads/",
            "license": [
                "BSD-3-Clause"
            ],
            "description": "Create cryptographically secure pseudo-random numbers, and manage big integers",
            "homepage": "https://laminas.dev",
            "keywords": [
                "laminas",
                "math"
            ],
            "funding": [
                {
                    "url": "https://funding.communitybridge.org/projects/laminas-project",
                    "type": "community_bridge"
                }
            ],
            "time": "2021-02-16T15:46:01+00:00"
        },
        {
            "name": "laminas/laminas-mime",
            "version": "2.7.4",
            "source": {
                "type": "git",
                "url": "https://github.com/laminas/laminas-mime.git",
                "reference": "e45a7d856bf7b4a7b5bd00d6371f9961dc233add"
            },
            "dist": {
                "type": "zip",
                "url": "https://api.github.com/repos/laminas/laminas-mime/zipball/e45a7d856bf7b4a7b5bd00d6371f9961dc233add",
                "reference": "e45a7d856bf7b4a7b5bd00d6371f9961dc233add",
                "shasum": ""
            },
            "require": {
                "laminas/laminas-stdlib": "^2.7 || ^3.0",
                "laminas/laminas-zendframework-bridge": "^1.0",
                "php": "^5.6 || ^7.0"
            },
            "replace": {
                "zendframework/zend-mime": "^2.7.2"
            },
            "require-dev": {
                "laminas/laminas-coding-standard": "~1.0.0",
                "laminas/laminas-mail": "^2.6",
                "phpunit/phpunit": "^5.7.27 || ^6.5.14 || ^7.5.20"
            },
            "suggest": {
                "laminas/laminas-mail": "Laminas\\Mail component"
            },
            "type": "library",
            "extra": {
                "branch-alias": {
                    "dev-master": "2.7.x-dev",
                    "dev-develop": "2.8.x-dev"
                }
            },
            "autoload": {
                "psr-4": {
                    "Laminas\\Mime\\": "src/"
                }
            },
            "notification-url": "https://packagist.org/downloads/",
            "license": [
                "BSD-3-Clause"
            ],
            "description": "Create and parse MIME messages and parts",
            "homepage": "https://laminas.dev",
            "keywords": [
                "laminas",
                "mime"
            ],
            "time": "2020-03-29T13:12:07+00:00"
        },
        {
            "name": "laminas/laminas-modulemanager",
            "version": "2.10.1",
            "source": {
                "type": "git",
                "url": "https://github.com/laminas/laminas-modulemanager.git",
                "reference": "637aaaf2c85d13694b096e253e5884653f93bb92"
            },
            "dist": {
                "type": "zip",
                "url": "https://api.github.com/repos/laminas/laminas-modulemanager/zipball/637aaaf2c85d13694b096e253e5884653f93bb92",
                "reference": "637aaaf2c85d13694b096e253e5884653f93bb92",
                "shasum": ""
            },
            "require": {
                "brick/varexporter": "^0.3.2",
                "laminas/laminas-config": "^3.4",
                "laminas/laminas-eventmanager": "^3.3",
                "laminas/laminas-stdlib": "^3.3",
                "laminas/laminas-zendframework-bridge": "^1.1",
                "php": "^7.3 || ^8.0",
                "webimpress/safe-writer": "^1.0.2 || ^2.1"
            },
            "replace": {
                "zendframework/zend-modulemanager": "^2.8.4"
            },
            "require-dev": {
                "laminas/laminas-coding-standard": "~1.0.0",
                "laminas/laminas-console": "^2.8",
                "laminas/laminas-di": "^2.6.1",
                "laminas/laminas-loader": "^2.6.1",
                "laminas/laminas-mvc": "^3.1.1",
                "laminas/laminas-servicemanager": "^3.4.1",
                "phpunit/phpunit": "^9.3.7"
            },
            "suggest": {
                "laminas/laminas-console": "Laminas\\Console component",
                "laminas/laminas-loader": "Laminas\\Loader component if you are not using Composer autoloading for your modules",
                "laminas/laminas-mvc": "Laminas\\Mvc component",
                "laminas/laminas-servicemanager": "Laminas\\ServiceManager component"
            },
            "type": "library",
            "autoload": {
                "psr-4": {
                    "Laminas\\ModuleManager\\": "src/"
                }
            },
            "notification-url": "https://packagist.org/downloads/",
            "license": [
                "BSD-3-Clause"
            ],
            "description": "Modular application system for laminas-mvc applications",
            "homepage": "https://laminas.dev",
            "keywords": [
                "laminas",
                "modulemanager"
            ],
            "funding": [
                {
                    "url": "https://funding.communitybridge.org/projects/laminas-project",
                    "type": "community_bridge"
                }
            ],
            "time": "2020-09-01T22:26:46+00:00"
        },
        {
            "name": "laminas/laminas-mvc",
            "version": "2.7.15",
            "source": {
                "type": "git",
                "url": "https://github.com/laminas/laminas-mvc.git",
                "reference": "7e7198b03556a57fb5fd3ed919d9e1cf71500642"
            },
            "dist": {
                "type": "zip",
                "url": "https://api.github.com/repos/laminas/laminas-mvc/zipball/7e7198b03556a57fb5fd3ed919d9e1cf71500642",
                "reference": "7e7198b03556a57fb5fd3ed919d9e1cf71500642",
                "shasum": ""
            },
            "require": {
                "container-interop/container-interop": "^1.1",
                "laminas/laminas-console": "^2.7",
                "laminas/laminas-eventmanager": "^2.6.4 || ^3.0",
                "laminas/laminas-form": "^2.11",
                "laminas/laminas-hydrator": "^1.1 || ^2.4",
                "laminas/laminas-psr7bridge": "^0.2",
                "laminas/laminas-servicemanager": "^2.7.10 || ^3.0.3",
                "laminas/laminas-stdlib": "^2.7.5 || ^3.0",
                "laminas/laminas-zendframework-bridge": "^1.0",
                "php": "^5.5 || ^7.0"
            },
            "replace": {
                "zendframework/zend-mvc": "self.version"
            },
            "require-dev": {
                "friendsofphp/php-cs-fixer": "1.7.*",
                "laminas/laminas-authentication": "^2.6",
                "laminas/laminas-cache": "^2.8",
                "laminas/laminas-di": "^2.6",
                "laminas/laminas-filter": "^2.8",
                "laminas/laminas-http": "^2.8",
                "laminas/laminas-i18n": "^2.8",
                "laminas/laminas-inputfilter": "^2.8",
                "laminas/laminas-json": "^2.6.1",
                "laminas/laminas-log": "^2.9.3",
                "laminas/laminas-modulemanager": "^2.8",
                "laminas/laminas-serializer": "^2.8",
                "laminas/laminas-session": "^2.8.1",
                "laminas/laminas-text": "^2.7",
                "laminas/laminas-uri": "^2.6",
                "laminas/laminas-validator": "^2.10",
                "laminas/laminas-view": "^2.9",
                "phpunit/phpunit": "^4.8.36",
                "sebastian/comparator": "^1.2.4",
                "sebastian/version": "^1.0.4"
            },
            "suggest": {
                "laminas/laminas-authentication": "Laminas\\Authentication component for Identity plugin",
                "laminas/laminas-config": "Laminas\\Config component",
                "laminas/laminas-di": "Laminas\\Di component",
                "laminas/laminas-filter": "Laminas\\Filter component",
                "laminas/laminas-http": "Laminas\\Http component",
                "laminas/laminas-i18n": "Laminas\\I18n component for translatable segments",
                "laminas/laminas-inputfilter": "Laminas\\Inputfilter component",
                "laminas/laminas-json": "Laminas\\Json component",
                "laminas/laminas-log": "Laminas\\Log component",
                "laminas/laminas-modulemanager": "Laminas\\ModuleManager component",
                "laminas/laminas-serializer": "Laminas\\Serializer component",
                "laminas/laminas-servicemanager-di": "^1.0.1, if using laminas-servicemanager v3 and requiring the laminas-di integration",
                "laminas/laminas-session": "Laminas\\Session component for FlashMessenger, PRG, and FPRG plugins",
                "laminas/laminas-text": "Laminas\\Text component",
                "laminas/laminas-uri": "Laminas\\Uri component",
                "laminas/laminas-validator": "Laminas\\Validator component",
                "laminas/laminas-view": "Laminas\\View component"
            },
            "type": "library",
            "extra": {
                "branch-alias": {
                    "dev-master": "2.7-dev",
                    "dev-develop": "3.0-dev"
                }
            },
            "autoload": {
                "files": [
                    "src/autoload.php"
                ],
                "psr-4": {
                    "Laminas\\Mvc\\": "src/"
                }
            },
            "notification-url": "https://packagist.org/downloads/",
            "license": [
                "BSD-3-Clause"
            ],
            "homepage": "https://laminas.dev",
            "keywords": [
                "laminas",
                "mvc"
            ],
            "time": "2019-12-31T17:32:15+00:00"
        },
        {
            "name": "laminas/laminas-psr7bridge",
            "version": "0.2.2",
            "source": {
                "type": "git",
                "url": "https://github.com/laminas/laminas-psr7bridge.git",
                "reference": "14780ef1d40effd59d77ab29c6d439b2af42cdfa"
            },
            "dist": {
                "type": "zip",
                "url": "https://api.github.com/repos/laminas/laminas-psr7bridge/zipball/14780ef1d40effd59d77ab29c6d439b2af42cdfa",
                "reference": "14780ef1d40effd59d77ab29c6d439b2af42cdfa",
                "shasum": ""
            },
            "require": {
                "laminas/laminas-diactoros": "^1.1",
                "laminas/laminas-http": "^2.5",
                "laminas/laminas-zendframework-bridge": "^1.0",
                "php": ">=5.5",
                "psr/http-message": "^1.0"
            },
            "replace": {
                "zendframework/zend-psr7bridge": "self.version"
            },
            "require-dev": {
                "phpunit/phpunit": "^4.7",
                "squizlabs/php_codesniffer": "^2.3"
            },
            "type": "library",
            "extra": {
                "branch-alias": {
                    "dev-master": "1.0-dev",
                    "dev-develop": "1.1-dev"
                }
            },
            "autoload": {
                "psr-4": {
                    "Laminas\\Psr7Bridge\\": "src/"
                }
            },
            "notification-url": "https://packagist.org/downloads/",
            "license": [
                "BSD-3-Clause"
            ],
            "description": "PSR-7 <-> Laminas\\Http bridge",
            "homepage": "https://laminas.dev",
            "keywords": [
                "http",
                "laminas",
                "psr",
                "psr-7"
            ],
            "time": "2019-12-31T17:38:47+00:00"
        },
        {
            "name": "laminas/laminas-serializer",
            "version": "2.9.1",
            "source": {
                "type": "git",
                "url": "https://github.com/laminas/laminas-serializer.git",
                "reference": "c1c9361f114271b0736db74e0083a919081af5e0"
            },
            "dist": {
                "type": "zip",
                "url": "https://api.github.com/repos/laminas/laminas-serializer/zipball/c1c9361f114271b0736db74e0083a919081af5e0",
                "reference": "c1c9361f114271b0736db74e0083a919081af5e0",
                "shasum": ""
            },
            "require": {
                "laminas/laminas-json": "^2.5 || ^3.0",
                "laminas/laminas-stdlib": "^2.7 || ^3.0",
                "laminas/laminas-zendframework-bridge": "^1.0",
                "php": "^5.6 || ^7.0"
            },
            "replace": {
                "zendframework/zend-serializer": "self.version"
            },
            "require-dev": {
                "laminas/laminas-coding-standard": "~1.0.0",
                "laminas/laminas-math": "^2.6 || ^3.0",
                "laminas/laminas-servicemanager": "^2.7.5 || ^3.0.3",
                "phpunit/phpunit": "^5.7.27 || ^6.5.14 || ^7.5.16"
            },
            "suggest": {
                "laminas/laminas-math": "(^2.6 || ^3.0) To support Python Pickle serialization",
                "laminas/laminas-servicemanager": "(^2.7.5 || ^3.0.3) To support plugin manager support"
            },
            "type": "library",
            "extra": {
                "branch-alias": {
                    "dev-master": "2.9.x-dev",
                    "dev-develop": "2.10.x-dev"
                },
                "laminas": {
                    "component": "Laminas\\Serializer",
                    "config-provider": "Laminas\\Serializer\\ConfigProvider"
                }
            },
            "autoload": {
                "psr-4": {
                    "Laminas\\Serializer\\": "src/"
                }
            },
            "notification-url": "https://packagist.org/downloads/",
            "license": [
                "BSD-3-Clause"
            ],
            "description": "Serialize and deserialize PHP structures to a variety of representations",
            "homepage": "https://laminas.dev",
            "keywords": [
                "laminas",
                "serializer"
            ],
            "time": "2019-12-31T17:42:11+00:00"
        },
        {
            "name": "laminas/laminas-server",
            "version": "2.9.1",
            "source": {
                "type": "git",
                "url": "https://github.com/laminas/laminas-server.git",
                "reference": "9b82e3e45f8f01ca6ac5d0003dba58f85043d7e4"
            },
            "dist": {
                "type": "zip",
                "url": "https://api.github.com/repos/laminas/laminas-server/zipball/9b82e3e45f8f01ca6ac5d0003dba58f85043d7e4",
                "reference": "9b82e3e45f8f01ca6ac5d0003dba58f85043d7e4",
                "shasum": ""
            },
            "require": {
                "laminas/laminas-code": "^2.5 || ^3.0",
                "laminas/laminas-stdlib": "^2.5 || ^3.0",
                "laminas/laminas-zendframework-bridge": "^1.0",
                "php": "^7.3 || ~8.0.0"
            },
            "replace": {
                "zendframework/zend-server": "^2.8.1"
            },
            "require-dev": {
                "laminas/laminas-coding-standard": "~1.0.0",
                "phpunit/phpunit": "^9.3",
                "psalm/plugin-phpunit": "^0.13.0",
                "vimeo/psalm": "^4.2"
            },
            "type": "library",
            "autoload": {
                "psr-4": {
                    "Laminas\\Server\\": "src/"
                }
            },
            "notification-url": "https://packagist.org/downloads/",
            "license": [
                "BSD-3-Clause"
            ],
            "description": "Create Reflection-based RPC servers",
            "homepage": "https://laminas.dev",
            "keywords": [
                "laminas",
                "server"
            ],
            "funding": [
                {
                    "url": "https://funding.communitybridge.org/projects/laminas-project",
                    "type": "community_bridge"
                }
            ],
            "time": "2020-12-01T21:06:52+00:00"
        },
        {
            "name": "laminas/laminas-servicemanager",
            "version": "2.7.11",
            "source": {
                "type": "git",
                "url": "https://github.com/laminas/laminas-servicemanager.git",
                "reference": "841abb656c6018afebeec1f355be438426d6a3dd"
            },
            "dist": {
                "type": "zip",
                "url": "https://api.github.com/repos/laminas/laminas-servicemanager/zipball/841abb656c6018afebeec1f355be438426d6a3dd",
                "reference": "841abb656c6018afebeec1f355be438426d6a3dd",
                "shasum": ""
            },
            "require": {
                "container-interop/container-interop": "~1.0",
                "laminas/laminas-zendframework-bridge": "^1.0",
                "php": "^5.5 || ^7.0"
            },
            "replace": {
                "zendframework/zend-servicemanager": "self.version"
            },
            "require-dev": {
                "athletic/athletic": "dev-master",
                "fabpot/php-cs-fixer": "1.7.*",
                "laminas/laminas-di": "~2.5",
                "laminas/laminas-mvc": "~2.5",
                "phpunit/phpunit": "~4.0"
            },
            "suggest": {
                "laminas/laminas-di": "Laminas\\Di component",
                "ocramius/proxy-manager": "ProxyManager 0.5.* to handle lazy initialization of services"
            },
            "type": "library",
            "extra": {
                "branch-alias": {
                    "dev-master": "2.7-dev",
                    "dev-develop": "3.0-dev"
                }
            },
            "autoload": {
                "psr-4": {
                    "Laminas\\ServiceManager\\": "src/"
                }
            },
            "notification-url": "https://packagist.org/downloads/",
            "license": [
                "BSD-3-Clause"
            ],
            "homepage": "https://laminas.dev",
            "keywords": [
                "laminas",
                "servicemanager"
            ],
            "time": "2019-12-31T17:44:16+00:00"
        },
        {
            "name": "laminas/laminas-session",
            "version": "2.10.0",
            "source": {
                "type": "git",
                "url": "https://github.com/laminas/laminas-session.git",
                "reference": "921e6a9f807ee243a9a4f8a8a297929d0c2b50cd"
            },
            "dist": {
                "type": "zip",
                "url": "https://api.github.com/repos/laminas/laminas-session/zipball/921e6a9f807ee243a9a4f8a8a297929d0c2b50cd",
                "reference": "921e6a9f807ee243a9a4f8a8a297929d0c2b50cd",
                "shasum": ""
            },
            "require": {
                "laminas/laminas-eventmanager": "^3.0",
                "laminas/laminas-stdlib": "^3.2.1",
                "laminas/laminas-zendframework-bridge": "^1.0",
                "php": "^7.3 || ~8.0.0"
            },
            "replace": {
                "zendframework/zend-session": "^2.9.1"
            },
            "require-dev": {
                "container-interop/container-interop": "^1.1",
                "laminas/laminas-cache": "^2.6.1",
                "laminas/laminas-coding-standard": "~1.0.0",
                "laminas/laminas-db": "^2.7",
                "laminas/laminas-http": "^2.5.4",
                "laminas/laminas-servicemanager": "^3.0.3",
                "laminas/laminas-validator": "^2.6",
                "mongodb/mongodb": "^1.0.1",
                "php-mock/php-mock-phpunit": "^1.1.2 || ^2.0",
                "phpspec/prophecy-phpunit": "^2.0",
                "phpunit/phpunit": "^9.3"
            },
            "suggest": {
                "laminas/laminas-cache": "Laminas\\Cache component",
                "laminas/laminas-db": "Laminas\\Db component",
                "laminas/laminas-http": "Laminas\\Http component",
                "laminas/laminas-servicemanager": "Laminas\\ServiceManager component",
                "laminas/laminas-validator": "Laminas\\Validator component",
                "mongodb/mongodb": "If you want to use the MongoDB session save handler"
            },
            "type": "library",
            "extra": {
                "laminas": {
                    "component": "Laminas\\Session",
                    "config-provider": "Laminas\\Session\\ConfigProvider"
                }
            },
            "autoload": {
                "psr-4": {
                    "Laminas\\Session\\": "src/"
                }
            },
            "notification-url": "https://packagist.org/downloads/",
            "license": [
                "BSD-3-Clause"
            ],
            "description": "Object-oriented interface to PHP sessions and storage",
            "homepage": "https://laminas.dev",
            "keywords": [
                "laminas",
                "session"
            ],
            "funding": [
                {
                    "url": "https://funding.communitybridge.org/projects/laminas-project",
                    "type": "community_bridge"
                }
            ],
            "time": "2020-10-31T15:33:31+00:00"
        },
        {
            "name": "laminas/laminas-soap",
            "version": "2.8.0",
            "source": {
                "type": "git",
                "url": "https://github.com/laminas/laminas-soap.git",
                "reference": "34f91d5c4c0a78bc5689cca2d1eaf829b27edd72"
            },
            "dist": {
                "type": "zip",
                "url": "https://api.github.com/repos/laminas/laminas-soap/zipball/34f91d5c4c0a78bc5689cca2d1eaf829b27edd72",
                "reference": "34f91d5c4c0a78bc5689cca2d1eaf829b27edd72",
                "shasum": ""
            },
            "require": {
                "ext-soap": "*",
                "laminas/laminas-server": "^2.6.1",
                "laminas/laminas-stdlib": "^2.7 || ^3.0",
                "laminas/laminas-uri": "^2.5.2",
                "laminas/laminas-zendframework-bridge": "^1.0",
                "php": "^5.6 || ^7.0"
            },
            "replace": {
                "zendframework/zend-soap": "self.version"
            },
            "require-dev": {
                "laminas/laminas-coding-standard": "~1.0.0",
                "laminas/laminas-config": "^2.6",
                "laminas/laminas-http": "^2.5.4",
                "phpunit/phpunit": "^5.7.21 || ^6.3"
            },
            "suggest": {
                "laminas/laminas-http": "Laminas\\Http component"
            },
            "type": "library",
            "extra": {
                "branch-alias": {
                    "dev-master": "2.7.x-dev",
                    "dev-develop": "2.8.x-dev"
                }
            },
            "autoload": {
                "psr-4": {
                    "Laminas\\Soap\\": "src/"
                }
            },
            "notification-url": "https://packagist.org/downloads/",
            "license": [
                "BSD-3-Clause"
            ],
            "homepage": "https://laminas.dev",
            "keywords": [
                "laminas",
                "soap"
            ],
            "time": "2019-12-31T17:48:49+00:00"
        },
        {
            "name": "laminas/laminas-stdlib",
            "version": "3.3.1",
            "source": {
                "type": "git",
                "url": "https://github.com/laminas/laminas-stdlib.git",
                "reference": "d81c7ffe602ed0e6ecb18691019111c0f4bf1efe"
            },
            "dist": {
                "type": "zip",
                "url": "https://api.github.com/repos/laminas/laminas-stdlib/zipball/d81c7ffe602ed0e6ecb18691019111c0f4bf1efe",
                "reference": "d81c7ffe602ed0e6ecb18691019111c0f4bf1efe",
                "shasum": ""
            },
            "require": {
                "laminas/laminas-zendframework-bridge": "^1.0",
                "php": "^7.3 || ^8.0"
            },
            "replace": {
                "zendframework/zend-stdlib": "^3.2.1"
            },
            "require-dev": {
                "laminas/laminas-coding-standard": "~1.0.0",
                "phpbench/phpbench": "^0.17.1",
                "phpunit/phpunit": "~9.3.7"
            },
            "type": "library",
            "autoload": {
                "psr-4": {
                    "Laminas\\Stdlib\\": "src/"
                }
            },
            "notification-url": "https://packagist.org/downloads/",
            "license": [
                "BSD-3-Clause"
            ],
            "description": "SPL extensions, array utilities, error handlers, and more",
            "homepage": "https://laminas.dev",
            "keywords": [
                "laminas",
                "stdlib"
            ],
            "funding": [
                {
                    "url": "https://funding.communitybridge.org/projects/laminas-project",
                    "type": "community_bridge"
                }
            ],
            "time": "2020-11-19T20:18:59+00:00"
        },
        {
            "name": "laminas/laminas-text",
            "version": "2.7.1",
            "source": {
                "type": "git",
                "url": "https://github.com/laminas/laminas-text.git",
                "reference": "3601b5eacb06ed0a12f658df860cc0f9613cf4db"
            },
            "dist": {
                "type": "zip",
                "url": "https://api.github.com/repos/laminas/laminas-text/zipball/3601b5eacb06ed0a12f658df860cc0f9613cf4db",
                "reference": "3601b5eacb06ed0a12f658df860cc0f9613cf4db",
                "shasum": ""
            },
            "require": {
                "laminas/laminas-servicemanager": "^2.7.5 || ^3.0.3",
                "laminas/laminas-stdlib": "^2.7 || ^3.0",
                "laminas/laminas-zendframework-bridge": "^1.0",
                "php": "^5.6 || ^7.0"
            },
            "replace": {
                "zendframework/zend-text": "self.version"
            },
            "require-dev": {
                "laminas/laminas-coding-standard": "~1.0.0",
                "laminas/laminas-config": "^2.6",
                "phpunit/phpunit": "^5.7.27 || ^6.5.8 || ^7.1.4"
            },
            "type": "library",
            "extra": {
                "branch-alias": {
                    "dev-master": "2.7.x-dev",
                    "dev-develop": "2.8.x-dev"
                }
            },
            "autoload": {
                "psr-4": {
                    "Laminas\\Text\\": "src/"
                }
            },
            "notification-url": "https://packagist.org/downloads/",
            "license": [
                "BSD-3-Clause"
            ],
            "description": "Create FIGlets and text-based tables",
            "homepage": "https://laminas.dev",
            "keywords": [
                "laminas",
                "text"
            ],
            "time": "2019-12-31T17:54:52+00:00"
        },
        {
            "name": "laminas/laminas-uri",
            "version": "2.8.0",
            "source": {
                "type": "git",
                "url": "https://github.com/laminas/laminas-uri.git",
                "reference": "8651611b6285529f25a4cb9a466c686d9b31468e"
            },
            "dist": {
                "type": "zip",
                "url": "https://api.github.com/repos/laminas/laminas-uri/zipball/8651611b6285529f25a4cb9a466c686d9b31468e",
                "reference": "8651611b6285529f25a4cb9a466c686d9b31468e",
                "shasum": ""
            },
            "require": {
                "laminas/laminas-escaper": "^2.5",
                "laminas/laminas-validator": "^2.10",
                "laminas/laminas-zendframework-bridge": "^1.0",
                "php": "^7.3 || ~8.0.0"
            },
            "replace": {
                "zendframework/zend-uri": "^2.7.1"
            },
            "require-dev": {
                "laminas/laminas-coding-standard": "^2.1",
                "phpunit/phpunit": "^9.3"
            },
            "type": "library",
            "autoload": {
                "psr-4": {
                    "Laminas\\Uri\\": "src/"
                }
            },
            "notification-url": "https://packagist.org/downloads/",
            "license": [
                "BSD-3-Clause"
            ],
            "description": "A component that aids in manipulating and validating » Uniform Resource Identifiers (URIs)",
            "homepage": "https://laminas.dev",
            "keywords": [
                "laminas",
                "uri"
            ],
            "funding": [
                {
                    "url": "https://funding.communitybridge.org/projects/laminas-project",
                    "type": "community_bridge"
                }
            ],
            "time": "2020-10-31T20:20:07+00:00"
        },
        {
            "name": "laminas/laminas-validator",
            "version": "2.14.4",
            "source": {
                "type": "git",
                "url": "https://github.com/laminas/laminas-validator.git",
                "reference": "e370c4695db1c81e6dfad38d8c4dbdb37b23d776"
            },
            "dist": {
                "type": "zip",
                "url": "https://api.github.com/repos/laminas/laminas-validator/zipball/e370c4695db1c81e6dfad38d8c4dbdb37b23d776",
                "reference": "e370c4695db1c81e6dfad38d8c4dbdb37b23d776",
                "shasum": ""
            },
            "require": {
                "container-interop/container-interop": "^1.1",
                "laminas/laminas-stdlib": "^3.3",
                "laminas/laminas-zendframework-bridge": "^1.0",
                "php": "^7.3 || ~8.0.0"
            },
            "replace": {
                "zendframework/zend-validator": "^2.13.0"
            },
            "require-dev": {
                "laminas/laminas-cache": "^2.6.1",
                "laminas/laminas-coding-standard": "~1.0.0",
                "laminas/laminas-config": "^2.6",
                "laminas/laminas-db": "^2.7",
                "laminas/laminas-filter": "^2.6",
                "laminas/laminas-http": "^2.14.2",
                "laminas/laminas-i18n": "^2.6",
                "laminas/laminas-math": "^2.6",
                "laminas/laminas-servicemanager": "^2.7.11 || ^3.0.3",
                "laminas/laminas-session": "^2.8",
                "laminas/laminas-uri": "^2.7",
                "phpspec/prophecy-phpunit": "^2.0",
                "phpunit/phpunit": "^9.3",
                "psalm/plugin-phpunit": "^0.15.0",
                "psr/http-client": "^1.0",
                "psr/http-factory": "^1.0",
                "psr/http-message": "^1.0",
                "vimeo/psalm": "^4.3"
            },
            "suggest": {
                "laminas/laminas-db": "Laminas\\Db component, required by the (No)RecordExists validator",
                "laminas/laminas-filter": "Laminas\\Filter component, required by the Digits validator",
                "laminas/laminas-i18n": "Laminas\\I18n component to allow translation of validation error messages",
                "laminas/laminas-i18n-resources": "Translations of validator messages",
                "laminas/laminas-math": "Laminas\\Math component, required by the Csrf validator",
                "laminas/laminas-servicemanager": "Laminas\\ServiceManager component to allow using the ValidatorPluginManager and validator chains",
                "laminas/laminas-session": "Laminas\\Session component, ^2.8; required by the Csrf validator",
                "laminas/laminas-uri": "Laminas\\Uri component, required by the Uri and Sitemap\\Loc validators",
                "psr/http-message": "psr/http-message, required when validating PSR-7 UploadedFileInterface instances via the Upload and UploadFile validators"
            },
            "type": "library",
            "extra": {
                "laminas": {
                    "component": "Laminas\\Validator",
                    "config-provider": "Laminas\\Validator\\ConfigProvider"
                }
            },
            "autoload": {
                "psr-4": {
                    "Laminas\\Validator\\": "src/"
                }
            },
            "notification-url": "https://packagist.org/downloads/",
            "license": [
                "BSD-3-Clause"
            ],
            "description": "Validation classes for a wide range of domains, and the ability to chain validators to create complex validation criteria",
            "homepage": "https://laminas.dev",
            "keywords": [
                "laminas",
                "validator"
            ],
            "funding": [
                {
                    "url": "https://funding.communitybridge.org/projects/laminas-project",
                    "type": "community_bridge"
                }
            ],
            "time": "2021-01-24T20:45:49+00:00"
        },
        {
            "name": "laminas/laminas-view",
            "version": "2.11.5",
            "source": {
                "type": "git",
                "url": "https://github.com/laminas/laminas-view.git",
                "reference": "16611035d7b3a6ef2c636a9268c213146123b663"
            },
            "dist": {
                "type": "zip",
                "url": "https://api.github.com/repos/laminas/laminas-view/zipball/16611035d7b3a6ef2c636a9268c213146123b663",
                "reference": "16611035d7b3a6ef2c636a9268c213146123b663",
                "shasum": ""
            },
            "require": {
                "laminas/laminas-eventmanager": "^2.6.2 || ^3.0",
                "laminas/laminas-json": "^2.6.1 || ^3.0",
                "laminas/laminas-loader": "^2.5",
                "laminas/laminas-stdlib": "^2.7 || ^3.0",
                "laminas/laminas-zendframework-bridge": "^1.0",
                "php": "^5.6 || ^7.0"
            },
            "replace": {
                "zendframework/zend-view": "^2.11.4"
            },
            "require-dev": {
                "laminas/laminas-authentication": "^2.5",
                "laminas/laminas-cache": "^2.6.1",
                "laminas/laminas-coding-standard": "~1.0.0",
                "laminas/laminas-config": "^2.6",
                "laminas/laminas-console": "^2.6",
                "laminas/laminas-escaper": "^2.5",
                "laminas/laminas-feed": "^2.7",
                "laminas/laminas-filter": "^2.6.1",
                "laminas/laminas-http": "^2.5.4",
                "laminas/laminas-i18n": "^2.6",
                "laminas/laminas-log": "^2.7",
                "laminas/laminas-modulemanager": "^2.7.1",
                "laminas/laminas-mvc": "^2.7.14 || ^3.0",
                "laminas/laminas-navigation": "^2.5",
                "laminas/laminas-paginator": "^2.5",
                "laminas/laminas-permissions-acl": "^2.6",
                "laminas/laminas-router": "^3.0.1",
                "laminas/laminas-serializer": "^2.6.1",
                "laminas/laminas-servicemanager": "^2.7.5 || ^3.0.3",
                "laminas/laminas-session": "^2.8.1",
                "laminas/laminas-uri": "^2.5",
                "phpunit/phpunit": "^5.7.27 || ^6.5.14 || ^7.5.18"
            },
            "suggest": {
                "laminas/laminas-authentication": "Laminas\\Authentication component",
                "laminas/laminas-escaper": "Laminas\\Escaper component",
                "laminas/laminas-feed": "Laminas\\Feed component",
                "laminas/laminas-filter": "Laminas\\Filter component",
                "laminas/laminas-http": "Laminas\\Http component",
                "laminas/laminas-i18n": "Laminas\\I18n component",
                "laminas/laminas-mvc": "Laminas\\Mvc component",
                "laminas/laminas-mvc-plugin-flashmessenger": "laminas-mvc-plugin-flashmessenger component, if you want to use the FlashMessenger view helper with laminas-mvc versions 3 and up",
                "laminas/laminas-navigation": "Laminas\\Navigation component",
                "laminas/laminas-paginator": "Laminas\\Paginator component",
                "laminas/laminas-permissions-acl": "Laminas\\Permissions\\Acl component",
                "laminas/laminas-servicemanager": "Laminas\\ServiceManager component",
                "laminas/laminas-uri": "Laminas\\Uri component"
            },
            "bin": [
                "bin/templatemap_generator.php"
            ],
            "type": "library",
            "autoload": {
                "psr-4": {
                    "Laminas\\View\\": "src/"
                }
            },
            "notification-url": "https://packagist.org/downloads/",
            "license": [
                "BSD-3-Clause"
            ],
            "description": "Flexible view layer supporting and providing multiple view layers, helpers, and more",
            "homepage": "https://laminas.dev",
            "keywords": [
                "laminas",
                "view"
            ],
            "funding": [
                {
                    "url": "https://funding.communitybridge.org/projects/laminas-project",
                    "type": "community_bridge"
                }
            ],
            "time": "2020-12-15T14:57:08+00:00"
        },
        {
            "name": "laminas/laminas-zendframework-bridge",
            "version": "1.1.1",
            "source": {
                "type": "git",
                "url": "https://github.com/laminas/laminas-zendframework-bridge.git",
                "reference": "6ede70583e101030bcace4dcddd648f760ddf642"
            },
            "dist": {
                "type": "zip",
                "url": "https://api.github.com/repos/laminas/laminas-zendframework-bridge/zipball/6ede70583e101030bcace4dcddd648f760ddf642",
                "reference": "6ede70583e101030bcace4dcddd648f760ddf642",
                "shasum": ""
            },
            "require": {
                "php": "^5.6 || ^7.0 || ^8.0"
            },
            "require-dev": {
                "phpunit/phpunit": "^5.7 || ^6.5 || ^7.5 || ^8.1 || ^9.3",
                "squizlabs/php_codesniffer": "^3.5"
            },
            "type": "library",
            "extra": {
                "laminas": {
                    "module": "Laminas\\ZendFrameworkBridge"
                }
            },
            "autoload": {
                "files": [
                    "src/autoload.php"
                ],
                "psr-4": {
                    "Laminas\\ZendFrameworkBridge\\": "src//"
                }
            },
            "notification-url": "https://packagist.org/downloads/",
            "license": [
                "BSD-3-Clause"
            ],
            "description": "Alias legacy ZF class names to Laminas Project equivalents.",
            "keywords": [
                "ZendFramework",
                "autoloading",
                "laminas",
                "zf"
            ],
            "funding": [
                {
                    "url": "https://funding.communitybridge.org/projects/laminas-project",
                    "type": "community_bridge"
                }
            ],
            "time": "2020-09-14T14:23:00+00:00"
        },
        {
            "name": "league/flysystem",
            "version": "1.1.3",
            "source": {
                "type": "git",
                "url": "https://github.com/thephpleague/flysystem.git",
                "reference": "9be3b16c877d477357c015cec057548cf9b2a14a"
            },
            "dist": {
                "type": "zip",
                "url": "https://api.github.com/repos/thephpleague/flysystem/zipball/9be3b16c877d477357c015cec057548cf9b2a14a",
                "reference": "9be3b16c877d477357c015cec057548cf9b2a14a",
                "shasum": ""
            },
            "require": {
                "ext-fileinfo": "*",
                "league/mime-type-detection": "^1.3",
                "php": "^7.2.5 || ^8.0"
            },
            "conflict": {
                "league/flysystem-sftp": "<1.0.6"
            },
            "require-dev": {
                "phpspec/prophecy": "^1.11.1",
                "phpunit/phpunit": "^8.5.8"
            },
            "suggest": {
                "ext-fileinfo": "Required for MimeType",
                "ext-ftp": "Allows you to use FTP server storage",
                "ext-openssl": "Allows you to use FTPS server storage",
                "league/flysystem-aws-s3-v2": "Allows you to use S3 storage with AWS SDK v2",
                "league/flysystem-aws-s3-v3": "Allows you to use S3 storage with AWS SDK v3",
                "league/flysystem-azure": "Allows you to use Windows Azure Blob storage",
                "league/flysystem-cached-adapter": "Flysystem adapter decorator for metadata caching",
                "league/flysystem-eventable-filesystem": "Allows you to use EventableFilesystem",
                "league/flysystem-rackspace": "Allows you to use Rackspace Cloud Files",
                "league/flysystem-sftp": "Allows you to use SFTP server storage via phpseclib",
                "league/flysystem-webdav": "Allows you to use WebDAV storage",
                "league/flysystem-ziparchive": "Allows you to use ZipArchive adapter",
                "spatie/flysystem-dropbox": "Allows you to use Dropbox storage",
                "srmklive/flysystem-dropbox-v2": "Allows you to use Dropbox storage for PHP 5 applications"
            },
            "type": "library",
            "extra": {
                "branch-alias": {
                    "dev-master": "1.1-dev"
                }
            },
            "autoload": {
                "psr-4": {
                    "League\\Flysystem\\": "src/"
                }
            },
            "notification-url": "https://packagist.org/downloads/",
            "license": [
                "MIT"
            ],
            "authors": [
                {
                    "name": "Frank de Jonge",
                    "email": "info@frenky.net"
                }
            ],
            "description": "Filesystem abstraction: Many filesystems, one API.",
            "keywords": [
                "Cloud Files",
                "WebDAV",
                "abstraction",
                "aws",
                "cloud",
                "copy.com",
                "dropbox",
                "file systems",
                "files",
                "filesystem",
                "filesystems",
                "ftp",
                "rackspace",
                "remote",
                "s3",
                "sftp",
                "storage"
            ],
            "funding": [
                {
                    "url": "https://offset.earth/frankdejonge",
                    "type": "other"
                }
            ],
            "time": "2020-08-23T07:39:11+00:00"
        },
        {
            "name": "league/flysystem-aws-s3-v3",
            "version": "1.0.29",
            "source": {
                "type": "git",
                "url": "https://github.com/thephpleague/flysystem-aws-s3-v3.git",
                "reference": "4e25cc0582a36a786c31115e419c6e40498f6972"
            },
            "dist": {
                "type": "zip",
                "url": "https://api.github.com/repos/thephpleague/flysystem-aws-s3-v3/zipball/4e25cc0582a36a786c31115e419c6e40498f6972",
                "reference": "4e25cc0582a36a786c31115e419c6e40498f6972",
                "shasum": ""
            },
            "require": {
                "aws/aws-sdk-php": "^3.20.0",
                "league/flysystem": "^1.0.40",
                "php": ">=5.5.0"
            },
            "require-dev": {
                "henrikbjorn/phpspec-code-coverage": "~1.0.1",
                "phpspec/phpspec": "^2.0.0"
            },
            "type": "library",
            "extra": {
                "branch-alias": {
                    "dev-master": "1.0-dev"
                }
            },
            "autoload": {
                "psr-4": {
                    "League\\Flysystem\\AwsS3v3\\": "src/"
                }
            },
            "notification-url": "https://packagist.org/downloads/",
            "license": [
                "MIT"
            ],
            "authors": [
                {
                    "name": "Frank de Jonge",
                    "email": "info@frenky.net"
                }
            ],
            "description": "Flysystem adapter for the AWS S3 SDK v3.x",
            "time": "2020-10-08T18:58:37+00:00"
        },
        {
            "name": "league/flysystem-cached-adapter",
            "version": "1.1.0",
            "source": {
                "type": "git",
                "url": "https://github.com/thephpleague/flysystem-cached-adapter.git",
                "reference": "d1925efb2207ac4be3ad0c40b8277175f99ffaff"
            },
            "dist": {
                "type": "zip",
                "url": "https://api.github.com/repos/thephpleague/flysystem-cached-adapter/zipball/d1925efb2207ac4be3ad0c40b8277175f99ffaff",
                "reference": "d1925efb2207ac4be3ad0c40b8277175f99ffaff",
                "shasum": ""
            },
            "require": {
                "league/flysystem": "~1.0",
                "psr/cache": "^1.0.0"
            },
            "require-dev": {
                "mockery/mockery": "~0.9",
                "phpspec/phpspec": "^3.4",
                "phpunit/phpunit": "^5.7",
                "predis/predis": "~1.0",
                "tedivm/stash": "~0.12"
            },
            "suggest": {
                "ext-phpredis": "Pure C implemented extension for PHP"
            },
            "type": "library",
            "autoload": {
                "psr-4": {
                    "League\\Flysystem\\Cached\\": "src/"
                }
            },
            "notification-url": "https://packagist.org/downloads/",
            "license": [
                "MIT"
            ],
            "authors": [
                {
                    "name": "frankdejonge",
                    "email": "info@frenky.net"
                }
            ],
            "description": "An adapter decorator to enable meta-data caching.",
            "time": "2020-07-25T15:56:04+00:00"
        },
        {
            "name": "league/mime-type-detection",
            "version": "1.7.0",
            "source": {
                "type": "git",
                "url": "https://github.com/thephpleague/mime-type-detection.git",
                "reference": "3b9dff8aaf7323590c1d2e443db701eb1f9aa0d3"
            },
            "dist": {
                "type": "zip",
                "url": "https://api.github.com/repos/thephpleague/mime-type-detection/zipball/3b9dff8aaf7323590c1d2e443db701eb1f9aa0d3",
                "reference": "3b9dff8aaf7323590c1d2e443db701eb1f9aa0d3",
                "shasum": ""
            },
            "require": {
                "ext-fileinfo": "*",
                "php": "^7.2 || ^8.0"
            },
            "require-dev": {
                "friendsofphp/php-cs-fixer": "^2.18",
                "phpstan/phpstan": "^0.12.68",
                "phpunit/phpunit": "^8.5.8 || ^9.3"
            },
            "type": "library",
            "autoload": {
                "psr-4": {
                    "League\\MimeTypeDetection\\": "src"
                }
            },
            "notification-url": "https://packagist.org/downloads/",
            "license": [
                "MIT"
            ],
            "authors": [
                {
                    "name": "Frank de Jonge",
                    "email": "info@frankdejonge.nl"
                }
            ],
            "description": "Mime-type detection for Flysystem",
            "funding": [
                {
                    "url": "https://github.com/frankdejonge",
                    "type": "github"
                },
                {
                    "url": "https://tidelift.com/funding/github/packagist/league/flysystem",
                    "type": "tidelift"
                }
            ],
            "time": "2021-01-18T20:58:21+00:00"
        },
        {
            "name": "magento/composer",
            "version": "1.6.0",
            "source": {
                "type": "git",
                "url": "https://github.com/magento/composer.git",
                "reference": "fcc66f535d631788f2ba160ff547357086d9b2c9"
            },
            "dist": {
                "type": "zip",
                "url": "https://api.github.com/repos/magento/composer/zipball/fcc66f535d631788f2ba160ff547357086d9b2c9",
                "reference": "fcc66f535d631788f2ba160ff547357086d9b2c9",
                "shasum": ""
            },
            "require": {
                "composer/composer": "^1.9",
                "php": "~7.3.0||~7.4.0",
                "symfony/console": "~4.4.0"
            },
            "require-dev": {
                "phpunit/phpunit": "^9"
            },
            "type": "library",
            "autoload": {
                "psr-4": {
                    "Magento\\Composer\\": "src"
                }
            },
            "notification-url": "https://packagist.org/downloads/",
            "license": [
                "OSL-3.0",
                "AFL-3.0"
            ],
            "description": "Magento composer library helps to instantiate Composer application and run composer commands.",
            "time": "2020-06-15T17:52:31+00:00"
        },
        {
            "name": "magento/magento-composer-installer",
            "version": "0.2.0",
            "source": {
                "type": "git",
                "url": "https://github.com/magento/magento-composer-installer.git",
                "reference": "4adc8a98ae6ba18e9e3a8d03ce6c40adc33bb273"
            },
            "dist": {
                "type": "zip",
                "url": "https://api.github.com/repos/magento/magento-composer-installer/zipball/4adc8a98ae6ba18e9e3a8d03ce6c40adc33bb273",
                "reference": "4adc8a98ae6ba18e9e3a8d03ce6c40adc33bb273",
                "shasum": ""
            },
            "require": {
                "composer-plugin-api": "^1.1 || ^2.0",
                "composer/composer": "^1.9 || ^2.0"
            },
            "replace": {
                "magento-hackathon/magento-composer-installer": "*"
            },
            "require-dev": {
                "firegento/phpcs": "~1.1.0",
                "mikey179/vfsstream": "*",
                "phpunit/phpunit": "*",
                "phpunit/phpunit-mock-objects": "dev-master",
                "squizlabs/php_codesniffer": "1.4.7",
                "symfony/process": "*"
            },
            "type": "composer-plugin",
            "extra": {
                "composer-command-registry": [
                    "MagentoHackathon\\Composer\\Magento\\Command\\DeployCommand"
                ],
                "class": "MagentoHackathon\\Composer\\Magento\\Plugin"
            },
            "autoload": {
                "psr-0": {
                    "MagentoHackathon\\Composer\\Magento": "src/"
                }
            },
            "notification-url": "https://packagist.org/downloads/",
            "license": [
                "OSL-3.0"
            ],
            "authors": [
                {
                    "name": "Daniel Fahlke aka Flyingmana",
                    "email": "flyingmana@googlemail.com"
                },
                {
                    "name": "Jörg Weller",
                    "email": "weller@flagbit.de"
                },
                {
                    "name": "Karl Spies",
                    "email": "karl.spies@gmx.net"
                },
                {
                    "name": "Tobias Vogt",
                    "email": "tobi@webguys.de"
                },
                {
                    "name": "David Fuhr",
                    "email": "fuhr@flagbit.de"
                },
                {
                    "name": "Vinai Kopp",
                    "email": "vinai@netzarbeiter.com"
                }
            ],
            "description": "Composer installer for Magento modules",
            "homepage": "https://github.com/magento/magento-composer-installer",
            "keywords": [
                "composer-installer",
                "magento"
            ],
            "time": "2020-12-17T20:07:29+00:00"
        },
        {
            "name": "magento/zendframework1",
            "version": "1.14.5",
            "source": {
                "type": "git",
                "url": "https://github.com/magento/zf1.git",
                "reference": "6ad81500d33f085ca2391f2b59e37bd34203b29b"
            },
            "dist": {
                "type": "zip",
                "url": "https://api.github.com/repos/magento/zf1/zipball/6ad81500d33f085ca2391f2b59e37bd34203b29b",
                "reference": "6ad81500d33f085ca2391f2b59e37bd34203b29b",
                "shasum": ""
            },
            "require": {
                "php": ">=5.2.11"
            },
            "require-dev": {
                "phpunit/dbunit": "1.3.*",
                "phpunit/phpunit": "3.7.*"
            },
            "type": "library",
            "extra": {
                "branch-alias": {
                    "dev-master": "1.12.x-dev"
                }
            },
            "autoload": {
                "psr-0": {
                    "Zend_": "library/"
                }
            },
            "notification-url": "https://packagist.org/downloads/",
            "include-path": [
                "library/"
            ],
            "license": [
                "BSD-3-Clause"
            ],
            "description": "Magento Zend Framework 1",
            "homepage": "http://framework.zend.com/",
            "keywords": [
                "ZF1",
                "framework"
            ],
            "time": "2020-12-02T21:12:59+00:00"
        },
        {
            "name": "monolog/monolog",
            "version": "1.26.0",
            "source": {
                "type": "git",
                "url": "https://github.com/Seldaek/monolog.git",
                "reference": "2209ddd84e7ef1256b7af205d0717fb62cfc9c33"
            },
            "dist": {
                "type": "zip",
                "url": "https://api.github.com/repos/Seldaek/monolog/zipball/2209ddd84e7ef1256b7af205d0717fb62cfc9c33",
                "reference": "2209ddd84e7ef1256b7af205d0717fb62cfc9c33",
                "shasum": ""
            },
            "require": {
                "php": ">=5.3.0",
                "psr/log": "~1.0"
            },
            "provide": {
                "psr/log-implementation": "1.0.0"
            },
            "require-dev": {
                "aws/aws-sdk-php": "^2.4.9 || ^3.0",
                "doctrine/couchdb": "~1.0@dev",
                "graylog2/gelf-php": "~1.0",
                "php-amqplib/php-amqplib": "~2.4",
                "php-console/php-console": "^3.1.3",
                "phpstan/phpstan": "^0.12.59",
                "phpunit/phpunit": "~4.5",
                "ruflin/elastica": ">=0.90 <3.0",
                "sentry/sentry": "^0.13",
                "swiftmailer/swiftmailer": "^5.3|^6.0"
            },
            "suggest": {
                "aws/aws-sdk-php": "Allow sending log messages to AWS services like DynamoDB",
                "doctrine/couchdb": "Allow sending log messages to a CouchDB server",
                "ext-amqp": "Allow sending log messages to an AMQP server (1.0+ required)",
                "ext-mongo": "Allow sending log messages to a MongoDB server",
                "graylog2/gelf-php": "Allow sending log messages to a GrayLog2 server",
                "mongodb/mongodb": "Allow sending log messages to a MongoDB server via PHP Driver",
                "php-amqplib/php-amqplib": "Allow sending log messages to an AMQP server using php-amqplib",
                "php-console/php-console": "Allow sending log messages to Google Chrome",
                "rollbar/rollbar": "Allow sending log messages to Rollbar",
                "ruflin/elastica": "Allow sending log messages to an Elastic Search server",
                "sentry/sentry": "Allow sending log messages to a Sentry server"
            },
            "type": "library",
            "autoload": {
                "psr-4": {
                    "Monolog\\": "src/Monolog"
                }
            },
            "notification-url": "https://packagist.org/downloads/",
            "license": [
                "MIT"
            ],
            "authors": [
                {
                    "name": "Jordi Boggiano",
                    "email": "j.boggiano@seld.be",
                    "homepage": "http://seld.be"
                }
            ],
            "description": "Sends your logs to files, sockets, inboxes, databases and various web services",
            "homepage": "http://github.com/Seldaek/monolog",
            "keywords": [
                "log",
                "logging",
                "psr-3"
            ],
            "funding": [
                {
                    "url": "https://github.com/Seldaek",
                    "type": "github"
                },
                {
                    "url": "https://tidelift.com/funding/github/packagist/monolog/monolog",
                    "type": "tidelift"
                }
            ],
            "time": "2020-12-14T12:56:38+00:00"
        },
        {
            "name": "mtdowling/jmespath.php",
            "version": "2.6.0",
            "source": {
                "type": "git",
                "url": "https://github.com/jmespath/jmespath.php.git",
                "reference": "42dae2cbd13154083ca6d70099692fef8ca84bfb"
            },
            "dist": {
                "type": "zip",
                "url": "https://api.github.com/repos/jmespath/jmespath.php/zipball/42dae2cbd13154083ca6d70099692fef8ca84bfb",
                "reference": "42dae2cbd13154083ca6d70099692fef8ca84bfb",
                "shasum": ""
            },
            "require": {
                "php": "^5.4 || ^7.0 || ^8.0",
                "symfony/polyfill-mbstring": "^1.17"
            },
            "require-dev": {
                "composer/xdebug-handler": "^1.4",
                "phpunit/phpunit": "^4.8.36 || ^7.5.15"
            },
            "bin": [
                "bin/jp.php"
            ],
            "type": "library",
            "extra": {
                "branch-alias": {
                    "dev-master": "2.6-dev"
                }
            },
            "autoload": {
                "psr-4": {
                    "JmesPath\\": "src/"
                },
                "files": [
                    "src/JmesPath.php"
                ]
            },
            "notification-url": "https://packagist.org/downloads/",
            "license": [
                "MIT"
            ],
            "authors": [
                {
                    "name": "Michael Dowling",
                    "email": "mtdowling@gmail.com",
                    "homepage": "https://github.com/mtdowling"
                }
            ],
            "description": "Declaratively specify how to extract elements from a JSON document",
            "keywords": [
                "json",
                "jsonpath"
            ],
            "time": "2020-07-31T21:01:56+00:00"
        },
        {
            "name": "nikic/php-parser",
            "version": "v4.10.4",
            "source": {
                "type": "git",
                "url": "https://github.com/nikic/PHP-Parser.git",
                "reference": "c6d052fc58cb876152f89f532b95a8d7907e7f0e"
            },
            "dist": {
                "type": "zip",
                "url": "https://api.github.com/repos/nikic/PHP-Parser/zipball/c6d052fc58cb876152f89f532b95a8d7907e7f0e",
                "reference": "c6d052fc58cb876152f89f532b95a8d7907e7f0e",
                "shasum": ""
            },
            "require": {
                "ext-tokenizer": "*",
                "php": ">=7.0"
            },
            "require-dev": {
                "ircmaxell/php-yacc": "^0.0.7",
                "phpunit/phpunit": "^6.5 || ^7.0 || ^8.0 || ^9.0"
            },
            "bin": [
                "bin/php-parse"
            ],
            "type": "library",
            "extra": {
                "branch-alias": {
                    "dev-master": "4.9-dev"
                }
            },
            "autoload": {
                "psr-4": {
                    "PhpParser\\": "lib/PhpParser"
                }
            },
            "notification-url": "https://packagist.org/downloads/",
            "license": [
                "BSD-3-Clause"
            ],
            "authors": [
                {
                    "name": "Nikita Popov"
                }
            ],
            "description": "A PHP parser written in PHP",
            "keywords": [
                "parser",
                "php"
            ],
            "time": "2020-12-20T10:01:03+00:00"
        },
        {
            "name": "paragonie/random_compat",
            "version": "v9.99.99",
            "source": {
                "type": "git",
                "url": "https://github.com/paragonie/random_compat.git",
                "reference": "84b4dfb120c6f9b4ff7b3685f9b8f1aa365a0c95"
            },
            "dist": {
                "type": "zip",
                "url": "https://api.github.com/repos/paragonie/random_compat/zipball/84b4dfb120c6f9b4ff7b3685f9b8f1aa365a0c95",
                "reference": "84b4dfb120c6f9b4ff7b3685f9b8f1aa365a0c95",
                "shasum": ""
            },
            "require": {
                "php": "^7"
            },
            "require-dev": {
                "phpunit/phpunit": "4.*|5.*",
                "vimeo/psalm": "^1"
            },
            "suggest": {
                "ext-libsodium": "Provides a modern crypto API that can be used to generate random bytes."
            },
            "type": "library",
            "notification-url": "https://packagist.org/downloads/",
            "license": [
                "MIT"
            ],
            "authors": [
                {
                    "name": "Paragon Initiative Enterprises",
                    "email": "security@paragonie.com",
                    "homepage": "https://paragonie.com"
                }
            ],
            "description": "PHP 5.x polyfill for random_bytes() and random_int() from PHP 7",
            "keywords": [
                "csprng",
                "polyfill",
                "pseudorandom",
                "random"
            ],
            "time": "2018-07-02T15:55:56+00:00"
        },
        {
            "name": "paragonie/sodium_compat",
            "version": "v1.14.0",
            "source": {
                "type": "git",
                "url": "https://github.com/paragonie/sodium_compat.git",
                "reference": "a1cfe0b21faf9c0b61ac0c6188c4af7fd6fd0db3"
            },
            "dist": {
                "type": "zip",
                "url": "https://api.github.com/repos/paragonie/sodium_compat/zipball/a1cfe0b21faf9c0b61ac0c6188c4af7fd6fd0db3",
                "reference": "a1cfe0b21faf9c0b61ac0c6188c4af7fd6fd0db3",
                "shasum": ""
            },
            "require": {
                "paragonie/random_compat": ">=1",
                "php": "^5.2.4|^5.3|^5.4|^5.5|^5.6|^7|^8"
            },
            "require-dev": {
                "phpunit/phpunit": "^3|^4|^5|^6|^7|^8|^9"
            },
            "suggest": {
                "ext-libsodium": "PHP < 7.0: Better performance, password hashing (Argon2i), secure memory management (memzero), and better security.",
                "ext-sodium": "PHP >= 7.0: Better performance, password hashing (Argon2i), secure memory management (memzero), and better security."
            },
            "type": "library",
            "autoload": {
                "files": [
                    "autoload.php"
                ]
            },
            "notification-url": "https://packagist.org/downloads/",
            "license": [
                "ISC"
            ],
            "authors": [
                {
                    "name": "Paragon Initiative Enterprises",
                    "email": "security@paragonie.com"
                },
                {
                    "name": "Frank Denis",
                    "email": "jedisct1@pureftpd.org"
                }
            ],
            "description": "Pure PHP implementation of libsodium; uses the PHP extension if it exists",
            "keywords": [
                "Authentication",
                "BLAKE2b",
                "ChaCha20",
                "ChaCha20-Poly1305",
                "Chapoly",
                "Curve25519",
                "Ed25519",
                "EdDSA",
                "Edwards-curve Digital Signature Algorithm",
                "Elliptic Curve Diffie-Hellman",
                "Poly1305",
                "Pure-PHP cryptography",
                "RFC 7748",
                "RFC 8032",
                "Salpoly",
                "Salsa20",
                "X25519",
                "XChaCha20-Poly1305",
                "XSalsa20-Poly1305",
                "Xchacha20",
                "Xsalsa20",
                "aead",
                "cryptography",
                "ecdh",
                "elliptic curve",
                "elliptic curve cryptography",
                "encryption",
                "libsodium",
                "php",
                "public-key cryptography",
                "secret-key cryptography",
                "side-channel resistant"
            ],
            "time": "2020-12-03T16:26:19+00:00"
        },
        {
            "name": "pelago/emogrifier",
            "version": "v5.0.0",
            "source": {
                "type": "git",
                "url": "https://github.com/MyIntervals/emogrifier.git",
                "reference": "b43b650880d189b0ada61d95d0729c7424b1752d"
            },
            "dist": {
                "type": "zip",
                "url": "https://api.github.com/repos/MyIntervals/emogrifier/zipball/b43b650880d189b0ada61d95d0729c7424b1752d",
                "reference": "b43b650880d189b0ada61d95d0729c7424b1752d",
                "shasum": ""
            },
            "require": {
                "ext-dom": "*",
                "ext-libxml": "*",
                "php": "~7.1.0 || ~7.2.0 || ~7.3.0 || ~7.4.0 || ~8.0.0",
                "symfony/css-selector": "^3.4.32 || ^4.4 || ^5.1"
            },
            "require-dev": {
                "php-parallel-lint/php-parallel-lint": "^1.2.0",
                "slevomat/coding-standard": "^6.4.1",
                "squizlabs/php_codesniffer": "^3.5.8"
            },
            "type": "library",
            "extra": {
                "branch-alias": {
                    "dev-master": "5.0.x-dev"
                }
            },
            "autoload": {
                "psr-4": {
                    "Pelago\\Emogrifier\\": "src/"
                }
            },
            "notification-url": "https://packagist.org/downloads/",
            "license": [
                "MIT"
            ],
            "authors": [
                {
                    "name": "Oliver Klee",
                    "email": "github@oliverklee.de"
                },
                {
                    "name": "Zoli Szabó",
                    "email": "zoli.szabo+github@gmail.com"
                },
                {
                    "name": "John Reeve",
                    "email": "jreeve@pelagodesign.com"
                },
                {
                    "name": "Jake Hotson",
                    "email": "jake@qzdesign.co.uk"
                },
                {
                    "name": "Cameron Brooks"
                },
                {
                    "name": "Jaime Prado"
                }
            ],
            "description": "Converts CSS styles into inline style attributes in your HTML code",
            "homepage": "https://www.myintervals.com/emogrifier.php",
            "keywords": [
                "css",
                "email",
                "pre-processing"
            ],
            "time": "2020-11-23T18:37:25+00:00"
        },
        {
            "name": "php-amqplib/php-amqplib",
            "version": "v2.10.1",
            "source": {
                "type": "git",
                "url": "https://github.com/php-amqplib/php-amqplib.git",
                "reference": "6e2b2501e021e994fb64429e5a78118f83b5c200"
            },
            "dist": {
                "type": "zip",
                "url": "https://api.github.com/repos/php-amqplib/php-amqplib/zipball/6e2b2501e021e994fb64429e5a78118f83b5c200",
                "reference": "6e2b2501e021e994fb64429e5a78118f83b5c200",
                "shasum": ""
            },
            "require": {
                "ext-bcmath": "*",
                "ext-sockets": "*",
                "php": ">=5.6"
            },
            "replace": {
                "videlalvaro/php-amqplib": "self.version"
            },
            "require-dev": {
                "ext-curl": "*",
                "nategood/httpful": "^0.2.20",
                "phpunit/phpunit": "^5.7|^6.5|^7.0",
                "squizlabs/php_codesniffer": "^2.5"
            },
            "type": "library",
            "extra": {
                "branch-alias": {
                    "dev-master": "2.10-dev"
                }
            },
            "autoload": {
                "psr-4": {
                    "PhpAmqpLib\\": "PhpAmqpLib/"
                }
            },
            "notification-url": "https://packagist.org/downloads/",
            "license": [
                "LGPL-2.1-or-later"
            ],
            "authors": [
                {
                    "name": "Alvaro Videla",
                    "role": "Original Maintainer"
                },
                {
                    "name": "John Kelly",
                    "email": "johnmkelly86@gmail.com",
                    "role": "Maintainer"
                },
                {
                    "name": "Raúl Araya",
                    "email": "nubeiro@gmail.com",
                    "role": "Maintainer"
                },
                {
                    "name": "Luke Bakken",
                    "email": "luke@bakken.io",
                    "role": "Maintainer"
                }
            ],
            "description": "Formerly videlalvaro/php-amqplib.  This library is a pure PHP implementation of the AMQP protocol. It's been tested against RabbitMQ.",
            "homepage": "https://github.com/php-amqplib/php-amqplib/",
            "keywords": [
                "message",
                "queue",
                "rabbitmq"
            ],
            "time": "2019-10-10T13:23:40+00:00"
        },
        {
            "name": "phpseclib/mcrypt_compat",
            "version": "1.0.8",
            "source": {
                "type": "git",
                "url": "https://github.com/phpseclib/mcrypt_compat.git",
                "reference": "f74c7b1897b62f08f268184b8bb98d9d9ab723b0"
            },
            "dist": {
                "type": "zip",
                "url": "https://api.github.com/repos/phpseclib/mcrypt_compat/zipball/f74c7b1897b62f08f268184b8bb98d9d9ab723b0",
                "reference": "f74c7b1897b62f08f268184b8bb98d9d9ab723b0",
                "shasum": ""
            },
            "require": {
                "php": ">=5.3.3",
                "phpseclib/phpseclib": ">=2.0.11 <3.0.0"
            },
            "require-dev": {
                "phpunit/phpunit": "^4.8.35|^5.7|^6.0"
            },
            "suggest": {
                "ext-openssl": "Will enable faster cryptographic operations"
            },
            "type": "library",
            "autoload": {
                "files": [
                    "lib/mcrypt.php"
                ]
            },
            "notification-url": "https://packagist.org/downloads/",
            "license": [
                "MIT"
            ],
            "authors": [
                {
                    "name": "Jim Wigginton",
                    "email": "terrafrost@php.net",
                    "homepage": "http://phpseclib.sourceforge.net"
                }
            ],
            "description": "PHP 7.1 polyfill for the mcrypt extension from PHP <= 7.0",
            "keywords": [
                "cryptograpy",
                "encryption",
                "mcrypt"
            ],
            "time": "2018-08-22T03:11:43+00:00"
        },
        {
            "name": "phpseclib/phpseclib",
            "version": "2.0.30",
            "source": {
                "type": "git",
                "url": "https://github.com/phpseclib/phpseclib.git",
                "reference": "136b9ca7eebef78be14abf90d65c5e57b6bc5d36"
            },
            "dist": {
                "type": "zip",
                "url": "https://api.github.com/repos/phpseclib/phpseclib/zipball/136b9ca7eebef78be14abf90d65c5e57b6bc5d36",
                "reference": "136b9ca7eebef78be14abf90d65c5e57b6bc5d36",
                "shasum": ""
            },
            "require": {
                "php": ">=5.3.3"
            },
            "require-dev": {
                "phing/phing": "~2.7",
                "phpunit/phpunit": "^4.8.35|^5.7|^6.0|^9.4",
                "squizlabs/php_codesniffer": "~2.0"
            },
            "suggest": {
                "ext-gmp": "Install the GMP (GNU Multiple Precision) extension in order to speed up arbitrary precision integer arithmetic operations.",
                "ext-libsodium": "SSH2/SFTP can make use of some algorithms provided by the libsodium-php extension.",
                "ext-mcrypt": "Install the Mcrypt extension in order to speed up a few other cryptographic operations.",
                "ext-openssl": "Install the OpenSSL extension in order to speed up a wide variety of cryptographic operations."
            },
            "type": "library",
            "autoload": {
                "files": [
                    "phpseclib/bootstrap.php"
                ],
                "psr-4": {
                    "phpseclib\\": "phpseclib/"
                }
            },
            "notification-url": "https://packagist.org/downloads/",
            "license": [
                "MIT"
            ],
            "authors": [
                {
                    "name": "Jim Wigginton",
                    "email": "terrafrost@php.net",
                    "role": "Lead Developer"
                },
                {
                    "name": "Patrick Monnerat",
                    "email": "pm@datasphere.ch",
                    "role": "Developer"
                },
                {
                    "name": "Andreas Fischer",
                    "email": "bantu@phpbb.com",
                    "role": "Developer"
                },
                {
                    "name": "Hans-Jürgen Petrich",
                    "email": "petrich@tronic-media.com",
                    "role": "Developer"
                },
                {
                    "name": "Graham Campbell",
                    "email": "graham@alt-three.com",
                    "role": "Developer"
                }
            ],
            "description": "PHP Secure Communications Library - Pure-PHP implementations of RSA, AES, SSH2, SFTP, X.509 etc.",
            "homepage": "http://phpseclib.sourceforge.net",
            "keywords": [
                "BigInteger",
                "aes",
                "asn.1",
                "asn1",
                "blowfish",
                "crypto",
                "cryptography",
                "encryption",
                "rsa",
                "security",
                "sftp",
                "signature",
                "signing",
                "ssh",
                "twofish",
                "x.509",
                "x509"
            ],
            "funding": [
                {
                    "url": "https://github.com/terrafrost",
                    "type": "github"
                },
                {
                    "url": "https://www.patreon.com/phpseclib",
                    "type": "patreon"
                },
                {
                    "url": "https://tidelift.com/funding/github/packagist/phpseclib/phpseclib",
                    "type": "tidelift"
                }
            ],
            "time": "2020-12-17T05:42:04+00:00"
        },
        {
            "name": "psr/cache",
            "version": "1.0.1",
            "source": {
                "type": "git",
                "url": "https://github.com/php-fig/cache.git",
                "reference": "d11b50ad223250cf17b86e38383413f5a6764bf8"
            },
            "dist": {
                "type": "zip",
                "url": "https://api.github.com/repos/php-fig/cache/zipball/d11b50ad223250cf17b86e38383413f5a6764bf8",
                "reference": "d11b50ad223250cf17b86e38383413f5a6764bf8",
                "shasum": ""
            },
            "require": {
                "php": ">=5.3.0"
            },
            "type": "library",
            "extra": {
                "branch-alias": {
                    "dev-master": "1.0.x-dev"
                }
            },
            "autoload": {
                "psr-4": {
                    "Psr\\Cache\\": "src/"
                }
            },
            "notification-url": "https://packagist.org/downloads/",
            "license": [
                "MIT"
            ],
            "authors": [
                {
                    "name": "PHP-FIG",
                    "homepage": "http://www.php-fig.org/"
                }
            ],
            "description": "Common interface for caching libraries",
            "keywords": [
                "cache",
                "psr",
                "psr-6"
            ],
            "time": "2016-08-06T20:24:11+00:00"
        },
        {
            "name": "psr/container",
            "version": "1.0.0",
            "source": {
                "type": "git",
                "url": "https://github.com/php-fig/container.git",
                "reference": "b7ce3b176482dbbc1245ebf52b181af44c2cf55f"
            },
            "dist": {
                "type": "zip",
                "url": "https://api.github.com/repos/php-fig/container/zipball/b7ce3b176482dbbc1245ebf52b181af44c2cf55f",
                "reference": "b7ce3b176482dbbc1245ebf52b181af44c2cf55f",
                "shasum": ""
            },
            "require": {
                "php": ">=5.3.0"
            },
            "type": "library",
            "extra": {
                "branch-alias": {
                    "dev-master": "1.0.x-dev"
                }
            },
            "autoload": {
                "psr-4": {
                    "Psr\\Container\\": "src/"
                }
            },
            "notification-url": "https://packagist.org/downloads/",
            "license": [
                "MIT"
            ],
            "authors": [
                {
                    "name": "PHP-FIG",
                    "homepage": "http://www.php-fig.org/"
                }
            ],
            "description": "Common Container Interface (PHP FIG PSR-11)",
            "homepage": "https://github.com/php-fig/container",
            "keywords": [
                "PSR-11",
                "container",
                "container-interface",
                "container-interop",
                "psr"
            ],
            "time": "2017-02-14T16:28:37+00:00"
        },
        {
            "name": "psr/http-message",
            "version": "1.0.1",
            "source": {
                "type": "git",
                "url": "https://github.com/php-fig/http-message.git",
                "reference": "f6561bf28d520154e4b0ec72be95418abe6d9363"
            },
            "dist": {
                "type": "zip",
                "url": "https://api.github.com/repos/php-fig/http-message/zipball/f6561bf28d520154e4b0ec72be95418abe6d9363",
                "reference": "f6561bf28d520154e4b0ec72be95418abe6d9363",
                "shasum": ""
            },
            "require": {
                "php": ">=5.3.0"
            },
            "type": "library",
            "extra": {
                "branch-alias": {
                    "dev-master": "1.0.x-dev"
                }
            },
            "autoload": {
                "psr-4": {
                    "Psr\\Http\\Message\\": "src/"
                }
            },
            "notification-url": "https://packagist.org/downloads/",
            "license": [
                "MIT"
            ],
            "authors": [
                {
                    "name": "PHP-FIG",
                    "homepage": "http://www.php-fig.org/"
                }
            ],
            "description": "Common interface for HTTP messages",
            "homepage": "https://github.com/php-fig/http-message",
            "keywords": [
                "http",
                "http-message",
                "psr",
                "psr-7",
                "request",
                "response"
            ],
            "time": "2016-08-06T14:39:51+00:00"
        },
        {
            "name": "psr/log",
            "version": "1.1.3",
            "source": {
                "type": "git",
                "url": "https://github.com/php-fig/log.git",
                "reference": "0f73288fd15629204f9d42b7055f72dacbe811fc"
            },
            "dist": {
                "type": "zip",
                "url": "https://api.github.com/repos/php-fig/log/zipball/0f73288fd15629204f9d42b7055f72dacbe811fc",
                "reference": "0f73288fd15629204f9d42b7055f72dacbe811fc",
                "shasum": ""
            },
            "require": {
                "php": ">=5.3.0"
            },
            "type": "library",
            "extra": {
                "branch-alias": {
                    "dev-master": "1.1.x-dev"
                }
            },
            "autoload": {
                "psr-4": {
                    "Psr\\Log\\": "Psr/Log/"
                }
            },
            "notification-url": "https://packagist.org/downloads/",
            "license": [
                "MIT"
            ],
            "authors": [
                {
                    "name": "PHP-FIG",
                    "homepage": "http://www.php-fig.org/"
                }
            ],
            "description": "Common interface for logging libraries",
            "homepage": "https://github.com/php-fig/log",
            "keywords": [
                "log",
                "psr",
                "psr-3"
            ],
            "time": "2020-03-23T09:12:05+00:00"
        },
        {
            "name": "ralouphie/getallheaders",
            "version": "3.0.3",
            "source": {
                "type": "git",
                "url": "https://github.com/ralouphie/getallheaders.git",
                "reference": "120b605dfeb996808c31b6477290a714d356e822"
            },
            "dist": {
                "type": "zip",
                "url": "https://api.github.com/repos/ralouphie/getallheaders/zipball/120b605dfeb996808c31b6477290a714d356e822",
                "reference": "120b605dfeb996808c31b6477290a714d356e822",
                "shasum": ""
            },
            "require": {
                "php": ">=5.6"
            },
            "require-dev": {
                "php-coveralls/php-coveralls": "^2.1",
                "phpunit/phpunit": "^5 || ^6.5"
            },
            "type": "library",
            "autoload": {
                "files": [
                    "src/getallheaders.php"
                ]
            },
            "notification-url": "https://packagist.org/downloads/",
            "license": [
                "MIT"
            ],
            "authors": [
                {
                    "name": "Ralph Khattar",
                    "email": "ralph.khattar@gmail.com"
                }
            ],
            "description": "A polyfill for getallheaders.",
            "time": "2019-03-08T08:55:37+00:00"
        },
        {
            "name": "ramsey/uuid",
            "version": "3.8.0",
            "source": {
                "type": "git",
                "url": "https://github.com/ramsey/uuid.git",
                "reference": "d09ea80159c1929d75b3f9c60504d613aeb4a1e3"
            },
            "dist": {
                "type": "zip",
                "url": "https://api.github.com/repos/ramsey/uuid/zipball/d09ea80159c1929d75b3f9c60504d613aeb4a1e3",
                "reference": "d09ea80159c1929d75b3f9c60504d613aeb4a1e3",
                "shasum": ""
            },
            "require": {
                "paragonie/random_compat": "^1.0|^2.0|9.99.99",
                "php": "^5.4 || ^7.0",
                "symfony/polyfill-ctype": "^1.8"
            },
            "replace": {
                "rhumsaa/uuid": "self.version"
            },
            "require-dev": {
                "codeception/aspect-mock": "^1.0 | ~2.0.0",
                "doctrine/annotations": "~1.2.0",
                "goaop/framework": "1.0.0-alpha.2 | ^1.0 | ~2.1.0",
                "ircmaxell/random-lib": "^1.1",
                "jakub-onderka/php-parallel-lint": "^0.9.0",
                "mockery/mockery": "^0.9.9",
                "moontoast/math": "^1.1",
                "php-mock/php-mock-phpunit": "^0.3|^1.1",
                "phpunit/phpunit": "^4.7|^5.0|^6.5",
                "squizlabs/php_codesniffer": "^2.3"
            },
            "suggest": {
                "ext-ctype": "Provides support for PHP Ctype functions",
                "ext-libsodium": "Provides the PECL libsodium extension for use with the SodiumRandomGenerator",
                "ext-uuid": "Provides the PECL UUID extension for use with the PeclUuidTimeGenerator and PeclUuidRandomGenerator",
                "ircmaxell/random-lib": "Provides RandomLib for use with the RandomLibAdapter",
                "moontoast/math": "Provides support for converting UUID to 128-bit integer (in string form).",
                "ramsey/uuid-console": "A console application for generating UUIDs with ramsey/uuid",
                "ramsey/uuid-doctrine": "Allows the use of Ramsey\\Uuid\\Uuid as Doctrine field type."
            },
            "type": "library",
            "extra": {
                "branch-alias": {
                    "dev-master": "3.x-dev"
                }
            },
            "autoload": {
                "psr-4": {
                    "Ramsey\\Uuid\\": "src/"
                }
            },
            "notification-url": "https://packagist.org/downloads/",
            "license": [
                "MIT"
            ],
            "authors": [
                {
                    "name": "Marijn Huizendveld",
                    "email": "marijn.huizendveld@gmail.com"
                },
                {
                    "name": "Thibaud Fabre",
                    "email": "thibaud@aztech.io"
                },
                {
                    "name": "Ben Ramsey",
                    "email": "ben@benramsey.com",
                    "homepage": "https://benramsey.com"
                }
            ],
            "description": "Formerly rhumsaa/uuid. A PHP 5.4+ library for generating RFC 4122 version 1, 3, 4, and 5 universally unique identifiers (UUID).",
            "homepage": "https://github.com/ramsey/uuid",
            "keywords": [
                "guid",
                "identifier",
                "uuid"
            ],
            "time": "2018-07-19T23:38:55+00:00"
        },
        {
            "name": "react/promise",
            "version": "v2.8.0",
            "source": {
                "type": "git",
                "url": "https://github.com/reactphp/promise.git",
                "reference": "f3cff96a19736714524ca0dd1d4130de73dbbbc4"
            },
            "dist": {
                "type": "zip",
                "url": "https://api.github.com/repos/reactphp/promise/zipball/f3cff96a19736714524ca0dd1d4130de73dbbbc4",
                "reference": "f3cff96a19736714524ca0dd1d4130de73dbbbc4",
                "shasum": ""
            },
            "require": {
                "php": ">=5.4.0"
            },
            "require-dev": {
                "phpunit/phpunit": "^7.0 || ^6.5 || ^5.7 || ^4.8.36"
            },
            "type": "library",
            "autoload": {
                "psr-4": {
                    "React\\Promise\\": "src/"
                },
                "files": [
                    "src/functions_include.php"
                ]
            },
            "notification-url": "https://packagist.org/downloads/",
            "license": [
                "MIT"
            ],
            "authors": [
                {
                    "name": "Jan Sorgalla",
                    "email": "jsorgalla@gmail.com"
                }
            ],
            "description": "A lightweight implementation of CommonJS Promises/A for PHP",
            "keywords": [
                "promise",
                "promises"
            ],
            "time": "2020-05-12T15:16:56+00:00"
        },
        {
            "name": "seld/jsonlint",
            "version": "1.8.3",
            "source": {
                "type": "git",
                "url": "https://github.com/Seldaek/jsonlint.git",
                "reference": "9ad6ce79c342fbd44df10ea95511a1b24dee5b57"
            },
            "dist": {
                "type": "zip",
                "url": "https://api.github.com/repos/Seldaek/jsonlint/zipball/9ad6ce79c342fbd44df10ea95511a1b24dee5b57",
                "reference": "9ad6ce79c342fbd44df10ea95511a1b24dee5b57",
                "shasum": ""
            },
            "require": {
                "php": "^5.3 || ^7.0 || ^8.0"
            },
            "require-dev": {
                "phpunit/phpunit": "^4.8.35 || ^5.7 || ^6.0"
            },
            "bin": [
                "bin/jsonlint"
            ],
            "type": "library",
            "autoload": {
                "psr-4": {
                    "Seld\\JsonLint\\": "src/Seld/JsonLint/"
                }
            },
            "notification-url": "https://packagist.org/downloads/",
            "license": [
                "MIT"
            ],
            "authors": [
                {
                    "name": "Jordi Boggiano",
                    "email": "j.boggiano@seld.be",
                    "homepage": "http://seld.be"
                }
            ],
            "description": "JSON Linter",
            "keywords": [
                "json",
                "linter",
                "parser",
                "validator"
            ],
            "funding": [
                {
                    "url": "https://github.com/Seldaek",
                    "type": "github"
                },
                {
                    "url": "https://tidelift.com/funding/github/packagist/seld/jsonlint",
                    "type": "tidelift"
                }
            ],
            "time": "2020-11-11T09:19:24+00:00"
        },
        {
            "name": "seld/phar-utils",
            "version": "1.1.1",
            "source": {
                "type": "git",
                "url": "https://github.com/Seldaek/phar-utils.git",
                "reference": "8674b1d84ffb47cc59a101f5d5a3b61e87d23796"
            },
            "dist": {
                "type": "zip",
                "url": "https://api.github.com/repos/Seldaek/phar-utils/zipball/8674b1d84ffb47cc59a101f5d5a3b61e87d23796",
                "reference": "8674b1d84ffb47cc59a101f5d5a3b61e87d23796",
                "shasum": ""
            },
            "require": {
                "php": ">=5.3"
            },
            "type": "library",
            "extra": {
                "branch-alias": {
                    "dev-master": "1.x-dev"
                }
            },
            "autoload": {
                "psr-4": {
                    "Seld\\PharUtils\\": "src/"
                }
            },
            "notification-url": "https://packagist.org/downloads/",
            "license": [
                "MIT"
            ],
            "authors": [
                {
                    "name": "Jordi Boggiano",
                    "email": "j.boggiano@seld.be"
                }
            ],
            "description": "PHAR file format utilities, for when PHP phars you up",
            "keywords": [
                "phar"
            ],
            "time": "2020-07-07T18:42:57+00:00"
        },
        {
            "name": "symfony/console",
            "version": "v4.4.19",
            "source": {
                "type": "git",
                "url": "https://github.com/symfony/console.git",
                "reference": "24026c44fc37099fa145707fecd43672831b837a"
            },
            "dist": {
                "type": "zip",
                "url": "https://api.github.com/repos/symfony/console/zipball/24026c44fc37099fa145707fecd43672831b837a",
                "reference": "24026c44fc37099fa145707fecd43672831b837a",
                "shasum": ""
            },
            "require": {
                "php": ">=7.1.3",
                "symfony/polyfill-mbstring": "~1.0",
                "symfony/polyfill-php73": "^1.8",
                "symfony/polyfill-php80": "^1.15",
                "symfony/service-contracts": "^1.1|^2"
            },
            "conflict": {
                "symfony/dependency-injection": "<3.4",
                "symfony/event-dispatcher": "<4.3|>=5",
                "symfony/lock": "<4.4",
                "symfony/process": "<3.3"
            },
            "provide": {
                "psr/log-implementation": "1.0"
            },
            "require-dev": {
                "psr/log": "~1.0",
                "symfony/config": "^3.4|^4.0|^5.0",
                "symfony/dependency-injection": "^3.4|^4.0|^5.0",
                "symfony/event-dispatcher": "^4.3",
                "symfony/lock": "^4.4|^5.0",
                "symfony/process": "^3.4|^4.0|^5.0",
                "symfony/var-dumper": "^4.3|^5.0"
            },
            "suggest": {
                "psr/log": "For using the console logger",
                "symfony/event-dispatcher": "",
                "symfony/lock": "",
                "symfony/process": ""
            },
            "type": "library",
            "autoload": {
                "psr-4": {
                    "Symfony\\Component\\Console\\": ""
                },
                "exclude-from-classmap": [
                    "/Tests/"
                ]
            },
            "notification-url": "https://packagist.org/downloads/",
            "license": [
                "MIT"
            ],
            "authors": [
                {
                    "name": "Fabien Potencier",
                    "email": "fabien@symfony.com"
                },
                {
                    "name": "Symfony Community",
                    "homepage": "https://symfony.com/contributors"
                }
            ],
            "description": "Eases the creation of beautiful and testable command line interfaces",
            "homepage": "https://symfony.com",
            "funding": [
                {
                    "url": "https://symfony.com/sponsor",
                    "type": "custom"
                },
                {
                    "url": "https://github.com/fabpot",
                    "type": "github"
                },
                {
                    "url": "https://tidelift.com/funding/github/packagist/symfony/symfony",
                    "type": "tidelift"
                }
            ],
            "time": "2021-01-27T09:09:26+00:00"
        },
        {
            "name": "symfony/css-selector",
            "version": "v5.2.3",
            "source": {
                "type": "git",
                "url": "https://github.com/symfony/css-selector.git",
                "reference": "f65f217b3314504a1ec99c2d6ef69016bb13490f"
            },
            "dist": {
                "type": "zip",
                "url": "https://api.github.com/repos/symfony/css-selector/zipball/f65f217b3314504a1ec99c2d6ef69016bb13490f",
                "reference": "f65f217b3314504a1ec99c2d6ef69016bb13490f",
                "shasum": ""
            },
            "require": {
                "php": ">=7.2.5"
            },
            "type": "library",
            "autoload": {
                "psr-4": {
                    "Symfony\\Component\\CssSelector\\": ""
                },
                "exclude-from-classmap": [
                    "/Tests/"
                ]
            },
            "notification-url": "https://packagist.org/downloads/",
            "license": [
                "MIT"
            ],
            "authors": [
                {
                    "name": "Fabien Potencier",
                    "email": "fabien@symfony.com"
                },
                {
                    "name": "Jean-François Simon",
                    "email": "jeanfrancois.simon@sensiolabs.com"
                },
                {
                    "name": "Symfony Community",
                    "homepage": "https://symfony.com/contributors"
                }
            ],
            "description": "Converts CSS selectors to XPath expressions",
            "homepage": "https://symfony.com",
            "funding": [
                {
                    "url": "https://symfony.com/sponsor",
                    "type": "custom"
                },
                {
                    "url": "https://github.com/fabpot",
                    "type": "github"
                },
                {
                    "url": "https://tidelift.com/funding/github/packagist/symfony/symfony",
                    "type": "tidelift"
                }
            ],
            "time": "2021-01-27T10:01:46+00:00"
        },
        {
            "name": "symfony/event-dispatcher",
            "version": "v4.4.19",
            "source": {
                "type": "git",
                "url": "https://github.com/symfony/event-dispatcher.git",
                "reference": "c352647244bd376bf7d31efbd5401f13f50dad0c"
            },
            "dist": {
                "type": "zip",
                "url": "https://api.github.com/repos/symfony/event-dispatcher/zipball/c352647244bd376bf7d31efbd5401f13f50dad0c",
                "reference": "c352647244bd376bf7d31efbd5401f13f50dad0c",
                "shasum": ""
            },
            "require": {
                "php": ">=7.1.3",
                "symfony/event-dispatcher-contracts": "^1.1"
            },
            "conflict": {
                "symfony/dependency-injection": "<3.4"
            },
            "provide": {
                "psr/event-dispatcher-implementation": "1.0",
                "symfony/event-dispatcher-implementation": "1.1"
            },
            "require-dev": {
                "psr/log": "~1.0",
                "symfony/config": "^3.4|^4.0|^5.0",
                "symfony/dependency-injection": "^3.4|^4.0|^5.0",
                "symfony/error-handler": "~3.4|~4.4",
                "symfony/expression-language": "^3.4|^4.0|^5.0",
                "symfony/http-foundation": "^3.4|^4.0|^5.0",
                "symfony/service-contracts": "^1.1|^2",
                "symfony/stopwatch": "^3.4|^4.0|^5.0"
            },
            "suggest": {
                "symfony/dependency-injection": "",
                "symfony/http-kernel": ""
            },
            "type": "library",
            "autoload": {
                "psr-4": {
                    "Symfony\\Component\\EventDispatcher\\": ""
                },
                "exclude-from-classmap": [
                    "/Tests/"
                ]
            },
            "notification-url": "https://packagist.org/downloads/",
            "license": [
                "MIT"
            ],
            "authors": [
                {
                    "name": "Fabien Potencier",
                    "email": "fabien@symfony.com"
                },
                {
                    "name": "Symfony Community",
                    "homepage": "https://symfony.com/contributors"
                }
            ],
            "description": "Provides tools that allow your application components to communicate with each other by dispatching events and listening to them",
            "homepage": "https://symfony.com",
            "funding": [
                {
                    "url": "https://symfony.com/sponsor",
                    "type": "custom"
                },
                {
                    "url": "https://github.com/fabpot",
                    "type": "github"
                },
                {
                    "url": "https://tidelift.com/funding/github/packagist/symfony/symfony",
                    "type": "tidelift"
                }
            ],
            "time": "2021-01-27T09:09:26+00:00"
        },
        {
            "name": "symfony/event-dispatcher-contracts",
            "version": "v1.1.9",
            "source": {
                "type": "git",
                "url": "https://github.com/symfony/event-dispatcher-contracts.git",
                "reference": "84e23fdcd2517bf37aecbd16967e83f0caee25a7"
            },
            "dist": {
                "type": "zip",
                "url": "https://api.github.com/repos/symfony/event-dispatcher-contracts/zipball/84e23fdcd2517bf37aecbd16967e83f0caee25a7",
                "reference": "84e23fdcd2517bf37aecbd16967e83f0caee25a7",
                "shasum": ""
            },
            "require": {
                "php": ">=7.1.3"
            },
            "suggest": {
                "psr/event-dispatcher": "",
                "symfony/event-dispatcher-implementation": ""
            },
            "type": "library",
            "extra": {
                "branch-alias": {
                    "dev-master": "1.1-dev"
                },
                "thanks": {
                    "name": "symfony/contracts",
                    "url": "https://github.com/symfony/contracts"
                }
            },
            "autoload": {
                "psr-4": {
                    "Symfony\\Contracts\\EventDispatcher\\": ""
                }
            },
            "notification-url": "https://packagist.org/downloads/",
            "license": [
                "MIT"
            ],
            "authors": [
                {
                    "name": "Nicolas Grekas",
                    "email": "p@tchwork.com"
                },
                {
                    "name": "Symfony Community",
                    "homepage": "https://symfony.com/contributors"
                }
            ],
            "description": "Generic abstractions related to dispatching event",
            "homepage": "https://symfony.com",
            "keywords": [
                "abstractions",
                "contracts",
                "decoupling",
                "interfaces",
                "interoperability",
                "standards"
            ],
            "funding": [
                {
                    "url": "https://symfony.com/sponsor",
                    "type": "custom"
                },
                {
                    "url": "https://github.com/fabpot",
                    "type": "github"
                },
                {
                    "url": "https://tidelift.com/funding/github/packagist/symfony/symfony",
                    "type": "tidelift"
                }
            ],
            "time": "2020-07-06T13:19:58+00:00"
        },
        {
            "name": "symfony/filesystem",
            "version": "v5.2.3",
            "source": {
                "type": "git",
                "url": "https://github.com/symfony/filesystem.git",
                "reference": "262d033b57c73e8b59cd6e68a45c528318b15038"
            },
            "dist": {
                "type": "zip",
                "url": "https://api.github.com/repos/symfony/filesystem/zipball/262d033b57c73e8b59cd6e68a45c528318b15038",
                "reference": "262d033b57c73e8b59cd6e68a45c528318b15038",
                "shasum": ""
            },
            "require": {
                "php": ">=7.2.5",
                "symfony/polyfill-ctype": "~1.8"
            },
            "type": "library",
            "autoload": {
                "psr-4": {
                    "Symfony\\Component\\Filesystem\\": ""
                },
                "exclude-from-classmap": [
                    "/Tests/"
                ]
            },
            "notification-url": "https://packagist.org/downloads/",
            "license": [
                "MIT"
            ],
            "authors": [
                {
                    "name": "Fabien Potencier",
                    "email": "fabien@symfony.com"
                },
                {
                    "name": "Symfony Community",
                    "homepage": "https://symfony.com/contributors"
                }
            ],
            "description": "Provides basic utilities for the filesystem",
            "homepage": "https://symfony.com",
            "funding": [
                {
                    "url": "https://symfony.com/sponsor",
                    "type": "custom"
                },
                {
                    "url": "https://github.com/fabpot",
                    "type": "github"
                },
                {
                    "url": "https://tidelift.com/funding/github/packagist/symfony/symfony",
                    "type": "tidelift"
                }
            ],
            "time": "2021-01-27T10:01:46+00:00"
        },
        {
            "name": "symfony/finder",
            "version": "v5.2.3",
            "source": {
                "type": "git",
                "url": "https://github.com/symfony/finder.git",
                "reference": "4adc8d172d602008c204c2e16956f99257248e03"
            },
            "dist": {
                "type": "zip",
                "url": "https://api.github.com/repos/symfony/finder/zipball/4adc8d172d602008c204c2e16956f99257248e03",
                "reference": "4adc8d172d602008c204c2e16956f99257248e03",
                "shasum": ""
            },
            "require": {
                "php": ">=7.2.5"
            },
            "type": "library",
            "autoload": {
                "psr-4": {
                    "Symfony\\Component\\Finder\\": ""
                },
                "exclude-from-classmap": [
                    "/Tests/"
                ]
            },
            "notification-url": "https://packagist.org/downloads/",
            "license": [
                "MIT"
            ],
            "authors": [
                {
                    "name": "Fabien Potencier",
                    "email": "fabien@symfony.com"
                },
                {
                    "name": "Symfony Community",
                    "homepage": "https://symfony.com/contributors"
                }
            ],
            "description": "Finds files and directories via an intuitive fluent interface",
            "homepage": "https://symfony.com",
            "funding": [
                {
                    "url": "https://symfony.com/sponsor",
                    "type": "custom"
                },
                {
                    "url": "https://github.com/fabpot",
                    "type": "github"
                },
                {
                    "url": "https://tidelift.com/funding/github/packagist/symfony/symfony",
                    "type": "tidelift"
                }
            ],
            "time": "2021-01-28T22:06:19+00:00"
        },
        {
            "name": "symfony/polyfill-ctype",
            "version": "v1.22.0",
            "source": {
                "type": "git",
                "url": "https://github.com/symfony/polyfill-ctype.git",
                "reference": "c6c942b1ac76c82448322025e084cadc56048b4e"
            },
            "dist": {
                "type": "zip",
                "url": "https://api.github.com/repos/symfony/polyfill-ctype/zipball/c6c942b1ac76c82448322025e084cadc56048b4e",
                "reference": "c6c942b1ac76c82448322025e084cadc56048b4e",
                "shasum": ""
            },
            "require": {
                "php": ">=7.1"
            },
            "suggest": {
                "ext-ctype": "For best performance"
            },
            "type": "library",
            "extra": {
                "branch-alias": {
                    "dev-main": "1.22-dev"
                },
                "thanks": {
                    "name": "symfony/polyfill",
                    "url": "https://github.com/symfony/polyfill"
                }
            },
            "autoload": {
                "psr-4": {
                    "Symfony\\Polyfill\\Ctype\\": ""
                },
                "files": [
                    "bootstrap.php"
                ]
            },
            "notification-url": "https://packagist.org/downloads/",
            "license": [
                "MIT"
            ],
            "authors": [
                {
                    "name": "Gert de Pagter",
                    "email": "BackEndTea@gmail.com"
                },
                {
                    "name": "Symfony Community",
                    "homepage": "https://symfony.com/contributors"
                }
            ],
            "description": "Symfony polyfill for ctype functions",
            "homepage": "https://symfony.com",
            "keywords": [
                "compatibility",
                "ctype",
                "polyfill",
                "portable"
            ],
            "funding": [
                {
                    "url": "https://symfony.com/sponsor",
                    "type": "custom"
                },
                {
                    "url": "https://github.com/fabpot",
                    "type": "github"
                },
                {
                    "url": "https://tidelift.com/funding/github/packagist/symfony/symfony",
                    "type": "tidelift"
                }
            ],
            "time": "2021-01-07T16:49:33+00:00"
        },
        {
            "name": "symfony/polyfill-intl-idn",
            "version": "v1.22.0",
            "source": {
                "type": "git",
                "url": "https://github.com/symfony/polyfill-intl-idn.git",
                "reference": "0eb8293dbbcd6ef6bf81404c9ce7d95bcdf34f44"
            },
            "dist": {
                "type": "zip",
                "url": "https://api.github.com/repos/symfony/polyfill-intl-idn/zipball/0eb8293dbbcd6ef6bf81404c9ce7d95bcdf34f44",
                "reference": "0eb8293dbbcd6ef6bf81404c9ce7d95bcdf34f44",
                "shasum": ""
            },
            "require": {
                "php": ">=7.1",
                "symfony/polyfill-intl-normalizer": "^1.10",
                "symfony/polyfill-php72": "^1.10"
            },
            "suggest": {
                "ext-intl": "For best performance"
            },
            "type": "library",
            "extra": {
                "branch-alias": {
                    "dev-main": "1.22-dev"
                },
                "thanks": {
                    "name": "symfony/polyfill",
                    "url": "https://github.com/symfony/polyfill"
                }
            },
            "autoload": {
                "psr-4": {
                    "Symfony\\Polyfill\\Intl\\Idn\\": ""
                },
                "files": [
                    "bootstrap.php"
                ]
            },
            "notification-url": "https://packagist.org/downloads/",
            "license": [
                "MIT"
            ],
            "authors": [
                {
                    "name": "Laurent Bassin",
                    "email": "laurent@bassin.info"
                },
                {
                    "name": "Trevor Rowbotham",
                    "email": "trevor.rowbotham@pm.me"
                },
                {
                    "name": "Symfony Community",
                    "homepage": "https://symfony.com/contributors"
                }
            ],
            "description": "Symfony polyfill for intl's idn_to_ascii and idn_to_utf8 functions",
            "homepage": "https://symfony.com",
            "keywords": [
                "compatibility",
                "idn",
                "intl",
                "polyfill",
                "portable",
                "shim"
            ],
            "funding": [
                {
                    "url": "https://symfony.com/sponsor",
                    "type": "custom"
                },
                {
                    "url": "https://github.com/fabpot",
                    "type": "github"
                },
                {
                    "url": "https://tidelift.com/funding/github/packagist/symfony/symfony",
                    "type": "tidelift"
                }
            ],
            "time": "2021-01-07T16:49:33+00:00"
        },
        {
            "name": "symfony/polyfill-intl-normalizer",
            "version": "v1.22.0",
            "source": {
                "type": "git",
                "url": "https://github.com/symfony/polyfill-intl-normalizer.git",
                "reference": "6e971c891537eb617a00bb07a43d182a6915faba"
            },
            "dist": {
                "type": "zip",
                "url": "https://api.github.com/repos/symfony/polyfill-intl-normalizer/zipball/6e971c891537eb617a00bb07a43d182a6915faba",
                "reference": "6e971c891537eb617a00bb07a43d182a6915faba",
                "shasum": ""
            },
            "require": {
                "php": ">=7.1"
            },
            "suggest": {
                "ext-intl": "For best performance"
            },
            "type": "library",
            "extra": {
                "branch-alias": {
                    "dev-main": "1.22-dev"
                },
                "thanks": {
                    "name": "symfony/polyfill",
                    "url": "https://github.com/symfony/polyfill"
                }
            },
            "autoload": {
                "psr-4": {
                    "Symfony\\Polyfill\\Intl\\Normalizer\\": ""
                },
                "files": [
                    "bootstrap.php"
                ],
                "classmap": [
                    "Resources/stubs"
                ]
            },
            "notification-url": "https://packagist.org/downloads/",
            "license": [
                "MIT"
            ],
            "authors": [
                {
                    "name": "Nicolas Grekas",
                    "email": "p@tchwork.com"
                },
                {
                    "name": "Symfony Community",
                    "homepage": "https://symfony.com/contributors"
                }
            ],
            "description": "Symfony polyfill for intl's Normalizer class and related functions",
            "homepage": "https://symfony.com",
            "keywords": [
                "compatibility",
                "intl",
                "normalizer",
                "polyfill",
                "portable",
                "shim"
            ],
            "funding": [
                {
                    "url": "https://symfony.com/sponsor",
                    "type": "custom"
                },
                {
                    "url": "https://github.com/fabpot",
                    "type": "github"
                },
                {
                    "url": "https://tidelift.com/funding/github/packagist/symfony/symfony",
                    "type": "tidelift"
                }
            ],
            "time": "2021-01-07T17:09:11+00:00"
        },
        {
            "name": "symfony/polyfill-mbstring",
            "version": "v1.22.0",
            "source": {
                "type": "git",
                "url": "https://github.com/symfony/polyfill-mbstring.git",
                "reference": "f377a3dd1fde44d37b9831d68dc8dea3ffd28e13"
            },
            "dist": {
                "type": "zip",
                "url": "https://api.github.com/repos/symfony/polyfill-mbstring/zipball/f377a3dd1fde44d37b9831d68dc8dea3ffd28e13",
                "reference": "f377a3dd1fde44d37b9831d68dc8dea3ffd28e13",
                "shasum": ""
            },
            "require": {
                "php": ">=7.1"
            },
            "suggest": {
                "ext-mbstring": "For best performance"
            },
            "type": "library",
            "extra": {
                "branch-alias": {
                    "dev-main": "1.22-dev"
                },
                "thanks": {
                    "name": "symfony/polyfill",
                    "url": "https://github.com/symfony/polyfill"
                }
            },
            "autoload": {
                "psr-4": {
                    "Symfony\\Polyfill\\Mbstring\\": ""
                },
                "files": [
                    "bootstrap.php"
                ]
            },
            "notification-url": "https://packagist.org/downloads/",
            "license": [
                "MIT"
            ],
            "authors": [
                {
                    "name": "Nicolas Grekas",
                    "email": "p@tchwork.com"
                },
                {
                    "name": "Symfony Community",
                    "homepage": "https://symfony.com/contributors"
                }
            ],
            "description": "Symfony polyfill for the Mbstring extension",
            "homepage": "https://symfony.com",
            "keywords": [
                "compatibility",
                "mbstring",
                "polyfill",
                "portable",
                "shim"
            ],
            "funding": [
                {
                    "url": "https://symfony.com/sponsor",
                    "type": "custom"
                },
                {
                    "url": "https://github.com/fabpot",
                    "type": "github"
                },
                {
                    "url": "https://tidelift.com/funding/github/packagist/symfony/symfony",
                    "type": "tidelift"
                }
            ],
            "time": "2021-01-07T16:49:33+00:00"
        },
        {
            "name": "symfony/polyfill-php72",
            "version": "v1.22.0",
            "source": {
                "type": "git",
                "url": "https://github.com/symfony/polyfill-php72.git",
                "reference": "cc6e6f9b39fe8075b3dabfbaf5b5f645ae1340c9"
            },
            "dist": {
                "type": "zip",
                "url": "https://api.github.com/repos/symfony/polyfill-php72/zipball/cc6e6f9b39fe8075b3dabfbaf5b5f645ae1340c9",
                "reference": "cc6e6f9b39fe8075b3dabfbaf5b5f645ae1340c9",
                "shasum": ""
            },
            "require": {
                "php": ">=7.1"
            },
            "type": "library",
            "extra": {
                "branch-alias": {
                    "dev-main": "1.22-dev"
                },
                "thanks": {
                    "name": "symfony/polyfill",
                    "url": "https://github.com/symfony/polyfill"
                }
            },
            "autoload": {
                "psr-4": {
                    "Symfony\\Polyfill\\Php72\\": ""
                },
                "files": [
                    "bootstrap.php"
                ]
            },
            "notification-url": "https://packagist.org/downloads/",
            "license": [
                "MIT"
            ],
            "authors": [
                {
                    "name": "Nicolas Grekas",
                    "email": "p@tchwork.com"
                },
                {
                    "name": "Symfony Community",
                    "homepage": "https://symfony.com/contributors"
                }
            ],
            "description": "Symfony polyfill backporting some PHP 7.2+ features to lower PHP versions",
            "homepage": "https://symfony.com",
            "keywords": [
                "compatibility",
                "polyfill",
                "portable",
                "shim"
            ],
            "funding": [
                {
                    "url": "https://symfony.com/sponsor",
                    "type": "custom"
                },
                {
                    "url": "https://github.com/fabpot",
                    "type": "github"
                },
                {
                    "url": "https://tidelift.com/funding/github/packagist/symfony/symfony",
                    "type": "tidelift"
                }
            ],
            "time": "2021-01-07T16:49:33+00:00"
        },
        {
            "name": "symfony/polyfill-php73",
            "version": "v1.22.0",
            "source": {
                "type": "git",
                "url": "https://github.com/symfony/polyfill-php73.git",
                "reference": "a678b42e92f86eca04b7fa4c0f6f19d097fb69e2"
            },
            "dist": {
                "type": "zip",
                "url": "https://api.github.com/repos/symfony/polyfill-php73/zipball/a678b42e92f86eca04b7fa4c0f6f19d097fb69e2",
                "reference": "a678b42e92f86eca04b7fa4c0f6f19d097fb69e2",
                "shasum": ""
            },
            "require": {
                "php": ">=7.1"
            },
            "type": "library",
            "extra": {
                "branch-alias": {
                    "dev-main": "1.22-dev"
                },
                "thanks": {
                    "name": "symfony/polyfill",
                    "url": "https://github.com/symfony/polyfill"
                }
            },
            "autoload": {
                "psr-4": {
                    "Symfony\\Polyfill\\Php73\\": ""
                },
                "files": [
                    "bootstrap.php"
                ],
                "classmap": [
                    "Resources/stubs"
                ]
            },
            "notification-url": "https://packagist.org/downloads/",
            "license": [
                "MIT"
            ],
            "authors": [
                {
                    "name": "Nicolas Grekas",
                    "email": "p@tchwork.com"
                },
                {
                    "name": "Symfony Community",
                    "homepage": "https://symfony.com/contributors"
                }
            ],
            "description": "Symfony polyfill backporting some PHP 7.3+ features to lower PHP versions",
            "homepage": "https://symfony.com",
            "keywords": [
                "compatibility",
                "polyfill",
                "portable",
                "shim"
            ],
            "funding": [
                {
                    "url": "https://symfony.com/sponsor",
                    "type": "custom"
                },
                {
                    "url": "https://github.com/fabpot",
                    "type": "github"
                },
                {
                    "url": "https://tidelift.com/funding/github/packagist/symfony/symfony",
                    "type": "tidelift"
                }
            ],
            "time": "2021-01-07T16:49:33+00:00"
        },
        {
            "name": "symfony/polyfill-php80",
            "version": "v1.22.0",
            "source": {
                "type": "git",
                "url": "https://github.com/symfony/polyfill-php80.git",
                "reference": "dc3063ba22c2a1fd2f45ed856374d79114998f91"
            },
            "dist": {
                "type": "zip",
                "url": "https://api.github.com/repos/symfony/polyfill-php80/zipball/dc3063ba22c2a1fd2f45ed856374d79114998f91",
                "reference": "dc3063ba22c2a1fd2f45ed856374d79114998f91",
                "shasum": ""
            },
            "require": {
                "php": ">=7.1"
            },
            "type": "library",
            "extra": {
                "branch-alias": {
                    "dev-main": "1.22-dev"
                },
                "thanks": {
                    "name": "symfony/polyfill",
                    "url": "https://github.com/symfony/polyfill"
                }
            },
            "autoload": {
                "psr-4": {
                    "Symfony\\Polyfill\\Php80\\": ""
                },
                "files": [
                    "bootstrap.php"
                ],
                "classmap": [
                    "Resources/stubs"
                ]
            },
            "notification-url": "https://packagist.org/downloads/",
            "license": [
                "MIT"
            ],
            "authors": [
                {
                    "name": "Ion Bazan",
                    "email": "ion.bazan@gmail.com"
                },
                {
                    "name": "Nicolas Grekas",
                    "email": "p@tchwork.com"
                },
                {
                    "name": "Symfony Community",
                    "homepage": "https://symfony.com/contributors"
                }
            ],
            "description": "Symfony polyfill backporting some PHP 8.0+ features to lower PHP versions",
            "homepage": "https://symfony.com",
            "keywords": [
                "compatibility",
                "polyfill",
                "portable",
                "shim"
            ],
            "funding": [
                {
                    "url": "https://symfony.com/sponsor",
                    "type": "custom"
                },
                {
                    "url": "https://github.com/fabpot",
                    "type": "github"
                },
                {
                    "url": "https://tidelift.com/funding/github/packagist/symfony/symfony",
                    "type": "tidelift"
                }
            ],
            "time": "2021-01-07T16:49:33+00:00"
        },
        {
            "name": "symfony/process",
            "version": "v4.4.19",
            "source": {
                "type": "git",
                "url": "https://github.com/symfony/process.git",
                "reference": "7e950b6366d4da90292c2e7fa820b3c1842b965a"
            },
            "dist": {
                "type": "zip",
                "url": "https://api.github.com/repos/symfony/process/zipball/7e950b6366d4da90292c2e7fa820b3c1842b965a",
                "reference": "7e950b6366d4da90292c2e7fa820b3c1842b965a",
                "shasum": ""
            },
            "require": {
                "php": ">=7.1.3"
            },
            "type": "library",
            "autoload": {
                "psr-4": {
                    "Symfony\\Component\\Process\\": ""
                },
                "exclude-from-classmap": [
                    "/Tests/"
                ]
            },
            "notification-url": "https://packagist.org/downloads/",
            "license": [
                "MIT"
            ],
            "authors": [
                {
                    "name": "Fabien Potencier",
                    "email": "fabien@symfony.com"
                },
                {
                    "name": "Symfony Community",
                    "homepage": "https://symfony.com/contributors"
                }
            ],
            "description": "Executes commands in sub-processes",
            "homepage": "https://symfony.com",
            "funding": [
                {
                    "url": "https://symfony.com/sponsor",
                    "type": "custom"
                },
                {
                    "url": "https://github.com/fabpot",
                    "type": "github"
                },
                {
                    "url": "https://tidelift.com/funding/github/packagist/symfony/symfony",
                    "type": "tidelift"
                }
            ],
            "time": "2021-01-27T09:09:26+00:00"
        },
        {
            "name": "symfony/service-contracts",
            "version": "v2.2.0",
            "source": {
                "type": "git",
                "url": "https://github.com/symfony/service-contracts.git",
                "reference": "d15da7ba4957ffb8f1747218be9e1a121fd298a1"
            },
            "dist": {
                "type": "zip",
                "url": "https://api.github.com/repos/symfony/service-contracts/zipball/d15da7ba4957ffb8f1747218be9e1a121fd298a1",
                "reference": "d15da7ba4957ffb8f1747218be9e1a121fd298a1",
                "shasum": ""
            },
            "require": {
                "php": ">=7.2.5",
                "psr/container": "^1.0"
            },
            "suggest": {
                "symfony/service-implementation": ""
            },
            "type": "library",
            "extra": {
                "branch-alias": {
                    "dev-master": "2.2-dev"
                },
                "thanks": {
                    "name": "symfony/contracts",
                    "url": "https://github.com/symfony/contracts"
                }
            },
            "autoload": {
                "psr-4": {
                    "Symfony\\Contracts\\Service\\": ""
                }
            },
            "notification-url": "https://packagist.org/downloads/",
            "license": [
                "MIT"
            ],
            "authors": [
                {
                    "name": "Nicolas Grekas",
                    "email": "p@tchwork.com"
                },
                {
                    "name": "Symfony Community",
                    "homepage": "https://symfony.com/contributors"
                }
            ],
            "description": "Generic abstractions related to writing services",
            "homepage": "https://symfony.com",
            "keywords": [
                "abstractions",
                "contracts",
                "decoupling",
                "interfaces",
                "interoperability",
                "standards"
            ],
            "funding": [
                {
                    "url": "https://symfony.com/sponsor",
                    "type": "custom"
                },
                {
                    "url": "https://github.com/fabpot",
                    "type": "github"
                },
                {
                    "url": "https://tidelift.com/funding/github/packagist/symfony/symfony",
                    "type": "tidelift"
                }
            ],
            "time": "2020-09-07T11:33:47+00:00"
        },
        {
            "name": "tedivm/jshrink",
            "version": "v1.4.0",
            "source": {
                "type": "git",
                "url": "https://github.com/tedious/JShrink.git",
                "reference": "0513ba1407b1f235518a939455855e6952a48bbc"
            },
            "dist": {
                "type": "zip",
                "url": "https://api.github.com/repos/tedious/JShrink/zipball/0513ba1407b1f235518a939455855e6952a48bbc",
                "reference": "0513ba1407b1f235518a939455855e6952a48bbc",
                "shasum": ""
            },
            "require": {
                "php": "^5.6|^7.0|^8.0"
            },
            "require-dev": {
                "friendsofphp/php-cs-fixer": "^2.8",
                "php-coveralls/php-coveralls": "^1.1.0",
                "phpunit/phpunit": "^6"
            },
            "type": "library",
            "autoload": {
                "psr-0": {
                    "JShrink": "src/"
                }
            },
            "notification-url": "https://packagist.org/downloads/",
            "license": [
                "BSD-3-Clause"
            ],
            "authors": [
                {
                    "name": "Robert Hafner",
                    "email": "tedivm@tedivm.com"
                }
            ],
            "description": "Javascript Minifier built in PHP",
            "homepage": "http://github.com/tedious/JShrink",
            "keywords": [
                "javascript",
                "minifier"
            ],
            "funding": [
                {
                    "url": "https://tidelift.com/funding/github/packagist/tedivm/jshrink",
                    "type": "tidelift"
                }
            ],
            "time": "2020-11-30T18:10:21+00:00"
        },
        {
            "name": "true/punycode",
            "version": "v2.1.1",
            "source": {
                "type": "git",
                "url": "https://github.com/true/php-punycode.git",
                "reference": "a4d0c11a36dd7f4e7cd7096076cab6d3378a071e"
            },
            "dist": {
                "type": "zip",
                "url": "https://api.github.com/repos/true/php-punycode/zipball/a4d0c11a36dd7f4e7cd7096076cab6d3378a071e",
                "reference": "a4d0c11a36dd7f4e7cd7096076cab6d3378a071e",
                "shasum": ""
            },
            "require": {
                "php": ">=5.3.0",
                "symfony/polyfill-mbstring": "^1.3"
            },
            "require-dev": {
                "phpunit/phpunit": "~4.7",
                "squizlabs/php_codesniffer": "~2.0"
            },
            "type": "library",
            "autoload": {
                "psr-4": {
                    "TrueBV\\": "src/"
                }
            },
            "notification-url": "https://packagist.org/downloads/",
            "license": [
                "MIT"
            ],
            "authors": [
                {
                    "name": "Renan Gonçalves",
                    "email": "renan.saddam@gmail.com"
                }
            ],
            "description": "A Bootstring encoding of Unicode for Internationalized Domain Names in Applications (IDNA)",
            "homepage": "https://github.com/true/php-punycode",
            "keywords": [
                "idna",
                "punycode"
            ],
            "time": "2016-11-16T10:37:54+00:00"
        },
        {
            "name": "tubalmartin/cssmin",
            "version": "v4.1.1",
            "source": {
                "type": "git",
                "url": "https://github.com/tubalmartin/YUI-CSS-compressor-PHP-port.git",
                "reference": "3cbf557f4079d83a06f9c3ff9b957c022d7805cf"
            },
            "dist": {
                "type": "zip",
                "url": "https://api.github.com/repos/tubalmartin/YUI-CSS-compressor-PHP-port/zipball/3cbf557f4079d83a06f9c3ff9b957c022d7805cf",
                "reference": "3cbf557f4079d83a06f9c3ff9b957c022d7805cf",
                "shasum": ""
            },
            "require": {
                "ext-pcre": "*",
                "php": ">=5.3.2"
            },
            "require-dev": {
                "cogpowered/finediff": "0.3.*",
                "phpunit/phpunit": "4.8.*"
            },
            "bin": [
                "cssmin"
            ],
            "type": "library",
            "autoload": {
                "psr-4": {
                    "tubalmartin\\CssMin\\": "src"
                }
            },
            "notification-url": "https://packagist.org/downloads/",
            "license": [
                "BSD-3-Clause"
            ],
            "authors": [
                {
                    "name": "Túbal Martín",
                    "homepage": "http://tubalmartin.me/"
                }
            ],
            "description": "A PHP port of the YUI CSS compressor",
            "homepage": "https://github.com/tubalmartin/YUI-CSS-compressor-PHP-port",
            "keywords": [
                "compress",
                "compressor",
                "css",
                "cssmin",
                "minify",
                "yui"
            ],
            "time": "2018-01-15T15:26:51+00:00"
        },
        {
            "name": "webimpress/safe-writer",
            "version": "2.1.0",
            "source": {
                "type": "git",
                "url": "https://github.com/webimpress/safe-writer.git",
                "reference": "5cfafdec5873c389036f14bf832a5efc9390dcdd"
            },
            "dist": {
                "type": "zip",
                "url": "https://api.github.com/repos/webimpress/safe-writer/zipball/5cfafdec5873c389036f14bf832a5efc9390dcdd",
                "reference": "5cfafdec5873c389036f14bf832a5efc9390dcdd",
                "shasum": ""
            },
            "require": {
                "php": "^7.2 || ^8.0"
            },
            "require-dev": {
                "phpunit/phpunit": "^8.5.8 || ^9.3.7",
                "vimeo/psalm": "^3.14.2",
                "webimpress/coding-standard": "^1.1.5"
            },
            "type": "library",
            "extra": {
                "branch-alias": {
                    "dev-master": "2.1.x-dev",
                    "dev-develop": "2.2.x-dev",
                    "dev-release-1.0": "1.0.x-dev"
                }
            },
            "autoload": {
                "psr-4": {
                    "Webimpress\\SafeWriter\\": "src/"
                }
            },
            "notification-url": "https://packagist.org/downloads/",
            "license": [
                "BSD-2-Clause"
            ],
            "description": "Tool to write files safely, to avoid race conditions",
            "keywords": [
                "concurrent write",
                "file writer",
                "race condition",
                "safe writer",
                "webimpress"
            ],
            "funding": [
                {
                    "url": "https://github.com/michalbundyra",
                    "type": "github"
                }
            ],
            "time": "2020-08-25T07:21:11+00:00"
        },
        {
            "name": "webonyx/graphql-php",
            "version": "v0.13.9",
            "source": {
                "type": "git",
                "url": "https://github.com/webonyx/graphql-php.git",
                "reference": "d9a94fddcad0a35d4bced212b8a44ad1bc59bdf3"
            },
            "dist": {
                "type": "zip",
                "url": "https://api.github.com/repos/webonyx/graphql-php/zipball/d9a94fddcad0a35d4bced212b8a44ad1bc59bdf3",
                "reference": "d9a94fddcad0a35d4bced212b8a44ad1bc59bdf3",
                "shasum": ""
            },
            "require": {
                "ext-json": "*",
                "ext-mbstring": "*",
                "php": "^7.1||^8.0"
            },
            "require-dev": {
                "doctrine/coding-standard": "^6.0",
                "phpbench/phpbench": "^0.14.0",
                "phpstan/phpstan": "^0.11.4",
                "phpstan/phpstan-phpunit": "^0.11.0",
                "phpstan/phpstan-strict-rules": "^0.11.0",
                "phpunit/phpcov": "^5.0",
                "phpunit/phpunit": "^7.2",
                "psr/http-message": "^1.0",
                "react/promise": "2.*"
            },
            "suggest": {
                "psr/http-message": "To use standard GraphQL server",
                "react/promise": "To leverage async resolving on React PHP platform"
            },
            "type": "library",
            "autoload": {
                "psr-4": {
                    "GraphQL\\": "src/"
                }
            },
            "notification-url": "https://packagist.org/downloads/",
            "license": [
                "MIT"
            ],
            "description": "A PHP port of GraphQL reference implementation",
            "homepage": "https://github.com/webonyx/graphql-php",
            "keywords": [
                "api",
                "graphql"
            ],
            "funding": [
                {
                    "url": "https://opencollective.com/webonyx-graphql-php",
                    "type": "open_collective"
                }
            ],
            "time": "2020-07-02T05:49:25+00:00"
        },
        {
            "name": "wikimedia/less.php",
            "version": "v3.1.0",
            "source": {
                "type": "git",
                "url": "https://github.com/wikimedia/less.php.git",
                "reference": "a486d78b9bd16b72f237fc6093aa56d69ce8bd13"
            },
            "dist": {
                "type": "zip",
                "url": "https://api.github.com/repos/wikimedia/less.php/zipball/a486d78b9bd16b72f237fc6093aa56d69ce8bd13",
                "reference": "a486d78b9bd16b72f237fc6093aa56d69ce8bd13",
                "shasum": ""
            },
            "require": {
                "php": ">=7.2.9"
            },
            "require-dev": {
                "mediawiki/mediawiki-codesniffer": "34.0.0",
                "mediawiki/minus-x": "1.0.0",
                "php-parallel-lint/php-console-highlighter": "0.5.0",
                "php-parallel-lint/php-parallel-lint": "1.2.0",
                "phpunit/phpunit": "^8.5"
            },
            "bin": [
                "bin/lessc"
            ],
            "type": "library",
            "autoload": {
                "psr-0": {
                    "Less": "lib/"
                },
                "classmap": [
                    "lessc.inc.php"
                ]
            },
            "notification-url": "https://packagist.org/downloads/",
            "license": [
                "Apache-2.0"
            ],
            "authors": [
                {
                    "name": "Josh Schmidt",
                    "homepage": "https://github.com/oyejorge"
                },
                {
                    "name": "Matt Agar",
                    "homepage": "https://github.com/agar"
                },
                {
                    "name": "Martin Jantošovič",
                    "homepage": "https://github.com/Mordred"
                }
            ],
            "description": "PHP port of the Javascript version of LESS http://lesscss.org (Originally maintained by Josh Schmidt)",
            "keywords": [
                "css",
                "less",
                "less.js",
                "lesscss",
                "php",
                "stylesheet"
            ],
            "time": "2020-12-11T19:33:31+00:00"
        }
    ],
    "packages-dev": [
        {
            "name": "allure-framework/allure-codeception",
            "version": "1.4.4",
            "source": {
                "type": "git",
                "url": "https://github.com/allure-framework/allure-codeception.git",
                "reference": "a69800eeef83007ced9502a3349ff72f5fb6b4e2"
            },
            "dist": {
                "type": "zip",
                "url": "https://api.github.com/repos/allure-framework/allure-codeception/zipball/a69800eeef83007ced9502a3349ff72f5fb6b4e2",
                "reference": "a69800eeef83007ced9502a3349ff72f5fb6b4e2",
                "shasum": ""
            },
            "require": {
                "allure-framework/allure-php-api": "~1.1.8",
                "codeception/codeception": "^2.3|^3.0|^4.0",
                "php": ">=5.6",
                "symfony/filesystem": ">=2.6",
                "symfony/finder": ">=2.6"
            },
            "type": "library",
            "autoload": {
                "psr-0": {
                    "Yandex": "src/"
                }
            },
            "notification-url": "https://packagist.org/downloads/",
            "license": [
                "Apache-2.0"
            ],
            "authors": [
                {
                    "name": "Ivan Krutov",
                    "email": "vania-pooh@yandex-team.ru",
                    "role": "Developer"
                }
            ],
            "description": "A Codeception adapter for Allure report.",
            "homepage": "http://allure.qatools.ru/",
            "keywords": [
                "allure",
                "attachments",
                "cases",
                "codeception",
                "report",
                "steps",
                "testing"
            ],
            "time": "2020-09-09T10:51:33+00:00"
        },
        {
            "name": "allure-framework/allure-php-api",
            "version": "1.1.8",
            "source": {
                "type": "git",
                "url": "https://github.com/allure-framework/allure-php-commons.git",
                "reference": "5ae2deac1c7e1b992cfa572167370de45bdd346d"
            },
            "dist": {
                "type": "zip",
                "url": "https://api.github.com/repos/allure-framework/allure-php-commons/zipball/5ae2deac1c7e1b992cfa572167370de45bdd346d",
                "reference": "5ae2deac1c7e1b992cfa572167370de45bdd346d",
                "shasum": ""
            },
            "require": {
                "jms/serializer": "^0.16 || ^1.0",
                "php": ">=5.4.0",
                "ramsey/uuid": "^3.0",
                "symfony/http-foundation": "^2.0 || ^3.0 || ^4.0 || ^5.0"
            },
            "require-dev": {
                "phpunit/phpunit": "^4.0.0"
            },
            "type": "library",
            "autoload": {
                "psr-0": {
                    "Yandex": [
                        "src/",
                        "test/"
                    ]
                }
            },
            "notification-url": "https://packagist.org/downloads/",
            "license": [
                "Apache-2.0"
            ],
            "authors": [
                {
                    "name": "Ivan Krutov",
                    "email": "vania-pooh@yandex-team.ru",
                    "role": "Developer"
                }
            ],
            "description": "PHP API for Allure adapter",
            "homepage": "http://allure.qatools.ru/",
            "keywords": [
                "allure",
                "api",
                "php",
                "report"
            ],
            "time": "2020-03-13T10:47:35+00:00"
        },
        {
            "name": "allure-framework/allure-phpunit",
            "version": "1.2.4",
            "source": {
                "type": "git",
                "url": "https://github.com/allure-framework/allure-phpunit.git",
                "reference": "9399629c6eed79da4be18fd22adf83ef36c2d2e0"
            },
            "dist": {
                "type": "zip",
                "url": "https://api.github.com/repos/allure-framework/allure-phpunit/zipball/9399629c6eed79da4be18fd22adf83ef36c2d2e0",
                "reference": "9399629c6eed79da4be18fd22adf83ef36c2d2e0",
                "shasum": ""
            },
            "require": {
                "allure-framework/allure-php-api": "~1.1.0",
                "mikey179/vfsstream": "1.*",
                "php": ">=7.1.0",
                "phpunit/phpunit": ">=7.0.0"
            },
            "type": "library",
            "autoload": {
                "psr-0": {
                    "Yandex": "src/"
                }
            },
            "notification-url": "https://packagist.org/downloads/",
            "license": [
                "Apache-2.0"
            ],
            "authors": [
                {
                    "name": "Ivan Krutov",
                    "email": "vania-pooh@yandex-team.ru",
                    "role": "Developer"
                }
            ],
            "description": "A PHPUnit adapter for Allure report.",
            "homepage": "http://allure.qatools.ru/",
            "keywords": [
                "allure",
                "attachments",
                "cases",
                "phpunit",
                "report",
                "steps",
                "testing"
            ],
            "time": "2018-10-25T12:03:54+00:00"
        },
        {
            "name": "beberlei/assert",
            "version": "v3.3.0",
            "source": {
                "type": "git",
                "url": "https://github.com/beberlei/assert.git",
                "reference": "5367e3895976b49704ae671f75bc5f0ba1b986ab"
            },
            "dist": {
                "type": "zip",
                "url": "https://api.github.com/repos/beberlei/assert/zipball/5367e3895976b49704ae671f75bc5f0ba1b986ab",
                "reference": "5367e3895976b49704ae671f75bc5f0ba1b986ab",
                "shasum": ""
            },
            "require": {
                "ext-ctype": "*",
                "ext-intl": "*",
                "ext-json": "*",
                "ext-mbstring": "*",
                "ext-simplexml": "*",
                "php": "^7.0 || ^8.0"
            },
            "require-dev": {
                "friendsofphp/php-cs-fixer": "*",
                "phpstan/phpstan": "*",
                "phpunit/phpunit": ">=6.0.0",
                "yoast/phpunit-polyfills": "^0.1.0"
            },
            "type": "library",
            "autoload": {
                "psr-4": {
                    "Assert\\": "lib/Assert"
                },
                "files": [
                    "lib/Assert/functions.php"
                ]
            },
            "notification-url": "https://packagist.org/downloads/",
            "license": [
                "BSD-2-Clause"
            ],
            "authors": [
                {
                    "name": "Benjamin Eberlei",
                    "email": "kontakt@beberlei.de",
                    "role": "Lead Developer"
                },
                {
                    "name": "Richard Quadling",
                    "email": "rquadling@gmail.com",
                    "role": "Collaborator"
                }
            ],
            "description": "Thin assertion library for input validation in business models.",
            "keywords": [
                "assert",
                "assertion",
                "validation"
            ],
            "time": "2020-11-13T20:02:54+00:00"
        },
        {
            "name": "behat/gherkin",
            "version": "v4.8.0",
            "source": {
                "type": "git",
                "url": "https://github.com/Behat/Gherkin.git",
                "reference": "2391482cd003dfdc36b679b27e9f5326bd656acd"
            },
            "dist": {
                "type": "zip",
                "url": "https://api.github.com/repos/Behat/Gherkin/zipball/2391482cd003dfdc36b679b27e9f5326bd656acd",
                "reference": "2391482cd003dfdc36b679b27e9f5326bd656acd",
                "shasum": ""
            },
            "require": {
                "php": "~7.2|~8.0"
            },
            "require-dev": {
                "cucumber/cucumber": "dev-gherkin-16.0.0",
                "phpunit/phpunit": "~8|~9",
                "symfony/phpunit-bridge": "~3|~4|~5",
                "symfony/yaml": "~3|~4|~5"
            },
            "suggest": {
                "symfony/yaml": "If you want to parse features, represented in YAML files"
            },
            "type": "library",
            "extra": {
                "branch-alias": {
                    "dev-master": "4.4-dev"
                }
            },
            "autoload": {
                "psr-0": {
                    "Behat\\Gherkin": "src/"
                }
            },
            "notification-url": "https://packagist.org/downloads/",
            "license": [
                "MIT"
            ],
            "authors": [
                {
                    "name": "Konstantin Kudryashov",
                    "email": "ever.zet@gmail.com",
                    "homepage": "http://everzet.com"
                }
            ],
            "description": "Gherkin DSL parser for PHP",
            "homepage": "http://behat.org/",
            "keywords": [
                "BDD",
                "Behat",
                "Cucumber",
                "DSL",
                "gherkin",
                "parser"
            ],
            "time": "2021-02-04T12:44:21+00:00"
        },
        {
            "name": "cache/cache",
            "version": "0.4.0",
            "source": {
                "type": "git",
                "url": "https://github.com/php-cache/cache.git",
                "reference": "902b2e5b54ea57e3a801437748652228c4c58604"
            },
            "dist": {
                "type": "zip",
                "url": "https://api.github.com/repos/php-cache/cache/zipball/902b2e5b54ea57e3a801437748652228c4c58604",
                "reference": "902b2e5b54ea57e3a801437748652228c4c58604",
                "shasum": ""
            },
            "require": {
                "doctrine/cache": "^1.3",
                "league/flysystem": "^1.0",
                "php": "^5.6 || ^7.0",
                "psr/cache": "^1.0",
                "psr/log": "^1.0",
                "psr/simple-cache": "^1.0"
            },
            "conflict": {
                "cache/adapter-common": "*",
                "cache/apc-adapter": "*",
                "cache/apcu-adapter": "*",
                "cache/array-adapter": "*",
                "cache/chain-adapter": "*",
                "cache/doctrine-adapter": "*",
                "cache/filesystem-adapter": "*",
                "cache/hierarchical-cache": "*",
                "cache/illuminate-adapter": "*",
                "cache/memcache-adapter": "*",
                "cache/memcached-adapter": "*",
                "cache/mongodb-adapter": "*",
                "cache/predis-adapter": "*",
                "cache/psr-6-doctrine-bridge": "*",
                "cache/redis-adapter": "*",
                "cache/session-handler": "*",
                "cache/taggable-cache": "*",
                "cache/void-adapter": "*"
            },
            "require-dev": {
                "cache/integration-tests": "^0.16",
                "defuse/php-encryption": "^2.0",
                "illuminate/cache": "^5.4",
                "mockery/mockery": "^0.9",
                "phpunit/phpunit": "^4.0 || ^5.1",
                "predis/predis": "^1.0",
                "symfony/cache": "dev-master"
            },
            "suggest": {
                "ext-apc": "APC extension is required to use the APC Adapter",
                "ext-apcu": "APCu extension is required to use the APCu Adapter",
                "ext-memcache": "Memcache extension is required to use the Memcache Adapter",
                "ext-memcached": "Memcached extension is required to use the Memcached Adapter",
                "ext-mongodb": "Mongodb extension required to use the Mongodb adapter",
                "ext-redis": "Redis extension is required to use the Redis adapter",
                "mongodb/mongodb": "Mongodb lib required to use the Mongodb adapter"
            },
            "type": "library",
            "autoload": {
                "psr-4": {
                    "Cache\\": "src/"
                },
                "exclude-from-classmap": [
                    "**/Tests/"
                ]
            },
            "notification-url": "https://packagist.org/downloads/",
            "license": [
                "MIT"
            ],
            "authors": [
                {
                    "name": "Aaron Scherer",
                    "email": "aequasi@gmail.com",
                    "homepage": "https://github.com/aequasi"
                },
                {
                    "name": "Tobias Nyholm",
                    "email": "tobias.nyholm@gmail.com",
                    "homepage": "https://github.com/Nyholm"
                }
            ],
            "description": "Library of all the php-cache adapters",
            "homepage": "http://www.php-cache.com/en/latest/",
            "keywords": [
                "cache",
                "psr6"
            ],
            "time": "2017-03-28T16:08:48+00:00"
        },
        {
            "name": "codeception/codeception",
            "version": "4.1.17",
            "source": {
                "type": "git",
                "url": "https://github.com/Codeception/Codeception.git",
                "reference": "c153b1ab289b3e3109e685379aa8847c54ac2b68"
            },
            "dist": {
                "type": "zip",
                "url": "https://api.github.com/repos/Codeception/Codeception/zipball/c153b1ab289b3e3109e685379aa8847c54ac2b68",
                "reference": "c153b1ab289b3e3109e685379aa8847c54ac2b68",
                "shasum": ""
            },
            "require": {
                "behat/gherkin": "^4.4.0",
                "codeception/lib-asserts": "^1.0",
                "codeception/phpunit-wrapper": ">6.0.15 <6.1.0 | ^6.6.1 | ^7.7.1 | ^8.1.1 | ^9.0",
                "codeception/stub": "^2.0 | ^3.0",
                "ext-curl": "*",
                "ext-json": "*",
                "ext-mbstring": "*",
                "guzzlehttp/psr7": "~1.4",
                "php": ">=5.6.0 <9.0",
                "symfony/console": ">=2.7 <6.0",
                "symfony/css-selector": ">=2.7 <6.0",
                "symfony/event-dispatcher": ">=2.7 <6.0",
                "symfony/finder": ">=2.7 <6.0",
                "symfony/yaml": ">=2.7 <6.0"
            },
            "require-dev": {
                "codeception/module-asserts": "*@dev",
                "codeception/module-cli": "*@dev",
                "codeception/module-db": "*@dev",
                "codeception/module-filesystem": "*@dev",
                "codeception/module-phpbrowser": "*@dev",
                "codeception/specify": "~0.3",
                "codeception/util-universalframework": "*@dev",
                "monolog/monolog": "~1.8",
                "squizlabs/php_codesniffer": "~2.0",
                "symfony/process": ">=2.7 <6.0",
                "vlucas/phpdotenv": "^2.0 | ^3.0 | ^4.0 | ^5.0"
            },
            "suggest": {
                "codeception/specify": "BDD-style code blocks",
                "codeception/verify": "BDD-style assertions",
                "hoa/console": "For interactive console functionality",
                "stecman/symfony-console-completion": "For BASH autocompletion",
                "symfony/phpunit-bridge": "For phpunit-bridge support"
            },
            "bin": [
                "codecept"
            ],
            "type": "library",
            "extra": {
                "branch-alias": []
            },
            "autoload": {
                "psr-4": {
                    "Codeception\\": "src/Codeception",
                    "Codeception\\Extension\\": "ext"
                }
            },
            "notification-url": "https://packagist.org/downloads/",
            "license": [
                "MIT"
            ],
            "authors": [
                {
                    "name": "Michael Bodnarchuk",
                    "email": "davert@mail.ua",
                    "homepage": "http://codegyre.com"
                }
            ],
            "description": "BDD-style testing framework",
            "homepage": "http://codeception.com/",
            "keywords": [
                "BDD",
                "TDD",
                "acceptance testing",
                "functional testing",
                "unit testing"
            ],
            "funding": [
                {
                    "url": "https://opencollective.com/codeception",
                    "type": "open_collective"
                }
            ],
            "time": "2021-02-01T07:30:47+00:00"
        },
        {
            "name": "codeception/lib-asserts",
            "version": "1.13.2",
            "source": {
                "type": "git",
                "url": "https://github.com/Codeception/lib-asserts.git",
                "reference": "184231d5eab66bc69afd6b9429344d80c67a33b6"
            },
            "dist": {
                "type": "zip",
                "url": "https://api.github.com/repos/Codeception/lib-asserts/zipball/184231d5eab66bc69afd6b9429344d80c67a33b6",
                "reference": "184231d5eab66bc69afd6b9429344d80c67a33b6",
                "shasum": ""
            },
            "require": {
                "codeception/phpunit-wrapper": ">6.0.15 <6.1.0 | ^6.6.1 | ^7.7.1 | ^8.0.3 | ^9.0",
                "ext-dom": "*",
                "php": ">=5.6.0 <9.0"
            },
            "type": "library",
            "autoload": {
                "classmap": [
                    "src/"
                ]
            },
            "notification-url": "https://packagist.org/downloads/",
            "license": [
                "MIT"
            ],
            "authors": [
                {
                    "name": "Michael Bodnarchuk",
                    "email": "davert@mail.ua",
                    "homepage": "http://codegyre.com"
                },
                {
                    "name": "Gintautas Miselis"
                },
                {
                    "name": "Gustavo Nieves",
                    "homepage": "https://medium.com/@ganieves"
                }
            ],
            "description": "Assertion methods used by Codeception core and Asserts module",
            "homepage": "https://codeception.com/",
            "keywords": [
                "codeception"
            ],
            "time": "2020-10-21T16:26:20+00:00"
        },
        {
            "name": "codeception/module-asserts",
            "version": "1.3.1",
            "source": {
                "type": "git",
                "url": "https://github.com/Codeception/module-asserts.git",
                "reference": "59374f2fef0cabb9e8ddb53277e85cdca74328de"
            },
            "dist": {
                "type": "zip",
                "url": "https://api.github.com/repos/Codeception/module-asserts/zipball/59374f2fef0cabb9e8ddb53277e85cdca74328de",
                "reference": "59374f2fef0cabb9e8ddb53277e85cdca74328de",
                "shasum": ""
            },
            "require": {
                "codeception/codeception": "*@dev",
                "codeception/lib-asserts": "^1.13.1",
                "php": ">=5.6.0 <9.0"
            },
            "conflict": {
                "codeception/codeception": "<4.0"
            },
            "type": "library",
            "autoload": {
                "classmap": [
                    "src/"
                ]
            },
            "notification-url": "https://packagist.org/downloads/",
            "license": [
                "MIT"
            ],
            "authors": [
                {
                    "name": "Michael Bodnarchuk"
                },
                {
                    "name": "Gintautas Miselis"
                },
                {
                    "name": "Gustavo Nieves",
                    "homepage": "https://medium.com/@ganieves"
                }
            ],
            "description": "Codeception module containing various assertions",
            "homepage": "https://codeception.com/",
            "keywords": [
                "assertions",
                "asserts",
                "codeception"
            ],
            "time": "2020-10-21T16:48:15+00:00"
        },
        {
            "name": "codeception/module-sequence",
            "version": "1.0.1",
            "source": {
                "type": "git",
                "url": "https://github.com/Codeception/module-sequence.git",
                "reference": "b75be26681ae90824cde8f8df785981f293667e1"
            },
            "dist": {
                "type": "zip",
                "url": "https://api.github.com/repos/Codeception/module-sequence/zipball/b75be26681ae90824cde8f8df785981f293667e1",
                "reference": "b75be26681ae90824cde8f8df785981f293667e1",
                "shasum": ""
            },
            "require": {
                "codeception/codeception": "^4.0",
                "php": ">=5.6.0 <9.0"
            },
            "type": "library",
            "autoload": {
                "classmap": [
                    "src/"
                ]
            },
            "notification-url": "https://packagist.org/downloads/",
            "license": [
                "MIT"
            ],
            "authors": [
                {
                    "name": "Michael Bodnarchuk"
                }
            ],
            "description": "Sequence module for Codeception",
            "homepage": "http://codeception.com/",
            "keywords": [
                "codeception"
            ],
            "time": "2020-10-31T18:36:26+00:00"
        },
        {
            "name": "codeception/module-webdriver",
            "version": "1.2.0",
            "source": {
                "type": "git",
                "url": "https://github.com/Codeception/module-webdriver.git",
                "reference": "63ea08880a44df809bdfbca08597e1b68cee9f87"
            },
            "dist": {
                "type": "zip",
                "url": "https://api.github.com/repos/Codeception/module-webdriver/zipball/63ea08880a44df809bdfbca08597e1b68cee9f87",
                "reference": "63ea08880a44df809bdfbca08597e1b68cee9f87",
                "shasum": ""
            },
            "require": {
                "codeception/codeception": "^4.0",
                "php": ">=5.6.0 <9.0",
                "php-webdriver/webdriver": "^1.8.0"
            },
            "suggest": {
                "codeception/phpbuiltinserver": "Start and stop PHP built-in web server for your tests"
            },
            "type": "library",
            "autoload": {
                "classmap": [
                    "src/"
                ]
            },
            "notification-url": "https://packagist.org/downloads/",
            "license": [
                "MIT"
            ],
            "authors": [
                {
                    "name": "Michael Bodnarchuk"
                },
                {
                    "name": "Gintautas Miselis"
                },
                {
                    "name": "Zaahid Bateson"
                }
            ],
            "description": "WebDriver module for Codeception",
            "homepage": "http://codeception.com/",
            "keywords": [
                "acceptance-testing",
                "browser-testing",
                "codeception"
            ],
            "time": "2021-01-17T19:23:20+00:00"
        },
        {
            "name": "codeception/phpunit-wrapper",
            "version": "9.0.6",
            "source": {
                "type": "git",
                "url": "https://github.com/Codeception/phpunit-wrapper.git",
                "reference": "b0c06abb3181eedca690170f7ed0fd26a70bfacc"
            },
            "dist": {
                "type": "zip",
                "url": "https://api.github.com/repos/Codeception/phpunit-wrapper/zipball/b0c06abb3181eedca690170f7ed0fd26a70bfacc",
                "reference": "b0c06abb3181eedca690170f7ed0fd26a70bfacc",
                "shasum": ""
            },
            "require": {
                "php": ">=7.2",
                "phpunit/phpunit": "^9.0"
            },
            "require-dev": {
                "codeception/specify": "*",
                "consolidation/robo": "^3.0.0-alpha3",
                "vlucas/phpdotenv": "^3.0"
            },
            "type": "library",
            "autoload": {
                "psr-4": {
                    "Codeception\\PHPUnit\\": "src/"
                }
            },
            "notification-url": "https://packagist.org/downloads/",
            "license": [
                "MIT"
            ],
            "authors": [
                {
                    "name": "Davert",
                    "email": "davert.php@resend.cc"
                },
                {
                    "name": "Naktibalda"
                }
            ],
            "description": "PHPUnit classes used by Codeception",
            "time": "2020-12-28T13:59:47+00:00"
        },
        {
            "name": "codeception/stub",
            "version": "3.7.0",
            "source": {
                "type": "git",
                "url": "https://github.com/Codeception/Stub.git",
                "reference": "468dd5fe659f131fc997f5196aad87512f9b1304"
            },
            "dist": {
                "type": "zip",
                "url": "https://api.github.com/repos/Codeception/Stub/zipball/468dd5fe659f131fc997f5196aad87512f9b1304",
                "reference": "468dd5fe659f131fc997f5196aad87512f9b1304",
                "shasum": ""
            },
            "require": {
                "phpunit/phpunit": "^8.4 | ^9.0"
            },
            "type": "library",
            "autoload": {
                "psr-4": {
                    "Codeception\\": "src/"
                }
            },
            "notification-url": "https://packagist.org/downloads/",
            "license": [
                "MIT"
            ],
            "description": "Flexible Stub wrapper for PHPUnit's Mock Builder",
            "time": "2020-07-03T15:54:43+00:00"
        },
        {
            "name": "csharpru/vault-php",
            "version": "3.5.3",
            "source": {
                "type": "git",
                "url": "https://github.com/CSharpRU/vault-php.git",
                "reference": "04be9776310fe7d1afb97795645f95c21e6b4fcf"
            },
            "dist": {
                "type": "zip",
                "url": "https://api.github.com/repos/CSharpRU/vault-php/zipball/04be9776310fe7d1afb97795645f95c21e6b4fcf",
                "reference": "04be9776310fe7d1afb97795645f95c21e6b4fcf",
                "shasum": ""
            },
            "require": {
                "cache/cache": "^0.4.0",
                "doctrine/inflector": "~1.1.0",
                "guzzlehttp/promises": "^1.3",
                "guzzlehttp/psr7": "^1.4",
                "psr/cache": "^1.0",
                "psr/log": "^1.0",
                "weew/helpers-array": "^1.3"
            },
            "require-dev": {
                "codacy/coverage": "^1.1",
                "codeception/codeception": "^2.2",
                "csharpru/vault-php-guzzle6-transport": "~2.0",
                "php-vcr/php-vcr": "^1.3"
            },
            "type": "library",
            "autoload": {
                "psr-4": {
                    "Vault\\": "src/"
                }
            },
            "notification-url": "https://packagist.org/downloads/",
            "license": [
                "MIT"
            ],
            "authors": [
                {
                    "name": "Yaroslav Lukyanov",
                    "email": "c_sharp@mail.ru"
                }
            ],
            "description": "Best Vault client for PHP that you can find",
            "time": "2018-04-28T04:52:17+00:00"
        },
        {
            "name": "csharpru/vault-php-guzzle6-transport",
            "version": "2.0.4",
            "source": {
                "type": "git",
                "url": "https://github.com/CSharpRU/vault-php-guzzle6-transport.git",
                "reference": "33c392120ac9f253b62b034e0e8ffbbdb3513bd8"
            },
            "dist": {
                "type": "zip",
                "url": "https://api.github.com/repos/CSharpRU/vault-php-guzzle6-transport/zipball/33c392120ac9f253b62b034e0e8ffbbdb3513bd8",
                "reference": "33c392120ac9f253b62b034e0e8ffbbdb3513bd8",
                "shasum": ""
            },
            "require": {
                "guzzlehttp/guzzle": "~6.2",
                "guzzlehttp/promises": "^1.3",
                "guzzlehttp/psr7": "^1.4"
            },
            "type": "library",
            "autoload": {
                "psr-4": {
                    "VaultTransports\\": "src/"
                }
            },
            "notification-url": "https://packagist.org/downloads/",
            "license": [
                "MIT"
            ],
            "authors": [
                {
                    "name": "Yaroslav Lukyanov",
                    "email": "c_sharp@mail.ru"
                }
            ],
            "description": "Guzzle6 transport for Vault PHP client",
            "time": "2019-03-10T06:17:37+00:00"
        },
        {
            "name": "dealerdirect/phpcodesniffer-composer-installer",
            "version": "v0.7.1",
            "source": {
                "type": "git",
                "url": "https://github.com/Dealerdirect/phpcodesniffer-composer-installer.git",
                "reference": "fe390591e0241955f22eb9ba327d137e501c771c"
            },
            "dist": {
                "type": "zip",
                "url": "https://api.github.com/repos/Dealerdirect/phpcodesniffer-composer-installer/zipball/fe390591e0241955f22eb9ba327d137e501c771c",
                "reference": "fe390591e0241955f22eb9ba327d137e501c771c",
                "shasum": ""
            },
            "require": {
                "composer-plugin-api": "^1.0 || ^2.0",
                "php": ">=5.3",
                "squizlabs/php_codesniffer": "^2.0 || ^3.0 || ^4.0"
            },
            "require-dev": {
                "composer/composer": "*",
                "phpcompatibility/php-compatibility": "^9.0",
                "sensiolabs/security-checker": "^4.1.0"
            },
            "type": "composer-plugin",
            "extra": {
                "class": "Dealerdirect\\Composer\\Plugin\\Installers\\PHPCodeSniffer\\Plugin"
            },
            "autoload": {
                "psr-4": {
                    "Dealerdirect\\Composer\\Plugin\\Installers\\PHPCodeSniffer\\": "src/"
                }
            },
            "notification-url": "https://packagist.org/downloads/",
            "license": [
                "MIT"
            ],
            "authors": [
                {
                    "name": "Franck Nijhof",
                    "email": "franck.nijhof@dealerdirect.com",
                    "homepage": "http://www.frenck.nl",
                    "role": "Developer / IT Manager"
                }
            ],
            "description": "PHP_CodeSniffer Standards Composer Installer Plugin",
            "homepage": "http://www.dealerdirect.com",
            "keywords": [
                "PHPCodeSniffer",
                "PHP_CodeSniffer",
                "code quality",
                "codesniffer",
                "composer",
                "installer",
                "phpcs",
                "plugin",
                "qa",
                "quality",
                "standard",
                "standards",
                "style guide",
                "stylecheck",
                "tests"
            ],
            "time": "2020-12-07T18:04:37+00:00"
        },
        {
            "name": "doctrine/annotations",
            "version": "1.11.1",
            "source": {
                "type": "git",
                "url": "https://github.com/doctrine/annotations.git",
                "reference": "ce77a7ba1770462cd705a91a151b6c3746f9c6ad"
            },
            "dist": {
                "type": "zip",
                "url": "https://api.github.com/repos/doctrine/annotations/zipball/ce77a7ba1770462cd705a91a151b6c3746f9c6ad",
                "reference": "ce77a7ba1770462cd705a91a151b6c3746f9c6ad",
                "shasum": ""
            },
            "require": {
                "doctrine/lexer": "1.*",
                "ext-tokenizer": "*",
                "php": "^7.1 || ^8.0"
            },
            "require-dev": {
                "doctrine/cache": "1.*",
                "doctrine/coding-standard": "^6.0 || ^8.1",
                "phpstan/phpstan": "^0.12.20",
                "phpunit/phpunit": "^7.5 || ^9.1.5"
            },
            "type": "library",
            "extra": {
                "branch-alias": {
                    "dev-master": "1.11.x-dev"
                }
            },
            "autoload": {
                "psr-4": {
                    "Doctrine\\Common\\Annotations\\": "lib/Doctrine/Common/Annotations"
                }
            },
            "notification-url": "https://packagist.org/downloads/",
            "license": [
                "MIT"
            ],
            "authors": [
                {
                    "name": "Guilherme Blanco",
                    "email": "guilhermeblanco@gmail.com"
                },
                {
                    "name": "Roman Borschel",
                    "email": "roman@code-factory.org"
                },
                {
                    "name": "Benjamin Eberlei",
                    "email": "kontakt@beberlei.de"
                },
                {
                    "name": "Jonathan Wage",
                    "email": "jonwage@gmail.com"
                },
                {
                    "name": "Johannes Schmitt",
                    "email": "schmittjoh@gmail.com"
                }
            ],
            "description": "Docblock Annotations Parser",
            "homepage": "https://www.doctrine-project.org/projects/annotations.html",
            "keywords": [
                "annotations",
                "docblock",
                "parser"
            ],
            "time": "2020-10-26T10:28:16+00:00"
        },
        {
            "name": "doctrine/cache",
            "version": "1.10.2",
            "source": {
                "type": "git",
                "url": "https://github.com/doctrine/cache.git",
                "reference": "13e3381b25847283a91948d04640543941309727"
            },
            "dist": {
                "type": "zip",
                "url": "https://api.github.com/repos/doctrine/cache/zipball/13e3381b25847283a91948d04640543941309727",
                "reference": "13e3381b25847283a91948d04640543941309727",
                "shasum": ""
            },
            "require": {
                "php": "~7.1 || ^8.0"
            },
            "conflict": {
                "doctrine/common": ">2.2,<2.4"
            },
            "require-dev": {
                "alcaeus/mongo-php-adapter": "^1.1",
                "doctrine/coding-standard": "^6.0",
                "mongodb/mongodb": "^1.1",
                "phpunit/phpunit": "^7.0",
                "predis/predis": "~1.0"
            },
            "suggest": {
                "alcaeus/mongo-php-adapter": "Required to use legacy MongoDB driver"
            },
            "type": "library",
            "extra": {
                "branch-alias": {
                    "dev-master": "1.9.x-dev"
                }
            },
            "autoload": {
                "psr-4": {
                    "Doctrine\\Common\\Cache\\": "lib/Doctrine/Common/Cache"
                }
            },
            "notification-url": "https://packagist.org/downloads/",
            "license": [
                "MIT"
            ],
            "authors": [
                {
                    "name": "Guilherme Blanco",
                    "email": "guilhermeblanco@gmail.com"
                },
                {
                    "name": "Roman Borschel",
                    "email": "roman@code-factory.org"
                },
                {
                    "name": "Benjamin Eberlei",
                    "email": "kontakt@beberlei.de"
                },
                {
                    "name": "Jonathan Wage",
                    "email": "jonwage@gmail.com"
                },
                {
                    "name": "Johannes Schmitt",
                    "email": "schmittjoh@gmail.com"
                }
            ],
            "description": "PHP Doctrine Cache library is a popular cache implementation that supports many different drivers such as redis, memcache, apc, mongodb and others.",
            "homepage": "https://www.doctrine-project.org/projects/cache.html",
            "keywords": [
                "abstraction",
                "apcu",
                "cache",
                "caching",
                "couchdb",
                "memcached",
                "php",
                "redis",
                "xcache"
            ],
            "funding": [
                {
                    "url": "https://www.doctrine-project.org/sponsorship.html",
                    "type": "custom"
                },
                {
                    "url": "https://www.patreon.com/phpdoctrine",
                    "type": "patreon"
                },
                {
                    "url": "https://tidelift.com/funding/github/packagist/doctrine%2Fcache",
                    "type": "tidelift"
                }
            ],
            "time": "2020-07-07T18:54:01+00:00"
        },
        {
            "name": "doctrine/inflector",
            "version": "v1.1.0",
            "source": {
                "type": "git",
                "url": "https://github.com/doctrine/inflector.git",
                "reference": "90b2128806bfde671b6952ab8bea493942c1fdae"
            },
            "dist": {
                "type": "zip",
                "url": "https://api.github.com/repos/doctrine/inflector/zipball/90b2128806bfde671b6952ab8bea493942c1fdae",
                "reference": "90b2128806bfde671b6952ab8bea493942c1fdae",
                "shasum": ""
            },
            "require": {
                "php": ">=5.3.2"
            },
            "require-dev": {
                "phpunit/phpunit": "4.*"
            },
            "type": "library",
            "extra": {
                "branch-alias": {
                    "dev-master": "1.1.x-dev"
                }
            },
            "autoload": {
                "psr-0": {
                    "Doctrine\\Common\\Inflector\\": "lib/"
                }
            },
            "notification-url": "https://packagist.org/downloads/",
            "license": [
                "MIT"
            ],
            "authors": [
                {
                    "name": "Roman Borschel",
                    "email": "roman@code-factory.org"
                },
                {
                    "name": "Benjamin Eberlei",
                    "email": "kontakt@beberlei.de"
                },
                {
                    "name": "Guilherme Blanco",
                    "email": "guilhermeblanco@gmail.com"
                },
                {
                    "name": "Jonathan Wage",
                    "email": "jonwage@gmail.com"
                },
                {
                    "name": "Johannes Schmitt",
                    "email": "schmittjoh@gmail.com"
                }
            ],
            "description": "Common String Manipulations with regard to casing and singular/plural rules.",
            "homepage": "http://www.doctrine-project.org",
            "keywords": [
                "inflection",
                "pluralize",
                "singularize",
                "string"
            ],
            "time": "2015-11-06T14:35:42+00:00"
        },
        {
            "name": "doctrine/instantiator",
            "version": "1.4.0",
            "source": {
                "type": "git",
                "url": "https://github.com/doctrine/instantiator.git",
                "reference": "d56bf6102915de5702778fe20f2de3b2fe570b5b"
            },
            "dist": {
                "type": "zip",
                "url": "https://api.github.com/repos/doctrine/instantiator/zipball/d56bf6102915de5702778fe20f2de3b2fe570b5b",
                "reference": "d56bf6102915de5702778fe20f2de3b2fe570b5b",
                "shasum": ""
            },
            "require": {
                "php": "^7.1 || ^8.0"
            },
            "require-dev": {
                "doctrine/coding-standard": "^8.0",
                "ext-pdo": "*",
                "ext-phar": "*",
                "phpbench/phpbench": "^0.13 || 1.0.0-alpha2",
                "phpstan/phpstan": "^0.12",
                "phpstan/phpstan-phpunit": "^0.12",
                "phpunit/phpunit": "^7.0 || ^8.0 || ^9.0"
            },
            "type": "library",
            "autoload": {
                "psr-4": {
                    "Doctrine\\Instantiator\\": "src/Doctrine/Instantiator/"
                }
            },
            "notification-url": "https://packagist.org/downloads/",
            "license": [
                "MIT"
            ],
            "authors": [
                {
                    "name": "Marco Pivetta",
                    "email": "ocramius@gmail.com",
                    "homepage": "https://ocramius.github.io/"
                }
            ],
            "description": "A small, lightweight utility to instantiate objects in PHP without invoking their constructors",
            "homepage": "https://www.doctrine-project.org/projects/instantiator.html",
            "keywords": [
                "constructor",
                "instantiate"
            ],
            "funding": [
                {
                    "url": "https://www.doctrine-project.org/sponsorship.html",
                    "type": "custom"
                },
                {
                    "url": "https://www.patreon.com/phpdoctrine",
                    "type": "patreon"
                },
                {
                    "url": "https://tidelift.com/funding/github/packagist/doctrine%2Finstantiator",
                    "type": "tidelift"
                }
            ],
            "time": "2020-11-10T18:47:58+00:00"
        },
        {
            "name": "doctrine/lexer",
            "version": "1.2.1",
            "source": {
                "type": "git",
                "url": "https://github.com/doctrine/lexer.git",
                "reference": "e864bbf5904cb8f5bb334f99209b48018522f042"
            },
            "dist": {
                "type": "zip",
                "url": "https://api.github.com/repos/doctrine/lexer/zipball/e864bbf5904cb8f5bb334f99209b48018522f042",
                "reference": "e864bbf5904cb8f5bb334f99209b48018522f042",
                "shasum": ""
            },
            "require": {
                "php": "^7.2 || ^8.0"
            },
            "require-dev": {
                "doctrine/coding-standard": "^6.0",
                "phpstan/phpstan": "^0.11.8",
                "phpunit/phpunit": "^8.2"
            },
            "type": "library",
            "extra": {
                "branch-alias": {
                    "dev-master": "1.2.x-dev"
                }
            },
            "autoload": {
                "psr-4": {
                    "Doctrine\\Common\\Lexer\\": "lib/Doctrine/Common/Lexer"
                }
            },
            "notification-url": "https://packagist.org/downloads/",
            "license": [
                "MIT"
            ],
            "authors": [
                {
                    "name": "Guilherme Blanco",
                    "email": "guilhermeblanco@gmail.com"
                },
                {
                    "name": "Roman Borschel",
                    "email": "roman@code-factory.org"
                },
                {
                    "name": "Johannes Schmitt",
                    "email": "schmittjoh@gmail.com"
                }
            ],
            "description": "PHP Doctrine Lexer parser library that can be used in Top-Down, Recursive Descent Parsers.",
            "homepage": "https://www.doctrine-project.org/projects/lexer.html",
            "keywords": [
                "annotations",
                "docblock",
                "lexer",
                "parser",
                "php"
            ],
            "funding": [
                {
                    "url": "https://www.doctrine-project.org/sponsorship.html",
                    "type": "custom"
                },
                {
                    "url": "https://www.patreon.com/phpdoctrine",
                    "type": "patreon"
                },
                {
                    "url": "https://tidelift.com/funding/github/packagist/doctrine%2Flexer",
                    "type": "tidelift"
                }
            ],
            "time": "2020-05-25T17:44:05+00:00"
        },
        {
            "name": "friendsofphp/php-cs-fixer",
            "version": "v2.18.2",
            "source": {
                "type": "git",
                "url": "https://github.com/FriendsOfPHP/PHP-CS-Fixer.git",
                "reference": "18f8c9d184ba777380794a389fabc179896ba913"
            },
            "dist": {
                "type": "zip",
                "url": "https://api.github.com/repos/FriendsOfPHP/PHP-CS-Fixer/zipball/18f8c9d184ba777380794a389fabc179896ba913",
                "reference": "18f8c9d184ba777380794a389fabc179896ba913",
                "shasum": ""
            },
            "require": {
                "composer/semver": "^1.4 || ^2.0 || ^3.0",
                "composer/xdebug-handler": "^1.2",
                "doctrine/annotations": "^1.2",
                "ext-json": "*",
                "ext-tokenizer": "*",
                "php": "^5.6 || ^7.0 || ^8.0",
                "php-cs-fixer/diff": "^1.3",
                "symfony/console": "^3.4.43 || ^4.1.6 || ^5.0",
                "symfony/event-dispatcher": "^3.0 || ^4.0 || ^5.0",
                "symfony/filesystem": "^3.0 || ^4.0 || ^5.0",
                "symfony/finder": "^3.0 || ^4.0 || ^5.0",
                "symfony/options-resolver": "^3.0 || ^4.0 || ^5.0",
                "symfony/polyfill-php70": "^1.0",
                "symfony/polyfill-php72": "^1.4",
                "symfony/process": "^3.0 || ^4.0 || ^5.0",
                "symfony/stopwatch": "^3.0 || ^4.0 || ^5.0"
            },
            "require-dev": {
                "justinrainbow/json-schema": "^5.0",
                "keradus/cli-executor": "^1.4",
                "mikey179/vfsstream": "^1.6",
                "php-coveralls/php-coveralls": "^2.4.2",
                "php-cs-fixer/accessible-object": "^1.0",
                "php-cs-fixer/phpunit-constraint-isidenticalstring": "^1.2",
                "php-cs-fixer/phpunit-constraint-xmlmatchesxsd": "^1.2.1",
                "phpspec/prophecy-phpunit": "^1.1 || ^2.0",
                "phpunit/phpunit": "^5.7.27 || ^6.5.14 || ^7.5.20 || ^8.5.13 || ^9.5",
                "phpunitgoodpractices/polyfill": "^1.5",
                "phpunitgoodpractices/traits": "^1.9.1",
                "sanmai/phpunit-legacy-adapter": "^6.4 || ^8.2.1",
                "symfony/phpunit-bridge": "^5.2.1",
                "symfony/yaml": "^3.0 || ^4.0 || ^5.0"
            },
            "suggest": {
                "ext-dom": "For handling output formats in XML",
                "ext-mbstring": "For handling non-UTF8 characters.",
                "php-cs-fixer/phpunit-constraint-isidenticalstring": "For IsIdenticalString constraint.",
                "php-cs-fixer/phpunit-constraint-xmlmatchesxsd": "For XmlMatchesXsd constraint.",
                "symfony/polyfill-mbstring": "When enabling `ext-mbstring` is not possible."
            },
            "bin": [
                "php-cs-fixer"
            ],
            "type": "application",
            "autoload": {
                "psr-4": {
                    "PhpCsFixer\\": "src/"
                },
                "classmap": [
                    "tests/Test/AbstractFixerTestCase.php",
                    "tests/Test/AbstractIntegrationCaseFactory.php",
                    "tests/Test/AbstractIntegrationTestCase.php",
                    "tests/Test/Assert/AssertTokensTrait.php",
                    "tests/Test/IntegrationCase.php",
                    "tests/Test/IntegrationCaseFactory.php",
                    "tests/Test/IntegrationCaseFactoryInterface.php",
                    "tests/Test/InternalIntegrationCaseFactory.php",
                    "tests/Test/IsIdenticalConstraint.php",
                    "tests/TestCase.php"
                ]
            },
            "notification-url": "https://packagist.org/downloads/",
            "license": [
                "MIT"
            ],
            "authors": [
                {
                    "name": "Fabien Potencier",
                    "email": "fabien@symfony.com"
                },
                {
                    "name": "Dariusz Rumiński",
                    "email": "dariusz.ruminski@gmail.com"
                }
            ],
            "description": "A tool to automatically fix PHP code style",
            "funding": [
                {
                    "url": "https://github.com/keradus",
                    "type": "github"
                }
            ],
            "time": "2021-01-26T00:22:21+00:00"
        },
        {
            "name": "hoa/consistency",
            "version": "1.17.05.02",
            "source": {
                "type": "git",
                "url": "https://github.com/hoaproject/Consistency.git",
                "reference": "fd7d0adc82410507f332516faf655b6ed22e4c2f"
            },
            "dist": {
                "type": "zip",
                "url": "https://api.github.com/repos/hoaproject/Consistency/zipball/fd7d0adc82410507f332516faf655b6ed22e4c2f",
                "reference": "fd7d0adc82410507f332516faf655b6ed22e4c2f",
                "shasum": ""
            },
            "require": {
                "hoa/exception": "~1.0",
                "php": ">=5.5.0"
            },
            "require-dev": {
                "hoa/stream": "~1.0",
                "hoa/test": "~2.0"
            },
            "type": "library",
            "extra": {
                "branch-alias": {
                    "dev-master": "1.x-dev"
                }
            },
            "autoload": {
                "psr-4": {
                    "Hoa\\Consistency\\": "."
                },
                "files": [
                    "Prelude.php"
                ]
            },
            "notification-url": "https://packagist.org/downloads/",
            "license": [
                "BSD-3-Clause"
            ],
            "authors": [
                {
                    "name": "Ivan Enderlin",
                    "email": "ivan.enderlin@hoa-project.net"
                },
                {
                    "name": "Hoa community",
                    "homepage": "https://hoa-project.net/"
                }
            ],
            "description": "The Hoa\\Consistency library.",
            "homepage": "https://hoa-project.net/",
            "keywords": [
                "autoloader",
                "callable",
                "consistency",
                "entity",
                "flex",
                "keyword",
                "library"
            ],
            "time": "2017-05-02T12:18:12+00:00"
        },
        {
            "name": "hoa/console",
            "version": "3.17.05.02",
            "source": {
                "type": "git",
                "url": "https://github.com/hoaproject/Console.git",
                "reference": "e231fd3ea70e6d773576ae78de0bdc1daf331a66"
            },
            "dist": {
                "type": "zip",
                "url": "https://api.github.com/repos/hoaproject/Console/zipball/e231fd3ea70e6d773576ae78de0bdc1daf331a66",
                "reference": "e231fd3ea70e6d773576ae78de0bdc1daf331a66",
                "shasum": ""
            },
            "require": {
                "hoa/consistency": "~1.0",
                "hoa/event": "~1.0",
                "hoa/exception": "~1.0",
                "hoa/file": "~1.0",
                "hoa/protocol": "~1.0",
                "hoa/stream": "~1.0",
                "hoa/ustring": "~4.0"
            },
            "require-dev": {
                "hoa/test": "~2.0"
            },
            "suggest": {
                "ext-pcntl": "To enable hoa://Event/Console/Window:resize.",
                "hoa/dispatcher": "To use the console kit.",
                "hoa/router": "To use the console kit."
            },
            "type": "library",
            "extra": {
                "branch-alias": {
                    "dev-master": "3.x-dev"
                }
            },
            "autoload": {
                "psr-4": {
                    "Hoa\\Console\\": "."
                }
            },
            "notification-url": "https://packagist.org/downloads/",
            "license": [
                "BSD-3-Clause"
            ],
            "authors": [
                {
                    "name": "Ivan Enderlin",
                    "email": "ivan.enderlin@hoa-project.net"
                },
                {
                    "name": "Hoa community",
                    "homepage": "https://hoa-project.net/"
                }
            ],
            "description": "The Hoa\\Console library.",
            "homepage": "https://hoa-project.net/",
            "keywords": [
                "autocompletion",
                "chrome",
                "cli",
                "console",
                "cursor",
                "getoption",
                "library",
                "option",
                "parser",
                "processus",
                "readline",
                "terminfo",
                "tput",
                "window"
            ],
            "time": "2017-05-02T12:26:19+00:00"
        },
        {
            "name": "hoa/event",
            "version": "1.17.01.13",
            "source": {
                "type": "git",
                "url": "https://github.com/hoaproject/Event.git",
                "reference": "6c0060dced212ffa3af0e34bb46624f990b29c54"
            },
            "dist": {
                "type": "zip",
                "url": "https://api.github.com/repos/hoaproject/Event/zipball/6c0060dced212ffa3af0e34bb46624f990b29c54",
                "reference": "6c0060dced212ffa3af0e34bb46624f990b29c54",
                "shasum": ""
            },
            "require": {
                "hoa/consistency": "~1.0",
                "hoa/exception": "~1.0"
            },
            "require-dev": {
                "hoa/test": "~2.0"
            },
            "type": "library",
            "extra": {
                "branch-alias": {
                    "dev-master": "1.x-dev"
                }
            },
            "autoload": {
                "psr-4": {
                    "Hoa\\Event\\": "."
                }
            },
            "notification-url": "https://packagist.org/downloads/",
            "license": [
                "BSD-3-Clause"
            ],
            "authors": [
                {
                    "name": "Ivan Enderlin",
                    "email": "ivan.enderlin@hoa-project.net"
                },
                {
                    "name": "Hoa community",
                    "homepage": "https://hoa-project.net/"
                }
            ],
            "description": "The Hoa\\Event library.",
            "homepage": "https://hoa-project.net/",
            "keywords": [
                "event",
                "library",
                "listener",
                "observer"
            ],
            "time": "2017-01-13T15:30:50+00:00"
        },
        {
            "name": "hoa/exception",
            "version": "1.17.01.16",
            "source": {
                "type": "git",
                "url": "https://github.com/hoaproject/Exception.git",
                "reference": "091727d46420a3d7468ef0595651488bfc3a458f"
            },
            "dist": {
                "type": "zip",
                "url": "https://api.github.com/repos/hoaproject/Exception/zipball/091727d46420a3d7468ef0595651488bfc3a458f",
                "reference": "091727d46420a3d7468ef0595651488bfc3a458f",
                "shasum": ""
            },
            "require": {
                "hoa/consistency": "~1.0",
                "hoa/event": "~1.0"
            },
            "require-dev": {
                "hoa/test": "~2.0"
            },
            "type": "library",
            "extra": {
                "branch-alias": {
                    "dev-master": "1.x-dev"
                }
            },
            "autoload": {
                "psr-4": {
                    "Hoa\\Exception\\": "."
                }
            },
            "notification-url": "https://packagist.org/downloads/",
            "license": [
                "BSD-3-Clause"
            ],
            "authors": [
                {
                    "name": "Ivan Enderlin",
                    "email": "ivan.enderlin@hoa-project.net"
                },
                {
                    "name": "Hoa community",
                    "homepage": "https://hoa-project.net/"
                }
            ],
            "description": "The Hoa\\Exception library.",
            "homepage": "https://hoa-project.net/",
            "keywords": [
                "exception",
                "library"
            ],
            "time": "2017-01-16T07:53:27+00:00"
        },
        {
            "name": "hoa/file",
            "version": "1.17.07.11",
            "source": {
                "type": "git",
                "url": "https://github.com/hoaproject/File.git",
                "reference": "35cb979b779bc54918d2f9a4e02ed6c7a1fa67ca"
            },
            "dist": {
                "type": "zip",
                "url": "https://api.github.com/repos/hoaproject/File/zipball/35cb979b779bc54918d2f9a4e02ed6c7a1fa67ca",
                "reference": "35cb979b779bc54918d2f9a4e02ed6c7a1fa67ca",
                "shasum": ""
            },
            "require": {
                "hoa/consistency": "~1.0",
                "hoa/event": "~1.0",
                "hoa/exception": "~1.0",
                "hoa/iterator": "~2.0",
                "hoa/stream": "~1.0"
            },
            "require-dev": {
                "hoa/test": "~2.0"
            },
            "type": "library",
            "extra": {
                "branch-alias": {
                    "dev-master": "1.x-dev"
                }
            },
            "autoload": {
                "psr-4": {
                    "Hoa\\File\\": "."
                }
            },
            "notification-url": "https://packagist.org/downloads/",
            "license": [
                "BSD-3-Clause"
            ],
            "authors": [
                {
                    "name": "Ivan Enderlin",
                    "email": "ivan.enderlin@hoa-project.net"
                },
                {
                    "name": "Hoa community",
                    "homepage": "https://hoa-project.net/"
                }
            ],
            "description": "The Hoa\\File library.",
            "homepage": "https://hoa-project.net/",
            "keywords": [
                "Socket",
                "directory",
                "file",
                "finder",
                "library",
                "link",
                "temporary"
            ],
            "time": "2017-07-11T07:42:15+00:00"
        },
        {
            "name": "hoa/iterator",
            "version": "2.17.01.10",
            "source": {
                "type": "git",
                "url": "https://github.com/hoaproject/Iterator.git",
                "reference": "d1120ba09cb4ccd049c86d10058ab94af245f0cc"
            },
            "dist": {
                "type": "zip",
                "url": "https://api.github.com/repos/hoaproject/Iterator/zipball/d1120ba09cb4ccd049c86d10058ab94af245f0cc",
                "reference": "d1120ba09cb4ccd049c86d10058ab94af245f0cc",
                "shasum": ""
            },
            "require": {
                "hoa/consistency": "~1.0",
                "hoa/exception": "~1.0"
            },
            "require-dev": {
                "hoa/test": "~2.0"
            },
            "type": "library",
            "extra": {
                "branch-alias": {
                    "dev-master": "2.x-dev"
                }
            },
            "autoload": {
                "psr-4": {
                    "Hoa\\Iterator\\": "."
                }
            },
            "notification-url": "https://packagist.org/downloads/",
            "license": [
                "BSD-3-Clause"
            ],
            "authors": [
                {
                    "name": "Ivan Enderlin",
                    "email": "ivan.enderlin@hoa-project.net"
                },
                {
                    "name": "Hoa community",
                    "homepage": "https://hoa-project.net/"
                }
            ],
            "description": "The Hoa\\Iterator library.",
            "homepage": "https://hoa-project.net/",
            "keywords": [
                "iterator",
                "library"
            ],
            "time": "2017-01-10T10:34:47+00:00"
        },
        {
            "name": "hoa/protocol",
            "version": "1.17.01.14",
            "source": {
                "type": "git",
                "url": "https://github.com/hoaproject/Protocol.git",
                "reference": "5c2cf972151c45f373230da170ea015deecf19e2"
            },
            "dist": {
                "type": "zip",
                "url": "https://api.github.com/repos/hoaproject/Protocol/zipball/5c2cf972151c45f373230da170ea015deecf19e2",
                "reference": "5c2cf972151c45f373230da170ea015deecf19e2",
                "shasum": ""
            },
            "require": {
                "hoa/consistency": "~1.0",
                "hoa/exception": "~1.0"
            },
            "require-dev": {
                "hoa/test": "~2.0"
            },
            "type": "library",
            "extra": {
                "branch-alias": {
                    "dev-master": "1.x-dev"
                }
            },
            "autoload": {
                "psr-4": {
                    "Hoa\\Protocol\\": "."
                },
                "files": [
                    "Wrapper.php"
                ]
            },
            "notification-url": "https://packagist.org/downloads/",
            "license": [
                "BSD-3-Clause"
            ],
            "authors": [
                {
                    "name": "Ivan Enderlin",
                    "email": "ivan.enderlin@hoa-project.net"
                },
                {
                    "name": "Hoa community",
                    "homepage": "https://hoa-project.net/"
                }
            ],
            "description": "The Hoa\\Protocol library.",
            "homepage": "https://hoa-project.net/",
            "keywords": [
                "library",
                "protocol",
                "resource",
                "stream",
                "wrapper"
            ],
            "time": "2017-01-14T12:26:10+00:00"
        },
        {
            "name": "hoa/stream",
            "version": "1.17.02.21",
            "source": {
                "type": "git",
                "url": "https://github.com/hoaproject/Stream.git",
                "reference": "3293cfffca2de10525df51436adf88a559151d82"
            },
            "dist": {
                "type": "zip",
                "url": "https://api.github.com/repos/hoaproject/Stream/zipball/3293cfffca2de10525df51436adf88a559151d82",
                "reference": "3293cfffca2de10525df51436adf88a559151d82",
                "shasum": ""
            },
            "require": {
                "hoa/consistency": "~1.0",
                "hoa/event": "~1.0",
                "hoa/exception": "~1.0",
                "hoa/protocol": "~1.0"
            },
            "require-dev": {
                "hoa/test": "~2.0"
            },
            "type": "library",
            "extra": {
                "branch-alias": {
                    "dev-master": "1.x-dev"
                }
            },
            "autoload": {
                "psr-4": {
                    "Hoa\\Stream\\": "."
                }
            },
            "notification-url": "https://packagist.org/downloads/",
            "license": [
                "BSD-3-Clause"
            ],
            "authors": [
                {
                    "name": "Ivan Enderlin",
                    "email": "ivan.enderlin@hoa-project.net"
                },
                {
                    "name": "Hoa community",
                    "homepage": "https://hoa-project.net/"
                }
            ],
            "description": "The Hoa\\Stream library.",
            "homepage": "https://hoa-project.net/",
            "keywords": [
                "Context",
                "bucket",
                "composite",
                "filter",
                "in",
                "library",
                "out",
                "protocol",
                "stream",
                "wrapper"
            ],
            "time": "2017-02-21T16:01:06+00:00"
        },
        {
            "name": "hoa/ustring",
            "version": "4.17.01.16",
            "source": {
                "type": "git",
                "url": "https://github.com/hoaproject/Ustring.git",
                "reference": "e6326e2739178799b1fe3fdd92029f9517fa17a0"
            },
            "dist": {
                "type": "zip",
                "url": "https://api.github.com/repos/hoaproject/Ustring/zipball/e6326e2739178799b1fe3fdd92029f9517fa17a0",
                "reference": "e6326e2739178799b1fe3fdd92029f9517fa17a0",
                "shasum": ""
            },
            "require": {
                "hoa/consistency": "~1.0",
                "hoa/exception": "~1.0"
            },
            "require-dev": {
                "hoa/test": "~2.0"
            },
            "suggest": {
                "ext-iconv": "ext/iconv must be present (or a third implementation) to use Hoa\\Ustring::transcode().",
                "ext-intl": "To get a better Hoa\\Ustring::toAscii() and Hoa\\Ustring::compareTo()."
            },
            "type": "library",
            "extra": {
                "branch-alias": {
                    "dev-master": "4.x-dev"
                }
            },
            "autoload": {
                "psr-4": {
                    "Hoa\\Ustring\\": "."
                }
            },
            "notification-url": "https://packagist.org/downloads/",
            "license": [
                "BSD-3-Clause"
            ],
            "authors": [
                {
                    "name": "Ivan Enderlin",
                    "email": "ivan.enderlin@hoa-project.net"
                },
                {
                    "name": "Hoa community",
                    "homepage": "https://hoa-project.net/"
                }
            ],
            "description": "The Hoa\\Ustring library.",
            "homepage": "https://hoa-project.net/",
            "keywords": [
                "library",
                "search",
                "string",
                "unicode"
            ],
            "time": "2017-01-16T07:08:25+00:00"
        },
        {
            "name": "jms/metadata",
            "version": "1.7.0",
            "source": {
                "type": "git",
                "url": "https://github.com/schmittjoh/metadata.git",
                "reference": "e5854ab1aa643623dc64adde718a8eec32b957a8"
            },
            "dist": {
                "type": "zip",
                "url": "https://api.github.com/repos/schmittjoh/metadata/zipball/e5854ab1aa643623dc64adde718a8eec32b957a8",
                "reference": "e5854ab1aa643623dc64adde718a8eec32b957a8",
                "shasum": ""
            },
            "require": {
                "php": ">=5.3.0"
            },
            "require-dev": {
                "doctrine/cache": "~1.0",
                "symfony/cache": "~3.1"
            },
            "type": "library",
            "extra": {
                "branch-alias": {
                    "dev-master": "1.5.x-dev"
                }
            },
            "autoload": {
                "psr-0": {
                    "Metadata\\": "src/"
                }
            },
            "notification-url": "https://packagist.org/downloads/",
            "license": [
                "MIT"
            ],
            "authors": [
                {
                    "name": "Asmir Mustafic",
                    "email": "goetas@gmail.com"
                },
                {
                    "name": "Johannes M. Schmitt",
                    "email": "schmittjoh@gmail.com"
                }
            ],
            "description": "Class/method/property metadata management in PHP",
            "keywords": [
                "annotations",
                "metadata",
                "xml",
                "yaml"
            ],
            "time": "2018-10-26T12:40:10+00:00"
        },
        {
            "name": "jms/parser-lib",
            "version": "1.0.0",
            "source": {
                "type": "git",
                "url": "https://github.com/schmittjoh/parser-lib.git",
                "reference": "c509473bc1b4866415627af0e1c6cc8ac97fa51d"
            },
            "dist": {
                "type": "zip",
                "url": "https://api.github.com/repos/schmittjoh/parser-lib/zipball/c509473bc1b4866415627af0e1c6cc8ac97fa51d",
                "reference": "c509473bc1b4866415627af0e1c6cc8ac97fa51d",
                "shasum": ""
            },
            "require": {
                "phpoption/phpoption": ">=0.9,<2.0-dev"
            },
            "type": "library",
            "extra": {
                "branch-alias": {
                    "dev-master": "1.0-dev"
                }
            },
            "autoload": {
                "psr-0": {
                    "JMS\\": "src/"
                }
            },
            "notification-url": "https://packagist.org/downloads/",
            "license": [
                "Apache2"
            ],
            "description": "A library for easily creating recursive-descent parsers.",
            "time": "2012-11-18T18:08:43+00:00"
        },
        {
            "name": "jms/serializer",
            "version": "1.14.1",
            "source": {
                "type": "git",
                "url": "https://github.com/schmittjoh/serializer.git",
                "reference": "ba908d278fff27ec01fb4349f372634ffcd697c0"
            },
            "dist": {
                "type": "zip",
                "url": "https://api.github.com/repos/schmittjoh/serializer/zipball/ba908d278fff27ec01fb4349f372634ffcd697c0",
                "reference": "ba908d278fff27ec01fb4349f372634ffcd697c0",
                "shasum": ""
            },
            "require": {
                "doctrine/annotations": "^1.0",
                "doctrine/instantiator": "^1.0.3",
                "jms/metadata": "^1.3",
                "jms/parser-lib": "1.*",
                "php": "^5.5|^7.0",
                "phpcollection/phpcollection": "~0.1",
                "phpoption/phpoption": "^1.1"
            },
            "conflict": {
                "twig/twig": "<1.12"
            },
            "require-dev": {
                "doctrine/orm": "~2.1",
                "doctrine/phpcr-odm": "^1.3|^2.0",
                "ext-pdo_sqlite": "*",
                "jackalope/jackalope-doctrine-dbal": "^1.1.5",
                "phpunit/phpunit": "^4.8|^5.0",
                "propel/propel1": "~1.7",
                "psr/container": "^1.0",
                "symfony/dependency-injection": "^2.7|^3.3|^4.0",
                "symfony/expression-language": "^2.6|^3.0",
                "symfony/filesystem": "^2.1",
                "symfony/form": "~2.1|^3.0",
                "symfony/translation": "^2.1|^3.0",
                "symfony/validator": "^2.2|^3.0",
                "symfony/yaml": "^2.1|^3.0",
                "twig/twig": "~1.12|~2.0"
            },
            "suggest": {
                "doctrine/cache": "Required if you like to use cache functionality.",
                "doctrine/collections": "Required if you like to use doctrine collection types as ArrayCollection.",
                "symfony/yaml": "Required if you'd like to serialize data to YAML format."
            },
            "type": "library",
            "extra": {
                "branch-alias": {
                    "dev-1.x": "1.14-dev"
                }
            },
            "autoload": {
                "psr-0": {
                    "JMS\\Serializer": "src/"
                }
            },
            "notification-url": "https://packagist.org/downloads/",
            "license": [
                "MIT"
            ],
            "authors": [
                {
                    "name": "Johannes M. Schmitt",
                    "email": "schmittjoh@gmail.com"
                },
                {
                    "name": "Asmir Mustafic",
                    "email": "goetas@gmail.com"
                }
            ],
            "description": "Library for (de-)serializing data of any complexity; supports XML, JSON, and YAML.",
            "homepage": "http://jmsyst.com/libs/serializer",
            "keywords": [
                "deserialization",
                "jaxb",
                "json",
                "serialization",
                "xml"
            ],
            "time": "2020-02-22T20:59:37+00:00"
        },
        {
            "name": "lusitanian/oauth",
            "version": "v0.8.11",
            "source": {
                "type": "git",
                "url": "https://github.com/Lusitanian/PHPoAuthLib.git",
                "reference": "fc11a53db4b66da555a6a11fce294f574a8374f9"
            },
            "dist": {
                "type": "zip",
                "url": "https://api.github.com/repos/Lusitanian/PHPoAuthLib/zipball/fc11a53db4b66da555a6a11fce294f574a8374f9",
                "reference": "fc11a53db4b66da555a6a11fce294f574a8374f9",
                "shasum": ""
            },
            "require": {
                "php": ">=5.3.0"
            },
            "require-dev": {
                "phpunit/phpunit": "3.7.*",
                "predis/predis": "0.8.*@dev",
                "squizlabs/php_codesniffer": "2.*",
                "symfony/http-foundation": "~2.1"
            },
            "suggest": {
                "ext-openssl": "Allows for usage of secure connections with the stream-based HTTP client.",
                "predis/predis": "Allows using the Redis storage backend.",
                "symfony/http-foundation": "Allows using the Symfony Session storage backend."
            },
            "type": "library",
            "extra": {
                "branch-alias": {
                    "dev-master": "0.1-dev"
                }
            },
            "autoload": {
                "psr-0": {
                    "OAuth": "src",
                    "OAuth\\Unit": "tests"
                }
            },
            "notification-url": "https://packagist.org/downloads/",
            "license": [
                "MIT"
            ],
            "authors": [
                {
                    "name": "David Desberg",
                    "email": "david@daviddesberg.com"
                },
                {
                    "name": "Elliot Chance",
                    "email": "elliotchance@gmail.com"
                },
                {
                    "name": "Pieter Hordijk",
                    "email": "info@pieterhordijk.com"
                }
            ],
            "description": "PHP 5.3+ oAuth 1/2 Library",
            "keywords": [
                "Authentication",
                "authorization",
                "oauth",
                "security"
            ],
            "time": "2018-02-14T22:37:14+00:00"
        },
        {
            "name": "magento/magento-coding-standard",
            "version": "6",
            "source": {
                "type": "git",
                "url": "https://github.com/magento/magento-coding-standard.git",
                "reference": "efc9084db3d1bd145b92d6b8a2e9cb0faec54fa7"
            },
            "dist": {
                "type": "zip",
                "url": "https://api.github.com/repos/magento/magento-coding-standard/zipball/efc9084db3d1bd145b92d6b8a2e9cb0faec54fa7",
                "reference": "efc9084db3d1bd145b92d6b8a2e9cb0faec54fa7",
                "shasum": ""
            },
            "require": {
                "php": ">=5.6.0",
                "squizlabs/php_codesniffer": "^3.5",
                "webonyx/graphql-php": ">=0.12.6 <1.0"
            },
            "require-dev": {
                "phpunit/phpunit": "^4.0 || ^5.0 || ^6.0 || ^7.0"
            },
            "type": "phpcodesniffer-standard",
            "autoload": {
                "classmap": [
                    "PHP_CodeSniffer/Tokenizers/"
                ],
                "psr-4": {
                    "Magento2\\": "Magento2/"
                }
            },
            "notification-url": "https://packagist.org/downloads/",
            "license": [
                "OSL-3.0",
                "AFL-3.0"
            ],
            "description": "A set of Magento specific PHP CodeSniffer rules.",
            "time": "2020-12-03T14:41:54+00:00"
        },
        {
            "name": "magento/magento2-functional-testing-framework",
            "version": "3.2.1",
            "source": {
                "type": "git",
                "url": "https://github.com/magento/magento2-functional-testing-framework.git",
                "reference": "2503527cf3ee20e199489d7dcd0e3b242e62d426"
            },
            "dist": {
                "type": "zip",
                "url": "https://api.github.com/repos/magento/magento2-functional-testing-framework/zipball/2503527cf3ee20e199489d7dcd0e3b242e62d426",
                "reference": "2503527cf3ee20e199489d7dcd0e3b242e62d426",
                "shasum": ""
            },
            "require": {
                "allure-framework/allure-codeception": "~1.4.0",
                "aws/aws-sdk-php": "^3.132",
                "codeception/codeception": "~4.1.4",
                "codeception/module-asserts": "^1.1",
                "codeception/module-sequence": "^1.0",
                "codeception/module-webdriver": "^1.0",
                "composer/composer": "^1.9",
                "csharpru/vault-php": "~3.5.3",
                "csharpru/vault-php-guzzle6-transport": "^2.0",
                "ext-curl": "*",
                "ext-dom": "*",
                "ext-intl": "*",
                "ext-json": "*",
                "ext-openssl": "*",
                "hoa/console": "~3.0",
                "monolog/monolog": "^1.17",
                "mustache/mustache": "~2.5",
                "php": "^7.3",
                "php-webdriver/webdriver": "^1.8.0",
                "spomky-labs/otphp": "^10.0",
                "symfony/console": "^4.4",
                "symfony/finder": "^5.0",
                "symfony/http-foundation": "^5.0",
                "symfony/mime": "^5.0",
                "symfony/process": "^4.4",
                "vlucas/phpdotenv": "^2.4",
                "weew/helpers-array": "^1.3"
            },
            "replace": {
                "facebook/webdriver": "^1.7.1"
            },
            "require-dev": {
                "brainmaestro/composer-git-hooks": "^2.3.1",
                "codacy/coverage": "^1.4",
                "codeception/aspect-mock": "^3.0",
                "doctrine/cache": "<1.7.0",
                "goaop/framework": "~2.3.4",
                "php-coveralls/php-coveralls": "^1.0",
                "phpmd/phpmd": "^2.8.0",
                "phpunit/phpunit": "^9.0",
                "rregeer/phpunit-coverage-check": "^0.1.4",
                "sebastian/phpcpd": "~5.0.0",
                "squizlabs/php_codesniffer": "~3.5.4",
                "symfony/stopwatch": "~3.4.6"
            },
            "bin": [
                "bin/mftf"
            ],
            "type": "library",
            "extra": {
                "hooks": {
                    "pre-push": "bin/all-checks"
                }
            },
            "autoload": {
                "files": [
                    "src/Magento/FunctionalTestingFramework/_bootstrap.php"
                ],
                "psr-4": {
                    "Magento\\FunctionalTestingFramework\\": "src/Magento/FunctionalTestingFramework",
                    "MFTF\\": "dev/tests/functional/tests/MFTF"
                }
            },
            "notification-url": "https://packagist.org/downloads/",
            "license": [
                "AGPL-3.0"
            ],
            "description": "Magento2 Functional Testing Framework",
            "keywords": [
                "automation",
                "functional",
                "magento",
                "testing"
            ],
            "time": "2020-12-14T18:10:31+00:00"
        },
        {
            "name": "mikey179/vfsstream",
            "version": "v1.6.8",
            "source": {
                "type": "git",
                "url": "https://github.com/bovigo/vfsStream.git",
                "reference": "231c73783ebb7dd9ec77916c10037eff5a2b6efe"
            },
            "dist": {
                "type": "zip",
                "url": "https://api.github.com/repos/bovigo/vfsStream/zipball/231c73783ebb7dd9ec77916c10037eff5a2b6efe",
                "reference": "231c73783ebb7dd9ec77916c10037eff5a2b6efe",
                "shasum": ""
            },
            "require": {
                "php": ">=5.3.0"
            },
            "require-dev": {
                "phpunit/phpunit": "^4.5|^5.0"
            },
            "type": "library",
            "extra": {
                "branch-alias": {
                    "dev-master": "1.6.x-dev"
                }
            },
            "autoload": {
                "psr-0": {
                    "org\\bovigo\\vfs\\": "src/main/php"
                }
            },
            "notification-url": "https://packagist.org/downloads/",
            "license": [
                "BSD-3-Clause"
            ],
            "authors": [
                {
                    "name": "Frank Kleine",
                    "homepage": "http://frankkleine.de/",
                    "role": "Developer"
                }
            ],
            "description": "Virtual file system to mock the real file system in unit tests.",
            "homepage": "http://vfs.bovigo.org/",
            "time": "2019-10-30T15:31:00+00:00"
        },
        {
            "name": "mustache/mustache",
            "version": "v2.13.0",
            "source": {
                "type": "git",
                "url": "https://github.com/bobthecow/mustache.php.git",
                "reference": "e95c5a008c23d3151d59ea72484d4f72049ab7f4"
            },
            "dist": {
                "type": "zip",
                "url": "https://api.github.com/repos/bobthecow/mustache.php/zipball/e95c5a008c23d3151d59ea72484d4f72049ab7f4",
                "reference": "e95c5a008c23d3151d59ea72484d4f72049ab7f4",
                "shasum": ""
            },
            "require": {
                "php": ">=5.2.4"
            },
            "require-dev": {
                "friendsofphp/php-cs-fixer": "~1.11",
                "phpunit/phpunit": "~3.7|~4.0|~5.0"
            },
            "type": "library",
            "autoload": {
                "psr-0": {
                    "Mustache": "src/"
                }
            },
            "notification-url": "https://packagist.org/downloads/",
            "license": [
                "MIT"
            ],
            "authors": [
                {
                    "name": "Justin Hileman",
                    "email": "justin@justinhileman.info",
                    "homepage": "http://justinhileman.com"
                }
            ],
            "description": "A Mustache implementation in PHP.",
            "homepage": "https://github.com/bobthecow/mustache.php",
            "keywords": [
                "mustache",
                "templating"
            ],
            "time": "2019-11-23T21:40:31+00:00"
        },
        {
            "name": "myclabs/deep-copy",
            "version": "1.10.2",
            "source": {
                "type": "git",
                "url": "https://github.com/myclabs/DeepCopy.git",
                "reference": "776f831124e9c62e1a2c601ecc52e776d8bb7220"
            },
            "dist": {
                "type": "zip",
                "url": "https://api.github.com/repos/myclabs/DeepCopy/zipball/776f831124e9c62e1a2c601ecc52e776d8bb7220",
                "reference": "776f831124e9c62e1a2c601ecc52e776d8bb7220",
                "shasum": ""
            },
            "require": {
                "php": "^7.1 || ^8.0"
            },
            "replace": {
                "myclabs/deep-copy": "self.version"
            },
            "require-dev": {
                "doctrine/collections": "^1.0",
                "doctrine/common": "^2.6",
                "phpunit/phpunit": "^7.1"
            },
            "type": "library",
            "autoload": {
                "psr-4": {
                    "DeepCopy\\": "src/DeepCopy/"
                },
                "files": [
                    "src/DeepCopy/deep_copy.php"
                ]
            },
            "notification-url": "https://packagist.org/downloads/",
            "license": [
                "MIT"
            ],
            "description": "Create deep copies (clones) of your objects",
            "keywords": [
                "clone",
                "copy",
                "duplicate",
                "object",
                "object graph"
            ],
            "funding": [
                {
                    "url": "https://tidelift.com/funding/github/packagist/myclabs/deep-copy",
                    "type": "tidelift"
                }
            ],
            "time": "2020-11-13T09:40:50+00:00"
        },
        {
            "name": "paragonie/constant_time_encoding",
            "version": "v2.4.0",
            "source": {
                "type": "git",
                "url": "https://github.com/paragonie/constant_time_encoding.git",
                "reference": "f34c2b11eb9d2c9318e13540a1dbc2a3afbd939c"
            },
            "dist": {
                "type": "zip",
                "url": "https://api.github.com/repos/paragonie/constant_time_encoding/zipball/f34c2b11eb9d2c9318e13540a1dbc2a3afbd939c",
                "reference": "f34c2b11eb9d2c9318e13540a1dbc2a3afbd939c",
                "shasum": ""
            },
            "require": {
                "php": "^7|^8"
            },
            "require-dev": {
                "phpunit/phpunit": "^6|^7|^8|^9",
                "vimeo/psalm": "^1|^2|^3|^4"
            },
            "type": "library",
            "autoload": {
                "psr-4": {
                    "ParagonIE\\ConstantTime\\": "src/"
                }
            },
            "notification-url": "https://packagist.org/downloads/",
            "license": [
                "MIT"
            ],
            "authors": [
                {
                    "name": "Paragon Initiative Enterprises",
                    "email": "security@paragonie.com",
                    "homepage": "https://paragonie.com",
                    "role": "Maintainer"
                },
                {
                    "name": "Steve 'Sc00bz' Thomas",
                    "email": "steve@tobtu.com",
                    "homepage": "https://www.tobtu.com",
                    "role": "Original Developer"
                }
            ],
            "description": "Constant-time Implementations of RFC 4648 Encoding (Base-64, Base-32, Base-16)",
            "keywords": [
                "base16",
                "base32",
                "base32_decode",
                "base32_encode",
                "base64",
                "base64_decode",
                "base64_encode",
                "bin2hex",
                "encoding",
                "hex",
                "hex2bin",
                "rfc4648"
            ],
            "time": "2020-12-06T15:14:20+00:00"
        },
        {
            "name": "pdepend/pdepend",
            "version": "2.7.1",
            "source": {
                "type": "git",
                "url": "https://github.com/pdepend/pdepend.git",
                "reference": "daba1cf0a6edaf172fa02a17807ae29f4c1c7471"
            },
            "dist": {
                "type": "zip",
                "url": "https://api.github.com/repos/pdepend/pdepend/zipball/daba1cf0a6edaf172fa02a17807ae29f4c1c7471",
                "reference": "daba1cf0a6edaf172fa02a17807ae29f4c1c7471",
                "shasum": ""
            },
            "require": {
                "php": ">=5.3.7",
                "symfony/config": "^2.3.0|^3|^4|^5",
                "symfony/dependency-injection": "^2.3.0|^3|^4|^5",
                "symfony/filesystem": "^2.3.0|^3|^4|^5"
            },
            "require-dev": {
                "easy-doc/easy-doc": "0.0.0 || ^1.2.3",
                "gregwar/rst": "^1.0",
                "phpunit/phpunit": "^4.8.35|^5.7",
                "squizlabs/php_codesniffer": "^2.0.0"
            },
            "bin": [
                "src/bin/pdepend"
            ],
            "type": "library",
            "extra": {
                "branch-alias": {
                    "dev-master": "2.x-dev"
                }
            },
            "autoload": {
                "psr-4": {
                    "PDepend\\": "src/main/php/PDepend"
                }
            },
            "notification-url": "https://packagist.org/downloads/",
            "license": [
                "BSD-3-Clause"
            ],
            "description": "Official version of pdepend to be handled with Composer",
            "time": "2020-02-08T12:06:13+00:00"
        },
        {
            "name": "phar-io/manifest",
            "version": "1.0.3",
            "source": {
                "type": "git",
                "url": "https://github.com/phar-io/manifest.git",
                "reference": "7761fcacf03b4d4f16e7ccb606d4879ca431fcf4"
            },
            "dist": {
                "type": "zip",
                "url": "https://api.github.com/repos/phar-io/manifest/zipball/7761fcacf03b4d4f16e7ccb606d4879ca431fcf4",
                "reference": "7761fcacf03b4d4f16e7ccb606d4879ca431fcf4",
                "shasum": ""
            },
            "require": {
                "ext-dom": "*",
                "ext-phar": "*",
                "phar-io/version": "^2.0",
                "php": "^5.6 || ^7.0"
            },
            "type": "library",
            "extra": {
                "branch-alias": {
                    "dev-master": "1.0.x-dev"
                }
            },
            "autoload": {
                "classmap": [
                    "src/"
                ]
            },
            "notification-url": "https://packagist.org/downloads/",
            "license": [
                "BSD-3-Clause"
            ],
            "authors": [
                {
                    "name": "Arne Blankerts",
                    "email": "arne@blankerts.de",
                    "role": "Developer"
                },
                {
                    "name": "Sebastian Heuer",
                    "email": "sebastian@phpeople.de",
                    "role": "Developer"
                },
                {
                    "name": "Sebastian Bergmann",
                    "email": "sebastian@phpunit.de",
                    "role": "Developer"
                }
            ],
            "description": "Component for reading phar.io manifest information from a PHP Archive (PHAR)",
            "time": "2018-07-08T19:23:20+00:00"
        },
        {
            "name": "phar-io/version",
            "version": "2.0.1",
            "source": {
                "type": "git",
                "url": "https://github.com/phar-io/version.git",
                "reference": "45a2ec53a73c70ce41d55cedef9063630abaf1b6"
            },
            "dist": {
                "type": "zip",
                "url": "https://api.github.com/repos/phar-io/version/zipball/45a2ec53a73c70ce41d55cedef9063630abaf1b6",
                "reference": "45a2ec53a73c70ce41d55cedef9063630abaf1b6",
                "shasum": ""
            },
            "require": {
                "php": "^5.6 || ^7.0"
            },
            "type": "library",
            "autoload": {
                "classmap": [
                    "src/"
                ]
            },
            "notification-url": "https://packagist.org/downloads/",
            "license": [
                "BSD-3-Clause"
            ],
            "authors": [
                {
                    "name": "Arne Blankerts",
                    "email": "arne@blankerts.de",
                    "role": "Developer"
                },
                {
                    "name": "Sebastian Heuer",
                    "email": "sebastian@phpeople.de",
                    "role": "Developer"
                },
                {
                    "name": "Sebastian Bergmann",
                    "email": "sebastian@phpunit.de",
                    "role": "Developer"
                }
            ],
            "description": "Library for handling version information and constraints",
            "time": "2018-07-08T19:19:57+00:00"
        },
        {
            "name": "php-cs-fixer/diff",
            "version": "v1.3.1",
            "source": {
                "type": "git",
                "url": "https://github.com/PHP-CS-Fixer/diff.git",
                "reference": "dbd31aeb251639ac0b9e7e29405c1441907f5759"
            },
            "dist": {
                "type": "zip",
                "url": "https://api.github.com/repos/PHP-CS-Fixer/diff/zipball/dbd31aeb251639ac0b9e7e29405c1441907f5759",
                "reference": "dbd31aeb251639ac0b9e7e29405c1441907f5759",
                "shasum": ""
            },
            "require": {
                "php": "^5.6 || ^7.0 || ^8.0"
            },
            "require-dev": {
                "phpunit/phpunit": "^5.7.23 || ^6.4.3 || ^7.0",
                "symfony/process": "^3.3"
            },
            "type": "library",
            "autoload": {
                "classmap": [
                    "src/"
                ]
            },
            "notification-url": "https://packagist.org/downloads/",
            "license": [
                "BSD-3-Clause"
            ],
            "authors": [
                {
                    "name": "Sebastian Bergmann",
                    "email": "sebastian@phpunit.de"
                },
                {
                    "name": "Kore Nordmann",
                    "email": "mail@kore-nordmann.de"
                },
                {
                    "name": "SpacePossum"
                }
            ],
            "description": "sebastian/diff v2 backport support for PHP5.6",
            "homepage": "https://github.com/PHP-CS-Fixer",
            "keywords": [
                "diff"
            ],
            "time": "2020-10-14T08:39:05+00:00"
        },
        {
            "name": "php-webdriver/webdriver",
            "version": "1.8.2",
            "source": {
                "type": "git",
                "url": "https://github.com/php-webdriver/php-webdriver.git",
                "reference": "3308a70be084d6d7fd1ee5787b4c2e6eb4b70aab"
            },
            "dist": {
                "type": "zip",
                "url": "https://api.github.com/repos/php-webdriver/php-webdriver/zipball/3308a70be084d6d7fd1ee5787b4c2e6eb4b70aab",
                "reference": "3308a70be084d6d7fd1ee5787b4c2e6eb4b70aab",
                "shasum": ""
            },
            "require": {
                "ext-curl": "*",
                "ext-json": "*",
                "ext-zip": "*",
                "php": "^5.6 || ~7.0",
                "symfony/polyfill-mbstring": "^1.12",
                "symfony/process": "^2.8 || ^3.1 || ^4.0 || ^5.0"
            },
            "require-dev": {
                "friendsofphp/php-cs-fixer": "^2.0",
                "jakub-onderka/php-parallel-lint": "^1.0",
                "php-coveralls/php-coveralls": "^2.0",
                "php-mock/php-mock-phpunit": "^1.1",
                "phpunit/phpunit": "^5.7",
                "sebastian/environment": "^1.3.4 || ^2.0 || ^3.0",
                "sminnee/phpunit-mock-objects": "^3.4",
                "squizlabs/php_codesniffer": "^3.5",
                "symfony/var-dumper": "^3.3 || ^4.0 || ^5.0"
            },
            "suggest": {
                "ext-SimpleXML": "For Firefox profile creation"
            },
            "type": "library",
            "extra": {
                "branch-alias": {
                    "dev-master": "1.8.x-dev"
                }
            },
            "autoload": {
                "psr-4": {
                    "Facebook\\WebDriver\\": "lib/"
                },
                "files": [
                    "lib/Exception/TimeoutException.php"
                ]
            },
            "notification-url": "https://packagist.org/downloads/",
            "license": [
                "MIT"
            ],
            "description": "A PHP client for Selenium WebDriver. Previously facebook/webdriver.",
            "homepage": "https://github.com/php-webdriver/php-webdriver",
            "keywords": [
                "Chromedriver",
                "geckodriver",
                "php",
                "selenium",
                "webdriver"
            ],
            "time": "2020-03-04T14:40:12+00:00"
        },
        {
            "name": "phpcollection/phpcollection",
            "version": "0.5.0",
            "source": {
                "type": "git",
                "url": "https://github.com/schmittjoh/php-collection.git",
                "reference": "f2bcff45c0da7c27991bbc1f90f47c4b7fb434a6"
            },
            "dist": {
                "type": "zip",
                "url": "https://api.github.com/repos/schmittjoh/php-collection/zipball/f2bcff45c0da7c27991bbc1f90f47c4b7fb434a6",
                "reference": "f2bcff45c0da7c27991bbc1f90f47c4b7fb434a6",
                "shasum": ""
            },
            "require": {
                "phpoption/phpoption": "1.*"
            },
            "type": "library",
            "extra": {
                "branch-alias": {
                    "dev-master": "0.4-dev"
                }
            },
            "autoload": {
                "psr-0": {
                    "PhpCollection": "src/"
                }
            },
            "notification-url": "https://packagist.org/downloads/",
            "license": [
                "Apache2"
            ],
            "authors": [
                {
                    "name": "Johannes M. Schmitt",
                    "email": "schmittjoh@gmail.com"
                }
            ],
            "description": "General-Purpose Collection Library for PHP",
            "keywords": [
                "collection",
                "list",
                "map",
                "sequence",
                "set"
            ],
            "time": "2015-05-17T12:39:23+00:00"
        },
        {
            "name": "phpcompatibility/php-compatibility",
            "version": "9.3.5",
            "source": {
                "type": "git",
                "url": "https://github.com/PHPCompatibility/PHPCompatibility.git",
                "reference": "9fb324479acf6f39452e0655d2429cc0d3914243"
            },
            "dist": {
                "type": "zip",
                "url": "https://api.github.com/repos/PHPCompatibility/PHPCompatibility/zipball/9fb324479acf6f39452e0655d2429cc0d3914243",
                "reference": "9fb324479acf6f39452e0655d2429cc0d3914243",
                "shasum": ""
            },
            "require": {
                "php": ">=5.3",
                "squizlabs/php_codesniffer": "^2.3 || ^3.0.2"
            },
            "conflict": {
                "squizlabs/php_codesniffer": "2.6.2"
            },
            "require-dev": {
                "phpunit/phpunit": "~4.5 || ^5.0 || ^6.0 || ^7.0"
            },
            "suggest": {
                "dealerdirect/phpcodesniffer-composer-installer": "^0.5 || This Composer plugin will sort out the PHPCS 'installed_paths' automatically.",
                "roave/security-advisories": "dev-master || Helps prevent installing dependencies with known security issues."
            },
            "type": "phpcodesniffer-standard",
            "notification-url": "https://packagist.org/downloads/",
            "license": [
                "LGPL-3.0-or-later"
            ],
            "authors": [
                {
                    "name": "Wim Godden",
                    "homepage": "https://github.com/wimg",
                    "role": "lead"
                },
                {
                    "name": "Juliette Reinders Folmer",
                    "homepage": "https://github.com/jrfnl",
                    "role": "lead"
                },
                {
                    "name": "Contributors",
                    "homepage": "https://github.com/PHPCompatibility/PHPCompatibility/graphs/contributors"
                }
            ],
            "description": "A set of sniffs for PHP_CodeSniffer that checks for PHP cross-version compatibility.",
            "homepage": "http://techblog.wimgodden.be/tag/codesniffer/",
            "keywords": [
                "compatibility",
                "phpcs",
                "standards"
            ],
            "time": "2019-12-27T09:44:58+00:00"
        },
        {
            "name": "phpdocumentor/reflection-common",
            "version": "2.2.0",
            "source": {
                "type": "git",
                "url": "https://github.com/phpDocumentor/ReflectionCommon.git",
                "reference": "1d01c49d4ed62f25aa84a747ad35d5a16924662b"
            },
            "dist": {
                "type": "zip",
                "url": "https://api.github.com/repos/phpDocumentor/ReflectionCommon/zipball/1d01c49d4ed62f25aa84a747ad35d5a16924662b",
                "reference": "1d01c49d4ed62f25aa84a747ad35d5a16924662b",
                "shasum": ""
            },
            "require": {
                "php": "^7.2 || ^8.0"
            },
            "type": "library",
            "extra": {
                "branch-alias": {
                    "dev-2.x": "2.x-dev"
                }
            },
            "autoload": {
                "psr-4": {
                    "phpDocumentor\\Reflection\\": "src/"
                }
            },
            "notification-url": "https://packagist.org/downloads/",
            "license": [
                "MIT"
            ],
            "authors": [
                {
                    "name": "Jaap van Otterdijk",
                    "email": "opensource@ijaap.nl"
                }
            ],
            "description": "Common reflection classes used by phpdocumentor to reflect the code structure",
            "homepage": "http://www.phpdoc.org",
            "keywords": [
                "FQSEN",
                "phpDocumentor",
                "phpdoc",
                "reflection",
                "static analysis"
            ],
            "time": "2020-06-27T09:03:43+00:00"
        },
        {
            "name": "phpdocumentor/reflection-docblock",
            "version": "5.2.2",
            "source": {
                "type": "git",
                "url": "https://github.com/phpDocumentor/ReflectionDocBlock.git",
                "reference": "069a785b2141f5bcf49f3e353548dc1cce6df556"
            },
            "dist": {
                "type": "zip",
                "url": "https://api.github.com/repos/phpDocumentor/ReflectionDocBlock/zipball/069a785b2141f5bcf49f3e353548dc1cce6df556",
                "reference": "069a785b2141f5bcf49f3e353548dc1cce6df556",
                "shasum": ""
            },
            "require": {
                "ext-filter": "*",
                "php": "^7.2 || ^8.0",
                "phpdocumentor/reflection-common": "^2.2",
                "phpdocumentor/type-resolver": "^1.3",
                "webmozart/assert": "^1.9.1"
            },
            "require-dev": {
                "mockery/mockery": "~1.3.2"
            },
            "type": "library",
            "extra": {
                "branch-alias": {
                    "dev-master": "5.x-dev"
                }
            },
            "autoload": {
                "psr-4": {
                    "phpDocumentor\\Reflection\\": "src"
                }
            },
            "notification-url": "https://packagist.org/downloads/",
            "license": [
                "MIT"
            ],
            "authors": [
                {
                    "name": "Mike van Riel",
                    "email": "me@mikevanriel.com"
                },
                {
                    "name": "Jaap van Otterdijk",
                    "email": "account@ijaap.nl"
                }
            ],
            "description": "With this component, a library can provide support for annotations via DocBlocks or otherwise retrieve information that is embedded in a DocBlock.",
            "time": "2020-09-03T19:13:55+00:00"
        },
        {
            "name": "phpdocumentor/type-resolver",
            "version": "1.4.0",
            "source": {
                "type": "git",
                "url": "https://github.com/phpDocumentor/TypeResolver.git",
                "reference": "6a467b8989322d92aa1c8bf2bebcc6e5c2ba55c0"
            },
            "dist": {
                "type": "zip",
                "url": "https://api.github.com/repos/phpDocumentor/TypeResolver/zipball/6a467b8989322d92aa1c8bf2bebcc6e5c2ba55c0",
                "reference": "6a467b8989322d92aa1c8bf2bebcc6e5c2ba55c0",
                "shasum": ""
            },
            "require": {
                "php": "^7.2 || ^8.0",
                "phpdocumentor/reflection-common": "^2.0"
            },
            "require-dev": {
                "ext-tokenizer": "*"
            },
            "type": "library",
            "extra": {
                "branch-alias": {
                    "dev-1.x": "1.x-dev"
                }
            },
            "autoload": {
                "psr-4": {
                    "phpDocumentor\\Reflection\\": "src"
                }
            },
            "notification-url": "https://packagist.org/downloads/",
            "license": [
                "MIT"
            ],
            "authors": [
                {
                    "name": "Mike van Riel",
                    "email": "me@mikevanriel.com"
                }
            ],
            "description": "A PSR-5 based resolver of Class names, Types and Structural Element Names",
            "time": "2020-09-17T18:55:26+00:00"
        },
        {
            "name": "phpmd/phpmd",
            "version": "2.9.1",
            "source": {
                "type": "git",
                "url": "https://github.com/phpmd/phpmd.git",
                "reference": "ce10831d4ddc2686c1348a98069771dd314534a8"
            },
            "dist": {
                "type": "zip",
                "url": "https://api.github.com/repos/phpmd/phpmd/zipball/ce10831d4ddc2686c1348a98069771dd314534a8",
                "reference": "ce10831d4ddc2686c1348a98069771dd314534a8",
                "shasum": ""
            },
            "require": {
                "composer/xdebug-handler": "^1.0",
                "ext-xml": "*",
                "pdepend/pdepend": "^2.7.1",
                "php": ">=5.3.9"
            },
            "require-dev": {
                "easy-doc/easy-doc": "0.0.0 || ^1.3.2",
                "ext-json": "*",
                "ext-simplexml": "*",
                "gregwar/rst": "^1.0",
                "mikey179/vfsstream": "^1.6.4",
                "phpunit/phpunit": "^4.8.36 || ^5.7.27",
                "squizlabs/php_codesniffer": "^2.0"
            },
            "bin": [
                "src/bin/phpmd"
            ],
            "type": "library",
            "autoload": {
                "psr-0": {
                    "PHPMD\\": "src/main/php"
                }
            },
            "notification-url": "https://packagist.org/downloads/",
            "license": [
                "BSD-3-Clause"
            ],
            "authors": [
                {
                    "name": "Manuel Pichler",
                    "email": "github@manuel-pichler.de",
                    "homepage": "https://github.com/manuelpichler",
                    "role": "Project Founder"
                },
                {
                    "name": "Marc Würth",
                    "email": "ravage@bluewin.ch",
                    "homepage": "https://github.com/ravage84",
                    "role": "Project Maintainer"
                },
                {
                    "name": "Other contributors",
                    "homepage": "https://github.com/phpmd/phpmd/graphs/contributors",
                    "role": "Contributors"
                }
            ],
            "description": "PHPMD is a spin-off project of PHP Depend and aims to be a PHP equivalent of the well known Java tool PMD.",
            "homepage": "https://phpmd.org/",
            "keywords": [
                "mess detection",
                "mess detector",
                "pdepend",
                "phpmd",
                "pmd"
            ],
            "funding": [
                {
                    "url": "https://tidelift.com/funding/github/packagist/phpmd/phpmd",
                    "type": "tidelift"
                }
            ],
            "time": "2020-09-23T22:06:32+00:00"
        },
        {
            "name": "phpoption/phpoption",
            "version": "1.7.5",
            "source": {
                "type": "git",
                "url": "https://github.com/schmittjoh/php-option.git",
                "reference": "994ecccd8f3283ecf5ac33254543eb0ac946d525"
            },
            "dist": {
                "type": "zip",
                "url": "https://api.github.com/repos/schmittjoh/php-option/zipball/994ecccd8f3283ecf5ac33254543eb0ac946d525",
                "reference": "994ecccd8f3283ecf5ac33254543eb0ac946d525",
                "shasum": ""
            },
            "require": {
                "php": "^5.5.9 || ^7.0 || ^8.0"
            },
            "require-dev": {
                "bamarni/composer-bin-plugin": "^1.4.1",
                "phpunit/phpunit": "^4.8.35 || ^5.7.27 || ^6.5.6 || ^7.0 || ^8.0 || ^9.0"
            },
            "type": "library",
            "extra": {
                "branch-alias": {
                    "dev-master": "1.7-dev"
                }
            },
            "autoload": {
                "psr-4": {
                    "PhpOption\\": "src/PhpOption/"
                }
            },
            "notification-url": "https://packagist.org/downloads/",
            "license": [
                "Apache-2.0"
            ],
            "authors": [
                {
                    "name": "Johannes M. Schmitt",
                    "email": "schmittjoh@gmail.com"
                },
                {
                    "name": "Graham Campbell",
                    "email": "graham@alt-three.com"
                }
            ],
            "description": "Option Type for PHP",
            "keywords": [
                "language",
                "option",
                "php",
                "type"
            ],
            "funding": [
                {
                    "url": "https://github.com/GrahamCampbell",
                    "type": "github"
                },
                {
                    "url": "https://tidelift.com/funding/github/packagist/phpoption/phpoption",
                    "type": "tidelift"
                }
            ],
            "time": "2020-07-20T17:29:33+00:00"
        },
        {
            "name": "phpspec/prophecy",
            "version": "1.12.2",
            "source": {
                "type": "git",
                "url": "https://github.com/phpspec/prophecy.git",
                "reference": "245710e971a030f42e08f4912863805570f23d39"
            },
            "dist": {
                "type": "zip",
                "url": "https://api.github.com/repos/phpspec/prophecy/zipball/245710e971a030f42e08f4912863805570f23d39",
                "reference": "245710e971a030f42e08f4912863805570f23d39",
                "shasum": ""
            },
            "require": {
                "doctrine/instantiator": "^1.2",
                "php": "^7.2 || ~8.0, <8.1",
                "phpdocumentor/reflection-docblock": "^5.2",
                "sebastian/comparator": "^3.0 || ^4.0",
                "sebastian/recursion-context": "^3.0 || ^4.0"
            },
            "require-dev": {
                "phpspec/phpspec": "^6.0",
                "phpunit/phpunit": "^8.0 || ^9.0"
            },
            "type": "library",
            "extra": {
                "branch-alias": {
                    "dev-master": "1.11.x-dev"
                }
            },
            "autoload": {
                "psr-4": {
                    "Prophecy\\": "src/Prophecy"
                }
            },
            "notification-url": "https://packagist.org/downloads/",
            "license": [
                "MIT"
            ],
            "authors": [
                {
                    "name": "Konstantin Kudryashov",
                    "email": "ever.zet@gmail.com",
                    "homepage": "http://everzet.com"
                },
                {
                    "name": "Marcello Duarte",
                    "email": "marcello.duarte@gmail.com"
                }
            ],
            "description": "Highly opinionated mocking framework for PHP 5.3+",
            "homepage": "https://github.com/phpspec/prophecy",
            "keywords": [
                "Double",
                "Dummy",
                "fake",
                "mock",
                "spy",
                "stub"
            ],
            "time": "2020-12-19T10:15:11+00:00"
        },
        {
            "name": "phpstan/phpstan",
            "version": "0.12.77",
            "source": {
                "type": "git",
                "url": "https://github.com/phpstan/phpstan.git",
                "reference": "1f10b8c8d118d01e7b492f9707999d456be5812c"
            },
            "dist": {
                "type": "zip",
                "url": "https://api.github.com/repos/phpstan/phpstan/zipball/1f10b8c8d118d01e7b492f9707999d456be5812c",
                "reference": "1f10b8c8d118d01e7b492f9707999d456be5812c",
                "shasum": ""
            },
            "require": {
                "php": "^7.1|^8.0"
            },
            "conflict": {
                "phpstan/phpstan-shim": "*"
            },
            "bin": [
                "phpstan",
                "phpstan.phar"
            ],
            "type": "library",
            "extra": {
                "branch-alias": {
                    "dev-master": "0.12-dev"
                }
            },
            "autoload": {
                "files": [
                    "bootstrap.php"
                ]
            },
            "notification-url": "https://packagist.org/downloads/",
            "license": [
                "MIT"
            ],
            "description": "PHPStan - PHP Static Analysis Tool",
            "funding": [
                {
                    "url": "https://github.com/ondrejmirtes",
                    "type": "github"
                },
                {
                    "url": "https://www.patreon.com/phpstan",
                    "type": "patreon"
                },
                {
                    "url": "https://tidelift.com/funding/github/packagist/phpstan/phpstan",
                    "type": "tidelift"
                }
            ],
            "time": "2021-02-17T16:22:19+00:00"
        },
        {
            "name": "phpunit/php-code-coverage",
            "version": "8.0.2",
            "source": {
                "type": "git",
                "url": "https://github.com/sebastianbergmann/php-code-coverage.git",
                "reference": "ca6647ffddd2add025ab3f21644a441d7c146cdc"
            },
            "dist": {
                "type": "zip",
                "url": "https://api.github.com/repos/sebastianbergmann/php-code-coverage/zipball/ca6647ffddd2add025ab3f21644a441d7c146cdc",
                "reference": "ca6647ffddd2add025ab3f21644a441d7c146cdc",
                "shasum": ""
            },
            "require": {
                "ext-dom": "*",
                "ext-xmlwriter": "*",
                "php": "^7.3",
                "phpunit/php-file-iterator": "^3.0",
                "phpunit/php-text-template": "^2.0",
                "phpunit/php-token-stream": "^4.0",
                "sebastian/code-unit-reverse-lookup": "^2.0",
                "sebastian/environment": "^5.0",
                "sebastian/version": "^3.0",
                "theseer/tokenizer": "^1.1.3"
            },
            "require-dev": {
                "phpunit/phpunit": "^9.0"
            },
            "suggest": {
                "ext-pcov": "*",
                "ext-xdebug": "*"
            },
            "type": "library",
            "extra": {
                "branch-alias": {
                    "dev-master": "8.0-dev"
                }
            },
            "autoload": {
                "classmap": [
                    "src/"
                ]
            },
            "notification-url": "https://packagist.org/downloads/",
            "license": [
                "BSD-3-Clause"
            ],
            "authors": [
                {
                    "name": "Sebastian Bergmann",
                    "email": "sebastian@phpunit.de",
                    "role": "lead"
                }
            ],
            "description": "Library that provides collection, processing, and rendering functionality for PHP code coverage information.",
            "homepage": "https://github.com/sebastianbergmann/php-code-coverage",
            "keywords": [
                "coverage",
                "testing",
                "xunit"
            ],
            "funding": [
                {
                    "url": "https://github.com/sebastianbergmann",
                    "type": "github"
                }
            ],
            "time": "2020-05-23T08:02:54+00:00"
        },
        {
            "name": "phpunit/php-file-iterator",
            "version": "3.0.5",
            "source": {
                "type": "git",
                "url": "https://github.com/sebastianbergmann/php-file-iterator.git",
                "reference": "aa4be8575f26070b100fccb67faabb28f21f66f8"
            },
            "dist": {
                "type": "zip",
                "url": "https://api.github.com/repos/sebastianbergmann/php-file-iterator/zipball/aa4be8575f26070b100fccb67faabb28f21f66f8",
                "reference": "aa4be8575f26070b100fccb67faabb28f21f66f8",
                "shasum": ""
            },
            "require": {
                "php": ">=7.3"
            },
            "require-dev": {
                "phpunit/phpunit": "^9.3"
            },
            "type": "library",
            "extra": {
                "branch-alias": {
                    "dev-master": "3.0-dev"
                }
            },
            "autoload": {
                "classmap": [
                    "src/"
                ]
            },
            "notification-url": "https://packagist.org/downloads/",
            "license": [
                "BSD-3-Clause"
            ],
            "authors": [
                {
                    "name": "Sebastian Bergmann",
                    "email": "sebastian@phpunit.de",
                    "role": "lead"
                }
            ],
            "description": "FilterIterator implementation that filters files based on a list of suffixes.",
            "homepage": "https://github.com/sebastianbergmann/php-file-iterator/",
            "keywords": [
                "filesystem",
                "iterator"
            ],
            "funding": [
                {
                    "url": "https://github.com/sebastianbergmann",
                    "type": "github"
                }
            ],
            "time": "2020-09-28T05:57:25+00:00"
        },
        {
            "name": "phpunit/php-invoker",
            "version": "3.1.1",
            "source": {
                "type": "git",
                "url": "https://github.com/sebastianbergmann/php-invoker.git",
                "reference": "5a10147d0aaf65b58940a0b72f71c9ac0423cc67"
            },
            "dist": {
                "type": "zip",
                "url": "https://api.github.com/repos/sebastianbergmann/php-invoker/zipball/5a10147d0aaf65b58940a0b72f71c9ac0423cc67",
                "reference": "5a10147d0aaf65b58940a0b72f71c9ac0423cc67",
                "shasum": ""
            },
            "require": {
                "php": ">=7.3"
            },
            "require-dev": {
                "ext-pcntl": "*",
                "phpunit/phpunit": "^9.3"
            },
            "suggest": {
                "ext-pcntl": "*"
            },
            "type": "library",
            "extra": {
                "branch-alias": {
                    "dev-master": "3.1-dev"
                }
            },
            "autoload": {
                "classmap": [
                    "src/"
                ]
            },
            "notification-url": "https://packagist.org/downloads/",
            "license": [
                "BSD-3-Clause"
            ],
            "authors": [
                {
                    "name": "Sebastian Bergmann",
                    "email": "sebastian@phpunit.de",
                    "role": "lead"
                }
            ],
            "description": "Invoke callables with a timeout",
            "homepage": "https://github.com/sebastianbergmann/php-invoker/",
            "keywords": [
                "process"
            ],
            "funding": [
                {
                    "url": "https://github.com/sebastianbergmann",
                    "type": "github"
                }
            ],
            "time": "2020-09-28T05:58:55+00:00"
        },
        {
            "name": "phpunit/php-text-template",
            "version": "2.0.4",
            "source": {
                "type": "git",
                "url": "https://github.com/sebastianbergmann/php-text-template.git",
                "reference": "5da5f67fc95621df9ff4c4e5a84d6a8a2acf7c28"
            },
            "dist": {
                "type": "zip",
                "url": "https://api.github.com/repos/sebastianbergmann/php-text-template/zipball/5da5f67fc95621df9ff4c4e5a84d6a8a2acf7c28",
                "reference": "5da5f67fc95621df9ff4c4e5a84d6a8a2acf7c28",
                "shasum": ""
            },
            "require": {
                "php": ">=7.3"
            },
            "require-dev": {
                "phpunit/phpunit": "^9.3"
            },
            "type": "library",
            "extra": {
                "branch-alias": {
                    "dev-master": "2.0-dev"
                }
            },
            "autoload": {
                "classmap": [
                    "src/"
                ]
            },
            "notification-url": "https://packagist.org/downloads/",
            "license": [
                "BSD-3-Clause"
            ],
            "authors": [
                {
                    "name": "Sebastian Bergmann",
                    "email": "sebastian@phpunit.de",
                    "role": "lead"
                }
            ],
            "description": "Simple template engine.",
            "homepage": "https://github.com/sebastianbergmann/php-text-template/",
            "keywords": [
                "template"
            ],
            "funding": [
                {
                    "url": "https://github.com/sebastianbergmann",
                    "type": "github"
                }
            ],
            "time": "2020-10-26T05:33:50+00:00"
        },
        {
            "name": "phpunit/php-timer",
            "version": "3.1.4",
            "source": {
                "type": "git",
                "url": "https://github.com/sebastianbergmann/php-timer.git",
                "reference": "dc9368fae6ef2ffa57eba80a7410bcef81df6258"
            },
            "dist": {
                "type": "zip",
                "url": "https://api.github.com/repos/sebastianbergmann/php-timer/zipball/dc9368fae6ef2ffa57eba80a7410bcef81df6258",
                "reference": "dc9368fae6ef2ffa57eba80a7410bcef81df6258",
                "shasum": ""
            },
            "require": {
                "php": "^7.3"
            },
            "require-dev": {
                "phpunit/phpunit": "^9.0"
            },
            "type": "library",
            "extra": {
                "branch-alias": {
                    "dev-master": "3.1-dev"
                }
            },
            "autoload": {
                "classmap": [
                    "src/"
                ]
            },
            "notification-url": "https://packagist.org/downloads/",
            "license": [
                "BSD-3-Clause"
            ],
            "authors": [
                {
                    "name": "Sebastian Bergmann",
                    "email": "sebastian@phpunit.de",
                    "role": "lead"
                }
            ],
            "description": "Utility class for timing",
            "homepage": "https://github.com/sebastianbergmann/php-timer/",
            "keywords": [
                "timer"
            ],
            "time": "2020-04-20T06:00:37+00:00"
        },
        {
            "name": "phpunit/php-token-stream",
            "version": "4.0.4",
            "source": {
                "type": "git",
                "url": "https://github.com/sebastianbergmann/php-token-stream.git",
                "reference": "a853a0e183b9db7eed023d7933a858fa1c8d25a3"
            },
            "dist": {
                "type": "zip",
                "url": "https://api.github.com/repos/sebastianbergmann/php-token-stream/zipball/a853a0e183b9db7eed023d7933a858fa1c8d25a3",
                "reference": "a853a0e183b9db7eed023d7933a858fa1c8d25a3",
                "shasum": ""
            },
            "require": {
                "ext-tokenizer": "*",
                "php": "^7.3 || ^8.0"
            },
            "require-dev": {
                "phpunit/phpunit": "^9.0"
            },
            "type": "library",
            "extra": {
                "branch-alias": {
                    "dev-master": "4.0-dev"
                }
            },
            "autoload": {
                "classmap": [
                    "src/"
                ]
            },
            "notification-url": "https://packagist.org/downloads/",
            "license": [
                "BSD-3-Clause"
            ],
            "authors": [
                {
                    "name": "Sebastian Bergmann",
                    "email": "sebastian@phpunit.de"
                }
            ],
            "description": "Wrapper around PHP's tokenizer extension.",
            "homepage": "https://github.com/sebastianbergmann/php-token-stream/",
            "keywords": [
                "tokenizer"
            ],
            "funding": [
                {
                    "url": "https://github.com/sebastianbergmann",
                    "type": "github"
                }
            ],
            "abandoned": true,
            "time": "2020-08-04T08:28:15+00:00"
        },
        {
            "name": "phpunit/phpunit",
            "version": "9.1.5",
            "source": {
                "type": "git",
                "url": "https://github.com/sebastianbergmann/phpunit.git",
                "reference": "1b570cd7edbe136055bf5f651857dc8af6b829d2"
            },
            "dist": {
                "type": "zip",
                "url": "https://api.github.com/repos/sebastianbergmann/phpunit/zipball/1b570cd7edbe136055bf5f651857dc8af6b829d2",
                "reference": "1b570cd7edbe136055bf5f651857dc8af6b829d2",
                "shasum": ""
            },
            "require": {
                "doctrine/instantiator": "^1.2.0",
                "ext-dom": "*",
                "ext-json": "*",
                "ext-libxml": "*",
                "ext-mbstring": "*",
                "ext-xml": "*",
                "ext-xmlwriter": "*",
                "myclabs/deep-copy": "^1.9.1",
                "phar-io/manifest": "^1.0.3",
                "phar-io/version": "^2.0.1",
                "php": "^7.3",
                "phpspec/prophecy": "^1.8.1",
                "phpunit/php-code-coverage": "^8.0.1",
                "phpunit/php-file-iterator": "^3.0",
                "phpunit/php-invoker": "^3.0",
                "phpunit/php-text-template": "^2.0",
                "phpunit/php-timer": "^3.1.4",
                "sebastian/code-unit": "^1.0.2",
                "sebastian/comparator": "^4.0",
                "sebastian/diff": "^4.0",
                "sebastian/environment": "^5.0.1",
                "sebastian/exporter": "^4.0",
                "sebastian/global-state": "^4.0",
                "sebastian/object-enumerator": "^4.0",
                "sebastian/resource-operations": "^3.0",
                "sebastian/type": "^2.0",
                "sebastian/version": "^3.0"
            },
            "require-dev": {
                "ext-pdo": "*",
                "phpspec/prophecy-phpunit": "^2.0"
            },
            "suggest": {
                "ext-soap": "*",
                "ext-xdebug": "*"
            },
            "bin": [
                "phpunit"
            ],
            "type": "library",
            "extra": {
                "branch-alias": {
                    "dev-master": "9.1-dev"
                }
            },
            "autoload": {
                "classmap": [
                    "src/"
                ],
                "files": [
                    "src/Framework/Assert/Functions.php"
                ]
            },
            "notification-url": "https://packagist.org/downloads/",
            "license": [
                "BSD-3-Clause"
            ],
            "authors": [
                {
                    "name": "Sebastian Bergmann",
                    "email": "sebastian@phpunit.de",
                    "role": "lead"
                }
            ],
            "description": "The PHP Unit Testing framework.",
            "homepage": "https://phpunit.de/",
            "keywords": [
                "phpunit",
                "testing",
                "xunit"
            ],
            "time": "2020-05-22T13:54:05+00:00"
        },
        {
            "name": "psr/simple-cache",
            "version": "1.0.1",
            "source": {
                "type": "git",
                "url": "https://github.com/php-fig/simple-cache.git",
                "reference": "408d5eafb83c57f6365a3ca330ff23aa4a5fa39b"
            },
            "dist": {
                "type": "zip",
                "url": "https://api.github.com/repos/php-fig/simple-cache/zipball/408d5eafb83c57f6365a3ca330ff23aa4a5fa39b",
                "reference": "408d5eafb83c57f6365a3ca330ff23aa4a5fa39b",
                "shasum": ""
            },
            "require": {
                "php": ">=5.3.0"
            },
            "type": "library",
            "extra": {
                "branch-alias": {
                    "dev-master": "1.0.x-dev"
                }
            },
            "autoload": {
                "psr-4": {
                    "Psr\\SimpleCache\\": "src/"
                }
            },
            "notification-url": "https://packagist.org/downloads/",
            "license": [
                "MIT"
            ],
            "authors": [
                {
                    "name": "PHP-FIG",
                    "homepage": "http://www.php-fig.org/"
                }
            ],
            "description": "Common interfaces for simple caching",
            "keywords": [
                "cache",
                "caching",
                "psr",
                "psr-16",
                "simple-cache"
            ],
            "time": "2017-10-23T01:57:42+00:00"
        },
        {
            "name": "sebastian/code-unit",
            "version": "1.0.8",
            "source": {
                "type": "git",
                "url": "https://github.com/sebastianbergmann/code-unit.git",
                "reference": "1fc9f64c0927627ef78ba436c9b17d967e68e120"
            },
            "dist": {
                "type": "zip",
                "url": "https://api.github.com/repos/sebastianbergmann/code-unit/zipball/1fc9f64c0927627ef78ba436c9b17d967e68e120",
                "reference": "1fc9f64c0927627ef78ba436c9b17d967e68e120",
                "shasum": ""
            },
            "require": {
                "php": ">=7.3"
            },
            "require-dev": {
                "phpunit/phpunit": "^9.3"
            },
            "type": "library",
            "extra": {
                "branch-alias": {
                    "dev-master": "1.0-dev"
                }
            },
            "autoload": {
                "classmap": [
                    "src/"
                ]
            },
            "notification-url": "https://packagist.org/downloads/",
            "license": [
                "BSD-3-Clause"
            ],
            "authors": [
                {
                    "name": "Sebastian Bergmann",
                    "email": "sebastian@phpunit.de",
                    "role": "lead"
                }
            ],
            "description": "Collection of value objects that represent the PHP code units",
            "homepage": "https://github.com/sebastianbergmann/code-unit",
            "funding": [
                {
                    "url": "https://github.com/sebastianbergmann",
                    "type": "github"
                }
            ],
            "time": "2020-10-26T13:08:54+00:00"
        },
        {
            "name": "sebastian/code-unit-reverse-lookup",
            "version": "2.0.3",
            "source": {
                "type": "git",
                "url": "https://github.com/sebastianbergmann/code-unit-reverse-lookup.git",
                "reference": "ac91f01ccec49fb77bdc6fd1e548bc70f7faa3e5"
            },
            "dist": {
                "type": "zip",
                "url": "https://api.github.com/repos/sebastianbergmann/code-unit-reverse-lookup/zipball/ac91f01ccec49fb77bdc6fd1e548bc70f7faa3e5",
                "reference": "ac91f01ccec49fb77bdc6fd1e548bc70f7faa3e5",
                "shasum": ""
            },
            "require": {
                "php": ">=7.3"
            },
            "require-dev": {
                "phpunit/phpunit": "^9.3"
            },
            "type": "library",
            "extra": {
                "branch-alias": {
                    "dev-master": "2.0-dev"
                }
            },
            "autoload": {
                "classmap": [
                    "src/"
                ]
            },
            "notification-url": "https://packagist.org/downloads/",
            "license": [
                "BSD-3-Clause"
            ],
            "authors": [
                {
                    "name": "Sebastian Bergmann",
                    "email": "sebastian@phpunit.de"
                }
            ],
            "description": "Looks up which function or method a line of code belongs to",
            "homepage": "https://github.com/sebastianbergmann/code-unit-reverse-lookup/",
            "funding": [
                {
                    "url": "https://github.com/sebastianbergmann",
                    "type": "github"
                }
            ],
            "time": "2020-09-28T05:30:19+00:00"
        },
        {
            "name": "sebastian/comparator",
            "version": "4.0.6",
            "source": {
                "type": "git",
                "url": "https://github.com/sebastianbergmann/comparator.git",
                "reference": "55f4261989e546dc112258c7a75935a81a7ce382"
            },
            "dist": {
                "type": "zip",
                "url": "https://api.github.com/repos/sebastianbergmann/comparator/zipball/55f4261989e546dc112258c7a75935a81a7ce382",
                "reference": "55f4261989e546dc112258c7a75935a81a7ce382",
                "shasum": ""
            },
            "require": {
                "php": ">=7.3",
                "sebastian/diff": "^4.0",
                "sebastian/exporter": "^4.0"
            },
            "require-dev": {
                "phpunit/phpunit": "^9.3"
            },
            "type": "library",
            "extra": {
                "branch-alias": {
                    "dev-master": "4.0-dev"
                }
            },
            "autoload": {
                "classmap": [
                    "src/"
                ]
            },
            "notification-url": "https://packagist.org/downloads/",
            "license": [
                "BSD-3-Clause"
            ],
            "authors": [
                {
                    "name": "Sebastian Bergmann",
                    "email": "sebastian@phpunit.de"
                },
                {
                    "name": "Jeff Welch",
                    "email": "whatthejeff@gmail.com"
                },
                {
                    "name": "Volker Dusch",
                    "email": "github@wallbash.com"
                },
                {
                    "name": "Bernhard Schussek",
                    "email": "bschussek@2bepublished.at"
                }
            ],
            "description": "Provides the functionality to compare PHP values for equality",
            "homepage": "https://github.com/sebastianbergmann/comparator",
            "keywords": [
                "comparator",
                "compare",
                "equality"
            ],
            "funding": [
                {
                    "url": "https://github.com/sebastianbergmann",
                    "type": "github"
                }
            ],
            "time": "2020-10-26T15:49:45+00:00"
        },
        {
            "name": "sebastian/diff",
            "version": "4.0.4",
            "source": {
                "type": "git",
                "url": "https://github.com/sebastianbergmann/diff.git",
                "reference": "3461e3fccc7cfdfc2720be910d3bd73c69be590d"
            },
            "dist": {
                "type": "zip",
                "url": "https://api.github.com/repos/sebastianbergmann/diff/zipball/3461e3fccc7cfdfc2720be910d3bd73c69be590d",
                "reference": "3461e3fccc7cfdfc2720be910d3bd73c69be590d",
                "shasum": ""
            },
            "require": {
                "php": ">=7.3"
            },
            "require-dev": {
                "phpunit/phpunit": "^9.3",
                "symfony/process": "^4.2 || ^5"
            },
            "type": "library",
            "extra": {
                "branch-alias": {
                    "dev-master": "4.0-dev"
                }
            },
            "autoload": {
                "classmap": [
                    "src/"
                ]
            },
            "notification-url": "https://packagist.org/downloads/",
            "license": [
                "BSD-3-Clause"
            ],
            "authors": [
                {
                    "name": "Sebastian Bergmann",
                    "email": "sebastian@phpunit.de"
                },
                {
                    "name": "Kore Nordmann",
                    "email": "mail@kore-nordmann.de"
                }
            ],
            "description": "Diff implementation",
            "homepage": "https://github.com/sebastianbergmann/diff",
            "keywords": [
                "diff",
                "udiff",
                "unidiff",
                "unified diff"
            ],
            "funding": [
                {
                    "url": "https://github.com/sebastianbergmann",
                    "type": "github"
                }
            ],
            "time": "2020-10-26T13:10:38+00:00"
        },
        {
            "name": "sebastian/environment",
            "version": "5.1.3",
            "source": {
                "type": "git",
                "url": "https://github.com/sebastianbergmann/environment.git",
                "reference": "388b6ced16caa751030f6a69e588299fa09200ac"
            },
            "dist": {
                "type": "zip",
                "url": "https://api.github.com/repos/sebastianbergmann/environment/zipball/388b6ced16caa751030f6a69e588299fa09200ac",
                "reference": "388b6ced16caa751030f6a69e588299fa09200ac",
                "shasum": ""
            },
            "require": {
                "php": ">=7.3"
            },
            "require-dev": {
                "phpunit/phpunit": "^9.3"
            },
            "suggest": {
                "ext-posix": "*"
            },
            "type": "library",
            "extra": {
                "branch-alias": {
                    "dev-master": "5.1-dev"
                }
            },
            "autoload": {
                "classmap": [
                    "src/"
                ]
            },
            "notification-url": "https://packagist.org/downloads/",
            "license": [
                "BSD-3-Clause"
            ],
            "authors": [
                {
                    "name": "Sebastian Bergmann",
                    "email": "sebastian@phpunit.de"
                }
            ],
            "description": "Provides functionality to handle HHVM/PHP environments",
            "homepage": "http://www.github.com/sebastianbergmann/environment",
            "keywords": [
                "Xdebug",
                "environment",
                "hhvm"
            ],
            "funding": [
                {
                    "url": "https://github.com/sebastianbergmann",
                    "type": "github"
                }
            ],
            "time": "2020-09-28T05:52:38+00:00"
        },
        {
            "name": "sebastian/exporter",
            "version": "4.0.3",
            "source": {
                "type": "git",
                "url": "https://github.com/sebastianbergmann/exporter.git",
                "reference": "d89cc98761b8cb5a1a235a6b703ae50d34080e65"
            },
            "dist": {
                "type": "zip",
                "url": "https://api.github.com/repos/sebastianbergmann/exporter/zipball/d89cc98761b8cb5a1a235a6b703ae50d34080e65",
                "reference": "d89cc98761b8cb5a1a235a6b703ae50d34080e65",
                "shasum": ""
            },
            "require": {
                "php": ">=7.3",
                "sebastian/recursion-context": "^4.0"
            },
            "require-dev": {
                "ext-mbstring": "*",
                "phpunit/phpunit": "^9.3"
            },
            "type": "library",
            "extra": {
                "branch-alias": {
                    "dev-master": "4.0-dev"
                }
            },
            "autoload": {
                "classmap": [
                    "src/"
                ]
            },
            "notification-url": "https://packagist.org/downloads/",
            "license": [
                "BSD-3-Clause"
            ],
            "authors": [
                {
                    "name": "Sebastian Bergmann",
                    "email": "sebastian@phpunit.de"
                },
                {
                    "name": "Jeff Welch",
                    "email": "whatthejeff@gmail.com"
                },
                {
                    "name": "Volker Dusch",
                    "email": "github@wallbash.com"
                },
                {
                    "name": "Adam Harvey",
                    "email": "aharvey@php.net"
                },
                {
                    "name": "Bernhard Schussek",
                    "email": "bschussek@gmail.com"
                }
            ],
            "description": "Provides the functionality to export PHP variables for visualization",
            "homepage": "http://www.github.com/sebastianbergmann/exporter",
            "keywords": [
                "export",
                "exporter"
            ],
            "funding": [
                {
                    "url": "https://github.com/sebastianbergmann",
                    "type": "github"
                }
            ],
            "time": "2020-09-28T05:24:23+00:00"
        },
        {
            "name": "sebastian/finder-facade",
            "version": "2.0.0",
            "source": {
                "type": "git",
                "url": "https://github.com/sebastianbergmann/finder-facade.git",
                "reference": "9d3e74b845a2ce50e19b25b5f0c2718e153bee6c"
            },
            "dist": {
                "type": "zip",
                "url": "https://api.github.com/repos/sebastianbergmann/finder-facade/zipball/9d3e74b845a2ce50e19b25b5f0c2718e153bee6c",
                "reference": "9d3e74b845a2ce50e19b25b5f0c2718e153bee6c",
                "shasum": ""
            },
            "require": {
                "ext-ctype": "*",
                "php": "^7.3",
                "symfony/finder": "^4.1|^5.0",
                "theseer/fdomdocument": "^1.6"
            },
            "type": "library",
            "extra": {
                "branch-alias": {
                    "dev-master": "2.0-dev"
                }
            },
            "autoload": {
                "classmap": [
                    "src/"
                ]
            },
            "notification-url": "https://packagist.org/downloads/",
            "license": [
                "BSD-3-Clause"
            ],
            "authors": [
                {
                    "name": "Sebastian Bergmann",
                    "email": "sebastian@phpunit.de",
                    "role": "lead"
                }
            ],
            "description": "FinderFacade is a convenience wrapper for Symfony's Finder component.",
            "homepage": "https://github.com/sebastianbergmann/finder-facade",
            "abandoned": true,
            "time": "2020-02-08T06:07:58+00:00"
        },
        {
            "name": "sebastian/global-state",
            "version": "4.0.0",
            "source": {
                "type": "git",
                "url": "https://github.com/sebastianbergmann/global-state.git",
                "reference": "bdb1e7c79e592b8c82cb1699be3c8743119b8a72"
            },
            "dist": {
                "type": "zip",
                "url": "https://api.github.com/repos/sebastianbergmann/global-state/zipball/bdb1e7c79e592b8c82cb1699be3c8743119b8a72",
                "reference": "bdb1e7c79e592b8c82cb1699be3c8743119b8a72",
                "shasum": ""
            },
            "require": {
                "php": "^7.3",
                "sebastian/object-reflector": "^2.0",
                "sebastian/recursion-context": "^4.0"
            },
            "require-dev": {
                "ext-dom": "*",
                "phpunit/phpunit": "^9.0"
            },
            "suggest": {
                "ext-uopz": "*"
            },
            "type": "library",
            "extra": {
                "branch-alias": {
                    "dev-master": "4.0-dev"
                }
            },
            "autoload": {
                "classmap": [
                    "src/"
                ]
            },
            "notification-url": "https://packagist.org/downloads/",
            "license": [
                "BSD-3-Clause"
            ],
            "authors": [
                {
                    "name": "Sebastian Bergmann",
                    "email": "sebastian@phpunit.de"
                }
            ],
            "description": "Snapshotting of global state",
            "homepage": "http://www.github.com/sebastianbergmann/global-state",
            "keywords": [
                "global state"
            ],
            "time": "2020-02-07T06:11:37+00:00"
        },
        {
            "name": "sebastian/object-enumerator",
            "version": "4.0.4",
            "source": {
                "type": "git",
                "url": "https://github.com/sebastianbergmann/object-enumerator.git",
                "reference": "5c9eeac41b290a3712d88851518825ad78f45c71"
            },
            "dist": {
                "type": "zip",
                "url": "https://api.github.com/repos/sebastianbergmann/object-enumerator/zipball/5c9eeac41b290a3712d88851518825ad78f45c71",
                "reference": "5c9eeac41b290a3712d88851518825ad78f45c71",
                "shasum": ""
            },
            "require": {
                "php": ">=7.3",
                "sebastian/object-reflector": "^2.0",
                "sebastian/recursion-context": "^4.0"
            },
            "require-dev": {
                "phpunit/phpunit": "^9.3"
            },
            "type": "library",
            "extra": {
                "branch-alias": {
                    "dev-master": "4.0-dev"
                }
            },
            "autoload": {
                "classmap": [
                    "src/"
                ]
            },
            "notification-url": "https://packagist.org/downloads/",
            "license": [
                "BSD-3-Clause"
            ],
            "authors": [
                {
                    "name": "Sebastian Bergmann",
                    "email": "sebastian@phpunit.de"
                }
            ],
            "description": "Traverses array structures and object graphs to enumerate all referenced objects",
            "homepage": "https://github.com/sebastianbergmann/object-enumerator/",
            "funding": [
                {
                    "url": "https://github.com/sebastianbergmann",
                    "type": "github"
                }
            ],
            "time": "2020-10-26T13:12:34+00:00"
        },
        {
            "name": "sebastian/object-reflector",
            "version": "2.0.4",
            "source": {
                "type": "git",
                "url": "https://github.com/sebastianbergmann/object-reflector.git",
                "reference": "b4f479ebdbf63ac605d183ece17d8d7fe49c15c7"
            },
            "dist": {
                "type": "zip",
                "url": "https://api.github.com/repos/sebastianbergmann/object-reflector/zipball/b4f479ebdbf63ac605d183ece17d8d7fe49c15c7",
                "reference": "b4f479ebdbf63ac605d183ece17d8d7fe49c15c7",
                "shasum": ""
            },
            "require": {
                "php": ">=7.3"
            },
            "require-dev": {
                "phpunit/phpunit": "^9.3"
            },
            "type": "library",
            "extra": {
                "branch-alias": {
                    "dev-master": "2.0-dev"
                }
            },
            "autoload": {
                "classmap": [
                    "src/"
                ]
            },
            "notification-url": "https://packagist.org/downloads/",
            "license": [
                "BSD-3-Clause"
            ],
            "authors": [
                {
                    "name": "Sebastian Bergmann",
                    "email": "sebastian@phpunit.de"
                }
            ],
            "description": "Allows reflection of object attributes, including inherited and non-public ones",
            "homepage": "https://github.com/sebastianbergmann/object-reflector/",
            "funding": [
                {
                    "url": "https://github.com/sebastianbergmann",
                    "type": "github"
                }
            ],
            "time": "2020-10-26T13:14:26+00:00"
        },
        {
            "name": "sebastian/phpcpd",
            "version": "5.0.2",
            "source": {
                "type": "git",
                "url": "https://github.com/sebastianbergmann/phpcpd.git",
                "reference": "8724382966b1861df4e12db915eaed2165e10bf3"
            },
            "dist": {
                "type": "zip",
                "url": "https://api.github.com/repos/sebastianbergmann/phpcpd/zipball/8724382966b1861df4e12db915eaed2165e10bf3",
                "reference": "8724382966b1861df4e12db915eaed2165e10bf3",
                "shasum": ""
            },
            "require": {
                "ext-dom": "*",
                "php": "^7.3",
                "phpunit/php-timer": "^3.0",
                "sebastian/finder-facade": "^2.0",
                "sebastian/version": "^3.0",
                "symfony/console": "^4.0|^5.0"
            },
            "bin": [
                "phpcpd"
            ],
            "type": "library",
            "extra": {
                "branch-alias": {
                    "dev-master": "5.0-dev"
                }
            },
            "autoload": {
                "classmap": [
                    "src/"
                ]
            },
            "notification-url": "https://packagist.org/downloads/",
            "license": [
                "BSD-3-Clause"
            ],
            "authors": [
                {
                    "name": "Sebastian Bergmann",
                    "email": "sebastian@phpunit.de",
                    "role": "lead"
                }
            ],
            "description": "Copy/Paste Detector (CPD) for PHP code.",
            "homepage": "https://github.com/sebastianbergmann/phpcpd",
            "time": "2020-02-22T06:03:17+00:00"
        },
        {
            "name": "sebastian/recursion-context",
            "version": "4.0.4",
            "source": {
                "type": "git",
                "url": "https://github.com/sebastianbergmann/recursion-context.git",
                "reference": "cd9d8cf3c5804de4341c283ed787f099f5506172"
            },
            "dist": {
                "type": "zip",
                "url": "https://api.github.com/repos/sebastianbergmann/recursion-context/zipball/cd9d8cf3c5804de4341c283ed787f099f5506172",
                "reference": "cd9d8cf3c5804de4341c283ed787f099f5506172",
                "shasum": ""
            },
            "require": {
                "php": ">=7.3"
            },
            "require-dev": {
                "phpunit/phpunit": "^9.3"
            },
            "type": "library",
            "extra": {
                "branch-alias": {
                    "dev-master": "4.0-dev"
                }
            },
            "autoload": {
                "classmap": [
                    "src/"
                ]
            },
            "notification-url": "https://packagist.org/downloads/",
            "license": [
                "BSD-3-Clause"
            ],
            "authors": [
                {
                    "name": "Sebastian Bergmann",
                    "email": "sebastian@phpunit.de"
                },
                {
                    "name": "Jeff Welch",
                    "email": "whatthejeff@gmail.com"
                },
                {
                    "name": "Adam Harvey",
                    "email": "aharvey@php.net"
                }
            ],
            "description": "Provides functionality to recursively process PHP variables",
            "homepage": "http://www.github.com/sebastianbergmann/recursion-context",
            "funding": [
                {
                    "url": "https://github.com/sebastianbergmann",
                    "type": "github"
                }
            ],
            "time": "2020-10-26T13:17:30+00:00"
        },
        {
            "name": "sebastian/resource-operations",
            "version": "3.0.3",
            "source": {
                "type": "git",
                "url": "https://github.com/sebastianbergmann/resource-operations.git",
                "reference": "0f4443cb3a1d92ce809899753bc0d5d5a8dd19a8"
            },
            "dist": {
                "type": "zip",
                "url": "https://api.github.com/repos/sebastianbergmann/resource-operations/zipball/0f4443cb3a1d92ce809899753bc0d5d5a8dd19a8",
                "reference": "0f4443cb3a1d92ce809899753bc0d5d5a8dd19a8",
                "shasum": ""
            },
            "require": {
                "php": ">=7.3"
            },
            "require-dev": {
                "phpunit/phpunit": "^9.0"
            },
            "type": "library",
            "extra": {
                "branch-alias": {
                    "dev-master": "3.0-dev"
                }
            },
            "autoload": {
                "classmap": [
                    "src/"
                ]
            },
            "notification-url": "https://packagist.org/downloads/",
            "license": [
                "BSD-3-Clause"
            ],
            "authors": [
                {
                    "name": "Sebastian Bergmann",
                    "email": "sebastian@phpunit.de"
                }
            ],
            "description": "Provides a list of PHP built-in functions that operate on resources",
            "homepage": "https://www.github.com/sebastianbergmann/resource-operations",
            "funding": [
                {
                    "url": "https://github.com/sebastianbergmann",
                    "type": "github"
                }
            ],
            "time": "2020-09-28T06:45:17+00:00"
        },
        {
            "name": "sebastian/type",
            "version": "2.3.1",
            "source": {
                "type": "git",
                "url": "https://github.com/sebastianbergmann/type.git",
                "reference": "81cd61ab7bbf2de744aba0ea61fae32f721df3d2"
            },
            "dist": {
                "type": "zip",
                "url": "https://api.github.com/repos/sebastianbergmann/type/zipball/81cd61ab7bbf2de744aba0ea61fae32f721df3d2",
                "reference": "81cd61ab7bbf2de744aba0ea61fae32f721df3d2",
                "shasum": ""
            },
            "require": {
                "php": ">=7.3"
            },
            "require-dev": {
                "phpunit/phpunit": "^9.3"
            },
            "type": "library",
            "extra": {
                "branch-alias": {
                    "dev-master": "2.3-dev"
                }
            },
            "autoload": {
                "classmap": [
                    "src/"
                ]
            },
            "notification-url": "https://packagist.org/downloads/",
            "license": [
                "BSD-3-Clause"
            ],
            "authors": [
                {
                    "name": "Sebastian Bergmann",
                    "email": "sebastian@phpunit.de",
                    "role": "lead"
                }
            ],
            "description": "Collection of value objects that represent the types of the PHP type system",
            "homepage": "https://github.com/sebastianbergmann/type",
            "funding": [
                {
                    "url": "https://github.com/sebastianbergmann",
                    "type": "github"
                }
            ],
            "time": "2020-10-26T13:18:59+00:00"
        },
        {
            "name": "sebastian/version",
            "version": "3.0.2",
            "source": {
                "type": "git",
                "url": "https://github.com/sebastianbergmann/version.git",
                "reference": "c6c1022351a901512170118436c764e473f6de8c"
            },
            "dist": {
                "type": "zip",
                "url": "https://api.github.com/repos/sebastianbergmann/version/zipball/c6c1022351a901512170118436c764e473f6de8c",
                "reference": "c6c1022351a901512170118436c764e473f6de8c",
                "shasum": ""
            },
            "require": {
                "php": ">=7.3"
            },
            "type": "library",
            "extra": {
                "branch-alias": {
                    "dev-master": "3.0-dev"
                }
            },
            "autoload": {
                "classmap": [
                    "src/"
                ]
            },
            "notification-url": "https://packagist.org/downloads/",
            "license": [
                "BSD-3-Clause"
            ],
            "authors": [
                {
                    "name": "Sebastian Bergmann",
                    "email": "sebastian@phpunit.de",
                    "role": "lead"
                }
            ],
            "description": "Library that helps with managing the version number of Git-hosted PHP projects",
            "homepage": "https://github.com/sebastianbergmann/version",
            "funding": [
                {
                    "url": "https://github.com/sebastianbergmann",
                    "type": "github"
                }
            ],
            "time": "2020-09-28T06:39:44+00:00"
        },
        {
            "name": "spomky-labs/otphp",
            "version": "v10.0.1",
            "source": {
                "type": "git",
                "url": "https://github.com/Spomky-Labs/otphp.git",
                "reference": "f44cce5a9db4b8da410215d992110482c931232f"
            },
            "dist": {
                "type": "zip",
                "url": "https://api.github.com/repos/Spomky-Labs/otphp/zipball/f44cce5a9db4b8da410215d992110482c931232f",
                "reference": "f44cce5a9db4b8da410215d992110482c931232f",
                "shasum": ""
            },
            "require": {
                "beberlei/assert": "^3.0",
                "ext-mbstring": "*",
                "paragonie/constant_time_encoding": "^2.0",
                "php": "^7.2|^8.0",
                "thecodingmachine/safe": "^0.1.14|^1.0"
            },
            "require-dev": {
                "php-coveralls/php-coveralls": "^2.0",
                "phpstan/phpstan": "^0.12",
                "phpstan/phpstan-beberlei-assert": "^0.12",
                "phpstan/phpstan-deprecation-rules": "^0.12",
                "phpstan/phpstan-phpunit": "^0.12",
                "phpstan/phpstan-strict-rules": "^0.12",
                "phpunit/phpunit": "^8.0",
                "thecodingmachine/phpstan-safe-rule": "^1.0"
            },
            "type": "library",
            "extra": {
                "branch-alias": {
                    "v10.0": "10.0.x-dev",
                    "v9.0": "9.0.x-dev",
                    "v8.3": "8.3.x-dev"
                }
            },
            "autoload": {
                "psr-4": {
                    "OTPHP\\": "src/"
                }
            },
            "notification-url": "https://packagist.org/downloads/",
            "license": [
                "MIT"
            ],
            "authors": [
                {
                    "name": "Florent Morselli",
                    "homepage": "https://github.com/Spomky"
                },
                {
                    "name": "All contributors",
                    "homepage": "https://github.com/Spomky-Labs/otphp/contributors"
                }
            ],
            "description": "A PHP library for generating one time passwords according to RFC 4226 (HOTP Algorithm) and the RFC 6238 (TOTP Algorithm) and compatible with Google Authenticator",
            "homepage": "https://github.com/Spomky-Labs/otphp",
            "keywords": [
                "FreeOTP",
                "RFC 4226",
                "RFC 6238",
                "google authenticator",
                "hotp",
                "otp",
                "totp"
            ],
            "time": "2020-01-28T09:24:19+00:00"
        },
        {
            "name": "squizlabs/php_codesniffer",
            "version": "3.5.8",
            "source": {
                "type": "git",
                "url": "https://github.com/squizlabs/PHP_CodeSniffer.git",
                "reference": "9d583721a7157ee997f235f327de038e7ea6dac4"
            },
            "dist": {
                "type": "zip",
                "url": "https://api.github.com/repos/squizlabs/PHP_CodeSniffer/zipball/9d583721a7157ee997f235f327de038e7ea6dac4",
                "reference": "9d583721a7157ee997f235f327de038e7ea6dac4",
                "shasum": ""
            },
            "require": {
                "ext-simplexml": "*",
                "ext-tokenizer": "*",
                "ext-xmlwriter": "*",
                "php": ">=5.4.0"
            },
            "require-dev": {
                "phpunit/phpunit": "^4.0 || ^5.0 || ^6.0 || ^7.0"
            },
            "bin": [
                "bin/phpcs",
                "bin/phpcbf"
            ],
            "type": "library",
            "extra": {
                "branch-alias": {
                    "dev-master": "3.x-dev"
                }
            },
            "notification-url": "https://packagist.org/downloads/",
            "license": [
                "BSD-3-Clause"
            ],
            "authors": [
                {
                    "name": "Greg Sherwood",
                    "role": "lead"
                }
            ],
            "description": "PHP_CodeSniffer tokenizes PHP, JavaScript and CSS files and detects violations of a defined set of coding standards.",
            "homepage": "https://github.com/squizlabs/PHP_CodeSniffer",
            "keywords": [
                "phpcs",
                "standards"
            ],
            "time": "2020-10-23T02:01:07+00:00"
        },
        {
            "name": "symfony/config",
            "version": "v5.2.3",
            "source": {
                "type": "git",
                "url": "https://github.com/symfony/config.git",
                "reference": "50e0e1314a3b2609d32b6a5a0d0fb5342494c4ab"
            },
            "dist": {
                "type": "zip",
                "url": "https://api.github.com/repos/symfony/config/zipball/50e0e1314a3b2609d32b6a5a0d0fb5342494c4ab",
                "reference": "50e0e1314a3b2609d32b6a5a0d0fb5342494c4ab",
                "shasum": ""
            },
            "require": {
                "php": ">=7.2.5",
                "symfony/deprecation-contracts": "^2.1",
                "symfony/filesystem": "^4.4|^5.0",
                "symfony/polyfill-ctype": "~1.8",
                "symfony/polyfill-php80": "^1.15"
            },
            "conflict": {
                "symfony/finder": "<4.4"
            },
            "require-dev": {
                "symfony/event-dispatcher": "^4.4|^5.0",
                "symfony/finder": "^4.4|^5.0",
                "symfony/messenger": "^4.4|^5.0",
                "symfony/service-contracts": "^1.1|^2",
                "symfony/yaml": "^4.4|^5.0"
            },
            "suggest": {
                "symfony/yaml": "To use the yaml reference dumper"
            },
            "type": "library",
            "autoload": {
                "psr-4": {
                    "Symfony\\Component\\Config\\": ""
                },
                "exclude-from-classmap": [
                    "/Tests/"
                ]
            },
            "notification-url": "https://packagist.org/downloads/",
            "license": [
                "MIT"
            ],
            "authors": [
                {
                    "name": "Fabien Potencier",
                    "email": "fabien@symfony.com"
                },
                {
                    "name": "Symfony Community",
                    "homepage": "https://symfony.com/contributors"
                }
            ],
            "description": "Helps you find, load, combine, autofill and validate configuration values of any kind",
            "homepage": "https://symfony.com",
            "funding": [
                {
                    "url": "https://symfony.com/sponsor",
                    "type": "custom"
                },
                {
                    "url": "https://github.com/fabpot",
                    "type": "github"
                },
                {
                    "url": "https://tidelift.com/funding/github/packagist/symfony/symfony",
                    "type": "tidelift"
                }
            ],
            "time": "2021-01-27T10:15:41+00:00"
        },
        {
            "name": "symfony/dependency-injection",
            "version": "v5.2.3",
            "source": {
                "type": "git",
                "url": "https://github.com/symfony/dependency-injection.git",
                "reference": "62f72187be689540385dce6c68a5d4c16f034139"
            },
            "dist": {
                "type": "zip",
                "url": "https://api.github.com/repos/symfony/dependency-injection/zipball/62f72187be689540385dce6c68a5d4c16f034139",
                "reference": "62f72187be689540385dce6c68a5d4c16f034139",
                "shasum": ""
            },
            "require": {
                "php": ">=7.2.5",
                "psr/container": "^1.0",
                "symfony/deprecation-contracts": "^2.1",
                "symfony/polyfill-php80": "^1.15",
                "symfony/service-contracts": "^1.1.6|^2"
            },
            "conflict": {
                "symfony/config": "<5.1",
                "symfony/finder": "<4.4",
                "symfony/proxy-manager-bridge": "<4.4",
                "symfony/yaml": "<4.4"
            },
            "provide": {
                "psr/container-implementation": "1.0",
                "symfony/service-implementation": "1.0"
            },
            "require-dev": {
                "symfony/config": "^5.1",
                "symfony/expression-language": "^4.4|^5.0",
                "symfony/yaml": "^4.4|^5.0"
            },
            "suggest": {
                "symfony/config": "",
                "symfony/expression-language": "For using expressions in service container configuration",
                "symfony/finder": "For using double-star glob patterns or when GLOB_BRACE portability is required",
                "symfony/proxy-manager-bridge": "Generate service proxies to lazy load them",
                "symfony/yaml": ""
            },
            "type": "library",
            "autoload": {
                "psr-4": {
                    "Symfony\\Component\\DependencyInjection\\": ""
                },
                "exclude-from-classmap": [
                    "/Tests/"
                ]
            },
            "notification-url": "https://packagist.org/downloads/",
            "license": [
                "MIT"
            ],
            "authors": [
                {
                    "name": "Fabien Potencier",
                    "email": "fabien@symfony.com"
                },
                {
                    "name": "Symfony Community",
                    "homepage": "https://symfony.com/contributors"
                }
            ],
            "description": "Allows you to standardize and centralize the way objects are constructed in your application",
            "homepage": "https://symfony.com",
            "funding": [
                {
                    "url": "https://symfony.com/sponsor",
                    "type": "custom"
                },
                {
                    "url": "https://github.com/fabpot",
                    "type": "github"
                },
                {
                    "url": "https://tidelift.com/funding/github/packagist/symfony/symfony",
                    "type": "tidelift"
                }
            ],
            "time": "2021-01-27T12:56:27+00:00"
        },
        {
            "name": "symfony/deprecation-contracts",
            "version": "v2.2.0",
            "source": {
                "type": "git",
                "url": "https://github.com/symfony/deprecation-contracts.git",
                "reference": "5fa56b4074d1ae755beb55617ddafe6f5d78f665"
            },
            "dist": {
                "type": "zip",
                "url": "https://api.github.com/repos/symfony/deprecation-contracts/zipball/5fa56b4074d1ae755beb55617ddafe6f5d78f665",
                "reference": "5fa56b4074d1ae755beb55617ddafe6f5d78f665",
                "shasum": ""
            },
            "require": {
                "php": ">=7.1"
            },
            "type": "library",
            "extra": {
                "branch-alias": {
                    "dev-master": "2.2-dev"
                },
                "thanks": {
                    "name": "symfony/contracts",
                    "url": "https://github.com/symfony/contracts"
                }
            },
            "autoload": {
                "files": [
                    "function.php"
                ]
            },
            "notification-url": "https://packagist.org/downloads/",
            "license": [
                "MIT"
            ],
            "authors": [
                {
                    "name": "Nicolas Grekas",
                    "email": "p@tchwork.com"
                },
                {
                    "name": "Symfony Community",
                    "homepage": "https://symfony.com/contributors"
                }
            ],
            "description": "A generic function and convention to trigger deprecation notices",
            "homepage": "https://symfony.com",
            "funding": [
                {
                    "url": "https://symfony.com/sponsor",
                    "type": "custom"
                },
                {
                    "url": "https://github.com/fabpot",
                    "type": "github"
                },
                {
                    "url": "https://tidelift.com/funding/github/packagist/symfony/symfony",
                    "type": "tidelift"
                }
            ],
            "time": "2020-09-07T11:33:47+00:00"
        },
        {
            "name": "symfony/http-foundation",
            "version": "v5.2.3",
            "source": {
                "type": "git",
                "url": "https://github.com/symfony/http-foundation.git",
                "reference": "20c554c0f03f7cde5ce230ed248470cccbc34c36"
            },
            "dist": {
                "type": "zip",
                "url": "https://api.github.com/repos/symfony/http-foundation/zipball/20c554c0f03f7cde5ce230ed248470cccbc34c36",
                "reference": "20c554c0f03f7cde5ce230ed248470cccbc34c36",
                "shasum": ""
            },
            "require": {
                "php": ">=7.2.5",
                "symfony/deprecation-contracts": "^2.1",
                "symfony/polyfill-mbstring": "~1.1",
                "symfony/polyfill-php80": "^1.15"
            },
            "require-dev": {
                "predis/predis": "~1.0",
                "symfony/cache": "^4.4|^5.0",
                "symfony/expression-language": "^4.4|^5.0",
                "symfony/mime": "^4.4|^5.0"
            },
            "suggest": {
                "symfony/mime": "To use the file extension guesser"
            },
            "type": "library",
            "autoload": {
                "psr-4": {
                    "Symfony\\Component\\HttpFoundation\\": ""
                },
                "exclude-from-classmap": [
                    "/Tests/"
                ]
            },
            "notification-url": "https://packagist.org/downloads/",
            "license": [
                "MIT"
            ],
            "authors": [
                {
                    "name": "Fabien Potencier",
                    "email": "fabien@symfony.com"
                },
                {
                    "name": "Symfony Community",
                    "homepage": "https://symfony.com/contributors"
                }
            ],
            "description": "Defines an object-oriented layer for the HTTP specification",
            "homepage": "https://symfony.com",
            "funding": [
                {
                    "url": "https://symfony.com/sponsor",
                    "type": "custom"
                },
                {
                    "url": "https://github.com/fabpot",
                    "type": "github"
                },
                {
                    "url": "https://tidelift.com/funding/github/packagist/symfony/symfony",
                    "type": "tidelift"
                }
            ],
            "time": "2021-02-03T04:42:09+00:00"
        },
        {
            "name": "symfony/mime",
            "version": "v5.2.3",
            "source": {
                "type": "git",
                "url": "https://github.com/symfony/mime.git",
                "reference": "7dee6a43493f39b51ff6c5bb2bd576fe40a76c86"
            },
            "dist": {
                "type": "zip",
                "url": "https://api.github.com/repos/symfony/mime/zipball/7dee6a43493f39b51ff6c5bb2bd576fe40a76c86",
                "reference": "7dee6a43493f39b51ff6c5bb2bd576fe40a76c86",
                "shasum": ""
            },
            "require": {
                "php": ">=7.2.5",
                "symfony/deprecation-contracts": "^2.1",
                "symfony/polyfill-intl-idn": "^1.10",
                "symfony/polyfill-mbstring": "^1.0",
                "symfony/polyfill-php80": "^1.15"
            },
            "conflict": {
                "phpdocumentor/reflection-docblock": "<3.2.2",
                "phpdocumentor/type-resolver": "<1.4.0",
                "symfony/mailer": "<4.4"
            },
            "require-dev": {
                "egulias/email-validator": "^2.1.10",
                "phpdocumentor/reflection-docblock": "^3.0|^4.0|^5.0",
                "symfony/dependency-injection": "^4.4|^5.0",
                "symfony/property-access": "^4.4|^5.1",
                "symfony/property-info": "^4.4|^5.1",
                "symfony/serializer": "^5.2"
            },
            "type": "library",
            "autoload": {
                "psr-4": {
                    "Symfony\\Component\\Mime\\": ""
                },
                "exclude-from-classmap": [
                    "/Tests/"
                ]
            },
            "notification-url": "https://packagist.org/downloads/",
            "license": [
                "MIT"
            ],
            "authors": [
                {
                    "name": "Fabien Potencier",
                    "email": "fabien@symfony.com"
                },
                {
                    "name": "Symfony Community",
                    "homepage": "https://symfony.com/contributors"
                }
            ],
            "description": "Allows manipulating MIME messages",
            "homepage": "https://symfony.com",
            "keywords": [
                "mime",
                "mime-type"
            ],
            "funding": [
                {
                    "url": "https://symfony.com/sponsor",
                    "type": "custom"
                },
                {
                    "url": "https://github.com/fabpot",
                    "type": "github"
                },
                {
                    "url": "https://tidelift.com/funding/github/packagist/symfony/symfony",
                    "type": "tidelift"
                }
            ],
            "time": "2021-02-02T06:10:15+00:00"
        },
        {
            "name": "symfony/options-resolver",
            "version": "v5.2.3",
            "source": {
                "type": "git",
                "url": "https://github.com/symfony/options-resolver.git",
                "reference": "5d0f633f9bbfcf7ec642a2b5037268e61b0a62ce"
            },
            "dist": {
                "type": "zip",
                "url": "https://api.github.com/repos/symfony/options-resolver/zipball/5d0f633f9bbfcf7ec642a2b5037268e61b0a62ce",
                "reference": "5d0f633f9bbfcf7ec642a2b5037268e61b0a62ce",
                "shasum": ""
            },
            "require": {
                "php": ">=7.2.5",
                "symfony/deprecation-contracts": "^2.1",
                "symfony/polyfill-php73": "~1.0",
                "symfony/polyfill-php80": "^1.15"
            },
            "type": "library",
            "autoload": {
                "psr-4": {
                    "Symfony\\Component\\OptionsResolver\\": ""
                },
                "exclude-from-classmap": [
                    "/Tests/"
                ]
            },
            "notification-url": "https://packagist.org/downloads/",
            "license": [
                "MIT"
            ],
            "authors": [
                {
                    "name": "Fabien Potencier",
                    "email": "fabien@symfony.com"
                },
                {
                    "name": "Symfony Community",
                    "homepage": "https://symfony.com/contributors"
                }
            ],
            "description": "Provides an improved replacement for the array_replace PHP function",
            "homepage": "https://symfony.com",
            "keywords": [
                "config",
                "configuration",
                "options"
            ],
            "funding": [
                {
                    "url": "https://symfony.com/sponsor",
                    "type": "custom"
                },
                {
                    "url": "https://github.com/fabpot",
                    "type": "github"
                },
                {
                    "url": "https://tidelift.com/funding/github/packagist/symfony/symfony",
                    "type": "tidelift"
                }
            ],
            "time": "2021-01-27T12:56:27+00:00"
        },
        {
            "name": "symfony/polyfill-php70",
            "version": "v1.20.0",
            "source": {
                "type": "git",
                "url": "https://github.com/symfony/polyfill-php70.git",
                "reference": "5f03a781d984aae42cebd18e7912fa80f02ee644"
            },
            "dist": {
                "type": "zip",
                "url": "https://api.github.com/repos/symfony/polyfill-php70/zipball/5f03a781d984aae42cebd18e7912fa80f02ee644",
                "reference": "5f03a781d984aae42cebd18e7912fa80f02ee644",
                "shasum": ""
            },
            "require": {
                "php": ">=7.1"
            },
            "type": "metapackage",
            "extra": {
                "branch-alias": {
                    "dev-main": "1.20-dev"
                },
                "thanks": {
                    "name": "symfony/polyfill",
                    "url": "https://github.com/symfony/polyfill"
                }
            },
            "notification-url": "https://packagist.org/downloads/",
            "license": [
                "MIT"
            ],
            "authors": [
                {
                    "name": "Nicolas Grekas",
                    "email": "p@tchwork.com"
                },
                {
                    "name": "Symfony Community",
                    "homepage": "https://symfony.com/contributors"
                }
            ],
            "description": "Symfony polyfill backporting some PHP 7.0+ features to lower PHP versions",
            "homepage": "https://symfony.com",
            "keywords": [
                "compatibility",
                "polyfill",
                "portable",
                "shim"
            ],
            "funding": [
                {
                    "url": "https://symfony.com/sponsor",
                    "type": "custom"
                },
                {
                    "url": "https://github.com/fabpot",
                    "type": "github"
                },
                {
                    "url": "https://tidelift.com/funding/github/packagist/symfony/symfony",
                    "type": "tidelift"
                }
            ],
            "time": "2020-10-23T14:02:19+00:00"
        },
        {
            "name": "symfony/stopwatch",
            "version": "v5.2.3",
            "source": {
                "type": "git",
                "url": "https://github.com/symfony/stopwatch.git",
                "reference": "b12274acfab9d9850c52583d136a24398cdf1a0c"
            },
            "dist": {
                "type": "zip",
                "url": "https://api.github.com/repos/symfony/stopwatch/zipball/b12274acfab9d9850c52583d136a24398cdf1a0c",
                "reference": "b12274acfab9d9850c52583d136a24398cdf1a0c",
                "shasum": ""
            },
            "require": {
                "php": ">=7.2.5",
                "symfony/service-contracts": "^1.0|^2"
            },
            "type": "library",
            "autoload": {
                "psr-4": {
                    "Symfony\\Component\\Stopwatch\\": ""
                },
                "exclude-from-classmap": [
                    "/Tests/"
                ]
            },
            "notification-url": "https://packagist.org/downloads/",
            "license": [
                "MIT"
            ],
            "authors": [
                {
                    "name": "Fabien Potencier",
                    "email": "fabien@symfony.com"
                },
                {
                    "name": "Symfony Community",
                    "homepage": "https://symfony.com/contributors"
                }
            ],
            "description": "Provides a way to profile code",
            "homepage": "https://symfony.com",
            "funding": [
                {
                    "url": "https://symfony.com/sponsor",
                    "type": "custom"
                },
                {
                    "url": "https://github.com/fabpot",
                    "type": "github"
                },
                {
                    "url": "https://tidelift.com/funding/github/packagist/symfony/symfony",
                    "type": "tidelift"
                }
            ],
            "time": "2021-01-27T10:15:41+00:00"
        },
        {
            "name": "symfony/yaml",
            "version": "v5.2.3",
            "source": {
                "type": "git",
                "url": "https://github.com/symfony/yaml.git",
                "reference": "338cddc6d74929f6adf19ca5682ac4b8e109cdb0"
            },
            "dist": {
                "type": "zip",
                "url": "https://api.github.com/repos/symfony/yaml/zipball/338cddc6d74929f6adf19ca5682ac4b8e109cdb0",
                "reference": "338cddc6d74929f6adf19ca5682ac4b8e109cdb0",
                "shasum": ""
            },
            "require": {
                "php": ">=7.2.5",
                "symfony/deprecation-contracts": "^2.1",
                "symfony/polyfill-ctype": "~1.8"
            },
            "conflict": {
                "symfony/console": "<4.4"
            },
            "require-dev": {
                "symfony/console": "^4.4|^5.0"
            },
            "suggest": {
                "symfony/console": "For validating YAML files using the lint command"
            },
            "bin": [
                "Resources/bin/yaml-lint"
            ],
            "type": "library",
            "autoload": {
                "psr-4": {
                    "Symfony\\Component\\Yaml\\": ""
                },
                "exclude-from-classmap": [
                    "/Tests/"
                ]
            },
            "notification-url": "https://packagist.org/downloads/",
            "license": [
                "MIT"
            ],
            "authors": [
                {
                    "name": "Fabien Potencier",
                    "email": "fabien@symfony.com"
                },
                {
                    "name": "Symfony Community",
                    "homepage": "https://symfony.com/contributors"
                }
            ],
            "description": "Loads and dumps YAML files",
            "homepage": "https://symfony.com",
            "funding": [
                {
                    "url": "https://symfony.com/sponsor",
                    "type": "custom"
                },
                {
                    "url": "https://github.com/fabpot",
                    "type": "github"
                },
                {
                    "url": "https://tidelift.com/funding/github/packagist/symfony/symfony",
                    "type": "tidelift"
                }
            ],
            "time": "2021-02-03T04:42:09+00:00"
        },
        {
            "name": "thecodingmachine/safe",
            "version": "v1.3.3",
            "source": {
                "type": "git",
                "url": "https://github.com/thecodingmachine/safe.git",
                "reference": "a8ab0876305a4cdaef31b2350fcb9811b5608dbc"
            },
            "dist": {
                "type": "zip",
                "url": "https://api.github.com/repos/thecodingmachine/safe/zipball/a8ab0876305a4cdaef31b2350fcb9811b5608dbc",
                "reference": "a8ab0876305a4cdaef31b2350fcb9811b5608dbc",
                "shasum": ""
            },
            "require": {
                "php": ">=7.2"
            },
            "require-dev": {
                "phpstan/phpstan": "^0.12",
                "squizlabs/php_codesniffer": "^3.2",
                "thecodingmachine/phpstan-strict-rules": "^0.12"
            },
            "type": "library",
            "extra": {
                "branch-alias": {
                    "dev-master": "0.1-dev"
                }
            },
            "autoload": {
                "psr-4": {
                    "Safe\\": [
                        "lib/",
                        "deprecated/",
                        "generated/"
                    ]
                },
                "files": [
                    "deprecated/apc.php",
                    "deprecated/libevent.php",
                    "deprecated/mssql.php",
                    "deprecated/stats.php",
                    "lib/special_cases.php",
                    "generated/apache.php",
                    "generated/apcu.php",
                    "generated/array.php",
                    "generated/bzip2.php",
                    "generated/calendar.php",
                    "generated/classobj.php",
                    "generated/com.php",
                    "generated/cubrid.php",
                    "generated/curl.php",
                    "generated/datetime.php",
                    "generated/dir.php",
                    "generated/eio.php",
                    "generated/errorfunc.php",
                    "generated/exec.php",
                    "generated/fileinfo.php",
                    "generated/filesystem.php",
                    "generated/filter.php",
                    "generated/fpm.php",
                    "generated/ftp.php",
                    "generated/funchand.php",
                    "generated/gmp.php",
                    "generated/gnupg.php",
                    "generated/hash.php",
                    "generated/ibase.php",
                    "generated/ibmDb2.php",
                    "generated/iconv.php",
                    "generated/image.php",
                    "generated/imap.php",
                    "generated/info.php",
                    "generated/ingres-ii.php",
                    "generated/inotify.php",
                    "generated/json.php",
                    "generated/ldap.php",
                    "generated/libxml.php",
                    "generated/lzf.php",
                    "generated/mailparse.php",
                    "generated/mbstring.php",
                    "generated/misc.php",
                    "generated/msql.php",
                    "generated/mysql.php",
                    "generated/mysqli.php",
                    "generated/mysqlndMs.php",
                    "generated/mysqlndQc.php",
                    "generated/network.php",
                    "generated/oci8.php",
                    "generated/opcache.php",
                    "generated/openssl.php",
                    "generated/outcontrol.php",
                    "generated/password.php",
                    "generated/pcntl.php",
                    "generated/pcre.php",
                    "generated/pdf.php",
                    "generated/pgsql.php",
                    "generated/posix.php",
                    "generated/ps.php",
                    "generated/pspell.php",
                    "generated/readline.php",
                    "generated/rpminfo.php",
                    "generated/rrd.php",
                    "generated/sem.php",
                    "generated/session.php",
                    "generated/shmop.php",
                    "generated/simplexml.php",
                    "generated/sockets.php",
                    "generated/sodium.php",
                    "generated/solr.php",
                    "generated/spl.php",
                    "generated/sqlsrv.php",
                    "generated/ssdeep.php",
                    "generated/ssh2.php",
                    "generated/stream.php",
                    "generated/strings.php",
                    "generated/swoole.php",
                    "generated/uodbc.php",
                    "generated/uopz.php",
                    "generated/url.php",
                    "generated/var.php",
                    "generated/xdiff.php",
                    "generated/xml.php",
                    "generated/xmlrpc.php",
                    "generated/yaml.php",
                    "generated/yaz.php",
                    "generated/zip.php",
                    "generated/zlib.php"
                ]
            },
            "notification-url": "https://packagist.org/downloads/",
            "license": [
                "MIT"
            ],
            "description": "PHP core functions that throw exceptions instead of returning FALSE on error",
            "time": "2020-10-28T17:51:34+00:00"
        },
        {
            "name": "theseer/fdomdocument",
            "version": "1.6.6",
            "source": {
                "type": "git",
                "url": "https://github.com/theseer/fDOMDocument.git",
                "reference": "6e8203e40a32a9c770bcb62fe37e68b948da6dca"
            },
            "dist": {
                "type": "zip",
                "url": "https://api.github.com/repos/theseer/fDOMDocument/zipball/6e8203e40a32a9c770bcb62fe37e68b948da6dca",
                "reference": "6e8203e40a32a9c770bcb62fe37e68b948da6dca",
                "shasum": ""
            },
            "require": {
                "ext-dom": "*",
                "lib-libxml": "*",
                "php": ">=5.3.3"
            },
            "type": "library",
            "autoload": {
                "classmap": [
                    "src/"
                ]
            },
            "notification-url": "https://packagist.org/downloads/",
            "license": [
                "BSD-3-Clause"
            ],
            "authors": [
                {
                    "name": "Arne Blankerts",
                    "email": "arne@blankerts.de",
                    "role": "lead"
                }
            ],
            "description": "The classes contained within this repository extend the standard DOM to use exceptions at all occasions of errors instead of PHP warnings or notices. They also add various custom methods and shortcuts for convenience and to simplify the usage of DOM.",
            "homepage": "https://github.com/theseer/fDOMDocument",
            "time": "2017-06-30T11:53:12+00:00"
        },
        {
            "name": "theseer/tokenizer",
            "version": "1.2.0",
            "source": {
                "type": "git",
                "url": "https://github.com/theseer/tokenizer.git",
                "reference": "75a63c33a8577608444246075ea0af0d052e452a"
            },
            "dist": {
                "type": "zip",
                "url": "https://api.github.com/repos/theseer/tokenizer/zipball/75a63c33a8577608444246075ea0af0d052e452a",
                "reference": "75a63c33a8577608444246075ea0af0d052e452a",
                "shasum": ""
            },
            "require": {
                "ext-dom": "*",
                "ext-tokenizer": "*",
                "ext-xmlwriter": "*",
                "php": "^7.2 || ^8.0"
            },
            "type": "library",
            "autoload": {
                "classmap": [
                    "src/"
                ]
            },
            "notification-url": "https://packagist.org/downloads/",
            "license": [
                "BSD-3-Clause"
            ],
            "authors": [
                {
                    "name": "Arne Blankerts",
                    "email": "arne@blankerts.de",
                    "role": "Developer"
                }
            ],
            "description": "A small library for converting tokenized PHP source code into XML and potentially other formats",
            "funding": [
                {
                    "url": "https://github.com/theseer",
                    "type": "github"
                }
            ],
            "time": "2020-07-12T23:59:07+00:00"
        },
        {
            "name": "vlucas/phpdotenv",
            "version": "v2.6.7",
            "source": {
                "type": "git",
                "url": "https://github.com/vlucas/phpdotenv.git",
                "reference": "b786088918a884258c9e3e27405c6a4cf2ee246e"
            },
            "dist": {
                "type": "zip",
                "url": "https://api.github.com/repos/vlucas/phpdotenv/zipball/b786088918a884258c9e3e27405c6a4cf2ee246e",
                "reference": "b786088918a884258c9e3e27405c6a4cf2ee246e",
                "shasum": ""
            },
            "require": {
                "php": "^5.3.9 || ^7.0 || ^8.0",
                "symfony/polyfill-ctype": "^1.17"
            },
            "require-dev": {
                "ext-filter": "*",
                "ext-pcre": "*",
                "phpunit/phpunit": "^4.8.36 || ^5.7.27 || ^6.5.14 || ^7.5.20"
            },
            "suggest": {
                "ext-filter": "Required to use the boolean validator.",
                "ext-pcre": "Required to use most of the library."
            },
            "type": "library",
            "extra": {
                "branch-alias": {
                    "dev-master": "2.6-dev"
                }
            },
            "autoload": {
                "psr-4": {
                    "Dotenv\\": "src/"
                }
            },
            "notification-url": "https://packagist.org/downloads/",
            "license": [
                "BSD-3-Clause"
            ],
            "authors": [
                {
                    "name": "Graham Campbell",
                    "email": "graham@alt-three.com",
                    "homepage": "https://gjcampbell.co.uk/"
                },
                {
                    "name": "Vance Lucas",
                    "email": "vance@vancelucas.com",
                    "homepage": "https://vancelucas.com/"
                }
            ],
            "description": "Loads environment variables from `.env` to `getenv()`, `$_ENV` and `$_SERVER` automagically.",
            "keywords": [
                "dotenv",
                "env",
                "environment"
            ],
            "funding": [
                {
                    "url": "https://github.com/GrahamCampbell",
                    "type": "github"
                },
                {
                    "url": "https://tidelift.com/funding/github/packagist/vlucas/phpdotenv",
                    "type": "tidelift"
                }
            ],
            "time": "2021-01-20T14:39:13+00:00"
        },
        {
            "name": "webmozart/assert",
            "version": "1.9.1",
            "source": {
                "type": "git",
                "url": "https://github.com/webmozarts/assert.git",
                "reference": "bafc69caeb4d49c39fd0779086c03a3738cbb389"
            },
            "dist": {
                "type": "zip",
                "url": "https://api.github.com/repos/webmozarts/assert/zipball/bafc69caeb4d49c39fd0779086c03a3738cbb389",
                "reference": "bafc69caeb4d49c39fd0779086c03a3738cbb389",
                "shasum": ""
            },
            "require": {
                "php": "^5.3.3 || ^7.0 || ^8.0",
                "symfony/polyfill-ctype": "^1.8"
            },
            "conflict": {
                "phpstan/phpstan": "<0.12.20",
                "vimeo/psalm": "<3.9.1"
            },
            "require-dev": {
                "phpunit/phpunit": "^4.8.36 || ^7.5.13"
            },
            "type": "library",
            "autoload": {
                "psr-4": {
                    "Webmozart\\Assert\\": "src/"
                }
            },
            "notification-url": "https://packagist.org/downloads/",
            "license": [
                "MIT"
            ],
            "authors": [
                {
                    "name": "Bernhard Schussek",
                    "email": "bschussek@gmail.com"
                }
            ],
            "description": "Assertions to validate method input/output with nice error messages.",
            "keywords": [
                "assert",
                "check",
                "validate"
            ],
            "time": "2020-07-08T17:02:28+00:00"
        },
        {
            "name": "weew/helpers-array",
            "version": "v1.3.1",
            "source": {
                "type": "git",
                "url": "https://github.com/weew/helpers-array.git",
                "reference": "9bff63111f9765b4277750db8d276d92b3e16ed0"
            },
            "dist": {
                "type": "zip",
                "url": "https://api.github.com/repos/weew/helpers-array/zipball/9bff63111f9765b4277750db8d276d92b3e16ed0",
                "reference": "9bff63111f9765b4277750db8d276d92b3e16ed0",
                "shasum": ""
            },
            "require-dev": {
                "phpunit/phpunit": "^4.7",
                "satooshi/php-coveralls": "^0.6.1"
            },
            "type": "library",
            "autoload": {
                "files": [
                    "src/array.php"
                ]
            },
            "notification-url": "https://packagist.org/downloads/",
            "license": [
                "MIT"
            ],
            "authors": [
                {
                    "name": "Maxim Kott",
                    "email": "maximkott@gmail.com"
                }
            ],
            "description": "Useful collection of php array helpers.",
            "time": "2016-07-21T11:18:01+00:00"
        }
    ],
    "aliases": [],
    "minimum-stability": "stable",
    "stability-flags": [],
    "prefer-stable": true,
    "prefer-lowest": false,
    "platform": {
        "php": "~7.3.0||~7.4.0",
        "ext-bcmath": "*",
        "ext-ctype": "*",
        "ext-curl": "*",
        "ext-dom": "*",
        "ext-gd": "*",
        "ext-hash": "*",
        "ext-iconv": "*",
        "ext-intl": "*",
        "ext-mbstring": "*",
        "ext-openssl": "*",
        "ext-pdo_mysql": "*",
        "ext-simplexml": "*",
        "ext-soap": "*",
        "ext-xsl": "*",
        "ext-zip": "*",
        "lib-libxml": "*"
    },
    "platform-dev": [],
    "plugin-api-version": "1.1.0"
}<|MERGE_RESOLUTION|>--- conflicted
+++ resolved
@@ -4,11 +4,7 @@
         "Read more about it at https://getcomposer.org/doc/01-basic-usage.md#installing-dependencies",
         "This file is @generated automatically"
     ],
-<<<<<<< HEAD
-    "content-hash": "c90b0c70c0c668d9e41757cb1d4cc70d",
-=======
-    "content-hash": "351f63d8396148e0126fc48ad6cf09c6",
->>>>>>> ca16be75
+    "content-hash": "9055121978fa5578eb9c1364825913f0",
     "packages": [
         {
             "name": "aws/aws-sdk-php",
