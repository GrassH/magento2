--- conflicted
+++ resolved
@@ -1,14 +1,10 @@
 {
     "_readme": [
         "This file locks the dependencies of your project to a known state",
-        "Read more about it at https://getcomposer.org/doc/01-basic-usage.md#composer-lock-the-lock-file",
+        "Read more about it at https://getcomposer.org/doc/01-basic-usage.md#installing-dependencies",
         "This file is @generated automatically"
     ],
-<<<<<<< HEAD
-    "content-hash": "8ca9b4a6ea63c83444b1506f53d6c115",
-=======
     "content-hash": "988eebffd81167973e4a51d7efd5be46",
->>>>>>> 1027e021
     "packages": [
         {
             "name": "braintree/braintree_php",
@@ -92,16 +88,16 @@
         },
         {
             "name": "colinmollenhour/cache-backend-redis",
-            "version": "1.11.0",
+            "version": "1.10.6",
             "source": {
                 "type": "git",
                 "url": "https://github.com/colinmollenhour/Cm_Cache_Backend_Redis.git",
-                "reference": "389fb68de15660e39b055d149d31f3708b5d6cbc"
-            },
-            "dist": {
-                "type": "zip",
-                "url": "https://api.github.com/repos/colinmollenhour/Cm_Cache_Backend_Redis/zipball/389fb68de15660e39b055d149d31f3708b5d6cbc",
-                "reference": "389fb68de15660e39b055d149d31f3708b5d6cbc",
+                "reference": "cc941a5f4cc017e11d3eab9061811ba9583ed6bf"
+            },
+            "dist": {
+                "type": "zip",
+                "url": "https://api.github.com/repos/colinmollenhour/Cm_Cache_Backend_Redis/zipball/cc941a5f4cc017e11d3eab9061811ba9583ed6bf",
+                "reference": "cc941a5f4cc017e11d3eab9061811ba9583ed6bf",
                 "shasum": ""
             },
             "require": {
@@ -124,7 +120,7 @@
             ],
             "description": "Zend_Cache backend using Redis with full support for tags.",
             "homepage": "https://github.com/colinmollenhour/Cm_Cache_Backend_Redis",
-            "time": "2019-03-03T04:04:49+00:00"
+            "time": "2018-09-24T16:02:07+00:00"
         },
         {
             "name": "colinmollenhour/credis",
@@ -3242,11 +3238,7 @@
                 "zf"
             ],
             "abandoned": "laminas/laminas-db",
-<<<<<<< HEAD
-            "time": "2019-02-25T11:37:45+00:00"
-=======
             "time": "2019-12-31T19:43:46+00:00"
->>>>>>> 1027e021
         },
         {
             "name": "zendframework/zend-di",
@@ -3723,11 +3715,7 @@
                 "zf"
             ],
             "abandoned": "laminas/laminas-http",
-<<<<<<< HEAD
-            "time": "2019-02-19T18:58:14+00:00"
-=======
             "time": "2019-12-30T20:47:33+00:00"
->>>>>>> 1027e021
         },
         {
             "name": "zendframework/zend-hydrator",
@@ -3860,11 +3848,7 @@
                 "zf"
             ],
             "abandoned": "laminas/laminas-i18n",
-<<<<<<< HEAD
-            "time": "2019-09-30T12:04:37+00:00"
-=======
             "time": "2019-12-12T14:08:22+00:00"
->>>>>>> 1027e021
         },
         {
             "name": "zendframework/zend-inputfilter",
@@ -4095,11 +4079,7 @@
                 "zf"
             ],
             "abandoned": "laminas/laminas-log",
-<<<<<<< HEAD
-            "time": "2019-08-23T21:28:18+00:00"
-=======
             "time": "2019-12-27T16:18:31+00:00"
->>>>>>> 1027e021
         },
         {
             "name": "zendframework/zend-mail",
@@ -4971,11 +4951,7 @@
                 "zf"
             ],
             "abandoned": "laminas/laminas-validator",
-<<<<<<< HEAD
-            "time": "2019-10-29T08:33:25+00:00"
-=======
             "time": "2019-12-28T04:07:18+00:00"
->>>>>>> 1027e021
         },
         {
             "name": "zendframework/zend-view",
@@ -5063,11 +5039,7 @@
                 "zf"
             ],
             "abandoned": "laminas/laminas-view",
-<<<<<<< HEAD
-            "time": "2019-10-11T21:10:04+00:00"
-=======
             "time": "2019-12-04T08:40:50+00:00"
->>>>>>> 1027e021
         }
     ],
     "packages-dev": [
