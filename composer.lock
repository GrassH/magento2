{
    "_readme": [
        "This file locks the dependencies of your project to a known state",
        "Read more about it at https://getcomposer.org/doc/01-basic-usage.md#installing-dependencies",
        "This file is @generated automatically"
    ],
<<<<<<< HEAD
    "content-hash": "a1cf4a625e07f267327723364d6de235",
=======
    "content-hash": "77e08d73985954c9b689ca6e2387c542",
>>>>>>> 61f4037e
    "packages": [
        {
            "name": "braintree/braintree_php",
            "version": "3.35.0",
            "source": {
                "type": "git",
                "url": "https://github.com/braintree/braintree_php.git",
                "reference": "6c4388199ce379432804a5c18b88585157ef2ed7"
            },
            "dist": {
                "type": "zip",
                "url": "https://api.github.com/repos/braintree/braintree_php/zipball/6c4388199ce379432804a5c18b88585157ef2ed7",
                "reference": "6c4388199ce379432804a5c18b88585157ef2ed7",
                "shasum": ""
            },
            "require": {
                "ext-curl": "*",
                "ext-dom": "*",
                "ext-hash": "*",
                "ext-openssl": "*",
                "ext-xmlwriter": "*",
                "php": ">=5.4.0"
            },
            "require-dev": {
                "phpunit/phpunit": "3.7.*"
            },
            "type": "library",
            "autoload": {
                "psr-0": {
                    "Braintree": "lib/"
                },
                "psr-4": {
                    "Braintree\\": "lib/Braintree"
                }
            },
            "notification-url": "https://packagist.org/downloads/",
            "license": [
                "MIT"
            ],
            "authors": [
                {
                    "name": "Braintree",
                    "homepage": "https://www.braintreepayments.com"
                }
            ],
            "description": "Braintree PHP Client Library",
            "time": "2018-07-26T14:37:38+00:00"
        },
        {
            "name": "colinmollenhour/cache-backend-file",
            "version": "v1.4.4",
            "source": {
                "type": "git",
                "url": "https://github.com/colinmollenhour/Cm_Cache_Backend_File.git",
                "reference": "184171cc79933a828c3f9b1a1054724cea22a216"
            },
            "dist": {
                "type": "zip",
                "url": "https://api.github.com/repos/colinmollenhour/Cm_Cache_Backend_File/zipball/184171cc79933a828c3f9b1a1054724cea22a216",
                "reference": "184171cc79933a828c3f9b1a1054724cea22a216",
                "shasum": ""
            },
            "type": "magento-module",
            "autoload": {
                "classmap": [
                    "File.php"
                ]
            },
            "notification-url": "https://packagist.org/downloads/",
            "license": [
                "BSD-3-Clause"
            ],
            "authors": [
                {
                    "name": "Colin Mollenhour"
                }
            ],
            "description": "The stock Zend_Cache_Backend_File backend has extremely poor performance for cleaning by tags making it become unusable as the number of cached items increases. This backend makes many changes resulting in a huge performance boost, especially for tag cleaning.",
            "homepage": "https://github.com/colinmollenhour/Cm_Cache_Backend_File",
            "time": "2018-04-05T15:28:43+00:00"
        },
        {
            "name": "colinmollenhour/cache-backend-redis",
            "version": "1.10.6",
            "source": {
                "type": "git",
                "url": "https://github.com/colinmollenhour/Cm_Cache_Backend_Redis.git",
                "reference": "cc941a5f4cc017e11d3eab9061811ba9583ed6bf"
            },
            "dist": {
                "type": "zip",
                "url": "https://api.github.com/repos/colinmollenhour/Cm_Cache_Backend_Redis/zipball/cc941a5f4cc017e11d3eab9061811ba9583ed6bf",
                "reference": "cc941a5f4cc017e11d3eab9061811ba9583ed6bf",
                "shasum": ""
            },
            "require": {
                "magento-hackathon/magento-composer-installer": "*"
            },
            "type": "magento-module",
            "autoload": {
                "classmap": [
                    "Cm/Cache/Backend/Redis.php"
                ]
            },
            "notification-url": "https://packagist.org/downloads/",
            "license": [
                "BSD-3-Clause"
            ],
            "authors": [
                {
                    "name": "Colin Mollenhour"
                }
            ],
            "description": "Zend_Cache backend using Redis with full support for tags.",
            "homepage": "https://github.com/colinmollenhour/Cm_Cache_Backend_Redis",
            "time": "2018-09-24T16:02:07+00:00"
        },
        {
            "name": "colinmollenhour/credis",
            "version": "1.10.0",
            "source": {
                "type": "git",
                "url": "https://github.com/colinmollenhour/credis.git",
                "reference": "8ab6db707c821055f9856b8cf76d5f44beb6fd8a"
            },
            "dist": {
                "type": "zip",
                "url": "https://api.github.com/repos/colinmollenhour/credis/zipball/8ab6db707c821055f9856b8cf76d5f44beb6fd8a",
                "reference": "8ab6db707c821055f9856b8cf76d5f44beb6fd8a",
                "shasum": ""
            },
            "require": {
                "php": ">=5.4.0"
            },
            "type": "library",
            "autoload": {
                "classmap": [
                    "Client.php",
                    "Cluster.php",
                    "Sentinel.php",
                    "Module.php"
                ]
            },
            "notification-url": "https://packagist.org/downloads/",
            "license": [
                "MIT"
            ],
            "authors": [
                {
                    "name": "Colin Mollenhour",
                    "email": "colin@mollenhour.com"
                }
            ],
            "description": "Credis is a lightweight interface to the Redis key-value store which wraps the phpredis library when available for better performance.",
            "homepage": "https://github.com/colinmollenhour/credis",
            "time": "2018-05-07T14:45:04+00:00"
        },
        {
            "name": "colinmollenhour/php-redis-session-abstract",
            "version": "v1.4.1",
            "source": {
                "type": "git",
                "url": "https://github.com/colinmollenhour/php-redis-session-abstract.git",
                "reference": "4949ca28b86037abb44984c77bab9d0a4e075643"
            },
            "dist": {
                "type": "zip",
                "url": "https://api.github.com/repos/colinmollenhour/php-redis-session-abstract/zipball/4949ca28b86037abb44984c77bab9d0a4e075643",
                "reference": "4949ca28b86037abb44984c77bab9d0a4e075643",
                "shasum": ""
            },
            "require": {
                "colinmollenhour/credis": "~1.6",
                "php": "^5.5 || ^7.0"
            },
            "type": "library",
            "autoload": {
                "psr-0": {
                    "Cm\\RedisSession\\": "src/"
                }
            },
            "notification-url": "https://packagist.org/downloads/",
            "license": [
                "BSD-3-Clause"
            ],
            "authors": [
                {
                    "name": "Colin Mollenhour"
                }
            ],
            "description": "A Redis-based session handler with optimistic locking",
            "homepage": "https://github.com/colinmollenhour/php-redis-session-abstract",
            "time": "2019-03-18T14:43:14+00:00"
        },
        {
            "name": "composer/ca-bundle",
            "version": "1.1.4",
            "source": {
                "type": "git",
                "url": "https://github.com/composer/ca-bundle.git",
                "reference": "558f321c52faeb4828c03e7dc0cfe39a09e09a2d"
            },
            "dist": {
                "type": "zip",
                "url": "https://api.github.com/repos/composer/ca-bundle/zipball/558f321c52faeb4828c03e7dc0cfe39a09e09a2d",
                "reference": "558f321c52faeb4828c03e7dc0cfe39a09e09a2d",
                "shasum": ""
            },
            "require": {
                "ext-openssl": "*",
                "ext-pcre": "*",
                "php": "^5.3.2 || ^7.0"
            },
            "require-dev": {
                "phpunit/phpunit": "^4.8.35 || ^5.7 || ^6.5",
                "psr/log": "^1.0",
                "symfony/process": "^2.5 || ^3.0 || ^4.0"
            },
            "type": "library",
            "extra": {
                "branch-alias": {
                    "dev-master": "1.x-dev"
                }
            },
            "autoload": {
                "psr-4": {
                    "Composer\\CaBundle\\": "src"
                }
            },
            "notification-url": "https://packagist.org/downloads/",
            "license": [
                "MIT"
            ],
            "authors": [
                {
                    "name": "Jordi Boggiano",
                    "email": "j.boggiano@seld.be",
                    "homepage": "http://seld.be"
                }
            ],
            "description": "Lets you find a path to the system CA bundle, and includes a fallback to the Mozilla CA bundle.",
            "keywords": [
                "cabundle",
                "cacert",
                "certificate",
                "ssl",
                "tls"
            ],
            "time": "2019-01-28T09:30:10+00:00"
        },
        {
            "name": "composer/composer",
            "version": "1.8.4",
            "source": {
                "type": "git",
                "url": "https://github.com/composer/composer.git",
                "reference": "bc364c2480c17941e2135cfc568fa41794392534"
            },
            "dist": {
                "type": "zip",
                "url": "https://api.github.com/repos/composer/composer/zipball/bc364c2480c17941e2135cfc568fa41794392534",
                "reference": "bc364c2480c17941e2135cfc568fa41794392534",
                "shasum": ""
            },
            "require": {
                "composer/ca-bundle": "^1.0",
                "composer/semver": "^1.0",
                "composer/spdx-licenses": "^1.2",
                "composer/xdebug-handler": "^1.1",
                "justinrainbow/json-schema": "^3.0 || ^4.0 || ^5.0",
                "php": "^5.3.2 || ^7.0",
                "psr/log": "^1.0",
                "seld/jsonlint": "^1.4",
                "seld/phar-utils": "^1.0",
                "symfony/console": "^2.7 || ^3.0 || ^4.0",
                "symfony/filesystem": "^2.7 || ^3.0 || ^4.0",
                "symfony/finder": "^2.7 || ^3.0 || ^4.0",
                "symfony/process": "^2.7 || ^3.0 || ^4.0"
            },
            "conflict": {
                "symfony/console": "2.8.38"
            },
            "require-dev": {
                "phpunit/phpunit": "^4.8.35 || ^5.7",
                "phpunit/phpunit-mock-objects": "^2.3 || ^3.0"
            },
            "suggest": {
                "ext-openssl": "Enabling the openssl extension allows you to access https URLs for repositories and packages",
                "ext-zip": "Enabling the zip extension allows you to unzip archives",
                "ext-zlib": "Allow gzip compression of HTTP requests"
            },
            "bin": [
                "bin/composer"
            ],
            "type": "library",
            "extra": {
                "branch-alias": {
                    "dev-master": "1.8-dev"
                }
            },
            "autoload": {
                "psr-4": {
                    "Composer\\": "src/Composer"
                }
            },
            "notification-url": "https://packagist.org/downloads/",
            "license": [
                "MIT"
            ],
            "authors": [
                {
                    "name": "Nils Adermann",
                    "email": "naderman@naderman.de",
                    "homepage": "http://www.naderman.de"
                },
                {
                    "name": "Jordi Boggiano",
                    "email": "j.boggiano@seld.be",
                    "homepage": "http://seld.be"
                }
            ],
            "description": "Composer helps you declare, manage and install dependencies of PHP projects, ensuring you have the right stack everywhere.",
            "homepage": "https://getcomposer.org/",
            "keywords": [
                "autoload",
                "dependency",
                "package"
            ],
            "time": "2019-02-11T09:52:10+00:00"
        },
        {
            "name": "composer/semver",
            "version": "1.5.0",
            "source": {
                "type": "git",
                "url": "https://github.com/composer/semver.git",
                "reference": "46d9139568ccb8d9e7cdd4539cab7347568a5e2e"
            },
            "dist": {
                "type": "zip",
                "url": "https://api.github.com/repos/composer/semver/zipball/46d9139568ccb8d9e7cdd4539cab7347568a5e2e",
                "reference": "46d9139568ccb8d9e7cdd4539cab7347568a5e2e",
                "shasum": ""
            },
            "require": {
                "php": "^5.3.2 || ^7.0"
            },
            "require-dev": {
                "phpunit/phpunit": "^4.5 || ^5.0.5",
                "phpunit/phpunit-mock-objects": "2.3.0 || ^3.0"
            },
            "type": "library",
            "extra": {
                "branch-alias": {
                    "dev-master": "1.x-dev"
                }
            },
            "autoload": {
                "psr-4": {
                    "Composer\\Semver\\": "src"
                }
            },
            "notification-url": "https://packagist.org/downloads/",
            "license": [
                "MIT"
            ],
            "authors": [
                {
                    "name": "Nils Adermann",
                    "email": "naderman@naderman.de",
                    "homepage": "http://www.naderman.de"
                },
                {
                    "name": "Jordi Boggiano",
                    "email": "j.boggiano@seld.be",
                    "homepage": "http://seld.be"
                },
                {
                    "name": "Rob Bast",
                    "email": "rob.bast@gmail.com",
                    "homepage": "http://robbast.nl"
                }
            ],
            "description": "Semver library that offers utilities, version constraint parsing and validation.",
            "keywords": [
                "semantic",
                "semver",
                "validation",
                "versioning"
            ],
            "time": "2019-03-19T17:25:45+00:00"
        },
        {
            "name": "composer/spdx-licenses",
            "version": "1.5.1",
            "source": {
                "type": "git",
                "url": "https://github.com/composer/spdx-licenses.git",
                "reference": "a1aa51cf3ab838b83b0867b14e56fc20fbd55b3d"
            },
            "dist": {
                "type": "zip",
                "url": "https://api.github.com/repos/composer/spdx-licenses/zipball/a1aa51cf3ab838b83b0867b14e56fc20fbd55b3d",
                "reference": "a1aa51cf3ab838b83b0867b14e56fc20fbd55b3d",
                "shasum": ""
            },
            "require": {
                "php": "^5.3.2 || ^7.0 || ^8.0"
            },
            "require-dev": {
                "phpunit/phpunit": "^4.8.35 || ^5.7 || 6.5 - 7"
            },
            "type": "library",
            "extra": {
                "branch-alias": {
                    "dev-master": "1.x-dev"
                }
            },
            "autoload": {
                "psr-4": {
                    "Composer\\Spdx\\": "src"
                }
            },
            "notification-url": "https://packagist.org/downloads/",
            "license": [
                "MIT"
            ],
            "authors": [
                {
                    "name": "Nils Adermann",
                    "email": "naderman@naderman.de",
                    "homepage": "http://www.naderman.de"
                },
                {
                    "name": "Jordi Boggiano",
                    "email": "j.boggiano@seld.be",
                    "homepage": "http://seld.be"
                },
                {
                    "name": "Rob Bast",
                    "email": "rob.bast@gmail.com",
                    "homepage": "http://robbast.nl"
                }
            ],
            "description": "SPDX licenses list and validation library.",
            "keywords": [
                "license",
                "spdx",
                "validator"
            ],
            "time": "2019-03-26T10:23:26+00:00"
        },
        {
            "name": "composer/xdebug-handler",
            "version": "1.3.2",
            "source": {
                "type": "git",
                "url": "https://github.com/composer/xdebug-handler.git",
                "reference": "d17708133b6c276d6e42ef887a877866b909d892"
            },
            "dist": {
                "type": "zip",
                "url": "https://api.github.com/repos/composer/xdebug-handler/zipball/d17708133b6c276d6e42ef887a877866b909d892",
                "reference": "d17708133b6c276d6e42ef887a877866b909d892",
                "shasum": ""
            },
            "require": {
                "php": "^5.3.2 || ^7.0",
                "psr/log": "^1.0"
            },
            "require-dev": {
                "phpunit/phpunit": "^4.8.35 || ^5.7 || ^6.5"
            },
            "type": "library",
            "autoload": {
                "psr-4": {
                    "Composer\\XdebugHandler\\": "src"
                }
            },
            "notification-url": "https://packagist.org/downloads/",
            "license": [
                "MIT"
            ],
            "authors": [
                {
                    "name": "John Stevenson",
                    "email": "john-stevenson@blueyonder.co.uk"
                }
            ],
            "description": "Restarts a process without xdebug.",
            "keywords": [
                "Xdebug",
                "performance"
            ],
            "time": "2019-01-28T20:25:53+00:00"
        },
        {
            "name": "container-interop/container-interop",
            "version": "1.2.0",
            "source": {
                "type": "git",
                "url": "https://github.com/container-interop/container-interop.git",
                "reference": "79cbf1341c22ec75643d841642dd5d6acd83bdb8"
            },
            "dist": {
                "type": "zip",
                "url": "https://api.github.com/repos/container-interop/container-interop/zipball/79cbf1341c22ec75643d841642dd5d6acd83bdb8",
                "reference": "79cbf1341c22ec75643d841642dd5d6acd83bdb8",
                "shasum": ""
            },
            "require": {
                "psr/container": "^1.0"
            },
            "type": "library",
            "autoload": {
                "psr-4": {
                    "Interop\\Container\\": "src/Interop/Container/"
                }
            },
            "notification-url": "https://packagist.org/downloads/",
            "license": [
                "MIT"
            ],
            "description": "Promoting the interoperability of container objects (DIC, SL, etc.)",
            "homepage": "https://github.com/container-interop/container-interop",
            "time": "2017-02-14T19:40:03+00:00"
        },
        {
            "name": "elasticsearch/elasticsearch",
            "version": "v6.1.0",
            "source": {
                "type": "git",
                "url": "https://github.com/elastic/elasticsearch-php.git",
                "reference": "b237a37b2cdf23a5a17fd3576cdea771394ad00d"
            },
            "dist": {
                "type": "zip",
                "url": "https://api.github.com/repos/elastic/elasticsearch-php/zipball/b237a37b2cdf23a5a17fd3576cdea771394ad00d",
                "reference": "b237a37b2cdf23a5a17fd3576cdea771394ad00d",
                "shasum": ""
            },
            "require": {
                "ext-json": ">=1.3.7",
                "guzzlehttp/ringphp": "~1.0",
                "php": "^7.0",
                "psr/log": "~1.0"
            },
            "require-dev": {
                "cpliakas/git-wrapper": "~1.0",
                "doctrine/inflector": "^1.1",
                "mockery/mockery": "0.9.4",
                "phpstan/phpstan-shim": "0.8.3",
                "phpunit/phpunit": "6.3.0",
                "squizlabs/php_codesniffer": "3.0.2",
                "symfony/finder": "^2.8",
                "symfony/yaml": "^2.8"
            },
            "suggest": {
                "ext-curl": "*",
                "monolog/monolog": "Allows for client-level logging and tracing"
            },
            "type": "library",
            "autoload": {
                "psr-4": {
                    "Elasticsearch\\": "src/Elasticsearch/"
                }
            },
            "notification-url": "https://packagist.org/downloads/",
            "license": [
                "Apache-2.0"
            ],
            "authors": [
                {
                    "name": "Zachary Tong"
                }
            ],
            "description": "PHP Client for Elasticsearch",
            "keywords": [
                "client",
                "elasticsearch",
                "search"
            ],
            "time": "2019-01-08T18:53:46+00:00"
        },
        {
            "name": "guzzlehttp/ringphp",
            "version": "1.1.1",
            "source": {
                "type": "git",
                "url": "https://github.com/guzzle/RingPHP.git",
                "reference": "5e2a174052995663dd68e6b5ad838afd47dd615b"
            },
            "dist": {
                "type": "zip",
                "url": "https://api.github.com/repos/guzzle/RingPHP/zipball/5e2a174052995663dd68e6b5ad838afd47dd615b",
                "reference": "5e2a174052995663dd68e6b5ad838afd47dd615b",
                "shasum": ""
            },
            "require": {
                "guzzlehttp/streams": "~3.0",
                "php": ">=5.4.0",
                "react/promise": "~2.0"
            },
            "require-dev": {
                "ext-curl": "*",
                "phpunit/phpunit": "~4.0"
            },
            "suggest": {
                "ext-curl": "Guzzle will use specific adapters if cURL is present"
            },
            "type": "library",
            "extra": {
                "branch-alias": {
                    "dev-master": "1.1-dev"
                }
            },
            "autoload": {
                "psr-4": {
                    "GuzzleHttp\\Ring\\": "src/"
                }
            },
            "notification-url": "https://packagist.org/downloads/",
            "license": [
                "MIT"
            ],
            "authors": [
                {
                    "name": "Michael Dowling",
                    "email": "mtdowling@gmail.com",
                    "homepage": "https://github.com/mtdowling"
                }
            ],
            "description": "Provides a simple API and specification that abstracts away the details of HTTP into a single PHP function.",
            "time": "2018-07-31T13:22:33+00:00"
        },
        {
            "name": "guzzlehttp/streams",
            "version": "3.0.0",
            "source": {
                "type": "git",
                "url": "https://github.com/guzzle/streams.git",
                "reference": "47aaa48e27dae43d39fc1cea0ccf0d84ac1a2ba5"
            },
            "dist": {
                "type": "zip",
                "url": "https://api.github.com/repos/guzzle/streams/zipball/47aaa48e27dae43d39fc1cea0ccf0d84ac1a2ba5",
                "reference": "47aaa48e27dae43d39fc1cea0ccf0d84ac1a2ba5",
                "shasum": ""
            },
            "require": {
                "php": ">=5.4.0"
            },
            "require-dev": {
                "phpunit/phpunit": "~4.0"
            },
            "type": "library",
            "extra": {
                "branch-alias": {
                    "dev-master": "3.0-dev"
                }
            },
            "autoload": {
                "psr-4": {
                    "GuzzleHttp\\Stream\\": "src/"
                }
            },
            "notification-url": "https://packagist.org/downloads/",
            "license": [
                "MIT"
            ],
            "authors": [
                {
                    "name": "Michael Dowling",
                    "email": "mtdowling@gmail.com",
                    "homepage": "https://github.com/mtdowling"
                }
            ],
            "description": "Provides a simple abstraction over streams of data",
            "homepage": "http://guzzlephp.org/",
            "keywords": [
                "Guzzle",
                "stream"
            ],
            "time": "2014-10-12T19:18:40+00:00"
        },
        {
            "name": "justinrainbow/json-schema",
            "version": "5.2.8",
            "source": {
                "type": "git",
                "url": "https://github.com/justinrainbow/json-schema.git",
                "reference": "dcb6e1006bb5fd1e392b4daa68932880f37550d4"
            },
            "dist": {
                "type": "zip",
                "url": "https://api.github.com/repos/justinrainbow/json-schema/zipball/dcb6e1006bb5fd1e392b4daa68932880f37550d4",
                "reference": "dcb6e1006bb5fd1e392b4daa68932880f37550d4",
                "shasum": ""
            },
            "require": {
                "php": ">=5.3.3"
            },
            "require-dev": {
                "friendsofphp/php-cs-fixer": "~2.2.20",
                "json-schema/json-schema-test-suite": "1.2.0",
                "phpunit/phpunit": "^4.8.35"
            },
            "bin": [
                "bin/validate-json"
            ],
            "type": "library",
            "extra": {
                "branch-alias": {
                    "dev-master": "5.0.x-dev"
                }
            },
            "autoload": {
                "psr-4": {
                    "JsonSchema\\": "src/JsonSchema/"
                }
            },
            "notification-url": "https://packagist.org/downloads/",
            "license": [
                "MIT"
            ],
            "authors": [
                {
                    "name": "Bruno Prieto Reis",
                    "email": "bruno.p.reis@gmail.com"
                },
                {
                    "name": "Justin Rainbow",
                    "email": "justin.rainbow@gmail.com"
                },
                {
                    "name": "Igor Wiedler",
                    "email": "igor@wiedler.ch"
                },
                {
                    "name": "Robert Schönthal",
                    "email": "seroscho@googlemail.com"
                }
            ],
            "description": "A library to validate a json schema.",
            "homepage": "https://github.com/justinrainbow/json-schema",
            "keywords": [
                "json",
                "schema"
            ],
            "time": "2019-01-14T23:55:14+00:00"
        },
        {
            "name": "magento/composer",
            "version": "1.4.0",
            "source": {
                "type": "git",
                "url": "https://github.com/magento/composer.git",
                "reference": "6fb9eb3dd72a5e70aa53983f132f8e1883e79978"
            },
            "dist": {
                "type": "zip",
                "url": "https://api.github.com/repos/magento/composer/zipball/6fb9eb3dd72a5e70aa53983f132f8e1883e79978",
                "reference": "6fb9eb3dd72a5e70aa53983f132f8e1883e79978",
                "shasum": ""
            },
            "require": {
                "composer/composer": "^1.6",
                "php": "~7.1.3|~7.2.0",
                "symfony/console": "~4.0.0 || ~4.1.0"
            },
            "require-dev": {
                "phpunit/phpunit": "~7.0.0"
            },
            "type": "library",
            "autoload": {
                "psr-4": {
                    "Magento\\Composer\\": "src"
                }
            },
            "notification-url": "https://packagist.org/downloads/",
            "license": [
                "OSL-3.0",
                "AFL-3.0"
            ],
            "description": "Magento composer library helps to instantiate Composer application and run composer commands.",
            "time": "2018-06-29T18:46:51+00:00"
        },
        {
            "name": "magento/magento-composer-installer",
            "version": "0.1.13",
            "source": {
                "type": "git",
                "url": "https://github.com/magento/magento-composer-installer.git",
                "reference": "8b6c32f53b4944a5d6656e86344cd0f9784709a1"
            },
            "dist": {
                "type": "zip",
                "url": "https://api.github.com/repos/magento/magento-composer-installer/zipball/8b6c32f53b4944a5d6656e86344cd0f9784709a1",
                "reference": "8b6c32f53b4944a5d6656e86344cd0f9784709a1",
                "shasum": ""
            },
            "require": {
                "composer-plugin-api": "^1.0"
            },
            "replace": {
                "magento-hackathon/magento-composer-installer": "*"
            },
            "require-dev": {
                "composer/composer": "*@dev",
                "firegento/phpcs": "dev-patch-1",
                "mikey179/vfsstream": "*",
                "phpunit/phpunit": "*",
                "phpunit/phpunit-mock-objects": "dev-master",
                "squizlabs/php_codesniffer": "1.4.7",
                "symfony/process": "*"
            },
            "type": "composer-plugin",
            "extra": {
                "composer-command-registry": [
                    "MagentoHackathon\\Composer\\Magento\\Command\\DeployCommand"
                ],
                "class": "MagentoHackathon\\Composer\\Magento\\Plugin"
            },
            "autoload": {
                "psr-0": {
                    "MagentoHackathon\\Composer\\Magento": "src/"
                }
            },
            "notification-url": "https://packagist.org/downloads/",
            "license": [
                "OSL-3.0"
            ],
            "authors": [
                {
                    "name": "Vinai Kopp",
                    "email": "vinai@netzarbeiter.com"
                },
                {
                    "name": "Daniel Fahlke aka Flyingmana",
                    "email": "flyingmana@googlemail.com"
                },
                {
                    "name": "Jörg Weller",
                    "email": "weller@flagbit.de"
                },
                {
                    "name": "Karl Spies",
                    "email": "karl.spies@gmx.net"
                },
                {
                    "name": "Tobias Vogt",
                    "email": "tobi@webguys.de"
                },
                {
                    "name": "David Fuhr",
                    "email": "fuhr@flagbit.de"
                }
            ],
            "description": "Composer installer for Magento modules",
            "homepage": "https://github.com/magento/magento-composer-installer",
            "keywords": [
                "composer-installer",
                "magento"
            ],
            "time": "2017-12-29T16:45:24+00:00"
        },
        {
            "name": "magento/zendframework1",
            "version": "1.14.1",
            "source": {
                "type": "git",
                "url": "https://github.com/magento/zf1.git",
                "reference": "4df018254c70b5b998b00a8cb1a30760f831ff0d"
            },
            "dist": {
                "type": "zip",
                "url": "https://api.github.com/repos/magento/zf1/zipball/4df018254c70b5b998b00a8cb1a30760f831ff0d",
                "reference": "4df018254c70b5b998b00a8cb1a30760f831ff0d",
                "shasum": ""
            },
            "require": {
                "php": ">=5.2.11"
            },
            "require-dev": {
                "phpunit/dbunit": "1.3.*",
                "phpunit/phpunit": "3.7.*"
            },
            "type": "library",
            "extra": {
                "branch-alias": {
                    "dev-master": "1.12.x-dev"
                }
            },
            "autoload": {
                "psr-0": {
                    "Zend_": "library/"
                }
            },
            "notification-url": "https://packagist.org/downloads/",
            "include-path": [
                "library/"
            ],
            "license": [
                "BSD-3-Clause"
            ],
            "description": "Magento Zend Framework 1",
            "homepage": "http://framework.zend.com/",
            "keywords": [
                "ZF1",
                "framework"
            ],
            "time": "2018-08-09T15:03:40+00:00"
        },
        {
            "name": "monolog/monolog",
            "version": "1.24.0",
            "source": {
                "type": "git",
                "url": "https://github.com/Seldaek/monolog.git",
                "reference": "bfc9ebb28f97e7a24c45bdc3f0ff482e47bb0266"
            },
            "dist": {
                "type": "zip",
                "url": "https://api.github.com/repos/Seldaek/monolog/zipball/bfc9ebb28f97e7a24c45bdc3f0ff482e47bb0266",
                "reference": "bfc9ebb28f97e7a24c45bdc3f0ff482e47bb0266",
                "shasum": ""
            },
            "require": {
                "php": ">=5.3.0",
                "psr/log": "~1.0"
            },
            "provide": {
                "psr/log-implementation": "1.0.0"
            },
            "require-dev": {
                "aws/aws-sdk-php": "^2.4.9 || ^3.0",
                "doctrine/couchdb": "~1.0@dev",
                "graylog2/gelf-php": "~1.0",
                "jakub-onderka/php-parallel-lint": "0.9",
                "php-amqplib/php-amqplib": "~2.4",
                "php-console/php-console": "^3.1.3",
                "phpunit/phpunit": "~4.5",
                "phpunit/phpunit-mock-objects": "2.3.0",
                "ruflin/elastica": ">=0.90 <3.0",
                "sentry/sentry": "^0.13",
                "swiftmailer/swiftmailer": "^5.3|^6.0"
            },
            "suggest": {
                "aws/aws-sdk-php": "Allow sending log messages to AWS services like DynamoDB",
                "doctrine/couchdb": "Allow sending log messages to a CouchDB server",
                "ext-amqp": "Allow sending log messages to an AMQP server (1.0+ required)",
                "ext-mongo": "Allow sending log messages to a MongoDB server",
                "graylog2/gelf-php": "Allow sending log messages to a GrayLog2 server",
                "mongodb/mongodb": "Allow sending log messages to a MongoDB server via PHP Driver",
                "php-amqplib/php-amqplib": "Allow sending log messages to an AMQP server using php-amqplib",
                "php-console/php-console": "Allow sending log messages to Google Chrome",
                "rollbar/rollbar": "Allow sending log messages to Rollbar",
                "ruflin/elastica": "Allow sending log messages to an Elastic Search server",
                "sentry/sentry": "Allow sending log messages to a Sentry server"
            },
            "type": "library",
            "extra": {
                "branch-alias": {
                    "dev-master": "2.0.x-dev"
                }
            },
            "autoload": {
                "psr-4": {
                    "Monolog\\": "src/Monolog"
                }
            },
            "notification-url": "https://packagist.org/downloads/",
            "license": [
                "MIT"
            ],
            "authors": [
                {
                    "name": "Jordi Boggiano",
                    "email": "j.boggiano@seld.be",
                    "homepage": "http://seld.be"
                }
            ],
            "description": "Sends your logs to files, sockets, inboxes, databases and various web services",
            "homepage": "http://github.com/Seldaek/monolog",
            "keywords": [
                "log",
                "logging",
                "psr-3"
            ],
            "time": "2018-11-05T09:00:11+00:00"
        },
        {
            "name": "oyejorge/less.php",
            "version": "v1.7.0.14",
            "source": {
                "type": "git",
                "url": "https://github.com/oyejorge/less.php.git",
                "reference": "42925c5a01a07d67ca7e82dfc8fb31814d557bc9"
            },
            "dist": {
                "type": "zip",
                "url": "https://api.github.com/repos/oyejorge/less.php/zipball/42925c5a01a07d67ca7e82dfc8fb31814d557bc9",
                "reference": "42925c5a01a07d67ca7e82dfc8fb31814d557bc9",
                "shasum": ""
            },
            "require": {
                "php": ">=5.3"
            },
            "require-dev": {
                "phpunit/phpunit": "~4.8.24"
            },
            "bin": [
                "bin/lessc"
            ],
            "type": "library",
            "autoload": {
                "psr-0": {
                    "Less": "lib/"
                },
                "classmap": [
                    "lessc.inc.php"
                ]
            },
            "notification-url": "https://packagist.org/downloads/",
            "license": [
                "Apache-2.0"
            ],
            "authors": [
                {
                    "name": "Matt Agar",
                    "homepage": "https://github.com/agar"
                },
                {
                    "name": "Martin Jantošovič",
                    "homepage": "https://github.com/Mordred"
                },
                {
                    "name": "Josh Schmidt",
                    "homepage": "https://github.com/oyejorge"
                }
            ],
            "description": "PHP port of the Javascript version of LESS http://lesscss.org (Originally maintained by Josh Schmidt)",
            "homepage": "http://lessphp.gpeasy.com",
            "keywords": [
                "css",
                "less",
                "less.js",
                "lesscss",
                "php",
                "stylesheet"
            ],
            "time": "2017-03-28T22:19:25+00:00"
        },
        {
            "name": "paragonie/random_compat",
            "version": "v9.99.99",
            "source": {
                "type": "git",
                "url": "https://github.com/paragonie/random_compat.git",
                "reference": "84b4dfb120c6f9b4ff7b3685f9b8f1aa365a0c95"
            },
            "dist": {
                "type": "zip",
                "url": "https://api.github.com/repos/paragonie/random_compat/zipball/84b4dfb120c6f9b4ff7b3685f9b8f1aa365a0c95",
                "reference": "84b4dfb120c6f9b4ff7b3685f9b8f1aa365a0c95",
                "shasum": ""
            },
            "require": {
                "php": "^7"
            },
            "require-dev": {
                "phpunit/phpunit": "4.*|5.*",
                "vimeo/psalm": "^1"
            },
            "suggest": {
                "ext-libsodium": "Provides a modern crypto API that can be used to generate random bytes."
            },
            "type": "library",
            "notification-url": "https://packagist.org/downloads/",
            "license": [
                "MIT"
            ],
            "authors": [
                {
                    "name": "Paragon Initiative Enterprises",
                    "email": "security@paragonie.com",
                    "homepage": "https://paragonie.com"
                }
            ],
            "description": "PHP 5.x polyfill for random_bytes() and random_int() from PHP 7",
            "keywords": [
                "csprng",
                "polyfill",
                "pseudorandom",
                "random"
            ],
            "time": "2018-07-02T15:55:56+00:00"
        },
        {
            "name": "paragonie/sodium_compat",
            "version": "v1.9.1",
            "source": {
                "type": "git",
                "url": "https://github.com/paragonie/sodium_compat.git",
                "reference": "87125d5b265f98c4d1b8d83a1f0726607c229421"
            },
            "dist": {
                "type": "zip",
                "url": "https://api.github.com/repos/paragonie/sodium_compat/zipball/87125d5b265f98c4d1b8d83a1f0726607c229421",
                "reference": "87125d5b265f98c4d1b8d83a1f0726607c229421",
                "shasum": ""
            },
            "require": {
                "paragonie/random_compat": ">=1",
                "php": "^5.2.4|^5.3|^5.4|^5.5|^5.6|^7|^8"
            },
            "require-dev": {
                "phpunit/phpunit": "^3|^4|^5"
            },
            "suggest": {
                "ext-libsodium": "PHP < 7.0: Better performance, password hashing (Argon2i), secure memory management (memzero), and better security.",
                "ext-sodium": "PHP >= 7.0: Better performance, password hashing (Argon2i), secure memory management (memzero), and better security."
            },
            "type": "library",
            "autoload": {
                "files": [
                    "autoload.php"
                ]
            },
            "notification-url": "https://packagist.org/downloads/",
            "license": [
                "ISC"
            ],
            "authors": [
                {
                    "name": "Paragon Initiative Enterprises",
                    "email": "security@paragonie.com"
                },
                {
                    "name": "Frank Denis",
                    "email": "jedisct1@pureftpd.org"
                }
            ],
            "description": "Pure PHP implementation of libsodium; uses the PHP extension if it exists",
            "keywords": [
                "Authentication",
                "BLAKE2b",
                "ChaCha20",
                "ChaCha20-Poly1305",
                "Chapoly",
                "Curve25519",
                "Ed25519",
                "EdDSA",
                "Edwards-curve Digital Signature Algorithm",
                "Elliptic Curve Diffie-Hellman",
                "Poly1305",
                "Pure-PHP cryptography",
                "RFC 7748",
                "RFC 8032",
                "Salpoly",
                "Salsa20",
                "X25519",
                "XChaCha20-Poly1305",
                "XSalsa20-Poly1305",
                "Xchacha20",
                "Xsalsa20",
                "aead",
                "cryptography",
                "ecdh",
                "elliptic curve",
                "elliptic curve cryptography",
                "encryption",
                "libsodium",
                "php",
                "public-key cryptography",
                "secret-key cryptography",
                "side-channel resistant"
            ],
            "time": "2019-03-20T17:19:05+00:00"
        },
        {
            "name": "pelago/emogrifier",
            "version": "v2.1.1",
            "source": {
                "type": "git",
                "url": "https://github.com/MyIntervals/emogrifier.git",
                "reference": "8ee7fb5ad772915451ed3415c1992bd3697d4983"
            },
            "dist": {
                "type": "zip",
                "url": "https://api.github.com/repos/MyIntervals/emogrifier/zipball/8ee7fb5ad772915451ed3415c1992bd3697d4983",
                "reference": "8ee7fb5ad772915451ed3415c1992bd3697d4983",
                "shasum": ""
            },
            "require": {
                "ext-dom": "*",
                "ext-libxml": "*",
                "php": "^5.5.0 || ~7.0.0 || ~7.1.0 || ~7.2.0 || ~7.3.0",
                "symfony/css-selector": "^3.4.0 || ^4.0.0"
            },
            "require-dev": {
                "friendsofphp/php-cs-fixer": "^2.2.0",
                "phpmd/phpmd": "^2.6.0",
                "phpunit/phpunit": "^4.8.0",
                "squizlabs/php_codesniffer": "^3.3.2"
            },
            "type": "library",
            "extra": {
                "branch-alias": {
                    "dev-master": "2.1.x-dev"
                }
            },
            "autoload": {
                "psr-4": {
                    "Pelago\\": "src/"
                }
            },
            "notification-url": "https://packagist.org/downloads/",
            "license": [
                "MIT"
            ],
            "authors": [
                {
                    "name": "John Reeve",
                    "email": "jreeve@pelagodesign.com"
                },
                {
                    "name": "Cameron Brooks"
                },
                {
                    "name": "Jaime Prado"
                },
                {
                    "name": "Oliver Klee",
                    "email": "github@oliverklee.de"
                },
                {
                    "name": "Zoli Szabó",
                    "email": "zoli.szabo+github@gmail.com"
                },
                {
                    "name": "Jake Hotson",
                    "email": "jake@qzdesign.co.uk"
                }
            ],
            "description": "Converts CSS styles into inline style attributes in your HTML code",
            "homepage": "https://www.myintervals.com/emogrifier.php",
            "keywords": [
                "css",
                "email",
                "pre-processing"
            ],
            "time": "2018-12-10T10:36:30+00:00"
        },
        {
            "name": "php-amqplib/php-amqplib",
            "version": "v2.7.3",
            "source": {
                "type": "git",
                "url": "https://github.com/php-amqplib/php-amqplib.git",
                "reference": "a8ba54bd35b973fc6861e4c2e105f71e9e95f43f"
            },
            "dist": {
                "type": "zip",
                "url": "https://api.github.com/repos/php-amqplib/php-amqplib/zipball/a8ba54bd35b973fc6861e4c2e105f71e9e95f43f",
                "reference": "a8ba54bd35b973fc6861e4c2e105f71e9e95f43f",
                "shasum": ""
            },
            "require": {
                "ext-bcmath": "*",
                "ext-mbstring": "*",
                "php": ">=5.3.0"
            },
            "replace": {
                "videlalvaro/php-amqplib": "self.version"
            },
            "require-dev": {
                "phpdocumentor/phpdocumentor": "^2.9",
                "phpunit/phpunit": "^4.8",
                "scrutinizer/ocular": "^1.1",
                "squizlabs/php_codesniffer": "^2.5"
            },
            "suggest": {
                "ext-sockets": "Use AMQPSocketConnection"
            },
            "type": "library",
            "extra": {
                "branch-alias": {
                    "dev-master": "2.7-dev"
                }
            },
            "autoload": {
                "psr-4": {
                    "PhpAmqpLib\\": "PhpAmqpLib/"
                }
            },
            "notification-url": "https://packagist.org/downloads/",
            "license": [
                "LGPL-2.1-or-later"
            ],
            "authors": [
                {
                    "name": "Alvaro Videla",
                    "role": "Original Maintainer"
                },
                {
                    "name": "John Kelly",
                    "email": "johnmkelly86@gmail.com",
                    "role": "Maintainer"
                },
                {
                    "name": "Raúl Araya",
                    "email": "nubeiro@gmail.com",
                    "role": "Maintainer"
                }
            ],
            "description": "Formerly videlalvaro/php-amqplib.  This library is a pure PHP implementation of the AMQP protocol. It's been tested against RabbitMQ.",
            "homepage": "https://github.com/php-amqplib/php-amqplib/",
            "keywords": [
                "message",
                "queue",
                "rabbitmq"
            ],
            "time": "2018-04-30T03:54:54+00:00"
        },
        {
            "name": "phpseclib/mcrypt_compat",
            "version": "1.0.8",
            "source": {
                "type": "git",
                "url": "https://github.com/phpseclib/mcrypt_compat.git",
                "reference": "f74c7b1897b62f08f268184b8bb98d9d9ab723b0"
            },
            "dist": {
                "type": "zip",
                "url": "https://api.github.com/repos/phpseclib/mcrypt_compat/zipball/f74c7b1897b62f08f268184b8bb98d9d9ab723b0",
                "reference": "f74c7b1897b62f08f268184b8bb98d9d9ab723b0",
                "shasum": ""
            },
            "require": {
                "php": ">=5.3.3",
                "phpseclib/phpseclib": ">=2.0.11 <3.0.0"
            },
            "require-dev": {
                "phpunit/phpunit": "^4.8.35|^5.7|^6.0"
            },
            "suggest": {
                "ext-openssl": "Will enable faster cryptographic operations"
            },
            "type": "library",
            "autoload": {
                "files": [
                    "lib/mcrypt.php"
                ]
            },
            "notification-url": "https://packagist.org/downloads/",
            "license": [
                "MIT"
            ],
            "authors": [
                {
                    "name": "Jim Wigginton",
                    "email": "terrafrost@php.net",
                    "homepage": "http://phpseclib.sourceforge.net"
                }
            ],
            "description": "PHP 7.1 polyfill for the mcrypt extension from PHP <= 7.0",
            "keywords": [
                "cryptograpy",
                "encryption",
                "mcrypt"
            ],
            "time": "2018-08-22T03:11:43+00:00"
        },
        {
            "name": "phpseclib/phpseclib",
            "version": "2.0.15",
            "source": {
                "type": "git",
                "url": "https://github.com/phpseclib/phpseclib.git",
                "reference": "11cf67cf78dc4acb18dc9149a57be4aee5036ce0"
            },
            "dist": {
                "type": "zip",
                "url": "https://api.github.com/repos/phpseclib/phpseclib/zipball/11cf67cf78dc4acb18dc9149a57be4aee5036ce0",
                "reference": "11cf67cf78dc4acb18dc9149a57be4aee5036ce0",
                "shasum": ""
            },
            "require": {
                "php": ">=5.3.3"
            },
            "require-dev": {
                "phing/phing": "~2.7",
                "phpunit/phpunit": "^4.8.35|^5.7|^6.0",
                "sami/sami": "~2.0",
                "squizlabs/php_codesniffer": "~2.0"
            },
            "suggest": {
                "ext-gmp": "Install the GMP (GNU Multiple Precision) extension in order to speed up arbitrary precision integer arithmetic operations.",
                "ext-libsodium": "SSH2/SFTP can make use of some algorithms provided by the libsodium-php extension.",
                "ext-mcrypt": "Install the Mcrypt extension in order to speed up a few other cryptographic operations.",
                "ext-openssl": "Install the OpenSSL extension in order to speed up a wide variety of cryptographic operations."
            },
            "type": "library",
            "autoload": {
                "files": [
                    "phpseclib/bootstrap.php"
                ],
                "psr-4": {
                    "phpseclib\\": "phpseclib/"
                }
            },
            "notification-url": "https://packagist.org/downloads/",
            "license": [
                "MIT"
            ],
            "authors": [
                {
                    "name": "Jim Wigginton",
                    "email": "terrafrost@php.net",
                    "role": "Lead Developer"
                },
                {
                    "name": "Patrick Monnerat",
                    "email": "pm@datasphere.ch",
                    "role": "Developer"
                },
                {
                    "name": "Andreas Fischer",
                    "email": "bantu@phpbb.com",
                    "role": "Developer"
                },
                {
                    "name": "Hans-Jürgen Petrich",
                    "email": "petrich@tronic-media.com",
                    "role": "Developer"
                },
                {
                    "name": "Graham Campbell",
                    "email": "graham@alt-three.com",
                    "role": "Developer"
                }
            ],
            "description": "PHP Secure Communications Library - Pure-PHP implementations of RSA, AES, SSH2, SFTP, X.509 etc.",
            "homepage": "http://phpseclib.sourceforge.net",
            "keywords": [
                "BigInteger",
                "aes",
                "asn.1",
                "asn1",
                "blowfish",
                "crypto",
                "cryptography",
                "encryption",
                "rsa",
                "security",
                "sftp",
                "signature",
                "signing",
                "ssh",
                "twofish",
                "x.509",
                "x509"
            ],
            "time": "2019-03-10T16:53:45+00:00"
        },
        {
            "name": "psr/container",
            "version": "1.0.0",
            "source": {
                "type": "git",
                "url": "https://github.com/php-fig/container.git",
                "reference": "b7ce3b176482dbbc1245ebf52b181af44c2cf55f"
            },
            "dist": {
                "type": "zip",
                "url": "https://api.github.com/repos/php-fig/container/zipball/b7ce3b176482dbbc1245ebf52b181af44c2cf55f",
                "reference": "b7ce3b176482dbbc1245ebf52b181af44c2cf55f",
                "shasum": ""
            },
            "require": {
                "php": ">=5.3.0"
            },
            "type": "library",
            "extra": {
                "branch-alias": {
                    "dev-master": "1.0.x-dev"
                }
            },
            "autoload": {
                "psr-4": {
                    "Psr\\Container\\": "src/"
                }
            },
            "notification-url": "https://packagist.org/downloads/",
            "license": [
                "MIT"
            ],
            "authors": [
                {
                    "name": "PHP-FIG",
                    "homepage": "http://www.php-fig.org/"
                }
            ],
            "description": "Common Container Interface (PHP FIG PSR-11)",
            "homepage": "https://github.com/php-fig/container",
            "keywords": [
                "PSR-11",
                "container",
                "container-interface",
                "container-interop",
                "psr"
            ],
            "time": "2017-02-14T16:28:37+00:00"
        },
        {
            "name": "psr/http-message",
            "version": "1.0.1",
            "source": {
                "type": "git",
                "url": "https://github.com/php-fig/http-message.git",
                "reference": "f6561bf28d520154e4b0ec72be95418abe6d9363"
            },
            "dist": {
                "type": "zip",
                "url": "https://api.github.com/repos/php-fig/http-message/zipball/f6561bf28d520154e4b0ec72be95418abe6d9363",
                "reference": "f6561bf28d520154e4b0ec72be95418abe6d9363",
                "shasum": ""
            },
            "require": {
                "php": ">=5.3.0"
            },
            "type": "library",
            "extra": {
                "branch-alias": {
                    "dev-master": "1.0.x-dev"
                }
            },
            "autoload": {
                "psr-4": {
                    "Psr\\Http\\Message\\": "src/"
                }
            },
            "notification-url": "https://packagist.org/downloads/",
            "license": [
                "MIT"
            ],
            "authors": [
                {
                    "name": "PHP-FIG",
                    "homepage": "http://www.php-fig.org/"
                }
            ],
            "description": "Common interface for HTTP messages",
            "homepage": "https://github.com/php-fig/http-message",
            "keywords": [
                "http",
                "http-message",
                "psr",
                "psr-7",
                "request",
                "response"
            ],
            "time": "2016-08-06T14:39:51+00:00"
        },
        {
            "name": "psr/log",
            "version": "1.1.0",
            "source": {
                "type": "git",
                "url": "https://github.com/php-fig/log.git",
                "reference": "6c001f1daafa3a3ac1d8ff69ee4db8e799a654dd"
            },
            "dist": {
                "type": "zip",
                "url": "https://api.github.com/repos/php-fig/log/zipball/6c001f1daafa3a3ac1d8ff69ee4db8e799a654dd",
                "reference": "6c001f1daafa3a3ac1d8ff69ee4db8e799a654dd",
                "shasum": ""
            },
            "require": {
                "php": ">=5.3.0"
            },
            "type": "library",
            "extra": {
                "branch-alias": {
                    "dev-master": "1.0.x-dev"
                }
            },
            "autoload": {
                "psr-4": {
                    "Psr\\Log\\": "Psr/Log/"
                }
            },
            "notification-url": "https://packagist.org/downloads/",
            "license": [
                "MIT"
            ],
            "authors": [
                {
                    "name": "PHP-FIG",
                    "homepage": "http://www.php-fig.org/"
                }
            ],
            "description": "Common interface for logging libraries",
            "homepage": "https://github.com/php-fig/log",
            "keywords": [
                "log",
                "psr",
                "psr-3"
            ],
            "time": "2018-11-20T15:27:04+00:00"
        },
        {
            "name": "ramsey/uuid",
            "version": "3.8.0",
            "source": {
                "type": "git",
                "url": "https://github.com/ramsey/uuid.git",
                "reference": "d09ea80159c1929d75b3f9c60504d613aeb4a1e3"
            },
            "dist": {
                "type": "zip",
                "url": "https://api.github.com/repos/ramsey/uuid/zipball/d09ea80159c1929d75b3f9c60504d613aeb4a1e3",
                "reference": "d09ea80159c1929d75b3f9c60504d613aeb4a1e3",
                "shasum": ""
            },
            "require": {
                "paragonie/random_compat": "^1.0|^2.0|9.99.99",
                "php": "^5.4 || ^7.0",
                "symfony/polyfill-ctype": "^1.8"
            },
            "replace": {
                "rhumsaa/uuid": "self.version"
            },
            "require-dev": {
                "codeception/aspect-mock": "^1.0 | ~2.0.0",
                "doctrine/annotations": "~1.2.0",
                "goaop/framework": "1.0.0-alpha.2 | ^1.0 | ~2.1.0",
                "ircmaxell/random-lib": "^1.1",
                "jakub-onderka/php-parallel-lint": "^0.9.0",
                "mockery/mockery": "^0.9.9",
                "moontoast/math": "^1.1",
                "php-mock/php-mock-phpunit": "^0.3|^1.1",
                "phpunit/phpunit": "^4.7|^5.0|^6.5",
                "squizlabs/php_codesniffer": "^2.3"
            },
            "suggest": {
                "ext-ctype": "Provides support for PHP Ctype functions",
                "ext-libsodium": "Provides the PECL libsodium extension for use with the SodiumRandomGenerator",
                "ext-uuid": "Provides the PECL UUID extension for use with the PeclUuidTimeGenerator and PeclUuidRandomGenerator",
                "ircmaxell/random-lib": "Provides RandomLib for use with the RandomLibAdapter",
                "moontoast/math": "Provides support for converting UUID to 128-bit integer (in string form).",
                "ramsey/uuid-console": "A console application for generating UUIDs with ramsey/uuid",
                "ramsey/uuid-doctrine": "Allows the use of Ramsey\\Uuid\\Uuid as Doctrine field type."
            },
            "type": "library",
            "extra": {
                "branch-alias": {
                    "dev-master": "3.x-dev"
                }
            },
            "autoload": {
                "psr-4": {
                    "Ramsey\\Uuid\\": "src/"
                }
            },
            "notification-url": "https://packagist.org/downloads/",
            "license": [
                "MIT"
            ],
            "authors": [
                {
                    "name": "Marijn Huizendveld",
                    "email": "marijn.huizendveld@gmail.com"
                },
                {
                    "name": "Thibaud Fabre",
                    "email": "thibaud@aztech.io"
                },
                {
                    "name": "Ben Ramsey",
                    "email": "ben@benramsey.com",
                    "homepage": "https://benramsey.com"
                }
            ],
            "description": "Formerly rhumsaa/uuid. A PHP 5.4+ library for generating RFC 4122 version 1, 3, 4, and 5 universally unique identifiers (UUID).",
            "homepage": "https://github.com/ramsey/uuid",
            "keywords": [
                "guid",
                "identifier",
                "uuid"
            ],
            "time": "2018-07-19T23:38:55+00:00"
        },
        {
            "name": "react/promise",
            "version": "v2.7.1",
            "source": {
                "type": "git",
                "url": "https://github.com/reactphp/promise.git",
                "reference": "31ffa96f8d2ed0341a57848cbb84d88b89dd664d"
            },
            "dist": {
                "type": "zip",
                "url": "https://api.github.com/repos/reactphp/promise/zipball/31ffa96f8d2ed0341a57848cbb84d88b89dd664d",
                "reference": "31ffa96f8d2ed0341a57848cbb84d88b89dd664d",
                "shasum": ""
            },
            "require": {
                "php": ">=5.4.0"
            },
            "require-dev": {
                "phpunit/phpunit": "~4.8"
            },
            "type": "library",
            "autoload": {
                "psr-4": {
                    "React\\Promise\\": "src/"
                },
                "files": [
                    "src/functions_include.php"
                ]
            },
            "notification-url": "https://packagist.org/downloads/",
            "license": [
                "MIT"
            ],
            "authors": [
                {
                    "name": "Jan Sorgalla",
                    "email": "jsorgalla@gmail.com"
                }
            ],
            "description": "A lightweight implementation of CommonJS Promises/A for PHP",
            "keywords": [
                "promise",
                "promises"
            ],
            "time": "2019-01-07T21:25:54+00:00"
        },
        {
            "name": "seld/jsonlint",
            "version": "1.7.1",
            "source": {
                "type": "git",
                "url": "https://github.com/Seldaek/jsonlint.git",
                "reference": "d15f59a67ff805a44c50ea0516d2341740f81a38"
            },
            "dist": {
                "type": "zip",
                "url": "https://api.github.com/repos/Seldaek/jsonlint/zipball/d15f59a67ff805a44c50ea0516d2341740f81a38",
                "reference": "d15f59a67ff805a44c50ea0516d2341740f81a38",
                "shasum": ""
            },
            "require": {
                "php": "^5.3 || ^7.0"
            },
            "require-dev": {
                "phpunit/phpunit": "^4.8.35 || ^5.7 || ^6.0"
            },
            "bin": [
                "bin/jsonlint"
            ],
            "type": "library",
            "autoload": {
                "psr-4": {
                    "Seld\\JsonLint\\": "src/Seld/JsonLint/"
                }
            },
            "notification-url": "https://packagist.org/downloads/",
            "license": [
                "MIT"
            ],
            "authors": [
                {
                    "name": "Jordi Boggiano",
                    "email": "j.boggiano@seld.be",
                    "homepage": "http://seld.be"
                }
            ],
            "description": "JSON Linter",
            "keywords": [
                "json",
                "linter",
                "parser",
                "validator"
            ],
            "time": "2018-01-24T12:46:19+00:00"
        },
        {
            "name": "seld/phar-utils",
            "version": "1.0.1",
            "source": {
                "type": "git",
                "url": "https://github.com/Seldaek/phar-utils.git",
                "reference": "7009b5139491975ef6486545a39f3e6dad5ac30a"
            },
            "dist": {
                "type": "zip",
                "url": "https://api.github.com/repos/Seldaek/phar-utils/zipball/7009b5139491975ef6486545a39f3e6dad5ac30a",
                "reference": "7009b5139491975ef6486545a39f3e6dad5ac30a",
                "shasum": ""
            },
            "require": {
                "php": ">=5.3"
            },
            "type": "library",
            "extra": {
                "branch-alias": {
                    "dev-master": "1.x-dev"
                }
            },
            "autoload": {
                "psr-4": {
                    "Seld\\PharUtils\\": "src/"
                }
            },
            "notification-url": "https://packagist.org/downloads/",
            "license": [
                "MIT"
            ],
            "authors": [
                {
                    "name": "Jordi Boggiano",
                    "email": "j.boggiano@seld.be"
                }
            ],
            "description": "PHAR file format utilities, for when PHP phars you up",
            "keywords": [
                "phra"
            ],
            "time": "2015-10-13T18:44:15+00:00"
        },
        {
            "name": "symfony/console",
            "version": "v4.1.11",
            "source": {
                "type": "git",
                "url": "https://github.com/symfony/console.git",
                "reference": "9e87c798f67dc9fceeb4f3d57847b52d945d1a02"
            },
            "dist": {
                "type": "zip",
                "url": "https://api.github.com/repos/symfony/console/zipball/9e87c798f67dc9fceeb4f3d57847b52d945d1a02",
                "reference": "9e87c798f67dc9fceeb4f3d57847b52d945d1a02",
                "shasum": ""
            },
            "require": {
                "php": "^7.1.3",
                "symfony/polyfill-mbstring": "~1.0"
            },
            "conflict": {
                "symfony/dependency-injection": "<3.4",
                "symfony/process": "<3.3"
            },
            "provide": {
                "psr/log-implementation": "1.0"
            },
            "require-dev": {
                "psr/log": "~1.0",
                "symfony/config": "~3.4|~4.0",
                "symfony/dependency-injection": "~3.4|~4.0",
                "symfony/event-dispatcher": "~3.4|~4.0",
                "symfony/lock": "~3.4|~4.0",
                "symfony/process": "~3.4|~4.0"
            },
            "suggest": {
                "psr/log": "For using the console logger",
                "symfony/event-dispatcher": "",
                "symfony/lock": "",
                "symfony/process": ""
            },
            "type": "library",
            "extra": {
                "branch-alias": {
                    "dev-master": "4.1-dev"
                }
            },
            "autoload": {
                "psr-4": {
                    "Symfony\\Component\\Console\\": ""
                },
                "exclude-from-classmap": [
                    "/Tests/"
                ]
            },
            "notification-url": "https://packagist.org/downloads/",
            "license": [
                "MIT"
            ],
            "authors": [
                {
                    "name": "Fabien Potencier",
                    "email": "fabien@symfony.com"
                },
                {
                    "name": "Symfony Community",
                    "homepage": "https://symfony.com/contributors"
                }
            ],
            "description": "Symfony Console Component",
            "homepage": "https://symfony.com",
            "time": "2019-01-25T14:34:37+00:00"
        },
        {
            "name": "symfony/css-selector",
            "version": "v4.2.4",
            "source": {
                "type": "git",
                "url": "https://github.com/symfony/css-selector.git",
                "reference": "48eddf66950fa57996e1be4a55916d65c10c604a"
            },
            "dist": {
                "type": "zip",
                "url": "https://api.github.com/repos/symfony/css-selector/zipball/48eddf66950fa57996e1be4a55916d65c10c604a",
                "reference": "48eddf66950fa57996e1be4a55916d65c10c604a",
                "shasum": ""
            },
            "require": {
                "php": "^7.1.3"
            },
            "type": "library",
            "extra": {
                "branch-alias": {
                    "dev-master": "4.2-dev"
                }
            },
            "autoload": {
                "psr-4": {
                    "Symfony\\Component\\CssSelector\\": ""
                },
                "exclude-from-classmap": [
                    "/Tests/"
                ]
            },
            "notification-url": "https://packagist.org/downloads/",
            "license": [
                "MIT"
            ],
            "authors": [
                {
                    "name": "Jean-François Simon",
                    "email": "jeanfrancois.simon@sensiolabs.com"
                },
                {
                    "name": "Fabien Potencier",
                    "email": "fabien@symfony.com"
                },
                {
                    "name": "Symfony Community",
                    "homepage": "https://symfony.com/contributors"
                }
            ],
            "description": "Symfony CssSelector Component",
            "homepage": "https://symfony.com",
            "time": "2019-01-16T20:31:39+00:00"
        },
        {
            "name": "symfony/event-dispatcher",
            "version": "v4.1.11",
            "source": {
                "type": "git",
                "url": "https://github.com/symfony/event-dispatcher.git",
                "reference": "51be1b61dfe04d64a260223f2b81475fa8066b97"
            },
            "dist": {
                "type": "zip",
                "url": "https://api.github.com/repos/symfony/event-dispatcher/zipball/51be1b61dfe04d64a260223f2b81475fa8066b97",
                "reference": "51be1b61dfe04d64a260223f2b81475fa8066b97",
                "shasum": ""
            },
            "require": {
                "php": "^7.1.3"
            },
            "conflict": {
                "symfony/dependency-injection": "<3.4"
            },
            "require-dev": {
                "psr/log": "~1.0",
                "symfony/config": "~3.4|~4.0",
                "symfony/dependency-injection": "~3.4|~4.0",
                "symfony/expression-language": "~3.4|~4.0",
                "symfony/stopwatch": "~3.4|~4.0"
            },
            "suggest": {
                "symfony/dependency-injection": "",
                "symfony/http-kernel": ""
            },
            "type": "library",
            "extra": {
                "branch-alias": {
                    "dev-master": "4.1-dev"
                }
            },
            "autoload": {
                "psr-4": {
                    "Symfony\\Component\\EventDispatcher\\": ""
                },
                "exclude-from-classmap": [
                    "/Tests/"
                ]
            },
            "notification-url": "https://packagist.org/downloads/",
            "license": [
                "MIT"
            ],
            "authors": [
                {
                    "name": "Fabien Potencier",
                    "email": "fabien@symfony.com"
                },
                {
                    "name": "Symfony Community",
                    "homepage": "https://symfony.com/contributors"
                }
            ],
            "description": "Symfony EventDispatcher Component",
            "homepage": "https://symfony.com",
            "time": "2019-01-16T18:35:49+00:00"
        },
        {
            "name": "symfony/filesystem",
            "version": "v4.2.4",
            "source": {
                "type": "git",
                "url": "https://github.com/symfony/filesystem.git",
                "reference": "e16b9e471703b2c60b95f14d31c1239f68f11601"
            },
            "dist": {
                "type": "zip",
                "url": "https://api.github.com/repos/symfony/filesystem/zipball/e16b9e471703b2c60b95f14d31c1239f68f11601",
                "reference": "e16b9e471703b2c60b95f14d31c1239f68f11601",
                "shasum": ""
            },
            "require": {
                "php": "^7.1.3",
                "symfony/polyfill-ctype": "~1.8"
            },
            "type": "library",
            "extra": {
                "branch-alias": {
                    "dev-master": "4.2-dev"
                }
            },
            "autoload": {
                "psr-4": {
                    "Symfony\\Component\\Filesystem\\": ""
                },
                "exclude-from-classmap": [
                    "/Tests/"
                ]
            },
            "notification-url": "https://packagist.org/downloads/",
            "license": [
                "MIT"
            ],
            "authors": [
                {
                    "name": "Fabien Potencier",
                    "email": "fabien@symfony.com"
                },
                {
                    "name": "Symfony Community",
                    "homepage": "https://symfony.com/contributors"
                }
            ],
            "description": "Symfony Filesystem Component",
            "homepage": "https://symfony.com",
            "time": "2019-02-07T11:40:08+00:00"
        },
        {
            "name": "symfony/finder",
            "version": "v4.2.4",
            "source": {
                "type": "git",
                "url": "https://github.com/symfony/finder.git",
                "reference": "267b7002c1b70ea80db0833c3afe05f0fbde580a"
            },
            "dist": {
                "type": "zip",
                "url": "https://api.github.com/repos/symfony/finder/zipball/267b7002c1b70ea80db0833c3afe05f0fbde580a",
                "reference": "267b7002c1b70ea80db0833c3afe05f0fbde580a",
                "shasum": ""
            },
            "require": {
                "php": "^7.1.3"
            },
            "type": "library",
            "extra": {
                "branch-alias": {
                    "dev-master": "4.2-dev"
                }
            },
            "autoload": {
                "psr-4": {
                    "Symfony\\Component\\Finder\\": ""
                },
                "exclude-from-classmap": [
                    "/Tests/"
                ]
            },
            "notification-url": "https://packagist.org/downloads/",
            "license": [
                "MIT"
            ],
            "authors": [
                {
                    "name": "Fabien Potencier",
                    "email": "fabien@symfony.com"
                },
                {
                    "name": "Symfony Community",
                    "homepage": "https://symfony.com/contributors"
                }
            ],
            "description": "Symfony Finder Component",
            "homepage": "https://symfony.com",
            "time": "2019-02-23T15:42:05+00:00"
        },
        {
            "name": "symfony/polyfill-ctype",
            "version": "v1.11.0",
            "source": {
                "type": "git",
                "url": "https://github.com/symfony/polyfill-ctype.git",
                "reference": "82ebae02209c21113908c229e9883c419720738a"
            },
            "dist": {
                "type": "zip",
                "url": "https://api.github.com/repos/symfony/polyfill-ctype/zipball/82ebae02209c21113908c229e9883c419720738a",
                "reference": "82ebae02209c21113908c229e9883c419720738a",
                "shasum": ""
            },
            "require": {
                "php": ">=5.3.3"
            },
            "suggest": {
                "ext-ctype": "For best performance"
            },
            "type": "library",
            "extra": {
                "branch-alias": {
                    "dev-master": "1.11-dev"
                }
            },
            "autoload": {
                "psr-4": {
                    "Symfony\\Polyfill\\Ctype\\": ""
                },
                "files": [
                    "bootstrap.php"
                ]
            },
            "notification-url": "https://packagist.org/downloads/",
            "license": [
                "MIT"
            ],
            "authors": [
                {
                    "name": "Symfony Community",
                    "homepage": "https://symfony.com/contributors"
                },
                {
                    "name": "Gert de Pagter",
                    "email": "backendtea@gmail.com"
                }
            ],
            "description": "Symfony polyfill for ctype functions",
            "homepage": "https://symfony.com",
            "keywords": [
                "compatibility",
                "ctype",
                "polyfill",
                "portable"
            ],
            "time": "2019-02-06T07:57:58+00:00"
        },
        {
            "name": "symfony/polyfill-mbstring",
            "version": "v1.11.0",
            "source": {
                "type": "git",
                "url": "https://github.com/symfony/polyfill-mbstring.git",
                "reference": "fe5e94c604826c35a32fa832f35bd036b6799609"
            },
            "dist": {
                "type": "zip",
                "url": "https://api.github.com/repos/symfony/polyfill-mbstring/zipball/fe5e94c604826c35a32fa832f35bd036b6799609",
                "reference": "fe5e94c604826c35a32fa832f35bd036b6799609",
                "shasum": ""
            },
            "require": {
                "php": ">=5.3.3"
            },
            "suggest": {
                "ext-mbstring": "For best performance"
            },
            "type": "library",
            "extra": {
                "branch-alias": {
                    "dev-master": "1.11-dev"
                }
            },
            "autoload": {
                "psr-4": {
                    "Symfony\\Polyfill\\Mbstring\\": ""
                },
                "files": [
                    "bootstrap.php"
                ]
            },
            "notification-url": "https://packagist.org/downloads/",
            "license": [
                "MIT"
            ],
            "authors": [
                {
                    "name": "Nicolas Grekas",
                    "email": "p@tchwork.com"
                },
                {
                    "name": "Symfony Community",
                    "homepage": "https://symfony.com/contributors"
                }
            ],
            "description": "Symfony polyfill for the Mbstring extension",
            "homepage": "https://symfony.com",
            "keywords": [
                "compatibility",
                "mbstring",
                "polyfill",
                "portable",
                "shim"
            ],
            "time": "2019-02-06T07:57:58+00:00"
        },
        {
            "name": "symfony/process",
            "version": "v4.1.11",
            "source": {
                "type": "git",
                "url": "https://github.com/symfony/process.git",
                "reference": "72d838aafaa7c790330fe362b9cecec362c64629"
            },
            "dist": {
                "type": "zip",
                "url": "https://api.github.com/repos/symfony/process/zipball/72d838aafaa7c790330fe362b9cecec362c64629",
                "reference": "72d838aafaa7c790330fe362b9cecec362c64629",
                "shasum": ""
            },
            "require": {
                "php": "^7.1.3"
            },
            "type": "library",
            "extra": {
                "branch-alias": {
                    "dev-master": "4.1-dev"
                }
            },
            "autoload": {
                "psr-4": {
                    "Symfony\\Component\\Process\\": ""
                },
                "exclude-from-classmap": [
                    "/Tests/"
                ]
            },
            "notification-url": "https://packagist.org/downloads/",
            "license": [
                "MIT"
            ],
            "authors": [
                {
                    "name": "Fabien Potencier",
                    "email": "fabien@symfony.com"
                },
                {
                    "name": "Symfony Community",
                    "homepage": "https://symfony.com/contributors"
                }
            ],
            "description": "Symfony Process Component",
            "homepage": "https://symfony.com",
            "time": "2019-01-16T19:07:26+00:00"
        },
        {
            "name": "tedivm/jshrink",
            "version": "v1.3.1",
            "source": {
                "type": "git",
                "url": "https://github.com/tedious/JShrink.git",
                "reference": "21254058dc3ce6aba6bef458cff4bfa25cf8b198"
            },
            "dist": {
                "type": "zip",
                "url": "https://api.github.com/repos/tedious/JShrink/zipball/21254058dc3ce6aba6bef458cff4bfa25cf8b198",
                "reference": "21254058dc3ce6aba6bef458cff4bfa25cf8b198",
                "shasum": ""
            },
            "require": {
                "php": "^5.6|^7.0"
            },
            "require-dev": {
                "friendsofphp/php-cs-fixer": "^2.8",
                "php-coveralls/php-coveralls": "^1.1.0",
                "phpunit/phpunit": "^6"
            },
            "type": "library",
            "autoload": {
                "psr-0": {
                    "JShrink": "src/"
                }
            },
            "notification-url": "https://packagist.org/downloads/",
            "license": [
                "BSD-3-Clause"
            ],
            "authors": [
                {
                    "name": "Robert Hafner",
                    "email": "tedivm@tedivm.com"
                }
            ],
            "description": "Javascript Minifier built in PHP",
            "homepage": "http://github.com/tedious/JShrink",
            "keywords": [
                "javascript",
                "minifier"
            ],
            "time": "2018-09-16T00:02:51+00:00"
        },
        {
            "name": "true/punycode",
            "version": "v2.1.1",
            "source": {
                "type": "git",
                "url": "https://github.com/true/php-punycode.git",
                "reference": "a4d0c11a36dd7f4e7cd7096076cab6d3378a071e"
            },
            "dist": {
                "type": "zip",
                "url": "https://api.github.com/repos/true/php-punycode/zipball/a4d0c11a36dd7f4e7cd7096076cab6d3378a071e",
                "reference": "a4d0c11a36dd7f4e7cd7096076cab6d3378a071e",
                "shasum": ""
            },
            "require": {
                "php": ">=5.3.0",
                "symfony/polyfill-mbstring": "^1.3"
            },
            "require-dev": {
                "phpunit/phpunit": "~4.7",
                "squizlabs/php_codesniffer": "~2.0"
            },
            "type": "library",
            "autoload": {
                "psr-4": {
                    "TrueBV\\": "src/"
                }
            },
            "notification-url": "https://packagist.org/downloads/",
            "license": [
                "MIT"
            ],
            "authors": [
                {
                    "name": "Renan Gonçalves",
                    "email": "renan.saddam@gmail.com"
                }
            ],
            "description": "A Bootstring encoding of Unicode for Internationalized Domain Names in Applications (IDNA)",
            "homepage": "https://github.com/true/php-punycode",
            "keywords": [
                "idna",
                "punycode"
            ],
            "time": "2016-11-16T10:37:54+00:00"
        },
        {
            "name": "tubalmartin/cssmin",
            "version": "v4.1.1",
            "source": {
                "type": "git",
                "url": "https://github.com/tubalmartin/YUI-CSS-compressor-PHP-port.git",
                "reference": "3cbf557f4079d83a06f9c3ff9b957c022d7805cf"
            },
            "dist": {
                "type": "zip",
                "url": "https://api.github.com/repos/tubalmartin/YUI-CSS-compressor-PHP-port/zipball/3cbf557f4079d83a06f9c3ff9b957c022d7805cf",
                "reference": "3cbf557f4079d83a06f9c3ff9b957c022d7805cf",
                "shasum": ""
            },
            "require": {
                "ext-pcre": "*",
                "php": ">=5.3.2"
            },
            "require-dev": {
                "cogpowered/finediff": "0.3.*",
                "phpunit/phpunit": "4.8.*"
            },
            "bin": [
                "cssmin"
            ],
            "type": "library",
            "autoload": {
                "psr-4": {
                    "tubalmartin\\CssMin\\": "src"
                }
            },
            "notification-url": "https://packagist.org/downloads/",
            "license": [
                "BSD-3-Clause"
            ],
            "authors": [
                {
                    "name": "Túbal Martín",
                    "homepage": "http://tubalmartin.me/"
                }
            ],
            "description": "A PHP port of the YUI CSS compressor",
            "homepage": "https://github.com/tubalmartin/YUI-CSS-compressor-PHP-port",
            "keywords": [
                "compress",
                "compressor",
                "css",
                "cssmin",
                "minify",
                "yui"
            ],
            "time": "2018-01-15T15:26:51+00:00"
        },
        {
            "name": "webonyx/graphql-php",
            "version": "v0.12.6",
            "source": {
                "type": "git",
                "url": "https://github.com/webonyx/graphql-php.git",
                "reference": "4c545e5ec4fc37f6eb36c19f5a0e7feaf5979c95"
            },
            "dist": {
                "type": "zip",
                "url": "https://api.github.com/repos/webonyx/graphql-php/zipball/4c545e5ec4fc37f6eb36c19f5a0e7feaf5979c95",
                "reference": "4c545e5ec4fc37f6eb36c19f5a0e7feaf5979c95",
                "shasum": ""
            },
            "require": {
                "ext-mbstring": "*",
                "php": ">=5.6"
            },
            "require-dev": {
                "phpunit/phpunit": "^4.8",
                "psr/http-message": "^1.0",
                "react/promise": "2.*"
            },
            "suggest": {
                "psr/http-message": "To use standard GraphQL server",
                "react/promise": "To leverage async resolving on React PHP platform"
            },
            "type": "library",
            "autoload": {
                "psr-4": {
                    "GraphQL\\": "src/"
                }
            },
            "notification-url": "https://packagist.org/downloads/",
            "license": [
                "MIT"
            ],
            "description": "A PHP port of GraphQL reference implementation",
            "homepage": "https://github.com/webonyx/graphql-php",
            "keywords": [
                "api",
                "graphql"
            ],
            "time": "2018-09-02T14:59:54+00:00"
        },
        {
            "name": "zendframework/zend-captcha",
            "version": "2.8.0",
            "source": {
                "type": "git",
                "url": "https://github.com/zendframework/zend-captcha.git",
                "reference": "37e9b6a4f632a9399eecbf2e5e325ad89083f87b"
            },
            "dist": {
                "type": "zip",
                "url": "https://api.github.com/repos/zendframework/zend-captcha/zipball/37e9b6a4f632a9399eecbf2e5e325ad89083f87b",
                "reference": "37e9b6a4f632a9399eecbf2e5e325ad89083f87b",
                "shasum": ""
            },
            "require": {
                "php": "^5.6 || ^7.0",
                "zendframework/zend-math": "^2.7 || ^3.0",
                "zendframework/zend-stdlib": "^2.7.7 || ^3.1"
            },
            "require-dev": {
                "phpunit/phpunit": "^5.7.27 || ^6.5.8 || ^7.1.2",
                "zendframework/zend-coding-standard": "~1.0.0",
                "zendframework/zend-session": "^2.8",
                "zendframework/zend-text": "^2.6",
                "zendframework/zend-validator": "^2.10.1",
                "zendframework/zendservice-recaptcha": "^3.0"
            },
            "suggest": {
                "zendframework/zend-i18n-resources": "Translations of captcha messages",
                "zendframework/zend-session": "Zend\\Session component",
                "zendframework/zend-text": "Zend\\Text component",
                "zendframework/zend-validator": "Zend\\Validator component",
                "zendframework/zendservice-recaptcha": "ZendService\\ReCaptcha component"
            },
            "type": "library",
            "extra": {
                "branch-alias": {
                    "dev-master": "2.8.x-dev",
                    "dev-develop": "2.9.x-dev"
                }
            },
            "autoload": {
                "psr-4": {
                    "Zend\\Captcha\\": "src/"
                }
            },
            "notification-url": "https://packagist.org/downloads/",
            "license": [
                "BSD-3-Clause"
            ],
            "description": "Generate and validate CAPTCHAs using Figlets, images, ReCaptcha, and more",
            "keywords": [
                "ZendFramework",
                "captcha",
                "zf"
            ],
            "time": "2018-04-24T17:24:10+00:00"
        },
        {
            "name": "zendframework/zend-code",
            "version": "3.3.1",
            "source": {
                "type": "git",
                "url": "https://github.com/zendframework/zend-code.git",
                "reference": "c21db169075c6ec4b342149f446e7b7b724f95eb"
            },
            "dist": {
                "type": "zip",
                "url": "https://api.github.com/repos/zendframework/zend-code/zipball/c21db169075c6ec4b342149f446e7b7b724f95eb",
                "reference": "c21db169075c6ec4b342149f446e7b7b724f95eb",
                "shasum": ""
            },
            "require": {
                "php": "^7.1",
                "zendframework/zend-eventmanager": "^2.6 || ^3.0"
            },
            "require-dev": {
                "doctrine/annotations": "~1.0",
                "ext-phar": "*",
                "phpunit/phpunit": "^6.2.3",
                "zendframework/zend-coding-standard": "^1.0.0",
                "zendframework/zend-stdlib": "^2.7 || ^3.0"
            },
            "suggest": {
                "doctrine/annotations": "Doctrine\\Common\\Annotations >=1.0 for annotation features",
                "zendframework/zend-stdlib": "Zend\\Stdlib component"
            },
            "type": "library",
            "extra": {
                "branch-alias": {
                    "dev-master": "3.3.x-dev",
                    "dev-develop": "3.4.x-dev"
                }
            },
            "autoload": {
                "psr-4": {
                    "Zend\\Code\\": "src/"
                }
            },
            "notification-url": "https://packagist.org/downloads/",
            "license": [
                "BSD-3-Clause"
            ],
            "description": "provides facilities to generate arbitrary code using an object oriented interface",
            "homepage": "https://github.com/zendframework/zend-code",
            "keywords": [
                "code",
                "zf2"
            ],
            "time": "2018-08-13T20:36:59+00:00"
        },
        {
            "name": "zendframework/zend-config",
            "version": "2.6.0",
            "source": {
                "type": "git",
                "url": "https://github.com/zendframework/zend-config.git",
                "reference": "2920e877a9f6dca9fa8f6bd3b1ffc2e19bb1e30d"
            },
            "dist": {
                "type": "zip",
                "url": "https://api.github.com/repos/zendframework/zend-config/zipball/2920e877a9f6dca9fa8f6bd3b1ffc2e19bb1e30d",
                "reference": "2920e877a9f6dca9fa8f6bd3b1ffc2e19bb1e30d",
                "shasum": ""
            },
            "require": {
                "php": "^5.5 || ^7.0",
                "zendframework/zend-stdlib": "^2.7 || ^3.0"
            },
            "require-dev": {
                "fabpot/php-cs-fixer": "1.7.*",
                "phpunit/phpunit": "~4.0",
                "zendframework/zend-filter": "^2.6",
                "zendframework/zend-i18n": "^2.5",
                "zendframework/zend-json": "^2.6.1",
                "zendframework/zend-servicemanager": "^2.7.5 || ^3.0.3"
            },
            "suggest": {
                "zendframework/zend-filter": "Zend\\Filter component",
                "zendframework/zend-i18n": "Zend\\I18n component",
                "zendframework/zend-json": "Zend\\Json to use the Json reader or writer classes",
                "zendframework/zend-servicemanager": "Zend\\ServiceManager for use with the Config Factory to retrieve reader and writer instances"
            },
            "type": "library",
            "extra": {
                "branch-alias": {
                    "dev-master": "2.6-dev",
                    "dev-develop": "2.7-dev"
                }
            },
            "autoload": {
                "psr-4": {
                    "Zend\\Config\\": "src/"
                }
            },
            "notification-url": "https://packagist.org/downloads/",
            "license": [
                "BSD-3-Clause"
            ],
            "description": "provides a nested object property based user interface for accessing this configuration data within application code",
            "homepage": "https://github.com/zendframework/zend-config",
            "keywords": [
                "config",
                "zf2"
            ],
            "time": "2016-02-04T23:01:10+00:00"
        },
        {
            "name": "zendframework/zend-console",
            "version": "2.7.0",
            "source": {
                "type": "git",
                "url": "https://github.com/zendframework/zend-console.git",
                "reference": "e8aa08da83de3d265256c40ba45cd649115f0e18"
            },
            "dist": {
                "type": "zip",
                "url": "https://api.github.com/repos/zendframework/zend-console/zipball/e8aa08da83de3d265256c40ba45cd649115f0e18",
                "reference": "e8aa08da83de3d265256c40ba45cd649115f0e18",
                "shasum": ""
            },
            "require": {
                "php": "^5.6 || ^7.0",
                "zendframework/zend-stdlib": "^2.7.7 || ^3.1"
            },
            "require-dev": {
                "phpunit/phpunit": "^5.7.23 || ^6.4.3",
                "zendframework/zend-coding-standard": "~1.0.0",
                "zendframework/zend-filter": "^2.7.2",
                "zendframework/zend-json": "^2.6 || ^3.0",
                "zendframework/zend-validator": "^2.10.1"
            },
            "suggest": {
                "zendframework/zend-filter": "To support DefaultRouteMatcher usage",
                "zendframework/zend-validator": "To support DefaultRouteMatcher usage"
            },
            "type": "library",
            "extra": {
                "branch-alias": {
                    "dev-master": "2.7.x-dev",
                    "dev-develop": "2.8.x-dev"
                }
            },
            "autoload": {
                "psr-4": {
                    "Zend\\Console\\": "src/"
                }
            },
            "notification-url": "https://packagist.org/downloads/",
            "license": [
                "BSD-3-Clause"
            ],
            "description": "Build console applications using getopt syntax or routing, complete with prompts",
            "keywords": [
                "ZendFramework",
                "console",
                "zf"
            ],
            "time": "2018-01-25T19:08:04+00:00"
        },
        {
            "name": "zendframework/zend-crypt",
            "version": "2.6.0",
            "source": {
                "type": "git",
                "url": "https://github.com/zendframework/zend-crypt.git",
                "reference": "1b2f5600bf6262904167116fa67b58ab1457036d"
            },
            "dist": {
                "type": "zip",
                "url": "https://api.github.com/repos/zendframework/zend-crypt/zipball/1b2f5600bf6262904167116fa67b58ab1457036d",
                "reference": "1b2f5600bf6262904167116fa67b58ab1457036d",
                "shasum": ""
            },
            "require": {
                "container-interop/container-interop": "~1.0",
                "php": "^5.5 || ^7.0",
                "zendframework/zend-math": "^2.6",
                "zendframework/zend-stdlib": "^2.7 || ^3.0"
            },
            "require-dev": {
                "fabpot/php-cs-fixer": "1.7.*",
                "phpunit/phpunit": "~4.0"
            },
            "suggest": {
                "ext-mcrypt": "Required for most features of Zend\\Crypt"
            },
            "type": "library",
            "extra": {
                "branch-alias": {
                    "dev-master": "2.6-dev",
                    "dev-develop": "2.7-dev"
                }
            },
            "autoload": {
                "psr-4": {
                    "Zend\\Crypt\\": "src/"
                }
            },
            "notification-url": "https://packagist.org/downloads/",
            "license": [
                "BSD-3-Clause"
            ],
            "homepage": "https://github.com/zendframework/zend-crypt",
            "keywords": [
                "crypt",
                "zf2"
            ],
            "time": "2016-02-03T23:46:30+00:00"
        },
        {
            "name": "zendframework/zend-db",
            "version": "2.10.0",
            "source": {
                "type": "git",
                "url": "https://github.com/zendframework/zend-db.git",
                "reference": "77022f06f6ffd384fa86d22ab8d8bbdb925a1e8e"
            },
            "dist": {
                "type": "zip",
                "url": "https://api.github.com/repos/zendframework/zend-db/zipball/77022f06f6ffd384fa86d22ab8d8bbdb925a1e8e",
                "reference": "77022f06f6ffd384fa86d22ab8d8bbdb925a1e8e",
                "shasum": ""
            },
            "require": {
                "php": "^5.6 || ^7.0",
                "zendframework/zend-stdlib": "^2.7 || ^3.0"
            },
            "require-dev": {
                "phpunit/phpunit": "^5.7.25 || ^6.4.4",
                "zendframework/zend-coding-standard": "~1.0.0",
                "zendframework/zend-eventmanager": "^2.6.2 || ^3.0",
                "zendframework/zend-hydrator": "^1.1 || ^2.1 || ^3.0",
                "zendframework/zend-servicemanager": "^2.7.5 || ^3.0.3"
            },
            "suggest": {
                "zendframework/zend-eventmanager": "Zend\\EventManager component",
                "zendframework/zend-hydrator": "Zend\\Hydrator component for using HydratingResultSets",
                "zendframework/zend-servicemanager": "Zend\\ServiceManager component"
            },
            "type": "library",
            "extra": {
                "branch-alias": {
                    "dev-master": "2.9-dev",
                    "dev-develop": "2.10-dev"
                },
                "zf": {
                    "component": "Zend\\Db",
                    "config-provider": "Zend\\Db\\ConfigProvider"
                }
            },
            "autoload": {
                "psr-4": {
                    "Zend\\Db\\": "src/"
                }
            },
            "notification-url": "https://packagist.org/downloads/",
            "license": [
                "BSD-3-Clause"
            ],
            "description": "Database abstraction layer, SQL abstraction, result set abstraction, and RowDataGateway and TableDataGateway implementations",
            "keywords": [
                "ZendFramework",
                "db",
                "zf"
            ],
            "time": "2019-02-25T11:37:45+00:00"
        },
        {
            "name": "zendframework/zend-di",
            "version": "2.6.1",
            "source": {
                "type": "git",
                "url": "https://github.com/zendframework/zend-di.git",
                "reference": "1fd1ba85660b5a2718741b38639dc7c4c3194b37"
            },
            "dist": {
                "type": "zip",
                "url": "https://api.github.com/repos/zendframework/zend-di/zipball/1fd1ba85660b5a2718741b38639dc7c4c3194b37",
                "reference": "1fd1ba85660b5a2718741b38639dc7c4c3194b37",
                "shasum": ""
            },
            "require": {
                "container-interop/container-interop": "^1.1",
                "php": "^5.5 || ^7.0",
                "zendframework/zend-code": "^2.6 || ^3.0",
                "zendframework/zend-stdlib": "^2.7 || ^3.0"
            },
            "require-dev": {
                "fabpot/php-cs-fixer": "1.7.*",
                "phpunit/phpunit": "~4.0"
            },
            "type": "library",
            "extra": {
                "branch-alias": {
                    "dev-master": "2.6-dev",
                    "dev-develop": "2.7-dev"
                }
            },
            "autoload": {
                "psr-4": {
                    "Zend\\Di\\": "src/"
                }
            },
            "notification-url": "https://packagist.org/downloads/",
            "license": [
                "BSD-3-Clause"
            ],
            "homepage": "https://github.com/zendframework/zend-di",
            "keywords": [
                "di",
                "zf2"
            ],
            "time": "2016-04-25T20:58:11+00:00"
        },
        {
            "name": "zendframework/zend-diactoros",
            "version": "1.8.6",
            "source": {
                "type": "git",
                "url": "https://github.com/zendframework/zend-diactoros.git",
                "reference": "20da13beba0dde8fb648be3cc19765732790f46e"
            },
            "dist": {
                "type": "zip",
                "url": "https://api.github.com/repos/zendframework/zend-diactoros/zipball/20da13beba0dde8fb648be3cc19765732790f46e",
                "reference": "20da13beba0dde8fb648be3cc19765732790f46e",
                "shasum": ""
            },
            "require": {
                "php": "^5.6 || ^7.0",
                "psr/http-message": "^1.0"
            },
            "provide": {
                "psr/http-message-implementation": "1.0"
            },
            "require-dev": {
                "ext-dom": "*",
                "ext-libxml": "*",
                "php-http/psr7-integration-tests": "dev-master",
                "phpunit/phpunit": "^5.7.16 || ^6.0.8 || ^7.2.7",
                "zendframework/zend-coding-standard": "~1.0"
            },
            "type": "library",
            "extra": {
                "branch-alias": {
                    "dev-master": "1.8.x-dev",
                    "dev-develop": "1.9.x-dev",
                    "dev-release-2.0": "2.0.x-dev"
                }
            },
            "autoload": {
                "files": [
                    "src/functions/create_uploaded_file.php",
                    "src/functions/marshal_headers_from_sapi.php",
                    "src/functions/marshal_method_from_sapi.php",
                    "src/functions/marshal_protocol_version_from_sapi.php",
                    "src/functions/marshal_uri_from_sapi.php",
                    "src/functions/normalize_server.php",
                    "src/functions/normalize_uploaded_files.php",
                    "src/functions/parse_cookie_header.php"
                ],
                "psr-4": {
                    "Zend\\Diactoros\\": "src/"
                }
            },
            "notification-url": "https://packagist.org/downloads/",
            "license": [
                "BSD-2-Clause"
            ],
            "description": "PSR HTTP Message implementations",
            "homepage": "https://github.com/zendframework/zend-diactoros",
            "keywords": [
                "http",
                "psr",
                "psr-7"
            ],
            "time": "2018-09-05T19:29:37+00:00"
        },
        {
            "name": "zendframework/zend-escaper",
            "version": "2.6.0",
            "source": {
                "type": "git",
                "url": "https://github.com/zendframework/zend-escaper.git",
                "reference": "31d8aafae982f9568287cb4dce987e6aff8fd074"
            },
            "dist": {
                "type": "zip",
                "url": "https://api.github.com/repos/zendframework/zend-escaper/zipball/31d8aafae982f9568287cb4dce987e6aff8fd074",
                "reference": "31d8aafae982f9568287cb4dce987e6aff8fd074",
                "shasum": ""
            },
            "require": {
                "php": "^5.6 || ^7.0"
            },
            "require-dev": {
                "phpunit/phpunit": "^5.7.27 || ^6.5.8 || ^7.1.2",
                "zendframework/zend-coding-standard": "~1.0.0"
            },
            "type": "library",
            "extra": {
                "branch-alias": {
                    "dev-master": "2.6.x-dev",
                    "dev-develop": "2.7.x-dev"
                }
            },
            "autoload": {
                "psr-4": {
                    "Zend\\Escaper\\": "src/"
                }
            },
            "notification-url": "https://packagist.org/downloads/",
            "license": [
                "BSD-3-Clause"
            ],
            "description": "Securely and safely escape HTML, HTML attributes, JavaScript, CSS, and URLs",
            "keywords": [
                "ZendFramework",
                "escaper",
                "zf"
            ],
            "time": "2018-04-25T15:48:53+00:00"
        },
        {
            "name": "zendframework/zend-eventmanager",
            "version": "2.6.4",
            "source": {
                "type": "git",
                "url": "https://github.com/zendframework/zend-eventmanager.git",
                "reference": "d238c443220dce4b6396579c8ab2200ec25f9108"
            },
            "dist": {
                "type": "zip",
                "url": "https://api.github.com/repos/zendframework/zend-eventmanager/zipball/d238c443220dce4b6396579c8ab2200ec25f9108",
                "reference": "d238c443220dce4b6396579c8ab2200ec25f9108",
                "shasum": ""
            },
            "require": {
                "php": "^5.5 || ^7.0",
                "zendframework/zend-stdlib": "^2.7"
            },
            "require-dev": {
                "athletic/athletic": "dev-master",
                "fabpot/php-cs-fixer": "1.7.*",
                "phpunit/phpunit": "~4.0"
            },
            "type": "library",
            "extra": {
                "branch-alias": {
                    "dev-release-2.6": "2.6-dev",
                    "dev-master": "3.0-dev",
                    "dev-develop": "3.1-dev"
                }
            },
            "autoload": {
                "psr-4": {
                    "Zend\\EventManager\\": "src/"
                }
            },
            "notification-url": "https://packagist.org/downloads/",
            "license": [
                "BSD-3-Clause"
            ],
            "homepage": "https://github.com/zendframework/zend-eventmanager",
            "keywords": [
                "eventmanager",
                "zf2"
            ],
            "time": "2017-12-12T17:48:56+00:00"
        },
        {
            "name": "zendframework/zend-feed",
            "version": "2.10.3",
            "source": {
                "type": "git",
                "url": "https://github.com/zendframework/zend-feed.git",
                "reference": "6641f4cf3f4586c63f83fd70b6d19966025c8888"
            },
            "dist": {
                "type": "zip",
                "url": "https://api.github.com/repos/zendframework/zend-feed/zipball/6641f4cf3f4586c63f83fd70b6d19966025c8888",
                "reference": "6641f4cf3f4586c63f83fd70b6d19966025c8888",
                "shasum": ""
            },
            "require": {
                "php": "^5.6 || ^7.0",
                "zendframework/zend-escaper": "^2.5.2",
                "zendframework/zend-stdlib": "^2.7.7 || ^3.1"
            },
            "require-dev": {
                "phpunit/phpunit": "^5.7.23 || ^6.4.3",
                "psr/http-message": "^1.0.1",
                "zendframework/zend-cache": "^2.7.2",
                "zendframework/zend-coding-standard": "~1.0.0",
                "zendframework/zend-db": "^2.8.2",
                "zendframework/zend-http": "^2.7",
                "zendframework/zend-servicemanager": "^2.7.8 || ^3.3",
                "zendframework/zend-validator": "^2.10.1"
            },
            "suggest": {
                "psr/http-message": "PSR-7 ^1.0.1, if you wish to use Zend\\Feed\\Reader\\Http\\Psr7ResponseDecorator",
                "zendframework/zend-cache": "Zend\\Cache component, for optionally caching feeds between requests",
                "zendframework/zend-db": "Zend\\Db component, for use with PubSubHubbub",
                "zendframework/zend-http": "Zend\\Http for PubSubHubbub, and optionally for use with Zend\\Feed\\Reader",
                "zendframework/zend-servicemanager": "Zend\\ServiceManager component, for easily extending ExtensionManager implementations",
                "zendframework/zend-validator": "Zend\\Validator component, for validating email addresses used in Atom feeds and entries when using the Writer subcomponent"
            },
            "type": "library",
            "extra": {
                "branch-alias": {
                    "dev-master": "2.10.x-dev",
                    "dev-develop": "2.11.x-dev"
                }
            },
            "autoload": {
                "psr-4": {
                    "Zend\\Feed\\": "src/"
                }
            },
            "notification-url": "https://packagist.org/downloads/",
            "license": [
                "BSD-3-Clause"
            ],
            "description": "provides functionality for consuming RSS and Atom feeds",
            "keywords": [
                "ZendFramework",
                "feed",
                "zf"
            ],
            "time": "2018-08-01T13:53:20+00:00"
        },
        {
            "name": "zendframework/zend-filter",
            "version": "2.9.1",
            "source": {
                "type": "git",
                "url": "https://github.com/zendframework/zend-filter.git",
                "reference": "1c3e6d02f9cd5f6c929c9859498f5efbe216e86f"
            },
            "dist": {
                "type": "zip",
                "url": "https://api.github.com/repos/zendframework/zend-filter/zipball/1c3e6d02f9cd5f6c929c9859498f5efbe216e86f",
                "reference": "1c3e6d02f9cd5f6c929c9859498f5efbe216e86f",
                "shasum": ""
            },
            "require": {
                "php": "^5.6 || ^7.0",
                "zendframework/zend-stdlib": "^2.7.7 || ^3.1"
            },
            "conflict": {
                "zendframework/zend-validator": "<2.10.1"
            },
            "require-dev": {
                "pear/archive_tar": "^1.4.3",
                "phpunit/phpunit": "^5.7.23 || ^6.4.3",
                "psr/http-factory": "^1.0",
                "zendframework/zend-coding-standard": "~1.0.0",
                "zendframework/zend-crypt": "^3.2.1",
                "zendframework/zend-servicemanager": "^2.7.8 || ^3.3",
                "zendframework/zend-uri": "^2.6"
            },
            "suggest": {
                "psr/http-factory-implementation": "psr/http-factory-implementation, for creating file upload instances when consuming PSR-7 in file upload filters",
                "zendframework/zend-crypt": "Zend\\Crypt component, for encryption filters",
                "zendframework/zend-i18n": "Zend\\I18n component for filters depending on i18n functionality",
                "zendframework/zend-servicemanager": "Zend\\ServiceManager component, for using the filter chain functionality",
                "zendframework/zend-uri": "Zend\\Uri component, for the UriNormalize filter"
            },
            "type": "library",
            "extra": {
                "branch-alias": {
                    "dev-master": "2.9.x-dev",
                    "dev-develop": "2.10.x-dev"
                },
                "zf": {
                    "component": "Zend\\Filter",
                    "config-provider": "Zend\\Filter\\ConfigProvider"
                }
            },
            "autoload": {
                "psr-4": {
                    "Zend\\Filter\\": "src/"
                }
            },
            "notification-url": "https://packagist.org/downloads/",
            "license": [
                "BSD-3-Clause"
            ],
            "description": "provides a set of commonly needed data filters",
            "keywords": [
                "ZendFramework",
                "filter",
                "zf"
            ],
            "time": "2018-12-17T16:00:04+00:00"
        },
        {
            "name": "zendframework/zend-form",
            "version": "2.13.0",
            "source": {
                "type": "git",
                "url": "https://github.com/zendframework/zend-form.git",
                "reference": "c713a12ccbd43148b71c9339e171ca11e3f8a1da"
            },
            "dist": {
                "type": "zip",
                "url": "https://api.github.com/repos/zendframework/zend-form/zipball/c713a12ccbd43148b71c9339e171ca11e3f8a1da",
                "reference": "c713a12ccbd43148b71c9339e171ca11e3f8a1da",
                "shasum": ""
            },
            "require": {
                "php": "^5.6 || ^7.0",
                "zendframework/zend-hydrator": "^1.1 || ^2.1 || ^3.0",
                "zendframework/zend-inputfilter": "^2.8",
                "zendframework/zend-stdlib": "^2.7 || ^3.0"
            },
            "require-dev": {
                "doctrine/annotations": "~1.0",
                "phpunit/phpunit": "^5.7.23 || ^6.5.3",
                "zendframework/zend-cache": "^2.6.1",
                "zendframework/zend-captcha": "^2.7.1",
                "zendframework/zend-code": "^2.6 || ^3.0",
                "zendframework/zend-coding-standard": "~1.0.0",
                "zendframework/zend-escaper": "^2.5",
                "zendframework/zend-eventmanager": "^2.6.2 || ^3.0",
                "zendframework/zend-filter": "^2.6",
                "zendframework/zend-i18n": "^2.6",
                "zendframework/zend-servicemanager": "^2.7.5 || ^3.0.3",
                "zendframework/zend-session": "^2.8.1",
                "zendframework/zend-text": "^2.6",
                "zendframework/zend-validator": "^2.6",
                "zendframework/zend-view": "^2.6.2",
                "zendframework/zendservice-recaptcha": "^3.0.0"
            },
            "suggest": {
                "zendframework/zend-captcha": "^2.7.1, required for using CAPTCHA form elements",
                "zendframework/zend-code": "^2.6 || ^3.0, required to use zend-form annotations support",
                "zendframework/zend-eventmanager": "^2.6.2 || ^3.0, reuired for zend-form annotations support",
                "zendframework/zend-i18n": "^2.6, required when using zend-form view helpers",
                "zendframework/zend-servicemanager": "^2.7.5 || ^3.0.3, required to use the form factories or provide services",
                "zendframework/zend-view": "^2.6.2, required for using the zend-form view helpers",
                "zendframework/zendservice-recaptcha": "in order to use the ReCaptcha form element"
            },
            "type": "library",
            "extra": {
                "branch-alias": {
                    "dev-master": "2.13.x-dev",
                    "dev-develop": "2.14.x-dev"
                },
                "zf": {
                    "component": "Zend\\Form",
                    "config-provider": "Zend\\Form\\ConfigProvider"
                }
            },
            "autoload": {
                "psr-4": {
                    "Zend\\Form\\": "src/"
                },
                "files": [
                    "autoload/formElementManagerPolyfill.php"
                ]
            },
            "notification-url": "https://packagist.org/downloads/",
            "license": [
                "BSD-3-Clause"
            ],
            "description": "Validate and display simple and complex forms, casting forms to business objects and vice versa",
            "keywords": [
                "ZendFramework",
                "form",
                "zf"
            ],
            "time": "2018-12-11T22:51:29+00:00"
        },
        {
            "name": "zendframework/zend-http",
            "version": "2.8.4",
            "source": {
                "type": "git",
                "url": "https://github.com/zendframework/zend-http.git",
                "reference": "d160aedc096be230af0fe9c31151b2b33ad4e807"
            },
            "dist": {
                "type": "zip",
                "url": "https://api.github.com/repos/zendframework/zend-http/zipball/d160aedc096be230af0fe9c31151b2b33ad4e807",
                "reference": "d160aedc096be230af0fe9c31151b2b33ad4e807",
                "shasum": ""
            },
            "require": {
                "php": "^5.6 || ^7.0",
                "zendframework/zend-loader": "^2.5.1",
                "zendframework/zend-stdlib": "^3.1 || ^2.7.7",
                "zendframework/zend-uri": "^2.5.2",
                "zendframework/zend-validator": "^2.10.1"
            },
            "require-dev": {
                "phpunit/phpunit": "^5.7.27 || ^6.5.8 || ^7.1.3",
                "zendframework/zend-coding-standard": "~1.0.0",
                "zendframework/zend-config": "^3.1 || ^2.6"
            },
            "suggest": {
                "paragonie/certainty": "For automated management of cacert.pem"
            },
            "type": "library",
            "extra": {
                "branch-alias": {
                    "dev-master": "2.8.x-dev",
                    "dev-develop": "2.9.x-dev"
                }
            },
            "autoload": {
                "psr-4": {
                    "Zend\\Http\\": "src/"
                }
            },
            "notification-url": "https://packagist.org/downloads/",
            "license": [
                "BSD-3-Clause"
            ],
            "description": "Provides an easy interface for performing Hyper-Text Transfer Protocol (HTTP) requests",
            "keywords": [
                "ZendFramework",
                "http",
                "http client",
                "zend",
                "zf"
            ],
            "time": "2019-02-07T17:47:08+00:00"
        },
        {
            "name": "zendframework/zend-hydrator",
            "version": "1.1.0",
            "source": {
                "type": "git",
                "url": "https://github.com/zendframework/zend-hydrator.git",
                "reference": "22652e1661a5a10b3f564cf7824a2206cf5a4a65"
            },
            "dist": {
                "type": "zip",
                "url": "https://api.github.com/repos/zendframework/zend-hydrator/zipball/22652e1661a5a10b3f564cf7824a2206cf5a4a65",
                "reference": "22652e1661a5a10b3f564cf7824a2206cf5a4a65",
                "shasum": ""
            },
            "require": {
                "php": "^5.5 || ^7.0",
                "zendframework/zend-stdlib": "^2.7 || ^3.0"
            },
            "require-dev": {
                "phpunit/phpunit": "~4.0",
                "squizlabs/php_codesniffer": "^2.0@dev",
                "zendframework/zend-eventmanager": "^2.6.2 || ^3.0",
                "zendframework/zend-filter": "^2.6",
                "zendframework/zend-inputfilter": "^2.6",
                "zendframework/zend-serializer": "^2.6.1",
                "zendframework/zend-servicemanager": "^2.7.5 || ^3.0.3"
            },
            "suggest": {
                "zendframework/zend-eventmanager": "^2.6.2 || ^3.0, to support aggregate hydrator usage",
                "zendframework/zend-filter": "^2.6, to support naming strategy hydrator usage",
                "zendframework/zend-serializer": "^2.6.1, to use the SerializableStrategy",
                "zendframework/zend-servicemanager": "^2.7.5 || ^3.0.3, to support hydrator plugin manager usage"
            },
            "type": "library",
            "extra": {
                "branch-alias": {
                    "dev-release-1.0": "1.0-dev",
                    "dev-release-1.1": "1.1-dev",
                    "dev-master": "2.0-dev",
                    "dev-develop": "2.1-dev"
                }
            },
            "autoload": {
                "psr-4": {
                    "Zend\\Hydrator\\": "src/"
                }
            },
            "notification-url": "https://packagist.org/downloads/",
            "license": [
                "BSD-3-Clause"
            ],
            "homepage": "https://github.com/zendframework/zend-hydrator",
            "keywords": [
                "hydrator",
                "zf2"
            ],
            "time": "2016-02-18T22:38:26+00:00"
        },
        {
            "name": "zendframework/zend-i18n",
            "version": "2.9.0",
            "source": {
                "type": "git",
                "url": "https://github.com/zendframework/zend-i18n.git",
                "reference": "6d69af5a04e1a4de7250043cb1322f077a0cdb7f"
            },
            "dist": {
                "type": "zip",
                "url": "https://api.github.com/repos/zendframework/zend-i18n/zipball/6d69af5a04e1a4de7250043cb1322f077a0cdb7f",
                "reference": "6d69af5a04e1a4de7250043cb1322f077a0cdb7f",
                "shasum": ""
            },
            "require": {
                "php": "^5.6 || ^7.0",
                "zendframework/zend-stdlib": "^2.7 || ^3.0"
            },
            "require-dev": {
                "phpunit/phpunit": "^5.7.27 || ^6.5.8 || ^7.1.2",
                "zendframework/zend-cache": "^2.6.1",
                "zendframework/zend-coding-standard": "~1.0.0",
                "zendframework/zend-config": "^2.6",
                "zendframework/zend-eventmanager": "^2.6.2 || ^3.0",
                "zendframework/zend-filter": "^2.6.1",
                "zendframework/zend-servicemanager": "^2.7.5 || ^3.0.3",
                "zendframework/zend-validator": "^2.6",
                "zendframework/zend-view": "^2.6.3"
            },
            "suggest": {
                "ext-intl": "Required for most features of Zend\\I18n; included in default builds of PHP",
                "zendframework/zend-cache": "Zend\\Cache component",
                "zendframework/zend-config": "Zend\\Config component",
                "zendframework/zend-eventmanager": "You should install this package to use the events in the translator",
                "zendframework/zend-filter": "You should install this package to use the provided filters",
                "zendframework/zend-i18n-resources": "Translation resources",
                "zendframework/zend-servicemanager": "Zend\\ServiceManager component",
                "zendframework/zend-validator": "You should install this package to use the provided validators",
                "zendframework/zend-view": "You should install this package to use the provided view helpers"
            },
            "type": "library",
            "extra": {
                "branch-alias": {
                    "dev-master": "2.9.x-dev",
                    "dev-develop": "2.10.x-dev"
                },
                "zf": {
                    "component": "Zend\\I18n",
                    "config-provider": "Zend\\I18n\\ConfigProvider"
                }
            },
            "autoload": {
                "psr-4": {
                    "Zend\\I18n\\": "src/"
                }
            },
            "notification-url": "https://packagist.org/downloads/",
            "license": [
                "BSD-3-Clause"
            ],
            "description": "Provide translations for your application, and filter and validate internationalized values",
            "keywords": [
                "ZendFramework",
                "i18n",
                "zf"
            ],
            "time": "2018-05-16T16:39:13+00:00"
        },
        {
            "name": "zendframework/zend-inputfilter",
            "version": "2.10.0",
            "source": {
                "type": "git",
                "url": "https://github.com/zendframework/zend-inputfilter.git",
                "reference": "4f52b71ec9cef3a06e3bba8f5c2124e94055ec0c"
            },
            "dist": {
                "type": "zip",
                "url": "https://api.github.com/repos/zendframework/zend-inputfilter/zipball/4f52b71ec9cef3a06e3bba8f5c2124e94055ec0c",
                "reference": "4f52b71ec9cef3a06e3bba8f5c2124e94055ec0c",
                "shasum": ""
            },
            "require": {
                "php": "^5.6 || ^7.0",
                "zendframework/zend-filter": "^2.9.1",
                "zendframework/zend-servicemanager": "^2.7.10 || ^3.3.1",
                "zendframework/zend-stdlib": "^2.7 || ^3.0",
                "zendframework/zend-validator": "^2.11"
            },
            "require-dev": {
                "phpunit/phpunit": "^5.7.23 || ^6.4.3",
                "psr/http-message": "^1.0",
                "zendframework/zend-coding-standard": "~1.0.0"
            },
            "suggest": {
                "psr/http-message-implementation": "PSR-7 is required if you wish to validate PSR-7 UploadedFileInterface payloads"
            },
            "type": "library",
            "extra": {
                "branch-alias": {
                    "dev-master": "2.10.x-dev",
                    "dev-develop": "2.11.x-dev"
                },
                "zf": {
                    "component": "Zend\\InputFilter",
                    "config-provider": "Zend\\InputFilter\\ConfigProvider"
                }
            },
            "autoload": {
                "psr-4": {
                    "Zend\\InputFilter\\": "src/"
                }
            },
            "notification-url": "https://packagist.org/downloads/",
            "license": [
                "BSD-3-Clause"
            ],
            "description": "Normalize and validate input sets from the web, APIs, the CLI, and more, including files",
            "keywords": [
                "ZendFramework",
                "inputfilter",
                "zf"
            ],
            "time": "2019-01-30T16:58:51+00:00"
        },
        {
            "name": "zendframework/zend-json",
            "version": "2.6.1",
            "source": {
                "type": "git",
                "url": "https://github.com/zendframework/zend-json.git",
                "reference": "4c8705dbe4ad7d7e51b2876c5b9eea0ef916ba28"
            },
            "dist": {
                "type": "zip",
                "url": "https://api.github.com/repos/zendframework/zend-json/zipball/4c8705dbe4ad7d7e51b2876c5b9eea0ef916ba28",
                "reference": "4c8705dbe4ad7d7e51b2876c5b9eea0ef916ba28",
                "shasum": ""
            },
            "require": {
                "php": "^5.5 || ^7.0"
            },
            "require-dev": {
                "fabpot/php-cs-fixer": "1.7.*",
                "phpunit/phpunit": "~4.0",
                "zendframework/zend-http": "^2.5.4",
                "zendframework/zend-server": "^2.6.1",
                "zendframework/zend-stdlib": "^2.5 || ^3.0",
                "zendframework/zendxml": "^1.0.2"
            },
            "suggest": {
                "zendframework/zend-http": "Zend\\Http component, required to use Zend\\Json\\Server",
                "zendframework/zend-server": "Zend\\Server component, required to use Zend\\Json\\Server",
                "zendframework/zend-stdlib": "Zend\\Stdlib component, for use with caching Zend\\Json\\Server responses",
                "zendframework/zendxml": "To support Zend\\Json\\Json::fromXml() usage"
            },
            "type": "library",
            "extra": {
                "branch-alias": {
                    "dev-master": "2.6-dev",
                    "dev-develop": "2.7-dev"
                }
            },
            "autoload": {
                "psr-4": {
                    "Zend\\Json\\": "src/"
                }
            },
            "notification-url": "https://packagist.org/downloads/",
            "license": [
                "BSD-3-Clause"
            ],
            "description": "provides convenience methods for serializing native PHP to JSON and decoding JSON to native PHP",
            "homepage": "https://github.com/zendframework/zend-json",
            "keywords": [
                "json",
                "zf2"
            ],
            "time": "2016-02-04T21:20:26+00:00"
        },
        {
            "name": "zendframework/zend-loader",
            "version": "2.6.0",
            "source": {
                "type": "git",
                "url": "https://github.com/zendframework/zend-loader.git",
                "reference": "78f11749ea340f6ca316bca5958eef80b38f9b6c"
            },
            "dist": {
                "type": "zip",
                "url": "https://api.github.com/repos/zendframework/zend-loader/zipball/78f11749ea340f6ca316bca5958eef80b38f9b6c",
                "reference": "78f11749ea340f6ca316bca5958eef80b38f9b6c",
                "shasum": ""
            },
            "require": {
                "php": "^5.6 || ^7.0"
            },
            "require-dev": {
                "phpunit/phpunit": "^5.7.27 || ^6.5.8 || ^7.1.4",
                "zendframework/zend-coding-standard": "~1.0.0"
            },
            "type": "library",
            "extra": {
                "branch-alias": {
                    "dev-master": "2.6.x-dev",
                    "dev-develop": "2.7.x-dev"
                }
            },
            "autoload": {
                "psr-4": {
                    "Zend\\Loader\\": "src/"
                }
            },
            "notification-url": "https://packagist.org/downloads/",
            "license": [
                "BSD-3-Clause"
            ],
            "description": "Autoloading and plugin loading strategies",
            "keywords": [
                "ZendFramework",
                "loader",
                "zf"
            ],
            "time": "2018-04-30T15:20:54+00:00"
        },
        {
            "name": "zendframework/zend-log",
            "version": "2.10.0",
            "source": {
                "type": "git",
                "url": "https://github.com/zendframework/zend-log.git",
                "reference": "9cec3b092acb39963659c2f32441cccc56b3f430"
            },
            "dist": {
                "type": "zip",
                "url": "https://api.github.com/repos/zendframework/zend-log/zipball/9cec3b092acb39963659c2f32441cccc56b3f430",
                "reference": "9cec3b092acb39963659c2f32441cccc56b3f430",
                "shasum": ""
            },
            "require": {
                "php": "^5.6 || ^7.0",
                "psr/log": "^1.0",
                "zendframework/zend-servicemanager": "^2.7.5 || ^3.0.3",
                "zendframework/zend-stdlib": "^2.7 || ^3.0"
            },
            "provide": {
                "psr/log-implementation": "1.0.0"
            },
            "require-dev": {
                "mikey179/vfsstream": "^1.6",
                "phpunit/phpunit": "^5.7.15 || ^6.0.8",
                "zendframework/zend-coding-standard": "~1.0.0",
                "zendframework/zend-db": "^2.6",
                "zendframework/zend-escaper": "^2.5",
                "zendframework/zend-filter": "^2.5",
                "zendframework/zend-mail": "^2.6.1",
                "zendframework/zend-validator": "^2.10.1"
            },
            "suggest": {
                "ext-mongo": "mongo extension to use Mongo writer",
                "ext-mongodb": "mongodb extension to use MongoDB writer",
                "zendframework/zend-console": "Zend\\Console component to use the RequestID log processor",
                "zendframework/zend-db": "Zend\\Db component to use the database log writer",
                "zendframework/zend-escaper": "Zend\\Escaper component, for use in the XML log formatter",
                "zendframework/zend-mail": "Zend\\Mail component to use the email log writer",
                "zendframework/zend-validator": "Zend\\Validator component to block invalid log messages"
            },
            "type": "library",
            "extra": {
                "branch-alias": {
                    "dev-master": "2.10.x-dev",
                    "dev-develop": "2.11.x-dev"
                },
                "zf": {
                    "component": "Zend\\Log",
                    "config-provider": "Zend\\Log\\ConfigProvider"
                }
            },
            "autoload": {
                "psr-4": {
                    "Zend\\Log\\": "src/"
                }
            },
            "notification-url": "https://packagist.org/downloads/",
            "license": [
                "BSD-3-Clause"
            ],
            "description": "component for general purpose logging",
            "homepage": "https://github.com/zendframework/zend-log",
            "keywords": [
                "log",
                "logging",
                "zf2"
            ],
            "time": "2018-04-09T21:59:51+00:00"
        },
        {
            "name": "zendframework/zend-mail",
            "version": "2.10.0",
            "source": {
                "type": "git",
                "url": "https://github.com/zendframework/zend-mail.git",
                "reference": "d7beb63d5f7144a21ac100072c453e63860cdab8"
            },
            "dist": {
                "type": "zip",
                "url": "https://api.github.com/repos/zendframework/zend-mail/zipball/d7beb63d5f7144a21ac100072c453e63860cdab8",
                "reference": "d7beb63d5f7144a21ac100072c453e63860cdab8",
                "shasum": ""
            },
            "require": {
                "ext-iconv": "*",
                "php": "^5.6 || ^7.0",
                "true/punycode": "^2.1",
                "zendframework/zend-loader": "^2.5",
                "zendframework/zend-mime": "^2.5",
                "zendframework/zend-stdlib": "^2.7 || ^3.0",
                "zendframework/zend-validator": "^2.10.2"
            },
            "require-dev": {
                "phpunit/phpunit": "^5.7.25 || ^6.4.4 || ^7.1.4",
                "zendframework/zend-coding-standard": "~1.0.0",
                "zendframework/zend-config": "^2.6",
                "zendframework/zend-crypt": "^2.6 || ^3.0",
                "zendframework/zend-servicemanager": "^2.7.10 || ^3.3.1"
            },
            "suggest": {
                "zendframework/zend-crypt": "Crammd5 support in SMTP Auth",
                "zendframework/zend-servicemanager": "^2.7.10 || ^3.3.1 when using SMTP to deliver messages"
            },
            "type": "library",
            "extra": {
                "branch-alias": {
                    "dev-master": "2.10.x-dev",
                    "dev-develop": "2.11.x-dev"
                },
                "zf": {
                    "component": "Zend\\Mail",
                    "config-provider": "Zend\\Mail\\ConfigProvider"
                }
            },
            "autoload": {
                "psr-4": {
                    "Zend\\Mail\\": "src/"
                }
            },
            "notification-url": "https://packagist.org/downloads/",
            "license": [
                "BSD-3-Clause"
            ],
            "description": "Provides generalized functionality to compose and send both text and MIME-compliant multipart e-mail messages",
            "keywords": [
                "ZendFramework",
                "mail",
                "zf"
            ],
            "time": "2018-06-07T13:37:07+00:00"
        },
        {
            "name": "zendframework/zend-math",
            "version": "2.7.1",
            "source": {
                "type": "git",
                "url": "https://github.com/zendframework/zend-math.git",
                "reference": "1abce074004dacac1a32cd54de94ad47ef960d38"
            },
            "dist": {
                "type": "zip",
                "url": "https://api.github.com/repos/zendframework/zend-math/zipball/1abce074004dacac1a32cd54de94ad47ef960d38",
                "reference": "1abce074004dacac1a32cd54de94ad47ef960d38",
                "shasum": ""
            },
            "require": {
                "php": "^5.5 || ^7.0"
            },
            "require-dev": {
                "fabpot/php-cs-fixer": "1.7.*",
                "ircmaxell/random-lib": "~1.1",
                "phpunit/phpunit": "~4.0"
            },
            "suggest": {
                "ext-bcmath": "If using the bcmath functionality",
                "ext-gmp": "If using the gmp functionality",
                "ircmaxell/random-lib": "Fallback random byte generator for Zend\\Math\\Rand if Mcrypt extensions is unavailable"
            },
            "type": "library",
            "extra": {
                "branch-alias": {
                    "dev-master": "2.7-dev",
                    "dev-develop": "2.8-dev"
                }
            },
            "autoload": {
                "psr-4": {
                    "Zend\\Math\\": "src/"
                }
            },
            "notification-url": "https://packagist.org/downloads/",
            "license": [
                "BSD-3-Clause"
            ],
            "homepage": "https://github.com/zendframework/zend-math",
            "keywords": [
                "math",
                "zf2"
            ],
            "time": "2018-12-04T15:34:17+00:00"
        },
        {
            "name": "zendframework/zend-mime",
            "version": "2.7.1",
            "source": {
                "type": "git",
                "url": "https://github.com/zendframework/zend-mime.git",
                "reference": "52ae5fa9f12845cae749271034a2d594f0e4c6f2"
            },
            "dist": {
                "type": "zip",
                "url": "https://api.github.com/repos/zendframework/zend-mime/zipball/52ae5fa9f12845cae749271034a2d594f0e4c6f2",
                "reference": "52ae5fa9f12845cae749271034a2d594f0e4c6f2",
                "shasum": ""
            },
            "require": {
                "php": "^5.6 || ^7.0",
                "zendframework/zend-stdlib": "^2.7 || ^3.0"
            },
            "require-dev": {
                "phpunit/phpunit": "^5.7.21 || ^6.3",
                "zendframework/zend-coding-standard": "~1.0.0",
                "zendframework/zend-mail": "^2.6"
            },
            "suggest": {
                "zendframework/zend-mail": "Zend\\Mail component"
            },
            "type": "library",
            "extra": {
                "branch-alias": {
                    "dev-master": "2.7-dev",
                    "dev-develop": "2.8-dev"
                }
            },
            "autoload": {
                "psr-4": {
                    "Zend\\Mime\\": "src/"
                }
            },
            "notification-url": "https://packagist.org/downloads/",
            "license": [
                "BSD-3-Clause"
            ],
            "description": "Create and parse MIME messages and parts",
            "homepage": "https://github.com/zendframework/zend-mime",
            "keywords": [
                "ZendFramework",
                "mime",
                "zf"
            ],
            "time": "2018-05-14T19:02:50+00:00"
        },
        {
            "name": "zendframework/zend-modulemanager",
            "version": "2.8.2",
            "source": {
                "type": "git",
                "url": "https://github.com/zendframework/zend-modulemanager.git",
                "reference": "394df6e12248ac430a312d4693f793ee7120baa6"
            },
            "dist": {
                "type": "zip",
                "url": "https://api.github.com/repos/zendframework/zend-modulemanager/zipball/394df6e12248ac430a312d4693f793ee7120baa6",
                "reference": "394df6e12248ac430a312d4693f793ee7120baa6",
                "shasum": ""
            },
            "require": {
                "php": "^5.6 || ^7.0",
                "zendframework/zend-config": "^3.1 || ^2.6",
                "zendframework/zend-eventmanager": "^3.2 || ^2.6.3",
                "zendframework/zend-stdlib": "^3.1 || ^2.7"
            },
            "require-dev": {
                "phpunit/phpunit": "^6.0.8 || ^5.7.15",
                "zendframework/zend-coding-standard": "~1.0.0",
                "zendframework/zend-console": "^2.6",
                "zendframework/zend-di": "^2.6",
                "zendframework/zend-loader": "^2.5",
                "zendframework/zend-mvc": "^3.0 || ^2.7",
                "zendframework/zend-servicemanager": "^3.0.3 || ^2.7.5"
            },
            "suggest": {
                "zendframework/zend-console": "Zend\\Console component",
                "zendframework/zend-loader": "Zend\\Loader component if you are not using Composer autoloading for your modules",
                "zendframework/zend-mvc": "Zend\\Mvc component",
                "zendframework/zend-servicemanager": "Zend\\ServiceManager component"
            },
            "type": "library",
            "extra": {
                "branch-alias": {
                    "dev-master": "2.7-dev",
                    "dev-develop": "2.8-dev"
                }
            },
            "autoload": {
                "psr-4": {
                    "Zend\\ModuleManager\\": "src/"
                }
            },
            "notification-url": "https://packagist.org/downloads/",
            "license": [
                "BSD-3-Clause"
            ],
            "description": "Modular application system for zend-mvc applications",
            "homepage": "https://github.com/zendframework/zend-modulemanager",
            "keywords": [
                "ZendFramework",
                "modulemanager",
                "zf"
            ],
            "time": "2017-12-02T06:11:18+00:00"
        },
        {
            "name": "zendframework/zend-mvc",
            "version": "2.7.15",
            "source": {
                "type": "git",
                "url": "https://github.com/zendframework/zend-mvc.git",
                "reference": "a8d45689d37a9e4ff4b75ea0b7478fa3d4f9c089"
            },
            "dist": {
                "type": "zip",
                "url": "https://api.github.com/repos/zendframework/zend-mvc/zipball/a8d45689d37a9e4ff4b75ea0b7478fa3d4f9c089",
                "reference": "a8d45689d37a9e4ff4b75ea0b7478fa3d4f9c089",
                "shasum": ""
            },
            "require": {
                "container-interop/container-interop": "^1.1",
                "php": "^5.5 || ^7.0",
                "zendframework/zend-console": "^2.7",
                "zendframework/zend-eventmanager": "^2.6.4 || ^3.0",
                "zendframework/zend-form": "^2.11",
                "zendframework/zend-hydrator": "^1.1 || ^2.4",
                "zendframework/zend-psr7bridge": "^0.2",
                "zendframework/zend-servicemanager": "^2.7.10 || ^3.0.3",
                "zendframework/zend-stdlib": "^2.7.5 || ^3.0"
            },
            "replace": {
                "zendframework/zend-router": "^2.0"
            },
            "require-dev": {
                "friendsofphp/php-cs-fixer": "1.7.*",
                "phpunit/phpunit": "^4.8.36",
                "sebastian/comparator": "^1.2.4",
                "sebastian/version": "^1.0.4",
                "zendframework/zend-authentication": "^2.6",
                "zendframework/zend-cache": "^2.8",
                "zendframework/zend-di": "^2.6",
                "zendframework/zend-filter": "^2.8",
                "zendframework/zend-http": "^2.8",
                "zendframework/zend-i18n": "^2.8",
                "zendframework/zend-inputfilter": "^2.8",
                "zendframework/zend-json": "^2.6.1",
                "zendframework/zend-log": "^2.9.3",
                "zendframework/zend-modulemanager": "^2.8",
                "zendframework/zend-serializer": "^2.8",
                "zendframework/zend-session": "^2.8.1",
                "zendframework/zend-text": "^2.7",
                "zendframework/zend-uri": "^2.6",
                "zendframework/zend-validator": "^2.10",
                "zendframework/zend-view": "^2.9"
            },
            "suggest": {
                "zendframework/zend-authentication": "Zend\\Authentication component for Identity plugin",
                "zendframework/zend-config": "Zend\\Config component",
                "zendframework/zend-di": "Zend\\Di component",
                "zendframework/zend-filter": "Zend\\Filter component",
                "zendframework/zend-http": "Zend\\Http component",
                "zendframework/zend-i18n": "Zend\\I18n component for translatable segments",
                "zendframework/zend-inputfilter": "Zend\\Inputfilter component",
                "zendframework/zend-json": "Zend\\Json component",
                "zendframework/zend-log": "Zend\\Log component",
                "zendframework/zend-modulemanager": "Zend\\ModuleManager component",
                "zendframework/zend-serializer": "Zend\\Serializer component",
                "zendframework/zend-servicemanager-di": "^1.0.1, if using zend-servicemanager v3 and requiring the zend-di integration",
                "zendframework/zend-session": "Zend\\Session component for FlashMessenger, PRG, and FPRG plugins",
                "zendframework/zend-text": "Zend\\Text component",
                "zendframework/zend-uri": "Zend\\Uri component",
                "zendframework/zend-validator": "Zend\\Validator component",
                "zendframework/zend-view": "Zend\\View component"
            },
            "type": "library",
            "extra": {
                "branch-alias": {
                    "dev-master": "2.7-dev",
                    "dev-develop": "3.0-dev"
                }
            },
            "autoload": {
                "files": [
                    "src/autoload.php"
                ],
                "psr-4": {
                    "Zend\\Mvc\\": "src/"
                }
            },
            "notification-url": "https://packagist.org/downloads/",
            "license": [
                "BSD-3-Clause"
            ],
            "homepage": "https://github.com/zendframework/zend-mvc",
            "keywords": [
                "mvc",
                "zf2"
            ],
            "time": "2018-05-03T13:13:41+00:00"
        },
        {
            "name": "zendframework/zend-psr7bridge",
            "version": "0.2.2",
            "source": {
                "type": "git",
                "url": "https://github.com/zendframework/zend-psr7bridge.git",
                "reference": "86c0b53b0c6381391c4add4a93a56e51d5c74605"
            },
            "dist": {
                "type": "zip",
                "url": "https://api.github.com/repos/zendframework/zend-psr7bridge/zipball/86c0b53b0c6381391c4add4a93a56e51d5c74605",
                "reference": "86c0b53b0c6381391c4add4a93a56e51d5c74605",
                "shasum": ""
            },
            "require": {
                "php": ">=5.5",
                "psr/http-message": "^1.0",
                "zendframework/zend-diactoros": "^1.1",
                "zendframework/zend-http": "^2.5"
            },
            "require-dev": {
                "phpunit/phpunit": "^4.7",
                "squizlabs/php_codesniffer": "^2.3"
            },
            "type": "library",
            "extra": {
                "branch-alias": {
                    "dev-master": "1.0-dev",
                    "dev-develop": "1.1-dev"
                }
            },
            "autoload": {
                "psr-4": {
                    "Zend\\Psr7Bridge\\": "src/"
                }
            },
            "notification-url": "https://packagist.org/downloads/",
            "license": [
                "BSD-3-Clause"
            ],
            "description": "PSR-7 <-> Zend\\Http bridge",
            "homepage": "https://github.com/zendframework/zend-psr7bridge",
            "keywords": [
                "http",
                "psr",
                "psr-7"
            ],
            "time": "2016-05-10T21:44:39+00:00"
        },
        {
            "name": "zendframework/zend-serializer",
            "version": "2.9.0",
            "source": {
                "type": "git",
                "url": "https://github.com/zendframework/zend-serializer.git",
                "reference": "0172690db48d8935edaf625c4cba38b79719892c"
            },
            "dist": {
                "type": "zip",
                "url": "https://api.github.com/repos/zendframework/zend-serializer/zipball/0172690db48d8935edaf625c4cba38b79719892c",
                "reference": "0172690db48d8935edaf625c4cba38b79719892c",
                "shasum": ""
            },
            "require": {
                "php": "^5.6 || ^7.0",
                "zendframework/zend-json": "^2.5 || ^3.0",
                "zendframework/zend-stdlib": "^2.7 || ^3.0"
            },
            "require-dev": {
                "phpunit/phpunit": "^5.7.25 || ^6.4.4",
                "zendframework/zend-coding-standard": "~1.0.0",
                "zendframework/zend-math": "^2.6 || ^3.0",
                "zendframework/zend-servicemanager": "^2.7.5 || ^3.0.3"
            },
            "suggest": {
                "zendframework/zend-math": "(^2.6 || ^3.0) To support Python Pickle serialization",
                "zendframework/zend-servicemanager": "(^2.7.5 || ^3.0.3) To support plugin manager support"
            },
            "type": "library",
            "extra": {
                "branch-alias": {
                    "dev-master": "2.9.x-dev",
                    "dev-develop": "2.10.x-dev"
                },
                "zf": {
                    "component": "Zend\\Serializer",
                    "config-provider": "Zend\\Serializer\\ConfigProvider"
                }
            },
            "autoload": {
                "psr-4": {
                    "Zend\\Serializer\\": "src/"
                }
            },
            "notification-url": "https://packagist.org/downloads/",
            "license": [
                "BSD-3-Clause"
            ],
            "description": "provides an adapter based interface to simply generate storable representation of PHP types by different facilities, and recover",
            "keywords": [
                "ZendFramework",
                "serializer",
                "zf"
            ],
            "time": "2018-05-14T18:45:18+00:00"
        },
        {
            "name": "zendframework/zend-server",
            "version": "2.8.0",
            "source": {
                "type": "git",
                "url": "https://github.com/zendframework/zend-server.git",
                "reference": "23a2e9a5599c83c05da831cb7c649e8a7809595e"
            },
            "dist": {
                "type": "zip",
                "url": "https://api.github.com/repos/zendframework/zend-server/zipball/23a2e9a5599c83c05da831cb7c649e8a7809595e",
                "reference": "23a2e9a5599c83c05da831cb7c649e8a7809595e",
                "shasum": ""
            },
            "require": {
                "php": "^5.6 || ^7.0",
                "zendframework/zend-code": "^2.5 || ^3.0",
                "zendframework/zend-stdlib": "^2.5 || ^3.0"
            },
            "require-dev": {
                "phpunit/phpunit": "^5.7.27 || ^6.5.8 || ^7.1.4",
                "zendframework/zend-coding-standard": "~1.0.0"
            },
            "type": "library",
            "extra": {
                "branch-alias": {
                    "dev-master": "2.8.x-dev",
                    "dev-develop": "2.9.x-dev"
                }
            },
            "autoload": {
                "psr-4": {
                    "Zend\\Server\\": "src/"
                }
            },
            "notification-url": "https://packagist.org/downloads/",
            "license": [
                "BSD-3-Clause"
            ],
            "description": "Create Reflection-based RPC servers",
            "keywords": [
                "ZendFramework",
                "server",
                "zf"
            ],
            "time": "2018-04-30T22:21:28+00:00"
        },
        {
            "name": "zendframework/zend-servicemanager",
            "version": "2.7.11",
            "source": {
                "type": "git",
                "url": "https://github.com/zendframework/zend-servicemanager.git",
                "reference": "99ec9ed5d0f15aed9876433c74c2709eb933d4c7"
            },
            "dist": {
                "type": "zip",
                "url": "https://api.github.com/repos/zendframework/zend-servicemanager/zipball/99ec9ed5d0f15aed9876433c74c2709eb933d4c7",
                "reference": "99ec9ed5d0f15aed9876433c74c2709eb933d4c7",
                "shasum": ""
            },
            "require": {
                "container-interop/container-interop": "~1.0",
                "php": "^5.5 || ^7.0"
            },
            "require-dev": {
                "athletic/athletic": "dev-master",
                "fabpot/php-cs-fixer": "1.7.*",
                "phpunit/phpunit": "~4.0",
                "zendframework/zend-di": "~2.5",
                "zendframework/zend-mvc": "~2.5"
            },
            "suggest": {
                "ocramius/proxy-manager": "ProxyManager 0.5.* to handle lazy initialization of services",
                "zendframework/zend-di": "Zend\\Di component"
            },
            "type": "library",
            "extra": {
                "branch-alias": {
                    "dev-master": "2.7-dev",
                    "dev-develop": "3.0-dev"
                }
            },
            "autoload": {
                "psr-4": {
                    "Zend\\ServiceManager\\": "src/"
                }
            },
            "notification-url": "https://packagist.org/downloads/",
            "license": [
                "BSD-3-Clause"
            ],
            "homepage": "https://github.com/zendframework/zend-servicemanager",
            "keywords": [
                "servicemanager",
                "zf2"
            ],
            "time": "2018-06-22T14:49:54+00:00"
        },
        {
            "name": "zendframework/zend-session",
            "version": "2.8.5",
            "source": {
                "type": "git",
                "url": "https://github.com/zendframework/zend-session.git",
                "reference": "2cfd90e1a2f6b066b9f908599251d8f64f07021b"
            },
            "dist": {
                "type": "zip",
                "url": "https://api.github.com/repos/zendframework/zend-session/zipball/2cfd90e1a2f6b066b9f908599251d8f64f07021b",
                "reference": "2cfd90e1a2f6b066b9f908599251d8f64f07021b",
                "shasum": ""
            },
            "require": {
                "php": "^5.6 || ^7.0",
                "zendframework/zend-eventmanager": "^2.6.2 || ^3.0",
                "zendframework/zend-stdlib": "^2.7 || ^3.0"
            },
            "require-dev": {
                "container-interop/container-interop": "^1.1",
                "mongodb/mongodb": "^1.0.1",
                "php-mock/php-mock-phpunit": "^1.1.2 || ^2.0",
                "phpunit/phpunit": "^5.7.5 || >=6.0.13 <6.5.0",
                "zendframework/zend-cache": "^2.6.1",
                "zendframework/zend-coding-standard": "~1.0.0",
                "zendframework/zend-db": "^2.7",
                "zendframework/zend-http": "^2.5.4",
                "zendframework/zend-servicemanager": "^2.7.5 || ^3.0.3",
                "zendframework/zend-validator": "^2.6"
            },
            "suggest": {
                "mongodb/mongodb": "If you want to use the MongoDB session save handler",
                "zendframework/zend-cache": "Zend\\Cache component",
                "zendframework/zend-db": "Zend\\Db component",
                "zendframework/zend-http": "Zend\\Http component",
                "zendframework/zend-servicemanager": "Zend\\ServiceManager component",
                "zendframework/zend-validator": "Zend\\Validator component"
            },
            "type": "library",
            "extra": {
                "branch-alias": {
                    "dev-master": "2.8-dev",
                    "dev-develop": "2.9-dev"
                },
                "zf": {
                    "component": "Zend\\Session",
                    "config-provider": "Zend\\Session\\ConfigProvider"
                }
            },
            "autoload": {
                "psr-4": {
                    "Zend\\Session\\": "src/"
                }
            },
            "notification-url": "https://packagist.org/downloads/",
            "license": [
                "BSD-3-Clause"
            ],
            "description": "manage and preserve session data, a logical complement of cookie data, across multiple page requests by the same client",
            "keywords": [
                "ZendFramework",
                "session",
                "zf"
            ],
            "time": "2018-02-22T16:33:54+00:00"
        },
        {
            "name": "zendframework/zend-soap",
            "version": "2.7.0",
            "source": {
                "type": "git",
                "url": "https://github.com/zendframework/zend-soap.git",
                "reference": "af03c32f0db2b899b3df8cfe29aeb2b49857d284"
            },
            "dist": {
                "type": "zip",
                "url": "https://api.github.com/repos/zendframework/zend-soap/zipball/af03c32f0db2b899b3df8cfe29aeb2b49857d284",
                "reference": "af03c32f0db2b899b3df8cfe29aeb2b49857d284",
                "shasum": ""
            },
            "require": {
                "ext-soap": "*",
                "php": "^5.6 || ^7.0",
                "zendframework/zend-server": "^2.6.1",
                "zendframework/zend-stdlib": "^2.7 || ^3.0",
                "zendframework/zend-uri": "^2.5.2"
            },
            "require-dev": {
                "phpunit/phpunit": "^5.7.21 || ^6.3",
                "zendframework/zend-coding-standard": "~1.0.0",
                "zendframework/zend-config": "^2.6",
                "zendframework/zend-http": "^2.5.4"
            },
            "suggest": {
                "zendframework/zend-http": "Zend\\Http component"
            },
            "type": "library",
            "extra": {
                "branch-alias": {
                    "dev-master": "2.7.x-dev",
                    "dev-develop": "2.8.x-dev"
                }
            },
            "autoload": {
                "psr-4": {
                    "Zend\\Soap\\": "src/"
                }
            },
            "notification-url": "https://packagist.org/downloads/",
            "license": [
                "BSD-3-Clause"
            ],
            "homepage": "https://github.com/zendframework/zend-soap",
            "keywords": [
                "soap",
                "zf2"
            ],
            "time": "2018-01-29T17:51:26+00:00"
        },
        {
            "name": "zendframework/zend-stdlib",
            "version": "2.7.7",
            "source": {
                "type": "git",
                "url": "https://github.com/zendframework/zend-stdlib.git",
                "reference": "0e44eb46788f65e09e077eb7f44d2659143bcc1f"
            },
            "dist": {
                "type": "zip",
                "url": "https://api.github.com/repos/zendframework/zend-stdlib/zipball/0e44eb46788f65e09e077eb7f44d2659143bcc1f",
                "reference": "0e44eb46788f65e09e077eb7f44d2659143bcc1f",
                "shasum": ""
            },
            "require": {
                "php": "^5.5 || ^7.0",
                "zendframework/zend-hydrator": "~1.1"
            },
            "require-dev": {
                "athletic/athletic": "~0.1",
                "fabpot/php-cs-fixer": "1.7.*",
                "phpunit/phpunit": "~4.0",
                "zendframework/zend-config": "~2.5",
                "zendframework/zend-eventmanager": "~2.5",
                "zendframework/zend-filter": "~2.5",
                "zendframework/zend-inputfilter": "~2.5",
                "zendframework/zend-serializer": "~2.5",
                "zendframework/zend-servicemanager": "~2.5"
            },
            "suggest": {
                "zendframework/zend-eventmanager": "To support aggregate hydrator usage",
                "zendframework/zend-filter": "To support naming strategy hydrator usage",
                "zendframework/zend-serializer": "Zend\\Serializer component",
                "zendframework/zend-servicemanager": "To support hydrator plugin manager usage"
            },
            "type": "library",
            "extra": {
                "branch-alias": {
                    "dev-release-2.7": "2.7-dev",
                    "dev-master": "3.0-dev",
                    "dev-develop": "3.1-dev"
                }
            },
            "autoload": {
                "psr-4": {
                    "Zend\\Stdlib\\": "src/"
                }
            },
            "notification-url": "https://packagist.org/downloads/",
            "license": [
                "BSD-3-Clause"
            ],
            "homepage": "https://github.com/zendframework/zend-stdlib",
            "keywords": [
                "stdlib",
                "zf2"
            ],
            "time": "2016-04-12T21:17:31+00:00"
        },
        {
            "name": "zendframework/zend-text",
            "version": "2.7.0",
            "source": {
                "type": "git",
                "url": "https://github.com/zendframework/zend-text.git",
                "reference": "ca987dd4594f5f9508771fccd82c89bc7fbb39ac"
            },
            "dist": {
                "type": "zip",
                "url": "https://api.github.com/repos/zendframework/zend-text/zipball/ca987dd4594f5f9508771fccd82c89bc7fbb39ac",
                "reference": "ca987dd4594f5f9508771fccd82c89bc7fbb39ac",
                "shasum": ""
            },
            "require": {
                "php": "^5.6 || ^7.0",
                "zendframework/zend-servicemanager": "^2.7.5 || ^3.0.3",
                "zendframework/zend-stdlib": "^2.7 || ^3.0"
            },
            "require-dev": {
                "phpunit/phpunit": "^5.7.27 || ^6.5.8 || ^7.1.4",
                "zendframework/zend-coding-standard": "~1.0.0",
                "zendframework/zend-config": "^2.6"
            },
            "type": "library",
            "extra": {
                "branch-alias": {
                    "dev-master": "2.7.x-dev",
                    "dev-develop": "2.8.x-dev"
                }
            },
            "autoload": {
                "psr-4": {
                    "Zend\\Text\\": "src/"
                }
            },
            "notification-url": "https://packagist.org/downloads/",
            "license": [
                "BSD-3-Clause"
            ],
            "description": "Create FIGlets and text-based tables",
            "keywords": [
                "ZendFramework",
                "text",
                "zf"
            ],
            "time": "2018-04-30T14:55:10+00:00"
        },
        {
            "name": "zendframework/zend-uri",
            "version": "2.7.0",
            "source": {
                "type": "git",
                "url": "https://github.com/zendframework/zend-uri.git",
                "reference": "b2785cd38fe379a784645449db86f21b7739b1ee"
            },
            "dist": {
                "type": "zip",
                "url": "https://api.github.com/repos/zendframework/zend-uri/zipball/b2785cd38fe379a784645449db86f21b7739b1ee",
                "reference": "b2785cd38fe379a784645449db86f21b7739b1ee",
                "shasum": ""
            },
            "require": {
                "php": "^5.6 || ^7.0",
                "zendframework/zend-escaper": "^2.5",
                "zendframework/zend-validator": "^2.10"
            },
            "require-dev": {
                "phpunit/phpunit": "^5.7.27 || ^6.5.8 || ^7.1.4",
                "zendframework/zend-coding-standard": "~1.0.0"
            },
            "type": "library",
            "extra": {
                "branch-alias": {
                    "dev-master": "2.7.x-dev",
                    "dev-develop": "2.8.x-dev"
                }
            },
            "autoload": {
                "psr-4": {
                    "Zend\\Uri\\": "src/"
                }
            },
            "notification-url": "https://packagist.org/downloads/",
            "license": [
                "BSD-3-Clause"
            ],
            "description": "A component that aids in manipulating and validating » Uniform Resource Identifiers (URIs)",
            "keywords": [
                "ZendFramework",
                "uri",
                "zf"
            ],
            "time": "2019-02-27T21:39:04+00:00"
        },
        {
            "name": "zendframework/zend-validator",
            "version": "2.11.1",
            "source": {
                "type": "git",
                "url": "https://github.com/zendframework/zend-validator.git",
                "reference": "3c28dfe4e5951ba38059cea895244d9d206190b3"
            },
            "dist": {
                "type": "zip",
                "url": "https://api.github.com/repos/zendframework/zend-validator/zipball/3c28dfe4e5951ba38059cea895244d9d206190b3",
                "reference": "3c28dfe4e5951ba38059cea895244d9d206190b3",
                "shasum": ""
            },
            "require": {
                "container-interop/container-interop": "^1.1",
                "php": "^5.6 || ^7.0",
                "zendframework/zend-stdlib": "^2.7.6 || ^3.1"
            },
            "require-dev": {
                "phpunit/phpunit": "^6.0.8 || ^5.7.15",
                "psr/http-message": "^1.0",
                "zendframework/zend-cache": "^2.6.1",
                "zendframework/zend-coding-standard": "~1.0.0",
                "zendframework/zend-config": "^2.6",
                "zendframework/zend-db": "^2.7",
                "zendframework/zend-filter": "^2.6",
                "zendframework/zend-http": "^2.5.4",
                "zendframework/zend-i18n": "^2.6",
                "zendframework/zend-math": "^2.6",
                "zendframework/zend-servicemanager": "^2.7.5 || ^3.0.3",
                "zendframework/zend-session": "^2.8",
                "zendframework/zend-uri": "^2.5"
            },
            "suggest": {
                "psr/http-message": "psr/http-message, required when validating PSR-7 UploadedFileInterface instances via the Upload and UploadFile validators",
                "zendframework/zend-db": "Zend\\Db component, required by the (No)RecordExists validator",
                "zendframework/zend-filter": "Zend\\Filter component, required by the Digits validator",
                "zendframework/zend-i18n": "Zend\\I18n component to allow translation of validation error messages",
                "zendframework/zend-i18n-resources": "Translations of validator messages",
                "zendframework/zend-math": "Zend\\Math component, required by the Csrf validator",
                "zendframework/zend-servicemanager": "Zend\\ServiceManager component to allow using the ValidatorPluginManager and validator chains",
                "zendframework/zend-session": "Zend\\Session component, ^2.8; required by the Csrf validator",
                "zendframework/zend-uri": "Zend\\Uri component, required by the Uri and Sitemap\\Loc validators"
            },
            "type": "library",
            "extra": {
                "branch-alias": {
                    "dev-master": "2.11.x-dev",
                    "dev-develop": "2.12.x-dev"
                },
                "zf": {
                    "component": "Zend\\Validator",
                    "config-provider": "Zend\\Validator\\ConfigProvider"
                }
            },
            "autoload": {
                "psr-4": {
                    "Zend\\Validator\\": "src/"
                }
            },
            "notification-url": "https://packagist.org/downloads/",
            "license": [
                "BSD-3-Clause"
            ],
            "description": "provides a set of commonly needed validators",
            "homepage": "https://github.com/zendframework/zend-validator",
            "keywords": [
                "validator",
                "zf2"
            ],
            "time": "2019-01-29T22:26:39+00:00"
        },
        {
            "name": "zendframework/zend-view",
            "version": "2.10.1",
            "source": {
                "type": "git",
                "url": "https://github.com/zendframework/zend-view.git",
                "reference": "c1a3f2043fb75b5983ab9adfc369ae396601be7e"
            },
            "dist": {
                "type": "zip",
                "url": "https://api.github.com/repos/zendframework/zend-view/zipball/c1a3f2043fb75b5983ab9adfc369ae396601be7e",
                "reference": "c1a3f2043fb75b5983ab9adfc369ae396601be7e",
                "shasum": ""
            },
            "require": {
                "php": "^5.6 || ^7.0",
                "zendframework/zend-eventmanager": "^2.6.2 || ^3.0",
                "zendframework/zend-json": "^2.6.1",
                "zendframework/zend-loader": "^2.5",
                "zendframework/zend-stdlib": "^2.7 || ^3.0"
            },
            "require-dev": {
                "phpunit/phpunit": "^5.7.15 || ^6.0.8",
                "zendframework/zend-authentication": "^2.5",
                "zendframework/zend-cache": "^2.6.1",
                "zendframework/zend-coding-standard": "~1.0.0",
                "zendframework/zend-config": "^2.6",
                "zendframework/zend-console": "^2.6",
                "zendframework/zend-escaper": "^2.5",
                "zendframework/zend-feed": "^2.7",
                "zendframework/zend-filter": "^2.6.1",
                "zendframework/zend-http": "^2.5.4",
                "zendframework/zend-i18n": "^2.6",
                "zendframework/zend-log": "^2.7",
                "zendframework/zend-modulemanager": "^2.7.1",
                "zendframework/zend-mvc": "^2.7.14 || ^3.0",
                "zendframework/zend-navigation": "^2.5",
                "zendframework/zend-paginator": "^2.5",
                "zendframework/zend-permissions-acl": "^2.6",
                "zendframework/zend-router": "^3.0.1",
                "zendframework/zend-serializer": "^2.6.1",
                "zendframework/zend-servicemanager": "^2.7.5 || ^3.0.3",
                "zendframework/zend-session": "^2.8.1",
                "zendframework/zend-uri": "^2.5"
            },
            "suggest": {
                "zendframework/zend-authentication": "Zend\\Authentication component",
                "zendframework/zend-escaper": "Zend\\Escaper component",
                "zendframework/zend-feed": "Zend\\Feed component",
                "zendframework/zend-filter": "Zend\\Filter component",
                "zendframework/zend-http": "Zend\\Http component",
                "zendframework/zend-i18n": "Zend\\I18n component",
                "zendframework/zend-mvc": "Zend\\Mvc component",
                "zendframework/zend-mvc-plugin-flashmessenger": "zend-mvc-plugin-flashmessenger component, if you want to use the FlashMessenger view helper with zend-mvc versions 3 and up",
                "zendframework/zend-navigation": "Zend\\Navigation component",
                "zendframework/zend-paginator": "Zend\\Paginator component",
                "zendframework/zend-permissions-acl": "Zend\\Permissions\\Acl component",
                "zendframework/zend-servicemanager": "Zend\\ServiceManager component",
                "zendframework/zend-uri": "Zend\\Uri component"
            },
            "bin": [
                "bin/templatemap_generator.php"
            ],
            "type": "library",
            "extra": {
                "branch-alias": {
                    "dev-master": "2.10.x-dev",
                    "dev-develop": "2.11.x-dev"
                }
            },
            "autoload": {
                "psr-4": {
                    "Zend\\View\\": "src/"
                }
            },
            "notification-url": "https://packagist.org/downloads/",
            "license": [
                "BSD-3-Clause"
            ],
            "description": "provides a system of helpers, output filters, and variable escaping",
            "homepage": "https://github.com/zendframework/zend-view",
            "keywords": [
                "view",
                "zf2"
            ],
            "time": "2018-12-06T21:20:01+00:00"
        }
    ],
    "packages-dev": [
        {
            "name": "allure-framework/allure-codeception",
            "version": "1.3.0",
            "source": {
                "type": "git",
                "url": "https://github.com/allure-framework/allure-codeception.git",
                "reference": "9d31d781b3622b028f1f6210bc76ba88438bd518"
            },
            "dist": {
                "type": "zip",
                "url": "https://api.github.com/repos/allure-framework/allure-codeception/zipball/9d31d781b3622b028f1f6210bc76ba88438bd518",
                "reference": "9d31d781b3622b028f1f6210bc76ba88438bd518",
                "shasum": ""
            },
            "require": {
                "allure-framework/allure-php-api": "~1.1.0",
                "codeception/codeception": "~2.1",
                "php": ">=5.4.0",
                "symfony/filesystem": ">=2.6",
                "symfony/finder": ">=2.6"
            },
            "type": "library",
            "autoload": {
                "psr-0": {
                    "Yandex": "src/"
                }
            },
            "notification-url": "https://packagist.org/downloads/",
            "license": [
                "Apache-2.0"
            ],
            "authors": [
                {
                    "name": "Ivan Krutov",
                    "email": "vania-pooh@yandex-team.ru",
                    "role": "Developer"
                }
            ],
            "description": "A Codeception adapter for Allure report.",
            "homepage": "http://allure.qatools.ru/",
            "keywords": [
                "allure",
                "attachments",
                "cases",
                "codeception",
                "report",
                "steps",
                "testing"
            ],
            "time": "2018-12-18T19:47:23+00:00"
        },
        {
            "name": "allure-framework/allure-php-api",
            "version": "1.1.4",
            "source": {
                "type": "git",
                "url": "https://github.com/allure-framework/allure-php-adapter-api.git",
                "reference": "a462a0da121681577033e13c123b6cc4e89cdc64"
            },
            "dist": {
                "type": "zip",
                "url": "https://api.github.com/repos/allure-framework/allure-php-adapter-api/zipball/a462a0da121681577033e13c123b6cc4e89cdc64",
                "reference": "a462a0da121681577033e13c123b6cc4e89cdc64",
                "shasum": ""
            },
            "require": {
                "jms/serializer": ">=0.16.0",
                "moontoast/math": ">=1.1.0",
                "php": ">=5.4.0",
                "phpunit/phpunit": ">=4.0.0",
                "ramsey/uuid": ">=3.0.0",
                "symfony/http-foundation": ">=2.0"
            },
            "type": "library",
            "autoload": {
                "psr-0": {
                    "Yandex": [
                        "src/",
                        "test/"
                    ]
                }
            },
            "notification-url": "https://packagist.org/downloads/",
            "license": [
                "Apache-2.0"
            ],
            "authors": [
                {
                    "name": "Ivan Krutov",
                    "email": "vania-pooh@yandex-team.ru",
                    "role": "Developer"
                }
            ],
            "description": "PHP API for Allure adapter",
            "homepage": "http://allure.qatools.ru/",
            "keywords": [
                "allure",
                "api",
                "php",
                "report"
            ],
            "time": "2016-12-07T12:15:46+00:00"
        },
        {
            "name": "allure-framework/allure-phpunit",
            "version": "1.2.3",
            "source": {
                "type": "git",
                "url": "https://github.com/allure-framework/allure-phpunit.git",
                "reference": "45504aeba41304cf155a898fa9ac1aae79f4a089"
            },
            "dist": {
                "type": "zip",
                "url": "https://api.github.com/repos/allure-framework/allure-phpunit/zipball/45504aeba41304cf155a898fa9ac1aae79f4a089",
                "reference": "45504aeba41304cf155a898fa9ac1aae79f4a089",
                "shasum": ""
            },
            "require": {
                "allure-framework/allure-php-api": "~1.1.0",
                "mikey179/vfsstream": "1.*",
                "php": ">=7.0.0",
                "phpunit/phpunit": ">=6.0.0"
            },
            "type": "library",
            "autoload": {
                "psr-0": {
                    "Yandex": "src/"
                }
            },
            "notification-url": "https://packagist.org/downloads/",
            "license": [
                "Apache-2.0"
            ],
            "authors": [
                {
                    "name": "Ivan Krutov",
                    "email": "vania-pooh@yandex-team.ru",
                    "role": "Developer"
                }
            ],
            "description": "A PHPUnit adapter for Allure report.",
            "homepage": "http://allure.qatools.ru/",
            "keywords": [
                "allure",
                "attachments",
                "cases",
                "phpunit",
                "report",
                "steps",
                "testing"
            ],
            "time": "2017-11-03T13:08:21+00:00"
        },
        {
            "name": "behat/gherkin",
            "version": "v4.6.0",
            "source": {
                "type": "git",
                "url": "https://github.com/Behat/Gherkin.git",
                "reference": "ab0a02ea14893860bca00f225f5621d351a3ad07"
            },
            "dist": {
                "type": "zip",
                "url": "https://api.github.com/repos/Behat/Gherkin/zipball/ab0a02ea14893860bca00f225f5621d351a3ad07",
                "reference": "ab0a02ea14893860bca00f225f5621d351a3ad07",
                "shasum": ""
            },
            "require": {
                "php": ">=5.3.1"
            },
            "require-dev": {
                "phpunit/phpunit": "~4.5|~5",
                "symfony/phpunit-bridge": "~2.7|~3|~4",
                "symfony/yaml": "~2.3|~3|~4"
            },
            "suggest": {
                "symfony/yaml": "If you want to parse features, represented in YAML files"
            },
            "type": "library",
            "extra": {
                "branch-alias": {
                    "dev-master": "4.4-dev"
                }
            },
            "autoload": {
                "psr-0": {
                    "Behat\\Gherkin": "src/"
                }
            },
            "notification-url": "https://packagist.org/downloads/",
            "license": [
                "MIT"
            ],
            "authors": [
                {
                    "name": "Konstantin Kudryashov",
                    "email": "ever.zet@gmail.com",
                    "homepage": "http://everzet.com"
                }
            ],
            "description": "Gherkin DSL parser for PHP 5.3",
            "homepage": "http://behat.org/",
            "keywords": [
                "BDD",
                "Behat",
                "Cucumber",
                "DSL",
                "gherkin",
                "parser"
            ],
            "time": "2019-01-16T14:22:17+00:00"
        },
        {
            "name": "codeception/codeception",
            "version": "2.4.5",
            "source": {
                "type": "git",
                "url": "https://github.com/Codeception/Codeception.git",
                "reference": "5fee32d5c82791548931cbc34806b4de6aa1abfc"
            },
            "dist": {
                "type": "zip",
                "url": "https://api.github.com/repos/Codeception/Codeception/zipball/5fee32d5c82791548931cbc34806b4de6aa1abfc",
                "reference": "5fee32d5c82791548931cbc34806b4de6aa1abfc",
                "shasum": ""
            },
            "require": {
                "behat/gherkin": "^4.4.0",
                "codeception/phpunit-wrapper": "^6.0.9|^7.0.6",
                "codeception/stub": "^2.0",
                "ext-json": "*",
                "ext-mbstring": "*",
                "facebook/webdriver": ">=1.1.3 <2.0",
                "guzzlehttp/guzzle": ">=4.1.4 <7.0",
                "guzzlehttp/psr7": "~1.0",
                "php": ">=5.6.0 <8.0",
                "symfony/browser-kit": ">=2.7 <5.0",
                "symfony/console": ">=2.7 <5.0",
                "symfony/css-selector": ">=2.7 <5.0",
                "symfony/dom-crawler": ">=2.7 <5.0",
                "symfony/event-dispatcher": ">=2.7 <5.0",
                "symfony/finder": ">=2.7 <5.0",
                "symfony/yaml": ">=2.7 <5.0"
            },
            "require-dev": {
                "codeception/specify": "~0.3",
                "facebook/graph-sdk": "~5.3",
                "flow/jsonpath": "~0.2",
                "monolog/monolog": "~1.8",
                "pda/pheanstalk": "~3.0",
                "php-amqplib/php-amqplib": "~2.4",
                "predis/predis": "^1.0",
                "squizlabs/php_codesniffer": "~2.0",
                "symfony/process": ">=2.7 <5.0",
                "vlucas/phpdotenv": "^2.4.0"
            },
            "suggest": {
                "aws/aws-sdk-php": "For using AWS Auth in REST module and Queue module",
                "codeception/phpbuiltinserver": "Start and stop PHP built-in web server for your tests",
                "codeception/specify": "BDD-style code blocks",
                "codeception/verify": "BDD-style assertions",
                "flow/jsonpath": "For using JSONPath in REST module",
                "league/factory-muffin": "For DataFactory module",
                "league/factory-muffin-faker": "For Faker support in DataFactory module",
                "phpseclib/phpseclib": "for SFTP option in FTP Module",
                "stecman/symfony-console-completion": "For BASH autocompletion",
                "symfony/phpunit-bridge": "For phpunit-bridge support"
            },
            "bin": [
                "codecept"
            ],
            "type": "library",
            "extra": {
                "branch-alias": []
            },
            "autoload": {
                "psr-4": {
                    "Codeception\\": "src\\Codeception",
                    "Codeception\\Extension\\": "ext"
                }
            },
            "notification-url": "https://packagist.org/downloads/",
            "license": [
                "MIT"
            ],
            "authors": [
                {
                    "name": "Michael Bodnarchuk",
                    "email": "davert@mail.ua",
                    "homepage": "http://codegyre.com"
                }
            ],
            "description": "BDD-style testing framework",
            "homepage": "http://codeception.com/",
            "keywords": [
                "BDD",
                "TDD",
                "acceptance testing",
                "functional testing",
                "unit testing"
            ],
            "time": "2018-08-01T07:21:49+00:00"
        },
        {
            "name": "codeception/phpunit-wrapper",
            "version": "6.6.1",
            "source": {
                "type": "git",
                "url": "https://github.com/Codeception/phpunit-wrapper.git",
                "reference": "d0da25a98bcebeb15d97c2ad3b2de6166b6e7a0c"
            },
            "dist": {
                "type": "zip",
                "url": "https://api.github.com/repos/Codeception/phpunit-wrapper/zipball/d0da25a98bcebeb15d97c2ad3b2de6166b6e7a0c",
                "reference": "d0da25a98bcebeb15d97c2ad3b2de6166b6e7a0c",
                "shasum": ""
            },
            "require": {
                "phpunit/php-code-coverage": ">=4.0.4 <6.0",
                "phpunit/phpunit": ">=6.5.13 <7.0",
                "sebastian/comparator": ">=1.2.4 <3.0",
                "sebastian/diff": ">=1.4 <4.0"
            },
            "replace": {
                "codeception/phpunit-wrapper": "*"
            },
            "require-dev": {
                "codeception/specify": "*",
                "vlucas/phpdotenv": "^3.0"
            },
            "type": "library",
            "autoload": {
                "psr-4": {
                    "Codeception\\PHPUnit\\": "src\\"
                }
            },
            "notification-url": "https://packagist.org/downloads/",
            "license": [
                "MIT"
            ],
            "authors": [
                {
                    "name": "Davert",
                    "email": "davert.php@resend.cc"
                }
            ],
            "description": "PHPUnit classes used by Codeception",
            "time": "2019-02-26T20:47:39+00:00"
        },
        {
            "name": "codeception/stub",
            "version": "2.1.0",
            "source": {
                "type": "git",
                "url": "https://github.com/Codeception/Stub.git",
                "reference": "853657f988942f7afb69becf3fd0059f192c705a"
            },
            "dist": {
                "type": "zip",
                "url": "https://api.github.com/repos/Codeception/Stub/zipball/853657f988942f7afb69becf3fd0059f192c705a",
                "reference": "853657f988942f7afb69becf3fd0059f192c705a",
                "shasum": ""
            },
            "require": {
                "codeception/phpunit-wrapper": ">6.0.15 <6.1.0 | ^6.6.1 | ^7.7.1 | ^8.0.3"
            },
            "type": "library",
            "autoload": {
                "psr-4": {
                    "Codeception\\": "src/"
                }
            },
            "notification-url": "https://packagist.org/downloads/",
            "license": [
                "MIT"
            ],
            "description": "Flexible Stub wrapper for PHPUnit's Mock Builder",
            "time": "2019-03-02T15:35:10+00:00"
        },
        {
            "name": "consolidation/annotated-command",
            "version": "2.12.0",
            "source": {
                "type": "git",
                "url": "https://github.com/consolidation/annotated-command.git",
                "reference": "512a2e54c98f3af377589de76c43b24652bcb789"
            },
            "dist": {
                "type": "zip",
                "url": "https://api.github.com/repos/consolidation/annotated-command/zipball/512a2e54c98f3af377589de76c43b24652bcb789",
                "reference": "512a2e54c98f3af377589de76c43b24652bcb789",
                "shasum": ""
            },
            "require": {
                "consolidation/output-formatters": "^3.4",
                "php": ">=5.4.5",
                "psr/log": "^1",
                "symfony/console": "^2.8|^3|^4",
                "symfony/event-dispatcher": "^2.5|^3|^4",
                "symfony/finder": "^2.5|^3|^4"
            },
            "require-dev": {
                "g1a/composer-test-scenarios": "^3",
                "php-coveralls/php-coveralls": "^1",
                "phpunit/phpunit": "^6",
                "squizlabs/php_codesniffer": "^2.7"
            },
            "type": "library",
            "extra": {
                "scenarios": {
                    "symfony4": {
                        "require": {
                            "symfony/console": "^4.0"
                        },
                        "config": {
                            "platform": {
                                "php": "7.1.3"
                            }
                        }
                    },
                    "symfony2": {
                        "require": {
                            "symfony/console": "^2.8"
                        },
                        "require-dev": {
                            "phpunit/phpunit": "^4.8.36"
                        },
                        "remove": [
                            "php-coveralls/php-coveralls"
                        ],
                        "config": {
                            "platform": {
                                "php": "5.4.8"
                            }
                        },
                        "scenario-options": {
                            "create-lockfile": "false"
                        }
                    },
                    "phpunit4": {
                        "require-dev": {
                            "phpunit/phpunit": "^4.8.36"
                        },
                        "remove": [
                            "php-coveralls/php-coveralls"
                        ],
                        "config": {
                            "platform": {
                                "php": "5.4.8"
                            }
                        }
                    }
                },
                "branch-alias": {
                    "dev-master": "2.x-dev"
                }
            },
            "autoload": {
                "psr-4": {
                    "Consolidation\\AnnotatedCommand\\": "src"
                }
            },
            "notification-url": "https://packagist.org/downloads/",
            "license": [
                "MIT"
            ],
            "authors": [
                {
                    "name": "Greg Anderson",
                    "email": "greg.1.anderson@greenknowe.org"
                }
            ],
            "description": "Initialize Symfony Console commands from annotated command class methods.",
            "time": "2019-03-08T16:55:03+00:00"
        },
        {
            "name": "consolidation/config",
            "version": "1.2.1",
            "source": {
                "type": "git",
                "url": "https://github.com/consolidation/config.git",
                "reference": "cac1279bae7efb5c7fb2ca4c3ba4b8eb741a96c1"
            },
            "dist": {
                "type": "zip",
                "url": "https://api.github.com/repos/consolidation/config/zipball/cac1279bae7efb5c7fb2ca4c3ba4b8eb741a96c1",
                "reference": "cac1279bae7efb5c7fb2ca4c3ba4b8eb741a96c1",
                "shasum": ""
            },
            "require": {
                "dflydev/dot-access-data": "^1.1.0",
                "grasmash/expander": "^1",
                "php": ">=5.4.0"
            },
            "require-dev": {
                "g1a/composer-test-scenarios": "^3",
                "php-coveralls/php-coveralls": "^1",
                "phpunit/phpunit": "^5",
                "squizlabs/php_codesniffer": "2.*",
                "symfony/console": "^2.5|^3|^4",
                "symfony/yaml": "^2.8.11|^3|^4"
            },
            "suggest": {
                "symfony/yaml": "Required to use Consolidation\\Config\\Loader\\YamlConfigLoader"
            },
            "type": "library",
            "extra": {
                "scenarios": {
                    "symfony4": {
                        "require-dev": {
                            "symfony/console": "^4.0"
                        },
                        "config": {
                            "platform": {
                                "php": "7.1.3"
                            }
                        }
                    },
                    "symfony2": {
                        "require-dev": {
                            "symfony/console": "^2.8",
                            "symfony/event-dispatcher": "^2.8",
                            "phpunit/phpunit": "^4.8.36"
                        },
                        "remove": [
                            "php-coveralls/php-coveralls"
                        ],
                        "config": {
                            "platform": {
                                "php": "5.4.8"
                            }
                        }
                    }
                },
                "branch-alias": {
                    "dev-master": "1.x-dev"
                }
            },
            "autoload": {
                "psr-4": {
                    "Consolidation\\Config\\": "src"
                }
            },
            "notification-url": "https://packagist.org/downloads/",
            "license": [
                "MIT"
            ],
            "authors": [
                {
                    "name": "Greg Anderson",
                    "email": "greg.1.anderson@greenknowe.org"
                }
            ],
            "description": "Provide configuration services for a commandline tool.",
            "time": "2019-03-03T19:37:04+00:00"
        },
        {
            "name": "consolidation/log",
            "version": "1.1.1",
            "source": {
                "type": "git",
                "url": "https://github.com/consolidation/log.git",
                "reference": "b2e887325ee90abc96b0a8b7b474cd9e7c896e3a"
            },
            "dist": {
                "type": "zip",
                "url": "https://api.github.com/repos/consolidation/log/zipball/b2e887325ee90abc96b0a8b7b474cd9e7c896e3a",
                "reference": "b2e887325ee90abc96b0a8b7b474cd9e7c896e3a",
                "shasum": ""
            },
            "require": {
                "php": ">=5.4.5",
                "psr/log": "^1.0",
                "symfony/console": "^2.8|^3|^4"
            },
            "require-dev": {
                "g1a/composer-test-scenarios": "^3",
                "php-coveralls/php-coveralls": "^1",
                "phpunit/phpunit": "^6",
                "squizlabs/php_codesniffer": "^2"
            },
            "type": "library",
            "extra": {
                "scenarios": {
                    "symfony4": {
                        "require": {
                            "symfony/console": "^4.0"
                        },
                        "config": {
                            "platform": {
                                "php": "7.1.3"
                            }
                        }
                    },
                    "symfony2": {
                        "require": {
                            "symfony/console": "^2.8"
                        },
                        "require-dev": {
                            "phpunit/phpunit": "^4.8.36"
                        },
                        "remove": [
                            "php-coveralls/php-coveralls"
                        ],
                        "config": {
                            "platform": {
                                "php": "5.4.8"
                            }
                        }
                    },
                    "phpunit4": {
                        "require-dev": {
                            "phpunit/phpunit": "^4.8.36"
                        },
                        "remove": [
                            "php-coveralls/php-coveralls"
                        ],
                        "config": {
                            "platform": {
                                "php": "5.4.8"
                            }
                        }
                    }
                },
                "branch-alias": {
                    "dev-master": "1.x-dev"
                }
            },
            "autoload": {
                "psr-4": {
                    "Consolidation\\Log\\": "src"
                }
            },
            "notification-url": "https://packagist.org/downloads/",
            "license": [
                "MIT"
            ],
            "authors": [
                {
                    "name": "Greg Anderson",
                    "email": "greg.1.anderson@greenknowe.org"
                }
            ],
            "description": "Improved Psr-3 / Psr\\Log logger based on Symfony Console components.",
            "time": "2019-01-01T17:30:51+00:00"
        },
        {
            "name": "consolidation/output-formatters",
            "version": "3.4.1",
            "source": {
                "type": "git",
                "url": "https://github.com/consolidation/output-formatters.git",
                "reference": "0881112642ad9059071f13f397f571035b527cb9"
            },
            "dist": {
                "type": "zip",
                "url": "https://api.github.com/repos/consolidation/output-formatters/zipball/0881112642ad9059071f13f397f571035b527cb9",
                "reference": "0881112642ad9059071f13f397f571035b527cb9",
                "shasum": ""
            },
            "require": {
                "dflydev/dot-access-data": "^1.1.0",
                "php": ">=5.4.0",
                "symfony/console": "^2.8|^3|^4",
                "symfony/finder": "^2.5|^3|^4"
            },
            "require-dev": {
                "g1a/composer-test-scenarios": "^3",
                "php-coveralls/php-coveralls": "^1",
                "phpunit/phpunit": "^5.7.27",
                "squizlabs/php_codesniffer": "^2.7",
                "symfony/var-dumper": "^2.8|^3|^4",
                "victorjonsson/markdowndocs": "^1.3"
            },
            "suggest": {
                "symfony/var-dumper": "For using the var_dump formatter"
            },
            "type": "library",
            "extra": {
                "scenarios": {
                    "symfony4": {
                        "require": {
                            "symfony/console": "^4.0"
                        },
                        "require-dev": {
                            "phpunit/phpunit": "^6"
                        },
                        "config": {
                            "platform": {
                                "php": "7.1.3"
                            }
                        }
                    },
                    "symfony3": {
                        "require": {
                            "symfony/console": "^3.4",
                            "symfony/finder": "^3.4",
                            "symfony/var-dumper": "^3.4"
                        },
                        "config": {
                            "platform": {
                                "php": "5.6.32"
                            }
                        }
                    },
                    "symfony2": {
                        "require": {
                            "symfony/console": "^2.8"
                        },
                        "require-dev": {
                            "phpunit/phpunit": "^4.8.36"
                        },
                        "remove": [
                            "php-coveralls/php-coveralls"
                        ],
                        "config": {
                            "platform": {
                                "php": "5.4.8"
                            }
                        },
                        "scenario-options": {
                            "create-lockfile": "false"
                        }
                    }
                },
                "branch-alias": {
                    "dev-master": "3.x-dev"
                }
            },
            "autoload": {
                "psr-4": {
                    "Consolidation\\OutputFormatters\\": "src"
                }
            },
            "notification-url": "https://packagist.org/downloads/",
            "license": [
                "MIT"
            ],
            "authors": [
                {
                    "name": "Greg Anderson",
                    "email": "greg.1.anderson@greenknowe.org"
                }
            ],
            "description": "Format text by applying transformations provided by plug-in formatters.",
            "time": "2019-03-14T03:45:44+00:00"
        },
        {
            "name": "consolidation/robo",
            "version": "1.4.9",
            "source": {
                "type": "git",
                "url": "https://github.com/consolidation/Robo.git",
                "reference": "5c6b3840a45afda1cbffbb3bb1f94dd5f9f83345"
            },
            "dist": {
                "type": "zip",
                "url": "https://api.github.com/repos/consolidation/Robo/zipball/5c6b3840a45afda1cbffbb3bb1f94dd5f9f83345",
                "reference": "5c6b3840a45afda1cbffbb3bb1f94dd5f9f83345",
                "shasum": ""
            },
            "require": {
                "consolidation/annotated-command": "^2.10.2",
                "consolidation/config": "^1.2",
                "consolidation/log": "~1",
                "consolidation/output-formatters": "^3.1.13",
                "consolidation/self-update": "^1",
                "grasmash/yaml-expander": "^1.3",
                "league/container": "^2.2",
                "php": ">=5.5.0",
                "symfony/console": "^2.8|^3|^4",
                "symfony/event-dispatcher": "^2.5|^3|^4",
                "symfony/filesystem": "^2.5|^3|^4",
                "symfony/finder": "^2.5|^3|^4",
                "symfony/process": "^2.5|^3|^4"
            },
            "replace": {
                "codegyre/robo": "< 1.0"
            },
            "require-dev": {
                "codeception/aspect-mock": "^1|^2.1.1",
                "codeception/base": "^2.3.7",
                "codeception/verify": "^0.3.2",
                "g1a/composer-test-scenarios": "^3",
                "goaop/framework": "~2.1.2",
                "goaop/parser-reflection": "^1.1.0",
                "natxet/cssmin": "3.0.4",
                "nikic/php-parser": "^3.1.5",
                "patchwork/jsqueeze": "~2",
                "pear/archive_tar": "^1.4.4",
                "php-coveralls/php-coveralls": "^1",
                "phpunit/php-code-coverage": "~2|~4",
                "squizlabs/php_codesniffer": "^2.8"
            },
            "suggest": {
                "henrikbjorn/lurker": "For monitoring filesystem changes in taskWatch",
                "natxet/CssMin": "For minifying CSS files in taskMinify",
                "patchwork/jsqueeze": "For minifying JS files in taskMinify",
                "pear/archive_tar": "Allows tar archives to be created and extracted in taskPack and taskExtract, respectively."
            },
            "bin": [
                "robo"
            ],
            "type": "library",
            "extra": {
                "scenarios": {
                    "symfony4": {
                        "require": {
                            "symfony/console": "^4"
                        },
                        "config": {
                            "platform": {
                                "php": "7.1.3"
                            }
                        }
                    },
                    "symfony2": {
                        "require": {
                            "symfony/console": "^2.8"
                        },
                        "remove": [
                            "goaop/framework"
                        ],
                        "config": {
                            "platform": {
                                "php": "5.5.9"
                            }
                        },
                        "scenario-options": {
                            "create-lockfile": "false"
                        }
                    }
                },
                "branch-alias": {
                    "dev-master": "2.x-dev"
                }
            },
            "autoload": {
                "psr-4": {
                    "Robo\\": "src"
                }
            },
            "notification-url": "https://packagist.org/downloads/",
            "license": [
                "MIT"
            ],
            "authors": [
                {
                    "name": "Davert",
                    "email": "davert.php@resend.cc"
                }
            ],
            "description": "Modern task runner",
            "time": "2019-03-19T18:07:19+00:00"
        },
        {
            "name": "consolidation/self-update",
            "version": "1.1.5",
            "source": {
                "type": "git",
                "url": "https://github.com/consolidation/self-update.git",
                "reference": "a1c273b14ce334789825a09d06d4c87c0a02ad54"
            },
            "dist": {
                "type": "zip",
                "url": "https://api.github.com/repos/consolidation/self-update/zipball/a1c273b14ce334789825a09d06d4c87c0a02ad54",
                "reference": "a1c273b14ce334789825a09d06d4c87c0a02ad54",
                "shasum": ""
            },
            "require": {
                "php": ">=5.5.0",
                "symfony/console": "^2.8|^3|^4",
                "symfony/filesystem": "^2.5|^3|^4"
            },
            "bin": [
                "scripts/release"
            ],
            "type": "library",
            "extra": {
                "branch-alias": {
                    "dev-master": "1.x-dev"
                }
            },
            "autoload": {
                "psr-4": {
                    "SelfUpdate\\": "src"
                }
            },
            "notification-url": "https://packagist.org/downloads/",
            "license": [
                "MIT"
            ],
            "authors": [
                {
                    "name": "Greg Anderson",
                    "email": "greg.1.anderson@greenknowe.org"
                },
                {
                    "name": "Alexander Menk",
                    "email": "menk@mestrona.net"
                }
            ],
            "description": "Provides a self:update command for Symfony Console applications.",
            "time": "2018-10-28T01:52:03+00:00"
        },
        {
            "name": "dflydev/dot-access-data",
            "version": "v1.1.0",
            "source": {
                "type": "git",
                "url": "https://github.com/dflydev/dflydev-dot-access-data.git",
                "reference": "3fbd874921ab2c041e899d044585a2ab9795df8a"
            },
            "dist": {
                "type": "zip",
                "url": "https://api.github.com/repos/dflydev/dflydev-dot-access-data/zipball/3fbd874921ab2c041e899d044585a2ab9795df8a",
                "reference": "3fbd874921ab2c041e899d044585a2ab9795df8a",
                "shasum": ""
            },
            "require": {
                "php": ">=5.3.2"
            },
            "type": "library",
            "extra": {
                "branch-alias": {
                    "dev-master": "1.0-dev"
                }
            },
            "autoload": {
                "psr-0": {
                    "Dflydev\\DotAccessData": "src"
                }
            },
            "notification-url": "https://packagist.org/downloads/",
            "license": [
                "MIT"
            ],
            "authors": [
                {
                    "name": "Dragonfly Development Inc.",
                    "email": "info@dflydev.com",
                    "homepage": "http://dflydev.com"
                },
                {
                    "name": "Beau Simensen",
                    "email": "beau@dflydev.com",
                    "homepage": "http://beausimensen.com"
                },
                {
                    "name": "Carlos Frutos",
                    "email": "carlos@kiwing.it",
                    "homepage": "https://github.com/cfrutos"
                }
            ],
            "description": "Given a deep data structure, access data by dot notation.",
            "homepage": "https://github.com/dflydev/dflydev-dot-access-data",
            "keywords": [
                "access",
                "data",
                "dot",
                "notation"
            ],
            "time": "2017-01-20T21:14:22+00:00"
        },
        {
            "name": "doctrine/annotations",
            "version": "v1.6.1",
            "source": {
                "type": "git",
                "url": "https://github.com/doctrine/annotations.git",
                "reference": "53120e0eb10355388d6ccbe462f1fea34ddadb24"
            },
            "dist": {
                "type": "zip",
                "url": "https://api.github.com/repos/doctrine/annotations/zipball/53120e0eb10355388d6ccbe462f1fea34ddadb24",
                "reference": "53120e0eb10355388d6ccbe462f1fea34ddadb24",
                "shasum": ""
            },
            "require": {
                "doctrine/lexer": "1.*",
                "php": "^7.1"
            },
            "require-dev": {
                "doctrine/cache": "1.*",
                "phpunit/phpunit": "^6.4"
            },
            "type": "library",
            "extra": {
                "branch-alias": {
                    "dev-master": "1.6.x-dev"
                }
            },
            "autoload": {
                "psr-4": {
                    "Doctrine\\Common\\Annotations\\": "lib/Doctrine/Common/Annotations"
                }
            },
            "notification-url": "https://packagist.org/downloads/",
            "license": [
                "MIT"
            ],
            "authors": [
                {
                    "name": "Roman Borschel",
                    "email": "roman@code-factory.org"
                },
                {
                    "name": "Benjamin Eberlei",
                    "email": "kontakt@beberlei.de"
                },
                {
                    "name": "Guilherme Blanco",
                    "email": "guilhermeblanco@gmail.com"
                },
                {
                    "name": "Jonathan Wage",
                    "email": "jonwage@gmail.com"
                },
                {
                    "name": "Johannes Schmitt",
                    "email": "schmittjoh@gmail.com"
                }
            ],
            "description": "Docblock Annotations Parser",
            "homepage": "http://www.doctrine-project.org",
            "keywords": [
                "annotations",
                "docblock",
                "parser"
            ],
            "time": "2019-03-25T19:12:02+00:00"
        },
        {
            "name": "doctrine/collections",
            "version": "v1.6.1",
            "source": {
                "type": "git",
                "url": "https://github.com/doctrine/collections.git",
                "reference": "d2ae4ef05e25197343b6a39bae1d3c427a2f6956"
            },
            "dist": {
                "type": "zip",
                "url": "https://api.github.com/repos/doctrine/collections/zipball/d2ae4ef05e25197343b6a39bae1d3c427a2f6956",
                "reference": "d2ae4ef05e25197343b6a39bae1d3c427a2f6956",
                "shasum": ""
            },
            "require": {
                "php": "^7.1.3"
            },
            "require-dev": {
                "doctrine/coding-standard": "^6.0",
                "phpstan/phpstan-shim": "^0.9.2",
                "phpunit/phpunit": "^7.0",
                "vimeo/psalm": "^3.2.2"
            },
            "type": "library",
            "extra": {
                "branch-alias": {
                    "dev-master": "1.6.x-dev"
                }
            },
            "autoload": {
                "psr-4": {
                    "Doctrine\\Common\\Collections\\": "lib/Doctrine/Common/Collections"
                }
            },
            "notification-url": "https://packagist.org/downloads/",
            "license": [
                "MIT"
            ],
            "authors": [
                {
                    "name": "Roman Borschel",
                    "email": "roman@code-factory.org"
                },
                {
                    "name": "Benjamin Eberlei",
                    "email": "kontakt@beberlei.de"
                },
                {
                    "name": "Guilherme Blanco",
                    "email": "guilhermeblanco@gmail.com"
                },
                {
                    "name": "Jonathan Wage",
                    "email": "jonwage@gmail.com"
                },
                {
                    "name": "Johannes Schmitt",
                    "email": "schmittjoh@gmail.com"
                }
            ],
            "description": "PHP Doctrine Collections library that adds additional functionality on top of PHP arrays.",
            "homepage": "https://www.doctrine-project.org/projects/collections.html",
            "keywords": [
                "array",
                "collections",
                "iterators",
                "php"
            ],
            "time": "2019-03-25T19:03:48+00:00"
        },
        {
            "name": "doctrine/instantiator",
            "version": "1.2.0",
            "source": {
                "type": "git",
                "url": "https://github.com/doctrine/instantiator.git",
                "reference": "a2c590166b2133a4633738648b6b064edae0814a"
            },
            "dist": {
                "type": "zip",
                "url": "https://api.github.com/repos/doctrine/instantiator/zipball/a2c590166b2133a4633738648b6b064edae0814a",
                "reference": "a2c590166b2133a4633738648b6b064edae0814a",
                "shasum": ""
            },
            "require": {
                "php": "^7.1"
            },
            "require-dev": {
                "doctrine/coding-standard": "^6.0",
                "ext-pdo": "*",
                "ext-phar": "*",
                "phpbench/phpbench": "^0.13",
                "phpstan/phpstan-phpunit": "^0.11",
                "phpstan/phpstan-shim": "^0.11",
                "phpunit/phpunit": "^7.0"
            },
            "type": "library",
            "extra": {
                "branch-alias": {
                    "dev-master": "1.2.x-dev"
                }
            },
            "autoload": {
                "psr-4": {
                    "Doctrine\\Instantiator\\": "src/Doctrine/Instantiator/"
                }
            },
            "notification-url": "https://packagist.org/downloads/",
            "license": [
                "MIT"
            ],
            "authors": [
                {
                    "name": "Marco Pivetta",
                    "email": "ocramius@gmail.com",
                    "homepage": "http://ocramius.github.com/"
                }
            ],
            "description": "A small, lightweight utility to instantiate objects in PHP without invoking their constructors",
            "homepage": "https://www.doctrine-project.org/projects/instantiator.html",
            "keywords": [
                "constructor",
                "instantiate"
            ],
            "time": "2019-03-17T17:37:11+00:00"
        },
        {
            "name": "doctrine/lexer",
            "version": "v1.0.1",
            "source": {
                "type": "git",
                "url": "https://github.com/doctrine/lexer.git",
                "reference": "83893c552fd2045dd78aef794c31e694c37c0b8c"
            },
            "dist": {
                "type": "zip",
                "url": "https://api.github.com/repos/doctrine/lexer/zipball/83893c552fd2045dd78aef794c31e694c37c0b8c",
                "reference": "83893c552fd2045dd78aef794c31e694c37c0b8c",
                "shasum": ""
            },
            "require": {
                "php": ">=5.3.2"
            },
            "type": "library",
            "extra": {
                "branch-alias": {
                    "dev-master": "1.0.x-dev"
                }
            },
            "autoload": {
                "psr-0": {
                    "Doctrine\\Common\\Lexer\\": "lib/"
                }
            },
            "notification-url": "https://packagist.org/downloads/",
            "license": [
                "MIT"
            ],
            "authors": [
                {
                    "name": "Roman Borschel",
                    "email": "roman@code-factory.org"
                },
                {
                    "name": "Guilherme Blanco",
                    "email": "guilhermeblanco@gmail.com"
                },
                {
                    "name": "Johannes Schmitt",
                    "email": "schmittjoh@gmail.com"
                }
            ],
            "description": "Base library for a lexer that can be used in Top-Down, Recursive Descent Parsers.",
            "homepage": "http://www.doctrine-project.org",
            "keywords": [
                "lexer",
                "parser"
            ],
            "time": "2014-09-09T13:34:57+00:00"
        },
        {
            "name": "epfremme/swagger-php",
            "version": "v2.0.0",
            "source": {
                "type": "git",
                "url": "https://github.com/epfremmer/swagger-php.git",
                "reference": "eee28a442b7e6220391ec953d3c9b936354f23bc"
            },
            "dist": {
                "type": "zip",
                "url": "https://api.github.com/repos/epfremmer/swagger-php/zipball/eee28a442b7e6220391ec953d3c9b936354f23bc",
                "reference": "eee28a442b7e6220391ec953d3c9b936354f23bc",
                "shasum": ""
            },
            "require": {
                "doctrine/annotations": "^1.2",
                "doctrine/collections": "^1.3",
                "jms/serializer": "^1.1",
                "php": ">=5.5",
                "phpoption/phpoption": "^1.1",
                "symfony/yaml": "^2.7|^3.1"
            },
            "require-dev": {
                "mockery/mockery": "^0.9.4",
                "phpunit/phpunit": "~4.8|~5.0",
                "satooshi/php-coveralls": "^1.0"
            },
            "type": "package",
            "autoload": {
                "psr-4": {
                    "Epfremme\\Swagger\\": "src/"
                }
            },
            "notification-url": "https://packagist.org/downloads/",
            "license": [
                "MIT"
            ],
            "authors": [
                {
                    "name": "Edward Pfremmer",
                    "email": "epfremme@nerdery.com"
                }
            ],
            "description": "Library for parsing swagger documentation into PHP entities for use in testing and code generation",
            "time": "2016-09-26T17:24:17+00:00"
        },
        {
            "name": "facebook/webdriver",
            "version": "1.6.0",
            "source": {
                "type": "git",
                "url": "https://github.com/facebook/php-webdriver.git",
                "reference": "bd8c740097eb9f2fc3735250fc1912bc811a954e"
            },
            "dist": {
                "type": "zip",
                "url": "https://api.github.com/repos/facebook/php-webdriver/zipball/bd8c740097eb9f2fc3735250fc1912bc811a954e",
                "reference": "bd8c740097eb9f2fc3735250fc1912bc811a954e",
                "shasum": ""
            },
            "require": {
                "ext-curl": "*",
                "ext-json": "*",
                "ext-mbstring": "*",
                "ext-zip": "*",
                "php": "^5.6 || ~7.0",
                "symfony/process": "^2.8 || ^3.1 || ^4.0"
            },
            "require-dev": {
                "friendsofphp/php-cs-fixer": "^2.0",
                "jakub-onderka/php-parallel-lint": "^0.9.2",
                "php-coveralls/php-coveralls": "^2.0",
                "php-mock/php-mock-phpunit": "^1.1",
                "phpunit/phpunit": "^5.7",
                "sebastian/environment": "^1.3.4 || ^2.0 || ^3.0",
                "squizlabs/php_codesniffer": "^2.6",
                "symfony/var-dumper": "^3.3 || ^4.0"
            },
            "suggest": {
                "ext-SimpleXML": "For Firefox profile creation"
            },
            "type": "library",
            "extra": {
                "branch-alias": {
                    "dev-community": "1.5-dev"
                }
            },
            "autoload": {
                "psr-4": {
                    "Facebook\\WebDriver\\": "lib/"
                }
            },
            "notification-url": "https://packagist.org/downloads/",
            "license": [
                "Apache-2.0"
            ],
            "description": "A PHP client for Selenium WebDriver",
            "homepage": "https://github.com/facebook/php-webdriver",
            "keywords": [
                "facebook",
                "php",
                "selenium",
                "webdriver"
            ],
            "time": "2018-05-16T17:37:13+00:00"
        },
        {
            "name": "flow/jsonpath",
            "version": "0.4.0",
            "source": {
                "type": "git",
                "url": "https://github.com/FlowCommunications/JSONPath.git",
                "reference": "f0222818d5c938e4ab668ab2e2c079bd51a27112"
            },
            "dist": {
                "type": "zip",
                "url": "https://api.github.com/repos/FlowCommunications/JSONPath/zipball/f0222818d5c938e4ab668ab2e2c079bd51a27112",
                "reference": "f0222818d5c938e4ab668ab2e2c079bd51a27112",
                "shasum": ""
            },
            "require": {
                "php": ">=5.4.0"
            },
            "require-dev": {
                "peekmo/jsonpath": "dev-master",
                "phpunit/phpunit": "^4.0"
            },
            "type": "library",
            "autoload": {
                "psr-0": {
                    "Flow\\JSONPath": "src/",
                    "Flow\\JSONPath\\Test": "tests/"
                }
            },
            "notification-url": "https://packagist.org/downloads/",
            "license": [
                "MIT"
            ],
            "authors": [
                {
                    "name": "Stephen Frank",
                    "email": "stephen@flowsa.com"
                }
            ],
            "description": "JSONPath implementation for parsing, searching and flattening arrays",
            "time": "2018-03-04T16:39:47+00:00"
        },
        {
            "name": "friendsofphp/php-cs-fixer",
            "version": "v2.13.3",
            "source": {
                "type": "git",
                "url": "https://github.com/FriendsOfPHP/PHP-CS-Fixer.git",
                "reference": "38d6f2e9be2aa80bf3c7365612af7f9eb9078719"
            },
            "dist": {
                "type": "zip",
                "url": "https://api.github.com/repos/FriendsOfPHP/PHP-CS-Fixer/zipball/38d6f2e9be2aa80bf3c7365612af7f9eb9078719",
                "reference": "38d6f2e9be2aa80bf3c7365612af7f9eb9078719",
                "shasum": ""
            },
            "require": {
                "composer/semver": "^1.4",
                "composer/xdebug-handler": "^1.2",
                "doctrine/annotations": "^1.2",
                "ext-json": "*",
                "ext-tokenizer": "*",
                "php": "^5.6 || >=7.0 <7.3",
                "php-cs-fixer/diff": "^1.3",
                "symfony/console": "^3.4.17 || ^4.1.6",
                "symfony/event-dispatcher": "^3.0 || ^4.0",
                "symfony/filesystem": "^3.0 || ^4.0",
                "symfony/finder": "^3.0 || ^4.0",
                "symfony/options-resolver": "^3.0 || ^4.0",
                "symfony/polyfill-php70": "^1.0",
                "symfony/polyfill-php72": "^1.4",
                "symfony/process": "^3.0 || ^4.0",
                "symfony/stopwatch": "^3.0 || ^4.0"
            },
            "conflict": {
                "hhvm": "*"
            },
            "require-dev": {
                "johnkary/phpunit-speedtrap": "^1.1 || ^2.0 || ^3.0",
                "justinrainbow/json-schema": "^5.0",
                "keradus/cli-executor": "^1.2",
                "mikey179/vfsstream": "^1.6",
                "php-coveralls/php-coveralls": "^2.1",
                "php-cs-fixer/accessible-object": "^1.0",
                "php-cs-fixer/phpunit-constraint-isidenticalstring": "^1.0.1",
                "php-cs-fixer/phpunit-constraint-xmlmatchesxsd": "^1.0.1",
                "phpunit/phpunit": "^5.7.27 || ^6.5.8 || ^7.1",
                "phpunitgoodpractices/traits": "^1.5.1",
                "symfony/phpunit-bridge": "^4.0"
            },
            "suggest": {
                "ext-mbstring": "For handling non-UTF8 characters in cache signature.",
                "php-cs-fixer/phpunit-constraint-isidenticalstring": "For IsIdenticalString constraint.",
                "php-cs-fixer/phpunit-constraint-xmlmatchesxsd": "For XmlMatchesXsd constraint.",
                "symfony/polyfill-mbstring": "When enabling `ext-mbstring` is not possible."
            },
            "bin": [
                "php-cs-fixer"
            ],
            "type": "application",
            "autoload": {
                "psr-4": {
                    "PhpCsFixer\\": "src/"
                },
                "classmap": [
                    "tests/Test/AbstractFixerTestCase.php",
                    "tests/Test/AbstractIntegrationCaseFactory.php",
                    "tests/Test/AbstractIntegrationTestCase.php",
                    "tests/Test/Assert/AssertTokensTrait.php",
                    "tests/Test/IntegrationCase.php",
                    "tests/Test/IntegrationCaseFactory.php",
                    "tests/Test/IntegrationCaseFactoryInterface.php",
                    "tests/Test/InternalIntegrationCaseFactory.php",
                    "tests/TestCase.php"
                ]
            },
            "notification-url": "https://packagist.org/downloads/",
            "license": [
                "MIT"
            ],
            "authors": [
                {
                    "name": "Dariusz Rumiński",
                    "email": "dariusz.ruminski@gmail.com"
                },
                {
                    "name": "Fabien Potencier",
                    "email": "fabien@symfony.com"
                }
            ],
            "description": "A tool to automatically fix PHP code style",
            "time": "2019-01-04T18:24:28+00:00"
        },
        {
            "name": "fzaninotto/faker",
            "version": "v1.8.0",
            "source": {
                "type": "git",
                "url": "https://github.com/fzaninotto/Faker.git",
                "reference": "f72816b43e74063c8b10357394b6bba8cb1c10de"
            },
            "dist": {
                "type": "zip",
                "url": "https://api.github.com/repos/fzaninotto/Faker/zipball/f72816b43e74063c8b10357394b6bba8cb1c10de",
                "reference": "f72816b43e74063c8b10357394b6bba8cb1c10de",
                "shasum": ""
            },
            "require": {
                "php": "^5.3.3 || ^7.0"
            },
            "require-dev": {
                "ext-intl": "*",
                "phpunit/phpunit": "^4.8.35 || ^5.7",
                "squizlabs/php_codesniffer": "^1.5"
            },
            "type": "library",
            "extra": {
                "branch-alias": {
                    "dev-master": "1.8-dev"
                }
            },
            "autoload": {
                "psr-4": {
                    "Faker\\": "src/Faker/"
                }
            },
            "notification-url": "https://packagist.org/downloads/",
            "license": [
                "MIT"
            ],
            "authors": [
                {
                    "name": "François Zaninotto"
                }
            ],
            "description": "Faker is a PHP library that generates fake data for you.",
            "keywords": [
                "data",
                "faker",
                "fixtures"
            ],
            "time": "2018-07-12T10:23:15+00:00"
        },
        {
            "name": "grasmash/expander",
            "version": "1.0.0",
            "source": {
                "type": "git",
                "url": "https://github.com/grasmash/expander.git",
                "reference": "95d6037344a4be1dd5f8e0b0b2571a28c397578f"
            },
            "dist": {
                "type": "zip",
                "url": "https://api.github.com/repos/grasmash/expander/zipball/95d6037344a4be1dd5f8e0b0b2571a28c397578f",
                "reference": "95d6037344a4be1dd5f8e0b0b2571a28c397578f",
                "shasum": ""
            },
            "require": {
                "dflydev/dot-access-data": "^1.1.0",
                "php": ">=5.4"
            },
            "require-dev": {
                "greg-1-anderson/composer-test-scenarios": "^1",
                "phpunit/phpunit": "^4|^5.5.4",
                "satooshi/php-coveralls": "^1.0.2|dev-master",
                "squizlabs/php_codesniffer": "^2.7"
            },
            "type": "library",
            "extra": {
                "branch-alias": {
                    "dev-master": "1.x-dev"
                }
            },
            "autoload": {
                "psr-4": {
                    "Grasmash\\Expander\\": "src/"
                }
            },
            "notification-url": "https://packagist.org/downloads/",
            "license": [
                "MIT"
            ],
            "authors": [
                {
                    "name": "Matthew Grasmick"
                }
            ],
            "description": "Expands internal property references in PHP arrays file.",
            "time": "2017-12-21T22:14:55+00:00"
        },
        {
            "name": "grasmash/yaml-expander",
            "version": "1.4.0",
            "source": {
                "type": "git",
                "url": "https://github.com/grasmash/yaml-expander.git",
                "reference": "3f0f6001ae707a24f4d9733958d77d92bf9693b1"
            },
            "dist": {
                "type": "zip",
                "url": "https://api.github.com/repos/grasmash/yaml-expander/zipball/3f0f6001ae707a24f4d9733958d77d92bf9693b1",
                "reference": "3f0f6001ae707a24f4d9733958d77d92bf9693b1",
                "shasum": ""
            },
            "require": {
                "dflydev/dot-access-data": "^1.1.0",
                "php": ">=5.4",
                "symfony/yaml": "^2.8.11|^3|^4"
            },
            "require-dev": {
                "greg-1-anderson/composer-test-scenarios": "^1",
                "phpunit/phpunit": "^4.8|^5.5.4",
                "satooshi/php-coveralls": "^1.0.2|dev-master",
                "squizlabs/php_codesniffer": "^2.7"
            },
            "type": "library",
            "extra": {
                "branch-alias": {
                    "dev-master": "1.x-dev"
                }
            },
            "autoload": {
                "psr-4": {
                    "Grasmash\\YamlExpander\\": "src/"
                }
            },
            "notification-url": "https://packagist.org/downloads/",
            "license": [
                "MIT"
            ],
            "authors": [
                {
                    "name": "Matthew Grasmick"
                }
            ],
            "description": "Expands internal property references in a yaml file.",
            "time": "2017-12-16T16:06:03+00:00"
        },
        {
            "name": "guzzlehttp/guzzle",
            "version": "6.3.3",
            "source": {
                "type": "git",
                "url": "https://github.com/guzzle/guzzle.git",
                "reference": "407b0cb880ace85c9b63c5f9551db498cb2d50ba"
            },
            "dist": {
                "type": "zip",
                "url": "https://api.github.com/repos/guzzle/guzzle/zipball/407b0cb880ace85c9b63c5f9551db498cb2d50ba",
                "reference": "407b0cb880ace85c9b63c5f9551db498cb2d50ba",
                "shasum": ""
            },
            "require": {
                "guzzlehttp/promises": "^1.0",
                "guzzlehttp/psr7": "^1.4",
                "php": ">=5.5"
            },
            "require-dev": {
                "ext-curl": "*",
                "phpunit/phpunit": "^4.8.35 || ^5.7 || ^6.4 || ^7.0",
                "psr/log": "^1.0"
            },
            "suggest": {
                "psr/log": "Required for using the Log middleware"
            },
            "type": "library",
            "extra": {
                "branch-alias": {
                    "dev-master": "6.3-dev"
                }
            },
            "autoload": {
                "files": [
                    "src/functions_include.php"
                ],
                "psr-4": {
                    "GuzzleHttp\\": "src/"
                }
            },
            "notification-url": "https://packagist.org/downloads/",
            "license": [
                "MIT"
            ],
            "authors": [
                {
                    "name": "Michael Dowling",
                    "email": "mtdowling@gmail.com",
                    "homepage": "https://github.com/mtdowling"
                }
            ],
            "description": "Guzzle is a PHP HTTP client library",
            "homepage": "http://guzzlephp.org/",
            "keywords": [
                "client",
                "curl",
                "framework",
                "http",
                "http client",
                "rest",
                "web service"
            ],
            "time": "2018-04-22T15:46:56+00:00"
        },
        {
            "name": "guzzlehttp/promises",
            "version": "v1.3.1",
            "source": {
                "type": "git",
                "url": "https://github.com/guzzle/promises.git",
                "reference": "a59da6cf61d80060647ff4d3eb2c03a2bc694646"
            },
            "dist": {
                "type": "zip",
                "url": "https://api.github.com/repos/guzzle/promises/zipball/a59da6cf61d80060647ff4d3eb2c03a2bc694646",
                "reference": "a59da6cf61d80060647ff4d3eb2c03a2bc694646",
                "shasum": ""
            },
            "require": {
                "php": ">=5.5.0"
            },
            "require-dev": {
                "phpunit/phpunit": "^4.0"
            },
            "type": "library",
            "extra": {
                "branch-alias": {
                    "dev-master": "1.4-dev"
                }
            },
            "autoload": {
                "psr-4": {
                    "GuzzleHttp\\Promise\\": "src/"
                },
                "files": [
                    "src/functions_include.php"
                ]
            },
            "notification-url": "https://packagist.org/downloads/",
            "license": [
                "MIT"
            ],
            "authors": [
                {
                    "name": "Michael Dowling",
                    "email": "mtdowling@gmail.com",
                    "homepage": "https://github.com/mtdowling"
                }
            ],
            "description": "Guzzle promises library",
            "keywords": [
                "promise"
            ],
            "time": "2016-12-20T10:07:11+00:00"
        },
        {
            "name": "guzzlehttp/psr7",
            "version": "1.5.2",
            "source": {
                "type": "git",
                "url": "https://github.com/guzzle/psr7.git",
                "reference": "9f83dded91781a01c63574e387eaa769be769115"
            },
            "dist": {
                "type": "zip",
                "url": "https://api.github.com/repos/guzzle/psr7/zipball/9f83dded91781a01c63574e387eaa769be769115",
                "reference": "9f83dded91781a01c63574e387eaa769be769115",
                "shasum": ""
            },
            "require": {
                "php": ">=5.4.0",
                "psr/http-message": "~1.0",
                "ralouphie/getallheaders": "^2.0.5"
            },
            "provide": {
                "psr/http-message-implementation": "1.0"
            },
            "require-dev": {
                "phpunit/phpunit": "~4.8.36 || ^5.7.27 || ^6.5.8"
            },
            "type": "library",
            "extra": {
                "branch-alias": {
                    "dev-master": "1.5-dev"
                }
            },
            "autoload": {
                "psr-4": {
                    "GuzzleHttp\\Psr7\\": "src/"
                },
                "files": [
                    "src/functions_include.php"
                ]
            },
            "notification-url": "https://packagist.org/downloads/",
            "license": [
                "MIT"
            ],
            "authors": [
                {
                    "name": "Michael Dowling",
                    "email": "mtdowling@gmail.com",
                    "homepage": "https://github.com/mtdowling"
                },
                {
                    "name": "Tobias Schultze",
                    "homepage": "https://github.com/Tobion"
                }
            ],
            "description": "PSR-7 message implementation that also provides common utility methods",
            "keywords": [
                "http",
                "message",
                "psr-7",
                "request",
                "response",
                "stream",
                "uri",
                "url"
            ],
            "time": "2018-12-04T20:46:45+00:00"
        },
        {
            "name": "jms/metadata",
            "version": "1.7.0",
            "source": {
                "type": "git",
                "url": "https://github.com/schmittjoh/metadata.git",
                "reference": "e5854ab1aa643623dc64adde718a8eec32b957a8"
            },
            "dist": {
                "type": "zip",
                "url": "https://api.github.com/repos/schmittjoh/metadata/zipball/e5854ab1aa643623dc64adde718a8eec32b957a8",
                "reference": "e5854ab1aa643623dc64adde718a8eec32b957a8",
                "shasum": ""
            },
            "require": {
                "php": ">=5.3.0"
            },
            "require-dev": {
                "doctrine/cache": "~1.0",
                "symfony/cache": "~3.1"
            },
            "type": "library",
            "extra": {
                "branch-alias": {
                    "dev-master": "1.5.x-dev"
                }
            },
            "autoload": {
                "psr-0": {
                    "Metadata\\": "src/"
                }
            },
            "notification-url": "https://packagist.org/downloads/",
            "license": [
                "MIT"
            ],
            "authors": [
                {
                    "name": "Asmir Mustafic",
                    "email": "goetas@gmail.com"
                },
                {
                    "name": "Johannes M. Schmitt",
                    "email": "schmittjoh@gmail.com"
                }
            ],
            "description": "Class/method/property metadata management in PHP",
            "keywords": [
                "annotations",
                "metadata",
                "xml",
                "yaml"
            ],
            "time": "2018-10-26T12:40:10+00:00"
        },
        {
            "name": "jms/parser-lib",
            "version": "1.0.0",
            "source": {
                "type": "git",
                "url": "https://github.com/schmittjoh/parser-lib.git",
                "reference": "c509473bc1b4866415627af0e1c6cc8ac97fa51d"
            },
            "dist": {
                "type": "zip",
                "url": "https://api.github.com/repos/schmittjoh/parser-lib/zipball/c509473bc1b4866415627af0e1c6cc8ac97fa51d",
                "reference": "c509473bc1b4866415627af0e1c6cc8ac97fa51d",
                "shasum": ""
            },
            "require": {
                "phpoption/phpoption": ">=0.9,<2.0-dev"
            },
            "type": "library",
            "extra": {
                "branch-alias": {
                    "dev-master": "1.0-dev"
                }
            },
            "autoload": {
                "psr-0": {
                    "JMS\\": "src/"
                }
            },
            "notification-url": "https://packagist.org/downloads/",
            "license": [
                "Apache2"
            ],
            "description": "A library for easily creating recursive-descent parsers.",
            "time": "2012-11-18T18:08:43+00:00"
        },
        {
            "name": "jms/serializer",
            "version": "1.13.0",
            "source": {
                "type": "git",
                "url": "https://github.com/schmittjoh/serializer.git",
                "reference": "00863e1d55b411cc33ad3e1de09a4c8d3aae793c"
            },
            "dist": {
                "type": "zip",
                "url": "https://api.github.com/repos/schmittjoh/serializer/zipball/00863e1d55b411cc33ad3e1de09a4c8d3aae793c",
                "reference": "00863e1d55b411cc33ad3e1de09a4c8d3aae793c",
                "shasum": ""
            },
            "require": {
                "doctrine/annotations": "^1.0",
                "doctrine/instantiator": "^1.0.3",
                "jms/metadata": "^1.3",
                "jms/parser-lib": "1.*",
                "php": "^5.5|^7.0",
                "phpcollection/phpcollection": "~0.1",
                "phpoption/phpoption": "^1.1"
            },
            "conflict": {
                "twig/twig": "<1.12"
            },
            "require-dev": {
                "doctrine/orm": "~2.1",
                "doctrine/phpcr-odm": "^1.3|^2.0",
                "ext-pdo_sqlite": "*",
                "jackalope/jackalope-doctrine-dbal": "^1.1.5",
                "phpunit/phpunit": "^4.8|^5.0",
                "propel/propel1": "~1.7",
                "psr/container": "^1.0",
                "symfony/dependency-injection": "^2.7|^3.3|^4.0",
                "symfony/expression-language": "^2.6|^3.0",
                "symfony/filesystem": "^2.1",
                "symfony/form": "~2.1|^3.0",
                "symfony/translation": "^2.1|^3.0",
                "symfony/validator": "^2.2|^3.0",
                "symfony/yaml": "^2.1|^3.0",
                "twig/twig": "~1.12|~2.0"
            },
            "suggest": {
                "doctrine/cache": "Required if you like to use cache functionality.",
                "doctrine/collections": "Required if you like to use doctrine collection types as ArrayCollection.",
                "symfony/yaml": "Required if you'd like to serialize data to YAML format."
            },
            "type": "library",
            "extra": {
                "branch-alias": {
                    "dev-1.x": "1.13-dev"
                }
            },
            "autoload": {
                "psr-0": {
                    "JMS\\Serializer": "src/"
                }
            },
            "notification-url": "https://packagist.org/downloads/",
            "license": [
                "MIT"
            ],
            "authors": [
                {
                    "name": "Asmir Mustafic",
                    "email": "goetas@gmail.com"
                },
                {
                    "name": "Johannes M. Schmitt",
                    "email": "schmittjoh@gmail.com"
                }
            ],
            "description": "Library for (de-)serializing data of any complexity; supports XML, JSON, and YAML.",
            "homepage": "http://jmsyst.com/libs/serializer",
            "keywords": [
                "deserialization",
                "jaxb",
                "json",
                "serialization",
                "xml"
            ],
            "time": "2018-07-25T13:58:54+00:00"
        },
        {
            "name": "league/container",
            "version": "2.4.1",
            "source": {
                "type": "git",
                "url": "https://github.com/thephpleague/container.git",
                "reference": "43f35abd03a12977a60ffd7095efd6a7808488c0"
            },
            "dist": {
                "type": "zip",
                "url": "https://api.github.com/repos/thephpleague/container/zipball/43f35abd03a12977a60ffd7095efd6a7808488c0",
                "reference": "43f35abd03a12977a60ffd7095efd6a7808488c0",
                "shasum": ""
            },
            "require": {
                "container-interop/container-interop": "^1.2",
                "php": "^5.4.0 || ^7.0"
            },
            "provide": {
                "container-interop/container-interop-implementation": "^1.2",
                "psr/container-implementation": "^1.0"
            },
            "replace": {
                "orno/di": "~2.0"
            },
            "require-dev": {
                "phpunit/phpunit": "4.*"
            },
            "type": "library",
            "extra": {
                "branch-alias": {
                    "dev-2.x": "2.x-dev",
                    "dev-1.x": "1.x-dev"
                }
            },
            "autoload": {
                "psr-4": {
                    "League\\Container\\": "src"
                }
            },
            "notification-url": "https://packagist.org/downloads/",
            "license": [
                "MIT"
            ],
            "authors": [
                {
                    "name": "Phil Bennett",
                    "email": "philipobenito@gmail.com",
                    "homepage": "http://www.philipobenito.com",
                    "role": "Developer"
                }
            ],
            "description": "A fast and intuitive dependency injection container.",
            "homepage": "https://github.com/thephpleague/container",
            "keywords": [
                "container",
                "dependency",
                "di",
                "injection",
                "league",
                "provider",
                "service"
            ],
            "time": "2017-05-10T09:20:27+00:00"
        },
        {
            "name": "lusitanian/oauth",
            "version": "v0.8.11",
            "source": {
                "type": "git",
                "url": "https://github.com/Lusitanian/PHPoAuthLib.git",
                "reference": "fc11a53db4b66da555a6a11fce294f574a8374f9"
            },
            "dist": {
                "type": "zip",
                "url": "https://api.github.com/repos/Lusitanian/PHPoAuthLib/zipball/fc11a53db4b66da555a6a11fce294f574a8374f9",
                "reference": "fc11a53db4b66da555a6a11fce294f574a8374f9",
                "shasum": ""
            },
            "require": {
                "php": ">=5.3.0"
            },
            "require-dev": {
                "phpunit/phpunit": "3.7.*",
                "predis/predis": "0.8.*@dev",
                "squizlabs/php_codesniffer": "2.*",
                "symfony/http-foundation": "~2.1"
            },
            "suggest": {
                "ext-openssl": "Allows for usage of secure connections with the stream-based HTTP client.",
                "predis/predis": "Allows using the Redis storage backend.",
                "symfony/http-foundation": "Allows using the Symfony Session storage backend."
            },
            "type": "library",
            "extra": {
                "branch-alias": {
                    "dev-master": "0.1-dev"
                }
            },
            "autoload": {
                "psr-0": {
                    "OAuth": "src",
                    "OAuth\\Unit": "tests"
                }
            },
            "notification-url": "https://packagist.org/downloads/",
            "license": [
                "MIT"
            ],
            "authors": [
                {
                    "name": "David Desberg",
                    "email": "david@daviddesberg.com"
                },
                {
                    "name": "Elliot Chance",
                    "email": "elliotchance@gmail.com"
                },
                {
                    "name": "Pieter Hordijk",
                    "email": "info@pieterhordijk.com"
                }
            ],
            "description": "PHP 5.3+ oAuth 1/2 Library",
            "keywords": [
                "Authentication",
                "authorization",
                "oauth",
                "security"
            ],
            "time": "2018-02-14T22:37:14+00:00"
        },
        {
            "name": "magento/magento-coding-standard",
            "version": "1.0.1",
            "source": {
                "type": "git",
                "url": "https://github.com/magento/magento-coding-standard.git",
                "reference": "489029a285c637825294e272d31c3f4ac00a454e"
            },
            "dist": {
                "type": "zip",
                "url": "https://api.github.com/repos/magento/magento-coding-standard/zipball/489029a285c637825294e272d31c3f4ac00a454e",
                "reference": "489029a285c637825294e272d31c3f4ac00a454e",
                "shasum": ""
            },
            "require": {
                "php": ">=5.6.0",
                "squizlabs/php_codesniffer": "~3.3.0"
            },
            "require-dev": {
                "phpunit/phpunit": "^4.0 || ^5.0 || ^6.0 || ^7.0"
            },
            "type": "phpcodesniffer-standard",
            "notification-url": "https://packagist.org/downloads/",
            "license": [
                "OSL-3.0",
                "AFL-3.0"
            ],
            "description": "A set of Magento specific PHP CodeSniffer rules.",
            "time": "2019-04-01T17:03:33+00:00"
        },
        {
            "name": "magento/magento2-functional-testing-framework",
            "version": "2.4.0",
            "source": {
                "type": "git",
                "url": "https://github.com/magento/magento2-functional-testing-framework.git",
                "reference": "ef534dbcb3aeea68f9254dfd018165c546ad2edb"
            },
            "dist": {
                "type": "zip",
                "url": "https://api.github.com/repos/magento/magento2-functional-testing-framework/zipball/ef534dbcb3aeea68f9254dfd018165c546ad2edb",
                "reference": "ef534dbcb3aeea68f9254dfd018165c546ad2edb",
                "shasum": ""
            },
            "require": {
                "allure-framework/allure-codeception": "~1.3.0",
                "codeception/codeception": "~2.3.4 || ~2.4.0 ",
                "consolidation/robo": "^1.0.0",
                "epfremme/swagger-php": "^2.0",
                "ext-curl": "*",
                "flow/jsonpath": ">0.2",
                "fzaninotto/faker": "^1.6",
                "monolog/monolog": "^1.0",
                "mustache/mustache": "~2.5",
                "php": "7.0.2||7.0.4||~7.0.6||~7.1.0||~7.2.0||~7.3.0",
                "symfony/process": "^2.8 || ^3.1 || ^4.0",
                "vlucas/phpdotenv": "^2.4"
            },
            "require-dev": {
                "brainmaestro/composer-git-hooks": "^2.3.1",
                "codacy/coverage": "^1.4",
                "codeception/aspect-mock": "^3.0",
                "doctrine/cache": "<1.7.0",
                "goaop/framework": "2.2.0",
                "php-coveralls/php-coveralls": "^1.0",
                "phpmd/phpmd": "^2.6.0",
                "phpunit/phpunit": "~6.5.0 || ~7.0.0",
                "rregeer/phpunit-coverage-check": "^0.1.4",
                "sebastian/phpcpd": "~3.0 || ~4.0",
                "squizlabs/php_codesniffer": "~3.2",
                "symfony/stopwatch": "~3.4.6"
            },
            "bin": [
                "bin/mftf"
            ],
            "type": "library",
            "extra": {
                "hooks": {
                    "pre-push": "bin/all-checks"
                }
            },
            "autoload": {
                "files": [
                    "src/Magento/FunctionalTestingFramework/_bootstrap.php"
                ],
                "psr-4": {
                    "Magento\\FunctionalTestingFramework\\": "src/Magento/FunctionalTestingFramework",
                    "MFTF\\": "dev/tests/functional/MFTF"
                }
            },
            "notification-url": "https://packagist.org/downloads/",
            "license": [
                "AGPL-3.0"
            ],
            "description": "Magento2 Functional Testing Framework",
            "keywords": [
                "automation",
                "functional",
                "magento",
                "testing"
            ],
            "time": "2019-04-29T20:56:26+00:00"
        },
        {
            "name": "mikey179/vfsStream",
            "version": "v1.6.5",
            "source": {
                "type": "git",
                "url": "https://github.com/bovigo/vfsStream.git",
                "reference": "d5fec95f541d4d71c4823bb5e30cf9b9e5b96145"
            },
            "dist": {
                "type": "zip",
                "url": "https://api.github.com/repos/bovigo/vfsStream/zipball/d5fec95f541d4d71c4823bb5e30cf9b9e5b96145",
                "reference": "d5fec95f541d4d71c4823bb5e30cf9b9e5b96145",
                "shasum": ""
            },
            "require": {
                "php": ">=5.3.0"
            },
            "require-dev": {
                "phpunit/phpunit": "~4.5"
            },
            "type": "library",
            "extra": {
                "branch-alias": {
                    "dev-master": "1.6.x-dev"
                }
            },
            "autoload": {
                "psr-0": {
                    "org\\bovigo\\vfs\\": "src/main/php"
                }
            },
            "notification-url": "https://packagist.org/downloads/",
            "license": [
                "BSD-3-Clause"
            ],
            "authors": [
                {
                    "name": "Frank Kleine",
                    "homepage": "http://frankkleine.de/",
                    "role": "Developer"
                }
            ],
            "description": "Virtual file system to mock the real file system in unit tests.",
            "homepage": "http://vfs.bovigo.org/",
            "time": "2017-08-01T08:02:14+00:00"
        },
        {
            "name": "moontoast/math",
            "version": "1.1.2",
            "source": {
                "type": "git",
                "url": "https://github.com/ramsey/moontoast-math.git",
                "reference": "c2792a25df5cad4ff3d760dd37078fc5b6fccc79"
            },
            "dist": {
                "type": "zip",
                "url": "https://api.github.com/repos/ramsey/moontoast-math/zipball/c2792a25df5cad4ff3d760dd37078fc5b6fccc79",
                "reference": "c2792a25df5cad4ff3d760dd37078fc5b6fccc79",
                "shasum": ""
            },
            "require": {
                "ext-bcmath": "*",
                "php": ">=5.3.3"
            },
            "require-dev": {
                "jakub-onderka/php-parallel-lint": "^0.9.0",
                "phpunit/phpunit": "^4.7|>=5.0 <5.4",
                "satooshi/php-coveralls": "^0.6.1",
                "squizlabs/php_codesniffer": "^2.3"
            },
            "type": "library",
            "autoload": {
                "psr-4": {
                    "Moontoast\\Math\\": "src/Moontoast/Math/"
                }
            },
            "notification-url": "https://packagist.org/downloads/",
            "license": [
                "Apache-2.0"
            ],
            "authors": [
                {
                    "name": "Ben Ramsey",
                    "email": "ben@benramsey.com",
                    "homepage": "https://benramsey.com"
                }
            ],
            "description": "A mathematics library, providing functionality for large numbers",
            "homepage": "https://github.com/ramsey/moontoast-math",
            "keywords": [
                "bcmath",
                "math"
            ],
            "time": "2017-02-16T16:54:46+00:00"
        },
        {
            "name": "mustache/mustache",
            "version": "v2.12.0",
            "source": {
                "type": "git",
                "url": "https://github.com/bobthecow/mustache.php.git",
                "reference": "fe8fe72e9d580591854de404cc59a1b83ca4d19e"
            },
            "dist": {
                "type": "zip",
                "url": "https://api.github.com/repos/bobthecow/mustache.php/zipball/fe8fe72e9d580591854de404cc59a1b83ca4d19e",
                "reference": "fe8fe72e9d580591854de404cc59a1b83ca4d19e",
                "shasum": ""
            },
            "require": {
                "php": ">=5.2.4"
            },
            "require-dev": {
                "friendsofphp/php-cs-fixer": "~1.11",
                "phpunit/phpunit": "~3.7|~4.0|~5.0"
            },
            "type": "library",
            "autoload": {
                "psr-0": {
                    "Mustache": "src/"
                }
            },
            "notification-url": "https://packagist.org/downloads/",
            "license": [
                "MIT"
            ],
            "authors": [
                {
                    "name": "Justin Hileman",
                    "email": "justin@justinhileman.info",
                    "homepage": "http://justinhileman.com"
                }
            ],
            "description": "A Mustache implementation in PHP.",
            "homepage": "https://github.com/bobthecow/mustache.php",
            "keywords": [
                "mustache",
                "templating"
            ],
            "time": "2017-07-11T12:54:05+00:00"
        },
        {
            "name": "myclabs/deep-copy",
            "version": "1.8.1",
            "source": {
                "type": "git",
                "url": "https://github.com/myclabs/DeepCopy.git",
                "reference": "3e01bdad3e18354c3dce54466b7fbe33a9f9f7f8"
            },
            "dist": {
                "type": "zip",
                "url": "https://api.github.com/repos/myclabs/DeepCopy/zipball/3e01bdad3e18354c3dce54466b7fbe33a9f9f7f8",
                "reference": "3e01bdad3e18354c3dce54466b7fbe33a9f9f7f8",
                "shasum": ""
            },
            "require": {
                "php": "^7.1"
            },
            "replace": {
                "myclabs/deep-copy": "self.version"
            },
            "require-dev": {
                "doctrine/collections": "^1.0",
                "doctrine/common": "^2.6",
                "phpunit/phpunit": "^7.1"
            },
            "type": "library",
            "autoload": {
                "psr-4": {
                    "DeepCopy\\": "src/DeepCopy/"
                },
                "files": [
                    "src/DeepCopy/deep_copy.php"
                ]
            },
            "notification-url": "https://packagist.org/downloads/",
            "license": [
                "MIT"
            ],
            "description": "Create deep copies (clones) of your objects",
            "keywords": [
                "clone",
                "copy",
                "duplicate",
                "object",
                "object graph"
            ],
            "time": "2018-06-11T23:09:50+00:00"
        },
        {
            "name": "pdepend/pdepend",
            "version": "2.5.2",
            "source": {
                "type": "git",
                "url": "https://github.com/pdepend/pdepend.git",
                "reference": "9daf26d0368d4a12bed1cacae1a9f3a6f0adf239"
            },
            "dist": {
                "type": "zip",
                "url": "https://api.github.com/repos/pdepend/pdepend/zipball/9daf26d0368d4a12bed1cacae1a9f3a6f0adf239",
                "reference": "9daf26d0368d4a12bed1cacae1a9f3a6f0adf239",
                "shasum": ""
            },
            "require": {
                "php": ">=5.3.7",
                "symfony/config": "^2.3.0|^3|^4",
                "symfony/dependency-injection": "^2.3.0|^3|^4",
                "symfony/filesystem": "^2.3.0|^3|^4"
            },
            "require-dev": {
                "phpunit/phpunit": "^4.8|^5.7",
                "squizlabs/php_codesniffer": "^2.0.0"
            },
            "bin": [
                "src/bin/pdepend"
            ],
            "type": "library",
            "autoload": {
                "psr-4": {
                    "PDepend\\": "src/main/php/PDepend"
                }
            },
            "notification-url": "https://packagist.org/downloads/",
            "license": [
                "BSD-3-Clause"
            ],
            "description": "Official version of pdepend to be handled with Composer",
            "time": "2017-12-13T13:21:38+00:00"
        },
        {
            "name": "phar-io/manifest",
            "version": "1.0.1",
            "source": {
                "type": "git",
                "url": "https://github.com/phar-io/manifest.git",
                "reference": "2df402786ab5368a0169091f61a7c1e0eb6852d0"
            },
            "dist": {
                "type": "zip",
                "url": "https://api.github.com/repos/phar-io/manifest/zipball/2df402786ab5368a0169091f61a7c1e0eb6852d0",
                "reference": "2df402786ab5368a0169091f61a7c1e0eb6852d0",
                "shasum": ""
            },
            "require": {
                "ext-dom": "*",
                "ext-phar": "*",
                "phar-io/version": "^1.0.1",
                "php": "^5.6 || ^7.0"
            },
            "type": "library",
            "extra": {
                "branch-alias": {
                    "dev-master": "1.0.x-dev"
                }
            },
            "autoload": {
                "classmap": [
                    "src/"
                ]
            },
            "notification-url": "https://packagist.org/downloads/",
            "license": [
                "BSD-3-Clause"
            ],
            "authors": [
                {
                    "name": "Arne Blankerts",
                    "email": "arne@blankerts.de",
                    "role": "Developer"
                },
                {
                    "name": "Sebastian Heuer",
                    "email": "sebastian@phpeople.de",
                    "role": "Developer"
                },
                {
                    "name": "Sebastian Bergmann",
                    "email": "sebastian@phpunit.de",
                    "role": "Developer"
                }
            ],
            "description": "Component for reading phar.io manifest information from a PHP Archive (PHAR)",
            "time": "2017-03-05T18:14:27+00:00"
        },
        {
            "name": "phar-io/version",
            "version": "1.0.1",
            "source": {
                "type": "git",
                "url": "https://github.com/phar-io/version.git",
                "reference": "a70c0ced4be299a63d32fa96d9281d03e94041df"
            },
            "dist": {
                "type": "zip",
                "url": "https://api.github.com/repos/phar-io/version/zipball/a70c0ced4be299a63d32fa96d9281d03e94041df",
                "reference": "a70c0ced4be299a63d32fa96d9281d03e94041df",
                "shasum": ""
            },
            "require": {
                "php": "^5.6 || ^7.0"
            },
            "type": "library",
            "autoload": {
                "classmap": [
                    "src/"
                ]
            },
            "notification-url": "https://packagist.org/downloads/",
            "license": [
                "BSD-3-Clause"
            ],
            "authors": [
                {
                    "name": "Arne Blankerts",
                    "email": "arne@blankerts.de",
                    "role": "Developer"
                },
                {
                    "name": "Sebastian Heuer",
                    "email": "sebastian@phpeople.de",
                    "role": "Developer"
                },
                {
                    "name": "Sebastian Bergmann",
                    "email": "sebastian@phpunit.de",
                    "role": "Developer"
                }
            ],
            "description": "Library for handling version information and constraints",
            "time": "2017-03-05T17:38:23+00:00"
        },
        {
            "name": "php-cs-fixer/diff",
            "version": "v1.3.0",
            "source": {
                "type": "git",
                "url": "https://github.com/PHP-CS-Fixer/diff.git",
                "reference": "78bb099e9c16361126c86ce82ec4405ebab8e756"
            },
            "dist": {
                "type": "zip",
                "url": "https://api.github.com/repos/PHP-CS-Fixer/diff/zipball/78bb099e9c16361126c86ce82ec4405ebab8e756",
                "reference": "78bb099e9c16361126c86ce82ec4405ebab8e756",
                "shasum": ""
            },
            "require": {
                "php": "^5.6 || ^7.0"
            },
            "require-dev": {
                "phpunit/phpunit": "^5.7.23 || ^6.4.3",
                "symfony/process": "^3.3"
            },
            "type": "library",
            "autoload": {
                "classmap": [
                    "src/"
                ]
            },
            "notification-url": "https://packagist.org/downloads/",
            "license": [
                "BSD-3-Clause"
            ],
            "authors": [
                {
                    "name": "Kore Nordmann",
                    "email": "mail@kore-nordmann.de"
                },
                {
                    "name": "Sebastian Bergmann",
                    "email": "sebastian@phpunit.de"
                },
                {
                    "name": "SpacePossum"
                }
            ],
            "description": "sebastian/diff v2 backport support for PHP5.6",
            "homepage": "https://github.com/PHP-CS-Fixer",
            "keywords": [
                "diff"
            ],
            "time": "2018-02-15T16:58:55+00:00"
        },
        {
            "name": "phpcollection/phpcollection",
            "version": "0.5.0",
            "source": {
                "type": "git",
                "url": "https://github.com/schmittjoh/php-collection.git",
                "reference": "f2bcff45c0da7c27991bbc1f90f47c4b7fb434a6"
            },
            "dist": {
                "type": "zip",
                "url": "https://api.github.com/repos/schmittjoh/php-collection/zipball/f2bcff45c0da7c27991bbc1f90f47c4b7fb434a6",
                "reference": "f2bcff45c0da7c27991bbc1f90f47c4b7fb434a6",
                "shasum": ""
            },
            "require": {
                "phpoption/phpoption": "1.*"
            },
            "type": "library",
            "extra": {
                "branch-alias": {
                    "dev-master": "0.4-dev"
                }
            },
            "autoload": {
                "psr-0": {
                    "PhpCollection": "src/"
                }
            },
            "notification-url": "https://packagist.org/downloads/",
            "license": [
                "Apache2"
            ],
            "authors": [
                {
                    "name": "Johannes M. Schmitt",
                    "email": "schmittjoh@gmail.com"
                }
            ],
            "description": "General-Purpose Collection Library for PHP",
            "keywords": [
                "collection",
                "list",
                "map",
                "sequence",
                "set"
            ],
            "time": "2015-05-17T12:39:23+00:00"
        },
        {
            "name": "phpdocumentor/reflection-common",
            "version": "1.0.1",
            "source": {
                "type": "git",
                "url": "https://github.com/phpDocumentor/ReflectionCommon.git",
                "reference": "21bdeb5f65d7ebf9f43b1b25d404f87deab5bfb6"
            },
            "dist": {
                "type": "zip",
                "url": "https://api.github.com/repos/phpDocumentor/ReflectionCommon/zipball/21bdeb5f65d7ebf9f43b1b25d404f87deab5bfb6",
                "reference": "21bdeb5f65d7ebf9f43b1b25d404f87deab5bfb6",
                "shasum": ""
            },
            "require": {
                "php": ">=5.5"
            },
            "require-dev": {
                "phpunit/phpunit": "^4.6"
            },
            "type": "library",
            "extra": {
                "branch-alias": {
                    "dev-master": "1.0.x-dev"
                }
            },
            "autoload": {
                "psr-4": {
                    "phpDocumentor\\Reflection\\": [
                        "src"
                    ]
                }
            },
            "notification-url": "https://packagist.org/downloads/",
            "license": [
                "MIT"
            ],
            "authors": [
                {
                    "name": "Jaap van Otterdijk",
                    "email": "opensource@ijaap.nl"
                }
            ],
            "description": "Common reflection classes used by phpdocumentor to reflect the code structure",
            "homepage": "http://www.phpdoc.org",
            "keywords": [
                "FQSEN",
                "phpDocumentor",
                "phpdoc",
                "reflection",
                "static analysis"
            ],
            "time": "2017-09-11T18:02:19+00:00"
        },
        {
            "name": "phpdocumentor/reflection-docblock",
            "version": "4.3.0",
            "source": {
                "type": "git",
                "url": "https://github.com/phpDocumentor/ReflectionDocBlock.git",
                "reference": "94fd0001232e47129dd3504189fa1c7225010d08"
            },
            "dist": {
                "type": "zip",
                "url": "https://api.github.com/repos/phpDocumentor/ReflectionDocBlock/zipball/94fd0001232e47129dd3504189fa1c7225010d08",
                "reference": "94fd0001232e47129dd3504189fa1c7225010d08",
                "shasum": ""
            },
            "require": {
                "php": "^7.0",
                "phpdocumentor/reflection-common": "^1.0.0",
                "phpdocumentor/type-resolver": "^0.4.0",
                "webmozart/assert": "^1.0"
            },
            "require-dev": {
                "doctrine/instantiator": "~1.0.5",
                "mockery/mockery": "^1.0",
                "phpunit/phpunit": "^6.4"
            },
            "type": "library",
            "extra": {
                "branch-alias": {
                    "dev-master": "4.x-dev"
                }
            },
            "autoload": {
                "psr-4": {
                    "phpDocumentor\\Reflection\\": [
                        "src/"
                    ]
                }
            },
            "notification-url": "https://packagist.org/downloads/",
            "license": [
                "MIT"
            ],
            "authors": [
                {
                    "name": "Mike van Riel",
                    "email": "me@mikevanriel.com"
                }
            ],
            "description": "With this component, a library can provide support for annotations via DocBlocks or otherwise retrieve information that is embedded in a DocBlock.",
            "time": "2017-11-30T07:14:17+00:00"
        },
        {
            "name": "phpdocumentor/type-resolver",
            "version": "0.4.0",
            "source": {
                "type": "git",
                "url": "https://github.com/phpDocumentor/TypeResolver.git",
                "reference": "9c977708995954784726e25d0cd1dddf4e65b0f7"
            },
            "dist": {
                "type": "zip",
                "url": "https://api.github.com/repos/phpDocumentor/TypeResolver/zipball/9c977708995954784726e25d0cd1dddf4e65b0f7",
                "reference": "9c977708995954784726e25d0cd1dddf4e65b0f7",
                "shasum": ""
            },
            "require": {
                "php": "^5.5 || ^7.0",
                "phpdocumentor/reflection-common": "^1.0"
            },
            "require-dev": {
                "mockery/mockery": "^0.9.4",
                "phpunit/phpunit": "^5.2||^4.8.24"
            },
            "type": "library",
            "extra": {
                "branch-alias": {
                    "dev-master": "1.0.x-dev"
                }
            },
            "autoload": {
                "psr-4": {
                    "phpDocumentor\\Reflection\\": [
                        "src/"
                    ]
                }
            },
            "notification-url": "https://packagist.org/downloads/",
            "license": [
                "MIT"
            ],
            "authors": [
                {
                    "name": "Mike van Riel",
                    "email": "me@mikevanriel.com"
                }
            ],
            "time": "2017-07-14T14:27:02+00:00"
        },
        {
            "name": "phpmd/phpmd",
            "version": "2.6.0",
            "source": {
                "type": "git",
                "url": "https://github.com/phpmd/phpmd.git",
                "reference": "4e9924b2c157a3eb64395460fcf56b31badc8374"
            },
            "dist": {
                "type": "zip",
                "url": "https://api.github.com/repos/phpmd/phpmd/zipball/4e9924b2c157a3eb64395460fcf56b31badc8374",
                "reference": "4e9924b2c157a3eb64395460fcf56b31badc8374",
                "shasum": ""
            },
            "require": {
                "ext-xml": "*",
                "pdepend/pdepend": "^2.5",
                "php": ">=5.3.9"
            },
            "require-dev": {
                "phpunit/phpunit": "^4.0",
                "squizlabs/php_codesniffer": "^2.0"
            },
            "bin": [
                "src/bin/phpmd"
            ],
            "type": "project",
            "autoload": {
                "psr-0": {
                    "PHPMD\\": "src/main/php"
                }
            },
            "notification-url": "https://packagist.org/downloads/",
            "license": [
                "BSD-3-Clause"
            ],
            "authors": [
                {
                    "name": "Manuel Pichler",
                    "email": "github@manuel-pichler.de",
                    "homepage": "https://github.com/manuelpichler",
                    "role": "Project Founder"
                },
                {
                    "name": "Other contributors",
                    "homepage": "https://github.com/phpmd/phpmd/graphs/contributors",
                    "role": "Contributors"
                },
                {
                    "name": "Marc Würth",
                    "email": "ravage@bluewin.ch",
                    "homepage": "https://github.com/ravage84",
                    "role": "Project Maintainer"
                }
            ],
            "description": "PHPMD is a spin-off project of PHP Depend and aims to be a PHP equivalent of the well known Java tool PMD.",
            "homepage": "http://phpmd.org/",
            "keywords": [
                "mess detection",
                "mess detector",
                "pdepend",
                "phpmd",
                "pmd"
            ],
            "time": "2017-01-20T14:41:10+00:00"
        },
        {
            "name": "phpoption/phpoption",
            "version": "1.5.0",
            "source": {
                "type": "git",
                "url": "https://github.com/schmittjoh/php-option.git",
                "reference": "94e644f7d2051a5f0fcf77d81605f152eecff0ed"
            },
            "dist": {
                "type": "zip",
                "url": "https://api.github.com/repos/schmittjoh/php-option/zipball/94e644f7d2051a5f0fcf77d81605f152eecff0ed",
                "reference": "94e644f7d2051a5f0fcf77d81605f152eecff0ed",
                "shasum": ""
            },
            "require": {
                "php": ">=5.3.0"
            },
            "require-dev": {
                "phpunit/phpunit": "4.7.*"
            },
            "type": "library",
            "extra": {
                "branch-alias": {
                    "dev-master": "1.3-dev"
                }
            },
            "autoload": {
                "psr-0": {
                    "PhpOption\\": "src/"
                }
            },
            "notification-url": "https://packagist.org/downloads/",
            "license": [
                "Apache2"
            ],
            "authors": [
                {
                    "name": "Johannes M. Schmitt",
                    "email": "schmittjoh@gmail.com"
                }
            ],
            "description": "Option Type for PHP",
            "keywords": [
                "language",
                "option",
                "php",
                "type"
            ],
            "time": "2015-07-25T16:39:46+00:00"
        },
        {
            "name": "phpspec/prophecy",
            "version": "1.8.0",
            "source": {
                "type": "git",
                "url": "https://github.com/phpspec/prophecy.git",
                "reference": "4ba436b55987b4bf311cb7c6ba82aa528aac0a06"
            },
            "dist": {
                "type": "zip",
                "url": "https://api.github.com/repos/phpspec/prophecy/zipball/4ba436b55987b4bf311cb7c6ba82aa528aac0a06",
                "reference": "4ba436b55987b4bf311cb7c6ba82aa528aac0a06",
                "shasum": ""
            },
            "require": {
                "doctrine/instantiator": "^1.0.2",
                "php": "^5.3|^7.0",
                "phpdocumentor/reflection-docblock": "^2.0|^3.0.2|^4.0",
                "sebastian/comparator": "^1.1|^2.0|^3.0",
                "sebastian/recursion-context": "^1.0|^2.0|^3.0"
            },
            "require-dev": {
                "phpspec/phpspec": "^2.5|^3.2",
                "phpunit/phpunit": "^4.8.35 || ^5.7 || ^6.5 || ^7.1"
            },
            "type": "library",
            "extra": {
                "branch-alias": {
                    "dev-master": "1.8.x-dev"
                }
            },
            "autoload": {
                "psr-0": {
                    "Prophecy\\": "src/"
                }
            },
            "notification-url": "https://packagist.org/downloads/",
            "license": [
                "MIT"
            ],
            "authors": [
                {
                    "name": "Konstantin Kudryashov",
                    "email": "ever.zet@gmail.com",
                    "homepage": "http://everzet.com"
                },
                {
                    "name": "Marcello Duarte",
                    "email": "marcello.duarte@gmail.com"
                }
            ],
            "description": "Highly opinionated mocking framework for PHP 5.3+",
            "homepage": "https://github.com/phpspec/prophecy",
            "keywords": [
                "Double",
                "Dummy",
                "fake",
                "mock",
                "spy",
                "stub"
            ],
            "time": "2018-08-05T17:53:17+00:00"
        },
        {
            "name": "phpunit/php-code-coverage",
            "version": "5.3.2",
            "source": {
                "type": "git",
                "url": "https://github.com/sebastianbergmann/php-code-coverage.git",
                "reference": "c89677919c5dd6d3b3852f230a663118762218ac"
            },
            "dist": {
                "type": "zip",
                "url": "https://api.github.com/repos/sebastianbergmann/php-code-coverage/zipball/c89677919c5dd6d3b3852f230a663118762218ac",
                "reference": "c89677919c5dd6d3b3852f230a663118762218ac",
                "shasum": ""
            },
            "require": {
                "ext-dom": "*",
                "ext-xmlwriter": "*",
                "php": "^7.0",
                "phpunit/php-file-iterator": "^1.4.2",
                "phpunit/php-text-template": "^1.2.1",
                "phpunit/php-token-stream": "^2.0.1",
                "sebastian/code-unit-reverse-lookup": "^1.0.1",
                "sebastian/environment": "^3.0",
                "sebastian/version": "^2.0.1",
                "theseer/tokenizer": "^1.1"
            },
            "require-dev": {
                "phpunit/phpunit": "^6.0"
            },
            "suggest": {
                "ext-xdebug": "^2.5.5"
            },
            "type": "library",
            "extra": {
                "branch-alias": {
                    "dev-master": "5.3.x-dev"
                }
            },
            "autoload": {
                "classmap": [
                    "src/"
                ]
            },
            "notification-url": "https://packagist.org/downloads/",
            "license": [
                "BSD-3-Clause"
            ],
            "authors": [
                {
                    "name": "Sebastian Bergmann",
                    "email": "sebastian@phpunit.de",
                    "role": "lead"
                }
            ],
            "description": "Library that provides collection, processing, and rendering functionality for PHP code coverage information.",
            "homepage": "https://github.com/sebastianbergmann/php-code-coverage",
            "keywords": [
                "coverage",
                "testing",
                "xunit"
            ],
            "time": "2018-04-06T15:36:58+00:00"
        },
        {
            "name": "phpunit/php-file-iterator",
            "version": "1.4.5",
            "source": {
                "type": "git",
                "url": "https://github.com/sebastianbergmann/php-file-iterator.git",
                "reference": "730b01bc3e867237eaac355e06a36b85dd93a8b4"
            },
            "dist": {
                "type": "zip",
                "url": "https://api.github.com/repos/sebastianbergmann/php-file-iterator/zipball/730b01bc3e867237eaac355e06a36b85dd93a8b4",
                "reference": "730b01bc3e867237eaac355e06a36b85dd93a8b4",
                "shasum": ""
            },
            "require": {
                "php": ">=5.3.3"
            },
            "type": "library",
            "extra": {
                "branch-alias": {
                    "dev-master": "1.4.x-dev"
                }
            },
            "autoload": {
                "classmap": [
                    "src/"
                ]
            },
            "notification-url": "https://packagist.org/downloads/",
            "license": [
                "BSD-3-Clause"
            ],
            "authors": [
                {
                    "name": "Sebastian Bergmann",
                    "email": "sb@sebastian-bergmann.de",
                    "role": "lead"
                }
            ],
            "description": "FilterIterator implementation that filters files based on a list of suffixes.",
            "homepage": "https://github.com/sebastianbergmann/php-file-iterator/",
            "keywords": [
                "filesystem",
                "iterator"
            ],
            "time": "2017-11-27T13:52:08+00:00"
        },
        {
            "name": "phpunit/php-text-template",
            "version": "1.2.1",
            "source": {
                "type": "git",
                "url": "https://github.com/sebastianbergmann/php-text-template.git",
                "reference": "31f8b717e51d9a2afca6c9f046f5d69fc27c8686"
            },
            "dist": {
                "type": "zip",
                "url": "https://api.github.com/repos/sebastianbergmann/php-text-template/zipball/31f8b717e51d9a2afca6c9f046f5d69fc27c8686",
                "reference": "31f8b717e51d9a2afca6c9f046f5d69fc27c8686",
                "shasum": ""
            },
            "require": {
                "php": ">=5.3.3"
            },
            "type": "library",
            "autoload": {
                "classmap": [
                    "src/"
                ]
            },
            "notification-url": "https://packagist.org/downloads/",
            "license": [
                "BSD-3-Clause"
            ],
            "authors": [
                {
                    "name": "Sebastian Bergmann",
                    "email": "sebastian@phpunit.de",
                    "role": "lead"
                }
            ],
            "description": "Simple template engine.",
            "homepage": "https://github.com/sebastianbergmann/php-text-template/",
            "keywords": [
                "template"
            ],
            "time": "2015-06-21T13:50:34+00:00"
        },
        {
            "name": "phpunit/php-timer",
            "version": "1.0.9",
            "source": {
                "type": "git",
                "url": "https://github.com/sebastianbergmann/php-timer.git",
                "reference": "3dcf38ca72b158baf0bc245e9184d3fdffa9c46f"
            },
            "dist": {
                "type": "zip",
                "url": "https://api.github.com/repos/sebastianbergmann/php-timer/zipball/3dcf38ca72b158baf0bc245e9184d3fdffa9c46f",
                "reference": "3dcf38ca72b158baf0bc245e9184d3fdffa9c46f",
                "shasum": ""
            },
            "require": {
                "php": "^5.3.3 || ^7.0"
            },
            "require-dev": {
                "phpunit/phpunit": "^4.8.35 || ^5.7 || ^6.0"
            },
            "type": "library",
            "extra": {
                "branch-alias": {
                    "dev-master": "1.0-dev"
                }
            },
            "autoload": {
                "classmap": [
                    "src/"
                ]
            },
            "notification-url": "https://packagist.org/downloads/",
            "license": [
                "BSD-3-Clause"
            ],
            "authors": [
                {
                    "name": "Sebastian Bergmann",
                    "email": "sb@sebastian-bergmann.de",
                    "role": "lead"
                }
            ],
            "description": "Utility class for timing",
            "homepage": "https://github.com/sebastianbergmann/php-timer/",
            "keywords": [
                "timer"
            ],
            "time": "2017-02-26T11:10:40+00:00"
        },
        {
            "name": "phpunit/php-token-stream",
            "version": "2.0.2",
            "source": {
                "type": "git",
                "url": "https://github.com/sebastianbergmann/php-token-stream.git",
                "reference": "791198a2c6254db10131eecfe8c06670700904db"
            },
            "dist": {
                "type": "zip",
                "url": "https://api.github.com/repos/sebastianbergmann/php-token-stream/zipball/791198a2c6254db10131eecfe8c06670700904db",
                "reference": "791198a2c6254db10131eecfe8c06670700904db",
                "shasum": ""
            },
            "require": {
                "ext-tokenizer": "*",
                "php": "^7.0"
            },
            "require-dev": {
                "phpunit/phpunit": "^6.2.4"
            },
            "type": "library",
            "extra": {
                "branch-alias": {
                    "dev-master": "2.0-dev"
                }
            },
            "autoload": {
                "classmap": [
                    "src/"
                ]
            },
            "notification-url": "https://packagist.org/downloads/",
            "license": [
                "BSD-3-Clause"
            ],
            "authors": [
                {
                    "name": "Sebastian Bergmann",
                    "email": "sebastian@phpunit.de"
                }
            ],
            "description": "Wrapper around PHP's tokenizer extension.",
            "homepage": "https://github.com/sebastianbergmann/php-token-stream/",
            "keywords": [
                "tokenizer"
            ],
            "time": "2017-11-27T05:48:46+00:00"
        },
        {
            "name": "phpunit/phpunit",
            "version": "6.5.14",
            "source": {
                "type": "git",
                "url": "https://github.com/sebastianbergmann/phpunit.git",
                "reference": "bac23fe7ff13dbdb461481f706f0e9fe746334b7"
            },
            "dist": {
                "type": "zip",
                "url": "https://api.github.com/repos/sebastianbergmann/phpunit/zipball/bac23fe7ff13dbdb461481f706f0e9fe746334b7",
                "reference": "bac23fe7ff13dbdb461481f706f0e9fe746334b7",
                "shasum": ""
            },
            "require": {
                "ext-dom": "*",
                "ext-json": "*",
                "ext-libxml": "*",
                "ext-mbstring": "*",
                "ext-xml": "*",
                "myclabs/deep-copy": "^1.6.1",
                "phar-io/manifest": "^1.0.1",
                "phar-io/version": "^1.0",
                "php": "^7.0",
                "phpspec/prophecy": "^1.7",
                "phpunit/php-code-coverage": "^5.3",
                "phpunit/php-file-iterator": "^1.4.3",
                "phpunit/php-text-template": "^1.2.1",
                "phpunit/php-timer": "^1.0.9",
                "phpunit/phpunit-mock-objects": "^5.0.9",
                "sebastian/comparator": "^2.1",
                "sebastian/diff": "^2.0",
                "sebastian/environment": "^3.1",
                "sebastian/exporter": "^3.1",
                "sebastian/global-state": "^2.0",
                "sebastian/object-enumerator": "^3.0.3",
                "sebastian/resource-operations": "^1.0",
                "sebastian/version": "^2.0.1"
            },
            "conflict": {
                "phpdocumentor/reflection-docblock": "3.0.2",
                "phpunit/dbunit": "<3.0"
            },
            "require-dev": {
                "ext-pdo": "*"
            },
            "suggest": {
                "ext-xdebug": "*",
                "phpunit/php-invoker": "^1.1"
            },
            "bin": [
                "phpunit"
            ],
            "type": "library",
            "extra": {
                "branch-alias": {
                    "dev-master": "6.5.x-dev"
                }
            },
            "autoload": {
                "classmap": [
                    "src/"
                ]
            },
            "notification-url": "https://packagist.org/downloads/",
            "license": [
                "BSD-3-Clause"
            ],
            "authors": [
                {
                    "name": "Sebastian Bergmann",
                    "email": "sebastian@phpunit.de",
                    "role": "lead"
                }
            ],
            "description": "The PHP Unit Testing framework.",
            "homepage": "https://phpunit.de/",
            "keywords": [
                "phpunit",
                "testing",
                "xunit"
            ],
            "time": "2019-02-01T05:22:47+00:00"
        },
        {
            "name": "phpunit/phpunit-mock-objects",
            "version": "5.0.10",
            "source": {
                "type": "git",
                "url": "https://github.com/sebastianbergmann/phpunit-mock-objects.git",
                "reference": "cd1cf05c553ecfec36b170070573e540b67d3f1f"
            },
            "dist": {
                "type": "zip",
                "url": "https://api.github.com/repos/sebastianbergmann/phpunit-mock-objects/zipball/cd1cf05c553ecfec36b170070573e540b67d3f1f",
                "reference": "cd1cf05c553ecfec36b170070573e540b67d3f1f",
                "shasum": ""
            },
            "require": {
                "doctrine/instantiator": "^1.0.5",
                "php": "^7.0",
                "phpunit/php-text-template": "^1.2.1",
                "sebastian/exporter": "^3.1"
            },
            "conflict": {
                "phpunit/phpunit": "<6.0"
            },
            "require-dev": {
                "phpunit/phpunit": "^6.5.11"
            },
            "suggest": {
                "ext-soap": "*"
            },
            "type": "library",
            "extra": {
                "branch-alias": {
                    "dev-master": "5.0.x-dev"
                }
            },
            "autoload": {
                "classmap": [
                    "src/"
                ]
            },
            "notification-url": "https://packagist.org/downloads/",
            "license": [
                "BSD-3-Clause"
            ],
            "authors": [
                {
                    "name": "Sebastian Bergmann",
                    "email": "sebastian@phpunit.de",
                    "role": "lead"
                }
            ],
            "description": "Mock Object library for PHPUnit",
            "homepage": "https://github.com/sebastianbergmann/phpunit-mock-objects/",
            "keywords": [
                "mock",
                "xunit"
            ],
            "abandoned": true,
            "time": "2018-08-09T05:50:03+00:00"
        },
        {
            "name": "ralouphie/getallheaders",
            "version": "2.0.5",
            "source": {
                "type": "git",
                "url": "https://github.com/ralouphie/getallheaders.git",
                "reference": "5601c8a83fbba7ef674a7369456d12f1e0d0eafa"
            },
            "dist": {
                "type": "zip",
                "url": "https://api.github.com/repos/ralouphie/getallheaders/zipball/5601c8a83fbba7ef674a7369456d12f1e0d0eafa",
                "reference": "5601c8a83fbba7ef674a7369456d12f1e0d0eafa",
                "shasum": ""
            },
            "require": {
                "php": ">=5.3"
            },
            "require-dev": {
                "phpunit/phpunit": "~3.7.0",
                "satooshi/php-coveralls": ">=1.0"
            },
            "type": "library",
            "autoload": {
                "files": [
                    "src/getallheaders.php"
                ]
            },
            "notification-url": "https://packagist.org/downloads/",
            "license": [
                "MIT"
            ],
            "authors": [
                {
                    "name": "Ralph Khattar",
                    "email": "ralph.khattar@gmail.com"
                }
            ],
            "description": "A polyfill for getallheaders.",
            "time": "2016-02-11T07:05:27+00:00"
        },
        {
            "name": "sebastian/code-unit-reverse-lookup",
            "version": "1.0.1",
            "source": {
                "type": "git",
                "url": "https://github.com/sebastianbergmann/code-unit-reverse-lookup.git",
                "reference": "4419fcdb5eabb9caa61a27c7a1db532a6b55dd18"
            },
            "dist": {
                "type": "zip",
                "url": "https://api.github.com/repos/sebastianbergmann/code-unit-reverse-lookup/zipball/4419fcdb5eabb9caa61a27c7a1db532a6b55dd18",
                "reference": "4419fcdb5eabb9caa61a27c7a1db532a6b55dd18",
                "shasum": ""
            },
            "require": {
                "php": "^5.6 || ^7.0"
            },
            "require-dev": {
                "phpunit/phpunit": "^5.7 || ^6.0"
            },
            "type": "library",
            "extra": {
                "branch-alias": {
                    "dev-master": "1.0.x-dev"
                }
            },
            "autoload": {
                "classmap": [
                    "src/"
                ]
            },
            "notification-url": "https://packagist.org/downloads/",
            "license": [
                "BSD-3-Clause"
            ],
            "authors": [
                {
                    "name": "Sebastian Bergmann",
                    "email": "sebastian@phpunit.de"
                }
            ],
            "description": "Looks up which function or method a line of code belongs to",
            "homepage": "https://github.com/sebastianbergmann/code-unit-reverse-lookup/",
            "time": "2017-03-04T06:30:41+00:00"
        },
        {
            "name": "sebastian/comparator",
            "version": "2.1.3",
            "source": {
                "type": "git",
                "url": "https://github.com/sebastianbergmann/comparator.git",
                "reference": "34369daee48eafb2651bea869b4b15d75ccc35f9"
            },
            "dist": {
                "type": "zip",
                "url": "https://api.github.com/repos/sebastianbergmann/comparator/zipball/34369daee48eafb2651bea869b4b15d75ccc35f9",
                "reference": "34369daee48eafb2651bea869b4b15d75ccc35f9",
                "shasum": ""
            },
            "require": {
                "php": "^7.0",
                "sebastian/diff": "^2.0 || ^3.0",
                "sebastian/exporter": "^3.1"
            },
            "require-dev": {
                "phpunit/phpunit": "^6.4"
            },
            "type": "library",
            "extra": {
                "branch-alias": {
                    "dev-master": "2.1.x-dev"
                }
            },
            "autoload": {
                "classmap": [
                    "src/"
                ]
            },
            "notification-url": "https://packagist.org/downloads/",
            "license": [
                "BSD-3-Clause"
            ],
            "authors": [
                {
                    "name": "Jeff Welch",
                    "email": "whatthejeff@gmail.com"
                },
                {
                    "name": "Volker Dusch",
                    "email": "github@wallbash.com"
                },
                {
                    "name": "Bernhard Schussek",
                    "email": "bschussek@2bepublished.at"
                },
                {
                    "name": "Sebastian Bergmann",
                    "email": "sebastian@phpunit.de"
                }
            ],
            "description": "Provides the functionality to compare PHP values for equality",
            "homepage": "https://github.com/sebastianbergmann/comparator",
            "keywords": [
                "comparator",
                "compare",
                "equality"
            ],
            "time": "2018-02-01T13:46:46+00:00"
        },
        {
            "name": "sebastian/diff",
            "version": "2.0.1",
            "source": {
                "type": "git",
                "url": "https://github.com/sebastianbergmann/diff.git",
                "reference": "347c1d8b49c5c3ee30c7040ea6fc446790e6bddd"
            },
            "dist": {
                "type": "zip",
                "url": "https://api.github.com/repos/sebastianbergmann/diff/zipball/347c1d8b49c5c3ee30c7040ea6fc446790e6bddd",
                "reference": "347c1d8b49c5c3ee30c7040ea6fc446790e6bddd",
                "shasum": ""
            },
            "require": {
                "php": "^7.0"
            },
            "require-dev": {
                "phpunit/phpunit": "^6.2"
            },
            "type": "library",
            "extra": {
                "branch-alias": {
                    "dev-master": "2.0-dev"
                }
            },
            "autoload": {
                "classmap": [
                    "src/"
                ]
            },
            "notification-url": "https://packagist.org/downloads/",
            "license": [
                "BSD-3-Clause"
            ],
            "authors": [
                {
                    "name": "Kore Nordmann",
                    "email": "mail@kore-nordmann.de"
                },
                {
                    "name": "Sebastian Bergmann",
                    "email": "sebastian@phpunit.de"
                }
            ],
            "description": "Diff implementation",
            "homepage": "https://github.com/sebastianbergmann/diff",
            "keywords": [
                "diff"
            ],
            "time": "2017-08-03T08:09:46+00:00"
        },
        {
            "name": "sebastian/environment",
            "version": "3.1.0",
            "source": {
                "type": "git",
                "url": "https://github.com/sebastianbergmann/environment.git",
                "reference": "cd0871b3975fb7fc44d11314fd1ee20925fce4f5"
            },
            "dist": {
                "type": "zip",
                "url": "https://api.github.com/repos/sebastianbergmann/environment/zipball/cd0871b3975fb7fc44d11314fd1ee20925fce4f5",
                "reference": "cd0871b3975fb7fc44d11314fd1ee20925fce4f5",
                "shasum": ""
            },
            "require": {
                "php": "^7.0"
            },
            "require-dev": {
                "phpunit/phpunit": "^6.1"
            },
            "type": "library",
            "extra": {
                "branch-alias": {
                    "dev-master": "3.1.x-dev"
                }
            },
            "autoload": {
                "classmap": [
                    "src/"
                ]
            },
            "notification-url": "https://packagist.org/downloads/",
            "license": [
                "BSD-3-Clause"
            ],
            "authors": [
                {
                    "name": "Sebastian Bergmann",
                    "email": "sebastian@phpunit.de"
                }
            ],
            "description": "Provides functionality to handle HHVM/PHP environments",
            "homepage": "http://www.github.com/sebastianbergmann/environment",
            "keywords": [
                "Xdebug",
                "environment",
                "hhvm"
            ],
            "time": "2017-07-01T08:51:00+00:00"
        },
        {
            "name": "sebastian/exporter",
            "version": "3.1.0",
            "source": {
                "type": "git",
                "url": "https://github.com/sebastianbergmann/exporter.git",
                "reference": "234199f4528de6d12aaa58b612e98f7d36adb937"
            },
            "dist": {
                "type": "zip",
                "url": "https://api.github.com/repos/sebastianbergmann/exporter/zipball/234199f4528de6d12aaa58b612e98f7d36adb937",
                "reference": "234199f4528de6d12aaa58b612e98f7d36adb937",
                "shasum": ""
            },
            "require": {
                "php": "^7.0",
                "sebastian/recursion-context": "^3.0"
            },
            "require-dev": {
                "ext-mbstring": "*",
                "phpunit/phpunit": "^6.0"
            },
            "type": "library",
            "extra": {
                "branch-alias": {
                    "dev-master": "3.1.x-dev"
                }
            },
            "autoload": {
                "classmap": [
                    "src/"
                ]
            },
            "notification-url": "https://packagist.org/downloads/",
            "license": [
                "BSD-3-Clause"
            ],
            "authors": [
                {
                    "name": "Jeff Welch",
                    "email": "whatthejeff@gmail.com"
                },
                {
                    "name": "Volker Dusch",
                    "email": "github@wallbash.com"
                },
                {
                    "name": "Bernhard Schussek",
                    "email": "bschussek@2bepublished.at"
                },
                {
                    "name": "Sebastian Bergmann",
                    "email": "sebastian@phpunit.de"
                },
                {
                    "name": "Adam Harvey",
                    "email": "aharvey@php.net"
                }
            ],
            "description": "Provides the functionality to export PHP variables for visualization",
            "homepage": "http://www.github.com/sebastianbergmann/exporter",
            "keywords": [
                "export",
                "exporter"
            ],
            "time": "2017-04-03T13:19:02+00:00"
        },
        {
            "name": "sebastian/finder-facade",
            "version": "1.2.2",
            "source": {
                "type": "git",
                "url": "https://github.com/sebastianbergmann/finder-facade.git",
                "reference": "4a3174709c2dc565fe5fb26fcf827f6a1fc7b09f"
            },
            "dist": {
                "type": "zip",
                "url": "https://api.github.com/repos/sebastianbergmann/finder-facade/zipball/4a3174709c2dc565fe5fb26fcf827f6a1fc7b09f",
                "reference": "4a3174709c2dc565fe5fb26fcf827f6a1fc7b09f",
                "shasum": ""
            },
            "require": {
                "symfony/finder": "~2.3|~3.0|~4.0",
                "theseer/fdomdocument": "~1.3"
            },
            "type": "library",
            "autoload": {
                "classmap": [
                    "src/"
                ]
            },
            "notification-url": "https://packagist.org/downloads/",
            "license": [
                "BSD-3-Clause"
            ],
            "authors": [
                {
                    "name": "Sebastian Bergmann",
                    "email": "sebastian@phpunit.de",
                    "role": "lead"
                }
            ],
            "description": "FinderFacade is a convenience wrapper for Symfony's Finder component.",
            "homepage": "https://github.com/sebastianbergmann/finder-facade",
            "time": "2017-11-18T17:31:49+00:00"
        },
        {
            "name": "sebastian/global-state",
            "version": "2.0.0",
            "source": {
                "type": "git",
                "url": "https://github.com/sebastianbergmann/global-state.git",
                "reference": "e8ba02eed7bbbb9e59e43dedd3dddeff4a56b0c4"
            },
            "dist": {
                "type": "zip",
                "url": "https://api.github.com/repos/sebastianbergmann/global-state/zipball/e8ba02eed7bbbb9e59e43dedd3dddeff4a56b0c4",
                "reference": "e8ba02eed7bbbb9e59e43dedd3dddeff4a56b0c4",
                "shasum": ""
            },
            "require": {
                "php": "^7.0"
            },
            "require-dev": {
                "phpunit/phpunit": "^6.0"
            },
            "suggest": {
                "ext-uopz": "*"
            },
            "type": "library",
            "extra": {
                "branch-alias": {
                    "dev-master": "2.0-dev"
                }
            },
            "autoload": {
                "classmap": [
                    "src/"
                ]
            },
            "notification-url": "https://packagist.org/downloads/",
            "license": [
                "BSD-3-Clause"
            ],
            "authors": [
                {
                    "name": "Sebastian Bergmann",
                    "email": "sebastian@phpunit.de"
                }
            ],
            "description": "Snapshotting of global state",
            "homepage": "http://www.github.com/sebastianbergmann/global-state",
            "keywords": [
                "global state"
            ],
            "time": "2017-04-27T15:39:26+00:00"
        },
        {
            "name": "sebastian/object-enumerator",
            "version": "3.0.3",
            "source": {
                "type": "git",
                "url": "https://github.com/sebastianbergmann/object-enumerator.git",
                "reference": "7cfd9e65d11ffb5af41198476395774d4c8a84c5"
            },
            "dist": {
                "type": "zip",
                "url": "https://api.github.com/repos/sebastianbergmann/object-enumerator/zipball/7cfd9e65d11ffb5af41198476395774d4c8a84c5",
                "reference": "7cfd9e65d11ffb5af41198476395774d4c8a84c5",
                "shasum": ""
            },
            "require": {
                "php": "^7.0",
                "sebastian/object-reflector": "^1.1.1",
                "sebastian/recursion-context": "^3.0"
            },
            "require-dev": {
                "phpunit/phpunit": "^6.0"
            },
            "type": "library",
            "extra": {
                "branch-alias": {
                    "dev-master": "3.0.x-dev"
                }
            },
            "autoload": {
                "classmap": [
                    "src/"
                ]
            },
            "notification-url": "https://packagist.org/downloads/",
            "license": [
                "BSD-3-Clause"
            ],
            "authors": [
                {
                    "name": "Sebastian Bergmann",
                    "email": "sebastian@phpunit.de"
                }
            ],
            "description": "Traverses array structures and object graphs to enumerate all referenced objects",
            "homepage": "https://github.com/sebastianbergmann/object-enumerator/",
            "time": "2017-08-03T12:35:26+00:00"
        },
        {
            "name": "sebastian/object-reflector",
            "version": "1.1.1",
            "source": {
                "type": "git",
                "url": "https://github.com/sebastianbergmann/object-reflector.git",
                "reference": "773f97c67f28de00d397be301821b06708fca0be"
            },
            "dist": {
                "type": "zip",
                "url": "https://api.github.com/repos/sebastianbergmann/object-reflector/zipball/773f97c67f28de00d397be301821b06708fca0be",
                "reference": "773f97c67f28de00d397be301821b06708fca0be",
                "shasum": ""
            },
            "require": {
                "php": "^7.0"
            },
            "require-dev": {
                "phpunit/phpunit": "^6.0"
            },
            "type": "library",
            "extra": {
                "branch-alias": {
                    "dev-master": "1.1-dev"
                }
            },
            "autoload": {
                "classmap": [
                    "src/"
                ]
            },
            "notification-url": "https://packagist.org/downloads/",
            "license": [
                "BSD-3-Clause"
            ],
            "authors": [
                {
                    "name": "Sebastian Bergmann",
                    "email": "sebastian@phpunit.de"
                }
            ],
            "description": "Allows reflection of object attributes, including inherited and non-public ones",
            "homepage": "https://github.com/sebastianbergmann/object-reflector/",
            "time": "2017-03-29T09:07:27+00:00"
        },
        {
            "name": "sebastian/phpcpd",
            "version": "3.0.1",
            "source": {
                "type": "git",
                "url": "https://github.com/sebastianbergmann/phpcpd.git",
                "reference": "dfed51c1288790fc957c9433e2f49ab152e8a564"
            },
            "dist": {
                "type": "zip",
                "url": "https://api.github.com/repos/sebastianbergmann/phpcpd/zipball/dfed51c1288790fc957c9433e2f49ab152e8a564",
                "reference": "dfed51c1288790fc957c9433e2f49ab152e8a564",
                "shasum": ""
            },
            "require": {
                "php": "^5.6|^7.0",
                "phpunit/php-timer": "^1.0.6",
                "sebastian/finder-facade": "^1.1",
                "sebastian/version": "^1.0|^2.0",
                "symfony/console": "^2.7|^3.0|^4.0"
            },
            "bin": [
                "phpcpd"
            ],
            "type": "library",
            "extra": {
                "branch-alias": {
                    "dev-master": "3.0-dev"
                }
            },
            "autoload": {
                "classmap": [
                    "src/"
                ]
            },
            "notification-url": "https://packagist.org/downloads/",
            "license": [
                "BSD-3-Clause"
            ],
            "authors": [
                {
                    "name": "Sebastian Bergmann",
                    "email": "sebastian@phpunit.de",
                    "role": "lead"
                }
            ],
            "description": "Copy/Paste Detector (CPD) for PHP code.",
            "homepage": "https://github.com/sebastianbergmann/phpcpd",
            "time": "2017-11-16T08:49:28+00:00"
        },
        {
            "name": "sebastian/recursion-context",
            "version": "3.0.0",
            "source": {
                "type": "git",
                "url": "https://github.com/sebastianbergmann/recursion-context.git",
                "reference": "5b0cd723502bac3b006cbf3dbf7a1e3fcefe4fa8"
            },
            "dist": {
                "type": "zip",
                "url": "https://api.github.com/repos/sebastianbergmann/recursion-context/zipball/5b0cd723502bac3b006cbf3dbf7a1e3fcefe4fa8",
                "reference": "5b0cd723502bac3b006cbf3dbf7a1e3fcefe4fa8",
                "shasum": ""
            },
            "require": {
                "php": "^7.0"
            },
            "require-dev": {
                "phpunit/phpunit": "^6.0"
            },
            "type": "library",
            "extra": {
                "branch-alias": {
                    "dev-master": "3.0.x-dev"
                }
            },
            "autoload": {
                "classmap": [
                    "src/"
                ]
            },
            "notification-url": "https://packagist.org/downloads/",
            "license": [
                "BSD-3-Clause"
            ],
            "authors": [
                {
                    "name": "Jeff Welch",
                    "email": "whatthejeff@gmail.com"
                },
                {
                    "name": "Sebastian Bergmann",
                    "email": "sebastian@phpunit.de"
                },
                {
                    "name": "Adam Harvey",
                    "email": "aharvey@php.net"
                }
            ],
            "description": "Provides functionality to recursively process PHP variables",
            "homepage": "http://www.github.com/sebastianbergmann/recursion-context",
            "time": "2017-03-03T06:23:57+00:00"
        },
        {
            "name": "sebastian/resource-operations",
            "version": "1.0.0",
            "source": {
                "type": "git",
                "url": "https://github.com/sebastianbergmann/resource-operations.git",
                "reference": "ce990bb21759f94aeafd30209e8cfcdfa8bc3f52"
            },
            "dist": {
                "type": "zip",
                "url": "https://api.github.com/repos/sebastianbergmann/resource-operations/zipball/ce990bb21759f94aeafd30209e8cfcdfa8bc3f52",
                "reference": "ce990bb21759f94aeafd30209e8cfcdfa8bc3f52",
                "shasum": ""
            },
            "require": {
                "php": ">=5.6.0"
            },
            "type": "library",
            "extra": {
                "branch-alias": {
                    "dev-master": "1.0.x-dev"
                }
            },
            "autoload": {
                "classmap": [
                    "src/"
                ]
            },
            "notification-url": "https://packagist.org/downloads/",
            "license": [
                "BSD-3-Clause"
            ],
            "authors": [
                {
                    "name": "Sebastian Bergmann",
                    "email": "sebastian@phpunit.de"
                }
            ],
            "description": "Provides a list of PHP built-in functions that operate on resources",
            "homepage": "https://www.github.com/sebastianbergmann/resource-operations",
            "time": "2015-07-28T20:34:47+00:00"
        },
        {
            "name": "sebastian/version",
            "version": "2.0.1",
            "source": {
                "type": "git",
                "url": "https://github.com/sebastianbergmann/version.git",
                "reference": "99732be0ddb3361e16ad77b68ba41efc8e979019"
            },
            "dist": {
                "type": "zip",
                "url": "https://api.github.com/repos/sebastianbergmann/version/zipball/99732be0ddb3361e16ad77b68ba41efc8e979019",
                "reference": "99732be0ddb3361e16ad77b68ba41efc8e979019",
                "shasum": ""
            },
            "require": {
                "php": ">=5.6"
            },
            "type": "library",
            "extra": {
                "branch-alias": {
                    "dev-master": "2.0.x-dev"
                }
            },
            "autoload": {
                "classmap": [
                    "src/"
                ]
            },
            "notification-url": "https://packagist.org/downloads/",
            "license": [
                "BSD-3-Clause"
            ],
            "authors": [
                {
                    "name": "Sebastian Bergmann",
                    "email": "sebastian@phpunit.de",
                    "role": "lead"
                }
            ],
            "description": "Library that helps with managing the version number of Git-hosted PHP projects",
            "homepage": "https://github.com/sebastianbergmann/version",
            "time": "2016-10-03T07:35:21+00:00"
        },
        {
            "name": "squizlabs/php_codesniffer",
            "version": "3.3.1",
            "source": {
                "type": "git",
                "url": "https://github.com/squizlabs/PHP_CodeSniffer.git",
                "reference": "628a481780561150481a9ec74709092b9759b3ec"
            },
            "dist": {
                "type": "zip",
                "url": "https://api.github.com/repos/squizlabs/PHP_CodeSniffer/zipball/628a481780561150481a9ec74709092b9759b3ec",
                "reference": "628a481780561150481a9ec74709092b9759b3ec",
                "shasum": ""
            },
            "require": {
                "ext-simplexml": "*",
                "ext-tokenizer": "*",
                "ext-xmlwriter": "*",
                "php": ">=5.4.0"
            },
            "require-dev": {
                "phpunit/phpunit": "^4.0 || ^5.0 || ^6.0 || ^7.0"
            },
            "bin": [
                "bin/phpcs",
                "bin/phpcbf"
            ],
            "type": "library",
            "extra": {
                "branch-alias": {
                    "dev-master": "3.x-dev"
                }
            },
            "notification-url": "https://packagist.org/downloads/",
            "license": [
                "BSD-3-Clause"
            ],
            "authors": [
                {
                    "name": "Greg Sherwood",
                    "role": "lead"
                }
            ],
            "description": "PHP_CodeSniffer tokenizes PHP, JavaScript and CSS files and detects violations of a defined set of coding standards.",
            "homepage": "http://www.squizlabs.com/php-codesniffer",
            "keywords": [
                "phpcs",
                "standards"
            ],
            "time": "2018-07-26T23:47:18+00:00"
        },
        {
            "name": "symfony/browser-kit",
            "version": "v4.2.4",
            "source": {
                "type": "git",
                "url": "https://github.com/symfony/browser-kit.git",
                "reference": "61d85c5af2fc058014c7c89504c3944e73a086f0"
            },
            "dist": {
                "type": "zip",
                "url": "https://api.github.com/repos/symfony/browser-kit/zipball/61d85c5af2fc058014c7c89504c3944e73a086f0",
                "reference": "61d85c5af2fc058014c7c89504c3944e73a086f0",
                "shasum": ""
            },
            "require": {
                "php": "^7.1.3",
                "symfony/dom-crawler": "~3.4|~4.0"
            },
            "require-dev": {
                "symfony/css-selector": "~3.4|~4.0",
                "symfony/process": "~3.4|~4.0"
            },
            "suggest": {
                "symfony/process": ""
            },
            "type": "library",
            "extra": {
                "branch-alias": {
                    "dev-master": "4.2-dev"
                }
            },
            "autoload": {
                "psr-4": {
                    "Symfony\\Component\\BrowserKit\\": ""
                },
                "exclude-from-classmap": [
                    "/Tests/"
                ]
            },
            "notification-url": "https://packagist.org/downloads/",
            "license": [
                "MIT"
            ],
            "authors": [
                {
                    "name": "Fabien Potencier",
                    "email": "fabien@symfony.com"
                },
                {
                    "name": "Symfony Community",
                    "homepage": "https://symfony.com/contributors"
                }
            ],
            "description": "Symfony BrowserKit Component",
            "homepage": "https://symfony.com",
            "time": "2019-02-23T15:17:42+00:00"
        },
        {
            "name": "symfony/config",
            "version": "v4.2.4",
            "source": {
                "type": "git",
                "url": "https://github.com/symfony/config.git",
                "reference": "7f70d79c7a24a94f8e98abb988049403a53d7b31"
            },
            "dist": {
                "type": "zip",
                "url": "https://api.github.com/repos/symfony/config/zipball/7f70d79c7a24a94f8e98abb988049403a53d7b31",
                "reference": "7f70d79c7a24a94f8e98abb988049403a53d7b31",
                "shasum": ""
            },
            "require": {
                "php": "^7.1.3",
                "symfony/filesystem": "~3.4|~4.0",
                "symfony/polyfill-ctype": "~1.8"
            },
            "conflict": {
                "symfony/finder": "<3.4"
            },
            "require-dev": {
                "symfony/dependency-injection": "~3.4|~4.0",
                "symfony/event-dispatcher": "~3.4|~4.0",
                "symfony/finder": "~3.4|~4.0",
                "symfony/yaml": "~3.4|~4.0"
            },
            "suggest": {
                "symfony/yaml": "To use the yaml reference dumper"
            },
            "type": "library",
            "extra": {
                "branch-alias": {
                    "dev-master": "4.2-dev"
                }
            },
            "autoload": {
                "psr-4": {
                    "Symfony\\Component\\Config\\": ""
                },
                "exclude-from-classmap": [
                    "/Tests/"
                ]
            },
            "notification-url": "https://packagist.org/downloads/",
            "license": [
                "MIT"
            ],
            "authors": [
                {
                    "name": "Fabien Potencier",
                    "email": "fabien@symfony.com"
                },
                {
                    "name": "Symfony Community",
                    "homepage": "https://symfony.com/contributors"
                }
            ],
            "description": "Symfony Config Component",
            "homepage": "https://symfony.com",
            "time": "2019-02-23T15:17:42+00:00"
        },
        {
            "name": "symfony/contracts",
            "version": "v1.0.2",
            "source": {
                "type": "git",
                "url": "https://github.com/symfony/contracts.git",
                "reference": "1aa7ab2429c3d594dd70689604b5cf7421254cdf"
            },
            "dist": {
                "type": "zip",
                "url": "https://api.github.com/repos/symfony/contracts/zipball/1aa7ab2429c3d594dd70689604b5cf7421254cdf",
                "reference": "1aa7ab2429c3d594dd70689604b5cf7421254cdf",
                "shasum": ""
            },
            "require": {
                "php": "^7.1.3"
            },
            "require-dev": {
                "psr/cache": "^1.0",
                "psr/container": "^1.0"
            },
            "suggest": {
                "psr/cache": "When using the Cache contracts",
                "psr/container": "When using the Service contracts",
                "symfony/cache-contracts-implementation": "",
                "symfony/service-contracts-implementation": "",
                "symfony/translation-contracts-implementation": ""
            },
            "type": "library",
            "extra": {
                "branch-alias": {
                    "dev-master": "1.0-dev"
                }
            },
            "autoload": {
                "psr-4": {
                    "Symfony\\Contracts\\": ""
                },
                "exclude-from-classmap": [
                    "**/Tests/"
                ]
            },
            "notification-url": "https://packagist.org/downloads/",
            "license": [
                "MIT"
            ],
            "authors": [
                {
                    "name": "Nicolas Grekas",
                    "email": "p@tchwork.com"
                },
                {
                    "name": "Symfony Community",
                    "homepage": "https://symfony.com/contributors"
                }
            ],
            "description": "A set of abstractions extracted out of the Symfony components",
            "homepage": "https://symfony.com",
            "keywords": [
                "abstractions",
                "contracts",
                "decoupling",
                "interfaces",
                "interoperability",
                "standards"
            ],
            "time": "2018-12-05T08:06:11+00:00"
        },
        {
            "name": "symfony/dependency-injection",
            "version": "v4.2.4",
            "source": {
                "type": "git",
                "url": "https://github.com/symfony/dependency-injection.git",
                "reference": "cdadb3765df7c89ac93628743913b92bb91f1704"
            },
            "dist": {
                "type": "zip",
                "url": "https://api.github.com/repos/symfony/dependency-injection/zipball/cdadb3765df7c89ac93628743913b92bb91f1704",
                "reference": "cdadb3765df7c89ac93628743913b92bb91f1704",
                "shasum": ""
            },
            "require": {
                "php": "^7.1.3",
                "psr/container": "^1.0",
                "symfony/contracts": "^1.0"
            },
            "conflict": {
                "symfony/config": "<4.2",
                "symfony/finder": "<3.4",
                "symfony/proxy-manager-bridge": "<3.4",
                "symfony/yaml": "<3.4"
            },
            "provide": {
                "psr/container-implementation": "1.0",
                "symfony/service-contracts-implementation": "1.0"
            },
            "require-dev": {
                "symfony/config": "~4.2",
                "symfony/expression-language": "~3.4|~4.0",
                "symfony/yaml": "~3.4|~4.0"
            },
            "suggest": {
                "symfony/config": "",
                "symfony/expression-language": "For using expressions in service container configuration",
                "symfony/finder": "For using double-star glob patterns or when GLOB_BRACE portability is required",
                "symfony/proxy-manager-bridge": "Generate service proxies to lazy load them",
                "symfony/yaml": ""
            },
            "type": "library",
            "extra": {
                "branch-alias": {
                    "dev-master": "4.2-dev"
                }
            },
            "autoload": {
                "psr-4": {
                    "Symfony\\Component\\DependencyInjection\\": ""
                },
                "exclude-from-classmap": [
                    "/Tests/"
                ]
            },
            "notification-url": "https://packagist.org/downloads/",
            "license": [
                "MIT"
            ],
            "authors": [
                {
                    "name": "Fabien Potencier",
                    "email": "fabien@symfony.com"
                },
                {
                    "name": "Symfony Community",
                    "homepage": "https://symfony.com/contributors"
                }
            ],
            "description": "Symfony DependencyInjection Component",
            "homepage": "https://symfony.com",
            "time": "2019-02-23T15:17:42+00:00"
        },
        {
            "name": "symfony/dom-crawler",
            "version": "v4.2.4",
            "source": {
                "type": "git",
                "url": "https://github.com/symfony/dom-crawler.git",
                "reference": "53c97769814c80a84a8403efcf3ae7ae966d53bb"
            },
            "dist": {
                "type": "zip",
                "url": "https://api.github.com/repos/symfony/dom-crawler/zipball/53c97769814c80a84a8403efcf3ae7ae966d53bb",
                "reference": "53c97769814c80a84a8403efcf3ae7ae966d53bb",
                "shasum": ""
            },
            "require": {
                "php": "^7.1.3",
                "symfony/polyfill-ctype": "~1.8",
                "symfony/polyfill-mbstring": "~1.0"
            },
            "require-dev": {
                "symfony/css-selector": "~3.4|~4.0"
            },
            "suggest": {
                "symfony/css-selector": ""
            },
            "type": "library",
            "extra": {
                "branch-alias": {
                    "dev-master": "4.2-dev"
                }
            },
            "autoload": {
                "psr-4": {
                    "Symfony\\Component\\DomCrawler\\": ""
                },
                "exclude-from-classmap": [
                    "/Tests/"
                ]
            },
            "notification-url": "https://packagist.org/downloads/",
            "license": [
                "MIT"
            ],
            "authors": [
                {
                    "name": "Fabien Potencier",
                    "email": "fabien@symfony.com"
                },
                {
                    "name": "Symfony Community",
                    "homepage": "https://symfony.com/contributors"
                }
            ],
            "description": "Symfony DomCrawler Component",
            "homepage": "https://symfony.com",
            "time": "2019-02-23T15:17:42+00:00"
        },
        {
            "name": "symfony/http-foundation",
            "version": "v4.2.4",
            "source": {
                "type": "git",
                "url": "https://github.com/symfony/http-foundation.git",
                "reference": "850a667d6254ccf6c61d853407b16f21c4579c77"
            },
            "dist": {
                "type": "zip",
                "url": "https://api.github.com/repos/symfony/http-foundation/zipball/850a667d6254ccf6c61d853407b16f21c4579c77",
                "reference": "850a667d6254ccf6c61d853407b16f21c4579c77",
                "shasum": ""
            },
            "require": {
                "php": "^7.1.3",
                "symfony/polyfill-mbstring": "~1.1"
            },
            "require-dev": {
                "predis/predis": "~1.0",
                "symfony/expression-language": "~3.4|~4.0"
            },
            "type": "library",
            "extra": {
                "branch-alias": {
                    "dev-master": "4.2-dev"
                }
            },
            "autoload": {
                "psr-4": {
                    "Symfony\\Component\\HttpFoundation\\": ""
                },
                "exclude-from-classmap": [
                    "/Tests/"
                ]
            },
            "notification-url": "https://packagist.org/downloads/",
            "license": [
                "MIT"
            ],
            "authors": [
                {
                    "name": "Fabien Potencier",
                    "email": "fabien@symfony.com"
                },
                {
                    "name": "Symfony Community",
                    "homepage": "https://symfony.com/contributors"
                }
            ],
            "description": "Symfony HttpFoundation Component",
            "homepage": "https://symfony.com",
            "time": "2019-02-26T08:03:39+00:00"
        },
        {
            "name": "symfony/options-resolver",
            "version": "v4.2.4",
            "source": {
                "type": "git",
                "url": "https://github.com/symfony/options-resolver.git",
                "reference": "3896e5a7d06fd15fa4947694c8dcdd371ff147d1"
            },
            "dist": {
                "type": "zip",
                "url": "https://api.github.com/repos/symfony/options-resolver/zipball/3896e5a7d06fd15fa4947694c8dcdd371ff147d1",
                "reference": "3896e5a7d06fd15fa4947694c8dcdd371ff147d1",
                "shasum": ""
            },
            "require": {
                "php": "^7.1.3"
            },
            "type": "library",
            "extra": {
                "branch-alias": {
                    "dev-master": "4.2-dev"
                }
            },
            "autoload": {
                "psr-4": {
                    "Symfony\\Component\\OptionsResolver\\": ""
                },
                "exclude-from-classmap": [
                    "/Tests/"
                ]
            },
            "notification-url": "https://packagist.org/downloads/",
            "license": [
                "MIT"
            ],
            "authors": [
                {
                    "name": "Fabien Potencier",
                    "email": "fabien@symfony.com"
                },
                {
                    "name": "Symfony Community",
                    "homepage": "https://symfony.com/contributors"
                }
            ],
            "description": "Symfony OptionsResolver Component",
            "homepage": "https://symfony.com",
            "keywords": [
                "config",
                "configuration",
                "options"
            ],
            "time": "2019-02-23T15:17:42+00:00"
        },
        {
            "name": "symfony/polyfill-php70",
            "version": "v1.11.0",
            "source": {
                "type": "git",
                "url": "https://github.com/symfony/polyfill-php70.git",
                "reference": "bc4858fb611bda58719124ca079baff854149c89"
            },
            "dist": {
                "type": "zip",
                "url": "https://api.github.com/repos/symfony/polyfill-php70/zipball/bc4858fb611bda58719124ca079baff854149c89",
                "reference": "bc4858fb611bda58719124ca079baff854149c89",
                "shasum": ""
            },
            "require": {
                "paragonie/random_compat": "~1.0|~2.0|~9.99",
                "php": ">=5.3.3"
            },
            "type": "library",
            "extra": {
                "branch-alias": {
                    "dev-master": "1.11-dev"
                }
            },
            "autoload": {
                "psr-4": {
                    "Symfony\\Polyfill\\Php70\\": ""
                },
                "files": [
                    "bootstrap.php"
                ],
                "classmap": [
                    "Resources/stubs"
                ]
            },
            "notification-url": "https://packagist.org/downloads/",
            "license": [
                "MIT"
            ],
            "authors": [
                {
                    "name": "Nicolas Grekas",
                    "email": "p@tchwork.com"
                },
                {
                    "name": "Symfony Community",
                    "homepage": "https://symfony.com/contributors"
                }
            ],
            "description": "Symfony polyfill backporting some PHP 7.0+ features to lower PHP versions",
            "homepage": "https://symfony.com",
            "keywords": [
                "compatibility",
                "polyfill",
                "portable",
                "shim"
            ],
            "time": "2019-02-06T07:57:58+00:00"
        },
        {
            "name": "symfony/polyfill-php72",
            "version": "v1.11.0",
            "source": {
                "type": "git",
                "url": "https://github.com/symfony/polyfill-php72.git",
                "reference": "ab50dcf166d5f577978419edd37aa2bb8eabce0c"
            },
            "dist": {
                "type": "zip",
                "url": "https://api.github.com/repos/symfony/polyfill-php72/zipball/ab50dcf166d5f577978419edd37aa2bb8eabce0c",
                "reference": "ab50dcf166d5f577978419edd37aa2bb8eabce0c",
                "shasum": ""
            },
            "require": {
                "php": ">=5.3.3"
            },
            "type": "library",
            "extra": {
                "branch-alias": {
                    "dev-master": "1.11-dev"
                }
            },
            "autoload": {
                "psr-4": {
                    "Symfony\\Polyfill\\Php72\\": ""
                },
                "files": [
                    "bootstrap.php"
                ]
            },
            "notification-url": "https://packagist.org/downloads/",
            "license": [
                "MIT"
            ],
            "authors": [
                {
                    "name": "Nicolas Grekas",
                    "email": "p@tchwork.com"
                },
                {
                    "name": "Symfony Community",
                    "homepage": "https://symfony.com/contributors"
                }
            ],
            "description": "Symfony polyfill backporting some PHP 7.2+ features to lower PHP versions",
            "homepage": "https://symfony.com",
            "keywords": [
                "compatibility",
                "polyfill",
                "portable",
                "shim"
            ],
            "time": "2019-02-06T07:57:58+00:00"
        },
        {
            "name": "symfony/stopwatch",
            "version": "v4.2.4",
            "source": {
                "type": "git",
                "url": "https://github.com/symfony/stopwatch.git",
                "reference": "b1a5f646d56a3290230dbc8edf2a0d62cda23f67"
            },
            "dist": {
                "type": "zip",
                "url": "https://api.github.com/repos/symfony/stopwatch/zipball/b1a5f646d56a3290230dbc8edf2a0d62cda23f67",
                "reference": "b1a5f646d56a3290230dbc8edf2a0d62cda23f67",
                "shasum": ""
            },
            "require": {
                "php": "^7.1.3",
                "symfony/contracts": "^1.0"
            },
            "type": "library",
            "extra": {
                "branch-alias": {
                    "dev-master": "4.2-dev"
                }
            },
            "autoload": {
                "psr-4": {
                    "Symfony\\Component\\Stopwatch\\": ""
                },
                "exclude-from-classmap": [
                    "/Tests/"
                ]
            },
            "notification-url": "https://packagist.org/downloads/",
            "license": [
                "MIT"
            ],
            "authors": [
                {
                    "name": "Fabien Potencier",
                    "email": "fabien@symfony.com"
                },
                {
                    "name": "Symfony Community",
                    "homepage": "https://symfony.com/contributors"
                }
            ],
            "description": "Symfony Stopwatch Component",
            "homepage": "https://symfony.com",
            "time": "2019-01-16T20:31:39+00:00"
        },
        {
            "name": "symfony/yaml",
            "version": "v3.4.23",
            "source": {
                "type": "git",
                "url": "https://github.com/symfony/yaml.git",
                "reference": "57f1ce82c997f5a8701b89ef970e36bb657fd09c"
            },
            "dist": {
                "type": "zip",
                "url": "https://api.github.com/repos/symfony/yaml/zipball/57f1ce82c997f5a8701b89ef970e36bb657fd09c",
                "reference": "57f1ce82c997f5a8701b89ef970e36bb657fd09c",
                "shasum": ""
            },
            "require": {
                "php": "^5.5.9|>=7.0.8",
                "symfony/polyfill-ctype": "~1.8"
            },
            "conflict": {
                "symfony/console": "<3.4"
            },
            "require-dev": {
                "symfony/console": "~3.4|~4.0"
            },
            "suggest": {
                "symfony/console": "For validating YAML files using the lint command"
            },
            "type": "library",
            "extra": {
                "branch-alias": {
                    "dev-master": "3.4-dev"
                }
            },
            "autoload": {
                "psr-4": {
                    "Symfony\\Component\\Yaml\\": ""
                },
                "exclude-from-classmap": [
                    "/Tests/"
                ]
            },
            "notification-url": "https://packagist.org/downloads/",
            "license": [
                "MIT"
            ],
            "authors": [
                {
                    "name": "Fabien Potencier",
                    "email": "fabien@symfony.com"
                },
                {
                    "name": "Symfony Community",
                    "homepage": "https://symfony.com/contributors"
                }
            ],
            "description": "Symfony Yaml Component",
            "homepage": "https://symfony.com",
            "time": "2019-02-23T15:06:07+00:00"
        },
        {
            "name": "theseer/fdomdocument",
            "version": "1.6.6",
            "source": {
                "type": "git",
                "url": "https://github.com/theseer/fDOMDocument.git",
                "reference": "6e8203e40a32a9c770bcb62fe37e68b948da6dca"
            },
            "dist": {
                "type": "zip",
                "url": "https://api.github.com/repos/theseer/fDOMDocument/zipball/6e8203e40a32a9c770bcb62fe37e68b948da6dca",
                "reference": "6e8203e40a32a9c770bcb62fe37e68b948da6dca",
                "shasum": ""
            },
            "require": {
                "ext-dom": "*",
                "lib-libxml": "*",
                "php": ">=5.3.3"
            },
            "type": "library",
            "autoload": {
                "classmap": [
                    "src/"
                ]
            },
            "notification-url": "https://packagist.org/downloads/",
            "license": [
                "BSD-3-Clause"
            ],
            "authors": [
                {
                    "name": "Arne Blankerts",
                    "email": "arne@blankerts.de",
                    "role": "lead"
                }
            ],
            "description": "The classes contained within this repository extend the standard DOM to use exceptions at all occasions of errors instead of PHP warnings or notices. They also add various custom methods and shortcuts for convenience and to simplify the usage of DOM.",
            "homepage": "https://github.com/theseer/fDOMDocument",
            "time": "2017-06-30T11:53:12+00:00"
        },
        {
            "name": "theseer/tokenizer",
            "version": "1.1.0",
            "source": {
                "type": "git",
                "url": "https://github.com/theseer/tokenizer.git",
                "reference": "cb2f008f3f05af2893a87208fe6a6c4985483f8b"
            },
            "dist": {
                "type": "zip",
                "url": "https://api.github.com/repos/theseer/tokenizer/zipball/cb2f008f3f05af2893a87208fe6a6c4985483f8b",
                "reference": "cb2f008f3f05af2893a87208fe6a6c4985483f8b",
                "shasum": ""
            },
            "require": {
                "ext-dom": "*",
                "ext-tokenizer": "*",
                "ext-xmlwriter": "*",
                "php": "^7.0"
            },
            "type": "library",
            "autoload": {
                "classmap": [
                    "src/"
                ]
            },
            "notification-url": "https://packagist.org/downloads/",
            "license": [
                "BSD-3-Clause"
            ],
            "authors": [
                {
                    "name": "Arne Blankerts",
                    "email": "arne@blankerts.de",
                    "role": "Developer"
                }
            ],
            "description": "A small library for converting tokenized PHP source code into XML and potentially other formats",
            "time": "2017-04-07T12:08:54+00:00"
        },
        {
            "name": "vlucas/phpdotenv",
            "version": "v2.6.1",
            "source": {
                "type": "git",
                "url": "https://github.com/vlucas/phpdotenv.git",
                "reference": "2a7dcf7e3e02dc5e701004e51a6f304b713107d5"
            },
            "dist": {
                "type": "zip",
                "url": "https://api.github.com/repos/vlucas/phpdotenv/zipball/2a7dcf7e3e02dc5e701004e51a6f304b713107d5",
                "reference": "2a7dcf7e3e02dc5e701004e51a6f304b713107d5",
                "shasum": ""
            },
            "require": {
                "php": ">=5.3.9",
                "symfony/polyfill-ctype": "^1.9"
            },
            "require-dev": {
                "phpunit/phpunit": "^4.8.35 || ^5.0"
            },
            "type": "library",
            "extra": {
                "branch-alias": {
                    "dev-master": "2.6-dev"
                }
            },
            "autoload": {
                "psr-4": {
                    "Dotenv\\": "src/"
                }
            },
            "notification-url": "https://packagist.org/downloads/",
            "license": [
                "BSD-3-Clause"
            ],
            "authors": [
                {
                    "name": "Vance Lucas",
                    "email": "vance@vancelucas.com",
                    "homepage": "http://www.vancelucas.com"
                }
            ],
            "description": "Loads environment variables from `.env` to `getenv()`, `$_ENV` and `$_SERVER` automagically.",
            "keywords": [
                "dotenv",
                "env",
                "environment"
            ],
            "time": "2019-01-29T11:11:52+00:00"
        },
        {
            "name": "webmozart/assert",
            "version": "1.4.0",
            "source": {
                "type": "git",
                "url": "https://github.com/webmozart/assert.git",
                "reference": "83e253c8e0be5b0257b881e1827274667c5c17a9"
            },
            "dist": {
                "type": "zip",
                "url": "https://api.github.com/repos/webmozart/assert/zipball/83e253c8e0be5b0257b881e1827274667c5c17a9",
                "reference": "83e253c8e0be5b0257b881e1827274667c5c17a9",
                "shasum": ""
            },
            "require": {
                "php": "^5.3.3 || ^7.0",
                "symfony/polyfill-ctype": "^1.8"
            },
            "require-dev": {
                "phpunit/phpunit": "^4.6",
                "sebastian/version": "^1.0.1"
            },
            "type": "library",
            "extra": {
                "branch-alias": {
                    "dev-master": "1.3-dev"
                }
            },
            "autoload": {
                "psr-4": {
                    "Webmozart\\Assert\\": "src/"
                }
            },
            "notification-url": "https://packagist.org/downloads/",
            "license": [
                "MIT"
            ],
            "authors": [
                {
                    "name": "Bernhard Schussek",
                    "email": "bschussek@gmail.com"
                }
            ],
            "description": "Assertions to validate method input/output with nice error messages.",
            "keywords": [
                "assert",
                "check",
                "validate"
            ],
            "time": "2018-12-25T11:19:39+00:00"
        }
    ],
    "aliases": [],
    "minimum-stability": "stable",
    "stability-flags": {
        "phpmd/phpmd": 0
    },
    "prefer-stable": true,
    "prefer-lowest": false,
    "platform": {
        "php": "~7.1.3||~7.2.0",
        "ext-bcmath": "*",
        "ext-ctype": "*",
        "ext-curl": "*",
        "ext-dom": "*",
        "ext-gd": "*",
        "ext-hash": "*",
        "ext-iconv": "*",
        "ext-intl": "*",
        "ext-mbstring": "*",
        "ext-openssl": "*",
        "ext-pdo_mysql": "*",
        "ext-simplexml": "*",
        "ext-soap": "*",
        "ext-spl": "*",
        "ext-xsl": "*",
        "ext-zip": "*",
        "lib-libxml": "*"
    },
    "platform-dev": []
}<|MERGE_RESOLUTION|>--- conflicted
+++ resolved
@@ -4,11 +4,7 @@
         "Read more about it at https://getcomposer.org/doc/01-basic-usage.md#installing-dependencies",
         "This file is @generated automatically"
     ],
-<<<<<<< HEAD
-    "content-hash": "a1cf4a625e07f267327723364d6de235",
-=======
-    "content-hash": "77e08d73985954c9b689ca6e2387c542",
->>>>>>> 61f4037e
+    "content-hash": "16b51215b2f8bc7726cee946bb5e70a0",
     "packages": [
         {
             "name": "braintree/braintree_php",
