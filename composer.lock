{
    "_readme": [
        "This file locks the dependencies of your project to a known state",
        "Read more about it at https://getcomposer.org/doc/01-basic-usage.md#composer-lock-the-lock-file",
        "This file is @generated automatically"
    ],
<<<<<<< HEAD
    "hash": "be3cafc406a873a3b672cb067dfad97a",
    "content-hash": "a0937661c73aaf6190cef09349e96012",
=======
    "hash": "b8949bf8105bbca8cd276bb652f1a96e",
    "content-hash": "9d23a2a118c07c141f194eedb5aeb77c",
>>>>>>> 2b507b5a
    "packages": [
        {
            "name": "braintree/braintree_php",
            "version": "3.7.0",
            "source": {
                "type": "git",
                "url": "https://github.com/braintree/braintree_php.git",
                "reference": "36c2b9de6793a28e25f5f9e265f60aaffef2cfe2"
            },
            "dist": {
                "type": "zip",
                "url": "https://api.github.com/repos/braintree/braintree_php/zipball/36c2b9de6793a28e25f5f9e265f60aaffef2cfe2",
                "reference": "36c2b9de6793a28e25f5f9e265f60aaffef2cfe2",
                "shasum": ""
            },
            "require": {
                "ext-curl": "*",
                "ext-dom": "*",
                "ext-hash": "*",
                "ext-openssl": "*",
                "ext-xmlwriter": "*",
                "php": ">=5.4.0"
            },
            "require-dev": {
                "phpunit/phpunit": "3.7.*"
            },
            "type": "library",
            "autoload": {
                "psr-0": {
                    "Braintree": "lib/"
                },
                "psr-4": {
                    "Braintree\\": "lib/Braintree"
                }
            },
            "notification-url": "https://packagist.org/downloads/",
            "license": [
                "MIT"
            ],
            "authors": [
                {
                    "name": "Braintree",
                    "homepage": "http://www.braintreepayments.com"
                }
            ],
            "description": "Braintree PHP Client Library",
            "time": "2015-11-19 19:14:47"
        },
        {
            "name": "colinmollenhour/cache-backend-file",
            "version": "1.4",
            "source": {
                "type": "git",
                "url": "https://github.com/colinmollenhour/Cm_Cache_Backend_File.git",
                "reference": "51251b80a817790eb624fbe2afc882c14f3c4fb0"
            },
            "dist": {
                "type": "zip",
                "url": "https://api.github.com/repos/colinmollenhour/Cm_Cache_Backend_File/zipball/51251b80a817790eb624fbe2afc882c14f3c4fb0",
                "reference": "51251b80a817790eb624fbe2afc882c14f3c4fb0",
                "shasum": ""
            },
            "require": {
                "magento-hackathon/magento-composer-installer": "*"
            },
            "type": "magento-module",
            "autoload": {
                "classmap": [
                    "File.php"
                ]
            },
            "notification-url": "https://packagist.org/downloads/",
            "license": [
                "BSD-3-Clause"
            ],
            "authors": [
                {
                    "name": "Colin Mollenhour"
                }
            ],
            "description": "The stock Zend_Cache_Backend_File backend has extremely poor performance for cleaning by tags making it become unusable as the number of cached items increases. This backend makes many changes resulting in a huge performance boost, especially for tag cleaning.",
            "homepage": "https://github.com/colinmollenhour/Cm_Cache_Backend_File",
            "time": "2016-05-02 16:24:47"
        },
        {
            "name": "colinmollenhour/cache-backend-redis",
            "version": "1.9",
            "source": {
                "type": "git",
                "url": "https://github.com/colinmollenhour/Cm_Cache_Backend_Redis.git",
                "reference": "6319714bb3a4fe699c5db0edb887f5e8fe40a6dc"
            },
            "dist": {
                "type": "zip",
                "url": "https://api.github.com/repos/colinmollenhour/Cm_Cache_Backend_Redis/zipball/6319714bb3a4fe699c5db0edb887f5e8fe40a6dc",
                "reference": "6319714bb3a4fe699c5db0edb887f5e8fe40a6dc",
                "shasum": ""
            },
            "require": {
                "magento-hackathon/magento-composer-installer": "*"
            },
            "type": "magento-module",
            "autoload": {
                "classmap": [
                    "Cm/Cache/Backend/Redis.php"
                ]
            },
            "notification-url": "https://packagist.org/downloads/",
            "license": [
                "BSD-3-Clause"
            ],
            "authors": [
                {
                    "name": "Colin Mollenhour"
                }
            ],
            "description": "Zend_Cache backend using Redis with full support for tags.",
            "homepage": "https://github.com/colinmollenhour/Cm_Cache_Backend_Redis",
            "time": "2016-05-02 16:23:36"
        },
        {
            "name": "colinmollenhour/credis",
            "version": "1.6",
            "source": {
                "type": "git",
                "url": "https://github.com/colinmollenhour/credis.git",
                "reference": "409edfd0ea81f5cb74afbdb86df54890c207b5e4"
            },
            "dist": {
                "type": "zip",
                "url": "https://api.github.com/repos/colinmollenhour/credis/zipball/409edfd0ea81f5cb74afbdb86df54890c207b5e4",
                "reference": "409edfd0ea81f5cb74afbdb86df54890c207b5e4",
                "shasum": ""
            },
            "require": {
                "php": ">=5.3.0"
            },
            "type": "library",
            "autoload": {
                "classmap": [
                    "Client.php",
                    "Cluster.php",
                    "Sentinel.php"
                ]
            },
            "notification-url": "https://packagist.org/downloads/",
            "license": [
                "MIT"
            ],
            "authors": [
                {
                    "name": "Colin Mollenhour",
                    "email": "colin@mollenhour.com"
                }
            ],
            "description": "Credis is a lightweight interface to the Redis key-value store which wraps the phpredis library when available for better performance.",
            "homepage": "https://github.com/colinmollenhour/credis",
            "time": "2015-11-28 01:20:04"
        },
        {
            "name": "colinmollenhour/php-redis-session-abstract",
            "version": "v1.2",
            "source": {
                "type": "git",
                "url": "https://github.com/colinmollenhour/php-redis-session-abstract.git",
                "reference": "2b552c9bbe06967329dd41e1bd3e0aed02313ddb"
            },
            "dist": {
                "type": "zip",
                "url": "https://api.github.com/repos/colinmollenhour/php-redis-session-abstract/zipball/2b552c9bbe06967329dd41e1bd3e0aed02313ddb",
                "reference": "2b552c9bbe06967329dd41e1bd3e0aed02313ddb",
                "shasum": ""
            },
            "require": {
                "colinmollenhour/credis": "1.6",
                "magento/zendframework1": "~1.12.0",
                "php": "~5.5.0|~5.6.0|~7.0.0"
            },
            "type": "library",
            "autoload": {
                "psr-0": {
                    "Cm\\RedisSession\\": "src/"
                }
            },
            "notification-url": "https://packagist.org/downloads/",
            "license": [
                "BSD-3-Clause"
            ],
            "authors": [
                {
                    "name": "Colin Mollenhour"
                }
            ],
            "description": "A Redis-based session handler with optimistic locking",
            "homepage": "https://github.com/colinmollenhour/php-redis-session-abstract",
            "time": "2016-08-04 18:05:51"
        },
        {
            "name": "composer/composer",
            "version": "1.0.0-beta1",
            "source": {
                "type": "git",
                "url": "https://github.com/composer/composer.git",
                "reference": "5cb2b522637a941d608c58bd522f3b2a7bda4a1c"
            },
            "dist": {
                "type": "zip",
                "url": "https://api.github.com/repos/composer/composer/zipball/5cb2b522637a941d608c58bd522f3b2a7bda4a1c",
                "reference": "5cb2b522637a941d608c58bd522f3b2a7bda4a1c",
                "shasum": ""
            },
            "require": {
                "composer/semver": "^1.0",
                "composer/spdx-licenses": "^1.0",
                "justinrainbow/json-schema": "^1.6",
                "php": "^5.3.2 || ^7.0",
                "seld/cli-prompt": "^1.0",
                "seld/jsonlint": "^1.4",
                "seld/phar-utils": "^1.0",
                "symfony/console": "^2.5 || ^3.0",
                "symfony/filesystem": "^2.5 || ^3.0",
                "symfony/finder": "^2.2 || ^3.0",
                "symfony/process": "^2.1 || ^3.0"
            },
            "require-dev": {
                "phpunit/phpunit": "^4.5 || ^5.0.5",
                "phpunit/phpunit-mock-objects": "2.3.0 || ^3.0"
            },
            "suggest": {
                "ext-openssl": "Enabling the openssl extension allows you to access https URLs for repositories and packages",
                "ext-zip": "Enabling the zip extension allows you to unzip archives",
                "ext-zlib": "Allow gzip compression of HTTP requests"
            },
            "bin": [
                "bin/composer"
            ],
            "type": "library",
            "extra": {
                "branch-alias": {
                    "dev-master": "1.0-dev"
                }
            },
            "autoload": {
                "psr-4": {
                    "Composer\\": "src/Composer"
                }
            },
            "notification-url": "https://packagist.org/downloads/",
            "license": [
                "MIT"
            ],
            "authors": [
                {
                    "name": "Nils Adermann",
                    "email": "naderman@naderman.de",
                    "homepage": "http://www.naderman.de"
                },
                {
                    "name": "Jordi Boggiano",
                    "email": "j.boggiano@seld.be",
                    "homepage": "http://seld.be"
                }
            ],
            "description": "Composer helps you declare, manage and install dependencies of PHP projects, ensuring you have the right stack everywhere.",
            "homepage": "https://getcomposer.org/",
            "keywords": [
                "autoload",
                "dependency",
                "package"
            ],
            "time": "2016-03-03 15:15:10"
        },
        {
            "name": "composer/semver",
            "version": "1.4.2",
            "source": {
                "type": "git",
                "url": "https://github.com/composer/semver.git",
                "reference": "c7cb9a2095a074d131b65a8a0cd294479d785573"
            },
            "dist": {
                "type": "zip",
                "url": "https://api.github.com/repos/composer/semver/zipball/c7cb9a2095a074d131b65a8a0cd294479d785573",
                "reference": "c7cb9a2095a074d131b65a8a0cd294479d785573",
                "shasum": ""
            },
            "require": {
                "php": "^5.3.2 || ^7.0"
            },
            "require-dev": {
                "phpunit/phpunit": "^4.5 || ^5.0.5",
                "phpunit/phpunit-mock-objects": "2.3.0 || ^3.0"
            },
            "type": "library",
            "extra": {
                "branch-alias": {
                    "dev-master": "1.x-dev"
                }
            },
            "autoload": {
                "psr-4": {
                    "Composer\\Semver\\": "src"
                }
            },
            "notification-url": "https://packagist.org/downloads/",
            "license": [
                "MIT"
            ],
            "authors": [
                {
                    "name": "Nils Adermann",
                    "email": "naderman@naderman.de",
                    "homepage": "http://www.naderman.de"
                },
                {
                    "name": "Jordi Boggiano",
                    "email": "j.boggiano@seld.be",
                    "homepage": "http://seld.be"
                },
                {
                    "name": "Rob Bast",
                    "email": "rob.bast@gmail.com",
                    "homepage": "http://robbast.nl"
                }
            ],
            "description": "Semver library that offers utilities, version constraint parsing and validation.",
            "keywords": [
                "semantic",
                "semver",
                "validation",
                "versioning"
            ],
            "time": "2016-08-30 16:08:34"
        },
        {
            "name": "composer/spdx-licenses",
            "version": "1.1.5",
            "source": {
                "type": "git",
                "url": "https://github.com/composer/spdx-licenses.git",
                "reference": "96c6a07b05b716e89a44529d060bc7f5c263cb13"
            },
            "dist": {
                "type": "zip",
                "url": "https://api.github.com/repos/composer/spdx-licenses/zipball/96c6a07b05b716e89a44529d060bc7f5c263cb13",
                "reference": "96c6a07b05b716e89a44529d060bc7f5c263cb13",
                "shasum": ""
            },
            "require": {
                "php": "^5.3.2 || ^7.0"
            },
            "require-dev": {
                "phpunit/phpunit": "^4.5 || ^5.0.5",
                "phpunit/phpunit-mock-objects": "2.3.0 || ^3.0"
            },
            "type": "library",
            "extra": {
                "branch-alias": {
                    "dev-master": "1.x-dev"
                }
            },
            "autoload": {
                "psr-4": {
                    "Composer\\Spdx\\": "src"
                }
            },
            "notification-url": "https://packagist.org/downloads/",
            "license": [
                "MIT"
            ],
            "authors": [
                {
                    "name": "Nils Adermann",
                    "email": "naderman@naderman.de",
                    "homepage": "http://www.naderman.de"
                },
                {
                    "name": "Jordi Boggiano",
                    "email": "j.boggiano@seld.be",
                    "homepage": "http://seld.be"
                },
                {
                    "name": "Rob Bast",
                    "email": "rob.bast@gmail.com",
                    "homepage": "http://robbast.nl"
                }
            ],
            "description": "SPDX licenses list and validation library.",
            "keywords": [
                "license",
                "spdx",
                "validator"
            ],
            "time": "2016-09-28 07:17:45"
        },
        {
            "name": "justinrainbow/json-schema",
            "version": "1.6.1",
            "source": {
                "type": "git",
                "url": "https://github.com/justinrainbow/json-schema.git",
                "reference": "cc84765fb7317f6b07bd8ac78364747f95b86341"
            },
            "dist": {
                "type": "zip",
                "url": "https://api.github.com/repos/justinrainbow/json-schema/zipball/cc84765fb7317f6b07bd8ac78364747f95b86341",
                "reference": "cc84765fb7317f6b07bd8ac78364747f95b86341",
                "shasum": ""
            },
            "require": {
                "php": ">=5.3.29"
            },
            "require-dev": {
                "json-schema/json-schema-test-suite": "1.1.0",
                "phpdocumentor/phpdocumentor": "~2",
                "phpunit/phpunit": "~3.7"
            },
            "bin": [
                "bin/validate-json"
            ],
            "type": "library",
            "extra": {
                "branch-alias": {
                    "dev-master": "1.6.x-dev"
                }
            },
            "autoload": {
                "psr-4": {
                    "JsonSchema\\": "src/JsonSchema/"
                }
            },
            "notification-url": "https://packagist.org/downloads/",
            "license": [
                "BSD-3-Clause"
            ],
            "authors": [
                {
                    "name": "Bruno Prieto Reis",
                    "email": "bruno.p.reis@gmail.com"
                },
                {
                    "name": "Justin Rainbow",
                    "email": "justin.rainbow@gmail.com"
                },
                {
                    "name": "Igor Wiedler",
                    "email": "igor@wiedler.ch"
                },
                {
                    "name": "Robert Schönthal",
                    "email": "seroscho@googlemail.com"
                }
            ],
            "description": "A library to validate a json schema.",
            "homepage": "https://github.com/justinrainbow/json-schema",
            "keywords": [
                "json",
                "schema"
            ],
            "time": "2016-01-25 15:43:01"
        },
        {
            "name": "league/climate",
            "version": "2.6.1",
            "source": {
                "type": "git",
                "url": "https://github.com/thephpleague/climate.git",
                "reference": "28851c909017424f61cc6a62089316313c645d1c"
            },
            "dist": {
                "type": "zip",
                "url": "https://api.github.com/repos/thephpleague/climate/zipball/28851c909017424f61cc6a62089316313c645d1c",
                "reference": "28851c909017424f61cc6a62089316313c645d1c",
                "shasum": ""
            },
            "require": {
                "php": ">=5.4.0"
            },
            "require-dev": {
                "mockery/mockery": "dev-master",
                "phpunit/phpunit": "4.1.*"
            },
            "type": "library",
            "autoload": {
                "psr-4": {
                    "League\\CLImate\\": "src/"
                }
            },
            "notification-url": "https://packagist.org/downloads/",
            "license": [
                "MIT"
            ],
            "authors": [
                {
                    "name": "Joe Tannenbaum",
                    "email": "hey@joe.codes",
                    "homepage": "http://joe.codes/",
                    "role": "Developer"
                }
            ],
            "description": "PHP's best friend for the terminal. CLImate allows you to easily output colored text, special formats, and more.",
            "keywords": [
                "cli",
                "colors",
                "command",
                "php",
                "terminal"
            ],
            "time": "2015-01-18 14:31:58"
        },
        {
            "name": "magento/composer",
            "version": "1.1.0",
            "source": {
                "type": "git",
                "url": "https://github.com/magento/composer.git",
                "reference": "13eee8c93b27d4cea5562d449be4a4cc7a0867d2"
            },
            "dist": {
                "type": "zip",
                "url": "https://api.github.com/repos/magento/composer/zipball/13eee8c93b27d4cea5562d449be4a4cc7a0867d2",
                "reference": "13eee8c93b27d4cea5562d449be4a4cc7a0867d2",
                "shasum": ""
            },
            "require": {
                "composer/composer": "1.0.0-beta1",
                "php": "~5.5.0|~5.6.0|~7.0.0",
                "symfony/console": "~2.3, !=2.7.0"
            },
            "require-dev": {
                "phpunit/phpunit": "4.1.0"
            },
            "type": "library",
            "autoload": {
                "psr-4": {
                    "Magento\\Composer\\": "src"
                }
            },
            "notification-url": "https://packagist.org/downloads/",
            "license": [
                "OSL-3.0",
                "AFL-3.0"
            ],
            "description": "Magento composer library helps to instantiate Composer application and run composer commands.",
            "time": "2017-02-07 21:59:01"
        },
        {
            "name": "magento/magento-composer-installer",
            "version": "0.1.12",
            "source": {
                "type": "git",
                "url": "https://github.com/magento/magento-composer-installer.git",
                "reference": "10c600e88ad34fec71bb6b435ea8415ce92d51de"
            },
            "dist": {
                "type": "zip",
                "url": "https://api.github.com/repos/magento/magento-composer-installer/zipball/10c600e88ad34fec71bb6b435ea8415ce92d51de",
                "reference": "10c600e88ad34fec71bb6b435ea8415ce92d51de",
                "shasum": ""
            },
            "require": {
                "composer-plugin-api": "^1.0"
            },
            "replace": {
                "magento-hackathon/magento-composer-installer": "*"
            },
            "require-dev": {
                "composer/composer": "*@dev",
                "firegento/phpcs": "dev-patch-1",
                "mikey179/vfsstream": "*",
                "phpunit/phpunit": "*",
                "phpunit/phpunit-mock-objects": "dev-master",
                "squizlabs/php_codesniffer": "1.4.7",
                "symfony/process": "*"
            },
            "type": "composer-plugin",
            "extra": {
                "composer-command-registry": [
                    "MagentoHackathon\\Composer\\Magento\\Command\\DeployCommand"
                ],
                "class": "MagentoHackathon\\Composer\\Magento\\Plugin"
            },
            "autoload": {
                "psr-0": {
                    "MagentoHackathon\\Composer\\Magento": "src/"
                }
            },
            "notification-url": "https://packagist.org/downloads/",
            "license": [
                "OSL-3.0"
            ],
            "authors": [
                {
                    "name": "Vinai Kopp",
                    "email": "vinai@netzarbeiter.com"
                },
                {
                    "name": "Daniel Fahlke aka Flyingmana",
                    "email": "flyingmana@googlemail.com"
                },
                {
                    "name": "Jörg Weller",
                    "email": "weller@flagbit.de"
                },
                {
                    "name": "Karl Spies",
                    "email": "karl.spies@gmx.net"
                },
                {
                    "name": "Tobias Vogt",
                    "email": "tobi@webguys.de"
                },
                {
                    "name": "David Fuhr",
                    "email": "fuhr@flagbit.de"
                }
            ],
            "description": "Composer installer for Magento modules",
            "homepage": "https://github.com/magento/magento-composer-installer",
            "keywords": [
                "composer-installer",
                "magento"
            ],
            "time": "2016-10-06 16:05:07"
        },
        {
            "name": "magento/zendframework1",
            "version": "1.12.16-patch3",
            "source": {
                "type": "git",
                "url": "https://github.com/magento/zf1.git",
                "reference": "21985df8d570d2bcb5f908a113d4fafe50947c1e"
            },
            "dist": {
                "type": "zip",
                "url": "https://api.github.com/repos/magento/zf1/zipball/21985df8d570d2bcb5f908a113d4fafe50947c1e",
                "reference": "21985df8d570d2bcb5f908a113d4fafe50947c1e",
                "shasum": ""
            },
            "require": {
                "php": ">=5.2.11"
            },
            "require-dev": {
                "phpunit/dbunit": "1.3.*",
                "phpunit/phpunit": "3.7.*"
            },
            "type": "library",
            "extra": {
                "branch-alias": {
                    "dev-master": "1.12.x-dev"
                }
            },
            "autoload": {
                "psr-0": {
                    "Zend_": "library/"
                }
            },
            "notification-url": "https://packagist.org/downloads/",
            "include-path": [
                "library/"
            ],
            "license": [
                "BSD-3-Clause"
            ],
            "description": "Magento Zend Framework 1",
            "homepage": "http://framework.zend.com/",
            "keywords": [
                "ZF1",
                "framework"
            ],
            "time": "2017-02-27 21:19:07"
        },
        {
            "name": "monolog/monolog",
            "version": "1.22.1",
            "source": {
                "type": "git",
                "url": "https://github.com/Seldaek/monolog.git",
                "reference": "1e044bc4b34e91743943479f1be7a1d5eb93add0"
            },
            "dist": {
                "type": "zip",
                "url": "https://api.github.com/repos/Seldaek/monolog/zipball/1e044bc4b34e91743943479f1be7a1d5eb93add0",
                "reference": "1e044bc4b34e91743943479f1be7a1d5eb93add0",
                "shasum": ""
            },
            "require": {
                "php": ">=5.3.0",
                "psr/log": "~1.0"
            },
            "provide": {
                "psr/log-implementation": "1.0.0"
            },
            "require-dev": {
                "aws/aws-sdk-php": "^2.4.9 || ^3.0",
                "doctrine/couchdb": "~1.0@dev",
                "graylog2/gelf-php": "~1.0",
                "jakub-onderka/php-parallel-lint": "0.9",
                "php-amqplib/php-amqplib": "~2.4",
                "php-console/php-console": "^3.1.3",
                "phpunit/phpunit": "~4.5",
                "phpunit/phpunit-mock-objects": "2.3.0",
                "ruflin/elastica": ">=0.90 <3.0",
                "sentry/sentry": "^0.13",
                "swiftmailer/swiftmailer": "~5.3"
            },
            "suggest": {
                "aws/aws-sdk-php": "Allow sending log messages to AWS services like DynamoDB",
                "doctrine/couchdb": "Allow sending log messages to a CouchDB server",
                "ext-amqp": "Allow sending log messages to an AMQP server (1.0+ required)",
                "ext-mongo": "Allow sending log messages to a MongoDB server",
                "graylog2/gelf-php": "Allow sending log messages to a GrayLog2 server",
                "mongodb/mongodb": "Allow sending log messages to a MongoDB server via PHP Driver",
                "php-amqplib/php-amqplib": "Allow sending log messages to an AMQP server using php-amqplib",
                "php-console/php-console": "Allow sending log messages to Google Chrome",
                "rollbar/rollbar": "Allow sending log messages to Rollbar",
                "ruflin/elastica": "Allow sending log messages to an Elastic Search server",
                "sentry/sentry": "Allow sending log messages to a Sentry server"
            },
            "type": "library",
            "extra": {
                "branch-alias": {
                    "dev-master": "2.0.x-dev"
                }
            },
            "autoload": {
                "psr-4": {
                    "Monolog\\": "src/Monolog"
                }
            },
            "notification-url": "https://packagist.org/downloads/",
            "license": [
                "MIT"
            ],
            "authors": [
                {
                    "name": "Jordi Boggiano",
                    "email": "j.boggiano@seld.be",
                    "homepage": "http://seld.be"
                }
            ],
            "description": "Sends your logs to files, sockets, inboxes, databases and various web services",
            "homepage": "http://github.com/Seldaek/monolog",
            "keywords": [
                "log",
                "logging",
                "psr-3"
            ],
            "time": "2017-03-13 07:08:03"
        },
        {
            "name": "oyejorge/less.php",
            "version": "v1.7.0.13",
            "source": {
                "type": "git",
                "url": "https://github.com/oyejorge/less.php.git",
                "reference": "f1bccbee4bc9c7fdb6873e8c246063e01365a9a8"
            },
            "dist": {
                "type": "zip",
                "url": "https://api.github.com/repos/oyejorge/less.php/zipball/f1bccbee4bc9c7fdb6873e8c246063e01365a9a8",
                "reference": "f1bccbee4bc9c7fdb6873e8c246063e01365a9a8",
                "shasum": ""
            },
            "require": {
                "php": ">=5.3"
            },
            "require-dev": {
                "phpunit/phpunit": "~4.8.24"
            },
            "bin": [
                "bin/lessc"
            ],
            "type": "library",
            "autoload": {
                "psr-0": {
                    "Less": "lib/"
                },
                "classmap": [
                    "lessc.inc.php"
                ]
            },
            "notification-url": "https://packagist.org/downloads/",
            "license": [
                "Apache-2.0"
            ],
            "authors": [
                {
                    "name": "Matt Agar",
                    "homepage": "https://github.com/agar"
                },
                {
                    "name": "Martin Jantošovič",
                    "homepage": "https://github.com/Mordred"
                },
                {
                    "name": "Josh Schmidt",
                    "homepage": "https://github.com/oyejorge"
                },
                {
                    "name": "Michaël Marinetti",
                    "homepage": "https://github.com/Asenar"
                }
            ],
            "description": "PHP port of the Javascript version of LESS http://lesscss.org (Originally maintained by Josh Schmidt)",
            "homepage": "http://lessphp.gpeasy.com",
            "keywords": [
                "css",
                "less",
                "less.js",
                "lesscss",
                "php",
                "stylesheet"
            ],
            "time": "2017-02-23 14:18:55"
        },
        {
            "name": "paragonie/random_compat",
<<<<<<< HEAD
            "version": "v2.0.10",
            "source": {
                "type": "git",
                "url": "https://github.com/paragonie/random_compat.git",
                "reference": "634bae8e911eefa89c1abfbf1b66da679ac8f54d"
            },
            "dist": {
                "type": "zip",
                "url": "https://api.github.com/repos/paragonie/random_compat/zipball/634bae8e911eefa89c1abfbf1b66da679ac8f54d",
                "reference": "634bae8e911eefa89c1abfbf1b66da679ac8f54d",
=======
            "version": "v2.0.9",
            "source": {
                "type": "git",
                "url": "https://github.com/paragonie/random_compat.git",
                "reference": "6968531206671f94377b01dc7888d5d1b858a01b"
            },
            "dist": {
                "type": "zip",
                "url": "https://api.github.com/repos/paragonie/random_compat/zipball/6968531206671f94377b01dc7888d5d1b858a01b",
                "reference": "6968531206671f94377b01dc7888d5d1b858a01b",
>>>>>>> 2b507b5a
                "shasum": ""
            },
            "require": {
                "php": ">=5.2.0"
            },
            "require-dev": {
                "phpunit/phpunit": "4.*|5.*"
            },
            "suggest": {
                "ext-libsodium": "Provides a modern crypto API that can be used to generate random bytes."
            },
            "type": "library",
            "autoload": {
                "files": [
                    "lib/random.php"
                ]
            },
            "notification-url": "https://packagist.org/downloads/",
            "license": [
                "MIT"
            ],
            "authors": [
                {
                    "name": "Paragon Initiative Enterprises",
                    "email": "security@paragonie.com",
                    "homepage": "https://paragonie.com"
                }
            ],
            "description": "PHP 5.x polyfill for random_bytes() and random_int() from PHP 7",
            "keywords": [
                "csprng",
                "pseudorandom",
                "random"
            ],
<<<<<<< HEAD
            "time": "2017-03-13 16:27:32"
=======
            "time": "2017-03-03 20:43:42"
>>>>>>> 2b507b5a
        },
        {
            "name": "pelago/emogrifier",
            "version": "v0.1.1",
            "source": {
                "type": "git",
                "url": "https://github.com/jjriv/emogrifier.git",
                "reference": "ed72bcd6a3c7014862ff86d026193667a172fedf"
            },
            "dist": {
                "type": "zip",
                "url": "https://api.github.com/repos/jjriv/emogrifier/zipball/ed72bcd6a3c7014862ff86d026193667a172fedf",
                "reference": "ed72bcd6a3c7014862ff86d026193667a172fedf",
                "shasum": ""
            },
            "require": {
                "ext-mbstring": "*",
                "php": ">=5.4.0"
            },
            "require-dev": {
                "phpunit/phpunit": "~4.6.0",
                "squizlabs/php_codesniffer": "~2.3.0"
            },
            "type": "library",
            "autoload": {
                "psr-4": {
                    "Pelago\\": "Classes/"
                }
            },
            "notification-url": "https://packagist.org/downloads/",
            "license": [
                "MIT"
            ],
            "authors": [
                {
                    "name": "John Reeve",
                    "email": "jreeve@pelagodesign.com"
                },
                {
                    "name": "Cameron Brooks"
                },
                {
                    "name": "Jaime Prado"
                },
                {
                    "name": "Oliver Klee",
                    "email": "typo3-coding@oliverklee.de"
                },
                {
                    "name": "Roman Ožana",
                    "email": "ozana@omdesign.cz"
                }
            ],
            "description": "Converts CSS styles into inline style attributes in your HTML code",
            "homepage": "http://www.pelagodesign.com/sidecar/emogrifier/",
            "time": "2015-05-15 11:37:51"
        },
        {
            "name": "phpseclib/phpseclib",
            "version": "2.0.4",
            "source": {
                "type": "git",
                "url": "https://github.com/phpseclib/phpseclib.git",
                "reference": "ab8028c93c03cc8d9c824efa75dc94f1db2369bf"
            },
            "dist": {
                "type": "zip",
                "url": "https://api.github.com/repos/phpseclib/phpseclib/zipball/ab8028c93c03cc8d9c824efa75dc94f1db2369bf",
                "reference": "ab8028c93c03cc8d9c824efa75dc94f1db2369bf",
                "shasum": ""
            },
            "require": {
                "php": ">=5.3.3"
            },
            "require-dev": {
                "phing/phing": "~2.7",
                "phpunit/phpunit": "~4.0",
                "sami/sami": "~2.0",
                "squizlabs/php_codesniffer": "~2.0"
            },
            "suggest": {
                "ext-gmp": "Install the GMP (GNU Multiple Precision) extension in order to speed up arbitrary precision integer arithmetic operations.",
                "ext-libsodium": "SSH2/SFTP can make use of some algorithms provided by the libsodium-php extension.",
                "ext-mcrypt": "Install the Mcrypt extension in order to speed up a few other cryptographic operations.",
                "ext-openssl": "Install the OpenSSL extension in order to speed up a wide variety of cryptographic operations."
            },
            "type": "library",
            "autoload": {
                "files": [
                    "phpseclib/bootstrap.php"
                ],
                "psr-4": {
                    "phpseclib\\": "phpseclib/"
                }
            },
            "notification-url": "https://packagist.org/downloads/",
            "license": [
                "MIT"
            ],
            "authors": [
                {
                    "name": "Jim Wigginton",
                    "email": "terrafrost@php.net",
                    "role": "Lead Developer"
                },
                {
                    "name": "Patrick Monnerat",
                    "email": "pm@datasphere.ch",
                    "role": "Developer"
                },
                {
                    "name": "Andreas Fischer",
                    "email": "bantu@phpbb.com",
                    "role": "Developer"
                },
                {
                    "name": "Hans-Jürgen Petrich",
                    "email": "petrich@tronic-media.com",
                    "role": "Developer"
                },
                {
                    "name": "Graham Campbell",
                    "email": "graham@alt-three.com",
                    "role": "Developer"
                }
            ],
            "description": "PHP Secure Communications Library - Pure-PHP implementations of RSA, AES, SSH2, SFTP, X.509 etc.",
            "homepage": "http://phpseclib.sourceforge.net",
            "keywords": [
                "BigInteger",
                "aes",
                "asn.1",
                "asn1",
                "blowfish",
                "crypto",
                "cryptography",
                "encryption",
                "rsa",
                "security",
                "sftp",
                "signature",
                "signing",
                "ssh",
                "twofish",
                "x.509",
                "x509"
            ],
            "time": "2016-10-04 00:57:04"
        },
        {
            "name": "psr/log",
            "version": "1.0.2",
            "source": {
                "type": "git",
                "url": "https://github.com/php-fig/log.git",
                "reference": "4ebe3a8bf773a19edfe0a84b6585ba3d401b724d"
            },
            "dist": {
                "type": "zip",
                "url": "https://api.github.com/repos/php-fig/log/zipball/4ebe3a8bf773a19edfe0a84b6585ba3d401b724d",
                "reference": "4ebe3a8bf773a19edfe0a84b6585ba3d401b724d",
                "shasum": ""
            },
            "require": {
                "php": ">=5.3.0"
            },
            "type": "library",
            "extra": {
                "branch-alias": {
                    "dev-master": "1.0.x-dev"
                }
            },
            "autoload": {
                "psr-4": {
                    "Psr\\Log\\": "Psr/Log/"
                }
            },
            "notification-url": "https://packagist.org/downloads/",
            "license": [
                "MIT"
            ],
            "authors": [
                {
                    "name": "PHP-FIG",
                    "homepage": "http://www.php-fig.org/"
                }
            ],
            "description": "Common interface for logging libraries",
            "homepage": "https://github.com/php-fig/log",
            "keywords": [
                "log",
                "psr",
                "psr-3"
            ],
            "time": "2016-10-10 12:19:37"
        },
        {
            "name": "ramsey/uuid",
            "version": "3.4.0",
            "source": {
                "type": "git",
                "url": "https://github.com/ramsey/uuid.git",
                "reference": "fb12163881a98588bcdc4ba820a96e0ff5ad97dc"
            },
            "dist": {
                "type": "zip",
                "url": "https://api.github.com/repos/ramsey/uuid/zipball/fb12163881a98588bcdc4ba820a96e0ff5ad97dc",
                "reference": "fb12163881a98588bcdc4ba820a96e0ff5ad97dc",
                "shasum": ""
            },
            "require": {
                "paragonie/random_compat": "^1.0|^2.0",
                "php": ">=5.4"
            },
            "replace": {
                "rhumsaa/uuid": "self.version"
            },
            "require-dev": {
                "apigen/apigen": "^4.1",
                "codeception/aspect-mock": "1.0.0",
                "goaop/framework": "1.0.0-alpha.2",
                "ircmaxell/random-lib": "^1.1",
                "jakub-onderka/php-parallel-lint": "^0.9.0",
                "mockery/mockery": "^0.9.4",
                "moontoast/math": "^1.1",
                "phpunit/phpunit": "^4.7|^5.0",
                "satooshi/php-coveralls": "^0.6.1",
                "squizlabs/php_codesniffer": "^2.3"
            },
            "suggest": {
                "ext-libsodium": "Provides the PECL libsodium extension for use with the SodiumRandomGenerator",
                "ext-uuid": "Provides the PECL UUID extension for use with the PeclUuidTimeGenerator and PeclUuidRandomGenerator",
                "ircmaxell/random-lib": "Provides RandomLib for use with the RandomLibAdapter",
                "moontoast/math": "Provides support for converting UUID to 128-bit integer (in string form).",
                "ramsey/uuid-console": "A console application for generating UUIDs with ramsey/uuid",
                "ramsey/uuid-doctrine": "Allows the use of Ramsey\\Uuid\\Uuid as Doctrine field type."
            },
            "type": "library",
            "extra": {
                "branch-alias": {
                    "dev-master": "3.x-dev"
                }
            },
            "autoload": {
                "psr-4": {
                    "Ramsey\\Uuid\\": "src/"
                }
            },
            "notification-url": "https://packagist.org/downloads/",
            "license": [
                "MIT"
            ],
            "authors": [
                {
                    "name": "Marijn Huizendveld",
                    "email": "marijn.huizendveld@gmail.com"
                },
                {
                    "name": "Thibaud Fabre",
                    "email": "thibaud@aztech.io"
                },
                {
                    "name": "Ben Ramsey",
                    "email": "ben@benramsey.com",
                    "homepage": "https://benramsey.com"
                }
            ],
            "description": "Formerly rhumsaa/uuid. A PHP 5.4+ library for generating RFC 4122 version 1, 3, 4, and 5 universally unique identifiers (UUID).",
            "homepage": "https://github.com/ramsey/uuid",
            "keywords": [
                "guid",
                "identifier",
                "uuid"
            ],
            "time": "2016-04-24 00:08:55"
        },
        {
            "name": "seld/cli-prompt",
            "version": "1.0.2",
            "source": {
                "type": "git",
                "url": "https://github.com/Seldaek/cli-prompt.git",
                "reference": "8cbe10923cae5bcd7c5a713f6703fc4727c8c1b4"
            },
            "dist": {
                "type": "zip",
                "url": "https://api.github.com/repos/Seldaek/cli-prompt/zipball/8cbe10923cae5bcd7c5a713f6703fc4727c8c1b4",
                "reference": "8cbe10923cae5bcd7c5a713f6703fc4727c8c1b4",
                "shasum": ""
            },
            "require": {
                "php": ">=5.3"
            },
            "type": "library",
            "extra": {
                "branch-alias": {
                    "dev-master": "1.x-dev"
                }
            },
            "autoload": {
                "psr-4": {
                    "Seld\\CliPrompt\\": "src/"
                }
            },
            "notification-url": "https://packagist.org/downloads/",
            "license": [
                "MIT"
            ],
            "authors": [
                {
                    "name": "Jordi Boggiano",
                    "email": "j.boggiano@seld.be"
                }
            ],
            "description": "Allows you to prompt for user input on the command line, and optionally hide the characters they type",
            "keywords": [
                "cli",
                "console",
                "hidden",
                "input",
                "prompt"
            ],
            "time": "2016-04-18 09:31:41"
        },
        {
            "name": "seld/jsonlint",
            "version": "1.6.0",
            "source": {
                "type": "git",
                "url": "https://github.com/Seldaek/jsonlint.git",
                "reference": "791f8c594f300d246cdf01c6b3e1e19611e301d8"
            },
            "dist": {
                "type": "zip",
                "url": "https://api.github.com/repos/Seldaek/jsonlint/zipball/791f8c594f300d246cdf01c6b3e1e19611e301d8",
                "reference": "791f8c594f300d246cdf01c6b3e1e19611e301d8",
                "shasum": ""
            },
            "require": {
                "php": "^5.3 || ^7.0"
            },
            "require-dev": {
                "phpunit/phpunit": "^4.5"
            },
            "bin": [
                "bin/jsonlint"
            ],
            "type": "library",
            "autoload": {
                "psr-4": {
                    "Seld\\JsonLint\\": "src/Seld/JsonLint/"
                }
            },
            "notification-url": "https://packagist.org/downloads/",
            "license": [
                "MIT"
            ],
            "authors": [
                {
                    "name": "Jordi Boggiano",
                    "email": "j.boggiano@seld.be",
                    "homepage": "http://seld.be"
                }
            ],
            "description": "JSON Linter",
            "keywords": [
                "json",
                "linter",
                "parser",
                "validator"
            ],
            "time": "2017-03-06 16:42:24"
        },
        {
            "name": "seld/phar-utils",
            "version": "1.0.1",
            "source": {
                "type": "git",
                "url": "https://github.com/Seldaek/phar-utils.git",
                "reference": "7009b5139491975ef6486545a39f3e6dad5ac30a"
            },
            "dist": {
                "type": "zip",
                "url": "https://api.github.com/repos/Seldaek/phar-utils/zipball/7009b5139491975ef6486545a39f3e6dad5ac30a",
                "reference": "7009b5139491975ef6486545a39f3e6dad5ac30a",
                "shasum": ""
            },
            "require": {
                "php": ">=5.3"
            },
            "type": "library",
            "extra": {
                "branch-alias": {
                    "dev-master": "1.x-dev"
                }
            },
            "autoload": {
                "psr-4": {
                    "Seld\\PharUtils\\": "src/"
                }
            },
            "notification-url": "https://packagist.org/downloads/",
            "license": [
                "MIT"
            ],
            "authors": [
                {
                    "name": "Jordi Boggiano",
                    "email": "j.boggiano@seld.be"
                }
            ],
            "description": "PHAR file format utilities, for when PHP phars you up",
            "keywords": [
                "phra"
            ],
            "time": "2015-10-13 18:44:15"
        },
        {
            "name": "sjparkinson/static-review",
            "version": "4.1.1",
            "source": {
                "type": "git",
                "url": "https://github.com/sjparkinson/static-review.git",
                "reference": "493c3410cf146a12fca84209bad126c494e125f0"
            },
            "dist": {
                "type": "zip",
                "url": "https://api.github.com/repos/sjparkinson/static-review/zipball/493c3410cf146a12fca84209bad126c494e125f0",
                "reference": "493c3410cf146a12fca84209bad126c494e125f0",
                "shasum": ""
            },
            "require": {
                "league/climate": "~2.0",
                "php": ">=5.4.0",
                "symfony/console": "~2.0",
                "symfony/process": "~2.0"
            },
            "require-dev": {
                "mockery/mockery": "~0.9",
                "phpunit/phpunit": "~4.0",
                "sensiolabs/security-checker": "~2.0",
                "squizlabs/php_codesniffer": "~1.0"
            },
            "suggest": {
                "sensiolabs/security-checker": "Required for ComposerSecurityReview.",
                "squizlabs/php_codesniffer": "Required for PhpCodeSnifferReview."
            },
            "bin": [
                "bin/static-review.php"
            ],
            "type": "library",
            "autoload": {
                "psr-4": {
                    "StaticReview\\": "src/"
                }
            },
            "notification-url": "https://packagist.org/downloads/",
            "license": [
                "MIT"
            ],
            "authors": [
                {
                    "name": "Samuel Parkinson",
                    "email": "sam.james.parkinson@gmail.com",
                    "homepage": "http://samp.im"
                }
            ],
            "description": "An extendable framework for version control hooks.",
            "time": "2014-09-22 08:40:36"
        },
        {
            "name": "symfony/console",
            "version": "v2.8.18",
            "source": {
                "type": "git",
                "url": "https://github.com/symfony/console.git",
                "reference": "81508e6fac4476771275a3f4f53c3fee9b956bfa"
            },
            "dist": {
                "type": "zip",
                "url": "https://api.github.com/repos/symfony/console/zipball/81508e6fac4476771275a3f4f53c3fee9b956bfa",
                "reference": "81508e6fac4476771275a3f4f53c3fee9b956bfa",
                "shasum": ""
            },
            "require": {
                "php": ">=5.3.9",
                "symfony/debug": "^2.7.2|~3.0.0",
                "symfony/polyfill-mbstring": "~1.0"
            },
            "require-dev": {
                "psr/log": "~1.0",
                "symfony/event-dispatcher": "~2.1|~3.0.0",
                "symfony/process": "~2.1|~3.0.0"
            },
            "suggest": {
                "psr/log": "For using the console logger",
                "symfony/event-dispatcher": "",
                "symfony/process": ""
            },
            "type": "library",
            "extra": {
                "branch-alias": {
                    "dev-master": "2.8-dev"
                }
            },
            "autoload": {
                "psr-4": {
                    "Symfony\\Component\\Console\\": ""
                },
                "exclude-from-classmap": [
                    "/Tests/"
                ]
            },
            "notification-url": "https://packagist.org/downloads/",
            "license": [
                "MIT"
            ],
            "authors": [
                {
                    "name": "Fabien Potencier",
                    "email": "fabien@symfony.com"
                },
                {
                    "name": "Symfony Community",
                    "homepage": "https://symfony.com/contributors"
                }
            ],
            "description": "Symfony Console Component",
            "homepage": "https://symfony.com",
            "time": "2017-03-04 11:00:12"
        },
        {
            "name": "symfony/debug",
            "version": "v3.0.9",
            "source": {
                "type": "git",
                "url": "https://github.com/symfony/debug.git",
                "reference": "697c527acd9ea1b2d3efac34d9806bf255278b0a"
            },
            "dist": {
                "type": "zip",
                "url": "https://api.github.com/repos/symfony/debug/zipball/697c527acd9ea1b2d3efac34d9806bf255278b0a",
                "reference": "697c527acd9ea1b2d3efac34d9806bf255278b0a",
                "shasum": ""
            },
            "require": {
                "php": ">=5.5.9",
                "psr/log": "~1.0"
            },
            "conflict": {
                "symfony/http-kernel": ">=2.3,<2.3.24|~2.4.0|>=2.5,<2.5.9|>=2.6,<2.6.2"
            },
            "require-dev": {
                "symfony/class-loader": "~2.8|~3.0",
                "symfony/http-kernel": "~2.8|~3.0"
            },
            "type": "library",
            "extra": {
                "branch-alias": {
                    "dev-master": "3.0-dev"
                }
            },
            "autoload": {
                "psr-4": {
                    "Symfony\\Component\\Debug\\": ""
                },
                "exclude-from-classmap": [
                    "/Tests/"
                ]
            },
            "notification-url": "https://packagist.org/downloads/",
            "license": [
                "MIT"
            ],
            "authors": [
                {
                    "name": "Fabien Potencier",
                    "email": "fabien@symfony.com"
                },
                {
                    "name": "Symfony Community",
                    "homepage": "https://symfony.com/contributors"
                }
            ],
            "description": "Symfony Debug Component",
            "homepage": "https://symfony.com",
            "time": "2016-07-30 07:22:48"
        },
        {
            "name": "symfony/event-dispatcher",
            "version": "v2.8.18",
            "source": {
                "type": "git",
                "url": "https://github.com/symfony/event-dispatcher.git",
                "reference": "bb4ec47e8e109c1c1172145732d0aa468d967cd0"
            },
            "dist": {
                "type": "zip",
                "url": "https://api.github.com/repos/symfony/event-dispatcher/zipball/bb4ec47e8e109c1c1172145732d0aa468d967cd0",
                "reference": "bb4ec47e8e109c1c1172145732d0aa468d967cd0",
                "shasum": ""
            },
            "require": {
                "php": ">=5.3.9"
            },
            "require-dev": {
                "psr/log": "~1.0",
                "symfony/config": "^2.0.5|~3.0.0",
                "symfony/dependency-injection": "~2.6|~3.0.0",
                "symfony/expression-language": "~2.6|~3.0.0",
                "symfony/stopwatch": "~2.3|~3.0.0"
            },
            "suggest": {
                "symfony/dependency-injection": "",
                "symfony/http-kernel": ""
            },
            "type": "library",
            "extra": {
                "branch-alias": {
                    "dev-master": "2.8-dev"
                }
            },
            "autoload": {
                "psr-4": {
                    "Symfony\\Component\\EventDispatcher\\": ""
                },
                "exclude-from-classmap": [
                    "/Tests/"
                ]
            },
            "notification-url": "https://packagist.org/downloads/",
            "license": [
                "MIT"
            ],
            "authors": [
                {
                    "name": "Fabien Potencier",
                    "email": "fabien@symfony.com"
                },
                {
                    "name": "Symfony Community",
                    "homepage": "https://symfony.com/contributors"
                }
            ],
            "description": "Symfony EventDispatcher Component",
            "homepage": "https://symfony.com",
            "time": "2017-02-21 08:33:48"
        },
        {
            "name": "symfony/filesystem",
<<<<<<< HEAD
            "version": "v3.2.6",
=======
            "version": "v3.2.4",
>>>>>>> 2b507b5a
            "source": {
                "type": "git",
                "url": "https://github.com/symfony/filesystem.git",
                "reference": "bc0f17bed914df2cceb989972c3b996043c4da4a"
            },
            "dist": {
                "type": "zip",
                "url": "https://api.github.com/repos/symfony/filesystem/zipball/bc0f17bed914df2cceb989972c3b996043c4da4a",
                "reference": "bc0f17bed914df2cceb989972c3b996043c4da4a",
                "shasum": ""
            },
            "require": {
                "php": ">=5.5.9"
            },
            "type": "library",
            "extra": {
                "branch-alias": {
                    "dev-master": "3.2-dev"
                }
            },
            "autoload": {
                "psr-4": {
                    "Symfony\\Component\\Filesystem\\": ""
                },
                "exclude-from-classmap": [
                    "/Tests/"
                ]
            },
            "notification-url": "https://packagist.org/downloads/",
            "license": [
                "MIT"
            ],
            "authors": [
                {
                    "name": "Fabien Potencier",
                    "email": "fabien@symfony.com"
                },
                {
                    "name": "Symfony Community",
                    "homepage": "https://symfony.com/contributors"
                }
            ],
            "description": "Symfony Filesystem Component",
            "homepage": "https://symfony.com",
            "time": "2017-03-06 19:30:27"
        },
        {
            "name": "symfony/finder",
<<<<<<< HEAD
            "version": "v3.2.6",
=======
            "version": "v3.2.4",
>>>>>>> 2b507b5a
            "source": {
                "type": "git",
                "url": "https://github.com/symfony/finder.git",
                "reference": "92d7476d2df60cd851a3e13e078664b1deb8ce10"
            },
            "dist": {
                "type": "zip",
                "url": "https://api.github.com/repos/symfony/finder/zipball/92d7476d2df60cd851a3e13e078664b1deb8ce10",
                "reference": "92d7476d2df60cd851a3e13e078664b1deb8ce10",
                "shasum": ""
            },
            "require": {
                "php": ">=5.5.9"
            },
            "type": "library",
            "extra": {
                "branch-alias": {
                    "dev-master": "3.2-dev"
                }
            },
            "autoload": {
                "psr-4": {
                    "Symfony\\Component\\Finder\\": ""
                },
                "exclude-from-classmap": [
                    "/Tests/"
                ]
            },
            "notification-url": "https://packagist.org/downloads/",
            "license": [
                "MIT"
            ],
            "authors": [
                {
                    "name": "Fabien Potencier",
                    "email": "fabien@symfony.com"
                },
                {
                    "name": "Symfony Community",
                    "homepage": "https://symfony.com/contributors"
                }
            ],
            "description": "Symfony Finder Component",
            "homepage": "https://symfony.com",
            "time": "2017-02-21 09:12:04"
        },
        {
            "name": "symfony/polyfill-mbstring",
            "version": "v1.3.0",
            "source": {
                "type": "git",
                "url": "https://github.com/symfony/polyfill-mbstring.git",
                "reference": "e79d363049d1c2128f133a2667e4f4190904f7f4"
            },
            "dist": {
                "type": "zip",
                "url": "https://api.github.com/repos/symfony/polyfill-mbstring/zipball/e79d363049d1c2128f133a2667e4f4190904f7f4",
                "reference": "e79d363049d1c2128f133a2667e4f4190904f7f4",
                "shasum": ""
            },
            "require": {
                "php": ">=5.3.3"
            },
            "suggest": {
                "ext-mbstring": "For best performance"
            },
            "type": "library",
            "extra": {
                "branch-alias": {
                    "dev-master": "1.3-dev"
                }
            },
            "autoload": {
                "psr-4": {
                    "Symfony\\Polyfill\\Mbstring\\": ""
                },
                "files": [
                    "bootstrap.php"
                ]
            },
            "notification-url": "https://packagist.org/downloads/",
            "license": [
                "MIT"
            ],
            "authors": [
                {
                    "name": "Nicolas Grekas",
                    "email": "p@tchwork.com"
                },
                {
                    "name": "Symfony Community",
                    "homepage": "https://symfony.com/contributors"
                }
            ],
            "description": "Symfony polyfill for the Mbstring extension",
            "homepage": "https://symfony.com",
            "keywords": [
                "compatibility",
                "mbstring",
                "polyfill",
                "portable",
                "shim"
            ],
            "time": "2016-11-14 01:06:16"
        },
        {
            "name": "symfony/process",
            "version": "v2.8.18",
            "source": {
                "type": "git",
                "url": "https://github.com/symfony/process.git",
                "reference": "41336b20b52f5fd5b42a227e394e673c8071118f"
            },
            "dist": {
                "type": "zip",
                "url": "https://api.github.com/repos/symfony/process/zipball/41336b20b52f5fd5b42a227e394e673c8071118f",
                "reference": "41336b20b52f5fd5b42a227e394e673c8071118f",
                "shasum": ""
            },
            "require": {
                "php": ">=5.3.9"
            },
            "type": "library",
            "extra": {
                "branch-alias": {
                    "dev-master": "2.8-dev"
                }
            },
            "autoload": {
                "psr-4": {
                    "Symfony\\Component\\Process\\": ""
                },
                "exclude-from-classmap": [
                    "/Tests/"
                ]
            },
            "notification-url": "https://packagist.org/downloads/",
            "license": [
                "MIT"
            ],
            "authors": [
                {
                    "name": "Fabien Potencier",
                    "email": "fabien@symfony.com"
                },
                {
                    "name": "Symfony Community",
                    "homepage": "https://symfony.com/contributors"
                }
            ],
            "description": "Symfony Process Component",
            "homepage": "https://symfony.com",
            "time": "2017-03-04 12:20:59"
        },
        {
            "name": "tedivm/jshrink",
            "version": "v1.0.1",
            "source": {
                "type": "git",
                "url": "https://github.com/tedious/JShrink.git",
                "reference": "7575d9d96f113bc7c1c28ec8231ee086751a9078"
            },
            "dist": {
                "type": "zip",
                "url": "https://api.github.com/repos/tedious/JShrink/zipball/7575d9d96f113bc7c1c28ec8231ee086751a9078",
                "reference": "7575d9d96f113bc7c1c28ec8231ee086751a9078",
                "shasum": ""
            },
            "require": {
                "php": ">=5.3.0"
            },
            "require-dev": {
                "fabpot/php-cs-fixer": "0.4.0",
                "phpunit/phpunit": "4.0.*",
                "satooshi/php-coveralls": "dev-master"
            },
            "type": "library",
            "autoload": {
                "psr-0": {
                    "JShrink": "src/"
                }
            },
            "notification-url": "https://packagist.org/downloads/",
            "license": [
                "BSD-3-Clause"
            ],
            "authors": [
                {
                    "name": "Robert Hafner",
                    "email": "tedivm@tedivm.com"
                }
            ],
            "description": "Javascript Minifier built in PHP",
            "homepage": "http://github.com/tedious/JShrink",
            "keywords": [
                "javascript",
                "minifier"
            ],
            "time": "2014-11-11 03:54:14"
        },
        {
            "name": "tubalmartin/cssmin",
            "version": "v2.4.8-p4",
            "source": {
                "type": "git",
                "url": "https://github.com/tubalmartin/YUI-CSS-compressor-PHP-port.git",
                "reference": "fe84d71e8420243544c0ce3bd0f5d7c1936b0f90"
            },
            "dist": {
                "type": "zip",
                "url": "https://api.github.com/repos/tubalmartin/YUI-CSS-compressor-PHP-port/zipball/fe84d71e8420243544c0ce3bd0f5d7c1936b0f90",
                "reference": "fe84d71e8420243544c0ce3bd0f5d7c1936b0f90",
                "shasum": ""
            },
            "require": {
                "php": ">=5.0.0"
            },
            "type": "library",
            "autoload": {
                "classmap": [
                    "cssmin.php"
                ]
            },
            "notification-url": "https://packagist.org/downloads/",
            "license": [
                "BSD-3-Clause"
            ],
            "authors": [
                {
                    "name": "Túbal Martín",
                    "homepage": "http://tubalmartin.me/"
                }
            ],
            "description": "A PHP port of the YUI CSS compressor",
            "homepage": "https://github.com/tubalmartin/YUI-CSS-compressor-PHP-port",
            "keywords": [
                "compress",
                "compressor",
                "css",
                "minify",
                "yui"
            ],
            "time": "2014-09-22 08:08:50"
        },
        {
            "name": "zendframework/zend-captcha",
            "version": "2.4.11",
            "source": {
                "type": "git",
                "url": "https://github.com/zendframework/zend-captcha.git",
                "reference": "ba8ec60bbad38d233b0336293a332b2f8b53a134"
            },
            "dist": {
                "type": "zip",
                "url": "https://api.github.com/repos/zendframework/zend-captcha/zipball/ba8ec60bbad38d233b0336293a332b2f8b53a134",
                "reference": "ba8ec60bbad38d233b0336293a332b2f8b53a134",
                "shasum": ""
            },
            "require": {
                "php": ">=5.3.23",
                "zendframework/zend-math": "~2.4.0",
                "zendframework/zend-stdlib": "~2.4.0"
            },
            "require-dev": {
                "fabpot/php-cs-fixer": "1.7.*",
                "phpunit/phpunit": "~4.0",
                "satooshi/php-coveralls": "dev-master",
                "zendframework/zend-session": "~2.4.0",
                "zendframework/zend-text": "~2.4.0",
                "zendframework/zend-validator": "~2.4.0",
                "zendframework/zendservice-recaptcha": "*"
            },
            "suggest": {
                "zendframework/zend-resources": "Translations of captcha messages",
                "zendframework/zend-session": "Zend\\Session component",
                "zendframework/zend-text": "Zend\\Text component",
                "zendframework/zend-validator": "Zend\\Validator component",
                "zendframework/zendservice-recaptcha": "ZendService\\ReCaptcha component"
            },
            "type": "library",
            "extra": {
                "branch-alias": {
                    "dev-master": "2.4-dev",
                    "dev-develop": "2.5-dev"
                }
            },
            "autoload": {
                "psr-4": {
                    "Zend\\Captcha\\": "src/"
                }
            },
            "notification-url": "https://packagist.org/downloads/",
            "license": [
                "BSD-3-Clause"
            ],
            "homepage": "https://github.com/zendframework/zend-captcha",
            "keywords": [
                "captcha",
                "zf2"
            ],
            "time": "2015-11-23 15:35:19"
        },
        {
            "name": "zendframework/zend-code",
            "version": "2.4.11",
            "source": {
                "type": "git",
                "url": "https://github.com/zendframework/zend-code.git",
                "reference": "e3b32fa0fa358643aa6880b04944650981208c20"
            },
            "dist": {
                "type": "zip",
                "url": "https://api.github.com/repos/zendframework/zend-code/zipball/e3b32fa0fa358643aa6880b04944650981208c20",
                "reference": "e3b32fa0fa358643aa6880b04944650981208c20",
                "shasum": ""
            },
            "require": {
                "php": ">=5.3.23",
                "zendframework/zend-eventmanager": "self.version"
            },
            "require-dev": {
                "doctrine/common": ">=2.1",
                "fabpot/php-cs-fixer": "1.7.*",
                "phpunit/phpunit": "~4.0",
                "satooshi/php-coveralls": "dev-master",
                "zendframework/zend-stdlib": "self.version"
            },
            "suggest": {
                "doctrine/common": "Doctrine\\Common >=2.1 for annotation features",
                "zendframework/zend-stdlib": "Zend\\Stdlib component"
            },
            "type": "library",
            "extra": {
                "branch-alias": {
                    "dev-master": "2.4-dev",
                    "dev-develop": "2.5-dev"
                }
            },
            "autoload": {
                "psr-4": {
                    "Zend\\Code\\": "src/"
                }
            },
            "notification-url": "https://packagist.org/downloads/",
            "license": [
                "BSD-3-Clause"
            ],
            "description": "provides facilities to generate arbitrary code using an object oriented interface",
            "homepage": "https://github.com/zendframework/zend-code",
            "keywords": [
                "code",
                "zf2"
            ],
            "time": "2015-05-11 16:17:05"
        },
        {
            "name": "zendframework/zend-config",
            "version": "2.4.11",
            "source": {
                "type": "git",
                "url": "https://github.com/zendframework/zend-config.git",
                "reference": "6b879e54096b8e0d2290f7414c38f9a5947cb8ac"
            },
            "dist": {
                "type": "zip",
                "url": "https://api.github.com/repos/zendframework/zend-config/zipball/6b879e54096b8e0d2290f7414c38f9a5947cb8ac",
                "reference": "6b879e54096b8e0d2290f7414c38f9a5947cb8ac",
                "shasum": ""
            },
            "require": {
                "php": ">=5.3.23",
                "zendframework/zend-stdlib": "self.version"
            },
            "require-dev": {
                "fabpot/php-cs-fixer": "1.7.*",
                "phpunit/phpunit": "~4.0",
                "satooshi/php-coveralls": "dev-master",
                "zendframework/zend-filter": "self.version",
                "zendframework/zend-i18n": "self.version",
                "zendframework/zend-json": "self.version",
                "zendframework/zend-servicemanager": "self.version"
            },
            "suggest": {
                "zendframework/zend-filter": "Zend\\Filter component",
                "zendframework/zend-i18n": "Zend\\I18n component",
                "zendframework/zend-json": "Zend\\Json to use the Json reader or writer classes",
                "zendframework/zend-servicemanager": "Zend\\ServiceManager for use with the Config Factory to retrieve reader and writer instances"
            },
            "type": "library",
            "extra": {
                "branch-alias": {
                    "dev-master": "2.4-dev",
                    "dev-develop": "2.5-dev"
                }
            },
            "autoload": {
                "psr-4": {
                    "Zend\\Config\\": "src/"
                }
            },
            "notification-url": "https://packagist.org/downloads/",
            "license": [
                "BSD-3-Clause"
            ],
            "description": "provides a nested object property based user interface for accessing this configuration data within application code",
            "homepage": "https://github.com/zendframework/zend-config",
            "keywords": [
                "config",
                "zf2"
            ],
            "time": "2015-05-07 14:55:31"
        },
        {
            "name": "zendframework/zend-console",
            "version": "2.4.11",
            "source": {
                "type": "git",
                "url": "https://github.com/zendframework/zend-console.git",
                "reference": "92f9c51bdc42332e63914eec892364594a9b68c8"
            },
            "dist": {
                "type": "zip",
                "url": "https://api.github.com/repos/zendframework/zend-console/zipball/92f9c51bdc42332e63914eec892364594a9b68c8",
                "reference": "92f9c51bdc42332e63914eec892364594a9b68c8",
                "shasum": ""
            },
            "require": {
                "php": ">=5.3.23",
                "zendframework/zend-stdlib": "self.version"
            },
            "require-dev": {
                "fabpot/php-cs-fixer": "1.7.*",
                "phpunit/phpunit": "~4.0",
                "satooshi/php-coveralls": "dev-master"
            },
            "suggest": {
                "zendframework/zend-filter": "To support DefaultRouteMatcher usage",
                "zendframework/zend-validator": "To support DefaultRouteMatcher usage"
            },
            "type": "library",
            "extra": {
                "branch-alias": {
                    "dev-master": "2.4-dev",
                    "dev-develop": "2.5-dev"
                }
            },
            "autoload": {
                "psr-4": {
                    "Zend\\Console\\": "src/"
                }
            },
            "notification-url": "https://packagist.org/downloads/",
            "license": [
                "BSD-3-Clause"
            ],
            "homepage": "https://github.com/zendframework/zend-console",
            "keywords": [
                "console",
                "zf2"
            ],
            "time": "2015-05-07 14:55:31"
        },
        {
            "name": "zendframework/zend-crypt",
            "version": "2.4.11",
            "source": {
                "type": "git",
                "url": "https://github.com/zendframework/zend-crypt.git",
                "reference": "165ec063868884eb952f6bca258f464f7103b79f"
            },
            "dist": {
                "type": "zip",
                "url": "https://api.github.com/repos/zendframework/zend-crypt/zipball/165ec063868884eb952f6bca258f464f7103b79f",
                "reference": "165ec063868884eb952f6bca258f464f7103b79f",
                "shasum": ""
            },
            "require": {
                "php": ">=5.3.23",
                "zendframework/zend-math": "~2.4.0",
                "zendframework/zend-servicemanager": "~2.4.0",
                "zendframework/zend-stdlib": "~2.4.0"
            },
            "require-dev": {
                "fabpot/php-cs-fixer": "1.7.*",
                "phpunit/phpunit": "~4.0",
                "satooshi/php-coveralls": "dev-master",
                "zendframework/zend-config": "~2.4.0"
            },
            "suggest": {
                "ext-mcrypt": "Required for most features of Zend\\Crypt"
            },
            "type": "library",
            "extra": {
                "branch-alias": {
                    "dev-master": "2.4-dev",
                    "dev-develop": "2.5-dev"
                }
            },
            "autoload": {
                "psr-4": {
                    "Zend\\Crypt\\": "src/"
                }
            },
            "notification-url": "https://packagist.org/downloads/",
            "license": [
                "BSD-3-Clause"
            ],
            "homepage": "https://github.com/zendframework/zend-crypt",
            "keywords": [
                "crypt",
                "zf2"
            ],
            "time": "2015-11-23 16:33:27"
        },
        {
            "name": "zendframework/zend-db",
            "version": "2.4.11",
            "source": {
                "type": "git",
                "url": "https://github.com/zendframework/zend-db.git",
                "reference": "b78b12c68bdafffaecb87f684426ad446b95204f"
            },
            "dist": {
                "type": "zip",
                "url": "https://api.github.com/repos/zendframework/zend-db/zipball/b78b12c68bdafffaecb87f684426ad446b95204f",
                "reference": "b78b12c68bdafffaecb87f684426ad446b95204f",
                "shasum": ""
            },
            "require": {
                "php": ">=5.3.23",
                "zendframework/zend-stdlib": "self.version"
            },
            "require-dev": {
                "fabpot/php-cs-fixer": "1.7.*",
                "phpunit/phpunit": "~4.0",
                "satooshi/php-coveralls": "dev-master",
                "zendframework/zend-eventmanager": "self.version",
                "zendframework/zend-servicemanager": "self.version",
                "zendframework/zend-stdlib": "self.version"
            },
            "suggest": {
                "zendframework/zend-eventmanager": "Zend\\EventManager component",
                "zendframework/zend-servicemanager": "Zend\\ServiceManager component"
            },
            "type": "library",
            "extra": {
                "branch-alias": {
                    "dev-master": "2.4-dev",
                    "dev-develop": "2.5-dev"
                }
            },
            "autoload": {
                "psr-4": {
                    "Zend\\Db\\": "src/"
                }
            },
            "notification-url": "https://packagist.org/downloads/",
            "license": [
                "BSD-3-Clause"
            ],
            "homepage": "https://github.com/zendframework/zend-db",
            "keywords": [
                "db",
                "zf2"
            ],
            "time": "2015-05-07 14:55:31"
        },
        {
            "name": "zendframework/zend-di",
            "version": "2.4.11",
            "source": {
                "type": "git",
                "url": "https://github.com/zendframework/zend-di.git",
                "reference": "fb578aa1e1ce9fb2dccec920f113e7db4ad44297"
            },
            "dist": {
                "type": "zip",
                "url": "https://api.github.com/repos/zendframework/zend-di/zipball/fb578aa1e1ce9fb2dccec920f113e7db4ad44297",
                "reference": "fb578aa1e1ce9fb2dccec920f113e7db4ad44297",
                "shasum": ""
            },
            "require": {
                "php": ">=5.3.23",
                "zendframework/zend-code": "self.version",
                "zendframework/zend-stdlib": "self.version"
            },
            "require-dev": {
                "fabpot/php-cs-fixer": "1.7.*",
                "phpunit/phpunit": "~4.0",
                "satooshi/php-coveralls": "dev-master",
                "zendframework/zend-servicemanager": "self.version"
            },
            "suggest": {
                "zendframework/zend-servicemanager": "Zend\\ServiceManager component"
            },
            "type": "library",
            "extra": {
                "branch-alias": {
                    "dev-master": "2.4-dev",
                    "dev-develop": "2.5-dev"
                }
            },
            "autoload": {
                "psr-4": {
                    "Zend\\Di\\": "src/"
                }
            },
            "notification-url": "https://packagist.org/downloads/",
            "license": [
                "BSD-3-Clause"
            ],
            "homepage": "https://github.com/zendframework/zend-di",
            "keywords": [
                "di",
                "zf2"
            ],
            "time": "2015-05-07 14:55:31"
        },
        {
            "name": "zendframework/zend-escaper",
            "version": "2.4.11",
            "source": {
                "type": "git",
                "url": "https://github.com/zendframework/zend-escaper.git",
                "reference": "13f468ff824f3c83018b90aff892a1b3201383a9"
            },
            "dist": {
                "type": "zip",
                "url": "https://api.github.com/repos/zendframework/zend-escaper/zipball/13f468ff824f3c83018b90aff892a1b3201383a9",
                "reference": "13f468ff824f3c83018b90aff892a1b3201383a9",
                "shasum": ""
            },
            "require": {
                "php": ">=5.3.23"
            },
            "require-dev": {
                "fabpot/php-cs-fixer": "1.7.*",
                "phpunit/phpunit": "~4.0",
                "satooshi/php-coveralls": "dev-master"
            },
            "type": "library",
            "extra": {
                "branch-alias": {
                    "dev-master": "2.4-dev",
                    "dev-develop": "2.5-dev"
                }
            },
            "autoload": {
                "psr-4": {
                    "Zend\\Escaper\\": "src/"
                }
            },
            "notification-url": "https://packagist.org/downloads/",
            "license": [
                "BSD-3-Clause"
            ],
            "homepage": "https://github.com/zendframework/zend-escaper",
            "keywords": [
                "escaper",
                "zf2"
            ],
            "time": "2015-05-07 14:55:31"
        },
        {
            "name": "zendframework/zend-eventmanager",
            "version": "2.4.11",
            "source": {
                "type": "git",
                "url": "https://github.com/zendframework/zend-eventmanager.git",
                "reference": "c2c46a7a2809b74ceb66fd79f66d43f97e1747b4"
            },
            "dist": {
                "type": "zip",
                "url": "https://api.github.com/repos/zendframework/zend-eventmanager/zipball/c2c46a7a2809b74ceb66fd79f66d43f97e1747b4",
                "reference": "c2c46a7a2809b74ceb66fd79f66d43f97e1747b4",
                "shasum": ""
            },
            "require": {
                "php": ">=5.3.23",
                "zendframework/zend-stdlib": "self.version"
            },
            "require-dev": {
                "fabpot/php-cs-fixer": "1.7.*",
                "phpunit/phpunit": "~4.0",
                "satooshi/php-coveralls": "dev-master"
            },
            "type": "library",
            "extra": {
                "branch-alias": {
                    "dev-master": "2.4-dev",
                    "dev-develop": "2.5-dev"
                }
            },
            "autoload": {
                "psr-4": {
                    "Zend\\EventManager\\": "src/"
                }
            },
            "notification-url": "https://packagist.org/downloads/",
            "license": [
                "BSD-3-Clause"
            ],
            "homepage": "https://github.com/zendframework/zend-event-manager",
            "keywords": [
                "eventmanager",
                "zf2"
            ],
            "time": "2015-05-07 14:55:31"
        },
        {
            "name": "zendframework/zend-filter",
            "version": "2.4.11",
            "source": {
                "type": "git",
                "url": "https://github.com/zendframework/zend-filter.git",
                "reference": "a3711101850078b2aa69586c71897acaada2e9cb"
            },
            "dist": {
                "type": "zip",
                "url": "https://api.github.com/repos/zendframework/zend-filter/zipball/a3711101850078b2aa69586c71897acaada2e9cb",
                "reference": "a3711101850078b2aa69586c71897acaada2e9cb",
                "shasum": ""
            },
            "require": {
                "php": ">=5.3.23",
                "zendframework/zend-stdlib": "self.version"
            },
            "require-dev": {
                "fabpot/php-cs-fixer": "1.7.*",
                "phpunit/phpunit": "~4.0",
                "satooshi/php-coveralls": "dev-master",
                "zendframework/zend-crypt": "self.version",
                "zendframework/zend-servicemanager": "self.version",
                "zendframework/zend-uri": "self.version"
            },
            "suggest": {
                "zendframework/zend-crypt": "Zend\\Crypt component",
                "zendframework/zend-i18n": "Zend\\I18n component",
                "zendframework/zend-servicemanager": "Zend\\ServiceManager component",
                "zendframework/zend-uri": "Zend\\Uri component for UriNormalize filter"
            },
            "type": "library",
            "extra": {
                "branch-alias": {
                    "dev-master": "2.4-dev",
                    "dev-develop": "2.5-dev"
                }
            },
            "autoload": {
                "psr-4": {
                    "Zend\\Filter\\": "src/"
                }
            },
            "notification-url": "https://packagist.org/downloads/",
            "license": [
                "BSD-3-Clause"
            ],
            "description": "provides a set of commonly needed data filters",
            "homepage": "https://github.com/zendframework/zend-filter",
            "keywords": [
                "filter",
                "zf2"
            ],
            "time": "2015-05-07 14:55:31"
        },
        {
            "name": "zendframework/zend-form",
            "version": "2.4.11",
            "source": {
                "type": "git",
                "url": "https://github.com/zendframework/zend-form.git",
                "reference": "779ba5da3dc040c52e632ea340462af2306c7682"
            },
            "dist": {
                "type": "zip",
                "url": "https://api.github.com/repos/zendframework/zend-form/zipball/779ba5da3dc040c52e632ea340462af2306c7682",
                "reference": "779ba5da3dc040c52e632ea340462af2306c7682",
                "shasum": ""
            },
            "require": {
                "php": ">=5.3.23",
                "zendframework/zend-inputfilter": "~2.4.0",
                "zendframework/zend-stdlib": "~2.4.0"
            },
            "require-dev": {
                "fabpot/php-cs-fixer": "1.7.*",
                "ircmaxell/random-lib": "^1.1",
                "phpunit/phpunit": "~4.0",
                "satooshi/php-coveralls": "dev-master",
                "zendframework/zend-cache": "~2.4.0",
                "zendframework/zend-captcha": "~2.4.0",
                "zendframework/zend-code": "~2.4.0",
                "zendframework/zend-eventmanager": "~2.4.0",
                "zendframework/zend-filter": "~2.4.0",
                "zendframework/zend-i18n": "~2.4.0",
                "zendframework/zend-servicemanager": "~2.4.0",
                "zendframework/zend-session": "~2.4.0",
                "zendframework/zend-text": "~2.4.0",
                "zendframework/zend-validator": "~2.4.0",
                "zendframework/zend-view": "~2.4.0",
                "zendframework/zendservice-recaptcha": "~2.0"
            },
            "suggest": {
                "zendframework/zend-captcha": "Zend\\Captcha component",
                "zendframework/zend-code": "Zend\\Code component",
                "zendframework/zend-eventmanager": "Zend\\EventManager component",
                "zendframework/zend-filter": "Zend\\Filter component",
                "zendframework/zend-i18n": "Zend\\I18n component",
                "zendframework/zend-servicemanager": "Zend\\ServiceManager component",
                "zendframework/zend-validator": "Zend\\Validator component",
                "zendframework/zend-view": "Zend\\View component",
                "zendframework/zendservice-recaptcha": "ZendService\\ReCaptcha component"
            },
            "type": "library",
            "extra": {
                "branch-alias": {
                    "dev-master": "2.4-dev",
                    "dev-develop": "2.5-dev"
                }
            },
            "autoload": {
                "psr-4": {
                    "Zend\\Form\\": "src/"
                }
            },
            "notification-url": "https://packagist.org/downloads/",
            "license": [
                "BSD-3-Clause"
            ],
            "homepage": "https://github.com/zendframework/zend-form",
            "keywords": [
                "form",
                "zf2"
            ],
            "time": "2015-09-09 19:11:05"
        },
        {
            "name": "zendframework/zend-http",
            "version": "2.4.11",
            "source": {
                "type": "git",
                "url": "https://github.com/zendframework/zend-http.git",
                "reference": "0456267c3825f3c4b558460e0bffeb4c496e6fb8"
            },
            "dist": {
                "type": "zip",
                "url": "https://api.github.com/repos/zendframework/zend-http/zipball/0456267c3825f3c4b558460e0bffeb4c496e6fb8",
                "reference": "0456267c3825f3c4b558460e0bffeb4c496e6fb8",
                "shasum": ""
            },
            "require": {
                "php": ">=5.3.23",
                "zendframework/zend-loader": "~2.4.0",
                "zendframework/zend-stdlib": "~2.4.0",
                "zendframework/zend-uri": "~2.4.0",
                "zendframework/zend-validator": "~2.4.0"
            },
            "require-dev": {
                "fabpot/php-cs-fixer": "1.7.*",
                "phpunit/phpunit": "~4.0",
                "satooshi/php-coveralls": "dev-master",
                "zendframework/zend-config": "~2.4.0"
            },
            "type": "library",
            "extra": {
                "branch-alias": {
                    "dev-master": "2.4-dev",
                    "dev-develop": "2.5-dev"
                }
            },
            "autoload": {
                "psr-4": {
                    "Zend\\Http\\": "src/"
                }
            },
            "notification-url": "https://packagist.org/downloads/",
            "license": [
                "BSD-3-Clause"
            ],
            "description": "provides an easy interface for performing Hyper-Text Transfer Protocol (HTTP) requests",
            "homepage": "https://github.com/zendframework/zend-http",
            "keywords": [
                "http",
                "zf2"
            ],
            "time": "2015-09-14 16:11:20"
        },
        {
            "name": "zendframework/zend-i18n",
            "version": "2.4.11",
            "source": {
                "type": "git",
                "url": "https://github.com/zendframework/zend-i18n.git",
                "reference": "f26d6ae4be3f1ac98fbb3708aafae908c38f46c8"
            },
            "dist": {
                "type": "zip",
                "url": "https://api.github.com/repos/zendframework/zend-i18n/zipball/f26d6ae4be3f1ac98fbb3708aafae908c38f46c8",
                "reference": "f26d6ae4be3f1ac98fbb3708aafae908c38f46c8",
                "shasum": ""
            },
            "require": {
                "php": ">=5.3.23",
                "zendframework/zend-stdlib": "self.version"
            },
            "require-dev": {
                "fabpot/php-cs-fixer": "1.7.*",
                "phpunit/phpunit": "~4.0",
                "satooshi/php-coveralls": "dev-master",
                "zendframework/zend-cache": "self.version",
                "zendframework/zend-config": "self.version",
                "zendframework/zend-eventmanager": "self.version",
                "zendframework/zend-filter": "self.version",
                "zendframework/zend-servicemanager": "self.version",
                "zendframework/zend-validator": "self.version",
                "zendframework/zend-view": "self.version"
            },
            "suggest": {
                "ext-intl": "Required for most features of Zend\\I18n; included in default builds of PHP",
                "zendframework/zend-cache": "Zend\\Cache component",
                "zendframework/zend-config": "Zend\\Config component",
                "zendframework/zend-eventmanager": "You should install this package to use the events in the translator",
                "zendframework/zend-filter": "You should install this package to use the provided filters",
                "zendframework/zend-resources": "Translation resources",
                "zendframework/zend-servicemanager": "Zend\\ServiceManager component",
                "zendframework/zend-validator": "You should install this package to use the provided validators",
                "zendframework/zend-view": "You should install this package to use the provided view helpers"
            },
            "type": "library",
            "extra": {
                "branch-alias": {
                    "dev-master": "2.4-dev",
                    "dev-develop": "2.5-dev"
                }
            },
            "autoload": {
                "psr-4": {
                    "Zend\\I18n\\": "src/"
                }
            },
            "notification-url": "https://packagist.org/downloads/",
            "license": [
                "BSD-3-Clause"
            ],
            "homepage": "https://github.com/zendframework/zend-i18n",
            "keywords": [
                "i18n",
                "zf2"
            ],
            "time": "2015-05-07 14:55:31"
        },
        {
            "name": "zendframework/zend-inputfilter",
            "version": "2.4.11",
            "source": {
                "type": "git",
                "url": "https://github.com/zendframework/zend-inputfilter.git",
                "reference": "6305e9acf7da9f5481b5266cb6e0353a96c10a06"
            },
            "dist": {
                "type": "zip",
                "url": "https://api.github.com/repos/zendframework/zend-inputfilter/zipball/6305e9acf7da9f5481b5266cb6e0353a96c10a06",
                "reference": "6305e9acf7da9f5481b5266cb6e0353a96c10a06",
                "shasum": ""
            },
            "require": {
                "php": ">=5.3.23",
                "zendframework/zend-filter": "~2.4.0",
                "zendframework/zend-stdlib": "~2.4.0",
                "zendframework/zend-validator": "~2.4.8"
            },
            "require-dev": {
                "fabpot/php-cs-fixer": "1.7.*",
                "phpunit/phpunit": "^4.5",
                "zendframework/zend-servicemanager": "~2.4.0"
            },
            "suggest": {
                "zendframework/zend-servicemanager": "To support plugin manager support"
            },
            "type": "library",
            "extra": {
                "branch-alias": {
                    "dev-master": "2.4-dev",
                    "dev-develop": "2.5-dev"
                }
            },
            "autoload": {
                "psr-4": {
                    "Zend\\InputFilter\\": "src/"
                }
            },
            "notification-url": "https://packagist.org/downloads/",
            "license": [
                "BSD-3-Clause"
            ],
            "homepage": "https://github.com/zendframework/zend-inputfilter",
            "keywords": [
                "inputfilter",
                "zf2"
            ],
            "time": "2015-09-09 15:44:54"
        },
        {
            "name": "zendframework/zend-json",
            "version": "2.4.11",
            "source": {
                "type": "git",
                "url": "https://github.com/zendframework/zend-json.git",
                "reference": "1db4b878846520e619fbcdc7ce826c8563f8e839"
            },
            "dist": {
                "type": "zip",
                "url": "https://api.github.com/repos/zendframework/zend-json/zipball/1db4b878846520e619fbcdc7ce826c8563f8e839",
                "reference": "1db4b878846520e619fbcdc7ce826c8563f8e839",
                "shasum": ""
            },
            "require": {
                "php": ">=5.3.23",
                "zendframework/zend-stdlib": "self.version"
            },
            "require-dev": {
                "fabpot/php-cs-fixer": "1.7.*",
                "phpunit/phpunit": "~4.0",
                "satooshi/php-coveralls": "dev-master",
                "zendframework/zend-http": "self.version",
                "zendframework/zend-server": "self.version"
            },
            "suggest": {
                "zendframework/zend-http": "Zend\\Http component",
                "zendframework/zend-server": "Zend\\Server component",
                "zendframework/zendxml": "To support Zend\\Json\\Json::fromXml() usage"
            },
            "type": "library",
            "extra": {
                "branch-alias": {
                    "dev-master": "2.4-dev",
                    "dev-develop": "2.5-dev"
                }
            },
            "autoload": {
                "psr-4": {
                    "Zend\\Json\\": "src/"
                }
            },
            "notification-url": "https://packagist.org/downloads/",
            "license": [
                "BSD-3-Clause"
            ],
            "description": "provides convenience methods for serializing native PHP to JSON and decoding JSON to native PHP",
            "homepage": "https://github.com/zendframework/zend-json",
            "keywords": [
                "json",
                "zf2"
            ],
            "time": "2015-05-07 14:55:31"
        },
        {
            "name": "zendframework/zend-loader",
            "version": "2.4.11",
            "source": {
                "type": "git",
                "url": "https://github.com/zendframework/zend-loader.git",
                "reference": "5e62c44a4d23c4e09d35fcc2a3b109c944dbdc22"
            },
            "dist": {
                "type": "zip",
                "url": "https://api.github.com/repos/zendframework/zend-loader/zipball/5e62c44a4d23c4e09d35fcc2a3b109c944dbdc22",
                "reference": "5e62c44a4d23c4e09d35fcc2a3b109c944dbdc22",
                "shasum": ""
            },
            "require": {
                "php": ">=5.3.23"
            },
            "require-dev": {
                "fabpot/php-cs-fixer": "1.7.*",
                "phpunit/phpunit": "~4.0",
                "satooshi/php-coveralls": "dev-master"
            },
            "type": "library",
            "extra": {
                "branch-alias": {
                    "dev-master": "2.4-dev",
                    "dev-develop": "2.5-dev"
                }
            },
            "autoload": {
                "psr-4": {
                    "Zend\\Loader\\": "src/"
                }
            },
            "notification-url": "https://packagist.org/downloads/",
            "license": [
                "BSD-3-Clause"
            ],
            "homepage": "https://github.com/zendframework/zend-loader",
            "keywords": [
                "loader",
                "zf2"
            ],
            "time": "2015-05-07 14:55:31"
        },
        {
            "name": "zendframework/zend-log",
            "version": "2.4.11",
            "source": {
                "type": "git",
                "url": "https://github.com/zendframework/zend-log.git",
                "reference": "f6538f4b61cdacafa47c7cef26c5c0204f2d1eef"
            },
            "dist": {
                "type": "zip",
                "url": "https://api.github.com/repos/zendframework/zend-log/zipball/f6538f4b61cdacafa47c7cef26c5c0204f2d1eef",
                "reference": "f6538f4b61cdacafa47c7cef26c5c0204f2d1eef",
                "shasum": ""
            },
            "require": {
                "php": ">=5.3.23",
                "zendframework/zend-servicemanager": "self.version",
                "zendframework/zend-stdlib": "self.version"
            },
            "require-dev": {
                "fabpot/php-cs-fixer": "1.7.*",
                "phpunit/phpunit": "~4.0",
                "satooshi/php-coveralls": "dev-master",
                "zendframework/zend-console": "self.version",
                "zendframework/zend-db": "self.version",
                "zendframework/zend-escaper": "self.version",
                "zendframework/zend-mail": "self.version",
                "zendframework/zend-validator": "self.version"
            },
            "suggest": {
                "ext-mongo": "*",
                "zendframework/zend-console": "Zend\\Console component",
                "zendframework/zend-db": "Zend\\Db component",
                "zendframework/zend-escaper": "Zend\\Escaper component, for use in the XML formatter",
                "zendframework/zend-mail": "Zend\\Mail component",
                "zendframework/zend-validator": "Zend\\Validator component"
            },
            "type": "library",
            "extra": {
                "branch-alias": {
                    "dev-master": "2.4-dev",
                    "dev-develop": "2.5-dev"
                }
            },
            "autoload": {
                "psr-4": {
                    "Zend\\Log\\": "src/"
                }
            },
            "notification-url": "https://packagist.org/downloads/",
            "license": [
                "BSD-3-Clause"
            ],
            "description": "component for general purpose logging",
            "homepage": "https://github.com/zendframework/zend-log",
            "keywords": [
                "log",
                "logging",
                "zf2"
            ],
            "time": "2015-05-07 14:55:31"
        },
        {
            "name": "zendframework/zend-math",
            "version": "2.4.11",
            "source": {
                "type": "git",
                "url": "https://github.com/zendframework/zend-math.git",
                "reference": "1e7e803366fc7618a8668ce2403c932196174faa"
            },
            "dist": {
                "type": "zip",
                "url": "https://api.github.com/repos/zendframework/zend-math/zipball/1e7e803366fc7618a8668ce2403c932196174faa",
                "reference": "1e7e803366fc7618a8668ce2403c932196174faa",
                "shasum": ""
            },
            "require": {
                "php": ">=5.3.23"
            },
            "require-dev": {
                "fabpot/php-cs-fixer": "1.7.*",
                "phpunit/phpunit": "~4.0",
                "satooshi/php-coveralls": "dev-master"
            },
            "suggest": {
                "ext-bcmath": "If using the bcmath functionality",
                "ext-gmp": "If using the gmp functionality",
                "ircmaxell/random-lib": "Fallback random byte generator for Zend\\Math\\Rand if OpenSSL/Mcrypt extensions are unavailable",
                "zendframework/zend-servicemanager": ">= current version, if using the BigInteger::factory functionality"
            },
            "type": "library",
            "extra": {
                "branch-alias": {
                    "dev-master": "2.4-dev",
                    "dev-develop": "2.5-dev"
                }
            },
            "autoload": {
                "psr-4": {
                    "Zend\\Math\\": "src/"
                }
            },
            "notification-url": "https://packagist.org/downloads/",
            "license": [
                "BSD-3-Clause"
            ],
            "homepage": "https://github.com/zendframework/zend-math",
            "keywords": [
                "math",
                "zf2"
            ],
            "time": "2015-05-07 14:55:31"
        },
        {
            "name": "zendframework/zend-modulemanager",
            "version": "2.4.11",
            "source": {
                "type": "git",
                "url": "https://github.com/zendframework/zend-modulemanager.git",
                "reference": "49c0713c2b560dd434aa36b83df4c89f51f8dab4"
            },
            "dist": {
                "type": "zip",
                "url": "https://api.github.com/repos/zendframework/zend-modulemanager/zipball/49c0713c2b560dd434aa36b83df4c89f51f8dab4",
                "reference": "49c0713c2b560dd434aa36b83df4c89f51f8dab4",
                "shasum": ""
            },
            "require": {
                "php": ">=5.3.23",
                "zendframework/zend-eventmanager": "self.version",
                "zendframework/zend-stdlib": "self.version"
            },
            "require-dev": {
                "fabpot/php-cs-fixer": "1.7.*",
                "phpunit/phpunit": "~4.0",
                "satooshi/php-coveralls": "dev-master",
                "zendframework/zend-config": "self.version",
                "zendframework/zend-console": "self.version",
                "zendframework/zend-loader": "self.version",
                "zendframework/zend-servicemanager": "self.version"
            },
            "suggest": {
                "zendframework/zend-config": "Zend\\Config component",
                "zendframework/zend-console": "Zend\\Console component",
                "zendframework/zend-loader": "Zend\\Loader component",
                "zendframework/zend-mvc": "Zend\\Mvc component",
                "zendframework/zend-servicemanager": "Zend\\ServiceManager component"
            },
            "type": "library",
            "extra": {
                "branch-alias": {
                    "dev-master": "2.4-dev",
                    "dev-develop": "2.5-dev"
                }
            },
            "autoload": {
                "psr-4": {
                    "Zend\\ModuleManager\\": "src/"
                }
            },
            "notification-url": "https://packagist.org/downloads/",
            "license": [
                "BSD-3-Clause"
            ],
            "homepage": "https://github.com/zendframework/zend-module-manager",
            "keywords": [
                "modulemanager",
                "zf2"
            ],
            "time": "2015-05-07 14:55:31"
        },
        {
            "name": "zendframework/zend-mvc",
            "version": "2.4.11",
            "source": {
                "type": "git",
                "url": "https://github.com/zendframework/zend-mvc.git",
                "reference": "5ecf513a82fe9fdeee84919eee45e8098639df04"
            },
            "dist": {
                "type": "zip",
                "url": "https://api.github.com/repos/zendframework/zend-mvc/zipball/5ecf513a82fe9fdeee84919eee45e8098639df04",
                "reference": "5ecf513a82fe9fdeee84919eee45e8098639df04",
                "shasum": ""
            },
            "require": {
                "php": ">=5.3.23",
                "zendframework/zend-eventmanager": "~2.4.0",
                "zendframework/zend-form": "~2.4.8",
                "zendframework/zend-servicemanager": "~2.4.0",
                "zendframework/zend-stdlib": "~2.4.0"
            },
            "require-dev": {
                "fabpot/php-cs-fixer": "1.7.*",
                "phpunit/phpunit": "~4.0",
                "satooshi/php-coveralls": "dev-master",
                "zendframework/zend-authentication": "~2.4.0",
                "zendframework/zend-cache": "~2.4.0",
                "zendframework/zend-console": "~2.4.0",
                "zendframework/zend-di": "~2.4.0",
                "zendframework/zend-filter": "~2.4.0",
                "zendframework/zend-http": "~2.4.8",
                "zendframework/zend-i18n": "~2.4.0",
                "zendframework/zend-inputfilter": "~2.4.8",
                "zendframework/zend-json": "~2.4.0",
                "zendframework/zend-log": "~2.4.0",
                "zendframework/zend-modulemanager": "~2.4.0",
                "zendframework/zend-serializer": "~2.4.0",
                "zendframework/zend-session": "~2.4.0",
                "zendframework/zend-text": "~2.4.0",
                "zendframework/zend-uri": "~2.4.0",
                "zendframework/zend-validator": "~2.4.8",
                "zendframework/zend-version": "~2.4.0",
                "zendframework/zend-view": "~2.4.0"
            },
            "suggest": {
                "zendframework/zend-authentication": "Zend\\Authentication component for Identity plugin",
                "zendframework/zend-config": "Zend\\Config component",
                "zendframework/zend-console": "Zend\\Console component",
                "zendframework/zend-di": "Zend\\Di component",
                "zendframework/zend-filter": "Zend\\Filter component",
                "zendframework/zend-http": "Zend\\Http component",
                "zendframework/zend-i18n": "Zend\\I18n component for translatable segments",
                "zendframework/zend-inputfilter": "Zend\\Inputfilter component",
                "zendframework/zend-json": "Zend\\Json component",
                "zendframework/zend-log": "Zend\\Log component",
                "zendframework/zend-modulemanager": "Zend\\ModuleManager component",
                "zendframework/zend-serializer": "Zend\\Serializer component",
                "zendframework/zend-session": "Zend\\Session component for FlashMessenger, PRG, and FPRG plugins",
                "zendframework/zend-stdlib": "Zend\\Stdlib component",
                "zendframework/zend-text": "Zend\\Text component",
                "zendframework/zend-uri": "Zend\\Uri component",
                "zendframework/zend-validator": "Zend\\Validator component",
                "zendframework/zend-version": "Zend\\Version component",
                "zendframework/zend-view": "Zend\\View component"
            },
            "type": "library",
            "extra": {
                "branch-alias": {
                    "dev-master": "2.4-dev",
                    "dev-develop": "2.5-dev"
                }
            },
            "autoload": {
                "psr-4": {
                    "Zend\\Mvc\\": "src/"
                }
            },
            "notification-url": "https://packagist.org/downloads/",
            "license": [
                "BSD-3-Clause"
            ],
            "homepage": "https://github.com/zendframework/zend-mvc",
            "keywords": [
                "mvc",
                "zf2"
            ],
            "time": "2015-09-14 16:32:50"
        },
        {
            "name": "zendframework/zend-serializer",
            "version": "2.4.11",
            "source": {
                "type": "git",
                "url": "https://github.com/zendframework/zend-serializer.git",
                "reference": "31a0da5c09f54fe76bc4e145e348b0d3d277aaf0"
            },
            "dist": {
                "type": "zip",
                "url": "https://api.github.com/repos/zendframework/zend-serializer/zipball/31a0da5c09f54fe76bc4e145e348b0d3d277aaf0",
                "reference": "31a0da5c09f54fe76bc4e145e348b0d3d277aaf0",
                "shasum": ""
            },
            "require": {
                "php": ">=5.3.23",
                "zendframework/zend-json": "self.version",
                "zendframework/zend-math": "self.version",
                "zendframework/zend-stdlib": "self.version"
            },
            "require-dev": {
                "fabpot/php-cs-fixer": "1.7.*",
                "phpunit/phpunit": "~4.0",
                "satooshi/php-coveralls": "dev-master",
                "zendframework/zend-servicemanager": "self.version"
            },
            "suggest": {
                "zendframework/zend-servicemanager": "To support plugin manager support"
            },
            "type": "library",
            "extra": {
                "branch-alias": {
                    "dev-master": "2.4-dev",
                    "dev-develop": "2.5-dev"
                }
            },
            "autoload": {
                "psr-4": {
                    "Zend\\Serializer\\": "src/"
                }
            },
            "notification-url": "https://packagist.org/downloads/",
            "license": [
                "BSD-3-Clause"
            ],
            "description": "provides an adapter based interface to simply generate storable representation of PHP types by different facilities, and recover",
            "homepage": "https://github.com/zendframework/zend-serializer",
            "keywords": [
                "serializer",
                "zf2"
            ],
            "time": "2015-05-07 14:55:31"
        },
        {
            "name": "zendframework/zend-server",
            "version": "2.4.11",
            "source": {
                "type": "git",
                "url": "https://github.com/zendframework/zend-server.git",
                "reference": "dd6da0d3c304cb43d3ac0be2dc9c334372d3734c"
            },
            "dist": {
                "type": "zip",
                "url": "https://api.github.com/repos/zendframework/zend-server/zipball/dd6da0d3c304cb43d3ac0be2dc9c334372d3734c",
                "reference": "dd6da0d3c304cb43d3ac0be2dc9c334372d3734c",
                "shasum": ""
            },
            "require": {
                "php": ">=5.3.23",
                "zendframework/zend-code": "self.version",
                "zendframework/zend-stdlib": "self.version"
            },
            "require-dev": {
                "fabpot/php-cs-fixer": "1.7.*",
                "phpunit/phpunit": "~4.0",
                "satooshi/php-coveralls": "dev-master"
            },
            "type": "library",
            "extra": {
                "branch-alias": {
                    "dev-master": "2.4-dev",
                    "dev-develop": "2.5-dev"
                }
            },
            "autoload": {
                "psr-4": {
                    "Zend\\Server\\": "src/"
                }
            },
            "notification-url": "https://packagist.org/downloads/",
            "license": [
                "BSD-3-Clause"
            ],
            "homepage": "https://github.com/zendframework/zend-server",
            "keywords": [
                "server",
                "zf2"
            ],
            "time": "2015-05-07 14:55:31"
        },
        {
            "name": "zendframework/zend-servicemanager",
            "version": "2.4.11",
            "source": {
                "type": "git",
                "url": "https://github.com/zendframework/zend-servicemanager.git",
                "reference": "855294e12771b4295c26446b6ed2df2f1785f234"
            },
            "dist": {
                "type": "zip",
                "url": "https://api.github.com/repos/zendframework/zend-servicemanager/zipball/855294e12771b4295c26446b6ed2df2f1785f234",
                "reference": "855294e12771b4295c26446b6ed2df2f1785f234",
                "shasum": ""
            },
            "require": {
                "php": ">=5.3.23"
            },
            "require-dev": {
                "fabpot/php-cs-fixer": "1.7.*",
                "phpunit/phpunit": "~4.0",
                "satooshi/php-coveralls": "dev-master",
                "zendframework/zend-di": "self.version"
            },
            "suggest": {
                "ocramius/proxy-manager": "ProxyManager 0.5.* to handle lazy initialization of services",
                "zendframework/zend-di": "Zend\\Di component"
            },
            "type": "library",
            "extra": {
                "branch-alias": {
                    "dev-master": "2.4-dev",
                    "dev-develop": "2.5-dev"
                }
            },
            "autoload": {
                "psr-4": {
                    "Zend\\ServiceManager\\": "src/"
                }
            },
            "notification-url": "https://packagist.org/downloads/",
            "license": [
                "BSD-3-Clause"
            ],
            "homepage": "https://github.com/zendframework/zend-service-manager",
            "keywords": [
                "servicemanager",
                "zf2"
            ],
            "time": "2015-05-07 14:55:31"
        },
        {
            "name": "zendframework/zend-session",
            "version": "2.4.11",
            "source": {
                "type": "git",
                "url": "https://github.com/zendframework/zend-session.git",
                "reference": "da7f5745a75d76d5c803cd4291aa98e7393da2f1"
            },
            "dist": {
                "type": "zip",
                "url": "https://api.github.com/repos/zendframework/zend-session/zipball/da7f5745a75d76d5c803cd4291aa98e7393da2f1",
                "reference": "da7f5745a75d76d5c803cd4291aa98e7393da2f1",
                "shasum": ""
            },
            "require": {
                "php": ">=5.3.23",
                "zendframework/zend-eventmanager": "self.version",
                "zendframework/zend-stdlib": "self.version"
            },
            "require-dev": {
                "fabpot/php-cs-fixer": "1.7.*",
                "phpunit/phpunit": "~4.0",
                "satooshi/php-coveralls": "dev-master",
                "zendframework/zend-cache": "self.version",
                "zendframework/zend-db": "self.version",
                "zendframework/zend-http": "self.version",
                "zendframework/zend-servicemanager": "self.version",
                "zendframework/zend-validator": "self.version"
            },
            "suggest": {
                "zendframework/zend-cache": "Zend\\Cache component",
                "zendframework/zend-db": "Zend\\Db component",
                "zendframework/zend-eventmanager": "Zend\\EventManager component",
                "zendframework/zend-http": "Zend\\Http component",
                "zendframework/zend-servicemanager": "Zend\\ServiceManager component",
                "zendframework/zend-validator": "Zend\\Validator component"
            },
            "type": "library",
            "extra": {
                "branch-alias": {
                    "dev-master": "2.4-dev",
                    "dev-develop": "2.5-dev"
                }
            },
            "autoload": {
                "psr-4": {
                    "Zend\\Session\\": "src/"
                }
            },
            "notification-url": "https://packagist.org/downloads/",
            "license": [
                "BSD-3-Clause"
            ],
            "description": "manage and preserve session data, a logical complement of cookie data, across multiple page requests by the same client",
            "homepage": "https://github.com/zendframework/zend-session",
            "keywords": [
                "session",
                "zf2"
            ],
            "time": "2015-05-07 14:55:31"
        },
        {
            "name": "zendframework/zend-soap",
            "version": "2.4.11",
            "source": {
                "type": "git",
                "url": "https://github.com/zendframework/zend-soap.git",
                "reference": "743ab449c4d0d03cee21db743c5aed360be49d36"
            },
            "dist": {
                "type": "zip",
                "url": "https://api.github.com/repos/zendframework/zend-soap/zipball/743ab449c4d0d03cee21db743c5aed360be49d36",
                "reference": "743ab449c4d0d03cee21db743c5aed360be49d36",
                "shasum": ""
            },
            "require": {
                "php": ">=5.3.23",
                "zendframework/zend-server": "self.version",
                "zendframework/zend-stdlib": "self.version",
                "zendframework/zend-uri": "self.version"
            },
            "require-dev": {
                "fabpot/php-cs-fixer": "1.7.*",
                "phpunit/phpunit": "~4.0",
                "satooshi/php-coveralls": "dev-master",
                "zendframework/zend-http": "self.version"
            },
            "suggest": {
                "zendframework/zend-http": "Zend\\Http component"
            },
            "type": "library",
            "extra": {
                "branch-alias": {
                    "dev-master": "2.4-dev",
                    "dev-develop": "2.5-dev"
                }
            },
            "autoload": {
                "psr-4": {
                    "Zend\\Soap\\": "src/"
                }
            },
            "notification-url": "https://packagist.org/downloads/",
            "license": [
                "BSD-3-Clause"
            ],
            "homepage": "https://github.com/zendframework/zend-soap",
            "keywords": [
                "soap",
                "zf2"
            ],
            "time": "2015-05-07 14:55:31"
        },
        {
            "name": "zendframework/zend-stdlib",
            "version": "2.4.11",
            "source": {
                "type": "git",
                "url": "https://github.com/zendframework/zend-stdlib.git",
                "reference": "d8ecb629a72da9f91bd95c5af006384823560b42"
            },
            "dist": {
                "type": "zip",
                "url": "https://api.github.com/repos/zendframework/zend-stdlib/zipball/d8ecb629a72da9f91bd95c5af006384823560b42",
                "reference": "d8ecb629a72da9f91bd95c5af006384823560b42",
                "shasum": ""
            },
            "require": {
                "php": ">=5.3.23"
            },
            "require-dev": {
                "fabpot/php-cs-fixer": "1.7.*",
                "phpunit/phpunit": "~4.0",
                "satooshi/php-coveralls": "dev-master",
                "zendframework/zend-eventmanager": "self.version",
                "zendframework/zend-filter": "self.version",
                "zendframework/zend-serializer": "self.version",
                "zendframework/zend-servicemanager": "self.version"
            },
            "suggest": {
                "zendframework/zend-eventmanager": "To support aggregate hydrator usage",
                "zendframework/zend-filter": "To support naming strategy hydrator usage",
                "zendframework/zend-serializer": "Zend\\Serializer component",
                "zendframework/zend-servicemanager": "To support hydrator plugin manager usage"
            },
            "type": "library",
            "extra": {
                "branch-alias": {
                    "dev-master": "2.4-dev",
                    "dev-develop": "2.5-dev"
                }
            },
            "autoload": {
                "psr-4": {
                    "Zend\\Stdlib\\": "src/"
                }
            },
            "notification-url": "https://packagist.org/downloads/",
            "license": [
                "BSD-3-Clause"
            ],
            "homepage": "https://github.com/zendframework/zend-stdlib",
            "keywords": [
                "stdlib",
                "zf2"
            ],
            "time": "2015-07-21 13:55:46"
        },
        {
            "name": "zendframework/zend-text",
            "version": "2.4.11",
            "source": {
                "type": "git",
                "url": "https://github.com/zendframework/zend-text.git",
                "reference": "bd2393fa1f88b719be033a07fdff23f5fa745ad5"
            },
            "dist": {
                "type": "zip",
                "url": "https://api.github.com/repos/zendframework/zend-text/zipball/bd2393fa1f88b719be033a07fdff23f5fa745ad5",
                "reference": "bd2393fa1f88b719be033a07fdff23f5fa745ad5",
                "shasum": ""
            },
            "require": {
                "php": ">=5.3.23",
                "zendframework/zend-servicemanager": "self.version",
                "zendframework/zend-stdlib": "self.version"
            },
            "require-dev": {
                "fabpot/php-cs-fixer": "1.7.*",
                "phpunit/phpunit": "~4.0",
                "satooshi/php-coveralls": "dev-master"
            },
            "type": "library",
            "extra": {
                "branch-alias": {
                    "dev-master": "2.4-dev",
                    "dev-develop": "2.5-dev"
                }
            },
            "autoload": {
                "psr-4": {
                    "Zend\\Text\\": "src/"
                }
            },
            "notification-url": "https://packagist.org/downloads/",
            "license": [
                "BSD-3-Clause"
            ],
            "homepage": "https://github.com/zendframework/zend-text",
            "keywords": [
                "text",
                "zf2"
            ],
            "time": "2015-05-07 14:55:31"
        },
        {
            "name": "zendframework/zend-uri",
            "version": "2.4.11",
            "source": {
                "type": "git",
                "url": "https://github.com/zendframework/zend-uri.git",
                "reference": "33512866d20cc4bc54a0c1a6a0bdfcf5088939b3"
            },
            "dist": {
                "type": "zip",
                "url": "https://api.github.com/repos/zendframework/zend-uri/zipball/33512866d20cc4bc54a0c1a6a0bdfcf5088939b3",
                "reference": "33512866d20cc4bc54a0c1a6a0bdfcf5088939b3",
                "shasum": ""
            },
            "require": {
                "php": ">=5.3.23",
                "zendframework/zend-escaper": "~2.4.0",
                "zendframework/zend-validator": "~2.4.0"
            },
            "require-dev": {
                "fabpot/php-cs-fixer": "1.7.*",
                "phpunit/phpunit": "~4.0",
                "satooshi/php-coveralls": "dev-master"
            },
            "type": "library",
            "extra": {
                "branch-alias": {
                    "dev-master": "2.4-dev",
                    "dev-develop": "2.5-dev"
                }
            },
            "autoload": {
                "psr-4": {
                    "Zend\\Uri\\": "src/"
                }
            },
            "notification-url": "https://packagist.org/downloads/",
            "license": [
                "BSD-3-Clause"
            ],
            "description": "a component that aids in manipulating and validating » Uniform Resource Identifiers (URIs)",
            "homepage": "https://github.com/zendframework/zend-uri",
            "keywords": [
                "uri",
                "zf2"
            ],
            "time": "2015-09-14 16:17:10"
        },
        {
            "name": "zendframework/zend-validator",
            "version": "2.4.11",
            "source": {
                "type": "git",
                "url": "https://github.com/zendframework/zend-validator.git",
                "reference": "81415511fe729e6de19a61936313cef43c80d337"
            },
            "dist": {
                "type": "zip",
                "url": "https://api.github.com/repos/zendframework/zend-validator/zipball/81415511fe729e6de19a61936313cef43c80d337",
                "reference": "81415511fe729e6de19a61936313cef43c80d337",
                "shasum": ""
            },
            "require": {
                "php": ">=5.3.23",
                "zendframework/zend-stdlib": "~2.4.0"
            },
            "require-dev": {
                "fabpot/php-cs-fixer": "1.7.*",
                "phpunit/phpunit": "~4.0",
                "satooshi/php-coveralls": "dev-master",
                "zendframework/zend-config": "~2.4.0",
                "zendframework/zend-db": "~2.4.0",
                "zendframework/zend-filter": "~2.4.0",
                "zendframework/zend-i18n": "~2.4.0",
                "zendframework/zend-math": "~2.4.0",
                "zendframework/zend-servicemanager": "~2.4.0",
                "zendframework/zend-session": "~2.4.0",
                "zendframework/zend-uri": "~2.4.0"
            },
            "suggest": {
                "zendframework/zend-db": "Zend\\Db component",
                "zendframework/zend-filter": "Zend\\Filter component, required by the Digits validator",
                "zendframework/zend-i18n": "Zend\\I18n component to allow translation of validation error messages as well as to use the various Date validators",
                "zendframework/zend-math": "Zend\\Math component",
                "zendframework/zend-resources": "Translations of validator messages",
                "zendframework/zend-servicemanager": "Zend\\ServiceManager component to allow using the ValidatorPluginManager and validator chains",
                "zendframework/zend-session": "Zend\\Session component",
                "zendframework/zend-uri": "Zend\\Uri component, required by the Uri and Sitemap\\Loc validators"
            },
            "type": "library",
            "extra": {
                "branch-alias": {
                    "dev-master": "2.4-dev",
                    "dev-develop": "2.5-dev"
                }
            },
            "autoload": {
                "psr-4": {
                    "Zend\\Validator\\": "src/"
                }
            },
            "notification-url": "https://packagist.org/downloads/",
            "license": [
                "BSD-3-Clause"
            ],
            "description": "provides a set of commonly needed validators",
            "homepage": "https://github.com/zendframework/zend-validator",
            "keywords": [
                "validator",
                "zf2"
            ],
            "time": "2015-09-08 21:04:17"
        },
        {
            "name": "zendframework/zend-view",
            "version": "2.4.11",
            "source": {
                "type": "git",
                "url": "https://github.com/zendframework/zend-view.git",
                "reference": "d81da0d932a0e35f8cbc6f10d80c8b4ab54973ea"
            },
            "dist": {
                "type": "zip",
                "url": "https://api.github.com/repos/zendframework/zend-view/zipball/d81da0d932a0e35f8cbc6f10d80c8b4ab54973ea",
                "reference": "d81da0d932a0e35f8cbc6f10d80c8b4ab54973ea",
                "shasum": ""
            },
            "require": {
                "php": ">=5.3.23",
                "zendframework/zend-eventmanager": "self.version",
                "zendframework/zend-loader": "self.version",
                "zendframework/zend-stdlib": "self.version"
            },
            "require-dev": {
                "fabpot/php-cs-fixer": "1.7.*",
                "phpunit/phpunit": "~4.0",
                "satooshi/php-coveralls": "dev-master",
                "zendframework/zend-authentication": "self.version",
                "zendframework/zend-escaper": "self.version",
                "zendframework/zend-feed": "self.version",
                "zendframework/zend-filter": "self.version",
                "zendframework/zend-http": "self.version",
                "zendframework/zend-i18n": "self.version",
                "zendframework/zend-json": "self.version",
                "zendframework/zend-mvc": "self.version",
                "zendframework/zend-navigation": "self.version",
                "zendframework/zend-paginator": "self.version",
                "zendframework/zend-permissions-acl": "self.version",
                "zendframework/zend-servicemanager": "self.version",
                "zendframework/zend-uri": "self.version"
            },
            "suggest": {
                "zendframework/zend-authentication": "Zend\\Authentication component",
                "zendframework/zend-escaper": "Zend\\Escaper component",
                "zendframework/zend-feed": "Zend\\Feed component",
                "zendframework/zend-filter": "Zend\\Filter component",
                "zendframework/zend-http": "Zend\\Http component",
                "zendframework/zend-i18n": "Zend\\I18n component",
                "zendframework/zend-json": "Zend\\Json component",
                "zendframework/zend-mvc": "Zend\\Mvc component",
                "zendframework/zend-navigation": "Zend\\Navigation component",
                "zendframework/zend-paginator": "Zend\\Paginator component",
                "zendframework/zend-permissions-acl": "Zend\\Permissions\\Acl component",
                "zendframework/zend-servicemanager": "Zend\\ServiceManager component",
                "zendframework/zend-uri": "Zend\\Uri component"
            },
            "type": "library",
            "extra": {
                "branch-alias": {
                    "dev-master": "2.4-dev",
                    "dev-develop": "2.5-dev"
                }
            },
            "autoload": {
                "psr-4": {
                    "Zend\\View\\": "src/"
                }
            },
            "notification-url": "https://packagist.org/downloads/",
            "license": [
                "BSD-3-Clause"
            ],
            "description": "provides a system of helpers, output filters, and variable escaping",
            "homepage": "https://github.com/zendframework/zend-view",
            "keywords": [
                "view",
                "zf2"
            ],
            "time": "2015-06-16 15:22:37"
        }
    ],
    "packages-dev": [
        {
            "name": "doctrine/instantiator",
            "version": "1.0.5",
            "source": {
                "type": "git",
                "url": "https://github.com/doctrine/instantiator.git",
                "reference": "8e884e78f9f0eb1329e445619e04456e64d8051d"
            },
            "dist": {
                "type": "zip",
                "url": "https://api.github.com/repos/doctrine/instantiator/zipball/8e884e78f9f0eb1329e445619e04456e64d8051d",
                "reference": "8e884e78f9f0eb1329e445619e04456e64d8051d",
                "shasum": ""
            },
            "require": {
                "php": ">=5.3,<8.0-DEV"
            },
            "require-dev": {
                "athletic/athletic": "~0.1.8",
                "ext-pdo": "*",
                "ext-phar": "*",
                "phpunit/phpunit": "~4.0",
                "squizlabs/php_codesniffer": "~2.0"
            },
            "type": "library",
            "extra": {
                "branch-alias": {
                    "dev-master": "1.0.x-dev"
                }
            },
            "autoload": {
                "psr-4": {
                    "Doctrine\\Instantiator\\": "src/Doctrine/Instantiator/"
                }
            },
            "notification-url": "https://packagist.org/downloads/",
            "license": [
                "MIT"
            ],
            "authors": [
                {
                    "name": "Marco Pivetta",
                    "email": "ocramius@gmail.com",
                    "homepage": "http://ocramius.github.com/"
                }
            ],
            "description": "A small, lightweight utility to instantiate objects in PHP without invoking their constructors",
            "homepage": "https://github.com/doctrine/instantiator",
            "keywords": [
                "constructor",
                "instantiate"
            ],
            "time": "2015-06-14 21:17:01"
        },
        {
            "name": "friendsofphp/php-cs-fixer",
            "version": "v2.1.2",
            "source": {
                "type": "git",
                "url": "https://github.com/FriendsOfPHP/PHP-CS-Fixer.git",
                "reference": "c7de769d7b44f2c9de68e1f678b65efd8126f60b"
            },
            "dist": {
                "type": "zip",
                "url": "https://api.github.com/repos/FriendsOfPHP/PHP-CS-Fixer/zipball/c7de769d7b44f2c9de68e1f678b65efd8126f60b",
                "reference": "c7de769d7b44f2c9de68e1f678b65efd8126f60b",
                "shasum": ""
            },
            "require": {
                "ext-tokenizer": "*",
                "php": "^5.3.6 || >=7.0 <7.2",
                "sebastian/diff": "^1.1",
                "symfony/console": "^2.3 || ^3.0",
                "symfony/event-dispatcher": "^2.1 || ^3.0",
                "symfony/filesystem": "^2.4 || ^3.0",
                "symfony/finder": "^2.2 || ^3.0",
                "symfony/polyfill-php54": "^1.0",
                "symfony/polyfill-php55": "^1.3",
                "symfony/polyfill-xml": "^1.3",
                "symfony/process": "^2.3 || ^3.0",
                "symfony/stopwatch": "^2.5 || ^3.0"
            },
            "conflict": {
                "hhvm": "<3.9"
            },
            "require-dev": {
                "gecko-packages/gecko-php-unit": "^2.0",
                "justinrainbow/json-schema": "^5.0",
                "phpunit/phpunit": "^4.5 || ^5.0",
                "satooshi/php-coveralls": "^1.0",
                "symfony/phpunit-bridge": "^3.2"
            },
            "suggest": {
                "ext-xml": "For better performance."
            },
            "bin": [
                "php-cs-fixer"
            ],
            "type": "application",
            "autoload": {
                "psr-4": {
                    "PhpCsFixer\\": "src/"
                }
            },
            "notification-url": "https://packagist.org/downloads/",
            "license": [
                "MIT"
            ],
            "authors": [
                {
                    "name": "Dariusz Rumiński",
                    "email": "dariusz.ruminski@gmail.com"
                },
                {
                    "name": "Fabien Potencier",
                    "email": "fabien@symfony.com"
                }
            ],
            "description": "A tool to automatically fix PHP code style",
            "time": "2017-03-15 17:13:07"
        },
        {
            "name": "ircmaxell/password-compat",
            "version": "v1.0.4",
            "source": {
                "type": "git",
                "url": "https://github.com/ircmaxell/password_compat.git",
                "reference": "5c5cde8822a69545767f7c7f3058cb15ff84614c"
            },
            "dist": {
                "type": "zip",
                "url": "https://api.github.com/repos/ircmaxell/password_compat/zipball/5c5cde8822a69545767f7c7f3058cb15ff84614c",
                "reference": "5c5cde8822a69545767f7c7f3058cb15ff84614c",
                "shasum": ""
            },
            "require-dev": {
                "phpunit/phpunit": "4.*"
            },
            "type": "library",
            "autoload": {
                "files": [
                    "lib/password.php"
                ]
            },
            "notification-url": "https://packagist.org/downloads/",
            "license": [
                "MIT"
            ],
            "authors": [
                {
                    "name": "Anthony Ferrara",
                    "email": "ircmaxell@php.net",
                    "homepage": "http://blog.ircmaxell.com"
                }
            ],
            "description": "A compatibility library for the proposed simplified password hashing algorithm: https://wiki.php.net/rfc/password_hash",
            "homepage": "https://github.com/ircmaxell/password_compat",
            "keywords": [
                "hashing",
                "password"
            ],
            "time": "2014-11-20 16:49:30"
        },
        {
            "name": "lusitanian/oauth",
            "version": "v0.7.0",
            "source": {
                "type": "git",
                "url": "https://github.com/Lusitanian/PHPoAuthLib.git",
                "reference": "a48f63ce1a636c86f901b9bdbdadcdbf473bb07b"
            },
            "dist": {
                "type": "zip",
                "url": "https://api.github.com/repos/Lusitanian/PHPoAuthLib/zipball/a48f63ce1a636c86f901b9bdbdadcdbf473bb07b",
                "reference": "a48f63ce1a636c86f901b9bdbdadcdbf473bb07b",
                "shasum": ""
            },
            "require": {
                "php": ">=5.3.0"
            },
            "require-dev": {
                "phpunit/phpunit": "3.7.*",
                "predis/predis": "0.8.*@dev",
                "squizlabs/php_codesniffer": "2.*",
                "symfony/http-foundation": "~2.1"
            },
            "suggest": {
                "ext-openssl": "Allows for usage of secure connections with the stream-based HTTP client.",
                "predis/predis": "Allows using the Redis storage backend.",
                "symfony/http-foundation": "Allows using the Symfony Session storage backend."
            },
            "type": "library",
            "extra": {
                "branch-alias": {
                    "dev-master": "0.1-dev"
                }
            },
            "autoload": {
                "psr-0": {
                    "OAuth": "src",
                    "OAuth\\Unit": "tests"
                }
            },
            "notification-url": "https://packagist.org/downloads/",
            "license": [
                "MIT"
            ],
            "authors": [
                {
                    "name": "David Desberg",
                    "email": "david@daviddesberg.com"
                },
                {
                    "name": "Elliot Chance",
                    "email": "elliotchance@gmail.com"
                },
                {
                    "name": "Pieter Hordijk",
                    "email": "info@pieterhordijk.com"
                }
            ],
            "description": "PHP 5.3+ oAuth 1/2 Library",
            "keywords": [
                "Authentication",
                "authorization",
                "oauth",
                "security"
            ],
            "time": "2015-10-07 00:20:04"
        },
        {
            "name": "pdepend/pdepend",
            "version": "2.4.0",
            "source": {
                "type": "git",
                "url": "https://github.com/pdepend/pdepend.git",
                "reference": "64ba7e6d0507729e2bb482cf20cd12c4d96d99bc"
            },
            "dist": {
                "type": "zip",
                "url": "https://api.github.com/repos/pdepend/pdepend/zipball/64ba7e6d0507729e2bb482cf20cd12c4d96d99bc",
                "reference": "64ba7e6d0507729e2bb482cf20cd12c4d96d99bc",
                "shasum": ""
            },
            "require": {
                "php": ">=5.3.7",
                "symfony/config": "^2.3.0|^3",
                "symfony/dependency-injection": "^2.3.0|^3",
                "symfony/filesystem": "^2.3.0|^3"
            },
            "require-dev": {
                "phpunit/phpunit": "^4.4.0,<4.8",
                "squizlabs/php_codesniffer": "^2.0.0"
            },
            "bin": [
                "src/bin/pdepend"
            ],
            "type": "library",
            "autoload": {
                "psr-4": {
                    "PDepend\\": "src/main/php/PDepend"
                }
            },
            "notification-url": "https://packagist.org/downloads/",
            "license": [
                "BSD-3-Clause"
            ],
            "description": "Official version of pdepend to be handled with Composer",
            "time": "2017-01-10 13:45:16"
        },
        {
            "name": "phpmd/phpmd",
            "version": "2.5.0",
            "source": {
                "type": "git",
                "url": "https://github.com/phpmd/phpmd.git",
                "reference": "9298602a922cd8c46666df8d540a60bc5925ce55"
            },
            "dist": {
                "type": "zip",
                "url": "https://api.github.com/repos/phpmd/phpmd/zipball/9298602a922cd8c46666df8d540a60bc5925ce55",
                "reference": "9298602a922cd8c46666df8d540a60bc5925ce55",
                "shasum": ""
            },
            "require": {
                "pdepend/pdepend": "^2.0.4",
                "php": ">=5.3.9"
            },
            "require-dev": {
                "phpunit/phpunit": "^4.0",
                "squizlabs/php_codesniffer": "^2.0"
            },
            "bin": [
                "src/bin/phpmd"
            ],
            "type": "project",
            "autoload": {
                "psr-0": {
                    "PHPMD\\": "src/main/php"
                }
            },
            "notification-url": "https://packagist.org/downloads/",
            "license": [
                "BSD-3-Clause"
            ],
            "authors": [
                {
                    "name": "Manuel Pichler",
                    "email": "github@manuel-pichler.de",
                    "homepage": "https://github.com/manuelpichler",
                    "role": "Project Founder"
                },
                {
                    "name": "Other contributors",
                    "homepage": "https://github.com/phpmd/phpmd/graphs/contributors",
                    "role": "Contributors"
                },
                {
                    "name": "Marc Würth",
                    "email": "ravage@bluewin.ch",
                    "homepage": "https://github.com/ravage84",
                    "role": "Project Maintainer"
                }
            ],
            "description": "PHPMD is a spin-off project of PHP Depend and aims to be a PHP equivalent of the well known Java tool PMD.",
            "homepage": "http://phpmd.org/",
            "keywords": [
                "mess detection",
                "mess detector",
                "pdepend",
                "phpmd",
                "pmd"
            ],
            "time": "2016-11-23 20:33:32"
        },
        {
            "name": "phpunit/php-code-coverage",
            "version": "2.2.4",
            "source": {
                "type": "git",
                "url": "https://github.com/sebastianbergmann/php-code-coverage.git",
                "reference": "eabf68b476ac7d0f73793aada060f1c1a9bf8979"
            },
            "dist": {
                "type": "zip",
                "url": "https://api.github.com/repos/sebastianbergmann/php-code-coverage/zipball/eabf68b476ac7d0f73793aada060f1c1a9bf8979",
                "reference": "eabf68b476ac7d0f73793aada060f1c1a9bf8979",
                "shasum": ""
            },
            "require": {
                "php": ">=5.3.3",
                "phpunit/php-file-iterator": "~1.3",
                "phpunit/php-text-template": "~1.2",
                "phpunit/php-token-stream": "~1.3",
                "sebastian/environment": "^1.3.2",
                "sebastian/version": "~1.0"
            },
            "require-dev": {
                "ext-xdebug": ">=2.1.4",
                "phpunit/phpunit": "~4"
            },
            "suggest": {
                "ext-dom": "*",
                "ext-xdebug": ">=2.2.1",
                "ext-xmlwriter": "*"
            },
            "type": "library",
            "extra": {
                "branch-alias": {
                    "dev-master": "2.2.x-dev"
                }
            },
            "autoload": {
                "classmap": [
                    "src/"
                ]
            },
            "notification-url": "https://packagist.org/downloads/",
            "license": [
                "BSD-3-Clause"
            ],
            "authors": [
                {
                    "name": "Sebastian Bergmann",
                    "email": "sb@sebastian-bergmann.de",
                    "role": "lead"
                }
            ],
            "description": "Library that provides collection, processing, and rendering functionality for PHP code coverage information.",
            "homepage": "https://github.com/sebastianbergmann/php-code-coverage",
            "keywords": [
                "coverage",
                "testing",
                "xunit"
            ],
            "time": "2015-10-06 15:47:00"
        },
        {
            "name": "phpunit/php-file-iterator",
            "version": "1.3.4",
            "source": {
                "type": "git",
                "url": "https://github.com/sebastianbergmann/php-file-iterator.git",
                "reference": "acd690379117b042d1c8af1fafd61bde001bf6bb"
            },
            "dist": {
                "type": "zip",
                "url": "https://api.github.com/repos/sebastianbergmann/php-file-iterator/zipball/acd690379117b042d1c8af1fafd61bde001bf6bb",
                "reference": "acd690379117b042d1c8af1fafd61bde001bf6bb",
                "shasum": ""
            },
            "require": {
                "php": ">=5.3.3"
            },
            "type": "library",
            "autoload": {
                "classmap": [
                    "File/"
                ]
            },
            "notification-url": "https://packagist.org/downloads/",
            "include-path": [
                ""
            ],
            "license": [
                "BSD-3-Clause"
            ],
            "authors": [
                {
                    "name": "Sebastian Bergmann",
                    "email": "sb@sebastian-bergmann.de",
                    "role": "lead"
                }
            ],
            "description": "FilterIterator implementation that filters files based on a list of suffixes.",
            "homepage": "https://github.com/sebastianbergmann/php-file-iterator/",
            "keywords": [
                "filesystem",
                "iterator"
            ],
            "time": "2013-10-10 15:34:57"
        },
        {
            "name": "phpunit/php-text-template",
            "version": "1.2.1",
            "source": {
                "type": "git",
                "url": "https://github.com/sebastianbergmann/php-text-template.git",
                "reference": "31f8b717e51d9a2afca6c9f046f5d69fc27c8686"
            },
            "dist": {
                "type": "zip",
                "url": "https://api.github.com/repos/sebastianbergmann/php-text-template/zipball/31f8b717e51d9a2afca6c9f046f5d69fc27c8686",
                "reference": "31f8b717e51d9a2afca6c9f046f5d69fc27c8686",
                "shasum": ""
            },
            "require": {
                "php": ">=5.3.3"
            },
            "type": "library",
            "autoload": {
                "classmap": [
                    "src/"
                ]
            },
            "notification-url": "https://packagist.org/downloads/",
            "license": [
                "BSD-3-Clause"
            ],
            "authors": [
                {
                    "name": "Sebastian Bergmann",
                    "email": "sebastian@phpunit.de",
                    "role": "lead"
                }
            ],
            "description": "Simple template engine.",
            "homepage": "https://github.com/sebastianbergmann/php-text-template/",
            "keywords": [
                "template"
            ],
            "time": "2015-06-21 13:50:34"
        },
        {
            "name": "phpunit/php-timer",
            "version": "1.0.9",
            "source": {
                "type": "git",
                "url": "https://github.com/sebastianbergmann/php-timer.git",
                "reference": "3dcf38ca72b158baf0bc245e9184d3fdffa9c46f"
            },
            "dist": {
                "type": "zip",
                "url": "https://api.github.com/repos/sebastianbergmann/php-timer/zipball/3dcf38ca72b158baf0bc245e9184d3fdffa9c46f",
                "reference": "3dcf38ca72b158baf0bc245e9184d3fdffa9c46f",
                "shasum": ""
            },
            "require": {
                "php": "^5.3.3 || ^7.0"
            },
            "require-dev": {
                "phpunit/phpunit": "^4.8.35 || ^5.7 || ^6.0"
            },
            "type": "library",
            "extra": {
                "branch-alias": {
                    "dev-master": "1.0-dev"
                }
            },
            "autoload": {
                "classmap": [
                    "src/"
                ]
            },
            "notification-url": "https://packagist.org/downloads/",
            "license": [
                "BSD-3-Clause"
            ],
            "authors": [
                {
                    "name": "Sebastian Bergmann",
                    "email": "sb@sebastian-bergmann.de",
                    "role": "lead"
                }
            ],
            "description": "Utility class for timing",
            "homepage": "https://github.com/sebastianbergmann/php-timer/",
            "keywords": [
                "timer"
            ],
            "time": "2017-02-26 11:10:40"
        },
        {
            "name": "phpunit/php-token-stream",
            "version": "1.4.11",
            "source": {
                "type": "git",
                "url": "https://github.com/sebastianbergmann/php-token-stream.git",
                "reference": "e03f8f67534427a787e21a385a67ec3ca6978ea7"
            },
            "dist": {
                "type": "zip",
                "url": "https://api.github.com/repos/sebastianbergmann/php-token-stream/zipball/e03f8f67534427a787e21a385a67ec3ca6978ea7",
                "reference": "e03f8f67534427a787e21a385a67ec3ca6978ea7",
                "shasum": ""
            },
            "require": {
                "ext-tokenizer": "*",
                "php": ">=5.3.3"
            },
            "require-dev": {
                "phpunit/phpunit": "~4.2"
            },
            "type": "library",
            "extra": {
                "branch-alias": {
                    "dev-master": "1.4-dev"
                }
            },
            "autoload": {
                "classmap": [
                    "src/"
                ]
            },
            "notification-url": "https://packagist.org/downloads/",
            "license": [
                "BSD-3-Clause"
            ],
            "authors": [
                {
                    "name": "Sebastian Bergmann",
                    "email": "sebastian@phpunit.de"
                }
            ],
            "description": "Wrapper around PHP's tokenizer extension.",
            "homepage": "https://github.com/sebastianbergmann/php-token-stream/",
            "keywords": [
                "tokenizer"
            ],
            "time": "2017-02-27 10:12:30"
        },
        {
            "name": "phpunit/phpunit",
            "version": "4.1.0",
            "source": {
                "type": "git",
                "url": "https://github.com/sebastianbergmann/phpunit.git",
                "reference": "efb1b1334605594417a3bd466477772d06d460a8"
            },
            "dist": {
                "type": "zip",
                "url": "https://api.github.com/repos/sebastianbergmann/phpunit/zipball/efb1b1334605594417a3bd466477772d06d460a8",
                "reference": "efb1b1334605594417a3bd466477772d06d460a8",
                "shasum": ""
            },
            "require": {
                "ext-dom": "*",
                "ext-json": "*",
                "ext-pcre": "*",
                "ext-reflection": "*",
                "ext-spl": "*",
                "php": ">=5.3.3",
                "phpunit/php-code-coverage": "~2.0",
                "phpunit/php-file-iterator": "~1.3.1",
                "phpunit/php-text-template": "~1.2",
                "phpunit/php-timer": "~1.0.2",
                "phpunit/phpunit-mock-objects": "~2.1",
                "sebastian/comparator": "~1.0",
                "sebastian/diff": "~1.1",
                "sebastian/environment": "~1.0",
                "sebastian/exporter": "~1.0",
                "sebastian/version": "~1.0",
                "symfony/yaml": "~2.0"
            },
            "suggest": {
                "phpunit/php-invoker": "~1.1"
            },
            "bin": [
                "phpunit"
            ],
            "type": "library",
            "extra": {
                "branch-alias": {
                    "dev-master": "4.1.x-dev"
                }
            },
            "autoload": {
                "classmap": [
                    "src/"
                ]
            },
            "notification-url": "https://packagist.org/downloads/",
            "include-path": [
                "",
                "../../symfony/yaml/"
            ],
            "license": [
                "BSD-3-Clause"
            ],
            "authors": [
                {
                    "name": "Sebastian Bergmann",
                    "email": "sebastian@phpunit.de",
                    "role": "lead"
                }
            ],
            "description": "The PHP Unit Testing framework.",
            "homepage": "http://www.phpunit.de/",
            "keywords": [
                "phpunit",
                "testing",
                "xunit"
            ],
            "time": "2014-05-02 07:13:40"
        },
        {
            "name": "phpunit/phpunit-mock-objects",
            "version": "2.3.8",
            "source": {
                "type": "git",
                "url": "https://github.com/sebastianbergmann/phpunit-mock-objects.git",
                "reference": "ac8e7a3db35738d56ee9a76e78a4e03d97628983"
            },
            "dist": {
                "type": "zip",
                "url": "https://api.github.com/repos/sebastianbergmann/phpunit-mock-objects/zipball/ac8e7a3db35738d56ee9a76e78a4e03d97628983",
                "reference": "ac8e7a3db35738d56ee9a76e78a4e03d97628983",
                "shasum": ""
            },
            "require": {
                "doctrine/instantiator": "^1.0.2",
                "php": ">=5.3.3",
                "phpunit/php-text-template": "~1.2",
                "sebastian/exporter": "~1.2"
            },
            "require-dev": {
                "phpunit/phpunit": "~4.4"
            },
            "suggest": {
                "ext-soap": "*"
            },
            "type": "library",
            "extra": {
                "branch-alias": {
                    "dev-master": "2.3.x-dev"
                }
            },
            "autoload": {
                "classmap": [
                    "src/"
                ]
            },
            "notification-url": "https://packagist.org/downloads/",
            "license": [
                "BSD-3-Clause"
            ],
            "authors": [
                {
                    "name": "Sebastian Bergmann",
                    "email": "sb@sebastian-bergmann.de",
                    "role": "lead"
                }
            ],
            "description": "Mock Object library for PHPUnit",
            "homepage": "https://github.com/sebastianbergmann/phpunit-mock-objects/",
            "keywords": [
                "mock",
                "xunit"
            ],
            "time": "2015-10-02 06:51:40"
        },
        {
            "name": "sebastian/comparator",
            "version": "1.2.4",
            "source": {
                "type": "git",
                "url": "https://github.com/sebastianbergmann/comparator.git",
                "reference": "2b7424b55f5047b47ac6e5ccb20b2aea4011d9be"
            },
            "dist": {
                "type": "zip",
                "url": "https://api.github.com/repos/sebastianbergmann/comparator/zipball/2b7424b55f5047b47ac6e5ccb20b2aea4011d9be",
                "reference": "2b7424b55f5047b47ac6e5ccb20b2aea4011d9be",
                "shasum": ""
            },
            "require": {
                "php": ">=5.3.3",
                "sebastian/diff": "~1.2",
                "sebastian/exporter": "~1.2 || ~2.0"
            },
            "require-dev": {
                "phpunit/phpunit": "~4.4"
            },
            "type": "library",
            "extra": {
                "branch-alias": {
                    "dev-master": "1.2.x-dev"
                }
            },
            "autoload": {
                "classmap": [
                    "src/"
                ]
            },
            "notification-url": "https://packagist.org/downloads/",
            "license": [
                "BSD-3-Clause"
            ],
            "authors": [
                {
                    "name": "Jeff Welch",
                    "email": "whatthejeff@gmail.com"
                },
                {
                    "name": "Volker Dusch",
                    "email": "github@wallbash.com"
                },
                {
                    "name": "Bernhard Schussek",
                    "email": "bschussek@2bepublished.at"
                },
                {
                    "name": "Sebastian Bergmann",
                    "email": "sebastian@phpunit.de"
                }
            ],
            "description": "Provides the functionality to compare PHP values for equality",
            "homepage": "http://www.github.com/sebastianbergmann/comparator",
            "keywords": [
                "comparator",
                "compare",
                "equality"
            ],
            "time": "2017-01-29 09:50:25"
        },
        {
            "name": "sebastian/diff",
            "version": "1.4.1",
            "source": {
                "type": "git",
                "url": "https://github.com/sebastianbergmann/diff.git",
                "reference": "13edfd8706462032c2f52b4b862974dd46b71c9e"
            },
            "dist": {
                "type": "zip",
                "url": "https://api.github.com/repos/sebastianbergmann/diff/zipball/13edfd8706462032c2f52b4b862974dd46b71c9e",
                "reference": "13edfd8706462032c2f52b4b862974dd46b71c9e",
                "shasum": ""
            },
            "require": {
                "php": ">=5.3.3"
            },
            "require-dev": {
                "phpunit/phpunit": "~4.8"
            },
            "type": "library",
            "extra": {
                "branch-alias": {
                    "dev-master": "1.4-dev"
                }
            },
            "autoload": {
                "classmap": [
                    "src/"
                ]
            },
            "notification-url": "https://packagist.org/downloads/",
            "license": [
                "BSD-3-Clause"
            ],
            "authors": [
                {
                    "name": "Kore Nordmann",
                    "email": "mail@kore-nordmann.de"
                },
                {
                    "name": "Sebastian Bergmann",
                    "email": "sebastian@phpunit.de"
                }
            ],
            "description": "Diff implementation",
            "homepage": "https://github.com/sebastianbergmann/diff",
            "keywords": [
                "diff"
            ],
            "time": "2015-12-08 07:14:41"
        },
        {
            "name": "sebastian/environment",
            "version": "1.3.8",
            "source": {
                "type": "git",
                "url": "https://github.com/sebastianbergmann/environment.git",
                "reference": "be2c607e43ce4c89ecd60e75c6a85c126e754aea"
            },
            "dist": {
                "type": "zip",
                "url": "https://api.github.com/repos/sebastianbergmann/environment/zipball/be2c607e43ce4c89ecd60e75c6a85c126e754aea",
                "reference": "be2c607e43ce4c89ecd60e75c6a85c126e754aea",
                "shasum": ""
            },
            "require": {
                "php": "^5.3.3 || ^7.0"
            },
            "require-dev": {
                "phpunit/phpunit": "^4.8 || ^5.0"
            },
            "type": "library",
            "extra": {
                "branch-alias": {
                    "dev-master": "1.3.x-dev"
                }
            },
            "autoload": {
                "classmap": [
                    "src/"
                ]
            },
            "notification-url": "https://packagist.org/downloads/",
            "license": [
                "BSD-3-Clause"
            ],
            "authors": [
                {
                    "name": "Sebastian Bergmann",
                    "email": "sebastian@phpunit.de"
                }
            ],
            "description": "Provides functionality to handle HHVM/PHP environments",
            "homepage": "http://www.github.com/sebastianbergmann/environment",
            "keywords": [
                "Xdebug",
                "environment",
                "hhvm"
            ],
            "time": "2016-08-18 05:49:44"
        },
        {
            "name": "sebastian/exporter",
            "version": "1.2.2",
            "source": {
                "type": "git",
                "url": "https://github.com/sebastianbergmann/exporter.git",
                "reference": "42c4c2eec485ee3e159ec9884f95b431287edde4"
            },
            "dist": {
                "type": "zip",
                "url": "https://api.github.com/repos/sebastianbergmann/exporter/zipball/42c4c2eec485ee3e159ec9884f95b431287edde4",
                "reference": "42c4c2eec485ee3e159ec9884f95b431287edde4",
                "shasum": ""
            },
            "require": {
                "php": ">=5.3.3",
                "sebastian/recursion-context": "~1.0"
            },
            "require-dev": {
                "ext-mbstring": "*",
                "phpunit/phpunit": "~4.4"
            },
            "type": "library",
            "extra": {
                "branch-alias": {
                    "dev-master": "1.3.x-dev"
                }
            },
            "autoload": {
                "classmap": [
                    "src/"
                ]
            },
            "notification-url": "https://packagist.org/downloads/",
            "license": [
                "BSD-3-Clause"
            ],
            "authors": [
                {
                    "name": "Jeff Welch",
                    "email": "whatthejeff@gmail.com"
                },
                {
                    "name": "Volker Dusch",
                    "email": "github@wallbash.com"
                },
                {
                    "name": "Bernhard Schussek",
                    "email": "bschussek@2bepublished.at"
                },
                {
                    "name": "Sebastian Bergmann",
                    "email": "sebastian@phpunit.de"
                },
                {
                    "name": "Adam Harvey",
                    "email": "aharvey@php.net"
                }
            ],
            "description": "Provides the functionality to export PHP variables for visualization",
            "homepage": "http://www.github.com/sebastianbergmann/exporter",
            "keywords": [
                "export",
                "exporter"
            ],
            "time": "2016-06-17 09:04:28"
        },
        {
            "name": "sebastian/finder-facade",
            "version": "1.2.1",
            "source": {
                "type": "git",
                "url": "https://github.com/sebastianbergmann/finder-facade.git",
                "reference": "2a6f7f57efc0aa2d23297d9fd9e2a03111a8c0b9"
            },
            "dist": {
                "type": "zip",
                "url": "https://api.github.com/repos/sebastianbergmann/finder-facade/zipball/2a6f7f57efc0aa2d23297d9fd9e2a03111a8c0b9",
                "reference": "2a6f7f57efc0aa2d23297d9fd9e2a03111a8c0b9",
                "shasum": ""
            },
            "require": {
                "symfony/finder": "~2.3|~3.0",
                "theseer/fdomdocument": "~1.3"
            },
            "type": "library",
            "autoload": {
                "classmap": [
                    "src/"
                ]
            },
            "notification-url": "https://packagist.org/downloads/",
            "license": [
                "BSD-3-Clause"
            ],
            "authors": [
                {
                    "name": "Sebastian Bergmann",
                    "email": "sebastian@phpunit.de",
                    "role": "lead"
                }
            ],
            "description": "FinderFacade is a convenience wrapper for Symfony's Finder component.",
            "homepage": "https://github.com/sebastianbergmann/finder-facade",
            "time": "2016-02-17 07:02:23"
        },
        {
            "name": "sebastian/phpcpd",
            "version": "2.0.0",
            "source": {
                "type": "git",
                "url": "https://github.com/sebastianbergmann/phpcpd.git",
                "reference": "346c909de7adc3979988a6505a80814c8562d6b3"
            },
            "dist": {
                "type": "zip",
                "url": "https://api.github.com/repos/sebastianbergmann/phpcpd/zipball/346c909de7adc3979988a6505a80814c8562d6b3",
                "reference": "346c909de7adc3979988a6505a80814c8562d6b3",
                "shasum": ""
            },
            "require": {
                "php": ">=5.3.3",
                "phpunit/php-timer": ">=1.0.4",
                "sebastian/finder-facade": ">=1.1.0",
                "sebastian/version": ">=1.0.0",
                "symfony/console": ">=2.2.0",
                "theseer/fdomdocument": "~1.4"
            },
            "bin": [
                "composer/bin/phpcpd"
            ],
            "type": "library",
            "extra": {
                "branch-alias": {
                    "dev-master": "2.0-dev"
                }
            },
            "autoload": {
                "classmap": [
                    "src/"
                ]
            },
            "notification-url": "https://packagist.org/downloads/",
            "license": [
                "BSD-3-Clause"
            ],
            "authors": [
                {
                    "name": "Sebastian Bergmann",
                    "email": "sebastian@phpunit.de",
                    "role": "lead"
                }
            ],
            "description": "Copy/Paste Detector (CPD) for PHP code.",
            "homepage": "https://github.com/sebastianbergmann/phpcpd",
            "time": "2013-11-08 09:05:42"
        },
        {
            "name": "sebastian/recursion-context",
            "version": "1.0.5",
            "source": {
                "type": "git",
                "url": "https://github.com/sebastianbergmann/recursion-context.git",
                "reference": "b19cc3298482a335a95f3016d2f8a6950f0fbcd7"
            },
            "dist": {
                "type": "zip",
                "url": "https://api.github.com/repos/sebastianbergmann/recursion-context/zipball/b19cc3298482a335a95f3016d2f8a6950f0fbcd7",
                "reference": "b19cc3298482a335a95f3016d2f8a6950f0fbcd7",
                "shasum": ""
            },
            "require": {
                "php": ">=5.3.3"
            },
            "require-dev": {
                "phpunit/phpunit": "~4.4"
            },
            "type": "library",
            "extra": {
                "branch-alias": {
                    "dev-master": "1.0.x-dev"
                }
            },
            "autoload": {
                "classmap": [
                    "src/"
                ]
            },
            "notification-url": "https://packagist.org/downloads/",
            "license": [
                "BSD-3-Clause"
            ],
            "authors": [
                {
                    "name": "Jeff Welch",
                    "email": "whatthejeff@gmail.com"
                },
                {
                    "name": "Sebastian Bergmann",
                    "email": "sebastian@phpunit.de"
                },
                {
                    "name": "Adam Harvey",
                    "email": "aharvey@php.net"
                }
            ],
            "description": "Provides functionality to recursively process PHP variables",
            "homepage": "http://www.github.com/sebastianbergmann/recursion-context",
            "time": "2016-10-03 07:41:43"
        },
        {
            "name": "sebastian/version",
            "version": "1.0.6",
            "source": {
                "type": "git",
                "url": "https://github.com/sebastianbergmann/version.git",
                "reference": "58b3a85e7999757d6ad81c787a1fbf5ff6c628c6"
            },
            "dist": {
                "type": "zip",
                "url": "https://api.github.com/repos/sebastianbergmann/version/zipball/58b3a85e7999757d6ad81c787a1fbf5ff6c628c6",
                "reference": "58b3a85e7999757d6ad81c787a1fbf5ff6c628c6",
                "shasum": ""
            },
            "type": "library",
            "autoload": {
                "classmap": [
                    "src/"
                ]
            },
            "notification-url": "https://packagist.org/downloads/",
            "license": [
                "BSD-3-Clause"
            ],
            "authors": [
                {
                    "name": "Sebastian Bergmann",
                    "email": "sebastian@phpunit.de",
                    "role": "lead"
                }
            ],
            "description": "Library that helps with managing the version number of Git-hosted PHP projects",
            "homepage": "https://github.com/sebastianbergmann/version",
            "time": "2015-06-21 13:59:46"
        },
        {
            "name": "squizlabs/php_codesniffer",
            "version": "1.5.3",
            "source": {
                "type": "git",
                "url": "https://github.com/squizlabs/PHP_CodeSniffer.git",
                "reference": "396178ada8499ec492363587f037125bf7b07fcc"
            },
            "dist": {
                "type": "zip",
                "url": "https://api.github.com/repos/squizlabs/PHP_CodeSniffer/zipball/396178ada8499ec492363587f037125bf7b07fcc",
                "reference": "396178ada8499ec492363587f037125bf7b07fcc",
                "shasum": ""
            },
            "require": {
                "ext-tokenizer": "*",
                "php": ">=5.1.2"
            },
            "suggest": {
                "phpunit/php-timer": "dev-master"
            },
            "bin": [
                "scripts/phpcs"
            ],
            "type": "library",
            "extra": {
                "branch-alias": {
                    "dev-phpcs-fixer": "2.0.x-dev"
                }
            },
            "autoload": {
                "classmap": [
                    "CodeSniffer.php",
                    "CodeSniffer/CLI.php",
                    "CodeSniffer/Exception.php",
                    "CodeSniffer/File.php",
                    "CodeSniffer/Report.php",
                    "CodeSniffer/Reporting.php",
                    "CodeSniffer/Sniff.php",
                    "CodeSniffer/Tokens.php",
                    "CodeSniffer/Reports/",
                    "CodeSniffer/CommentParser/",
                    "CodeSniffer/Tokenizers/",
                    "CodeSniffer/DocGenerators/",
                    "CodeSniffer/Standards/AbstractPatternSniff.php",
                    "CodeSniffer/Standards/AbstractScopeSniff.php",
                    "CodeSniffer/Standards/AbstractVariableSniff.php",
                    "CodeSniffer/Standards/IncorrectPatternException.php",
                    "CodeSniffer/Standards/Generic/Sniffs/",
                    "CodeSniffer/Standards/MySource/Sniffs/",
                    "CodeSniffer/Standards/PEAR/Sniffs/",
                    "CodeSniffer/Standards/PSR1/Sniffs/",
                    "CodeSniffer/Standards/PSR2/Sniffs/",
                    "CodeSniffer/Standards/Squiz/Sniffs/",
                    "CodeSniffer/Standards/Zend/Sniffs/"
                ]
            },
            "notification-url": "https://packagist.org/downloads/",
            "license": [
                "BSD-3-Clause"
            ],
            "authors": [
                {
                    "name": "Greg Sherwood",
                    "role": "lead"
                }
            ],
            "description": "PHP_CodeSniffer tokenises PHP, JavaScript and CSS files and detects violations of a defined set of coding standards.",
            "homepage": "http://www.squizlabs.com/php-codesniffer",
            "keywords": [
                "phpcs",
                "standards"
            ],
            "time": "2014-05-01 03:07:07"
        },
        {
            "name": "symfony/config",
<<<<<<< HEAD
            "version": "v3.2.6",
            "source": {
                "type": "git",
                "url": "https://github.com/symfony/config.git",
                "reference": "741d6d4cd1414d67d48eb71aba6072b46ba740c2"
            },
            "dist": {
                "type": "zip",
                "url": "https://api.github.com/repos/symfony/config/zipball/741d6d4cd1414d67d48eb71aba6072b46ba740c2",
                "reference": "741d6d4cd1414d67d48eb71aba6072b46ba740c2",
=======
            "version": "v3.2.4",
            "source": {
                "type": "git",
                "url": "https://github.com/symfony/config.git",
                "reference": "9f99453e77771e629af8a25eeb0a6c4ed1e19da2"
            },
            "dist": {
                "type": "zip",
                "url": "https://api.github.com/repos/symfony/config/zipball/9f99453e77771e629af8a25eeb0a6c4ed1e19da2",
                "reference": "9f99453e77771e629af8a25eeb0a6c4ed1e19da2",
>>>>>>> 2b507b5a
                "shasum": ""
            },
            "require": {
                "php": ">=5.5.9",
                "symfony/filesystem": "~2.8|~3.0"
            },
            "require-dev": {
                "symfony/yaml": "~3.0"
            },
            "suggest": {
                "symfony/yaml": "To use the yaml reference dumper"
            },
            "type": "library",
            "extra": {
                "branch-alias": {
                    "dev-master": "3.2-dev"
                }
            },
            "autoload": {
                "psr-4": {
                    "Symfony\\Component\\Config\\": ""
                },
                "exclude-from-classmap": [
                    "/Tests/"
                ]
            },
            "notification-url": "https://packagist.org/downloads/",
            "license": [
                "MIT"
            ],
            "authors": [
                {
                    "name": "Fabien Potencier",
                    "email": "fabien@symfony.com"
                },
                {
                    "name": "Symfony Community",
                    "homepage": "https://symfony.com/contributors"
                }
            ],
            "description": "Symfony Config Component",
            "homepage": "https://symfony.com",
<<<<<<< HEAD
            "time": "2017-03-01 18:18:25"
=======
            "time": "2017-02-14 16:27:43"
>>>>>>> 2b507b5a
        },
        {
            "name": "symfony/dependency-injection",
            "version": "v3.1.10",
            "source": {
                "type": "git",
                "url": "https://github.com/symfony/dependency-injection.git",
                "reference": "f4a04433f82eb8ca58555d1b6375293fc7c90d18"
            },
            "dist": {
                "type": "zip",
                "url": "https://api.github.com/repos/symfony/dependency-injection/zipball/f4a04433f82eb8ca58555d1b6375293fc7c90d18",
                "reference": "f4a04433f82eb8ca58555d1b6375293fc7c90d18",
                "shasum": ""
            },
            "require": {
                "php": ">=5.5.9"
            },
            "require-dev": {
                "symfony/config": "~2.8|~3.0",
                "symfony/expression-language": "~2.8|~3.0",
                "symfony/yaml": "~2.8.7|~3.0.7|~3.1.1|~3.2"
            },
            "suggest": {
                "symfony/config": "",
                "symfony/expression-language": "For using expressions in service container configuration",
                "symfony/proxy-manager-bridge": "Generate service proxies to lazy load them",
                "symfony/yaml": ""
            },
            "type": "library",
            "extra": {
                "branch-alias": {
                    "dev-master": "3.1-dev"
                }
            },
            "autoload": {
                "psr-4": {
                    "Symfony\\Component\\DependencyInjection\\": ""
                },
                "exclude-from-classmap": [
                    "/Tests/"
                ]
            },
            "notification-url": "https://packagist.org/downloads/",
            "license": [
                "MIT"
            ],
            "authors": [
                {
                    "name": "Fabien Potencier",
                    "email": "fabien@symfony.com"
                },
                {
                    "name": "Symfony Community",
                    "homepage": "https://symfony.com/contributors"
                }
            ],
            "description": "Symfony DependencyInjection Component",
            "homepage": "https://symfony.com",
            "time": "2017-01-28 00:04:57"
        },
        {
            "name": "symfony/polyfill-php54",
            "version": "v1.3.0",
            "source": {
                "type": "git",
                "url": "https://github.com/symfony/polyfill-php54.git",
                "reference": "90e085822963fdcc9d1c5b73deb3d2e5783b16a0"
            },
            "dist": {
                "type": "zip",
                "url": "https://api.github.com/repos/symfony/polyfill-php54/zipball/90e085822963fdcc9d1c5b73deb3d2e5783b16a0",
                "reference": "90e085822963fdcc9d1c5b73deb3d2e5783b16a0",
                "shasum": ""
            },
            "require": {
                "php": ">=5.3.3"
            },
            "type": "library",
            "extra": {
                "branch-alias": {
                    "dev-master": "1.3-dev"
                }
            },
            "autoload": {
                "psr-4": {
                    "Symfony\\Polyfill\\Php54\\": ""
                },
                "files": [
                    "bootstrap.php"
                ],
                "classmap": [
                    "Resources/stubs"
                ]
            },
            "notification-url": "https://packagist.org/downloads/",
            "license": [
                "MIT"
            ],
            "authors": [
                {
                    "name": "Nicolas Grekas",
                    "email": "p@tchwork.com"
                },
                {
                    "name": "Symfony Community",
                    "homepage": "https://symfony.com/contributors"
                }
            ],
            "description": "Symfony polyfill backporting some PHP 5.4+ features to lower PHP versions",
            "homepage": "https://symfony.com",
            "keywords": [
                "compatibility",
                "polyfill",
                "portable",
                "shim"
            ],
            "time": "2016-11-14 01:06:16"
        },
        {
            "name": "symfony/polyfill-php55",
            "version": "v1.3.0",
            "source": {
                "type": "git",
                "url": "https://github.com/symfony/polyfill-php55.git",
                "reference": "03e3f0350bca2220e3623a0e340eef194405fc67"
            },
            "dist": {
                "type": "zip",
                "url": "https://api.github.com/repos/symfony/polyfill-php55/zipball/03e3f0350bca2220e3623a0e340eef194405fc67",
                "reference": "03e3f0350bca2220e3623a0e340eef194405fc67",
                "shasum": ""
            },
            "require": {
                "ircmaxell/password-compat": "~1.0",
                "php": ">=5.3.3"
            },
            "type": "library",
            "extra": {
                "branch-alias": {
                    "dev-master": "1.3-dev"
                }
            },
            "autoload": {
                "psr-4": {
                    "Symfony\\Polyfill\\Php55\\": ""
                },
                "files": [
                    "bootstrap.php"
                ]
            },
            "notification-url": "https://packagist.org/downloads/",
            "license": [
                "MIT"
            ],
            "authors": [
                {
                    "name": "Nicolas Grekas",
                    "email": "p@tchwork.com"
                },
                {
                    "name": "Symfony Community",
                    "homepage": "https://symfony.com/contributors"
                }
            ],
            "description": "Symfony polyfill backporting some PHP 5.5+ features to lower PHP versions",
            "homepage": "https://symfony.com",
            "keywords": [
                "compatibility",
                "polyfill",
                "portable",
                "shim"
            ],
            "time": "2016-11-14 01:06:16"
        },
        {
            "name": "symfony/polyfill-xml",
            "version": "v1.3.0",
            "source": {
                "type": "git",
                "url": "https://github.com/symfony/polyfill-xml.git",
                "reference": "64b6a864f18ab4fddad49f5025f805f6781dfabd"
            },
            "dist": {
                "type": "zip",
                "url": "https://api.github.com/repos/symfony/polyfill-xml/zipball/64b6a864f18ab4fddad49f5025f805f6781dfabd",
                "reference": "64b6a864f18ab4fddad49f5025f805f6781dfabd",
                "shasum": ""
            },
            "require": {
                "php": ">=5.3.3"
            },
            "suggest": {
                "ext-xml": "For best performance"
            },
            "type": "library",
            "extra": {
                "branch-alias": {
                    "dev-master": "1.3-dev"
                }
            },
            "autoload": {
                "psr-4": {
                    "Symfony\\Polyfill\\Xml\\": ""
                },
                "files": [
                    "bootstrap.php"
                ]
            },
            "notification-url": "https://packagist.org/downloads/",
            "license": [
                "MIT"
            ],
            "authors": [
                {
                    "name": "Nicolas Grekas",
                    "email": "p@tchwork.com"
                },
                {
                    "name": "Symfony Community",
                    "homepage": "https://symfony.com/contributors"
                }
            ],
            "description": "Symfony polyfill for xml's utf8_encode and utf8_decode functions",
            "homepage": "https://symfony.com",
            "keywords": [
                "compatibility",
                "polyfill",
                "portable",
                "shim"
            ],
            "time": "2016-11-14 01:06:16"
        },
        {
            "name": "symfony/stopwatch",
<<<<<<< HEAD
            "version": "v3.2.6",
=======
            "version": "v3.2.4",
>>>>>>> 2b507b5a
            "source": {
                "type": "git",
                "url": "https://github.com/symfony/stopwatch.git",
                "reference": "c5ee0f8650c84b4d36a5f76b3b504233feaabf75"
            },
            "dist": {
                "type": "zip",
                "url": "https://api.github.com/repos/symfony/stopwatch/zipball/c5ee0f8650c84b4d36a5f76b3b504233feaabf75",
                "reference": "c5ee0f8650c84b4d36a5f76b3b504233feaabf75",
                "shasum": ""
            },
            "require": {
                "php": ">=5.5.9"
            },
            "type": "library",
            "extra": {
                "branch-alias": {
                    "dev-master": "3.2-dev"
                }
            },
            "autoload": {
                "psr-4": {
                    "Symfony\\Component\\Stopwatch\\": ""
                },
                "exclude-from-classmap": [
                    "/Tests/"
                ]
            },
            "notification-url": "https://packagist.org/downloads/",
            "license": [
                "MIT"
            ],
            "authors": [
                {
                    "name": "Fabien Potencier",
                    "email": "fabien@symfony.com"
                },
                {
                    "name": "Symfony Community",
                    "homepage": "https://symfony.com/contributors"
                }
            ],
            "description": "Symfony Stopwatch Component",
            "homepage": "https://symfony.com",
            "time": "2017-02-18 17:28:00"
        },
        {
            "name": "symfony/yaml",
            "version": "v2.8.18",
            "source": {
                "type": "git",
                "url": "https://github.com/symfony/yaml.git",
                "reference": "2a7bab3c16f6f452c47818fdd08f3b1e49ffcf7d"
            },
            "dist": {
                "type": "zip",
                "url": "https://api.github.com/repos/symfony/yaml/zipball/2a7bab3c16f6f452c47818fdd08f3b1e49ffcf7d",
                "reference": "2a7bab3c16f6f452c47818fdd08f3b1e49ffcf7d",
                "shasum": ""
            },
            "require": {
                "php": ">=5.3.9"
            },
            "type": "library",
            "extra": {
                "branch-alias": {
                    "dev-master": "2.8-dev"
                }
            },
            "autoload": {
                "psr-4": {
                    "Symfony\\Component\\Yaml\\": ""
                },
                "exclude-from-classmap": [
                    "/Tests/"
                ]
            },
            "notification-url": "https://packagist.org/downloads/",
            "license": [
                "MIT"
            ],
            "authors": [
                {
                    "name": "Fabien Potencier",
                    "email": "fabien@symfony.com"
                },
                {
                    "name": "Symfony Community",
                    "homepage": "https://symfony.com/contributors"
                }
            ],
            "description": "Symfony Yaml Component",
            "homepage": "https://symfony.com",
            "time": "2017-03-01 18:13:50"
        },
        {
            "name": "theseer/fdomdocument",
            "version": "1.6.1",
            "source": {
                "type": "git",
                "url": "https://github.com/theseer/fDOMDocument.git",
                "reference": "d9ad139d6c2e8edf5e313ffbe37ff13344cf0684"
            },
            "dist": {
                "type": "zip",
                "url": "https://api.github.com/repos/theseer/fDOMDocument/zipball/d9ad139d6c2e8edf5e313ffbe37ff13344cf0684",
                "reference": "d9ad139d6c2e8edf5e313ffbe37ff13344cf0684",
                "shasum": ""
            },
            "require": {
                "ext-dom": "*",
                "lib-libxml": "*",
                "php": ">=5.3.3"
            },
            "type": "library",
            "autoload": {
                "classmap": [
                    "src/"
                ]
            },
            "notification-url": "https://packagist.org/downloads/",
            "license": [
                "BSD-3-Clause"
            ],
            "authors": [
                {
                    "name": "Arne Blankerts",
                    "email": "arne@blankerts.de",
                    "role": "lead"
                }
            ],
            "description": "The classes contained within this repository extend the standard DOM to use exceptions at all occasions of errors instead of PHP warnings or notices. They also add various custom methods and shortcuts for convenience and to simplify the usage of DOM.",
            "homepage": "https://github.com/theseer/fDOMDocument",
            "time": "2015-05-27 22:58:02"
        }
    ],
    "aliases": [],
    "minimum-stability": "alpha",
    "stability-flags": {
        "phpmd/phpmd": 0
    },
    "prefer-stable": true,
    "prefer-lowest": false,
    "platform": {
        "php": "~5.6.5|7.0.2|7.0.4|~7.0.6",
        "lib-libxml": "*",
        "ext-ctype": "*",
        "ext-gd": "*",
        "ext-spl": "*",
        "ext-dom": "*",
        "ext-simplexml": "*",
        "ext-mcrypt": "*",
        "ext-hash": "*",
        "ext-curl": "*",
        "ext-iconv": "*",
        "ext-intl": "*",
        "ext-xsl": "*",
        "ext-mbstring": "*",
        "ext-openssl": "*",
        "ext-zip": "*",
        "ext-pdo_mysql": "*"
    },
    "platform-dev": []
}<|MERGE_RESOLUTION|>--- conflicted
+++ resolved
@@ -4,13 +4,8 @@
         "Read more about it at https://getcomposer.org/doc/01-basic-usage.md#composer-lock-the-lock-file",
         "This file is @generated automatically"
     ],
-<<<<<<< HEAD
-    "hash": "be3cafc406a873a3b672cb067dfad97a",
-    "content-hash": "a0937661c73aaf6190cef09349e96012",
-=======
     "hash": "b8949bf8105bbca8cd276bb652f1a96e",
     "content-hash": "9d23a2a118c07c141f194eedb5aeb77c",
->>>>>>> 2b507b5a
     "packages": [
         {
             "name": "braintree/braintree_php",
@@ -685,16 +680,16 @@
         },
         {
             "name": "monolog/monolog",
-            "version": "1.22.1",
+            "version": "1.22.0",
             "source": {
                 "type": "git",
                 "url": "https://github.com/Seldaek/monolog.git",
-                "reference": "1e044bc4b34e91743943479f1be7a1d5eb93add0"
-            },
-            "dist": {
-                "type": "zip",
-                "url": "https://api.github.com/repos/Seldaek/monolog/zipball/1e044bc4b34e91743943479f1be7a1d5eb93add0",
-                "reference": "1e044bc4b34e91743943479f1be7a1d5eb93add0",
+                "reference": "bad29cb8d18ab0315e6c477751418a82c850d558"
+            },
+            "dist": {
+                "type": "zip",
+                "url": "https://api.github.com/repos/Seldaek/monolog/zipball/bad29cb8d18ab0315e6c477751418a82c850d558",
+                "reference": "bad29cb8d18ab0315e6c477751418a82c850d558",
                 "shasum": ""
             },
             "require": {
@@ -759,7 +754,7 @@
                 "logging",
                 "psr-3"
             ],
-            "time": "2017-03-13 07:08:03"
+            "time": "2016-11-26 00:15:39"
         },
         {
             "name": "oyejorge/less.php",
@@ -829,18 +824,6 @@
         },
         {
             "name": "paragonie/random_compat",
-<<<<<<< HEAD
-            "version": "v2.0.10",
-            "source": {
-                "type": "git",
-                "url": "https://github.com/paragonie/random_compat.git",
-                "reference": "634bae8e911eefa89c1abfbf1b66da679ac8f54d"
-            },
-            "dist": {
-                "type": "zip",
-                "url": "https://api.github.com/repos/paragonie/random_compat/zipball/634bae8e911eefa89c1abfbf1b66da679ac8f54d",
-                "reference": "634bae8e911eefa89c1abfbf1b66da679ac8f54d",
-=======
             "version": "v2.0.9",
             "source": {
                 "type": "git",
@@ -851,7 +834,6 @@
                 "type": "zip",
                 "url": "https://api.github.com/repos/paragonie/random_compat/zipball/6968531206671f94377b01dc7888d5d1b858a01b",
                 "reference": "6968531206671f94377b01dc7888d5d1b858a01b",
->>>>>>> 2b507b5a
                 "shasum": ""
             },
             "require": {
@@ -886,11 +868,7 @@
                 "pseudorandom",
                 "random"
             ],
-<<<<<<< HEAD
-            "time": "2017-03-13 16:27:32"
-=======
             "time": "2017-03-03 20:43:42"
->>>>>>> 2b507b5a
         },
         {
             "name": "pelago/emogrifier",
@@ -1217,23 +1195,20 @@
         },
         {
             "name": "seld/jsonlint",
-            "version": "1.6.0",
+            "version": "1.5.0",
             "source": {
                 "type": "git",
                 "url": "https://github.com/Seldaek/jsonlint.git",
-                "reference": "791f8c594f300d246cdf01c6b3e1e19611e301d8"
-            },
-            "dist": {
-                "type": "zip",
-                "url": "https://api.github.com/repos/Seldaek/jsonlint/zipball/791f8c594f300d246cdf01c6b3e1e19611e301d8",
-                "reference": "791f8c594f300d246cdf01c6b3e1e19611e301d8",
+                "reference": "19495c181d6d53a0a13414154e52817e3b504189"
+            },
+            "dist": {
+                "type": "zip",
+                "url": "https://api.github.com/repos/Seldaek/jsonlint/zipball/19495c181d6d53a0a13414154e52817e3b504189",
+                "reference": "19495c181d6d53a0a13414154e52817e3b504189",
                 "shasum": ""
             },
             "require": {
                 "php": "^5.3 || ^7.0"
-            },
-            "require-dev": {
-                "phpunit/phpunit": "^4.5"
             },
             "bin": [
                 "bin/jsonlint"
@@ -1262,7 +1237,7 @@
                 "parser",
                 "validator"
             ],
-            "time": "2017-03-06 16:42:24"
+            "time": "2016-11-14 17:59:58"
         },
         {
             "name": "seld/phar-utils",
@@ -1541,20 +1516,16 @@
         },
         {
             "name": "symfony/filesystem",
-<<<<<<< HEAD
-            "version": "v3.2.6",
-=======
             "version": "v3.2.4",
->>>>>>> 2b507b5a
             "source": {
                 "type": "git",
                 "url": "https://github.com/symfony/filesystem.git",
-                "reference": "bc0f17bed914df2cceb989972c3b996043c4da4a"
-            },
-            "dist": {
-                "type": "zip",
-                "url": "https://api.github.com/repos/symfony/filesystem/zipball/bc0f17bed914df2cceb989972c3b996043c4da4a",
-                "reference": "bc0f17bed914df2cceb989972c3b996043c4da4a",
+                "reference": "a0c6ef2dc78d33b58d91d3a49f49797a184d06f4"
+            },
+            "dist": {
+                "type": "zip",
+                "url": "https://api.github.com/repos/symfony/filesystem/zipball/a0c6ef2dc78d33b58d91d3a49f49797a184d06f4",
+                "reference": "a0c6ef2dc78d33b58d91d3a49f49797a184d06f4",
                 "shasum": ""
             },
             "require": {
@@ -1590,24 +1561,20 @@
             ],
             "description": "Symfony Filesystem Component",
             "homepage": "https://symfony.com",
-            "time": "2017-03-06 19:30:27"
+            "time": "2017-01-08 20:47:33"
         },
         {
             "name": "symfony/finder",
-<<<<<<< HEAD
-            "version": "v3.2.6",
-=======
             "version": "v3.2.4",
->>>>>>> 2b507b5a
             "source": {
                 "type": "git",
                 "url": "https://github.com/symfony/finder.git",
-                "reference": "92d7476d2df60cd851a3e13e078664b1deb8ce10"
-            },
-            "dist": {
-                "type": "zip",
-                "url": "https://api.github.com/repos/symfony/finder/zipball/92d7476d2df60cd851a3e13e078664b1deb8ce10",
-                "reference": "92d7476d2df60cd851a3e13e078664b1deb8ce10",
+                "reference": "8c71141cae8e2957946b403cc71a67213c0380d6"
+            },
+            "dist": {
+                "type": "zip",
+                "url": "https://api.github.com/repos/symfony/finder/zipball/8c71141cae8e2957946b403cc71a67213c0380d6",
+                "reference": "8c71141cae8e2957946b403cc71a67213c0380d6",
                 "shasum": ""
             },
             "require": {
@@ -1643,7 +1610,7 @@
             ],
             "description": "Symfony Finder Component",
             "homepage": "https://symfony.com",
-            "time": "2017-02-21 09:12:04"
+            "time": "2017-01-02 20:32:22"
         },
         {
             "name": "symfony/polyfill-mbstring",
@@ -3572,16 +3539,16 @@
         },
         {
             "name": "friendsofphp/php-cs-fixer",
-            "version": "v2.1.2",
+            "version": "v1.13.1",
             "source": {
                 "type": "git",
                 "url": "https://github.com/FriendsOfPHP/PHP-CS-Fixer.git",
-                "reference": "c7de769d7b44f2c9de68e1f678b65efd8126f60b"
-            },
-            "dist": {
-                "type": "zip",
-                "url": "https://api.github.com/repos/FriendsOfPHP/PHP-CS-Fixer/zipball/c7de769d7b44f2c9de68e1f678b65efd8126f60b",
-                "reference": "c7de769d7b44f2c9de68e1f678b65efd8126f60b",
+                "reference": "0ea4f7ed06ca55da1d8fc45da26ff87f261c4088"
+            },
+            "dist": {
+                "type": "zip",
+                "url": "https://api.github.com/repos/FriendsOfPHP/PHP-CS-Fixer/zipball/0ea4f7ed06ca55da1d8fc45da26ff87f261c4088",
+                "reference": "0ea4f7ed06ca55da1d8fc45da26ff87f261c4088",
                 "shasum": ""
             },
             "require": {
@@ -3590,11 +3557,8 @@
                 "sebastian/diff": "^1.1",
                 "symfony/console": "^2.3 || ^3.0",
                 "symfony/event-dispatcher": "^2.1 || ^3.0",
-                "symfony/filesystem": "^2.4 || ^3.0",
-                "symfony/finder": "^2.2 || ^3.0",
-                "symfony/polyfill-php54": "^1.0",
-                "symfony/polyfill-php55": "^1.3",
-                "symfony/polyfill-xml": "^1.3",
+                "symfony/filesystem": "^2.1 || ^3.0",
+                "symfony/finder": "^2.1 || ^3.0",
                 "symfony/process": "^2.3 || ^3.0",
                 "symfony/stopwatch": "^2.5 || ^3.0"
             },
@@ -3602,14 +3566,8 @@
                 "hhvm": "<3.9"
             },
             "require-dev": {
-                "gecko-packages/gecko-php-unit": "^2.0",
-                "justinrainbow/json-schema": "^5.0",
-                "phpunit/phpunit": "^4.5 || ^5.0",
-                "satooshi/php-coveralls": "^1.0",
-                "symfony/phpunit-bridge": "^3.2"
-            },
-            "suggest": {
-                "ext-xml": "For better performance."
+                "phpunit/phpunit": "^4.5|^5",
+                "satooshi/php-coveralls": "^1.0"
             },
             "bin": [
                 "php-cs-fixer"
@@ -3617,7 +3575,7 @@
             "type": "application",
             "autoload": {
                 "psr-4": {
-                    "PhpCsFixer\\": "src/"
+                    "Symfony\\CS\\": "Symfony/CS/"
                 }
             },
             "notification-url": "https://packagist.org/downloads/",
@@ -3635,49 +3593,7 @@
                 }
             ],
             "description": "A tool to automatically fix PHP code style",
-            "time": "2017-03-15 17:13:07"
-        },
-        {
-            "name": "ircmaxell/password-compat",
-            "version": "v1.0.4",
-            "source": {
-                "type": "git",
-                "url": "https://github.com/ircmaxell/password_compat.git",
-                "reference": "5c5cde8822a69545767f7c7f3058cb15ff84614c"
-            },
-            "dist": {
-                "type": "zip",
-                "url": "https://api.github.com/repos/ircmaxell/password_compat/zipball/5c5cde8822a69545767f7c7f3058cb15ff84614c",
-                "reference": "5c5cde8822a69545767f7c7f3058cb15ff84614c",
-                "shasum": ""
-            },
-            "require-dev": {
-                "phpunit/phpunit": "4.*"
-            },
-            "type": "library",
-            "autoload": {
-                "files": [
-                    "lib/password.php"
-                ]
-            },
-            "notification-url": "https://packagist.org/downloads/",
-            "license": [
-                "MIT"
-            ],
-            "authors": [
-                {
-                    "name": "Anthony Ferrara",
-                    "email": "ircmaxell@php.net",
-                    "homepage": "http://blog.ircmaxell.com"
-                }
-            ],
-            "description": "A compatibility library for the proposed simplified password hashing algorithm: https://wiki.php.net/rfc/password_hash",
-            "homepage": "https://github.com/ircmaxell/password_compat",
-            "keywords": [
-                "hashing",
-                "password"
-            ],
-            "time": "2014-11-20 16:49:30"
+            "time": "2016-12-01 00:05:05"
         },
         {
             "name": "lusitanian/oauth",
@@ -4552,16 +4468,16 @@
         },
         {
             "name": "sebastian/recursion-context",
-            "version": "1.0.5",
+            "version": "1.0.2",
             "source": {
                 "type": "git",
                 "url": "https://github.com/sebastianbergmann/recursion-context.git",
-                "reference": "b19cc3298482a335a95f3016d2f8a6950f0fbcd7"
-            },
-            "dist": {
-                "type": "zip",
-                "url": "https://api.github.com/repos/sebastianbergmann/recursion-context/zipball/b19cc3298482a335a95f3016d2f8a6950f0fbcd7",
-                "reference": "b19cc3298482a335a95f3016d2f8a6950f0fbcd7",
+                "reference": "913401df809e99e4f47b27cdd781f4a258d58791"
+            },
+            "dist": {
+                "type": "zip",
+                "url": "https://api.github.com/repos/sebastianbergmann/recursion-context/zipball/913401df809e99e4f47b27cdd781f4a258d58791",
+                "reference": "913401df809e99e4f47b27cdd781f4a258d58791",
                 "shasum": ""
             },
             "require": {
@@ -4601,7 +4517,7 @@
             ],
             "description": "Provides functionality to recursively process PHP variables",
             "homepage": "http://www.github.com/sebastianbergmann/recursion-context",
-            "time": "2016-10-03 07:41:43"
+            "time": "2015-11-11 19:50:13"
         },
         {
             "name": "sebastian/version",
@@ -4715,18 +4631,6 @@
         },
         {
             "name": "symfony/config",
-<<<<<<< HEAD
-            "version": "v3.2.6",
-            "source": {
-                "type": "git",
-                "url": "https://github.com/symfony/config.git",
-                "reference": "741d6d4cd1414d67d48eb71aba6072b46ba740c2"
-            },
-            "dist": {
-                "type": "zip",
-                "url": "https://api.github.com/repos/symfony/config/zipball/741d6d4cd1414d67d48eb71aba6072b46ba740c2",
-                "reference": "741d6d4cd1414d67d48eb71aba6072b46ba740c2",
-=======
             "version": "v3.2.4",
             "source": {
                 "type": "git",
@@ -4737,7 +4641,6 @@
                 "type": "zip",
                 "url": "https://api.github.com/repos/symfony/config/zipball/9f99453e77771e629af8a25eeb0a6c4ed1e19da2",
                 "reference": "9f99453e77771e629af8a25eeb0a6c4ed1e19da2",
->>>>>>> 2b507b5a
                 "shasum": ""
             },
             "require": {
@@ -4780,11 +4683,7 @@
             ],
             "description": "Symfony Config Component",
             "homepage": "https://symfony.com",
-<<<<<<< HEAD
-            "time": "2017-03-01 18:18:25"
-=======
             "time": "2017-02-14 16:27:43"
->>>>>>> 2b507b5a
         },
         {
             "name": "symfony/dependency-injection",
@@ -4847,193 +4746,17 @@
             "time": "2017-01-28 00:04:57"
         },
         {
-            "name": "symfony/polyfill-php54",
-            "version": "v1.3.0",
-            "source": {
-                "type": "git",
-                "url": "https://github.com/symfony/polyfill-php54.git",
-                "reference": "90e085822963fdcc9d1c5b73deb3d2e5783b16a0"
-            },
-            "dist": {
-                "type": "zip",
-                "url": "https://api.github.com/repos/symfony/polyfill-php54/zipball/90e085822963fdcc9d1c5b73deb3d2e5783b16a0",
-                "reference": "90e085822963fdcc9d1c5b73deb3d2e5783b16a0",
-                "shasum": ""
-            },
-            "require": {
-                "php": ">=5.3.3"
-            },
-            "type": "library",
-            "extra": {
-                "branch-alias": {
-                    "dev-master": "1.3-dev"
-                }
-            },
-            "autoload": {
-                "psr-4": {
-                    "Symfony\\Polyfill\\Php54\\": ""
-                },
-                "files": [
-                    "bootstrap.php"
-                ],
-                "classmap": [
-                    "Resources/stubs"
-                ]
-            },
-            "notification-url": "https://packagist.org/downloads/",
-            "license": [
-                "MIT"
-            ],
-            "authors": [
-                {
-                    "name": "Nicolas Grekas",
-                    "email": "p@tchwork.com"
-                },
-                {
-                    "name": "Symfony Community",
-                    "homepage": "https://symfony.com/contributors"
-                }
-            ],
-            "description": "Symfony polyfill backporting some PHP 5.4+ features to lower PHP versions",
-            "homepage": "https://symfony.com",
-            "keywords": [
-                "compatibility",
-                "polyfill",
-                "portable",
-                "shim"
-            ],
-            "time": "2016-11-14 01:06:16"
-        },
-        {
-            "name": "symfony/polyfill-php55",
-            "version": "v1.3.0",
-            "source": {
-                "type": "git",
-                "url": "https://github.com/symfony/polyfill-php55.git",
-                "reference": "03e3f0350bca2220e3623a0e340eef194405fc67"
-            },
-            "dist": {
-                "type": "zip",
-                "url": "https://api.github.com/repos/symfony/polyfill-php55/zipball/03e3f0350bca2220e3623a0e340eef194405fc67",
-                "reference": "03e3f0350bca2220e3623a0e340eef194405fc67",
-                "shasum": ""
-            },
-            "require": {
-                "ircmaxell/password-compat": "~1.0",
-                "php": ">=5.3.3"
-            },
-            "type": "library",
-            "extra": {
-                "branch-alias": {
-                    "dev-master": "1.3-dev"
-                }
-            },
-            "autoload": {
-                "psr-4": {
-                    "Symfony\\Polyfill\\Php55\\": ""
-                },
-                "files": [
-                    "bootstrap.php"
-                ]
-            },
-            "notification-url": "https://packagist.org/downloads/",
-            "license": [
-                "MIT"
-            ],
-            "authors": [
-                {
-                    "name": "Nicolas Grekas",
-                    "email": "p@tchwork.com"
-                },
-                {
-                    "name": "Symfony Community",
-                    "homepage": "https://symfony.com/contributors"
-                }
-            ],
-            "description": "Symfony polyfill backporting some PHP 5.5+ features to lower PHP versions",
-            "homepage": "https://symfony.com",
-            "keywords": [
-                "compatibility",
-                "polyfill",
-                "portable",
-                "shim"
-            ],
-            "time": "2016-11-14 01:06:16"
-        },
-        {
-            "name": "symfony/polyfill-xml",
-            "version": "v1.3.0",
-            "source": {
-                "type": "git",
-                "url": "https://github.com/symfony/polyfill-xml.git",
-                "reference": "64b6a864f18ab4fddad49f5025f805f6781dfabd"
-            },
-            "dist": {
-                "type": "zip",
-                "url": "https://api.github.com/repos/symfony/polyfill-xml/zipball/64b6a864f18ab4fddad49f5025f805f6781dfabd",
-                "reference": "64b6a864f18ab4fddad49f5025f805f6781dfabd",
-                "shasum": ""
-            },
-            "require": {
-                "php": ">=5.3.3"
-            },
-            "suggest": {
-                "ext-xml": "For best performance"
-            },
-            "type": "library",
-            "extra": {
-                "branch-alias": {
-                    "dev-master": "1.3-dev"
-                }
-            },
-            "autoload": {
-                "psr-4": {
-                    "Symfony\\Polyfill\\Xml\\": ""
-                },
-                "files": [
-                    "bootstrap.php"
-                ]
-            },
-            "notification-url": "https://packagist.org/downloads/",
-            "license": [
-                "MIT"
-            ],
-            "authors": [
-                {
-                    "name": "Nicolas Grekas",
-                    "email": "p@tchwork.com"
-                },
-                {
-                    "name": "Symfony Community",
-                    "homepage": "https://symfony.com/contributors"
-                }
-            ],
-            "description": "Symfony polyfill for xml's utf8_encode and utf8_decode functions",
-            "homepage": "https://symfony.com",
-            "keywords": [
-                "compatibility",
-                "polyfill",
-                "portable",
-                "shim"
-            ],
-            "time": "2016-11-14 01:06:16"
-        },
-        {
             "name": "symfony/stopwatch",
-<<<<<<< HEAD
-            "version": "v3.2.6",
-=======
             "version": "v3.2.4",
->>>>>>> 2b507b5a
             "source": {
                 "type": "git",
                 "url": "https://github.com/symfony/stopwatch.git",
-                "reference": "c5ee0f8650c84b4d36a5f76b3b504233feaabf75"
-            },
-            "dist": {
-                "type": "zip",
-                "url": "https://api.github.com/repos/symfony/stopwatch/zipball/c5ee0f8650c84b4d36a5f76b3b504233feaabf75",
-                "reference": "c5ee0f8650c84b4d36a5f76b3b504233feaabf75",
+                "reference": "9aa0b51889c01bca474853ef76e9394b02264464"
+            },
+            "dist": {
+                "type": "zip",
+                "url": "https://api.github.com/repos/symfony/stopwatch/zipball/9aa0b51889c01bca474853ef76e9394b02264464",
+                "reference": "9aa0b51889c01bca474853ef76e9394b02264464",
                 "shasum": ""
             },
             "require": {
@@ -5069,7 +4792,7 @@
             ],
             "description": "Symfony Stopwatch Component",
             "homepage": "https://symfony.com",
-            "time": "2017-02-18 17:28:00"
+            "time": "2017-01-02 20:32:22"
         },
         {
             "name": "symfony/yaml",
