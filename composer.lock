--- conflicted
+++ resolved
@@ -4,13 +4,8 @@
         "Read more about it at https://getcomposer.org/doc/01-basic-usage.md#composer-lock-the-lock-file",
         "This file is @generated automatically"
     ],
-<<<<<<< HEAD
-    "hash": "c7dc804fa3caa5766426e1f61ec354dd",
-    "content-hash": "cc8d47c917e48dfc1d70fe4c8a695631",
-=======
-    "hash": "be3cafc406a873a3b672cb067dfad97a",
-    "content-hash": "a0937661c73aaf6190cef09349e96012",
->>>>>>> 54052097
+    "hash": "bd3e941335302a514fda61f0d64f3af6",
+    "content-hash": "5a58c574d89ca72ac86b0c5f90e60450",
     "packages": [
         {
             "name": "braintree/braintree_php",
