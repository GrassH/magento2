{
    "_readme": [
        "This file locks the dependencies of your project to a known state",
        "Read more about it at https://getcomposer.org/doc/01-basic-usage.md#installing-dependencies",
        "This file is @generated automatically"
    ],
<<<<<<< HEAD
    "content-hash": "ac243d11cd92b4d01c2e2c7407808c61",
=======
    "content-hash": "852d725056f6b97d0eb8137effb938d1",
>>>>>>> 1de5f67b
    "packages": [
        {
            "name": "braintree/braintree_php",
            "version": "3.35.0",
            "source": {
                "type": "git",
                "url": "https://github.com/braintree/braintree_php.git",
                "reference": "6c4388199ce379432804a5c18b88585157ef2ed7"
            },
            "dist": {
                "type": "zip",
                "url": "https://api.github.com/repos/braintree/braintree_php/zipball/6c4388199ce379432804a5c18b88585157ef2ed7",
                "reference": "6c4388199ce379432804a5c18b88585157ef2ed7",
                "shasum": ""
            },
            "require": {
                "ext-curl": "*",
                "ext-dom": "*",
                "ext-hash": "*",
                "ext-openssl": "*",
                "ext-xmlwriter": "*",
                "php": ">=5.4.0"
            },
            "require-dev": {
                "phpunit/phpunit": "3.7.*"
            },
            "type": "library",
            "autoload": {
                "psr-0": {
                    "Braintree": "lib/"
                },
                "psr-4": {
                    "Braintree\\": "lib/Braintree"
                }
            },
            "notification-url": "https://packagist.org/downloads/",
            "license": [
                "MIT"
            ],
            "authors": [
                {
                    "name": "Braintree",
                    "homepage": "https://www.braintreepayments.com"
                }
            ],
            "description": "Braintree PHP Client Library",
            "time": "2018-07-26T14:37:38+00:00"
        },
        {
            "name": "colinmollenhour/cache-backend-file",
            "version": "v1.4.5",
            "source": {
                "type": "git",
                "url": "https://github.com/colinmollenhour/Cm_Cache_Backend_File.git",
                "reference": "03c7d4c0f43b2de1b559a3527d18ff697d306544"
            },
            "dist": {
                "type": "zip",
                "url": "https://api.github.com/repos/colinmollenhour/Cm_Cache_Backend_File/zipball/03c7d4c0f43b2de1b559a3527d18ff697d306544",
                "reference": "03c7d4c0f43b2de1b559a3527d18ff697d306544",
                "shasum": ""
            },
            "type": "magento-module",
            "autoload": {
                "classmap": [
                    "File.php"
                ]
            },
            "notification-url": "https://packagist.org/downloads/",
            "license": [
                "BSD-3-Clause"
            ],
            "authors": [
                {
                    "name": "Colin Mollenhour"
                }
            ],
            "description": "The stock Zend_Cache_Backend_File backend has extremely poor performance for cleaning by tags making it become unusable as the number of cached items increases. This backend makes many changes resulting in a huge performance boost, especially for tag cleaning.",
            "homepage": "https://github.com/colinmollenhour/Cm_Cache_Backend_File",
            "time": "2019-04-18T21:54:31+00:00"
        },
        {
            "name": "colinmollenhour/cache-backend-redis",
            "version": "1.10.6",
            "source": {
                "type": "git",
                "url": "https://github.com/colinmollenhour/Cm_Cache_Backend_Redis.git",
                "reference": "cc941a5f4cc017e11d3eab9061811ba9583ed6bf"
            },
            "dist": {
                "type": "zip",
                "url": "https://api.github.com/repos/colinmollenhour/Cm_Cache_Backend_Redis/zipball/cc941a5f4cc017e11d3eab9061811ba9583ed6bf",
                "reference": "cc941a5f4cc017e11d3eab9061811ba9583ed6bf",
                "shasum": ""
            },
            "require": {
                "magento-hackathon/magento-composer-installer": "*"
            },
            "type": "magento-module",
            "autoload": {
                "classmap": [
                    "Cm/Cache/Backend/Redis.php"
                ]
            },
            "notification-url": "https://packagist.org/downloads/",
            "license": [
                "BSD-3-Clause"
            ],
            "authors": [
                {
                    "name": "Colin Mollenhour"
                }
            ],
            "description": "Zend_Cache backend using Redis with full support for tags.",
            "homepage": "https://github.com/colinmollenhour/Cm_Cache_Backend_Redis",
            "time": "2018-09-24T16:02:07+00:00"
        },
        {
            "name": "colinmollenhour/credis",
            "version": "1.10.0",
            "source": {
                "type": "git",
                "url": "https://github.com/colinmollenhour/credis.git",
                "reference": "8ab6db707c821055f9856b8cf76d5f44beb6fd8a"
            },
            "dist": {
                "type": "zip",
                "url": "https://api.github.com/repos/colinmollenhour/credis/zipball/8ab6db707c821055f9856b8cf76d5f44beb6fd8a",
                "reference": "8ab6db707c821055f9856b8cf76d5f44beb6fd8a",
                "shasum": ""
            },
            "require": {
                "php": ">=5.4.0"
            },
            "type": "library",
            "autoload": {
                "classmap": [
                    "Client.php",
                    "Cluster.php",
                    "Sentinel.php",
                    "Module.php"
                ]
            },
            "notification-url": "https://packagist.org/downloads/",
            "license": [
                "MIT"
            ],
            "authors": [
                {
                    "name": "Colin Mollenhour",
                    "email": "colin@mollenhour.com"
                }
            ],
            "description": "Credis is a lightweight interface to the Redis key-value store which wraps the phpredis library when available for better performance.",
            "homepage": "https://github.com/colinmollenhour/credis",
            "time": "2018-05-07T14:45:04+00:00"
        },
        {
            "name": "colinmollenhour/php-redis-session-abstract",
            "version": "v1.4.1",
            "source": {
                "type": "git",
                "url": "https://github.com/colinmollenhour/php-redis-session-abstract.git",
                "reference": "4949ca28b86037abb44984c77bab9d0a4e075643"
            },
            "dist": {
                "type": "zip",
                "url": "https://api.github.com/repos/colinmollenhour/php-redis-session-abstract/zipball/4949ca28b86037abb44984c77bab9d0a4e075643",
                "reference": "4949ca28b86037abb44984c77bab9d0a4e075643",
                "shasum": ""
            },
            "require": {
                "colinmollenhour/credis": "~1.6",
                "php": "^5.5 || ^7.0"
            },
            "type": "library",
            "autoload": {
                "psr-0": {
                    "Cm\\RedisSession\\": "src/"
                }
            },
            "notification-url": "https://packagist.org/downloads/",
            "license": [
                "BSD-3-Clause"
            ],
            "authors": [
                {
                    "name": "Colin Mollenhour"
                }
            ],
            "description": "A Redis-based session handler with optimistic locking",
            "homepage": "https://github.com/colinmollenhour/php-redis-session-abstract",
            "time": "2019-03-18T14:43:14+00:00"
        },
        {
            "name": "composer/ca-bundle",
            "version": "1.2.4",
            "source": {
                "type": "git",
                "url": "https://github.com/composer/ca-bundle.git",
                "reference": "10bb96592168a0f8e8f6dcde3532d9fa50b0b527"
            },
            "dist": {
                "type": "zip",
                "url": "https://api.github.com/repos/composer/ca-bundle/zipball/10bb96592168a0f8e8f6dcde3532d9fa50b0b527",
                "reference": "10bb96592168a0f8e8f6dcde3532d9fa50b0b527",
                "shasum": ""
            },
            "require": {
                "ext-openssl": "*",
                "ext-pcre": "*",
                "php": "^5.3.2 || ^7.0 || ^8.0"
            },
            "require-dev": {
                "phpunit/phpunit": "^4.8.35 || ^5.7 || 6.5 - 8",
                "psr/log": "^1.0",
                "symfony/process": "^2.5 || ^3.0 || ^4.0"
            },
            "type": "library",
            "extra": {
                "branch-alias": {
                    "dev-master": "1.x-dev"
                }
            },
            "autoload": {
                "psr-4": {
                    "Composer\\CaBundle\\": "src"
                }
            },
            "notification-url": "https://packagist.org/downloads/",
            "license": [
                "MIT"
            ],
            "authors": [
                {
                    "name": "Jordi Boggiano",
                    "email": "j.boggiano@seld.be",
                    "homepage": "http://seld.be"
                }
            ],
            "description": "Lets you find a path to the system CA bundle, and includes a fallback to the Mozilla CA bundle.",
            "keywords": [
                "cabundle",
                "cacert",
                "certificate",
                "ssl",
                "tls"
            ],
            "time": "2019-08-30T08:44:50+00:00"
        },
        {
            "name": "composer/composer",
            "version": "1.9.0",
            "source": {
                "type": "git",
                "url": "https://github.com/composer/composer.git",
                "reference": "314aa57fdcfc942065996f59fb73a8b3f74f3fa5"
            },
            "dist": {
                "type": "zip",
                "url": "https://api.github.com/repos/composer/composer/zipball/314aa57fdcfc942065996f59fb73a8b3f74f3fa5",
                "reference": "314aa57fdcfc942065996f59fb73a8b3f74f3fa5",
                "shasum": ""
            },
            "require": {
                "composer/ca-bundle": "^1.0",
                "composer/semver": "^1.0",
                "composer/spdx-licenses": "^1.2",
                "composer/xdebug-handler": "^1.1",
                "justinrainbow/json-schema": "^3.0 || ^4.0 || ^5.0",
                "php": "^5.3.2 || ^7.0",
                "psr/log": "^1.0",
                "seld/jsonlint": "^1.4",
                "seld/phar-utils": "^1.0",
                "symfony/console": "^2.7 || ^3.0 || ^4.0",
                "symfony/filesystem": "^2.7 || ^3.0 || ^4.0",
                "symfony/finder": "^2.7 || ^3.0 || ^4.0",
                "symfony/process": "^2.7 || ^3.0 || ^4.0"
            },
            "conflict": {
                "symfony/console": "2.8.38"
            },
            "require-dev": {
                "phpunit/phpunit": "^4.8.35 || ^5.7",
                "phpunit/phpunit-mock-objects": "^2.3 || ^3.0"
            },
            "suggest": {
                "ext-openssl": "Enabling the openssl extension allows you to access https URLs for repositories and packages",
                "ext-zip": "Enabling the zip extension allows you to unzip archives",
                "ext-zlib": "Allow gzip compression of HTTP requests"
            },
            "bin": [
                "bin/composer"
            ],
            "type": "library",
            "extra": {
                "branch-alias": {
                    "dev-master": "1.9-dev"
                }
            },
            "autoload": {
                "psr-4": {
                    "Composer\\": "src/Composer"
                }
            },
            "notification-url": "https://packagist.org/downloads/",
            "license": [
                "MIT"
            ],
            "authors": [
                {
                    "name": "Nils Adermann",
                    "email": "naderman@naderman.de",
                    "homepage": "http://www.naderman.de"
                },
                {
                    "name": "Jordi Boggiano",
                    "email": "j.boggiano@seld.be",
                    "homepage": "http://seld.be"
                }
            ],
            "description": "Composer helps you declare, manage and install dependencies of PHP projects. It ensures you have the right stack everywhere.",
            "homepage": "https://getcomposer.org/",
            "keywords": [
                "autoload",
                "dependency",
                "package"
            ],
            "time": "2019-08-02T18:55:33+00:00"
        },
        {
            "name": "composer/semver",
            "version": "1.5.0",
            "source": {
                "type": "git",
                "url": "https://github.com/composer/semver.git",
                "reference": "46d9139568ccb8d9e7cdd4539cab7347568a5e2e"
            },
            "dist": {
                "type": "zip",
                "url": "https://api.github.com/repos/composer/semver/zipball/46d9139568ccb8d9e7cdd4539cab7347568a5e2e",
                "reference": "46d9139568ccb8d9e7cdd4539cab7347568a5e2e",
                "shasum": ""
            },
            "require": {
                "php": "^5.3.2 || ^7.0"
            },
            "require-dev": {
                "phpunit/phpunit": "^4.5 || ^5.0.5",
                "phpunit/phpunit-mock-objects": "2.3.0 || ^3.0"
            },
            "type": "library",
            "extra": {
                "branch-alias": {
                    "dev-master": "1.x-dev"
                }
            },
            "autoload": {
                "psr-4": {
                    "Composer\\Semver\\": "src"
                }
            },
            "notification-url": "https://packagist.org/downloads/",
            "license": [
                "MIT"
            ],
            "authors": [
                {
                    "name": "Nils Adermann",
                    "email": "naderman@naderman.de",
                    "homepage": "http://www.naderman.de"
                },
                {
                    "name": "Jordi Boggiano",
                    "email": "j.boggiano@seld.be",
                    "homepage": "http://seld.be"
                },
                {
                    "name": "Rob Bast",
                    "email": "rob.bast@gmail.com",
                    "homepage": "http://robbast.nl"
                }
            ],
            "description": "Semver library that offers utilities, version constraint parsing and validation.",
            "keywords": [
                "semantic",
                "semver",
                "validation",
                "versioning"
            ],
            "time": "2019-03-19T17:25:45+00:00"
        },
        {
            "name": "composer/spdx-licenses",
            "version": "1.5.2",
            "source": {
                "type": "git",
                "url": "https://github.com/composer/spdx-licenses.git",
                "reference": "7ac1e6aec371357df067f8a688c3d6974df68fa5"
            },
            "dist": {
                "type": "zip",
                "url": "https://api.github.com/repos/composer/spdx-licenses/zipball/7ac1e6aec371357df067f8a688c3d6974df68fa5",
                "reference": "7ac1e6aec371357df067f8a688c3d6974df68fa5",
                "shasum": ""
            },
            "require": {
                "php": "^5.3.2 || ^7.0 || ^8.0"
            },
            "require-dev": {
                "phpunit/phpunit": "^4.8.35 || ^5.7 || 6.5 - 7"
            },
            "type": "library",
            "extra": {
                "branch-alias": {
                    "dev-master": "1.x-dev"
                }
            },
            "autoload": {
                "psr-4": {
                    "Composer\\Spdx\\": "src"
                }
            },
            "notification-url": "https://packagist.org/downloads/",
            "license": [
                "MIT"
            ],
            "authors": [
                {
                    "name": "Nils Adermann",
                    "email": "naderman@naderman.de",
                    "homepage": "http://www.naderman.de"
                },
                {
                    "name": "Jordi Boggiano",
                    "email": "j.boggiano@seld.be",
                    "homepage": "http://seld.be"
                },
                {
                    "name": "Rob Bast",
                    "email": "rob.bast@gmail.com",
                    "homepage": "http://robbast.nl"
                }
            ],
            "description": "SPDX licenses list and validation library.",
            "keywords": [
                "license",
                "spdx",
                "validator"
            ],
            "time": "2019-07-29T10:31:59+00:00"
        },
        {
            "name": "composer/xdebug-handler",
            "version": "1.3.3",
            "source": {
                "type": "git",
                "url": "https://github.com/composer/xdebug-handler.git",
                "reference": "46867cbf8ca9fb8d60c506895449eb799db1184f"
            },
            "dist": {
                "type": "zip",
                "url": "https://api.github.com/repos/composer/xdebug-handler/zipball/46867cbf8ca9fb8d60c506895449eb799db1184f",
                "reference": "46867cbf8ca9fb8d60c506895449eb799db1184f",
                "shasum": ""
            },
            "require": {
                "php": "^5.3.2 || ^7.0",
                "psr/log": "^1.0"
            },
            "require-dev": {
                "phpunit/phpunit": "^4.8.35 || ^5.7 || ^6.5"
            },
            "type": "library",
            "autoload": {
                "psr-4": {
                    "Composer\\XdebugHandler\\": "src"
                }
            },
            "notification-url": "https://packagist.org/downloads/",
            "license": [
                "MIT"
            ],
            "authors": [
                {
                    "name": "John Stevenson",
                    "email": "john-stevenson@blueyonder.co.uk"
                }
            ],
            "description": "Restarts a process without xdebug.",
            "keywords": [
                "Xdebug",
                "performance"
            ],
            "time": "2019-05-27T17:52:04+00:00"
        },
        {
            "name": "container-interop/container-interop",
            "version": "1.2.0",
            "source": {
                "type": "git",
                "url": "https://github.com/container-interop/container-interop.git",
                "reference": "79cbf1341c22ec75643d841642dd5d6acd83bdb8"
            },
            "dist": {
                "type": "zip",
                "url": "https://api.github.com/repos/container-interop/container-interop/zipball/79cbf1341c22ec75643d841642dd5d6acd83bdb8",
                "reference": "79cbf1341c22ec75643d841642dd5d6acd83bdb8",
                "shasum": ""
            },
            "require": {
                "psr/container": "^1.0"
            },
            "type": "library",
            "autoload": {
                "psr-4": {
                    "Interop\\Container\\": "src/Interop/Container/"
                }
            },
            "notification-url": "https://packagist.org/downloads/",
            "license": [
                "MIT"
            ],
            "description": "Promoting the interoperability of container objects (DIC, SL, etc.)",
            "homepage": "https://github.com/container-interop/container-interop",
            "time": "2017-02-14T19:40:03+00:00"
        },
        {
            "name": "elasticsearch/elasticsearch",
            "version": "v6.7.2",
            "source": {
                "type": "git",
                "url": "https://github.com/elastic/elasticsearch-php.git",
                "reference": "9ba89f905ebf699e72dacffa410331c7fecc8255"
            },
            "dist": {
                "type": "zip",
                "url": "https://api.github.com/repos/elastic/elasticsearch-php/zipball/9ba89f905ebf699e72dacffa410331c7fecc8255",
                "reference": "9ba89f905ebf699e72dacffa410331c7fecc8255",
                "shasum": ""
            },
            "require": {
                "ext-json": ">=1.3.7",
                "guzzlehttp/ringphp": "~1.0",
                "php": "^7.0",
                "psr/log": "~1.0"
            },
            "require-dev": {
                "cpliakas/git-wrapper": "^1.7 || ^2.1",
                "doctrine/inflector": "^1.1",
                "mockery/mockery": "^1.2",
                "phpstan/phpstan-shim": "^0.9 || ^0.11",
                "phpunit/phpunit": "^5.7 || ^6.5",
                "squizlabs/php_codesniffer": "^3.4",
                "symfony/finder": "^2.8",
                "symfony/yaml": "^2.8"
            },
            "suggest": {
                "ext-curl": "*",
                "monolog/monolog": "Allows for client-level logging and tracing"
            },
            "type": "library",
            "autoload": {
                "psr-4": {
                    "Elasticsearch\\": "src/Elasticsearch/"
                }
            },
            "notification-url": "https://packagist.org/downloads/",
            "license": [
                "Apache-2.0"
            ],
            "authors": [
                {
                    "name": "Zachary Tong"
                },
                {
                    "name": "Enrico Zimuel"
                }
            ],
            "description": "PHP Client for Elasticsearch",
            "keywords": [
                "client",
                "elasticsearch",
                "search"
            ],
            "time": "2019-07-19T14:48:24+00:00"
        },
        {
            "name": "guzzlehttp/guzzle",
            "version": "6.4.1",
            "source": {
                "type": "git",
                "url": "https://github.com/guzzle/guzzle.git",
                "reference": "0895c932405407fd3a7368b6910c09a24d26db11"
            },
            "dist": {
                "type": "zip",
                "url": "https://api.github.com/repos/guzzle/guzzle/zipball/0895c932405407fd3a7368b6910c09a24d26db11",
                "reference": "0895c932405407fd3a7368b6910c09a24d26db11",
                "shasum": ""
            },
            "require": {
                "ext-json": "*",
                "guzzlehttp/promises": "^1.0",
                "guzzlehttp/psr7": "^1.6.1",
                "php": ">=5.5"
            },
            "require-dev": {
                "ext-curl": "*",
                "phpunit/phpunit": "^4.8.35 || ^5.7 || ^6.4 || ^7.0",
                "psr/log": "^1.1"
            },
            "suggest": {
                "psr/log": "Required for using the Log middleware"
            },
            "type": "library",
            "extra": {
                "branch-alias": {
                    "dev-master": "6.3-dev"
                }
            },
            "autoload": {
                "psr-4": {
                    "GuzzleHttp\\": "src/"
                },
                "files": [
                    "src/functions_include.php"
                ]
            },
            "notification-url": "https://packagist.org/downloads/",
            "license": [
                "MIT"
            ],
            "authors": [
                {
                    "name": "Michael Dowling",
                    "email": "mtdowling@gmail.com",
                    "homepage": "https://github.com/mtdowling"
                }
            ],
            "description": "Guzzle is a PHP HTTP client library",
            "homepage": "http://guzzlephp.org/",
            "keywords": [
                "client",
                "curl",
                "framework",
                "http",
                "http client",
                "rest",
                "web service"
            ],
            "time": "2019-10-23T15:58:00+00:00"
        },
        {
            "name": "guzzlehttp/promises",
            "version": "v1.3.1",
            "source": {
                "type": "git",
                "url": "https://github.com/guzzle/promises.git",
                "reference": "a59da6cf61d80060647ff4d3eb2c03a2bc694646"
            },
            "dist": {
                "type": "zip",
                "url": "https://api.github.com/repos/guzzle/promises/zipball/a59da6cf61d80060647ff4d3eb2c03a2bc694646",
                "reference": "a59da6cf61d80060647ff4d3eb2c03a2bc694646",
                "shasum": ""
            },
            "require": {
                "php": ">=5.5.0"
            },
            "require-dev": {
                "phpunit/phpunit": "^4.0"
            },
            "type": "library",
            "extra": {
                "branch-alias": {
                    "dev-master": "1.4-dev"
                }
            },
            "autoload": {
                "psr-4": {
                    "GuzzleHttp\\Promise\\": "src/"
                },
                "files": [
                    "src/functions_include.php"
                ]
            },
            "notification-url": "https://packagist.org/downloads/",
            "license": [
                "MIT"
            ],
            "authors": [
                {
                    "name": "Michael Dowling",
                    "email": "mtdowling@gmail.com",
                    "homepage": "https://github.com/mtdowling"
                }
            ],
            "description": "Guzzle promises library",
            "keywords": [
                "promise"
            ],
            "time": "2016-12-20T10:07:11+00:00"
        },
        {
            "name": "guzzlehttp/psr7",
            "version": "1.6.1",
            "source": {
                "type": "git",
                "url": "https://github.com/guzzle/psr7.git",
                "reference": "239400de7a173fe9901b9ac7c06497751f00727a"
            },
            "dist": {
                "type": "zip",
                "url": "https://api.github.com/repos/guzzle/psr7/zipball/239400de7a173fe9901b9ac7c06497751f00727a",
                "reference": "239400de7a173fe9901b9ac7c06497751f00727a",
                "shasum": ""
            },
            "require": {
                "php": ">=5.4.0",
                "psr/http-message": "~1.0",
                "ralouphie/getallheaders": "^2.0.5 || ^3.0.0"
            },
            "provide": {
                "psr/http-message-implementation": "1.0"
            },
            "require-dev": {
                "ext-zlib": "*",
                "phpunit/phpunit": "~4.8.36 || ^5.7.27 || ^6.5.8"
            },
            "suggest": {
                "zendframework/zend-httphandlerrunner": "Emit PSR-7 responses"
            },
            "type": "library",
            "extra": {
                "branch-alias": {
                    "dev-master": "1.6-dev"
                }
            },
            "autoload": {
                "psr-4": {
                    "GuzzleHttp\\Psr7\\": "src/"
                },
                "files": [
                    "src/functions_include.php"
                ]
            },
            "notification-url": "https://packagist.org/downloads/",
            "license": [
                "MIT"
            ],
            "authors": [
                {
                    "name": "Michael Dowling",
                    "email": "mtdowling@gmail.com",
                    "homepage": "https://github.com/mtdowling"
                },
                {
                    "name": "Tobias Schultze",
                    "homepage": "https://github.com/Tobion"
                }
            ],
            "description": "PSR-7 message implementation that also provides common utility methods",
            "keywords": [
                "http",
                "message",
                "psr-7",
                "request",
                "response",
                "stream",
                "uri",
                "url"
            ],
            "time": "2019-07-01T23:21:34+00:00"
        },
        {
            "name": "guzzlehttp/ringphp",
            "version": "1.1.1",
            "source": {
                "type": "git",
                "url": "https://github.com/guzzle/RingPHP.git",
                "reference": "5e2a174052995663dd68e6b5ad838afd47dd615b"
            },
            "dist": {
                "type": "zip",
                "url": "https://api.github.com/repos/guzzle/RingPHP/zipball/5e2a174052995663dd68e6b5ad838afd47dd615b",
                "reference": "5e2a174052995663dd68e6b5ad838afd47dd615b",
                "shasum": ""
            },
            "require": {
                "guzzlehttp/streams": "~3.0",
                "php": ">=5.4.0",
                "react/promise": "~2.0"
            },
            "require-dev": {
                "ext-curl": "*",
                "phpunit/phpunit": "~4.0"
            },
            "suggest": {
                "ext-curl": "Guzzle will use specific adapters if cURL is present"
            },
            "type": "library",
            "extra": {
                "branch-alias": {
                    "dev-master": "1.1-dev"
                }
            },
            "autoload": {
                "psr-4": {
                    "GuzzleHttp\\Ring\\": "src/"
                }
            },
            "notification-url": "https://packagist.org/downloads/",
            "license": [
                "MIT"
            ],
            "authors": [
                {
                    "name": "Michael Dowling",
                    "email": "mtdowling@gmail.com",
                    "homepage": "https://github.com/mtdowling"
                }
            ],
            "description": "Provides a simple API and specification that abstracts away the details of HTTP into a single PHP function.",
            "time": "2018-07-31T13:22:33+00:00"
        },
        {
            "name": "guzzlehttp/streams",
            "version": "3.0.0",
            "source": {
                "type": "git",
                "url": "https://github.com/guzzle/streams.git",
                "reference": "47aaa48e27dae43d39fc1cea0ccf0d84ac1a2ba5"
            },
            "dist": {
                "type": "zip",
                "url": "https://api.github.com/repos/guzzle/streams/zipball/47aaa48e27dae43d39fc1cea0ccf0d84ac1a2ba5",
                "reference": "47aaa48e27dae43d39fc1cea0ccf0d84ac1a2ba5",
                "shasum": ""
            },
            "require": {
                "php": ">=5.4.0"
            },
            "require-dev": {
                "phpunit/phpunit": "~4.0"
            },
            "type": "library",
            "extra": {
                "branch-alias": {
                    "dev-master": "3.0-dev"
                }
            },
            "autoload": {
                "psr-4": {
                    "GuzzleHttp\\Stream\\": "src/"
                }
            },
            "notification-url": "https://packagist.org/downloads/",
            "license": [
                "MIT"
            ],
            "authors": [
                {
                    "name": "Michael Dowling",
                    "email": "mtdowling@gmail.com",
                    "homepage": "https://github.com/mtdowling"
                }
            ],
            "description": "Provides a simple abstraction over streams of data",
            "homepage": "http://guzzlephp.org/",
            "keywords": [
                "Guzzle",
                "stream"
            ],
            "time": "2014-10-12T19:18:40+00:00"
        },
        {
            "name": "justinrainbow/json-schema",
            "version": "5.2.9",
            "source": {
                "type": "git",
                "url": "https://github.com/justinrainbow/json-schema.git",
                "reference": "44c6787311242a979fa15c704327c20e7221a0e4"
            },
            "dist": {
                "type": "zip",
                "url": "https://api.github.com/repos/justinrainbow/json-schema/zipball/44c6787311242a979fa15c704327c20e7221a0e4",
                "reference": "44c6787311242a979fa15c704327c20e7221a0e4",
                "shasum": ""
            },
            "require": {
                "php": ">=5.3.3"
            },
            "require-dev": {
                "friendsofphp/php-cs-fixer": "~2.2.20||~2.15.1",
                "json-schema/json-schema-test-suite": "1.2.0",
                "phpunit/phpunit": "^4.8.35"
            },
            "bin": [
                "bin/validate-json"
            ],
            "type": "library",
            "extra": {
                "branch-alias": {
                    "dev-master": "5.0.x-dev"
                }
            },
            "autoload": {
                "psr-4": {
                    "JsonSchema\\": "src/JsonSchema/"
                }
            },
            "notification-url": "https://packagist.org/downloads/",
            "license": [
                "MIT"
            ],
            "authors": [
                {
                    "name": "Bruno Prieto Reis",
                    "email": "bruno.p.reis@gmail.com"
                },
                {
                    "name": "Justin Rainbow",
                    "email": "justin.rainbow@gmail.com"
                },
                {
                    "name": "Igor Wiedler",
                    "email": "igor@wiedler.ch"
                },
                {
                    "name": "Robert Schönthal",
                    "email": "seroscho@googlemail.com"
                }
            ],
            "description": "A library to validate a json schema.",
            "homepage": "https://github.com/justinrainbow/json-schema",
            "keywords": [
                "json",
                "schema"
            ],
            "time": "2019-09-25T14:49:45+00:00"
        },
        {
            "name": "magento/composer",
            "version": "1.5.0",
            "source": {
                "type": "git",
                "url": "https://github.com/magento/composer.git",
                "reference": "ea12b95be5c0833b3d9497aaefa08816c19e5dcd"
            },
            "dist": {
                "type": "zip",
                "url": "https://api.github.com/repos/magento/composer/zipball/ea12b95be5c0833b3d9497aaefa08816c19e5dcd",
                "reference": "ea12b95be5c0833b3d9497aaefa08816c19e5dcd",
                "shasum": ""
            },
            "require": {
                "composer/composer": "^1.6",
                "php": "~7.1.3||~7.2.0||~7.3.0",
                "symfony/console": "~4.0.0 || ~4.1.0"
            },
            "require-dev": {
                "phpunit/phpunit": "~7.0.0"
            },
            "type": "library",
            "autoload": {
                "psr-4": {
                    "Magento\\Composer\\": "src"
                }
            },
            "notification-url": "https://packagist.org/downloads/",
            "license": [
                "OSL-3.0",
                "AFL-3.0"
            ],
            "description": "Magento composer library helps to instantiate Composer application and run composer commands.",
            "time": "2019-07-29T19:52:05+00:00"
        },
        {
            "name": "magento/magento-composer-installer",
            "version": "0.1.13",
            "source": {
                "type": "git",
                "url": "https://github.com/magento/magento-composer-installer.git",
                "reference": "8b6c32f53b4944a5d6656e86344cd0f9784709a1"
            },
            "dist": {
                "type": "zip",
                "url": "https://api.github.com/repos/magento/magento-composer-installer/zipball/8b6c32f53b4944a5d6656e86344cd0f9784709a1",
                "reference": "8b6c32f53b4944a5d6656e86344cd0f9784709a1",
                "shasum": ""
            },
            "require": {
                "composer-plugin-api": "^1.0"
            },
            "replace": {
                "magento-hackathon/magento-composer-installer": "*"
            },
            "require-dev": {
                "composer/composer": "*@dev",
                "firegento/phpcs": "dev-patch-1",
                "mikey179/vfsstream": "*",
                "phpunit/phpunit": "*",
                "phpunit/phpunit-mock-objects": "dev-master",
                "squizlabs/php_codesniffer": "1.4.7",
                "symfony/process": "*"
            },
            "type": "composer-plugin",
            "extra": {
                "composer-command-registry": [
                    "MagentoHackathon\\Composer\\Magento\\Command\\DeployCommand"
                ],
                "class": "MagentoHackathon\\Composer\\Magento\\Plugin"
            },
            "autoload": {
                "psr-0": {
                    "MagentoHackathon\\Composer\\Magento": "src/"
                }
            },
            "notification-url": "https://packagist.org/downloads/",
            "license": [
                "OSL-3.0"
            ],
            "authors": [
                {
                    "name": "Vinai Kopp",
                    "email": "vinai@netzarbeiter.com"
                },
                {
                    "name": "Daniel Fahlke aka Flyingmana",
                    "email": "flyingmana@googlemail.com"
                },
                {
                    "name": "Jörg Weller",
                    "email": "weller@flagbit.de"
                },
                {
                    "name": "Karl Spies",
                    "email": "karl.spies@gmx.net"
                },
                {
                    "name": "Tobias Vogt",
                    "email": "tobi@webguys.de"
                },
                {
                    "name": "David Fuhr",
                    "email": "fuhr@flagbit.de"
                }
            ],
            "description": "Composer installer for Magento modules",
            "homepage": "https://github.com/magento/magento-composer-installer",
            "keywords": [
                "composer-installer",
                "magento"
            ],
            "time": "2017-12-29T16:45:24+00:00"
        },
        {
            "name": "magento/zendframework1",
            "version": "1.14.2",
            "source": {
                "type": "git",
                "url": "https://github.com/magento/zf1.git",
                "reference": "8221062d42a198e431d183bbe672e5e1a2f98c5f"
            },
            "dist": {
                "type": "zip",
                "url": "https://api.github.com/repos/magento/zf1/zipball/8221062d42a198e431d183bbe672e5e1a2f98c5f",
                "reference": "8221062d42a198e431d183bbe672e5e1a2f98c5f",
                "shasum": ""
            },
            "require": {
                "php": ">=5.2.11"
            },
            "require-dev": {
                "phpunit/dbunit": "1.3.*",
                "phpunit/phpunit": "3.7.*"
            },
            "type": "library",
            "extra": {
                "branch-alias": {
                    "dev-master": "1.12.x-dev"
                }
            },
            "autoload": {
                "psr-0": {
                    "Zend_": "library/"
                }
            },
            "notification-url": "https://packagist.org/downloads/",
            "include-path": [
                "library/"
            ],
            "license": [
                "BSD-3-Clause"
            ],
            "description": "Magento Zend Framework 1",
            "homepage": "http://framework.zend.com/",
            "keywords": [
                "ZF1",
                "framework"
            ],
            "time": "2019-07-26T16:43:11+00:00"
        },
        {
            "name": "monolog/monolog",
            "version": "1.25.1",
            "source": {
                "type": "git",
                "url": "https://github.com/Seldaek/monolog.git",
                "reference": "70e65a5470a42cfec1a7da00d30edb6e617e8dcf"
            },
            "dist": {
                "type": "zip",
                "url": "https://api.github.com/repos/Seldaek/monolog/zipball/70e65a5470a42cfec1a7da00d30edb6e617e8dcf",
                "reference": "70e65a5470a42cfec1a7da00d30edb6e617e8dcf",
                "shasum": ""
            },
            "require": {
                "php": ">=5.3.0",
                "psr/log": "~1.0"
            },
            "provide": {
                "psr/log-implementation": "1.0.0"
            },
            "require-dev": {
                "aws/aws-sdk-php": "^2.4.9 || ^3.0",
                "doctrine/couchdb": "~1.0@dev",
                "graylog2/gelf-php": "~1.0",
                "jakub-onderka/php-parallel-lint": "0.9",
                "php-amqplib/php-amqplib": "~2.4",
                "php-console/php-console": "^3.1.3",
                "phpunit/phpunit": "~4.5",
                "phpunit/phpunit-mock-objects": "2.3.0",
                "ruflin/elastica": ">=0.90 <3.0",
                "sentry/sentry": "^0.13",
                "swiftmailer/swiftmailer": "^5.3|^6.0"
            },
            "suggest": {
                "aws/aws-sdk-php": "Allow sending log messages to AWS services like DynamoDB",
                "doctrine/couchdb": "Allow sending log messages to a CouchDB server",
                "ext-amqp": "Allow sending log messages to an AMQP server (1.0+ required)",
                "ext-mongo": "Allow sending log messages to a MongoDB server",
                "graylog2/gelf-php": "Allow sending log messages to a GrayLog2 server",
                "mongodb/mongodb": "Allow sending log messages to a MongoDB server via PHP Driver",
                "php-amqplib/php-amqplib": "Allow sending log messages to an AMQP server using php-amqplib",
                "php-console/php-console": "Allow sending log messages to Google Chrome",
                "rollbar/rollbar": "Allow sending log messages to Rollbar",
                "ruflin/elastica": "Allow sending log messages to an Elastic Search server",
                "sentry/sentry": "Allow sending log messages to a Sentry server"
            },
            "type": "library",
            "extra": {
                "branch-alias": {
                    "dev-master": "2.0.x-dev"
                }
            },
            "autoload": {
                "psr-4": {
                    "Monolog\\": "src/Monolog"
                }
            },
            "notification-url": "https://packagist.org/downloads/",
            "license": [
                "MIT"
            ],
            "authors": [
                {
                    "name": "Jordi Boggiano",
                    "email": "j.boggiano@seld.be",
                    "homepage": "http://seld.be"
                }
            ],
            "description": "Sends your logs to files, sockets, inboxes, databases and various web services",
            "homepage": "http://github.com/Seldaek/monolog",
            "keywords": [
                "log",
                "logging",
                "psr-3"
            ],
            "time": "2019-09-06T13:49:17+00:00"
        },
        {
            "name": "paragonie/random_compat",
            "version": "v9.99.99",
            "source": {
                "type": "git",
                "url": "https://github.com/paragonie/random_compat.git",
                "reference": "84b4dfb120c6f9b4ff7b3685f9b8f1aa365a0c95"
            },
            "dist": {
                "type": "zip",
                "url": "https://api.github.com/repos/paragonie/random_compat/zipball/84b4dfb120c6f9b4ff7b3685f9b8f1aa365a0c95",
                "reference": "84b4dfb120c6f9b4ff7b3685f9b8f1aa365a0c95",
                "shasum": ""
            },
            "require": {
                "php": "^7"
            },
            "require-dev": {
                "phpunit/phpunit": "4.*|5.*",
                "vimeo/psalm": "^1"
            },
            "suggest": {
                "ext-libsodium": "Provides a modern crypto API that can be used to generate random bytes."
            },
            "type": "library",
            "notification-url": "https://packagist.org/downloads/",
            "license": [
                "MIT"
            ],
            "authors": [
                {
                    "name": "Paragon Initiative Enterprises",
                    "email": "security@paragonie.com",
                    "homepage": "https://paragonie.com"
                }
            ],
            "description": "PHP 5.x polyfill for random_bytes() and random_int() from PHP 7",
            "keywords": [
                "csprng",
                "polyfill",
                "pseudorandom",
                "random"
            ],
            "time": "2018-07-02T15:55:56+00:00"
        },
        {
            "name": "paragonie/sodium_compat",
            "version": "v1.12.0",
            "source": {
                "type": "git",
                "url": "https://github.com/paragonie/sodium_compat.git",
                "reference": "8228b286d6b8fe24825f42ce02403f72656ac826"
            },
            "dist": {
                "type": "zip",
                "url": "https://api.github.com/repos/paragonie/sodium_compat/zipball/8228b286d6b8fe24825f42ce02403f72656ac826",
                "reference": "8228b286d6b8fe24825f42ce02403f72656ac826",
                "shasum": ""
            },
            "require": {
                "paragonie/random_compat": ">=1",
                "php": "^5.2.4|^5.3|^5.4|^5.5|^5.6|^7|^8"
            },
            "require-dev": {
                "phpunit/phpunit": "^3|^4|^5|^6|^7"
            },
            "suggest": {
                "ext-libsodium": "PHP < 7.0: Better performance, password hashing (Argon2i), secure memory management (memzero), and better security.",
                "ext-sodium": "PHP >= 7.0: Better performance, password hashing (Argon2i), secure memory management (memzero), and better security."
            },
            "type": "library",
            "autoload": {
                "files": [
                    "autoload.php"
                ]
            },
            "notification-url": "https://packagist.org/downloads/",
            "license": [
                "ISC"
            ],
            "authors": [
                {
                    "name": "Paragon Initiative Enterprises",
                    "email": "security@paragonie.com"
                },
                {
                    "name": "Frank Denis",
                    "email": "jedisct1@pureftpd.org"
                }
            ],
            "description": "Pure PHP implementation of libsodium; uses the PHP extension if it exists",
            "keywords": [
                "Authentication",
                "BLAKE2b",
                "ChaCha20",
                "ChaCha20-Poly1305",
                "Chapoly",
                "Curve25519",
                "Ed25519",
                "EdDSA",
                "Edwards-curve Digital Signature Algorithm",
                "Elliptic Curve Diffie-Hellman",
                "Poly1305",
                "Pure-PHP cryptography",
                "RFC 7748",
                "RFC 8032",
                "Salpoly",
                "Salsa20",
                "X25519",
                "XChaCha20-Poly1305",
                "XSalsa20-Poly1305",
                "Xchacha20",
                "Xsalsa20",
                "aead",
                "cryptography",
                "ecdh",
                "elliptic curve",
                "elliptic curve cryptography",
                "encryption",
                "libsodium",
                "php",
                "public-key cryptography",
                "secret-key cryptography",
                "side-channel resistant"
            ],
            "time": "2019-10-19T15:30:42+00:00"
        },
        {
            "name": "pelago/emogrifier",
            "version": "v2.2.0",
            "source": {
                "type": "git",
                "url": "https://github.com/MyIntervals/emogrifier.git",
                "reference": "2472bc1c3a2dee8915ecc2256139c6100024332f"
            },
            "dist": {
                "type": "zip",
                "url": "https://api.github.com/repos/MyIntervals/emogrifier/zipball/2472bc1c3a2dee8915ecc2256139c6100024332f",
                "reference": "2472bc1c3a2dee8915ecc2256139c6100024332f",
                "shasum": ""
            },
            "require": {
                "ext-dom": "*",
                "ext-libxml": "*",
                "php": "^5.5.0 || ~7.0.0 || ~7.1.0 || ~7.2.0 || ~7.3.0",
                "symfony/css-selector": "^3.4.0 || ^4.0.0"
            },
            "require-dev": {
                "friendsofphp/php-cs-fixer": "^2.2.0",
                "phpmd/phpmd": "^2.6.0",
                "phpunit/phpunit": "^4.8.0",
                "squizlabs/php_codesniffer": "^3.3.2"
            },
            "type": "library",
            "extra": {
                "branch-alias": {
                    "dev-master": "3.0.x-dev"
                }
            },
            "autoload": {
                "psr-4": {
                    "Pelago\\": "src/"
                }
            },
            "notification-url": "https://packagist.org/downloads/",
            "license": [
                "MIT"
            ],
            "authors": [
                {
                    "name": "Oliver Klee",
                    "email": "github@oliverklee.de"
                },
                {
                    "name": "Zoli Szabó",
                    "email": "zoli.szabo+github@gmail.com"
                },
                {
                    "name": "John Reeve",
                    "email": "jreeve@pelagodesign.com"
                },
                {
                    "name": "Jake Hotson",
                    "email": "jake@qzdesign.co.uk"
                },
                {
                    "name": "Cameron Brooks"
                },
                {
                    "name": "Jaime Prado"
                }
            ],
            "description": "Converts CSS styles into inline style attributes in your HTML code",
            "homepage": "https://www.myintervals.com/emogrifier.php",
            "keywords": [
                "css",
                "email",
                "pre-processing"
            ],
            "time": "2019-09-04T16:07:59+00:00"
        },
        {
            "name": "php-amqplib/php-amqplib",
            "version": "v2.10.1",
            "source": {
                "type": "git",
                "url": "https://github.com/php-amqplib/php-amqplib.git",
                "reference": "6e2b2501e021e994fb64429e5a78118f83b5c200"
            },
            "dist": {
                "type": "zip",
                "url": "https://api.github.com/repos/php-amqplib/php-amqplib/zipball/6e2b2501e021e994fb64429e5a78118f83b5c200",
                "reference": "6e2b2501e021e994fb64429e5a78118f83b5c200",
                "shasum": ""
            },
            "require": {
                "ext-bcmath": "*",
                "ext-sockets": "*",
                "php": ">=5.6"
            },
            "replace": {
                "videlalvaro/php-amqplib": "self.version"
            },
            "require-dev": {
                "ext-curl": "*",
                "nategood/httpful": "^0.2.20",
                "phpunit/phpunit": "^5.7|^6.5|^7.0",
                "squizlabs/php_codesniffer": "^2.5"
            },
            "type": "library",
            "extra": {
                "branch-alias": {
                    "dev-master": "2.10-dev"
                }
            },
            "autoload": {
                "psr-4": {
                    "PhpAmqpLib\\": "PhpAmqpLib/"
                }
            },
            "notification-url": "https://packagist.org/downloads/",
            "license": [
                "LGPL-2.1-or-later"
            ],
            "authors": [
                {
                    "name": "Alvaro Videla",
                    "role": "Original Maintainer"
                },
                {
                    "name": "John Kelly",
                    "email": "johnmkelly86@gmail.com",
                    "role": "Maintainer"
                },
                {
                    "name": "Raúl Araya",
                    "email": "nubeiro@gmail.com",
                    "role": "Maintainer"
                },
                {
                    "name": "Luke Bakken",
                    "email": "luke@bakken.io",
                    "role": "Maintainer"
                }
            ],
            "description": "Formerly videlalvaro/php-amqplib.  This library is a pure PHP implementation of the AMQP protocol. It's been tested against RabbitMQ.",
            "homepage": "https://github.com/php-amqplib/php-amqplib/",
            "keywords": [
                "message",
                "queue",
                "rabbitmq"
            ],
            "time": "2019-10-10T13:23:40+00:00"
        },
        {
            "name": "phpseclib/mcrypt_compat",
            "version": "1.0.8",
            "source": {
                "type": "git",
                "url": "https://github.com/phpseclib/mcrypt_compat.git",
                "reference": "f74c7b1897b62f08f268184b8bb98d9d9ab723b0"
            },
            "dist": {
                "type": "zip",
                "url": "https://api.github.com/repos/phpseclib/mcrypt_compat/zipball/f74c7b1897b62f08f268184b8bb98d9d9ab723b0",
                "reference": "f74c7b1897b62f08f268184b8bb98d9d9ab723b0",
                "shasum": ""
            },
            "require": {
                "php": ">=5.3.3",
                "phpseclib/phpseclib": ">=2.0.11 <3.0.0"
            },
            "require-dev": {
                "phpunit/phpunit": "^4.8.35|^5.7|^6.0"
            },
            "suggest": {
                "ext-openssl": "Will enable faster cryptographic operations"
            },
            "type": "library",
            "autoload": {
                "files": [
                    "lib/mcrypt.php"
                ]
            },
            "notification-url": "https://packagist.org/downloads/",
            "license": [
                "MIT"
            ],
            "authors": [
                {
                    "name": "Jim Wigginton",
                    "email": "terrafrost@php.net",
                    "homepage": "http://phpseclib.sourceforge.net"
                }
            ],
            "description": "PHP 7.1 polyfill for the mcrypt extension from PHP <= 7.0",
            "keywords": [
                "cryptograpy",
                "encryption",
                "mcrypt"
            ],
            "time": "2018-08-22T03:11:43+00:00"
        },
        {
            "name": "phpseclib/phpseclib",
            "version": "2.0.23",
            "source": {
                "type": "git",
                "url": "https://github.com/phpseclib/phpseclib.git",
                "reference": "c78eb5058d5bb1a183133c36d4ba5b6675dfa099"
            },
            "dist": {
                "type": "zip",
                "url": "https://api.github.com/repos/phpseclib/phpseclib/zipball/c78eb5058d5bb1a183133c36d4ba5b6675dfa099",
                "reference": "c78eb5058d5bb1a183133c36d4ba5b6675dfa099",
                "shasum": ""
            },
            "require": {
                "php": ">=5.3.3"
            },
            "require-dev": {
                "phing/phing": "~2.7",
                "phpunit/phpunit": "^4.8.35|^5.7|^6.0",
                "sami/sami": "~2.0",
                "squizlabs/php_codesniffer": "~2.0"
            },
            "suggest": {
                "ext-gmp": "Install the GMP (GNU Multiple Precision) extension in order to speed up arbitrary precision integer arithmetic operations.",
                "ext-libsodium": "SSH2/SFTP can make use of some algorithms provided by the libsodium-php extension.",
                "ext-mcrypt": "Install the Mcrypt extension in order to speed up a few other cryptographic operations.",
                "ext-openssl": "Install the OpenSSL extension in order to speed up a wide variety of cryptographic operations."
            },
            "type": "library",
            "autoload": {
                "files": [
                    "phpseclib/bootstrap.php"
                ],
                "psr-4": {
                    "phpseclib\\": "phpseclib/"
                }
            },
            "notification-url": "https://packagist.org/downloads/",
            "license": [
                "MIT"
            ],
            "authors": [
                {
                    "name": "Jim Wigginton",
                    "email": "terrafrost@php.net",
                    "role": "Lead Developer"
                },
                {
                    "name": "Patrick Monnerat",
                    "email": "pm@datasphere.ch",
                    "role": "Developer"
                },
                {
                    "name": "Andreas Fischer",
                    "email": "bantu@phpbb.com",
                    "role": "Developer"
                },
                {
                    "name": "Hans-Jürgen Petrich",
                    "email": "petrich@tronic-media.com",
                    "role": "Developer"
                },
                {
                    "name": "Graham Campbell",
                    "email": "graham@alt-three.com",
                    "role": "Developer"
                }
            ],
            "description": "PHP Secure Communications Library - Pure-PHP implementations of RSA, AES, SSH2, SFTP, X.509 etc.",
            "homepage": "http://phpseclib.sourceforge.net",
            "keywords": [
                "BigInteger",
                "aes",
                "asn.1",
                "asn1",
                "blowfish",
                "crypto",
                "cryptography",
                "encryption",
                "rsa",
                "security",
                "sftp",
                "signature",
                "signing",
                "ssh",
                "twofish",
                "x.509",
                "x509"
            ],
            "time": "2019-09-17T03:41:22+00:00"
        },
        {
            "name": "psr/container",
            "version": "1.0.0",
            "source": {
                "type": "git",
                "url": "https://github.com/php-fig/container.git",
                "reference": "b7ce3b176482dbbc1245ebf52b181af44c2cf55f"
            },
            "dist": {
                "type": "zip",
                "url": "https://api.github.com/repos/php-fig/container/zipball/b7ce3b176482dbbc1245ebf52b181af44c2cf55f",
                "reference": "b7ce3b176482dbbc1245ebf52b181af44c2cf55f",
                "shasum": ""
            },
            "require": {
                "php": ">=5.3.0"
            },
            "type": "library",
            "extra": {
                "branch-alias": {
                    "dev-master": "1.0.x-dev"
                }
            },
            "autoload": {
                "psr-4": {
                    "Psr\\Container\\": "src/"
                }
            },
            "notification-url": "https://packagist.org/downloads/",
            "license": [
                "MIT"
            ],
            "authors": [
                {
                    "name": "PHP-FIG",
                    "homepage": "http://www.php-fig.org/"
                }
            ],
            "description": "Common Container Interface (PHP FIG PSR-11)",
            "homepage": "https://github.com/php-fig/container",
            "keywords": [
                "PSR-11",
                "container",
                "container-interface",
                "container-interop",
                "psr"
            ],
            "time": "2017-02-14T16:28:37+00:00"
        },
        {
            "name": "psr/http-message",
            "version": "1.0.1",
            "source": {
                "type": "git",
                "url": "https://github.com/php-fig/http-message.git",
                "reference": "f6561bf28d520154e4b0ec72be95418abe6d9363"
            },
            "dist": {
                "type": "zip",
                "url": "https://api.github.com/repos/php-fig/http-message/zipball/f6561bf28d520154e4b0ec72be95418abe6d9363",
                "reference": "f6561bf28d520154e4b0ec72be95418abe6d9363",
                "shasum": ""
            },
            "require": {
                "php": ">=5.3.0"
            },
            "type": "library",
            "extra": {
                "branch-alias": {
                    "dev-master": "1.0.x-dev"
                }
            },
            "autoload": {
                "psr-4": {
                    "Psr\\Http\\Message\\": "src/"
                }
            },
            "notification-url": "https://packagist.org/downloads/",
            "license": [
                "MIT"
            ],
            "authors": [
                {
                    "name": "PHP-FIG",
                    "homepage": "http://www.php-fig.org/"
                }
            ],
            "description": "Common interface for HTTP messages",
            "homepage": "https://github.com/php-fig/http-message",
            "keywords": [
                "http",
                "http-message",
                "psr",
                "psr-7",
                "request",
                "response"
            ],
            "time": "2016-08-06T14:39:51+00:00"
        },
        {
            "name": "psr/log",
            "version": "1.1.0",
            "source": {
                "type": "git",
                "url": "https://github.com/php-fig/log.git",
                "reference": "6c001f1daafa3a3ac1d8ff69ee4db8e799a654dd"
            },
            "dist": {
                "type": "zip",
                "url": "https://api.github.com/repos/php-fig/log/zipball/6c001f1daafa3a3ac1d8ff69ee4db8e799a654dd",
                "reference": "6c001f1daafa3a3ac1d8ff69ee4db8e799a654dd",
                "shasum": ""
            },
            "require": {
                "php": ">=5.3.0"
            },
            "type": "library",
            "extra": {
                "branch-alias": {
                    "dev-master": "1.0.x-dev"
                }
            },
            "autoload": {
                "psr-4": {
                    "Psr\\Log\\": "Psr/Log/"
                }
            },
            "notification-url": "https://packagist.org/downloads/",
            "license": [
                "MIT"
            ],
            "authors": [
                {
                    "name": "PHP-FIG",
                    "homepage": "http://www.php-fig.org/"
                }
            ],
            "description": "Common interface for logging libraries",
            "homepage": "https://github.com/php-fig/log",
            "keywords": [
                "log",
                "psr",
                "psr-3"
            ],
            "time": "2018-11-20T15:27:04+00:00"
        },
        {
            "name": "ralouphie/getallheaders",
            "version": "3.0.3",
            "source": {
                "type": "git",
                "url": "https://github.com/ralouphie/getallheaders.git",
                "reference": "120b605dfeb996808c31b6477290a714d356e822"
            },
            "dist": {
                "type": "zip",
                "url": "https://api.github.com/repos/ralouphie/getallheaders/zipball/120b605dfeb996808c31b6477290a714d356e822",
                "reference": "120b605dfeb996808c31b6477290a714d356e822",
                "shasum": ""
            },
            "require": {
                "php": ">=5.6"
            },
            "require-dev": {
                "php-coveralls/php-coveralls": "^2.1",
                "phpunit/phpunit": "^5 || ^6.5"
            },
            "type": "library",
            "autoload": {
                "files": [
                    "src/getallheaders.php"
                ]
            },
            "notification-url": "https://packagist.org/downloads/",
            "license": [
                "MIT"
            ],
            "authors": [
                {
                    "name": "Ralph Khattar",
                    "email": "ralph.khattar@gmail.com"
                }
            ],
            "description": "A polyfill for getallheaders.",
            "time": "2019-03-08T08:55:37+00:00"
        },
        {
            "name": "ramsey/uuid",
            "version": "3.8.0",
            "source": {
                "type": "git",
                "url": "https://github.com/ramsey/uuid.git",
                "reference": "d09ea80159c1929d75b3f9c60504d613aeb4a1e3"
            },
            "dist": {
                "type": "zip",
                "url": "https://api.github.com/repos/ramsey/uuid/zipball/d09ea80159c1929d75b3f9c60504d613aeb4a1e3",
                "reference": "d09ea80159c1929d75b3f9c60504d613aeb4a1e3",
                "shasum": ""
            },
            "require": {
                "paragonie/random_compat": "^1.0|^2.0|9.99.99",
                "php": "^5.4 || ^7.0",
                "symfony/polyfill-ctype": "^1.8"
            },
            "replace": {
                "rhumsaa/uuid": "self.version"
            },
            "require-dev": {
                "codeception/aspect-mock": "^1.0 | ~2.0.0",
                "doctrine/annotations": "~1.2.0",
                "goaop/framework": "1.0.0-alpha.2 | ^1.0 | ~2.1.0",
                "ircmaxell/random-lib": "^1.1",
                "jakub-onderka/php-parallel-lint": "^0.9.0",
                "mockery/mockery": "^0.9.9",
                "moontoast/math": "^1.1",
                "php-mock/php-mock-phpunit": "^0.3|^1.1",
                "phpunit/phpunit": "^4.7|^5.0|^6.5",
                "squizlabs/php_codesniffer": "^2.3"
            },
            "suggest": {
                "ext-ctype": "Provides support for PHP Ctype functions",
                "ext-libsodium": "Provides the PECL libsodium extension for use with the SodiumRandomGenerator",
                "ext-uuid": "Provides the PECL UUID extension for use with the PeclUuidTimeGenerator and PeclUuidRandomGenerator",
                "ircmaxell/random-lib": "Provides RandomLib for use with the RandomLibAdapter",
                "moontoast/math": "Provides support for converting UUID to 128-bit integer (in string form).",
                "ramsey/uuid-console": "A console application for generating UUIDs with ramsey/uuid",
                "ramsey/uuid-doctrine": "Allows the use of Ramsey\\Uuid\\Uuid as Doctrine field type."
            },
            "type": "library",
            "extra": {
                "branch-alias": {
                    "dev-master": "3.x-dev"
                }
            },
            "autoload": {
                "psr-4": {
                    "Ramsey\\Uuid\\": "src/"
                }
            },
            "notification-url": "https://packagist.org/downloads/",
            "license": [
                "MIT"
            ],
            "authors": [
                {
                    "name": "Marijn Huizendveld",
                    "email": "marijn.huizendveld@gmail.com"
                },
                {
                    "name": "Thibaud Fabre",
                    "email": "thibaud@aztech.io"
                },
                {
                    "name": "Ben Ramsey",
                    "email": "ben@benramsey.com",
                    "homepage": "https://benramsey.com"
                }
            ],
            "description": "Formerly rhumsaa/uuid. A PHP 5.4+ library for generating RFC 4122 version 1, 3, 4, and 5 universally unique identifiers (UUID).",
            "homepage": "https://github.com/ramsey/uuid",
            "keywords": [
                "guid",
                "identifier",
                "uuid"
            ],
            "time": "2018-07-19T23:38:55+00:00"
        },
        {
            "name": "react/promise",
            "version": "v2.7.1",
            "source": {
                "type": "git",
                "url": "https://github.com/reactphp/promise.git",
                "reference": "31ffa96f8d2ed0341a57848cbb84d88b89dd664d"
            },
            "dist": {
                "type": "zip",
                "url": "https://api.github.com/repos/reactphp/promise/zipball/31ffa96f8d2ed0341a57848cbb84d88b89dd664d",
                "reference": "31ffa96f8d2ed0341a57848cbb84d88b89dd664d",
                "shasum": ""
            },
            "require": {
                "php": ">=5.4.0"
            },
            "require-dev": {
                "phpunit/phpunit": "~4.8"
            },
            "type": "library",
            "autoload": {
                "psr-4": {
                    "React\\Promise\\": "src/"
                },
                "files": [
                    "src/functions_include.php"
                ]
            },
            "notification-url": "https://packagist.org/downloads/",
            "license": [
                "MIT"
            ],
            "authors": [
                {
                    "name": "Jan Sorgalla",
                    "email": "jsorgalla@gmail.com"
                }
            ],
            "description": "A lightweight implementation of CommonJS Promises/A for PHP",
            "keywords": [
                "promise",
                "promises"
            ],
            "time": "2019-01-07T21:25:54+00:00"
        },
        {
            "name": "seld/jsonlint",
            "version": "1.7.2",
            "source": {
                "type": "git",
                "url": "https://github.com/Seldaek/jsonlint.git",
                "reference": "e2e5d290e4d2a4f0eb449f510071392e00e10d19"
            },
            "dist": {
                "type": "zip",
                "url": "https://api.github.com/repos/Seldaek/jsonlint/zipball/e2e5d290e4d2a4f0eb449f510071392e00e10d19",
                "reference": "e2e5d290e4d2a4f0eb449f510071392e00e10d19",
                "shasum": ""
            },
            "require": {
                "php": "^5.3 || ^7.0"
            },
            "require-dev": {
                "phpunit/phpunit": "^4.8.35 || ^5.7 || ^6.0"
            },
            "bin": [
                "bin/jsonlint"
            ],
            "type": "library",
            "autoload": {
                "psr-4": {
                    "Seld\\JsonLint\\": "src/Seld/JsonLint/"
                }
            },
            "notification-url": "https://packagist.org/downloads/",
            "license": [
                "MIT"
            ],
            "authors": [
                {
                    "name": "Jordi Boggiano",
                    "email": "j.boggiano@seld.be",
                    "homepage": "http://seld.be"
                }
            ],
            "description": "JSON Linter",
            "keywords": [
                "json",
                "linter",
                "parser",
                "validator"
            ],
            "time": "2019-10-24T14:27:39+00:00"
        },
        {
            "name": "seld/phar-utils",
            "version": "1.0.1",
            "source": {
                "type": "git",
                "url": "https://github.com/Seldaek/phar-utils.git",
                "reference": "7009b5139491975ef6486545a39f3e6dad5ac30a"
            },
            "dist": {
                "type": "zip",
                "url": "https://api.github.com/repos/Seldaek/phar-utils/zipball/7009b5139491975ef6486545a39f3e6dad5ac30a",
                "reference": "7009b5139491975ef6486545a39f3e6dad5ac30a",
                "shasum": ""
            },
            "require": {
                "php": ">=5.3"
            },
            "type": "library",
            "extra": {
                "branch-alias": {
                    "dev-master": "1.x-dev"
                }
            },
            "autoload": {
                "psr-4": {
                    "Seld\\PharUtils\\": "src/"
                }
            },
            "notification-url": "https://packagist.org/downloads/",
            "license": [
                "MIT"
            ],
            "authors": [
                {
                    "name": "Jordi Boggiano",
                    "email": "j.boggiano@seld.be"
                }
            ],
            "description": "PHAR file format utilities, for when PHP phars you up",
            "keywords": [
                "phra"
            ],
            "time": "2015-10-13T18:44:15+00:00"
        },
        {
            "name": "symfony/console",
            "version": "v4.1.12",
            "source": {
                "type": "git",
                "url": "https://github.com/symfony/console.git",
                "reference": "9e87c798f67dc9fceeb4f3d57847b52d945d1a02"
            },
            "dist": {
                "type": "zip",
                "url": "https://api.github.com/repos/symfony/console/zipball/9e87c798f67dc9fceeb4f3d57847b52d945d1a02",
                "reference": "9e87c798f67dc9fceeb4f3d57847b52d945d1a02",
                "shasum": ""
            },
            "require": {
                "php": "^7.1.3",
                "symfony/polyfill-mbstring": "~1.0"
            },
            "conflict": {
                "symfony/dependency-injection": "<3.4",
                "symfony/process": "<3.3"
            },
            "provide": {
                "psr/log-implementation": "1.0"
            },
            "require-dev": {
                "psr/log": "~1.0",
                "symfony/config": "~3.4|~4.0",
                "symfony/dependency-injection": "~3.4|~4.0",
                "symfony/event-dispatcher": "~3.4|~4.0",
                "symfony/lock": "~3.4|~4.0",
                "symfony/process": "~3.4|~4.0"
            },
            "suggest": {
                "psr/log": "For using the console logger",
                "symfony/event-dispatcher": "",
                "symfony/lock": "",
                "symfony/process": ""
            },
            "type": "library",
            "extra": {
                "branch-alias": {
                    "dev-master": "4.1-dev"
                }
            },
            "autoload": {
                "psr-4": {
                    "Symfony\\Component\\Console\\": ""
                },
                "exclude-from-classmap": [
                    "/Tests/"
                ]
            },
            "notification-url": "https://packagist.org/downloads/",
            "license": [
                "MIT"
            ],
            "authors": [
                {
                    "name": "Fabien Potencier",
                    "email": "fabien@symfony.com"
                },
                {
                    "name": "Symfony Community",
                    "homepage": "https://symfony.com/contributors"
                }
            ],
            "description": "Symfony Console Component",
            "homepage": "https://symfony.com",
            "time": "2019-01-25T14:34:37+00:00"
        },
        {
            "name": "symfony/css-selector",
            "version": "v4.3.5",
            "source": {
                "type": "git",
                "url": "https://github.com/symfony/css-selector.git",
                "reference": "f4b3ff6a549d9ed28b2b0ecd1781bf67cf220ee9"
            },
            "dist": {
                "type": "zip",
                "url": "https://api.github.com/repos/symfony/css-selector/zipball/f4b3ff6a549d9ed28b2b0ecd1781bf67cf220ee9",
                "reference": "f4b3ff6a549d9ed28b2b0ecd1781bf67cf220ee9",
                "shasum": ""
            },
            "require": {
                "php": "^7.1.3"
            },
            "type": "library",
            "extra": {
                "branch-alias": {
                    "dev-master": "4.3-dev"
                }
            },
            "autoload": {
                "psr-4": {
                    "Symfony\\Component\\CssSelector\\": ""
                },
                "exclude-from-classmap": [
                    "/Tests/"
                ]
            },
            "notification-url": "https://packagist.org/downloads/",
            "license": [
                "MIT"
            ],
            "authors": [
                {
                    "name": "Fabien Potencier",
                    "email": "fabien@symfony.com"
                },
                {
                    "name": "Jean-François Simon",
                    "email": "jeanfrancois.simon@sensiolabs.com"
                },
                {
                    "name": "Symfony Community",
                    "homepage": "https://symfony.com/contributors"
                }
            ],
            "description": "Symfony CssSelector Component",
            "homepage": "https://symfony.com",
            "time": "2019-10-02T08:36:26+00:00"
        },
        {
            "name": "symfony/event-dispatcher",
            "version": "v4.3.5",
            "source": {
                "type": "git",
                "url": "https://github.com/symfony/event-dispatcher.git",
                "reference": "6229f58993e5a157f6096fc7145c0717d0be8807"
            },
            "dist": {
                "type": "zip",
                "url": "https://api.github.com/repos/symfony/event-dispatcher/zipball/6229f58993e5a157f6096fc7145c0717d0be8807",
                "reference": "6229f58993e5a157f6096fc7145c0717d0be8807",
                "shasum": ""
            },
            "require": {
                "php": "^7.1.3",
                "symfony/event-dispatcher-contracts": "^1.1"
            },
            "conflict": {
                "symfony/dependency-injection": "<3.4"
            },
            "provide": {
                "psr/event-dispatcher-implementation": "1.0",
                "symfony/event-dispatcher-implementation": "1.1"
            },
            "require-dev": {
                "psr/log": "~1.0",
                "symfony/config": "~3.4|~4.0",
                "symfony/dependency-injection": "~3.4|~4.0",
                "symfony/expression-language": "~3.4|~4.0",
                "symfony/http-foundation": "^3.4|^4.0",
                "symfony/service-contracts": "^1.1",
                "symfony/stopwatch": "~3.4|~4.0"
            },
            "suggest": {
                "symfony/dependency-injection": "",
                "symfony/http-kernel": ""
            },
            "type": "library",
            "extra": {
                "branch-alias": {
                    "dev-master": "4.3-dev"
                }
            },
            "autoload": {
                "psr-4": {
                    "Symfony\\Component\\EventDispatcher\\": ""
                },
                "exclude-from-classmap": [
                    "/Tests/"
                ]
            },
            "notification-url": "https://packagist.org/downloads/",
            "license": [
                "MIT"
            ],
            "authors": [
                {
                    "name": "Fabien Potencier",
                    "email": "fabien@symfony.com"
                },
                {
                    "name": "Symfony Community",
                    "homepage": "https://symfony.com/contributors"
                }
            ],
            "description": "Symfony EventDispatcher Component",
            "homepage": "https://symfony.com",
            "time": "2019-10-01T16:40:32+00:00"
        },
        {
            "name": "symfony/event-dispatcher-contracts",
            "version": "v1.1.7",
            "source": {
                "type": "git",
                "url": "https://github.com/symfony/event-dispatcher-contracts.git",
                "reference": "c43ab685673fb6c8d84220c77897b1d6cdbe1d18"
            },
            "dist": {
                "type": "zip",
                "url": "https://api.github.com/repos/symfony/event-dispatcher-contracts/zipball/c43ab685673fb6c8d84220c77897b1d6cdbe1d18",
                "reference": "c43ab685673fb6c8d84220c77897b1d6cdbe1d18",
                "shasum": ""
            },
            "require": {
                "php": "^7.1.3"
            },
            "suggest": {
                "psr/event-dispatcher": "",
                "symfony/event-dispatcher-implementation": ""
            },
            "type": "library",
            "extra": {
                "branch-alias": {
                    "dev-master": "1.1-dev"
                }
            },
            "autoload": {
                "psr-4": {
                    "Symfony\\Contracts\\EventDispatcher\\": ""
                }
            },
            "notification-url": "https://packagist.org/downloads/",
            "license": [
                "MIT"
            ],
            "authors": [
                {
                    "name": "Nicolas Grekas",
                    "email": "p@tchwork.com"
                },
                {
                    "name": "Symfony Community",
                    "homepage": "https://symfony.com/contributors"
                }
            ],
            "description": "Generic abstractions related to dispatching event",
            "homepage": "https://symfony.com",
            "keywords": [
                "abstractions",
                "contracts",
                "decoupling",
                "interfaces",
                "interoperability",
                "standards"
            ],
            "time": "2019-09-17T09:54:03+00:00"
        },
        {
            "name": "symfony/filesystem",
            "version": "v4.3.5",
            "source": {
                "type": "git",
                "url": "https://github.com/symfony/filesystem.git",
                "reference": "9abbb7ef96a51f4d7e69627bc6f63307994e4263"
            },
            "dist": {
                "type": "zip",
                "url": "https://api.github.com/repos/symfony/filesystem/zipball/9abbb7ef96a51f4d7e69627bc6f63307994e4263",
                "reference": "9abbb7ef96a51f4d7e69627bc6f63307994e4263",
                "shasum": ""
            },
            "require": {
                "php": "^7.1.3",
                "symfony/polyfill-ctype": "~1.8"
            },
            "type": "library",
            "extra": {
                "branch-alias": {
                    "dev-master": "4.3-dev"
                }
            },
            "autoload": {
                "psr-4": {
                    "Symfony\\Component\\Filesystem\\": ""
                },
                "exclude-from-classmap": [
                    "/Tests/"
                ]
            },
            "notification-url": "https://packagist.org/downloads/",
            "license": [
                "MIT"
            ],
            "authors": [
                {
                    "name": "Fabien Potencier",
                    "email": "fabien@symfony.com"
                },
                {
                    "name": "Symfony Community",
                    "homepage": "https://symfony.com/contributors"
                }
            ],
            "description": "Symfony Filesystem Component",
            "homepage": "https://symfony.com",
            "time": "2019-08-20T14:07:54+00:00"
        },
        {
            "name": "symfony/finder",
            "version": "v4.3.5",
            "source": {
                "type": "git",
                "url": "https://github.com/symfony/finder.git",
                "reference": "5e575faa95548d0586f6bedaeabec259714e44d1"
            },
            "dist": {
                "type": "zip",
                "url": "https://api.github.com/repos/symfony/finder/zipball/5e575faa95548d0586f6bedaeabec259714e44d1",
                "reference": "5e575faa95548d0586f6bedaeabec259714e44d1",
                "shasum": ""
            },
            "require": {
                "php": "^7.1.3"
            },
            "type": "library",
            "extra": {
                "branch-alias": {
                    "dev-master": "4.3-dev"
                }
            },
            "autoload": {
                "psr-4": {
                    "Symfony\\Component\\Finder\\": ""
                },
                "exclude-from-classmap": [
                    "/Tests/"
                ]
            },
            "notification-url": "https://packagist.org/downloads/",
            "license": [
                "MIT"
            ],
            "authors": [
                {
                    "name": "Fabien Potencier",
                    "email": "fabien@symfony.com"
                },
                {
                    "name": "Symfony Community",
                    "homepage": "https://symfony.com/contributors"
                }
            ],
            "description": "Symfony Finder Component",
            "homepage": "https://symfony.com",
            "time": "2019-09-16T11:29:48+00:00"
        },
        {
            "name": "symfony/polyfill-ctype",
            "version": "v1.12.0",
            "source": {
                "type": "git",
                "url": "https://github.com/symfony/polyfill-ctype.git",
                "reference": "550ebaac289296ce228a706d0867afc34687e3f4"
            },
            "dist": {
                "type": "zip",
                "url": "https://api.github.com/repos/symfony/polyfill-ctype/zipball/550ebaac289296ce228a706d0867afc34687e3f4",
                "reference": "550ebaac289296ce228a706d0867afc34687e3f4",
                "shasum": ""
            },
            "require": {
                "php": ">=5.3.3"
            },
            "suggest": {
                "ext-ctype": "For best performance"
            },
            "type": "library",
            "extra": {
                "branch-alias": {
                    "dev-master": "1.12-dev"
                }
            },
            "autoload": {
                "psr-4": {
                    "Symfony\\Polyfill\\Ctype\\": ""
                },
                "files": [
                    "bootstrap.php"
                ]
            },
            "notification-url": "https://packagist.org/downloads/",
            "license": [
                "MIT"
            ],
            "authors": [
                {
                    "name": "Gert de Pagter",
                    "email": "BackEndTea@gmail.com"
                },
                {
                    "name": "Symfony Community",
                    "homepage": "https://symfony.com/contributors"
                }
            ],
            "description": "Symfony polyfill for ctype functions",
            "homepage": "https://symfony.com",
            "keywords": [
                "compatibility",
                "ctype",
                "polyfill",
                "portable"
            ],
            "time": "2019-08-06T08:03:45+00:00"
        },
        {
            "name": "symfony/polyfill-mbstring",
            "version": "v1.12.0",
            "source": {
                "type": "git",
                "url": "https://github.com/symfony/polyfill-mbstring.git",
                "reference": "b42a2f66e8f1b15ccf25652c3424265923eb4f17"
            },
            "dist": {
                "type": "zip",
                "url": "https://api.github.com/repos/symfony/polyfill-mbstring/zipball/b42a2f66e8f1b15ccf25652c3424265923eb4f17",
                "reference": "b42a2f66e8f1b15ccf25652c3424265923eb4f17",
                "shasum": ""
            },
            "require": {
                "php": ">=5.3.3"
            },
            "suggest": {
                "ext-mbstring": "For best performance"
            },
            "type": "library",
            "extra": {
                "branch-alias": {
                    "dev-master": "1.12-dev"
                }
            },
            "autoload": {
                "psr-4": {
                    "Symfony\\Polyfill\\Mbstring\\": ""
                },
                "files": [
                    "bootstrap.php"
                ]
            },
            "notification-url": "https://packagist.org/downloads/",
            "license": [
                "MIT"
            ],
            "authors": [
                {
                    "name": "Nicolas Grekas",
                    "email": "p@tchwork.com"
                },
                {
                    "name": "Symfony Community",
                    "homepage": "https://symfony.com/contributors"
                }
            ],
            "description": "Symfony polyfill for the Mbstring extension",
            "homepage": "https://symfony.com",
            "keywords": [
                "compatibility",
                "mbstring",
                "polyfill",
                "portable",
                "shim"
            ],
            "time": "2019-08-06T08:03:45+00:00"
        },
        {
            "name": "symfony/process",
            "version": "v4.3.5",
            "source": {
                "type": "git",
                "url": "https://github.com/symfony/process.git",
                "reference": "50556892f3cc47d4200bfd1075314139c4c9ff4b"
            },
            "dist": {
                "type": "zip",
                "url": "https://api.github.com/repos/symfony/process/zipball/50556892f3cc47d4200bfd1075314139c4c9ff4b",
                "reference": "50556892f3cc47d4200bfd1075314139c4c9ff4b",
                "shasum": ""
            },
            "require": {
                "php": "^7.1.3"
            },
            "type": "library",
            "extra": {
                "branch-alias": {
                    "dev-master": "4.3-dev"
                }
            },
            "autoload": {
                "psr-4": {
                    "Symfony\\Component\\Process\\": ""
                },
                "exclude-from-classmap": [
                    "/Tests/"
                ]
            },
            "notification-url": "https://packagist.org/downloads/",
            "license": [
                "MIT"
            ],
            "authors": [
                {
                    "name": "Fabien Potencier",
                    "email": "fabien@symfony.com"
                },
                {
                    "name": "Symfony Community",
                    "homepage": "https://symfony.com/contributors"
                }
            ],
            "description": "Symfony Process Component",
            "homepage": "https://symfony.com",
            "time": "2019-09-26T21:17:10+00:00"
        },
        {
            "name": "tedivm/jshrink",
            "version": "v1.3.3",
            "source": {
                "type": "git",
                "url": "https://github.com/tedious/JShrink.git",
                "reference": "566e0c731ba4e372be2de429ef7d54f4faf4477a"
            },
            "dist": {
                "type": "zip",
                "url": "https://api.github.com/repos/tedious/JShrink/zipball/566e0c731ba4e372be2de429ef7d54f4faf4477a",
                "reference": "566e0c731ba4e372be2de429ef7d54f4faf4477a",
                "shasum": ""
            },
            "require": {
                "php": "^5.6|^7.0"
            },
            "require-dev": {
                "friendsofphp/php-cs-fixer": "^2.8",
                "php-coveralls/php-coveralls": "^1.1.0",
                "phpunit/phpunit": "^6"
            },
            "type": "library",
            "autoload": {
                "psr-0": {
                    "JShrink": "src/"
                }
            },
            "notification-url": "https://packagist.org/downloads/",
            "license": [
                "BSD-3-Clause"
            ],
            "authors": [
                {
                    "name": "Robert Hafner",
                    "email": "tedivm@tedivm.com"
                }
            ],
            "description": "Javascript Minifier built in PHP",
            "homepage": "http://github.com/tedious/JShrink",
            "keywords": [
                "javascript",
                "minifier"
            ],
            "time": "2019-06-28T18:11:46+00:00"
        },
        {
            "name": "true/punycode",
            "version": "v2.1.1",
            "source": {
                "type": "git",
                "url": "https://github.com/true/php-punycode.git",
                "reference": "a4d0c11a36dd7f4e7cd7096076cab6d3378a071e"
            },
            "dist": {
                "type": "zip",
                "url": "https://api.github.com/repos/true/php-punycode/zipball/a4d0c11a36dd7f4e7cd7096076cab6d3378a071e",
                "reference": "a4d0c11a36dd7f4e7cd7096076cab6d3378a071e",
                "shasum": ""
            },
            "require": {
                "php": ">=5.3.0",
                "symfony/polyfill-mbstring": "^1.3"
            },
            "require-dev": {
                "phpunit/phpunit": "~4.7",
                "squizlabs/php_codesniffer": "~2.0"
            },
            "type": "library",
            "autoload": {
                "psr-4": {
                    "TrueBV\\": "src/"
                }
            },
            "notification-url": "https://packagist.org/downloads/",
            "license": [
                "MIT"
            ],
            "authors": [
                {
                    "name": "Renan Gonçalves",
                    "email": "renan.saddam@gmail.com"
                }
            ],
            "description": "A Bootstring encoding of Unicode for Internationalized Domain Names in Applications (IDNA)",
            "homepage": "https://github.com/true/php-punycode",
            "keywords": [
                "idna",
                "punycode"
            ],
            "time": "2016-11-16T10:37:54+00:00"
        },
        {
            "name": "tubalmartin/cssmin",
            "version": "v4.1.1",
            "source": {
                "type": "git",
                "url": "https://github.com/tubalmartin/YUI-CSS-compressor-PHP-port.git",
                "reference": "3cbf557f4079d83a06f9c3ff9b957c022d7805cf"
            },
            "dist": {
                "type": "zip",
                "url": "https://api.github.com/repos/tubalmartin/YUI-CSS-compressor-PHP-port/zipball/3cbf557f4079d83a06f9c3ff9b957c022d7805cf",
                "reference": "3cbf557f4079d83a06f9c3ff9b957c022d7805cf",
                "shasum": ""
            },
            "require": {
                "ext-pcre": "*",
                "php": ">=5.3.2"
            },
            "require-dev": {
                "cogpowered/finediff": "0.3.*",
                "phpunit/phpunit": "4.8.*"
            },
            "bin": [
                "cssmin"
            ],
            "type": "library",
            "autoload": {
                "psr-4": {
                    "tubalmartin\\CssMin\\": "src"
                }
            },
            "notification-url": "https://packagist.org/downloads/",
            "license": [
                "BSD-3-Clause"
            ],
            "authors": [
                {
                    "name": "Túbal Martín",
                    "homepage": "http://tubalmartin.me/"
                }
            ],
            "description": "A PHP port of the YUI CSS compressor",
            "homepage": "https://github.com/tubalmartin/YUI-CSS-compressor-PHP-port",
            "keywords": [
                "compress",
                "compressor",
                "css",
                "cssmin",
                "minify",
                "yui"
            ],
            "time": "2018-01-15T15:26:51+00:00"
        },
        {
            "name": "webonyx/graphql-php",
            "version": "v0.13.8",
            "source": {
                "type": "git",
                "url": "https://github.com/webonyx/graphql-php.git",
                "reference": "6829ae58f4c59121df1f86915fb9917a2ec595e8"
            },
            "dist": {
                "type": "zip",
                "url": "https://api.github.com/repos/webonyx/graphql-php/zipball/6829ae58f4c59121df1f86915fb9917a2ec595e8",
                "reference": "6829ae58f4c59121df1f86915fb9917a2ec595e8",
                "shasum": ""
            },
            "require": {
                "ext-json": "*",
                "ext-mbstring": "*",
                "php": "^7.1||^8.0"
            },
            "require-dev": {
                "doctrine/coding-standard": "^6.0",
                "phpbench/phpbench": "^0.14.0",
                "phpstan/phpstan": "^0.11.4",
                "phpstan/phpstan-phpunit": "^0.11.0",
                "phpstan/phpstan-strict-rules": "^0.11.0",
                "phpunit/phpcov": "^5.0",
                "phpunit/phpunit": "^7.2",
                "psr/http-message": "^1.0",
                "react/promise": "2.*"
            },
            "suggest": {
                "psr/http-message": "To use standard GraphQL server",
                "react/promise": "To leverage async resolving on React PHP platform"
            },
            "type": "library",
            "autoload": {
                "psr-4": {
                    "GraphQL\\": "src/"
                }
            },
            "notification-url": "https://packagist.org/downloads/",
            "license": [
                "MIT"
            ],
            "description": "A PHP port of GraphQL reference implementation",
            "homepage": "https://github.com/webonyx/graphql-php",
            "keywords": [
                "api",
                "graphql"
            ],
            "time": "2019-08-25T10:32:47+00:00"
        },
        {
            "name": "wikimedia/less.php",
            "version": "1.8.1",
            "source": {
                "type": "git",
                "url": "https://github.com/wikimedia/less.php.git",
                "reference": "f0f7768f6fa8a9d2ac6a0274f6f477c72159bf9b"
            },
            "dist": {
                "type": "zip",
                "url": "https://api.github.com/repos/wikimedia/less.php/zipball/f0f7768f6fa8a9d2ac6a0274f6f477c72159bf9b",
                "reference": "f0f7768f6fa8a9d2ac6a0274f6f477c72159bf9b",
                "shasum": ""
            },
            "require": {
                "php": ">=5.3"
            },
            "require-dev": {
                "phpunit/phpunit": "~4.8.24"
            },
            "bin": [
                "bin/lessc"
            ],
            "type": "library",
            "autoload": {
                "psr-0": {
                    "Less": "lib/"
                },
                "classmap": [
                    "lessc.inc.php"
                ]
            },
            "notification-url": "https://packagist.org/downloads/",
            "license": [
                "Apache-2.0"
            ],
            "authors": [
                {
                    "name": "Matt Agar",
                    "homepage": "https://github.com/agar"
                },
                {
                    "name": "Martin Jantošovič",
                    "homepage": "https://github.com/Mordred"
                },
                {
                    "name": "Josh Schmidt",
                    "homepage": "https://github.com/oyejorge"
                }
            ],
            "description": "PHP port of the Javascript version of LESS http://lesscss.org (Originally maintained by Josh Schmidt)",
            "keywords": [
                "css",
                "less",
                "less.js",
                "lesscss",
                "php",
                "stylesheet"
            ],
            "time": "2019-01-19T01:01:33+00:00"
        },
        {
            "name": "zendframework/zend-captcha",
            "version": "2.9.0",
            "source": {
                "type": "git",
                "url": "https://github.com/zendframework/zend-captcha.git",
                "reference": "4272f3d0cde0a1fa9135d0cbc4a629fb655391d3"
            },
            "dist": {
                "type": "zip",
                "url": "https://api.github.com/repos/zendframework/zend-captcha/zipball/4272f3d0cde0a1fa9135d0cbc4a629fb655391d3",
                "reference": "4272f3d0cde0a1fa9135d0cbc4a629fb655391d3",
                "shasum": ""
            },
            "require": {
                "php": "^5.6 || ^7.0",
                "zendframework/zend-math": "^2.7 || ^3.0",
                "zendframework/zend-stdlib": "^3.2.1"
            },
            "require-dev": {
                "phpunit/phpunit": "^5.7.27 || ^6.5.8 || ^7.1.2",
                "zendframework/zend-coding-standard": "~1.0.0",
                "zendframework/zend-session": "^2.8",
                "zendframework/zend-text": "^2.6",
                "zendframework/zend-validator": "^2.10.1",
                "zendframework/zendservice-recaptcha": "^3.0"
            },
            "suggest": {
                "zendframework/zend-i18n-resources": "Translations of captcha messages",
                "zendframework/zend-session": "Zend\\Session component",
                "zendframework/zend-text": "Zend\\Text component",
                "zendframework/zend-validator": "Zend\\Validator component",
                "zendframework/zendservice-recaptcha": "ZendService\\ReCaptcha component"
            },
            "type": "library",
            "extra": {
                "branch-alias": {
                    "dev-master": "2.9.x-dev",
                    "dev-develop": "2.10.x-dev"
                }
            },
            "autoload": {
                "psr-4": {
                    "Zend\\Captcha\\": "src/"
                }
            },
            "notification-url": "https://packagist.org/downloads/",
            "license": [
                "BSD-3-Clause"
            ],
            "description": "Generate and validate CAPTCHAs using Figlets, images, ReCaptcha, and more",
            "keywords": [
                "ZendFramework",
                "captcha",
                "zf"
            ],
            "time": "2019-06-18T09:32:52+00:00"
        },
        {
            "name": "zendframework/zend-code",
            "version": "3.3.2",
            "source": {
                "type": "git",
                "url": "https://github.com/zendframework/zend-code.git",
                "reference": "936fa7ad4d53897ea3e3eb41b5b760828246a20b"
            },
            "dist": {
                "type": "zip",
                "url": "https://api.github.com/repos/zendframework/zend-code/zipball/936fa7ad4d53897ea3e3eb41b5b760828246a20b",
                "reference": "936fa7ad4d53897ea3e3eb41b5b760828246a20b",
                "shasum": ""
            },
            "require": {
                "php": "^7.1",
                "zendframework/zend-eventmanager": "^2.6 || ^3.0"
            },
            "require-dev": {
                "doctrine/annotations": "^1.0",
                "ext-phar": "*",
                "phpunit/phpunit": "^7.5.15",
                "zendframework/zend-coding-standard": "^1.0",
                "zendframework/zend-stdlib": "^2.7 || ^3.0"
            },
            "suggest": {
                "doctrine/annotations": "Doctrine\\Common\\Annotations >=1.0 for annotation features",
                "zendframework/zend-stdlib": "Zend\\Stdlib component"
            },
            "type": "library",
            "extra": {
                "branch-alias": {
                    "dev-master": "3.3.x-dev",
                    "dev-develop": "3.4.x-dev"
                }
            },
            "autoload": {
                "psr-4": {
                    "Zend\\Code\\": "src/"
                }
            },
            "notification-url": "https://packagist.org/downloads/",
            "license": [
                "BSD-3-Clause"
            ],
            "description": "Extensions to the PHP Reflection API, static code scanning, and code generation",
            "keywords": [
                "ZendFramework",
                "code",
                "zf"
            ],
            "time": "2019-08-31T14:14:34+00:00"
        },
        {
            "name": "zendframework/zend-config",
            "version": "2.6.0",
            "source": {
                "type": "git",
                "url": "https://github.com/zendframework/zend-config.git",
                "reference": "2920e877a9f6dca9fa8f6bd3b1ffc2e19bb1e30d"
            },
            "dist": {
                "type": "zip",
                "url": "https://api.github.com/repos/zendframework/zend-config/zipball/2920e877a9f6dca9fa8f6bd3b1ffc2e19bb1e30d",
                "reference": "2920e877a9f6dca9fa8f6bd3b1ffc2e19bb1e30d",
                "shasum": ""
            },
            "require": {
                "php": "^5.5 || ^7.0",
                "zendframework/zend-stdlib": "^2.7 || ^3.0"
            },
            "require-dev": {
                "fabpot/php-cs-fixer": "1.7.*",
                "phpunit/phpunit": "~4.0",
                "zendframework/zend-filter": "^2.6",
                "zendframework/zend-i18n": "^2.5",
                "zendframework/zend-json": "^2.6.1",
                "zendframework/zend-servicemanager": "^2.7.5 || ^3.0.3"
            },
            "suggest": {
                "zendframework/zend-filter": "Zend\\Filter component",
                "zendframework/zend-i18n": "Zend\\I18n component",
                "zendframework/zend-json": "Zend\\Json to use the Json reader or writer classes",
                "zendframework/zend-servicemanager": "Zend\\ServiceManager for use with the Config Factory to retrieve reader and writer instances"
            },
            "type": "library",
            "extra": {
                "branch-alias": {
                    "dev-master": "2.6-dev",
                    "dev-develop": "2.7-dev"
                }
            },
            "autoload": {
                "psr-4": {
                    "Zend\\Config\\": "src/"
                }
            },
            "notification-url": "https://packagist.org/downloads/",
            "license": [
                "BSD-3-Clause"
            ],
            "description": "provides a nested object property based user interface for accessing this configuration data within application code",
            "homepage": "https://github.com/zendframework/zend-config",
            "keywords": [
                "config",
                "zf2"
            ],
            "time": "2016-02-04T23:01:10+00:00"
        },
        {
            "name": "zendframework/zend-console",
            "version": "2.8.0",
            "source": {
                "type": "git",
                "url": "https://github.com/zendframework/zend-console.git",
                "reference": "95817ae78f73c48026972e350a2ecc31c6d9f9ae"
            },
            "dist": {
                "type": "zip",
                "url": "https://api.github.com/repos/zendframework/zend-console/zipball/95817ae78f73c48026972e350a2ecc31c6d9f9ae",
                "reference": "95817ae78f73c48026972e350a2ecc31c6d9f9ae",
                "shasum": ""
            },
            "require": {
                "php": "^5.6 || ^7.0",
                "zendframework/zend-stdlib": "^3.2.1"
            },
            "require-dev": {
                "phpunit/phpunit": "^5.7.23 || ^6.4.3",
                "zendframework/zend-coding-standard": "~1.0.0",
                "zendframework/zend-filter": "^2.7.2",
                "zendframework/zend-json": "^2.6 || ^3.0",
                "zendframework/zend-validator": "^2.10.1"
            },
            "suggest": {
                "zendframework/zend-filter": "To support DefaultRouteMatcher usage",
                "zendframework/zend-validator": "To support DefaultRouteMatcher usage"
            },
            "type": "library",
            "extra": {
                "branch-alias": {
                    "dev-master": "2.8.x-dev",
                    "dev-develop": "2.9.x-dev"
                }
            },
            "autoload": {
                "psr-4": {
                    "Zend\\Console\\": "src/"
                }
            },
            "notification-url": "https://packagist.org/downloads/",
            "license": [
                "BSD-3-Clause"
            ],
            "description": "Build console applications using getopt syntax or routing, complete with prompts",
            "keywords": [
                "ZendFramework",
                "console",
                "zf"
            ],
            "time": "2019-02-04T19:48:22+00:00"
        },
        {
            "name": "zendframework/zend-crypt",
            "version": "2.6.0",
            "source": {
                "type": "git",
                "url": "https://github.com/zendframework/zend-crypt.git",
                "reference": "1b2f5600bf6262904167116fa67b58ab1457036d"
            },
            "dist": {
                "type": "zip",
                "url": "https://api.github.com/repos/zendframework/zend-crypt/zipball/1b2f5600bf6262904167116fa67b58ab1457036d",
                "reference": "1b2f5600bf6262904167116fa67b58ab1457036d",
                "shasum": ""
            },
            "require": {
                "container-interop/container-interop": "~1.0",
                "php": "^5.5 || ^7.0",
                "zendframework/zend-math": "^2.6",
                "zendframework/zend-stdlib": "^2.7 || ^3.0"
            },
            "require-dev": {
                "fabpot/php-cs-fixer": "1.7.*",
                "phpunit/phpunit": "~4.0"
            },
            "suggest": {
                "ext-mcrypt": "Required for most features of Zend\\Crypt"
            },
            "type": "library",
            "extra": {
                "branch-alias": {
                    "dev-master": "2.6-dev",
                    "dev-develop": "2.7-dev"
                }
            },
            "autoload": {
                "psr-4": {
                    "Zend\\Crypt\\": "src/"
                }
            },
            "notification-url": "https://packagist.org/downloads/",
            "license": [
                "BSD-3-Clause"
            ],
            "homepage": "https://github.com/zendframework/zend-crypt",
            "keywords": [
                "crypt",
                "zf2"
            ],
            "time": "2016-02-03T23:46:30+00:00"
        },
        {
            "name": "zendframework/zend-db",
            "version": "2.10.0",
            "source": {
                "type": "git",
                "url": "https://github.com/zendframework/zend-db.git",
                "reference": "77022f06f6ffd384fa86d22ab8d8bbdb925a1e8e"
            },
            "dist": {
                "type": "zip",
                "url": "https://api.github.com/repos/zendframework/zend-db/zipball/77022f06f6ffd384fa86d22ab8d8bbdb925a1e8e",
                "reference": "77022f06f6ffd384fa86d22ab8d8bbdb925a1e8e",
                "shasum": ""
            },
            "require": {
                "php": "^5.6 || ^7.0",
                "zendframework/zend-stdlib": "^2.7 || ^3.0"
            },
            "require-dev": {
                "phpunit/phpunit": "^5.7.25 || ^6.4.4",
                "zendframework/zend-coding-standard": "~1.0.0",
                "zendframework/zend-eventmanager": "^2.6.2 || ^3.0",
                "zendframework/zend-hydrator": "^1.1 || ^2.1 || ^3.0",
                "zendframework/zend-servicemanager": "^2.7.5 || ^3.0.3"
            },
            "suggest": {
                "zendframework/zend-eventmanager": "Zend\\EventManager component",
                "zendframework/zend-hydrator": "Zend\\Hydrator component for using HydratingResultSets",
                "zendframework/zend-servicemanager": "Zend\\ServiceManager component"
            },
            "type": "library",
            "extra": {
                "branch-alias": {
                    "dev-master": "2.9-dev",
                    "dev-develop": "2.10-dev"
                },
                "zf": {
                    "component": "Zend\\Db",
                    "config-provider": "Zend\\Db\\ConfigProvider"
                }
            },
            "autoload": {
                "psr-4": {
                    "Zend\\Db\\": "src/"
                }
            },
            "notification-url": "https://packagist.org/downloads/",
            "license": [
                "BSD-3-Clause"
            ],
            "description": "Database abstraction layer, SQL abstraction, result set abstraction, and RowDataGateway and TableDataGateway implementations",
            "keywords": [
                "ZendFramework",
                "db",
                "zf"
            ],
            "time": "2019-02-25T11:37:45+00:00"
        },
        {
            "name": "zendframework/zend-di",
            "version": "2.6.1",
            "source": {
                "type": "git",
                "url": "https://github.com/zendframework/zend-di.git",
                "reference": "1fd1ba85660b5a2718741b38639dc7c4c3194b37"
            },
            "dist": {
                "type": "zip",
                "url": "https://api.github.com/repos/zendframework/zend-di/zipball/1fd1ba85660b5a2718741b38639dc7c4c3194b37",
                "reference": "1fd1ba85660b5a2718741b38639dc7c4c3194b37",
                "shasum": ""
            },
            "require": {
                "container-interop/container-interop": "^1.1",
                "php": "^5.5 || ^7.0",
                "zendframework/zend-code": "^2.6 || ^3.0",
                "zendframework/zend-stdlib": "^2.7 || ^3.0"
            },
            "require-dev": {
                "fabpot/php-cs-fixer": "1.7.*",
                "phpunit/phpunit": "~4.0"
            },
            "type": "library",
            "extra": {
                "branch-alias": {
                    "dev-master": "2.6-dev",
                    "dev-develop": "2.7-dev"
                }
            },
            "autoload": {
                "psr-4": {
                    "Zend\\Di\\": "src/"
                }
            },
            "notification-url": "https://packagist.org/downloads/",
            "license": [
                "BSD-3-Clause"
            ],
            "homepage": "https://github.com/zendframework/zend-di",
            "keywords": [
                "di",
                "zf2"
            ],
            "time": "2016-04-25T20:58:11+00:00"
        },
        {
            "name": "zendframework/zend-diactoros",
            "version": "1.8.7",
            "source": {
                "type": "git",
                "url": "https://github.com/zendframework/zend-diactoros.git",
                "reference": "a85e67b86e9b8520d07e6415fcbcb8391b44a75b"
            },
            "dist": {
                "type": "zip",
                "url": "https://api.github.com/repos/zendframework/zend-diactoros/zipball/a85e67b86e9b8520d07e6415fcbcb8391b44a75b",
                "reference": "a85e67b86e9b8520d07e6415fcbcb8391b44a75b",
                "shasum": ""
            },
            "require": {
                "php": "^5.6 || ^7.0",
                "psr/http-message": "^1.0"
            },
            "provide": {
                "psr/http-message-implementation": "1.0"
            },
            "require-dev": {
                "ext-dom": "*",
                "ext-libxml": "*",
                "php-http/psr7-integration-tests": "dev-master",
                "phpunit/phpunit": "^5.7.16 || ^6.0.8 || ^7.2.7",
                "zendframework/zend-coding-standard": "~1.0"
            },
            "type": "library",
            "extra": {
                "branch-alias": {
                    "dev-release-1.8": "1.8.x-dev"
                }
            },
            "autoload": {
                "files": [
                    "src/functions/create_uploaded_file.php",
                    "src/functions/marshal_headers_from_sapi.php",
                    "src/functions/marshal_method_from_sapi.php",
                    "src/functions/marshal_protocol_version_from_sapi.php",
                    "src/functions/marshal_uri_from_sapi.php",
                    "src/functions/normalize_server.php",
                    "src/functions/normalize_uploaded_files.php",
                    "src/functions/parse_cookie_header.php"
                ],
                "psr-4": {
                    "Zend\\Diactoros\\": "src/"
                }
            },
            "notification-url": "https://packagist.org/downloads/",
            "license": [
                "BSD-2-Clause"
            ],
            "description": "PSR HTTP Message implementations",
            "homepage": "https://github.com/zendframework/zend-diactoros",
            "keywords": [
                "http",
                "psr",
                "psr-7"
            ],
            "time": "2019-08-06T17:53:53+00:00"
        },
        {
            "name": "zendframework/zend-escaper",
            "version": "2.6.1",
            "source": {
                "type": "git",
                "url": "https://github.com/zendframework/zend-escaper.git",
                "reference": "3801caa21b0ca6aca57fa1c42b08d35c395ebd5f"
            },
            "dist": {
                "type": "zip",
                "url": "https://api.github.com/repos/zendframework/zend-escaper/zipball/3801caa21b0ca6aca57fa1c42b08d35c395ebd5f",
                "reference": "3801caa21b0ca6aca57fa1c42b08d35c395ebd5f",
                "shasum": ""
            },
            "require": {
                "php": "^5.6 || ^7.0"
            },
            "require-dev": {
                "phpunit/phpunit": "^5.7.27 || ^6.5.8 || ^7.1.2",
                "zendframework/zend-coding-standard": "~1.0.0"
            },
            "type": "library",
            "extra": {
                "branch-alias": {
                    "dev-master": "2.6.x-dev",
                    "dev-develop": "2.7.x-dev"
                }
            },
            "autoload": {
                "psr-4": {
                    "Zend\\Escaper\\": "src/"
                }
            },
            "notification-url": "https://packagist.org/downloads/",
            "license": [
                "BSD-3-Clause"
            ],
            "description": "Securely and safely escape HTML, HTML attributes, JavaScript, CSS, and URLs",
            "keywords": [
                "ZendFramework",
                "escaper",
                "zf"
            ],
            "time": "2019-09-05T20:03:20+00:00"
        },
        {
            "name": "zendframework/zend-eventmanager",
            "version": "3.2.1",
            "source": {
                "type": "git",
                "url": "https://github.com/zendframework/zend-eventmanager.git",
                "reference": "a5e2583a211f73604691586b8406ff7296a946dd"
            },
            "dist": {
                "type": "zip",
                "url": "https://api.github.com/repos/zendframework/zend-eventmanager/zipball/a5e2583a211f73604691586b8406ff7296a946dd",
                "reference": "a5e2583a211f73604691586b8406ff7296a946dd",
                "shasum": ""
            },
            "require": {
                "php": "^5.6 || ^7.0"
            },
            "require-dev": {
                "athletic/athletic": "^0.1",
                "container-interop/container-interop": "^1.1.0",
                "phpunit/phpunit": "^5.7.27 || ^6.5.8 || ^7.1.2",
                "zendframework/zend-coding-standard": "~1.0.0",
                "zendframework/zend-stdlib": "^2.7.3 || ^3.0"
            },
            "suggest": {
                "container-interop/container-interop": "^1.1.0, to use the lazy listeners feature",
                "zendframework/zend-stdlib": "^2.7.3 || ^3.0, to use the FilterChain feature"
            },
            "type": "library",
            "extra": {
                "branch-alias": {
                    "dev-master": "3.2-dev",
                    "dev-develop": "3.3-dev"
                }
            },
            "autoload": {
                "psr-4": {
                    "Zend\\EventManager\\": "src/"
                }
            },
            "notification-url": "https://packagist.org/downloads/",
            "license": [
                "BSD-3-Clause"
            ],
            "description": "Trigger and listen to events within a PHP application",
            "homepage": "https://github.com/zendframework/zend-eventmanager",
            "keywords": [
                "event",
                "eventmanager",
                "events",
                "zf2"
            ],
            "time": "2018-04-25T15:33:34+00:00"
        },
        {
            "name": "zendframework/zend-feed",
            "version": "2.12.0",
            "source": {
                "type": "git",
                "url": "https://github.com/zendframework/zend-feed.git",
                "reference": "d926c5af34b93a0121d5e2641af34ddb1533d733"
            },
            "dist": {
                "type": "zip",
                "url": "https://api.github.com/repos/zendframework/zend-feed/zipball/d926c5af34b93a0121d5e2641af34ddb1533d733",
                "reference": "d926c5af34b93a0121d5e2641af34ddb1533d733",
                "shasum": ""
            },
            "require": {
                "ext-dom": "*",
                "ext-libxml": "*",
                "php": "^5.6 || ^7.0",
                "zendframework/zend-escaper": "^2.5.2",
                "zendframework/zend-stdlib": "^3.2.1"
            },
            "require-dev": {
                "phpunit/phpunit": "^5.7.23 || ^6.4.3",
                "psr/http-message": "^1.0.1",
                "zendframework/zend-cache": "^2.7.2",
                "zendframework/zend-coding-standard": "~1.0.0",
                "zendframework/zend-db": "^2.8.2",
                "zendframework/zend-http": "^2.7",
                "zendframework/zend-servicemanager": "^2.7.8 || ^3.3",
                "zendframework/zend-validator": "^2.10.1"
            },
            "suggest": {
                "psr/http-message": "PSR-7 ^1.0.1, if you wish to use Zend\\Feed\\Reader\\Http\\Psr7ResponseDecorator",
                "zendframework/zend-cache": "Zend\\Cache component, for optionally caching feeds between requests",
                "zendframework/zend-db": "Zend\\Db component, for use with PubSubHubbub",
                "zendframework/zend-http": "Zend\\Http for PubSubHubbub, and optionally for use with Zend\\Feed\\Reader",
                "zendframework/zend-servicemanager": "Zend\\ServiceManager component, for easily extending ExtensionManager implementations",
                "zendframework/zend-validator": "Zend\\Validator component, for validating email addresses used in Atom feeds and entries when using the Writer subcomponent"
            },
            "type": "library",
            "extra": {
                "branch-alias": {
                    "dev-master": "2.12.x-dev",
                    "dev-develop": "2.13.x-dev"
                }
            },
            "autoload": {
                "psr-4": {
                    "Zend\\Feed\\": "src/"
                }
            },
            "notification-url": "https://packagist.org/downloads/",
            "license": [
                "BSD-3-Clause"
            ],
            "description": "provides functionality for consuming RSS and Atom feeds",
            "keywords": [
                "ZendFramework",
                "feed",
                "zf"
            ],
            "time": "2019-03-05T20:08:49+00:00"
        },
        {
            "name": "zendframework/zend-filter",
            "version": "2.9.2",
            "source": {
                "type": "git",
                "url": "https://github.com/zendframework/zend-filter.git",
                "reference": "d78f2cdde1c31975e18b2a0753381ed7b61118ef"
            },
            "dist": {
                "type": "zip",
                "url": "https://api.github.com/repos/zendframework/zend-filter/zipball/d78f2cdde1c31975e18b2a0753381ed7b61118ef",
                "reference": "d78f2cdde1c31975e18b2a0753381ed7b61118ef",
                "shasum": ""
            },
            "require": {
                "php": "^5.6 || ^7.0",
                "zendframework/zend-stdlib": "^2.7.7 || ^3.1"
            },
            "conflict": {
                "zendframework/zend-validator": "<2.10.1"
            },
            "require-dev": {
                "pear/archive_tar": "^1.4.3",
                "phpunit/phpunit": "^5.7.23 || ^6.4.3",
                "psr/http-factory": "^1.0",
                "zendframework/zend-coding-standard": "~1.0.0",
                "zendframework/zend-crypt": "^3.2.1",
                "zendframework/zend-servicemanager": "^2.7.8 || ^3.3",
                "zendframework/zend-uri": "^2.6"
            },
            "suggest": {
                "psr/http-factory-implementation": "psr/http-factory-implementation, for creating file upload instances when consuming PSR-7 in file upload filters",
                "zendframework/zend-crypt": "Zend\\Crypt component, for encryption filters",
                "zendframework/zend-i18n": "Zend\\I18n component for filters depending on i18n functionality",
                "zendframework/zend-servicemanager": "Zend\\ServiceManager component, for using the filter chain functionality",
                "zendframework/zend-uri": "Zend\\Uri component, for the UriNormalize filter"
            },
            "type": "library",
            "extra": {
                "branch-alias": {
                    "dev-master": "2.9.x-dev",
                    "dev-develop": "2.10.x-dev"
                },
                "zf": {
                    "component": "Zend\\Filter",
                    "config-provider": "Zend\\Filter\\ConfigProvider"
                }
            },
            "autoload": {
                "psr-4": {
                    "Zend\\Filter\\": "src/"
                }
            },
            "notification-url": "https://packagist.org/downloads/",
            "license": [
                "BSD-3-Clause"
            ],
            "description": "Programmatically filter and normalize data and files",
            "keywords": [
                "ZendFramework",
                "filter",
                "zf"
            ],
            "time": "2019-08-19T07:08:04+00:00"
        },
        {
            "name": "zendframework/zend-form",
            "version": "2.14.3",
            "source": {
                "type": "git",
                "url": "https://github.com/zendframework/zend-form.git",
                "reference": "0b1616c59b1f3df194284e26f98c81ad0c377871"
            },
            "dist": {
                "type": "zip",
                "url": "https://api.github.com/repos/zendframework/zend-form/zipball/0b1616c59b1f3df194284e26f98c81ad0c377871",
                "reference": "0b1616c59b1f3df194284e26f98c81ad0c377871",
                "shasum": ""
            },
            "require": {
                "php": "^5.6 || ^7.0",
                "zendframework/zend-hydrator": "^1.1 || ^2.1 || ^3.0",
                "zendframework/zend-inputfilter": "^2.8",
                "zendframework/zend-stdlib": "^3.2.1"
            },
            "require-dev": {
                "doctrine/annotations": "~1.0",
                "phpunit/phpunit": "^5.7.23 || ^6.5.3",
                "zendframework/zend-cache": "^2.6.1",
                "zendframework/zend-captcha": "^2.7.1",
                "zendframework/zend-code": "^2.6 || ^3.0",
                "zendframework/zend-coding-standard": "~1.0.0",
                "zendframework/zend-escaper": "^2.5",
                "zendframework/zend-eventmanager": "^2.6.2 || ^3.0",
                "zendframework/zend-filter": "^2.6",
                "zendframework/zend-i18n": "^2.6",
                "zendframework/zend-servicemanager": "^2.7.5 || ^3.0.3",
                "zendframework/zend-session": "^2.8.1",
                "zendframework/zend-text": "^2.6",
                "zendframework/zend-validator": "^2.6",
                "zendframework/zend-view": "^2.6.2",
                "zendframework/zendservice-recaptcha": "^3.0.0"
            },
            "suggest": {
                "zendframework/zend-captcha": "^2.7.1, required for using CAPTCHA form elements",
                "zendframework/zend-code": "^2.6 || ^3.0, required to use zend-form annotations support",
                "zendframework/zend-eventmanager": "^2.6.2 || ^3.0, reuired for zend-form annotations support",
                "zendframework/zend-i18n": "^2.6, required when using zend-form view helpers",
                "zendframework/zend-servicemanager": "^2.7.5 || ^3.0.3, required to use the form factories or provide services",
                "zendframework/zend-view": "^2.6.2, required for using the zend-form view helpers",
                "zendframework/zendservice-recaptcha": "in order to use the ReCaptcha form element"
            },
            "type": "library",
            "extra": {
                "branch-alias": {
                    "dev-master": "2.14.x-dev",
                    "dev-develop": "2.15.x-dev"
                },
                "zf": {
                    "component": "Zend\\Form",
                    "config-provider": "Zend\\Form\\ConfigProvider"
                }
            },
            "autoload": {
                "psr-4": {
                    "Zend\\Form\\": "src/"
                },
                "files": [
                    "autoload/formElementManagerPolyfill.php"
                ]
            },
            "notification-url": "https://packagist.org/downloads/",
            "license": [
                "BSD-3-Clause"
            ],
            "description": "Validate and display simple and complex forms, casting forms to business objects and vice versa",
            "keywords": [
                "ZendFramework",
                "form",
                "zf"
            ],
            "time": "2019-10-04T10:46:36+00:00"
        },
        {
            "name": "zendframework/zend-http",
            "version": "2.10.0",
            "source": {
                "type": "git",
                "url": "https://github.com/zendframework/zend-http.git",
                "reference": "4b4983178693a8fdda53b0bbee58552e2d2b1ac0"
            },
            "dist": {
                "type": "zip",
                "url": "https://api.github.com/repos/zendframework/zend-http/zipball/4b4983178693a8fdda53b0bbee58552e2d2b1ac0",
                "reference": "4b4983178693a8fdda53b0bbee58552e2d2b1ac0",
                "shasum": ""
            },
            "require": {
                "php": "^5.6 || ^7.0",
                "zendframework/zend-loader": "^2.5.1",
                "zendframework/zend-stdlib": "^3.2.1",
                "zendframework/zend-uri": "^2.5.2",
                "zendframework/zend-validator": "^2.10.1"
            },
            "require-dev": {
                "phpunit/phpunit": "^5.7.27 || ^6.5.8 || ^7.1.3",
                "zendframework/zend-coding-standard": "~1.0.0",
                "zendframework/zend-config": "^3.1 || ^2.6"
            },
            "suggest": {
                "paragonie/certainty": "For automated management of cacert.pem"
            },
            "type": "library",
            "extra": {
                "branch-alias": {
                    "dev-master": "2.10.x-dev",
                    "dev-develop": "2.11.x-dev"
                }
            },
            "autoload": {
                "psr-4": {
                    "Zend\\Http\\": "src/"
                }
            },
            "notification-url": "https://packagist.org/downloads/",
            "license": [
                "BSD-3-Clause"
            ],
            "description": "Provides an easy interface for performing Hyper-Text Transfer Protocol (HTTP) requests",
            "keywords": [
                "ZendFramework",
                "http",
                "http client",
                "zend",
                "zf"
            ],
            "time": "2019-02-19T18:58:14+00:00"
        },
        {
            "name": "zendframework/zend-hydrator",
            "version": "2.4.2",
            "source": {
                "type": "git",
                "url": "https://github.com/zendframework/zend-hydrator.git",
                "reference": "2bfc6845019e7b6d38b0ab5e55190244dc510285"
            },
            "dist": {
                "type": "zip",
                "url": "https://api.github.com/repos/zendframework/zend-hydrator/zipball/2bfc6845019e7b6d38b0ab5e55190244dc510285",
                "reference": "2bfc6845019e7b6d38b0ab5e55190244dc510285",
                "shasum": ""
            },
            "require": {
                "php": "^5.6 || ^7.0",
                "zendframework/zend-stdlib": "^3.0"
            },
            "require-dev": {
                "phpunit/phpunit": "^5.7.27 || ^6.5.8 || ^7.1.2",
                "zendframework/zend-coding-standard": "~1.0.0",
                "zendframework/zend-eventmanager": "^2.6.2 || ^3.0",
                "zendframework/zend-filter": "^2.6",
                "zendframework/zend-inputfilter": "^2.6",
                "zendframework/zend-serializer": "^2.6.1",
                "zendframework/zend-servicemanager": "^2.7.5 || ^3.0.3"
            },
            "suggest": {
                "zendframework/zend-eventmanager": "^2.6.2 || ^3.0, to support aggregate hydrator usage",
                "zendframework/zend-filter": "^2.6, to support naming strategy hydrator usage",
                "zendframework/zend-serializer": "^2.6.1, to use the SerializableStrategy",
                "zendframework/zend-servicemanager": "^2.7.5 || ^3.0.3, to support hydrator plugin manager usage"
            },
            "type": "library",
            "extra": {
                "branch-alias": {
                    "dev-release-2.4": "2.4.x-dev"
                },
                "zf": {
                    "component": "Zend\\Hydrator",
                    "config-provider": "Zend\\Hydrator\\ConfigProvider"
                }
            },
            "autoload": {
                "psr-4": {
                    "Zend\\Hydrator\\": "src/"
                }
            },
            "notification-url": "https://packagist.org/downloads/",
            "license": [
                "BSD-3-Clause"
            ],
            "description": "Serialize objects to arrays, and vice versa",
            "keywords": [
                "ZendFramework",
                "hydrator",
                "zf"
            ],
            "time": "2019-10-04T11:17:36+00:00"
        },
        {
            "name": "zendframework/zend-i18n",
            "version": "2.9.2",
            "source": {
                "type": "git",
                "url": "https://github.com/zendframework/zend-i18n.git",
                "reference": "e17a54b3aee333ab156958f570cde630acee8b07"
            },
            "dist": {
                "type": "zip",
                "url": "https://api.github.com/repos/zendframework/zend-i18n/zipball/e17a54b3aee333ab156958f570cde630acee8b07",
                "reference": "e17a54b3aee333ab156958f570cde630acee8b07",
                "shasum": ""
            },
            "require": {
                "php": "^5.6 || ^7.0",
                "zendframework/zend-stdlib": "^2.7 || ^3.0"
            },
            "require-dev": {
                "phpunit/phpunit": "^5.7.27 || ^6.5.14 || ^7.5.16",
                "zendframework/zend-cache": "^2.6.1",
                "zendframework/zend-coding-standard": "~1.0.0",
                "zendframework/zend-config": "^2.6",
                "zendframework/zend-eventmanager": "^2.6.2 || ^3.0",
                "zendframework/zend-filter": "^2.6.1",
                "zendframework/zend-servicemanager": "^2.7.5 || ^3.0.3",
                "zendframework/zend-validator": "^2.6",
                "zendframework/zend-view": "^2.6.3"
            },
            "suggest": {
                "ext-intl": "Required for most features of Zend\\I18n; included in default builds of PHP",
                "zendframework/zend-cache": "Zend\\Cache component",
                "zendframework/zend-config": "Zend\\Config component",
                "zendframework/zend-eventmanager": "You should install this package to use the events in the translator",
                "zendframework/zend-filter": "You should install this package to use the provided filters",
                "zendframework/zend-i18n-resources": "Translation resources",
                "zendframework/zend-servicemanager": "Zend\\ServiceManager component",
                "zendframework/zend-validator": "You should install this package to use the provided validators",
                "zendframework/zend-view": "You should install this package to use the provided view helpers"
            },
            "type": "library",
            "extra": {
                "branch-alias": {
                    "dev-master": "2.9.x-dev",
                    "dev-develop": "2.10.x-dev"
                },
                "zf": {
                    "component": "Zend\\I18n",
                    "config-provider": "Zend\\I18n\\ConfigProvider"
                }
            },
            "autoload": {
                "psr-4": {
                    "Zend\\I18n\\": "src/"
                }
            },
            "notification-url": "https://packagist.org/downloads/",
            "license": [
                "BSD-3-Clause"
            ],
            "description": "Provide translations for your application, and filter and validate internationalized values",
            "keywords": [
                "ZendFramework",
                "i18n",
                "zf"
            ],
            "time": "2019-09-30T12:04:37+00:00"
        },
        {
            "name": "zendframework/zend-inputfilter",
            "version": "2.10.1",
            "source": {
                "type": "git",
                "url": "https://github.com/zendframework/zend-inputfilter.git",
                "reference": "1f44a2e9bc394a71638b43bc7024b572fa65410e"
            },
            "dist": {
                "type": "zip",
                "url": "https://api.github.com/repos/zendframework/zend-inputfilter/zipball/1f44a2e9bc394a71638b43bc7024b572fa65410e",
                "reference": "1f44a2e9bc394a71638b43bc7024b572fa65410e",
                "shasum": ""
            },
            "require": {
                "php": "^5.6 || ^7.0",
                "zendframework/zend-filter": "^2.9.1",
                "zendframework/zend-servicemanager": "^2.7.10 || ^3.3.1",
                "zendframework/zend-stdlib": "^2.7 || ^3.0",
                "zendframework/zend-validator": "^2.11"
            },
            "require-dev": {
                "phpunit/phpunit": "^5.7.27 || ^6.5.14 || ^7.5.15",
                "psr/http-message": "^1.0",
                "zendframework/zend-coding-standard": "~1.0.0"
            },
            "suggest": {
                "psr/http-message-implementation": "PSR-7 is required if you wish to validate PSR-7 UploadedFileInterface payloads"
            },
            "type": "library",
            "extra": {
                "branch-alias": {
                    "dev-master": "2.10.x-dev",
                    "dev-develop": "2.11.x-dev"
                },
                "zf": {
                    "component": "Zend\\InputFilter",
                    "config-provider": "Zend\\InputFilter\\ConfigProvider"
                }
            },
            "autoload": {
                "psr-4": {
                    "Zend\\InputFilter\\": "src/"
                }
            },
            "notification-url": "https://packagist.org/downloads/",
            "license": [
                "BSD-3-Clause"
            ],
            "description": "Normalize and validate input sets from the web, APIs, the CLI, and more, including files",
            "keywords": [
                "ZendFramework",
                "inputfilter",
                "zf"
            ],
            "time": "2019-08-28T19:45:32+00:00"
        },
        {
            "name": "zendframework/zend-json",
            "version": "2.6.1",
            "source": {
                "type": "git",
                "url": "https://github.com/zendframework/zend-json.git",
                "reference": "4c8705dbe4ad7d7e51b2876c5b9eea0ef916ba28"
            },
            "dist": {
                "type": "zip",
                "url": "https://api.github.com/repos/zendframework/zend-json/zipball/4c8705dbe4ad7d7e51b2876c5b9eea0ef916ba28",
                "reference": "4c8705dbe4ad7d7e51b2876c5b9eea0ef916ba28",
                "shasum": ""
            },
            "require": {
                "php": "^5.5 || ^7.0"
            },
            "require-dev": {
                "fabpot/php-cs-fixer": "1.7.*",
                "phpunit/phpunit": "~4.0",
                "zendframework/zend-http": "^2.5.4",
                "zendframework/zend-server": "^2.6.1",
                "zendframework/zend-stdlib": "^2.5 || ^3.0",
                "zendframework/zendxml": "^1.0.2"
            },
            "suggest": {
                "zendframework/zend-http": "Zend\\Http component, required to use Zend\\Json\\Server",
                "zendframework/zend-server": "Zend\\Server component, required to use Zend\\Json\\Server",
                "zendframework/zend-stdlib": "Zend\\Stdlib component, for use with caching Zend\\Json\\Server responses",
                "zendframework/zendxml": "To support Zend\\Json\\Json::fromXml() usage"
            },
            "type": "library",
            "extra": {
                "branch-alias": {
                    "dev-master": "2.6-dev",
                    "dev-develop": "2.7-dev"
                }
            },
            "autoload": {
                "psr-4": {
                    "Zend\\Json\\": "src/"
                }
            },
            "notification-url": "https://packagist.org/downloads/",
            "license": [
                "BSD-3-Clause"
            ],
            "description": "provides convenience methods for serializing native PHP to JSON and decoding JSON to native PHP",
            "homepage": "https://github.com/zendframework/zend-json",
            "keywords": [
                "json",
                "zf2"
            ],
            "time": "2016-02-04T21:20:26+00:00"
        },
        {
            "name": "zendframework/zend-loader",
            "version": "2.6.1",
            "source": {
                "type": "git",
                "url": "https://github.com/zendframework/zend-loader.git",
                "reference": "91da574d29b58547385b2298c020b257310898c6"
            },
            "dist": {
                "type": "zip",
                "url": "https://api.github.com/repos/zendframework/zend-loader/zipball/91da574d29b58547385b2298c020b257310898c6",
                "reference": "91da574d29b58547385b2298c020b257310898c6",
                "shasum": ""
            },
            "require": {
                "php": "^5.6 || ^7.0"
            },
            "require-dev": {
                "phpunit/phpunit": "^5.7.27 || ^6.5.8 || ^7.1.4",
                "zendframework/zend-coding-standard": "~1.0.0"
            },
            "type": "library",
            "extra": {
                "branch-alias": {
                    "dev-master": "2.6.x-dev",
                    "dev-develop": "2.7.x-dev"
                }
            },
            "autoload": {
                "psr-4": {
                    "Zend\\Loader\\": "src/"
                }
            },
            "notification-url": "https://packagist.org/downloads/",
            "license": [
                "BSD-3-Clause"
            ],
            "description": "Autoloading and plugin loading strategies",
            "keywords": [
                "ZendFramework",
                "loader",
                "zf"
            ],
            "time": "2019-09-04T19:38:14+00:00"
        },
        {
            "name": "zendframework/zend-log",
            "version": "2.11.0",
            "source": {
                "type": "git",
                "url": "https://github.com/zendframework/zend-log.git",
                "reference": "cb278772afdacb1924342248a069330977625ae6"
            },
            "dist": {
                "type": "zip",
                "url": "https://api.github.com/repos/zendframework/zend-log/zipball/cb278772afdacb1924342248a069330977625ae6",
                "reference": "cb278772afdacb1924342248a069330977625ae6",
                "shasum": ""
            },
            "require": {
                "php": "^5.6 || ^7.0",
                "psr/log": "^1.0",
                "zendframework/zend-servicemanager": "^2.7.5 || ^3.0.3",
                "zendframework/zend-stdlib": "^2.7 || ^3.0"
            },
            "provide": {
                "psr/log-implementation": "1.0.0"
            },
            "require-dev": {
                "mikey179/vfsstream": "^1.6.7",
                "phpunit/phpunit": "^5.7.27 || ^6.5.14 || ^7.5.15",
                "zendframework/zend-coding-standard": "~1.0.0",
                "zendframework/zend-db": "^2.6",
                "zendframework/zend-escaper": "^2.5",
                "zendframework/zend-filter": "^2.5",
                "zendframework/zend-mail": "^2.6.1",
                "zendframework/zend-validator": "^2.10.1"
            },
            "suggest": {
                "ext-mongo": "mongo extension to use Mongo writer",
                "ext-mongodb": "mongodb extension to use MongoDB writer",
                "zendframework/zend-db": "Zend\\Db component to use the database log writer",
                "zendframework/zend-escaper": "Zend\\Escaper component, for use in the XML log formatter",
                "zendframework/zend-mail": "Zend\\Mail component to use the email log writer",
                "zendframework/zend-validator": "Zend\\Validator component to block invalid log messages"
            },
            "type": "library",
            "extra": {
                "branch-alias": {
                    "dev-master": "2.11.x-dev",
                    "dev-develop": "2.12.x-dev"
                },
                "zf": {
                    "component": "Zend\\Log",
                    "config-provider": "Zend\\Log\\ConfigProvider"
                }
            },
            "autoload": {
                "psr-4": {
                    "Zend\\Log\\": "src/"
                }
            },
            "notification-url": "https://packagist.org/downloads/",
            "license": [
                "BSD-3-Clause"
            ],
            "description": "Robust, composite logger with filtering, formatting, and PSR-3 support",
            "keywords": [
                "ZendFramework",
                "log",
                "logging",
                "zf"
            ],
            "time": "2019-08-23T21:28:18+00:00"
        },
        {
            "name": "zendframework/zend-mail",
            "version": "2.10.0",
            "source": {
                "type": "git",
                "url": "https://github.com/zendframework/zend-mail.git",
                "reference": "d7beb63d5f7144a21ac100072c453e63860cdab8"
            },
            "dist": {
                "type": "zip",
                "url": "https://api.github.com/repos/zendframework/zend-mail/zipball/d7beb63d5f7144a21ac100072c453e63860cdab8",
                "reference": "d7beb63d5f7144a21ac100072c453e63860cdab8",
                "shasum": ""
            },
            "require": {
                "ext-iconv": "*",
                "php": "^5.6 || ^7.0",
                "true/punycode": "^2.1",
                "zendframework/zend-loader": "^2.5",
                "zendframework/zend-mime": "^2.5",
                "zendframework/zend-stdlib": "^2.7 || ^3.0",
                "zendframework/zend-validator": "^2.10.2"
            },
            "require-dev": {
                "phpunit/phpunit": "^5.7.25 || ^6.4.4 || ^7.1.4",
                "zendframework/zend-coding-standard": "~1.0.0",
                "zendframework/zend-config": "^2.6",
                "zendframework/zend-crypt": "^2.6 || ^3.0",
                "zendframework/zend-servicemanager": "^2.7.10 || ^3.3.1"
            },
            "suggest": {
                "zendframework/zend-crypt": "Crammd5 support in SMTP Auth",
                "zendframework/zend-servicemanager": "^2.7.10 || ^3.3.1 when using SMTP to deliver messages"
            },
            "type": "library",
            "extra": {
                "branch-alias": {
                    "dev-master": "2.10.x-dev",
                    "dev-develop": "2.11.x-dev"
                },
                "zf": {
                    "component": "Zend\\Mail",
                    "config-provider": "Zend\\Mail\\ConfigProvider"
                }
            },
            "autoload": {
                "psr-4": {
                    "Zend\\Mail\\": "src/"
                }
            },
            "notification-url": "https://packagist.org/downloads/",
            "license": [
                "BSD-3-Clause"
            ],
            "description": "Provides generalized functionality to compose and send both text and MIME-compliant multipart e-mail messages",
            "keywords": [
                "ZendFramework",
                "mail",
                "zf"
            ],
            "time": "2018-06-07T13:37:07+00:00"
        },
        {
            "name": "zendframework/zend-math",
            "version": "2.7.1",
            "source": {
                "type": "git",
                "url": "https://github.com/zendframework/zend-math.git",
                "reference": "1abce074004dacac1a32cd54de94ad47ef960d38"
            },
            "dist": {
                "type": "zip",
                "url": "https://api.github.com/repos/zendframework/zend-math/zipball/1abce074004dacac1a32cd54de94ad47ef960d38",
                "reference": "1abce074004dacac1a32cd54de94ad47ef960d38",
                "shasum": ""
            },
            "require": {
                "php": "^5.5 || ^7.0"
            },
            "require-dev": {
                "fabpot/php-cs-fixer": "1.7.*",
                "ircmaxell/random-lib": "~1.1",
                "phpunit/phpunit": "~4.0"
            },
            "suggest": {
                "ext-bcmath": "If using the bcmath functionality",
                "ext-gmp": "If using the gmp functionality",
                "ircmaxell/random-lib": "Fallback random byte generator for Zend\\Math\\Rand if Mcrypt extensions is unavailable"
            },
            "type": "library",
            "extra": {
                "branch-alias": {
                    "dev-master": "2.7-dev",
                    "dev-develop": "2.8-dev"
                }
            },
            "autoload": {
                "psr-4": {
                    "Zend\\Math\\": "src/"
                }
            },
            "notification-url": "https://packagist.org/downloads/",
            "license": [
                "BSD-3-Clause"
            ],
            "homepage": "https://github.com/zendframework/zend-math",
            "keywords": [
                "math",
                "zf2"
            ],
            "time": "2018-12-04T15:34:17+00:00"
        },
        {
            "name": "zendframework/zend-mime",
            "version": "2.7.2",
            "source": {
                "type": "git",
                "url": "https://github.com/zendframework/zend-mime.git",
                "reference": "c91e0350be53cc9d29be15563445eec3b269d7c1"
            },
            "dist": {
                "type": "zip",
                "url": "https://api.github.com/repos/zendframework/zend-mime/zipball/c91e0350be53cc9d29be15563445eec3b269d7c1",
                "reference": "c91e0350be53cc9d29be15563445eec3b269d7c1",
                "shasum": ""
            },
            "require": {
                "php": "^5.6 || ^7.0",
                "zendframework/zend-stdlib": "^2.7 || ^3.0"
            },
            "require-dev": {
                "phpunit/phpunit": "^5.7.21 || ^6.3",
                "zendframework/zend-coding-standard": "~1.0.0",
                "zendframework/zend-mail": "^2.6"
            },
            "suggest": {
                "zendframework/zend-mail": "Zend\\Mail component"
            },
            "type": "library",
            "extra": {
                "branch-alias": {
                    "dev-master": "2.7.x-dev",
                    "dev-develop": "2.8.x-dev"
                }
            },
            "autoload": {
                "psr-4": {
                    "Zend\\Mime\\": "src/"
                }
            },
            "notification-url": "https://packagist.org/downloads/",
            "license": [
                "BSD-3-Clause"
            ],
            "description": "Create and parse MIME messages and parts",
            "keywords": [
                "ZendFramework",
                "mime",
                "zf"
            ],
            "time": "2019-10-16T19:30:37+00:00"
        },
        {
            "name": "zendframework/zend-modulemanager",
            "version": "2.8.3",
            "source": {
                "type": "git",
                "url": "https://github.com/zendframework/zend-modulemanager.git",
                "reference": "aaba206a955b5f43f29e17d09d19fc342a989b24"
            },
            "dist": {
                "type": "zip",
                "url": "https://api.github.com/repos/zendframework/zend-modulemanager/zipball/aaba206a955b5f43f29e17d09d19fc342a989b24",
                "reference": "aaba206a955b5f43f29e17d09d19fc342a989b24",
                "shasum": ""
            },
            "require": {
                "php": "^5.6 || ^7.0",
                "zendframework/zend-config": "^3.1 || ^2.6",
                "zendframework/zend-eventmanager": "^3.2 || ^2.6.3",
                "zendframework/zend-stdlib": "^3.1 || ^2.7"
            },
            "require-dev": {
                "phpunit/phpunit": "^5.7.27 || ^6.5.14 || ^7.5.16",
                "zendframework/zend-coding-standard": "~1.0.0",
                "zendframework/zend-console": "^2.6",
                "zendframework/zend-di": "^2.6",
                "zendframework/zend-loader": "^2.5",
                "zendframework/zend-mvc": "^3.0 || ^2.7",
                "zendframework/zend-servicemanager": "^3.0.3 || ^2.7.5"
            },
            "suggest": {
                "zendframework/zend-console": "Zend\\Console component",
                "zendframework/zend-loader": "Zend\\Loader component if you are not using Composer autoloading for your modules",
                "zendframework/zend-mvc": "Zend\\Mvc component",
                "zendframework/zend-servicemanager": "Zend\\ServiceManager component"
            },
            "type": "library",
            "extra": {
                "branch-alias": {
                    "dev-master": "2.8.x-dev",
                    "dev-develop": "2.9.x-dev"
                }
            },
            "autoload": {
                "psr-4": {
                    "Zend\\ModuleManager\\": "src/"
                }
            },
            "notification-url": "https://packagist.org/downloads/",
            "license": [
                "BSD-3-Clause"
            ],
            "description": "Modular application system for zend-mvc applications",
            "keywords": [
                "ZendFramework",
                "modulemanager",
                "zf"
            ],
            "time": "2019-10-18T20:54:53+00:00"
        },
        {
            "name": "zendframework/zend-mvc",
            "version": "2.7.15",
            "source": {
                "type": "git",
                "url": "https://github.com/zendframework/zend-mvc.git",
                "reference": "a8d45689d37a9e4ff4b75ea0b7478fa3d4f9c089"
            },
            "dist": {
                "type": "zip",
                "url": "https://api.github.com/repos/zendframework/zend-mvc/zipball/a8d45689d37a9e4ff4b75ea0b7478fa3d4f9c089",
                "reference": "a8d45689d37a9e4ff4b75ea0b7478fa3d4f9c089",
                "shasum": ""
            },
            "require": {
                "container-interop/container-interop": "^1.1",
                "php": "^5.5 || ^7.0",
                "zendframework/zend-console": "^2.7",
                "zendframework/zend-eventmanager": "^2.6.4 || ^3.0",
                "zendframework/zend-form": "^2.11",
                "zendframework/zend-hydrator": "^1.1 || ^2.4",
                "zendframework/zend-psr7bridge": "^0.2",
                "zendframework/zend-servicemanager": "^2.7.10 || ^3.0.3",
                "zendframework/zend-stdlib": "^2.7.5 || ^3.0"
            },
            "replace": {
                "zendframework/zend-router": "^2.0"
            },
            "require-dev": {
                "friendsofphp/php-cs-fixer": "1.7.*",
                "phpunit/phpunit": "^4.8.36",
                "sebastian/comparator": "^1.2.4",
                "sebastian/version": "^1.0.4",
                "zendframework/zend-authentication": "^2.6",
                "zendframework/zend-cache": "^2.8",
                "zendframework/zend-di": "^2.6",
                "zendframework/zend-filter": "^2.8",
                "zendframework/zend-http": "^2.8",
                "zendframework/zend-i18n": "^2.8",
                "zendframework/zend-inputfilter": "^2.8",
                "zendframework/zend-json": "^2.6.1",
                "zendframework/zend-log": "^2.9.3",
                "zendframework/zend-modulemanager": "^2.8",
                "zendframework/zend-serializer": "^2.8",
                "zendframework/zend-session": "^2.8.1",
                "zendframework/zend-text": "^2.7",
                "zendframework/zend-uri": "^2.6",
                "zendframework/zend-validator": "^2.10",
                "zendframework/zend-view": "^2.9"
            },
            "suggest": {
                "zendframework/zend-authentication": "Zend\\Authentication component for Identity plugin",
                "zendframework/zend-config": "Zend\\Config component",
                "zendframework/zend-di": "Zend\\Di component",
                "zendframework/zend-filter": "Zend\\Filter component",
                "zendframework/zend-http": "Zend\\Http component",
                "zendframework/zend-i18n": "Zend\\I18n component for translatable segments",
                "zendframework/zend-inputfilter": "Zend\\Inputfilter component",
                "zendframework/zend-json": "Zend\\Json component",
                "zendframework/zend-log": "Zend\\Log component",
                "zendframework/zend-modulemanager": "Zend\\ModuleManager component",
                "zendframework/zend-serializer": "Zend\\Serializer component",
                "zendframework/zend-servicemanager-di": "^1.0.1, if using zend-servicemanager v3 and requiring the zend-di integration",
                "zendframework/zend-session": "Zend\\Session component for FlashMessenger, PRG, and FPRG plugins",
                "zendframework/zend-text": "Zend\\Text component",
                "zendframework/zend-uri": "Zend\\Uri component",
                "zendframework/zend-validator": "Zend\\Validator component",
                "zendframework/zend-view": "Zend\\View component"
            },
            "type": "library",
            "extra": {
                "branch-alias": {
                    "dev-master": "2.7-dev",
                    "dev-develop": "3.0-dev"
                }
            },
            "autoload": {
                "files": [
                    "src/autoload.php"
                ],
                "psr-4": {
                    "Zend\\Mvc\\": "src/"
                }
            },
            "notification-url": "https://packagist.org/downloads/",
            "license": [
                "BSD-3-Clause"
            ],
            "homepage": "https://github.com/zendframework/zend-mvc",
            "keywords": [
                "mvc",
                "zf2"
            ],
            "time": "2018-05-03T13:13:41+00:00"
        },
        {
            "name": "zendframework/zend-psr7bridge",
            "version": "0.2.2",
            "source": {
                "type": "git",
                "url": "https://github.com/zendframework/zend-psr7bridge.git",
                "reference": "86c0b53b0c6381391c4add4a93a56e51d5c74605"
            },
            "dist": {
                "type": "zip",
                "url": "https://api.github.com/repos/zendframework/zend-psr7bridge/zipball/86c0b53b0c6381391c4add4a93a56e51d5c74605",
                "reference": "86c0b53b0c6381391c4add4a93a56e51d5c74605",
                "shasum": ""
            },
            "require": {
                "php": ">=5.5",
                "psr/http-message": "^1.0",
                "zendframework/zend-diactoros": "^1.1",
                "zendframework/zend-http": "^2.5"
            },
            "require-dev": {
                "phpunit/phpunit": "^4.7",
                "squizlabs/php_codesniffer": "^2.3"
            },
            "type": "library",
            "extra": {
                "branch-alias": {
                    "dev-master": "1.0-dev",
                    "dev-develop": "1.1-dev"
                }
            },
            "autoload": {
                "psr-4": {
                    "Zend\\Psr7Bridge\\": "src/"
                }
            },
            "notification-url": "https://packagist.org/downloads/",
            "license": [
                "BSD-3-Clause"
            ],
            "description": "PSR-7 <-> Zend\\Http bridge",
            "homepage": "https://github.com/zendframework/zend-psr7bridge",
            "keywords": [
                "http",
                "psr",
                "psr-7"
            ],
            "time": "2016-05-10T21:44:39+00:00"
        },
        {
            "name": "zendframework/zend-serializer",
            "version": "2.9.1",
            "source": {
                "type": "git",
                "url": "https://github.com/zendframework/zend-serializer.git",
                "reference": "6fb7ae016cfdf0cfcdfa2b989e6a65f351170e21"
            },
            "dist": {
                "type": "zip",
                "url": "https://api.github.com/repos/zendframework/zend-serializer/zipball/6fb7ae016cfdf0cfcdfa2b989e6a65f351170e21",
                "reference": "6fb7ae016cfdf0cfcdfa2b989e6a65f351170e21",
                "shasum": ""
            },
            "require": {
                "php": "^5.6 || ^7.0",
                "zendframework/zend-json": "^2.5 || ^3.0",
                "zendframework/zend-stdlib": "^2.7 || ^3.0"
            },
            "require-dev": {
                "phpunit/phpunit": "^5.7.27 || ^6.5.14 || ^7.5.16",
                "zendframework/zend-coding-standard": "~1.0.0",
                "zendframework/zend-math": "^2.6 || ^3.0",
                "zendframework/zend-servicemanager": "^2.7.5 || ^3.0.3"
            },
            "suggest": {
                "zendframework/zend-math": "(^2.6 || ^3.0) To support Python Pickle serialization",
                "zendframework/zend-servicemanager": "(^2.7.5 || ^3.0.3) To support plugin manager support"
            },
            "type": "library",
            "extra": {
                "branch-alias": {
                    "dev-master": "2.9.x-dev",
                    "dev-develop": "2.10.x-dev"
                },
                "zf": {
                    "component": "Zend\\Serializer",
                    "config-provider": "Zend\\Serializer\\ConfigProvider"
                }
            },
            "autoload": {
                "psr-4": {
                    "Zend\\Serializer\\": "src/"
                }
            },
            "notification-url": "https://packagist.org/downloads/",
            "license": [
                "BSD-3-Clause"
            ],
            "description": "Serialize and deserialize PHP structures to a variety of representations",
            "keywords": [
                "ZendFramework",
                "serializer",
                "zf"
            ],
            "time": "2019-10-19T08:06:30+00:00"
        },
        {
            "name": "zendframework/zend-server",
            "version": "2.8.1",
            "source": {
                "type": "git",
                "url": "https://github.com/zendframework/zend-server.git",
                "reference": "d80c44700ebb92191dd9a3005316a6ab6637c0d1"
            },
            "dist": {
                "type": "zip",
                "url": "https://api.github.com/repos/zendframework/zend-server/zipball/d80c44700ebb92191dd9a3005316a6ab6637c0d1",
                "reference": "d80c44700ebb92191dd9a3005316a6ab6637c0d1",
                "shasum": ""
            },
            "require": {
                "php": "^5.6 || ^7.0",
                "zendframework/zend-code": "^2.5 || ^3.0",
                "zendframework/zend-stdlib": "^2.5 || ^3.0"
            },
            "require-dev": {
                "phpunit/phpunit": "^5.7.27 || ^6.5.8 || ^7.1.4",
                "zendframework/zend-coding-standard": "~1.0.0"
            },
            "type": "library",
            "extra": {
                "branch-alias": {
                    "dev-master": "2.8.x-dev",
                    "dev-develop": "2.9.x-dev"
                }
            },
            "autoload": {
                "psr-4": {
                    "Zend\\Server\\": "src/"
                }
            },
            "notification-url": "https://packagist.org/downloads/",
            "license": [
                "BSD-3-Clause"
            ],
            "description": "Create Reflection-based RPC servers",
            "keywords": [
                "ZendFramework",
                "server",
                "zf"
            ],
            "time": "2019-10-16T18:27:05+00:00"
        },
        {
            "name": "zendframework/zend-servicemanager",
            "version": "2.7.11",
            "source": {
                "type": "git",
                "url": "https://github.com/zendframework/zend-servicemanager.git",
                "reference": "99ec9ed5d0f15aed9876433c74c2709eb933d4c7"
            },
            "dist": {
                "type": "zip",
                "url": "https://api.github.com/repos/zendframework/zend-servicemanager/zipball/99ec9ed5d0f15aed9876433c74c2709eb933d4c7",
                "reference": "99ec9ed5d0f15aed9876433c74c2709eb933d4c7",
                "shasum": ""
            },
            "require": {
                "container-interop/container-interop": "~1.0",
                "php": "^5.5 || ^7.0"
            },
            "require-dev": {
                "athletic/athletic": "dev-master",
                "fabpot/php-cs-fixer": "1.7.*",
                "phpunit/phpunit": "~4.0",
                "zendframework/zend-di": "~2.5",
                "zendframework/zend-mvc": "~2.5"
            },
            "suggest": {
                "ocramius/proxy-manager": "ProxyManager 0.5.* to handle lazy initialization of services",
                "zendframework/zend-di": "Zend\\Di component"
            },
            "type": "library",
            "extra": {
                "branch-alias": {
                    "dev-master": "2.7-dev",
                    "dev-develop": "3.0-dev"
                }
            },
            "autoload": {
                "psr-4": {
                    "Zend\\ServiceManager\\": "src/"
                }
            },
            "notification-url": "https://packagist.org/downloads/",
            "license": [
                "BSD-3-Clause"
            ],
            "homepage": "https://github.com/zendframework/zend-servicemanager",
            "keywords": [
                "servicemanager",
                "zf2"
            ],
            "time": "2018-06-22T14:49:54+00:00"
        },
        {
            "name": "zendframework/zend-session",
            "version": "2.9.0",
            "source": {
                "type": "git",
                "url": "https://github.com/zendframework/zend-session.git",
                "reference": "0a0c7ae4d8be608e30ecff714c86164ccca19ca3"
            },
            "dist": {
                "type": "zip",
                "url": "https://api.github.com/repos/zendframework/zend-session/zipball/0a0c7ae4d8be608e30ecff714c86164ccca19ca3",
                "reference": "0a0c7ae4d8be608e30ecff714c86164ccca19ca3",
                "shasum": ""
            },
            "require": {
                "php": "^5.6 || ^7.0",
                "zendframework/zend-eventmanager": "^2.6.2 || ^3.0",
                "zendframework/zend-stdlib": "^3.2.1"
            },
            "require-dev": {
                "container-interop/container-interop": "^1.1",
                "mongodb/mongodb": "^1.0.1",
                "php-mock/php-mock-phpunit": "^1.1.2 || ^2.0",
                "phpunit/phpunit": "^5.7.27 || ^6.5.14 || ^7.5.16",
                "zendframework/zend-cache": "^2.6.1",
                "zendframework/zend-coding-standard": "~1.0.0",
                "zendframework/zend-db": "^2.7",
                "zendframework/zend-http": "^2.5.4",
                "zendframework/zend-servicemanager": "^2.7.5 || ^3.0.3",
                "zendframework/zend-validator": "^2.6"
            },
            "suggest": {
                "mongodb/mongodb": "If you want to use the MongoDB session save handler",
                "zendframework/zend-cache": "Zend\\Cache component",
                "zendframework/zend-db": "Zend\\Db component",
                "zendframework/zend-http": "Zend\\Http component",
                "zendframework/zend-servicemanager": "Zend\\ServiceManager component",
                "zendframework/zend-validator": "Zend\\Validator component"
            },
            "type": "library",
            "extra": {
                "branch-alias": {
                    "dev-master": "2.9.x-dev",
                    "dev-develop": "2.10.x-dev"
                },
                "zf": {
                    "component": "Zend\\Session",
                    "config-provider": "Zend\\Session\\ConfigProvider"
                }
            },
            "autoload": {
                "psr-4": {
                    "Zend\\Session\\": "src/"
                }
            },
            "notification-url": "https://packagist.org/downloads/",
            "license": [
                "BSD-3-Clause"
            ],
            "description": "Object-oriented interface to PHP sessions and storage",
            "keywords": [
                "ZendFramework",
                "session",
                "zf"
            ],
            "time": "2019-09-20T12:50:51+00:00"
        },
        {
            "name": "zendframework/zend-soap",
            "version": "2.8.0",
            "source": {
                "type": "git",
                "url": "https://github.com/zendframework/zend-soap.git",
                "reference": "8762d79efa220d82529c43ce08d70554146be645"
            },
            "dist": {
                "type": "zip",
                "url": "https://api.github.com/repos/zendframework/zend-soap/zipball/8762d79efa220d82529c43ce08d70554146be645",
                "reference": "8762d79efa220d82529c43ce08d70554146be645",
                "shasum": ""
            },
            "require": {
                "ext-soap": "*",
                "php": "^5.6 || ^7.0",
                "zendframework/zend-server": "^2.6.1",
                "zendframework/zend-stdlib": "^2.7 || ^3.0",
                "zendframework/zend-uri": "^2.5.2"
            },
            "require-dev": {
                "phpunit/phpunit": "^5.7.21 || ^6.3",
                "zendframework/zend-coding-standard": "~1.0.0",
                "zendframework/zend-config": "^2.6",
                "zendframework/zend-http": "^2.5.4"
            },
            "suggest": {
                "zendframework/zend-http": "Zend\\Http component"
            },
            "type": "library",
            "extra": {
                "branch-alias": {
                    "dev-master": "2.7.x-dev",
                    "dev-develop": "2.8.x-dev"
                }
            },
            "autoload": {
                "psr-4": {
                    "Zend\\Soap\\": "src/"
                }
            },
            "notification-url": "https://packagist.org/downloads/",
            "license": [
                "BSD-3-Clause"
            ],
            "homepage": "https://github.com/zendframework/zend-soap",
            "keywords": [
                "soap",
                "zf2"
            ],
            "time": "2019-04-30T16:45:35+00:00"
        },
        {
            "name": "zendframework/zend-stdlib",
            "version": "3.2.1",
            "source": {
                "type": "git",
                "url": "https://github.com/zendframework/zend-stdlib.git",
                "reference": "66536006722aff9e62d1b331025089b7ec71c065"
            },
            "dist": {
                "type": "zip",
                "url": "https://api.github.com/repos/zendframework/zend-stdlib/zipball/66536006722aff9e62d1b331025089b7ec71c065",
                "reference": "66536006722aff9e62d1b331025089b7ec71c065",
                "shasum": ""
            },
            "require": {
                "php": "^5.6 || ^7.0"
            },
            "require-dev": {
                "phpbench/phpbench": "^0.13",
                "phpunit/phpunit": "^5.7.27 || ^6.5.8 || ^7.1.2",
                "zendframework/zend-coding-standard": "~1.0.0"
            },
            "type": "library",
            "extra": {
                "branch-alias": {
                    "dev-master": "3.2.x-dev",
                    "dev-develop": "3.3.x-dev"
                }
            },
            "autoload": {
                "psr-4": {
                    "Zend\\Stdlib\\": "src/"
                }
            },
            "notification-url": "https://packagist.org/downloads/",
            "license": [
                "BSD-3-Clause"
            ],
            "description": "SPL extensions, array utilities, error handlers, and more",
            "keywords": [
                "ZendFramework",
                "stdlib",
                "zf"
            ],
            "time": "2018-08-28T21:34:05+00:00"
        },
        {
            "name": "zendframework/zend-text",
            "version": "2.7.1",
            "source": {
                "type": "git",
                "url": "https://github.com/zendframework/zend-text.git",
                "reference": "41e32dafa4015e160e2f95a7039554385c71624d"
            },
            "dist": {
                "type": "zip",
                "url": "https://api.github.com/repos/zendframework/zend-text/zipball/41e32dafa4015e160e2f95a7039554385c71624d",
                "reference": "41e32dafa4015e160e2f95a7039554385c71624d",
                "shasum": ""
            },
            "require": {
                "php": "^5.6 || ^7.0",
                "zendframework/zend-servicemanager": "^2.7.5 || ^3.0.3",
                "zendframework/zend-stdlib": "^2.7 || ^3.0"
            },
            "require-dev": {
                "phpunit/phpunit": "^5.7.27 || ^6.5.8 || ^7.1.4",
                "zendframework/zend-coding-standard": "~1.0.0",
                "zendframework/zend-config": "^2.6"
            },
            "type": "library",
            "extra": {
                "branch-alias": {
                    "dev-master": "2.7.x-dev",
                    "dev-develop": "2.8.x-dev"
                }
            },
            "autoload": {
                "psr-4": {
                    "Zend\\Text\\": "src/"
                }
            },
            "notification-url": "https://packagist.org/downloads/",
            "license": [
                "BSD-3-Clause"
            ],
            "description": "Create FIGlets and text-based tables",
            "keywords": [
                "ZendFramework",
                "text",
                "zf"
            ],
            "time": "2019-10-16T20:36:27+00:00"
        },
        {
            "name": "zendframework/zend-uri",
            "version": "2.7.1",
            "source": {
                "type": "git",
                "url": "https://github.com/zendframework/zend-uri.git",
                "reference": "bfc4a5b9a309711e968d7c72afae4ac50c650083"
            },
            "dist": {
                "type": "zip",
                "url": "https://api.github.com/repos/zendframework/zend-uri/zipball/bfc4a5b9a309711e968d7c72afae4ac50c650083",
                "reference": "bfc4a5b9a309711e968d7c72afae4ac50c650083",
                "shasum": ""
            },
            "require": {
                "php": "^5.6 || ^7.0",
                "zendframework/zend-escaper": "^2.5",
                "zendframework/zend-validator": "^2.10"
            },
            "require-dev": {
                "phpunit/phpunit": "^5.7.27 || ^6.5.8 || ^7.1.4",
                "zendframework/zend-coding-standard": "~1.0.0"
            },
            "type": "library",
            "extra": {
                "branch-alias": {
                    "dev-master": "2.7.x-dev",
                    "dev-develop": "2.8.x-dev"
                }
            },
            "autoload": {
                "psr-4": {
                    "Zend\\Uri\\": "src/"
                }
            },
            "notification-url": "https://packagist.org/downloads/",
            "license": [
                "BSD-3-Clause"
            ],
            "description": "A component that aids in manipulating and validating » Uniform Resource Identifiers (URIs)",
            "keywords": [
                "ZendFramework",
                "uri",
                "zf"
            ],
            "time": "2019-10-07T13:35:33+00:00"
        },
        {
            "name": "zendframework/zend-validator",
            "version": "2.12.1",
            "source": {
                "type": "git",
                "url": "https://github.com/zendframework/zend-validator.git",
                "reference": "7b870a7515f3a35afbecc39d63f34a861f40f58b"
            },
            "dist": {
                "type": "zip",
                "url": "https://api.github.com/repos/zendframework/zend-validator/zipball/7b870a7515f3a35afbecc39d63f34a861f40f58b",
                "reference": "7b870a7515f3a35afbecc39d63f34a861f40f58b",
                "shasum": ""
            },
            "require": {
                "container-interop/container-interop": "^1.1",
                "php": "^5.6 || ^7.0",
                "zendframework/zend-stdlib": "^3.2.1"
            },
            "require-dev": {
                "phpunit/phpunit": "^6.0.8 || ^5.7.15",
                "psr/http-message": "^1.0",
                "zendframework/zend-cache": "^2.6.1",
                "zendframework/zend-coding-standard": "~1.0.0",
                "zendframework/zend-config": "^2.6",
                "zendframework/zend-db": "^2.7",
                "zendframework/zend-filter": "^2.6",
                "zendframework/zend-http": "^2.5.4",
                "zendframework/zend-i18n": "^2.6",
                "zendframework/zend-math": "^2.6",
                "zendframework/zend-servicemanager": "^2.7.5 || ^3.0.3",
                "zendframework/zend-session": "^2.8",
                "zendframework/zend-uri": "^2.5"
            },
            "suggest": {
                "psr/http-message": "psr/http-message, required when validating PSR-7 UploadedFileInterface instances via the Upload and UploadFile validators",
                "zendframework/zend-db": "Zend\\Db component, required by the (No)RecordExists validator",
                "zendframework/zend-filter": "Zend\\Filter component, required by the Digits validator",
                "zendframework/zend-i18n": "Zend\\I18n component to allow translation of validation error messages",
                "zendframework/zend-i18n-resources": "Translations of validator messages",
                "zendframework/zend-math": "Zend\\Math component, required by the Csrf validator",
                "zendframework/zend-servicemanager": "Zend\\ServiceManager component to allow using the ValidatorPluginManager and validator chains",
                "zendframework/zend-session": "Zend\\Session component, ^2.8; required by the Csrf validator",
                "zendframework/zend-uri": "Zend\\Uri component, required by the Uri and Sitemap\\Loc validators"
            },
            "type": "library",
            "extra": {
                "branch-alias": {
                    "dev-master": "2.12.x-dev",
                    "dev-develop": "2.13.x-dev"
                },
                "zf": {
                    "component": "Zend\\Validator",
                    "config-provider": "Zend\\Validator\\ConfigProvider"
                }
            },
            "autoload": {
                "psr-4": {
                    "Zend\\Validator\\": "src/"
                }
            },
            "notification-url": "https://packagist.org/downloads/",
            "license": [
                "BSD-3-Clause"
            ],
            "description": "Validation classes for a wide range of domains, and the ability to chain validators to create complex validation criteria",
            "keywords": [
                "ZendFramework",
                "validator",
                "zf"
            ],
            "time": "2019-10-12T12:17:57+00:00"
        },
        {
            "name": "zendframework/zend-view",
            "version": "2.11.3",
            "source": {
                "type": "git",
                "url": "https://github.com/zendframework/zend-view.git",
                "reference": "e766457bd6ce13c5354e443bb949511b6904d7f5"
            },
            "dist": {
                "type": "zip",
                "url": "https://api.github.com/repos/zendframework/zend-view/zipball/e766457bd6ce13c5354e443bb949511b6904d7f5",
                "reference": "e766457bd6ce13c5354e443bb949511b6904d7f5",
                "shasum": ""
            },
            "require": {
                "php": "^5.6 || ^7.0",
                "zendframework/zend-eventmanager": "^2.6.2 || ^3.0",
                "zendframework/zend-json": "^2.6.1 || ^3.0",
                "zendframework/zend-loader": "^2.5",
                "zendframework/zend-stdlib": "^2.7 || ^3.0"
            },
            "require-dev": {
                "phpunit/phpunit": "^5.7.15 || ^6.0.8",
                "zendframework/zend-authentication": "^2.5",
                "zendframework/zend-cache": "^2.6.1",
                "zendframework/zend-coding-standard": "~1.0.0",
                "zendframework/zend-config": "^2.6",
                "zendframework/zend-console": "^2.6",
                "zendframework/zend-escaper": "^2.5",
                "zendframework/zend-feed": "^2.7",
                "zendframework/zend-filter": "^2.6.1",
                "zendframework/zend-http": "^2.5.4",
                "zendframework/zend-i18n": "^2.6",
                "zendframework/zend-log": "^2.7",
                "zendframework/zend-modulemanager": "^2.7.1",
                "zendframework/zend-mvc": "^2.7.14 || ^3.0",
                "zendframework/zend-navigation": "^2.5",
                "zendframework/zend-paginator": "^2.5",
                "zendframework/zend-permissions-acl": "^2.6",
                "zendframework/zend-router": "^3.0.1",
                "zendframework/zend-serializer": "^2.6.1",
                "zendframework/zend-servicemanager": "^2.7.5 || ^3.0.3",
                "zendframework/zend-session": "^2.8.1",
                "zendframework/zend-uri": "^2.5"
            },
            "suggest": {
                "zendframework/zend-authentication": "Zend\\Authentication component",
                "zendframework/zend-escaper": "Zend\\Escaper component",
                "zendframework/zend-feed": "Zend\\Feed component",
                "zendframework/zend-filter": "Zend\\Filter component",
                "zendframework/zend-http": "Zend\\Http component",
                "zendframework/zend-i18n": "Zend\\I18n component",
                "zendframework/zend-mvc": "Zend\\Mvc component",
                "zendframework/zend-mvc-plugin-flashmessenger": "zend-mvc-plugin-flashmessenger component, if you want to use the FlashMessenger view helper with zend-mvc versions 3 and up",
                "zendframework/zend-navigation": "Zend\\Navigation component",
                "zendframework/zend-paginator": "Zend\\Paginator component",
                "zendframework/zend-permissions-acl": "Zend\\Permissions\\Acl component",
                "zendframework/zend-servicemanager": "Zend\\ServiceManager component",
                "zendframework/zend-uri": "Zend\\Uri component"
            },
            "bin": [
                "bin/templatemap_generator.php"
            ],
            "type": "library",
            "extra": {
                "branch-alias": {
                    "dev-master": "2.11.x-dev",
                    "dev-develop": "2.12.x-dev"
                }
            },
            "autoload": {
                "psr-4": {
                    "Zend\\View\\": "src/"
                }
            },
            "notification-url": "https://packagist.org/downloads/",
            "license": [
                "BSD-3-Clause"
            ],
            "description": "Flexible view layer supporting and providing multiple view layers, helpers, and more",
            "keywords": [
                "ZendFramework",
                "view",
                "zf"
            ],
            "time": "2019-10-11T21:10:04+00:00"
        }
    ],
    "packages-dev": [
        {
            "name": "allure-framework/allure-codeception",
            "version": "1.3.0",
            "source": {
                "type": "git",
                "url": "https://github.com/allure-framework/allure-codeception.git",
                "reference": "9d31d781b3622b028f1f6210bc76ba88438bd518"
            },
            "dist": {
                "type": "zip",
                "url": "https://api.github.com/repos/allure-framework/allure-codeception/zipball/9d31d781b3622b028f1f6210bc76ba88438bd518",
                "reference": "9d31d781b3622b028f1f6210bc76ba88438bd518",
                "shasum": ""
            },
            "require": {
                "allure-framework/allure-php-api": "~1.1.0",
                "codeception/codeception": "~2.1",
                "php": ">=5.4.0",
                "symfony/filesystem": ">=2.6",
                "symfony/finder": ">=2.6"
            },
            "type": "library",
            "autoload": {
                "psr-0": {
                    "Yandex": "src/"
                }
            },
            "notification-url": "https://packagist.org/downloads/",
            "license": [
                "Apache-2.0"
            ],
            "authors": [
                {
                    "name": "Ivan Krutov",
                    "email": "vania-pooh@yandex-team.ru",
                    "role": "Developer"
                }
            ],
            "description": "A Codeception adapter for Allure report.",
            "homepage": "http://allure.qatools.ru/",
            "keywords": [
                "allure",
                "attachments",
                "cases",
                "codeception",
                "report",
                "steps",
                "testing"
            ],
            "time": "2018-12-18T19:47:23+00:00"
        },
        {
            "name": "allure-framework/allure-php-api",
            "version": "1.1.5",
            "source": {
                "type": "git",
                "url": "https://github.com/allure-framework/allure-php-commons.git",
                "reference": "c7a675823ad75b8e02ddc364baae21668e7c4e88"
            },
            "dist": {
                "type": "zip",
                "url": "https://api.github.com/repos/allure-framework/allure-php-commons/zipball/c7a675823ad75b8e02ddc364baae21668e7c4e88",
                "reference": "c7a675823ad75b8e02ddc364baae21668e7c4e88",
                "shasum": ""
            },
            "require": {
                "jms/serializer": "^0.16.0",
                "php": ">=5.4.0",
                "ramsey/uuid": "^3.0.0",
                "symfony/http-foundation": "^2.0"
            },
            "require-dev": {
                "phpunit/phpunit": "^4.0.0"
            },
            "type": "library",
            "autoload": {
                "psr-0": {
                    "Yandex": [
                        "src/",
                        "test/"
                    ]
                }
            },
            "notification-url": "https://packagist.org/downloads/",
            "license": [
                "Apache-2.0"
            ],
            "authors": [
                {
                    "name": "Ivan Krutov",
                    "email": "vania-pooh@yandex-team.ru",
                    "role": "Developer"
                }
            ],
            "description": "PHP API for Allure adapter",
            "homepage": "http://allure.qatools.ru/",
            "keywords": [
                "allure",
                "api",
                "php",
                "report"
            ],
            "time": "2018-05-25T14:02:11+00:00"
        },
        {
            "name": "allure-framework/allure-phpunit",
            "version": "1.2.3",
            "source": {
                "type": "git",
                "url": "https://github.com/allure-framework/allure-phpunit.git",
                "reference": "45504aeba41304cf155a898fa9ac1aae79f4a089"
            },
            "dist": {
                "type": "zip",
                "url": "https://api.github.com/repos/allure-framework/allure-phpunit/zipball/45504aeba41304cf155a898fa9ac1aae79f4a089",
                "reference": "45504aeba41304cf155a898fa9ac1aae79f4a089",
                "shasum": ""
            },
            "require": {
                "allure-framework/allure-php-api": "~1.1.0",
                "mikey179/vfsstream": "1.*",
                "php": ">=7.0.0",
                "phpunit/phpunit": ">=6.0.0"
            },
            "type": "library",
            "autoload": {
                "psr-0": {
                    "Yandex": "src/"
                }
            },
            "notification-url": "https://packagist.org/downloads/",
            "license": [
                "Apache-2.0"
            ],
            "authors": [
                {
                    "name": "Ivan Krutov",
                    "email": "vania-pooh@yandex-team.ru",
                    "role": "Developer"
                }
            ],
            "description": "A PHPUnit adapter for Allure report.",
            "homepage": "http://allure.qatools.ru/",
            "keywords": [
                "allure",
                "attachments",
                "cases",
                "phpunit",
                "report",
                "steps",
                "testing"
            ],
            "time": "2017-11-03T13:08:21+00:00"
        },
        {
            "name": "behat/gherkin",
            "version": "v4.6.0",
            "source": {
                "type": "git",
                "url": "https://github.com/Behat/Gherkin.git",
                "reference": "ab0a02ea14893860bca00f225f5621d351a3ad07"
            },
            "dist": {
                "type": "zip",
                "url": "https://api.github.com/repos/Behat/Gherkin/zipball/ab0a02ea14893860bca00f225f5621d351a3ad07",
                "reference": "ab0a02ea14893860bca00f225f5621d351a3ad07",
                "shasum": ""
            },
            "require": {
                "php": ">=5.3.1"
            },
            "require-dev": {
                "phpunit/phpunit": "~4.5|~5",
                "symfony/phpunit-bridge": "~2.7|~3|~4",
                "symfony/yaml": "~2.3|~3|~4"
            },
            "suggest": {
                "symfony/yaml": "If you want to parse features, represented in YAML files"
            },
            "type": "library",
            "extra": {
                "branch-alias": {
                    "dev-master": "4.4-dev"
                }
            },
            "autoload": {
                "psr-0": {
                    "Behat\\Gherkin": "src/"
                }
            },
            "notification-url": "https://packagist.org/downloads/",
            "license": [
                "MIT"
            ],
            "authors": [
                {
                    "name": "Konstantin Kudryashov",
                    "email": "ever.zet@gmail.com",
                    "homepage": "http://everzet.com"
                }
            ],
            "description": "Gherkin DSL parser for PHP 5.3",
            "homepage": "http://behat.org/",
            "keywords": [
                "BDD",
                "Behat",
                "Cucumber",
                "DSL",
                "gherkin",
                "parser"
            ],
            "time": "2019-01-16T14:22:17+00:00"
        },
        {
            "name": "cache/cache",
            "version": "0.4.0",
            "source": {
                "type": "git",
                "url": "https://github.com/php-cache/cache.git",
                "reference": "902b2e5b54ea57e3a801437748652228c4c58604"
            },
            "dist": {
                "type": "zip",
                "url": "https://api.github.com/repos/php-cache/cache/zipball/902b2e5b54ea57e3a801437748652228c4c58604",
                "reference": "902b2e5b54ea57e3a801437748652228c4c58604",
                "shasum": ""
            },
            "require": {
                "doctrine/cache": "^1.3",
                "league/flysystem": "^1.0",
                "php": "^5.6 || ^7.0",
                "psr/cache": "^1.0",
                "psr/log": "^1.0",
                "psr/simple-cache": "^1.0"
            },
            "conflict": {
                "cache/adapter-common": "*",
                "cache/apc-adapter": "*",
                "cache/apcu-adapter": "*",
                "cache/array-adapter": "*",
                "cache/chain-adapter": "*",
                "cache/doctrine-adapter": "*",
                "cache/filesystem-adapter": "*",
                "cache/hierarchical-cache": "*",
                "cache/illuminate-adapter": "*",
                "cache/memcache-adapter": "*",
                "cache/memcached-adapter": "*",
                "cache/mongodb-adapter": "*",
                "cache/predis-adapter": "*",
                "cache/psr-6-doctrine-bridge": "*",
                "cache/redis-adapter": "*",
                "cache/session-handler": "*",
                "cache/taggable-cache": "*",
                "cache/void-adapter": "*"
            },
            "require-dev": {
                "cache/integration-tests": "^0.16",
                "defuse/php-encryption": "^2.0",
                "illuminate/cache": "^5.4",
                "mockery/mockery": "^0.9",
                "phpunit/phpunit": "^4.0 || ^5.1",
                "predis/predis": "^1.0",
                "symfony/cache": "dev-master"
            },
            "suggest": {
                "ext-apc": "APC extension is required to use the APC Adapter",
                "ext-apcu": "APCu extension is required to use the APCu Adapter",
                "ext-memcache": "Memcache extension is required to use the Memcache Adapter",
                "ext-memcached": "Memcached extension is required to use the Memcached Adapter",
                "ext-mongodb": "Mongodb extension required to use the Mongodb adapter",
                "ext-redis": "Redis extension is required to use the Redis adapter",
                "mongodb/mongodb": "Mongodb lib required to use the Mongodb adapter"
            },
            "type": "library",
            "autoload": {
                "psr-4": {
                    "Cache\\": "src/"
                },
                "exclude-from-classmap": [
                    "**/Tests/"
                ]
            },
            "notification-url": "https://packagist.org/downloads/",
            "license": [
                "MIT"
            ],
            "authors": [
                {
                    "name": "Aaron Scherer",
                    "email": "aequasi@gmail.com",
                    "homepage": "https://github.com/aequasi"
                },
                {
                    "name": "Tobias Nyholm",
                    "email": "tobias.nyholm@gmail.com",
                    "homepage": "https://github.com/Nyholm"
                }
            ],
            "description": "Library of all the php-cache adapters",
            "homepage": "http://www.php-cache.com/en/latest/",
            "keywords": [
                "cache",
                "psr6"
            ],
            "time": "2017-03-28T16:08:48+00:00"
        },
        {
            "name": "codeception/codeception",
            "version": "2.4.5",
            "source": {
                "type": "git",
                "url": "https://github.com/Codeception/Codeception.git",
                "reference": "5fee32d5c82791548931cbc34806b4de6aa1abfc"
            },
            "dist": {
                "type": "zip",
                "url": "https://api.github.com/repos/Codeception/Codeception/zipball/5fee32d5c82791548931cbc34806b4de6aa1abfc",
                "reference": "5fee32d5c82791548931cbc34806b4de6aa1abfc",
                "shasum": ""
            },
            "require": {
                "behat/gherkin": "^4.4.0",
                "codeception/phpunit-wrapper": "^6.0.9|^7.0.6",
                "codeception/stub": "^2.0",
                "ext-json": "*",
                "ext-mbstring": "*",
                "facebook/webdriver": ">=1.1.3 <2.0",
                "guzzlehttp/guzzle": ">=4.1.4 <7.0",
                "guzzlehttp/psr7": "~1.0",
                "php": ">=5.6.0 <8.0",
                "symfony/browser-kit": ">=2.7 <5.0",
                "symfony/console": ">=2.7 <5.0",
                "symfony/css-selector": ">=2.7 <5.0",
                "symfony/dom-crawler": ">=2.7 <5.0",
                "symfony/event-dispatcher": ">=2.7 <5.0",
                "symfony/finder": ">=2.7 <5.0",
                "symfony/yaml": ">=2.7 <5.0"
            },
            "require-dev": {
                "codeception/specify": "~0.3",
                "facebook/graph-sdk": "~5.3",
                "flow/jsonpath": "~0.2",
                "monolog/monolog": "~1.8",
                "pda/pheanstalk": "~3.0",
                "php-amqplib/php-amqplib": "~2.4",
                "predis/predis": "^1.0",
                "squizlabs/php_codesniffer": "~2.0",
                "symfony/process": ">=2.7 <5.0",
                "vlucas/phpdotenv": "^2.4.0"
            },
            "suggest": {
                "aws/aws-sdk-php": "For using AWS Auth in REST module and Queue module",
                "codeception/phpbuiltinserver": "Start and stop PHP built-in web server for your tests",
                "codeception/specify": "BDD-style code blocks",
                "codeception/verify": "BDD-style assertions",
                "flow/jsonpath": "For using JSONPath in REST module",
                "league/factory-muffin": "For DataFactory module",
                "league/factory-muffin-faker": "For Faker support in DataFactory module",
                "phpseclib/phpseclib": "for SFTP option in FTP Module",
                "stecman/symfony-console-completion": "For BASH autocompletion",
                "symfony/phpunit-bridge": "For phpunit-bridge support"
            },
            "bin": [
                "codecept"
            ],
            "type": "library",
            "extra": {
                "branch-alias": []
            },
            "autoload": {
                "psr-4": {
                    "Codeception\\": "src\\Codeception",
                    "Codeception\\Extension\\": "ext"
                }
            },
            "notification-url": "https://packagist.org/downloads/",
            "license": [
                "MIT"
            ],
            "authors": [
                {
                    "name": "Michael Bodnarchuk",
                    "email": "davert@mail.ua",
                    "homepage": "http://codegyre.com"
                }
            ],
            "description": "BDD-style testing framework",
            "homepage": "http://codeception.com/",
            "keywords": [
                "BDD",
                "TDD",
                "acceptance testing",
                "functional testing",
                "unit testing"
            ],
            "time": "2018-08-01T07:21:49+00:00"
        },
        {
            "name": "codeception/phpunit-wrapper",
            "version": "6.7.0",
            "source": {
                "type": "git",
                "url": "https://github.com/Codeception/phpunit-wrapper.git",
                "reference": "93f59e028826464eac086052fa226e58967f6907"
            },
            "dist": {
                "type": "zip",
                "url": "https://api.github.com/repos/Codeception/phpunit-wrapper/zipball/93f59e028826464eac086052fa226e58967f6907",
                "reference": "93f59e028826464eac086052fa226e58967f6907",
                "shasum": ""
            },
            "require": {
                "phpunit/php-code-coverage": ">=4.0.4 <6.0",
                "phpunit/phpunit": ">=6.5.13 <7.0",
                "sebastian/comparator": ">=1.2.4 <3.0",
                "sebastian/diff": ">=1.4 <4.0"
            },
            "replace": {
                "codeception/phpunit-wrapper": "*"
            },
            "require-dev": {
                "codeception/specify": "*",
                "vlucas/phpdotenv": "^3.0"
            },
            "type": "library",
            "autoload": {
                "psr-4": {
                    "Codeception\\PHPUnit\\": "src\\"
                }
            },
            "notification-url": "https://packagist.org/downloads/",
            "license": [
                "MIT"
            ],
            "authors": [
                {
                    "name": "Davert",
                    "email": "davert.php@resend.cc"
                }
            ],
            "description": "PHPUnit classes used by Codeception",
            "time": "2019-08-18T15:43:35+00:00"
        },
        {
            "name": "codeception/stub",
            "version": "2.1.0",
            "source": {
                "type": "git",
                "url": "https://github.com/Codeception/Stub.git",
                "reference": "853657f988942f7afb69becf3fd0059f192c705a"
            },
            "dist": {
                "type": "zip",
                "url": "https://api.github.com/repos/Codeception/Stub/zipball/853657f988942f7afb69becf3fd0059f192c705a",
                "reference": "853657f988942f7afb69becf3fd0059f192c705a",
                "shasum": ""
            },
            "require": {
                "codeception/phpunit-wrapper": ">6.0.15 <6.1.0 | ^6.6.1 | ^7.7.1 | ^8.0.3"
            },
            "type": "library",
            "autoload": {
                "psr-4": {
                    "Codeception\\": "src/"
                }
            },
            "notification-url": "https://packagist.org/downloads/",
            "license": [
                "MIT"
            ],
            "description": "Flexible Stub wrapper for PHPUnit's Mock Builder",
            "time": "2019-03-02T15:35:10+00:00"
        },
        {
            "name": "consolidation/annotated-command",
            "version": "2.12.0",
            "source": {
                "type": "git",
                "url": "https://github.com/consolidation/annotated-command.git",
                "reference": "512a2e54c98f3af377589de76c43b24652bcb789"
            },
            "dist": {
                "type": "zip",
                "url": "https://api.github.com/repos/consolidation/annotated-command/zipball/512a2e54c98f3af377589de76c43b24652bcb789",
                "reference": "512a2e54c98f3af377589de76c43b24652bcb789",
                "shasum": ""
            },
            "require": {
                "consolidation/output-formatters": "^3.4",
                "php": ">=5.4.5",
                "psr/log": "^1",
                "symfony/console": "^2.8|^3|^4",
                "symfony/event-dispatcher": "^2.5|^3|^4",
                "symfony/finder": "^2.5|^3|^4"
            },
            "require-dev": {
                "g1a/composer-test-scenarios": "^3",
                "php-coveralls/php-coveralls": "^1",
                "phpunit/phpunit": "^6",
                "squizlabs/php_codesniffer": "^2.7"
            },
            "type": "library",
            "extra": {
                "scenarios": {
                    "symfony4": {
                        "require": {
                            "symfony/console": "^4.0"
                        },
                        "config": {
                            "platform": {
                                "php": "7.1.3"
                            }
                        }
                    },
                    "symfony2": {
                        "require": {
                            "symfony/console": "^2.8"
                        },
                        "require-dev": {
                            "phpunit/phpunit": "^4.8.36"
                        },
                        "remove": [
                            "php-coveralls/php-coveralls"
                        ],
                        "config": {
                            "platform": {
                                "php": "5.4.8"
                            }
                        },
                        "scenario-options": {
                            "create-lockfile": "false"
                        }
                    },
                    "phpunit4": {
                        "require-dev": {
                            "phpunit/phpunit": "^4.8.36"
                        },
                        "remove": [
                            "php-coveralls/php-coveralls"
                        ],
                        "config": {
                            "platform": {
                                "php": "5.4.8"
                            }
                        }
                    }
                },
                "branch-alias": {
                    "dev-master": "2.x-dev"
                }
            },
            "autoload": {
                "psr-4": {
                    "Consolidation\\AnnotatedCommand\\": "src"
                }
            },
            "notification-url": "https://packagist.org/downloads/",
            "license": [
                "MIT"
            ],
            "authors": [
                {
                    "name": "Greg Anderson",
                    "email": "greg.1.anderson@greenknowe.org"
                }
            ],
            "description": "Initialize Symfony Console commands from annotated command class methods.",
            "time": "2019-03-08T16:55:03+00:00"
        },
        {
            "name": "consolidation/config",
            "version": "1.2.1",
            "source": {
                "type": "git",
                "url": "https://github.com/consolidation/config.git",
                "reference": "cac1279bae7efb5c7fb2ca4c3ba4b8eb741a96c1"
            },
            "dist": {
                "type": "zip",
                "url": "https://api.github.com/repos/consolidation/config/zipball/cac1279bae7efb5c7fb2ca4c3ba4b8eb741a96c1",
                "reference": "cac1279bae7efb5c7fb2ca4c3ba4b8eb741a96c1",
                "shasum": ""
            },
            "require": {
                "dflydev/dot-access-data": "^1.1.0",
                "grasmash/expander": "^1",
                "php": ">=5.4.0"
            },
            "require-dev": {
                "g1a/composer-test-scenarios": "^3",
                "php-coveralls/php-coveralls": "^1",
                "phpunit/phpunit": "^5",
                "squizlabs/php_codesniffer": "2.*",
                "symfony/console": "^2.5|^3|^4",
                "symfony/yaml": "^2.8.11|^3|^4"
            },
            "suggest": {
                "symfony/yaml": "Required to use Consolidation\\Config\\Loader\\YamlConfigLoader"
            },
            "type": "library",
            "extra": {
                "scenarios": {
                    "symfony4": {
                        "require-dev": {
                            "symfony/console": "^4.0"
                        },
                        "config": {
                            "platform": {
                                "php": "7.1.3"
                            }
                        }
                    },
                    "symfony2": {
                        "require-dev": {
                            "symfony/console": "^2.8",
                            "symfony/event-dispatcher": "^2.8",
                            "phpunit/phpunit": "^4.8.36"
                        },
                        "remove": [
                            "php-coveralls/php-coveralls"
                        ],
                        "config": {
                            "platform": {
                                "php": "5.4.8"
                            }
                        }
                    }
                },
                "branch-alias": {
                    "dev-master": "1.x-dev"
                }
            },
            "autoload": {
                "psr-4": {
                    "Consolidation\\Config\\": "src"
                }
            },
            "notification-url": "https://packagist.org/downloads/",
            "license": [
                "MIT"
            ],
            "authors": [
                {
                    "name": "Greg Anderson",
                    "email": "greg.1.anderson@greenknowe.org"
                }
            ],
            "description": "Provide configuration services for a commandline tool.",
            "time": "2019-03-03T19:37:04+00:00"
        },
        {
            "name": "consolidation/log",
            "version": "1.1.1",
            "source": {
                "type": "git",
                "url": "https://github.com/consolidation/log.git",
                "reference": "b2e887325ee90abc96b0a8b7b474cd9e7c896e3a"
            },
            "dist": {
                "type": "zip",
                "url": "https://api.github.com/repos/consolidation/log/zipball/b2e887325ee90abc96b0a8b7b474cd9e7c896e3a",
                "reference": "b2e887325ee90abc96b0a8b7b474cd9e7c896e3a",
                "shasum": ""
            },
            "require": {
                "php": ">=5.4.5",
                "psr/log": "^1.0",
                "symfony/console": "^2.8|^3|^4"
            },
            "require-dev": {
                "g1a/composer-test-scenarios": "^3",
                "php-coveralls/php-coveralls": "^1",
                "phpunit/phpunit": "^6",
                "squizlabs/php_codesniffer": "^2"
            },
            "type": "library",
            "extra": {
                "scenarios": {
                    "symfony4": {
                        "require": {
                            "symfony/console": "^4.0"
                        },
                        "config": {
                            "platform": {
                                "php": "7.1.3"
                            }
                        }
                    },
                    "symfony2": {
                        "require": {
                            "symfony/console": "^2.8"
                        },
                        "require-dev": {
                            "phpunit/phpunit": "^4.8.36"
                        },
                        "remove": [
                            "php-coveralls/php-coveralls"
                        ],
                        "config": {
                            "platform": {
                                "php": "5.4.8"
                            }
                        }
                    },
                    "phpunit4": {
                        "require-dev": {
                            "phpunit/phpunit": "^4.8.36"
                        },
                        "remove": [
                            "php-coveralls/php-coveralls"
                        ],
                        "config": {
                            "platform": {
                                "php": "5.4.8"
                            }
                        }
                    }
                },
                "branch-alias": {
                    "dev-master": "1.x-dev"
                }
            },
            "autoload": {
                "psr-4": {
                    "Consolidation\\Log\\": "src"
                }
            },
            "notification-url": "https://packagist.org/downloads/",
            "license": [
                "MIT"
            ],
            "authors": [
                {
                    "name": "Greg Anderson",
                    "email": "greg.1.anderson@greenknowe.org"
                }
            ],
            "description": "Improved Psr-3 / Psr\\Log logger based on Symfony Console components.",
            "time": "2019-01-01T17:30:51+00:00"
        },
        {
            "name": "consolidation/output-formatters",
            "version": "3.5.0",
            "source": {
                "type": "git",
                "url": "https://github.com/consolidation/output-formatters.git",
                "reference": "99ec998ffb697e0eada5aacf81feebfb13023605"
            },
            "dist": {
                "type": "zip",
                "url": "https://api.github.com/repos/consolidation/output-formatters/zipball/99ec998ffb697e0eada5aacf81feebfb13023605",
                "reference": "99ec998ffb697e0eada5aacf81feebfb13023605",
                "shasum": ""
            },
            "require": {
                "dflydev/dot-access-data": "^1.1.0",
                "php": ">=5.4.0",
                "symfony/console": "^2.8|^3|^4",
                "symfony/finder": "^2.5|^3|^4"
            },
            "require-dev": {
                "g1a/composer-test-scenarios": "^3",
                "php-coveralls/php-coveralls": "^1",
                "phpunit/phpunit": "^5.7.27",
                "squizlabs/php_codesniffer": "^2.7",
                "symfony/var-dumper": "^2.8|^3|^4",
                "victorjonsson/markdowndocs": "^1.3"
            },
            "suggest": {
                "symfony/var-dumper": "For using the var_dump formatter"
            },
            "type": "library",
            "extra": {
                "scenarios": {
                    "symfony4": {
                        "require": {
                            "symfony/console": "^4.0"
                        },
                        "require-dev": {
                            "phpunit/phpunit": "^6"
                        },
                        "config": {
                            "platform": {
                                "php": "7.1.3"
                            }
                        }
                    },
                    "symfony3": {
                        "require": {
                            "symfony/console": "^3.4",
                            "symfony/finder": "^3.4",
                            "symfony/var-dumper": "^3.4"
                        },
                        "config": {
                            "platform": {
                                "php": "5.6.32"
                            }
                        }
                    },
                    "symfony2": {
                        "require": {
                            "symfony/console": "^2.8"
                        },
                        "require-dev": {
                            "phpunit/phpunit": "^4.8.36"
                        },
                        "remove": [
                            "php-coveralls/php-coveralls"
                        ],
                        "config": {
                            "platform": {
                                "php": "5.4.8"
                            }
                        },
                        "scenario-options": {
                            "create-lockfile": "false"
                        }
                    }
                },
                "branch-alias": {
                    "dev-master": "3.x-dev"
                }
            },
            "autoload": {
                "psr-4": {
                    "Consolidation\\OutputFormatters\\": "src"
                }
            },
            "notification-url": "https://packagist.org/downloads/",
            "license": [
                "MIT"
            ],
            "authors": [
                {
                    "name": "Greg Anderson",
                    "email": "greg.1.anderson@greenknowe.org"
                }
            ],
            "description": "Format text by applying transformations provided by plug-in formatters.",
            "time": "2019-05-30T23:16:01+00:00"
        },
        {
            "name": "consolidation/robo",
            "version": "1.4.10",
            "source": {
                "type": "git",
                "url": "https://github.com/consolidation/Robo.git",
                "reference": "e5a6ca64cf1324151873672e484aceb21f365681"
            },
            "dist": {
                "type": "zip",
                "url": "https://api.github.com/repos/consolidation/Robo/zipball/e5a6ca64cf1324151873672e484aceb21f365681",
                "reference": "e5a6ca64cf1324151873672e484aceb21f365681",
                "shasum": ""
            },
            "require": {
                "consolidation/annotated-command": "^2.10.2",
                "consolidation/config": "^1.2",
                "consolidation/log": "~1",
                "consolidation/output-formatters": "^3.1.13",
                "consolidation/self-update": "^1",
                "grasmash/yaml-expander": "^1.3",
                "league/container": "^2.2",
                "php": ">=5.5.0",
                "symfony/console": "^2.8|^3|^4",
                "symfony/event-dispatcher": "^2.5|^3|^4",
                "symfony/filesystem": "^2.5|^3|^4",
                "symfony/finder": "^2.5|^3|^4",
                "symfony/process": "^2.5|^3|^4"
            },
            "replace": {
                "codegyre/robo": "< 1.0"
            },
            "require-dev": {
                "codeception/aspect-mock": "^1|^2.1.1",
                "codeception/base": "^2.3.7",
                "codeception/verify": "^0.3.2",
                "g1a/composer-test-scenarios": "^3",
                "goaop/framework": "~2.1.2",
                "goaop/parser-reflection": "^1.1.0",
                "natxet/cssmin": "3.0.4",
                "nikic/php-parser": "^3.1.5",
                "patchwork/jsqueeze": "~2",
                "pear/archive_tar": "^1.4.4",
                "php-coveralls/php-coveralls": "^1",
                "phpunit/php-code-coverage": "~2|~4",
                "squizlabs/php_codesniffer": "^2.8"
            },
            "suggest": {
                "henrikbjorn/lurker": "For monitoring filesystem changes in taskWatch",
                "natxet/CssMin": "For minifying CSS files in taskMinify",
                "patchwork/jsqueeze": "For minifying JS files in taskMinify",
                "pear/archive_tar": "Allows tar archives to be created and extracted in taskPack and taskExtract, respectively."
            },
            "bin": [
                "robo"
            ],
            "type": "library",
            "extra": {
                "scenarios": {
                    "symfony4": {
                        "require": {
                            "symfony/console": "^4"
                        },
                        "config": {
                            "platform": {
                                "php": "7.1.3"
                            }
                        }
                    },
                    "symfony2": {
                        "require": {
                            "symfony/console": "^2.8"
                        },
                        "remove": [
                            "goaop/framework"
                        ],
                        "config": {
                            "platform": {
                                "php": "5.5.9"
                            }
                        },
                        "scenario-options": {
                            "create-lockfile": "false"
                        }
                    }
                },
                "branch-alias": {
                    "dev-master": "2.x-dev"
                }
            },
            "autoload": {
                "psr-4": {
                    "Robo\\": "src"
                }
            },
            "notification-url": "https://packagist.org/downloads/",
            "license": [
                "MIT"
            ],
            "authors": [
                {
                    "name": "Davert",
                    "email": "davert.php@resend.cc"
                }
            ],
            "description": "Modern task runner",
            "time": "2019-07-29T15:40:50+00:00"
        },
        {
            "name": "consolidation/self-update",
            "version": "1.1.5",
            "source": {
                "type": "git",
                "url": "https://github.com/consolidation/self-update.git",
                "reference": "a1c273b14ce334789825a09d06d4c87c0a02ad54"
            },
            "dist": {
                "type": "zip",
                "url": "https://api.github.com/repos/consolidation/self-update/zipball/a1c273b14ce334789825a09d06d4c87c0a02ad54",
                "reference": "a1c273b14ce334789825a09d06d4c87c0a02ad54",
                "shasum": ""
            },
            "require": {
                "php": ">=5.5.0",
                "symfony/console": "^2.8|^3|^4",
                "symfony/filesystem": "^2.5|^3|^4"
            },
            "bin": [
                "scripts/release"
            ],
            "type": "library",
            "extra": {
                "branch-alias": {
                    "dev-master": "1.x-dev"
                }
            },
            "autoload": {
                "psr-4": {
                    "SelfUpdate\\": "src"
                }
            },
            "notification-url": "https://packagist.org/downloads/",
            "license": [
                "MIT"
            ],
            "authors": [
                {
                    "name": "Greg Anderson",
                    "email": "greg.1.anderson@greenknowe.org"
                },
                {
                    "name": "Alexander Menk",
                    "email": "menk@mestrona.net"
                }
            ],
            "description": "Provides a self:update command for Symfony Console applications.",
            "time": "2018-10-28T01:52:03+00:00"
        },
        {
            "name": "csharpru/vault-php",
            "version": "3.5.3",
            "source": {
                "type": "git",
                "url": "https://github.com/CSharpRU/vault-php.git",
                "reference": "04be9776310fe7d1afb97795645f95c21e6b4fcf"
            },
            "dist": {
                "type": "zip",
                "url": "https://api.github.com/repos/CSharpRU/vault-php/zipball/04be9776310fe7d1afb97795645f95c21e6b4fcf",
                "reference": "04be9776310fe7d1afb97795645f95c21e6b4fcf",
                "shasum": ""
            },
            "require": {
                "cache/cache": "^0.4.0",
                "doctrine/inflector": "~1.1.0",
                "guzzlehttp/promises": "^1.3",
                "guzzlehttp/psr7": "^1.4",
                "psr/cache": "^1.0",
                "psr/log": "^1.0",
                "weew/helpers-array": "^1.3"
            },
            "require-dev": {
                "codacy/coverage": "^1.1",
                "codeception/codeception": "^2.2",
                "csharpru/vault-php-guzzle6-transport": "~2.0",
                "php-vcr/php-vcr": "^1.3"
            },
            "type": "library",
            "autoload": {
                "psr-4": {
                    "Vault\\": "src/"
                }
            },
            "notification-url": "https://packagist.org/downloads/",
            "license": [
                "MIT"
            ],
            "authors": [
                {
                    "name": "Yaroslav Lukyanov",
                    "email": "c_sharp@mail.ru"
                }
            ],
            "description": "Best Vault client for PHP that you can find",
            "time": "2018-04-28T04:52:17+00:00"
        },
        {
            "name": "csharpru/vault-php-guzzle6-transport",
            "version": "2.0.4",
            "source": {
                "type": "git",
                "url": "https://github.com/CSharpRU/vault-php-guzzle6-transport.git",
                "reference": "33c392120ac9f253b62b034e0e8ffbbdb3513bd8"
            },
            "dist": {
                "type": "zip",
                "url": "https://api.github.com/repos/CSharpRU/vault-php-guzzle6-transport/zipball/33c392120ac9f253b62b034e0e8ffbbdb3513bd8",
                "reference": "33c392120ac9f253b62b034e0e8ffbbdb3513bd8",
                "shasum": ""
            },
            "require": {
                "guzzlehttp/guzzle": "~6.2",
                "guzzlehttp/promises": "^1.3",
                "guzzlehttp/psr7": "^1.4"
            },
            "type": "library",
            "autoload": {
                "psr-4": {
                    "VaultTransports\\": "src/"
                }
            },
            "notification-url": "https://packagist.org/downloads/",
            "license": [
                "MIT"
            ],
            "authors": [
                {
                    "name": "Yaroslav Lukyanov",
                    "email": "c_sharp@mail.ru"
                }
            ],
            "description": "Guzzle6 transport for Vault PHP client",
            "time": "2019-03-10T06:17:37+00:00"
        },
        {
            "name": "dealerdirect/phpcodesniffer-composer-installer",
            "version": "v0.5.0",
            "source": {
                "type": "git",
                "url": "https://github.com/Dealerdirect/phpcodesniffer-composer-installer.git",
                "reference": "e749410375ff6fb7a040a68878c656c2e610b132"
            },
            "dist": {
                "type": "zip",
                "url": "https://api.github.com/repos/Dealerdirect/phpcodesniffer-composer-installer/zipball/e749410375ff6fb7a040a68878c656c2e610b132",
                "reference": "e749410375ff6fb7a040a68878c656c2e610b132",
                "shasum": ""
            },
            "require": {
                "composer-plugin-api": "^1.0",
                "php": "^5.3|^7",
                "squizlabs/php_codesniffer": "^2|^3"
            },
            "require-dev": {
                "composer/composer": "*",
                "phpcompatibility/php-compatibility": "^9.0",
                "sensiolabs/security-checker": "^4.1.0"
            },
            "type": "composer-plugin",
            "extra": {
                "class": "Dealerdirect\\Composer\\Plugin\\Installers\\PHPCodeSniffer\\Plugin"
            },
            "autoload": {
                "psr-4": {
                    "Dealerdirect\\Composer\\Plugin\\Installers\\PHPCodeSniffer\\": "src/"
                }
            },
            "notification-url": "https://packagist.org/downloads/",
            "license": [
                "MIT"
            ],
            "authors": [
                {
                    "name": "Franck Nijhof",
                    "email": "franck.nijhof@dealerdirect.com",
                    "homepage": "http://www.frenck.nl",
                    "role": "Developer / IT Manager"
                }
            ],
            "description": "PHP_CodeSniffer Standards Composer Installer Plugin",
            "homepage": "http://www.dealerdirect.com",
            "keywords": [
                "PHPCodeSniffer",
                "PHP_CodeSniffer",
                "code quality",
                "codesniffer",
                "composer",
                "installer",
                "phpcs",
                "plugin",
                "qa",
                "quality",
                "standard",
                "standards",
                "style guide",
                "stylecheck",
                "tests"
            ],
            "time": "2018-10-26T13:21:45+00:00"
        },
        {
            "name": "dflydev/dot-access-data",
            "version": "v1.1.0",
            "source": {
                "type": "git",
                "url": "https://github.com/dflydev/dflydev-dot-access-data.git",
                "reference": "3fbd874921ab2c041e899d044585a2ab9795df8a"
            },
            "dist": {
                "type": "zip",
                "url": "https://api.github.com/repos/dflydev/dflydev-dot-access-data/zipball/3fbd874921ab2c041e899d044585a2ab9795df8a",
                "reference": "3fbd874921ab2c041e899d044585a2ab9795df8a",
                "shasum": ""
            },
            "require": {
                "php": ">=5.3.2"
            },
            "type": "library",
            "extra": {
                "branch-alias": {
                    "dev-master": "1.0-dev"
                }
            },
            "autoload": {
                "psr-0": {
                    "Dflydev\\DotAccessData": "src"
                }
            },
            "notification-url": "https://packagist.org/downloads/",
            "license": [
                "MIT"
            ],
            "authors": [
                {
                    "name": "Dragonfly Development Inc.",
                    "email": "info@dflydev.com",
                    "homepage": "http://dflydev.com"
                },
                {
                    "name": "Beau Simensen",
                    "email": "beau@dflydev.com",
                    "homepage": "http://beausimensen.com"
                },
                {
                    "name": "Carlos Frutos",
                    "email": "carlos@kiwing.it",
                    "homepage": "https://github.com/cfrutos"
                }
            ],
            "description": "Given a deep data structure, access data by dot notation.",
            "homepage": "https://github.com/dflydev/dflydev-dot-access-data",
            "keywords": [
                "access",
                "data",
                "dot",
                "notation"
            ],
            "time": "2017-01-20T21:14:22+00:00"
        },
        {
            "name": "doctrine/annotations",
            "version": "v1.8.0",
            "source": {
                "type": "git",
                "url": "https://github.com/doctrine/annotations.git",
                "reference": "904dca4eb10715b92569fbcd79e201d5c349b6bc"
            },
            "dist": {
                "type": "zip",
                "url": "https://api.github.com/repos/doctrine/annotations/zipball/904dca4eb10715b92569fbcd79e201d5c349b6bc",
                "reference": "904dca4eb10715b92569fbcd79e201d5c349b6bc",
                "shasum": ""
            },
            "require": {
                "doctrine/lexer": "1.*",
                "php": "^7.1"
            },
            "require-dev": {
                "doctrine/cache": "1.*",
                "phpunit/phpunit": "^7.5"
            },
            "type": "library",
            "extra": {
                "branch-alias": {
                    "dev-master": "1.7.x-dev"
                }
            },
            "autoload": {
                "psr-4": {
                    "Doctrine\\Common\\Annotations\\": "lib/Doctrine/Common/Annotations"
                }
            },
            "notification-url": "https://packagist.org/downloads/",
            "license": [
                "MIT"
            ],
            "authors": [
                {
                    "name": "Guilherme Blanco",
                    "email": "guilhermeblanco@gmail.com"
                },
                {
                    "name": "Roman Borschel",
                    "email": "roman@code-factory.org"
                },
                {
                    "name": "Benjamin Eberlei",
                    "email": "kontakt@beberlei.de"
                },
                {
                    "name": "Jonathan Wage",
                    "email": "jonwage@gmail.com"
                },
                {
                    "name": "Johannes Schmitt",
                    "email": "schmittjoh@gmail.com"
                }
            ],
            "description": "Docblock Annotations Parser",
            "homepage": "http://www.doctrine-project.org",
            "keywords": [
                "annotations",
                "docblock",
                "parser"
            ],
            "time": "2019-10-01T18:55:10+00:00"
        },
        {
            "name": "doctrine/cache",
            "version": "v1.8.0",
            "source": {
                "type": "git",
                "url": "https://github.com/doctrine/cache.git",
                "reference": "d768d58baee9a4862ca783840eca1b9add7a7f57"
            },
            "dist": {
                "type": "zip",
                "url": "https://api.github.com/repos/doctrine/cache/zipball/d768d58baee9a4862ca783840eca1b9add7a7f57",
                "reference": "d768d58baee9a4862ca783840eca1b9add7a7f57",
                "shasum": ""
            },
            "require": {
                "php": "~7.1"
            },
            "conflict": {
                "doctrine/common": ">2.2,<2.4"
            },
            "require-dev": {
                "alcaeus/mongo-php-adapter": "^1.1",
                "doctrine/coding-standard": "^4.0",
                "mongodb/mongodb": "^1.1",
                "phpunit/phpunit": "^7.0",
                "predis/predis": "~1.0"
            },
            "suggest": {
                "alcaeus/mongo-php-adapter": "Required to use legacy MongoDB driver"
            },
            "type": "library",
            "extra": {
                "branch-alias": {
                    "dev-master": "1.8.x-dev"
                }
            },
            "autoload": {
                "psr-4": {
                    "Doctrine\\Common\\Cache\\": "lib/Doctrine/Common/Cache"
                }
            },
            "notification-url": "https://packagist.org/downloads/",
            "license": [
                "MIT"
            ],
            "authors": [
                {
                    "name": "Roman Borschel",
                    "email": "roman@code-factory.org"
                },
                {
                    "name": "Benjamin Eberlei",
                    "email": "kontakt@beberlei.de"
                },
                {
                    "name": "Guilherme Blanco",
                    "email": "guilhermeblanco@gmail.com"
                },
                {
                    "name": "Jonathan Wage",
                    "email": "jonwage@gmail.com"
                },
                {
                    "name": "Johannes Schmitt",
                    "email": "schmittjoh@gmail.com"
                }
            ],
            "description": "Caching library offering an object-oriented API for many cache backends",
            "homepage": "https://www.doctrine-project.org",
            "keywords": [
                "cache",
                "caching"
            ],
            "time": "2018-08-21T18:01:43+00:00"
        },
        {
            "name": "doctrine/inflector",
            "version": "v1.1.0",
            "source": {
                "type": "git",
                "url": "https://github.com/doctrine/inflector.git",
                "reference": "90b2128806bfde671b6952ab8bea493942c1fdae"
            },
            "dist": {
                "type": "zip",
                "url": "https://api.github.com/repos/doctrine/inflector/zipball/90b2128806bfde671b6952ab8bea493942c1fdae",
                "reference": "90b2128806bfde671b6952ab8bea493942c1fdae",
                "shasum": ""
            },
            "require": {
                "php": ">=5.3.2"
            },
            "require-dev": {
                "phpunit/phpunit": "4.*"
            },
            "type": "library",
            "extra": {
                "branch-alias": {
                    "dev-master": "1.1.x-dev"
                }
            },
            "autoload": {
                "psr-0": {
                    "Doctrine\\Common\\Inflector\\": "lib/"
                }
            },
            "notification-url": "https://packagist.org/downloads/",
            "license": [
                "MIT"
            ],
            "authors": [
                {
                    "name": "Roman Borschel",
                    "email": "roman@code-factory.org"
                },
                {
                    "name": "Benjamin Eberlei",
                    "email": "kontakt@beberlei.de"
                },
                {
                    "name": "Guilherme Blanco",
                    "email": "guilhermeblanco@gmail.com"
                },
                {
                    "name": "Jonathan Wage",
                    "email": "jonwage@gmail.com"
                },
                {
                    "name": "Johannes Schmitt",
                    "email": "schmittjoh@gmail.com"
                }
            ],
            "description": "Common String Manipulations with regard to casing and singular/plural rules.",
            "homepage": "http://www.doctrine-project.org",
            "keywords": [
                "inflection",
                "pluralize",
                "singularize",
                "string"
            ],
            "time": "2015-11-06T14:35:42+00:00"
        },
        {
            "name": "doctrine/instantiator",
            "version": "1.2.0",
            "source": {
                "type": "git",
                "url": "https://github.com/doctrine/instantiator.git",
                "reference": "a2c590166b2133a4633738648b6b064edae0814a"
            },
            "dist": {
                "type": "zip",
                "url": "https://api.github.com/repos/doctrine/instantiator/zipball/a2c590166b2133a4633738648b6b064edae0814a",
                "reference": "a2c590166b2133a4633738648b6b064edae0814a",
                "shasum": ""
            },
            "require": {
                "php": "^7.1"
            },
            "require-dev": {
                "doctrine/coding-standard": "^6.0",
                "ext-pdo": "*",
                "ext-phar": "*",
                "phpbench/phpbench": "^0.13",
                "phpstan/phpstan-phpunit": "^0.11",
                "phpstan/phpstan-shim": "^0.11",
                "phpunit/phpunit": "^7.0"
            },
            "type": "library",
            "extra": {
                "branch-alias": {
                    "dev-master": "1.2.x-dev"
                }
            },
            "autoload": {
                "psr-4": {
                    "Doctrine\\Instantiator\\": "src/Doctrine/Instantiator/"
                }
            },
            "notification-url": "https://packagist.org/downloads/",
            "license": [
                "MIT"
            ],
            "authors": [
                {
                    "name": "Marco Pivetta",
                    "email": "ocramius@gmail.com",
                    "homepage": "http://ocramius.github.com/"
                }
            ],
            "description": "A small, lightweight utility to instantiate objects in PHP without invoking their constructors",
            "homepage": "https://www.doctrine-project.org/projects/instantiator.html",
            "keywords": [
                "constructor",
                "instantiate"
            ],
            "time": "2019-03-17T17:37:11+00:00"
        },
        {
            "name": "doctrine/lexer",
            "version": "1.1.0",
            "source": {
                "type": "git",
                "url": "https://github.com/doctrine/lexer.git",
                "reference": "e17f069ede36f7534b95adec71910ed1b49c74ea"
            },
            "dist": {
                "type": "zip",
                "url": "https://api.github.com/repos/doctrine/lexer/zipball/e17f069ede36f7534b95adec71910ed1b49c74ea",
                "reference": "e17f069ede36f7534b95adec71910ed1b49c74ea",
                "shasum": ""
            },
            "require": {
                "php": "^7.2"
            },
            "require-dev": {
                "doctrine/coding-standard": "^6.0",
                "phpstan/phpstan": "^0.11.8",
                "phpunit/phpunit": "^8.2"
            },
            "type": "library",
            "extra": {
                "branch-alias": {
                    "dev-master": "1.1.x-dev"
                }
            },
            "autoload": {
                "psr-4": {
                    "Doctrine\\Common\\Lexer\\": "lib/Doctrine/Common/Lexer"
                }
            },
            "notification-url": "https://packagist.org/downloads/",
            "license": [
                "MIT"
            ],
            "authors": [
                {
                    "name": "Guilherme Blanco",
                    "email": "guilhermeblanco@gmail.com"
                },
                {
                    "name": "Roman Borschel",
                    "email": "roman@code-factory.org"
                },
                {
                    "name": "Johannes Schmitt",
                    "email": "schmittjoh@gmail.com"
                }
            ],
            "description": "PHP Doctrine Lexer parser library that can be used in Top-Down, Recursive Descent Parsers.",
            "homepage": "https://www.doctrine-project.org/projects/lexer.html",
            "keywords": [
                "annotations",
                "docblock",
                "lexer",
                "parser",
                "php"
            ],
            "time": "2019-07-30T19:33:28+00:00"
        },
        {
            "name": "facebook/webdriver",
            "version": "1.7.1",
            "source": {
                "type": "git",
                "url": "https://github.com/facebook/php-webdriver.git",
                "reference": "e43de70f3c7166169d0f14a374505392734160e5"
            },
            "dist": {
                "type": "zip",
                "url": "https://api.github.com/repos/facebook/php-webdriver/zipball/e43de70f3c7166169d0f14a374505392734160e5",
                "reference": "e43de70f3c7166169d0f14a374505392734160e5",
                "shasum": ""
            },
            "require": {
                "ext-curl": "*",
                "ext-json": "*",
                "ext-mbstring": "*",
                "ext-zip": "*",
                "php": "^5.6 || ~7.0",
                "symfony/process": "^2.8 || ^3.1 || ^4.0"
            },
            "require-dev": {
                "friendsofphp/php-cs-fixer": "^2.0",
                "jakub-onderka/php-parallel-lint": "^0.9.2",
                "php-coveralls/php-coveralls": "^2.0",
                "php-mock/php-mock-phpunit": "^1.1",
                "phpunit/phpunit": "^5.7",
                "sebastian/environment": "^1.3.4 || ^2.0 || ^3.0",
                "squizlabs/php_codesniffer": "^2.6",
                "symfony/var-dumper": "^3.3 || ^4.0"
            },
            "suggest": {
                "ext-SimpleXML": "For Firefox profile creation"
            },
            "type": "library",
            "extra": {
                "branch-alias": {
                    "dev-community": "1.5-dev"
                }
            },
            "autoload": {
                "psr-4": {
                    "Facebook\\WebDriver\\": "lib/"
                }
            },
            "notification-url": "https://packagist.org/downloads/",
            "license": [
                "Apache-2.0"
            ],
            "description": "A PHP client for Selenium WebDriver",
            "homepage": "https://github.com/facebook/php-webdriver",
            "keywords": [
                "facebook",
                "php",
                "selenium",
                "webdriver"
            ],
            "time": "2019-06-13T08:02:18+00:00"
        },
        {
            "name": "flow/jsonpath",
            "version": "0.4.0",
            "source": {
                "type": "git",
                "url": "https://github.com/FlowCommunications/JSONPath.git",
                "reference": "f0222818d5c938e4ab668ab2e2c079bd51a27112"
            },
            "dist": {
                "type": "zip",
                "url": "https://api.github.com/repos/FlowCommunications/JSONPath/zipball/f0222818d5c938e4ab668ab2e2c079bd51a27112",
                "reference": "f0222818d5c938e4ab668ab2e2c079bd51a27112",
                "shasum": ""
            },
            "require": {
                "php": ">=5.4.0"
            },
            "require-dev": {
                "peekmo/jsonpath": "dev-master",
                "phpunit/phpunit": "^4.0"
            },
            "type": "library",
            "autoload": {
                "psr-0": {
                    "Flow\\JSONPath": "src/",
                    "Flow\\JSONPath\\Test": "tests/"
                }
            },
            "notification-url": "https://packagist.org/downloads/",
            "license": [
                "MIT"
            ],
            "authors": [
                {
                    "name": "Stephen Frank",
                    "email": "stephen@flowsa.com"
                }
            ],
            "description": "JSONPath implementation for parsing, searching and flattening arrays",
            "time": "2018-03-04T16:39:47+00:00"
        },
        {
            "name": "friendsofphp/php-cs-fixer",
            "version": "v2.14.6",
            "source": {
                "type": "git",
                "url": "https://github.com/FriendsOfPHP/PHP-CS-Fixer.git",
                "reference": "8d18a8bb180e2acde1c8031db09aefb9b73f6127"
            },
            "dist": {
                "type": "zip",
                "url": "https://api.github.com/repos/FriendsOfPHP/PHP-CS-Fixer/zipball/8d18a8bb180e2acde1c8031db09aefb9b73f6127",
                "reference": "8d18a8bb180e2acde1c8031db09aefb9b73f6127",
                "shasum": ""
            },
            "require": {
                "composer/semver": "^1.4",
                "composer/xdebug-handler": "^1.2",
                "doctrine/annotations": "^1.2",
                "ext-json": "*",
                "ext-tokenizer": "*",
                "php": "^5.6 || ^7.0",
                "php-cs-fixer/diff": "^1.3",
                "symfony/console": "^3.4.17 || ^4.1.6",
                "symfony/event-dispatcher": "^3.0 || ^4.0",
                "symfony/filesystem": "^3.0 || ^4.0",
                "symfony/finder": "^3.0 || ^4.0",
                "symfony/options-resolver": "^3.0 || ^4.0",
                "symfony/polyfill-php70": "^1.0",
                "symfony/polyfill-php72": "^1.4",
                "symfony/process": "^3.0 || ^4.0",
                "symfony/stopwatch": "^3.0 || ^4.0"
            },
            "require-dev": {
                "johnkary/phpunit-speedtrap": "^1.1 || ^2.0 || ^3.0",
                "justinrainbow/json-schema": "^5.0",
                "keradus/cli-executor": "^1.2",
                "mikey179/vfsstream": "^1.6",
                "php-coveralls/php-coveralls": "^2.1",
                "php-cs-fixer/accessible-object": "^1.0",
                "php-cs-fixer/phpunit-constraint-isidenticalstring": "^1.1",
                "php-cs-fixer/phpunit-constraint-xmlmatchesxsd": "^1.1",
                "phpunit/phpunit": "^5.7.27 || ^6.5.14 || ^7.1",
                "phpunitgoodpractices/traits": "^1.5.1",
                "symfony/phpunit-bridge": "^4.0",
                "symfony/yaml": "^3.0 || ^4.0"
            },
            "suggest": {
                "ext-mbstring": "For handling non-UTF8 characters in cache signature.",
                "php-cs-fixer/phpunit-constraint-isidenticalstring": "For IsIdenticalString constraint.",
                "php-cs-fixer/phpunit-constraint-xmlmatchesxsd": "For XmlMatchesXsd constraint.",
                "symfony/polyfill-mbstring": "When enabling `ext-mbstring` is not possible."
            },
            "bin": [
                "php-cs-fixer"
            ],
            "type": "application",
            "autoload": {
                "psr-4": {
                    "PhpCsFixer\\": "src/"
                },
                "classmap": [
                    "tests/Test/AbstractFixerTestCase.php",
                    "tests/Test/AbstractIntegrationCaseFactory.php",
                    "tests/Test/AbstractIntegrationTestCase.php",
                    "tests/Test/Assert/AssertTokensTrait.php",
                    "tests/Test/IntegrationCase.php",
                    "tests/Test/IntegrationCaseFactory.php",
                    "tests/Test/IntegrationCaseFactoryInterface.php",
                    "tests/Test/InternalIntegrationCaseFactory.php",
                    "tests/TestCase.php"
                ]
            },
            "notification-url": "https://packagist.org/downloads/",
            "license": [
                "MIT"
            ],
            "authors": [
                {
                    "name": "Fabien Potencier",
                    "email": "fabien@symfony.com"
                },
                {
                    "name": "Dariusz Rumiński",
                    "email": "dariusz.ruminski@gmail.com"
                }
            ],
            "description": "A tool to automatically fix PHP code style",
            "time": "2019-08-31T12:47:52+00:00"
        },
        {
            "name": "fzaninotto/faker",
            "version": "v1.8.0",
            "source": {
                "type": "git",
                "url": "https://github.com/fzaninotto/Faker.git",
                "reference": "f72816b43e74063c8b10357394b6bba8cb1c10de"
            },
            "dist": {
                "type": "zip",
                "url": "https://api.github.com/repos/fzaninotto/Faker/zipball/f72816b43e74063c8b10357394b6bba8cb1c10de",
                "reference": "f72816b43e74063c8b10357394b6bba8cb1c10de",
                "shasum": ""
            },
            "require": {
                "php": "^5.3.3 || ^7.0"
            },
            "require-dev": {
                "ext-intl": "*",
                "phpunit/phpunit": "^4.8.35 || ^5.7",
                "squizlabs/php_codesniffer": "^1.5"
            },
            "type": "library",
            "extra": {
                "branch-alias": {
                    "dev-master": "1.8-dev"
                }
            },
            "autoload": {
                "psr-4": {
                    "Faker\\": "src/Faker/"
                }
            },
            "notification-url": "https://packagist.org/downloads/",
            "license": [
                "MIT"
            ],
            "authors": [
                {
                    "name": "François Zaninotto"
                }
            ],
            "description": "Faker is a PHP library that generates fake data for you.",
            "keywords": [
                "data",
                "faker",
                "fixtures"
            ],
            "time": "2018-07-12T10:23:15+00:00"
        },
        {
            "name": "grasmash/expander",
            "version": "1.0.0",
            "source": {
                "type": "git",
                "url": "https://github.com/grasmash/expander.git",
                "reference": "95d6037344a4be1dd5f8e0b0b2571a28c397578f"
            },
            "dist": {
                "type": "zip",
                "url": "https://api.github.com/repos/grasmash/expander/zipball/95d6037344a4be1dd5f8e0b0b2571a28c397578f",
                "reference": "95d6037344a4be1dd5f8e0b0b2571a28c397578f",
                "shasum": ""
            },
            "require": {
                "dflydev/dot-access-data": "^1.1.0",
                "php": ">=5.4"
            },
            "require-dev": {
                "greg-1-anderson/composer-test-scenarios": "^1",
                "phpunit/phpunit": "^4|^5.5.4",
                "satooshi/php-coveralls": "^1.0.2|dev-master",
                "squizlabs/php_codesniffer": "^2.7"
            },
            "type": "library",
            "extra": {
                "branch-alias": {
                    "dev-master": "1.x-dev"
                }
            },
            "autoload": {
                "psr-4": {
                    "Grasmash\\Expander\\": "src/"
                }
            },
            "notification-url": "https://packagist.org/downloads/",
            "license": [
                "MIT"
            ],
            "authors": [
                {
                    "name": "Matthew Grasmick"
                }
            ],
            "description": "Expands internal property references in PHP arrays file.",
            "time": "2017-12-21T22:14:55+00:00"
        },
        {
            "name": "grasmash/yaml-expander",
            "version": "1.4.0",
            "source": {
                "type": "git",
                "url": "https://github.com/grasmash/yaml-expander.git",
                "reference": "3f0f6001ae707a24f4d9733958d77d92bf9693b1"
            },
            "dist": {
                "type": "zip",
                "url": "https://api.github.com/repos/grasmash/yaml-expander/zipball/3f0f6001ae707a24f4d9733958d77d92bf9693b1",
                "reference": "3f0f6001ae707a24f4d9733958d77d92bf9693b1",
                "shasum": ""
            },
            "require": {
                "dflydev/dot-access-data": "^1.1.0",
                "php": ">=5.4",
                "symfony/yaml": "^2.8.11|^3|^4"
            },
            "require-dev": {
                "greg-1-anderson/composer-test-scenarios": "^1",
                "phpunit/phpunit": "^4.8|^5.5.4",
                "satooshi/php-coveralls": "^1.0.2|dev-master",
                "squizlabs/php_codesniffer": "^2.7"
            },
            "type": "library",
            "extra": {
                "branch-alias": {
                    "dev-master": "1.x-dev"
                }
            },
            "autoload": {
                "psr-4": {
                    "Grasmash\\YamlExpander\\": "src/"
                }
            },
            "notification-url": "https://packagist.org/downloads/",
            "license": [
                "MIT"
            ],
            "authors": [
                {
                    "name": "Matthew Grasmick"
                }
            ],
            "description": "Expands internal property references in a yaml file.",
            "time": "2017-12-16T16:06:03+00:00"
        },
        {
            "name": "ircmaxell/password-compat",
            "version": "v1.0.4",
            "source": {
                "type": "git",
                "url": "https://github.com/ircmaxell/password_compat.git",
                "reference": "5c5cde8822a69545767f7c7f3058cb15ff84614c"
            },
            "dist": {
                "type": "zip",
                "url": "https://api.github.com/repos/ircmaxell/password_compat/zipball/5c5cde8822a69545767f7c7f3058cb15ff84614c",
                "reference": "5c5cde8822a69545767f7c7f3058cb15ff84614c",
                "shasum": ""
            },
            "require-dev": {
                "phpunit/phpunit": "4.*"
            },
            "type": "library",
            "autoload": {
                "files": [
                    "lib/password.php"
                ]
            },
            "notification-url": "https://packagist.org/downloads/",
            "license": [
                "MIT"
            ],
            "authors": [
                {
                    "name": "Anthony Ferrara",
                    "email": "ircmaxell@php.net",
                    "homepage": "http://blog.ircmaxell.com"
                }
            ],
            "description": "A compatibility library for the proposed simplified password hashing algorithm: https://wiki.php.net/rfc/password_hash",
            "homepage": "https://github.com/ircmaxell/password_compat",
            "keywords": [
                "hashing",
                "password"
            ],
            "time": "2014-11-20T16:49:30+00:00"
        },
        {
            "name": "jms/metadata",
            "version": "1.7.0",
            "source": {
                "type": "git",
                "url": "https://github.com/schmittjoh/metadata.git",
                "reference": "e5854ab1aa643623dc64adde718a8eec32b957a8"
            },
            "dist": {
                "type": "zip",
                "url": "https://api.github.com/repos/schmittjoh/metadata/zipball/e5854ab1aa643623dc64adde718a8eec32b957a8",
                "reference": "e5854ab1aa643623dc64adde718a8eec32b957a8",
                "shasum": ""
            },
            "require": {
                "php": ">=5.3.0"
            },
            "require-dev": {
                "doctrine/cache": "~1.0",
                "symfony/cache": "~3.1"
            },
            "type": "library",
            "extra": {
                "branch-alias": {
                    "dev-master": "1.5.x-dev"
                }
            },
            "autoload": {
                "psr-0": {
                    "Metadata\\": "src/"
                }
            },
            "notification-url": "https://packagist.org/downloads/",
            "license": [
                "MIT"
            ],
            "authors": [
                {
                    "name": "Asmir Mustafic",
                    "email": "goetas@gmail.com"
                },
                {
                    "name": "Johannes M. Schmitt",
                    "email": "schmittjoh@gmail.com"
                }
            ],
            "description": "Class/method/property metadata management in PHP",
            "keywords": [
                "annotations",
                "metadata",
                "xml",
                "yaml"
            ],
            "time": "2018-10-26T12:40:10+00:00"
        },
        {
            "name": "jms/parser-lib",
            "version": "1.0.0",
            "source": {
                "type": "git",
                "url": "https://github.com/schmittjoh/parser-lib.git",
                "reference": "c509473bc1b4866415627af0e1c6cc8ac97fa51d"
            },
            "dist": {
                "type": "zip",
                "url": "https://api.github.com/repos/schmittjoh/parser-lib/zipball/c509473bc1b4866415627af0e1c6cc8ac97fa51d",
                "reference": "c509473bc1b4866415627af0e1c6cc8ac97fa51d",
                "shasum": ""
            },
            "require": {
                "phpoption/phpoption": ">=0.9,<2.0-dev"
            },
            "type": "library",
            "extra": {
                "branch-alias": {
                    "dev-master": "1.0-dev"
                }
            },
            "autoload": {
                "psr-0": {
                    "JMS\\": "src/"
                }
            },
            "notification-url": "https://packagist.org/downloads/",
            "license": [
                "Apache2"
            ],
            "description": "A library for easily creating recursive-descent parsers.",
            "time": "2012-11-18T18:08:43+00:00"
        },
        {
            "name": "jms/serializer",
            "version": "0.16.0",
            "source": {
                "type": "git",
                "url": "https://github.com/schmittjoh/serializer.git",
                "reference": "c8a171357ca92b6706e395c757f334902d430ea9"
            },
            "dist": {
                "type": "zip",
                "url": "https://api.github.com/repos/schmittjoh/serializer/zipball/c8a171357ca92b6706e395c757f334902d430ea9",
                "reference": "c8a171357ca92b6706e395c757f334902d430ea9",
                "shasum": ""
            },
            "require": {
                "doctrine/annotations": "1.*",
                "jms/metadata": "~1.1",
                "jms/parser-lib": "1.*",
                "php": ">=5.3.2",
                "phpcollection/phpcollection": "~0.1"
            },
            "require-dev": {
                "doctrine/orm": "~2.1",
                "doctrine/phpcr-odm": "~1.0.1",
                "jackalope/jackalope-doctrine-dbal": "1.0.*",
                "propel/propel1": "~1.7",
                "symfony/filesystem": "2.*",
                "symfony/form": "~2.1",
                "symfony/translation": "~2.0",
                "symfony/validator": "~2.0",
                "symfony/yaml": "2.*",
                "twig/twig": ">=1.8,<2.0-dev"
            },
            "suggest": {
                "symfony/yaml": "Required if you'd like to serialize data to YAML format."
            },
            "type": "library",
            "extra": {
                "branch-alias": {
                    "dev-master": "0.15-dev"
                }
            },
            "autoload": {
                "psr-0": {
                    "JMS\\Serializer": "src/"
                }
            },
            "notification-url": "https://packagist.org/downloads/",
            "license": [
                "Apache2"
            ],
            "authors": [
                {
                    "name": "Johannes Schmitt",
                    "email": "schmittjoh@gmail.com",
                    "homepage": "https://github.com/schmittjoh",
                    "role": "Developer of wrapped JMSSerializerBundle"
                }
            ],
            "description": "Library for (de-)serializing data of any complexity; supports XML, JSON, and YAML.",
            "homepage": "http://jmsyst.com/libs/serializer",
            "keywords": [
                "deserialization",
                "jaxb",
                "json",
                "serialization",
                "xml"
            ],
            "time": "2014-03-18T08:39:00+00:00"
        },
        {
            "name": "league/container",
            "version": "2.4.1",
            "source": {
                "type": "git",
                "url": "https://github.com/thephpleague/container.git",
                "reference": "43f35abd03a12977a60ffd7095efd6a7808488c0"
            },
            "dist": {
                "type": "zip",
                "url": "https://api.github.com/repos/thephpleague/container/zipball/43f35abd03a12977a60ffd7095efd6a7808488c0",
                "reference": "43f35abd03a12977a60ffd7095efd6a7808488c0",
                "shasum": ""
            },
            "require": {
                "container-interop/container-interop": "^1.2",
                "php": "^5.4.0 || ^7.0"
            },
            "provide": {
                "container-interop/container-interop-implementation": "^1.2",
                "psr/container-implementation": "^1.0"
            },
            "replace": {
                "orno/di": "~2.0"
            },
            "require-dev": {
                "phpunit/phpunit": "4.*"
            },
            "type": "library",
            "extra": {
                "branch-alias": {
                    "dev-2.x": "2.x-dev",
                    "dev-1.x": "1.x-dev"
                }
            },
            "autoload": {
                "psr-4": {
                    "League\\Container\\": "src"
                }
            },
            "notification-url": "https://packagist.org/downloads/",
            "license": [
                "MIT"
            ],
            "authors": [
                {
                    "name": "Phil Bennett",
                    "email": "philipobenito@gmail.com",
                    "homepage": "http://www.philipobenito.com",
                    "role": "Developer"
                }
            ],
            "description": "A fast and intuitive dependency injection container.",
            "homepage": "https://github.com/thephpleague/container",
            "keywords": [
                "container",
                "dependency",
                "di",
                "injection",
                "league",
                "provider",
                "service"
            ],
            "time": "2017-05-10T09:20:27+00:00"
        },
        {
            "name": "league/flysystem",
            "version": "1.0.57",
            "source": {
                "type": "git",
                "url": "https://github.com/thephpleague/flysystem.git",
                "reference": "0e9db7f0b96b9f12dcf6f65bc34b72b1a30ea55a"
            },
            "dist": {
                "type": "zip",
                "url": "https://api.github.com/repos/thephpleague/flysystem/zipball/0e9db7f0b96b9f12dcf6f65bc34b72b1a30ea55a",
                "reference": "0e9db7f0b96b9f12dcf6f65bc34b72b1a30ea55a",
                "shasum": ""
            },
            "require": {
                "ext-fileinfo": "*",
                "php": ">=5.5.9"
            },
            "conflict": {
                "league/flysystem-sftp": "<1.0.6"
            },
            "require-dev": {
                "phpspec/phpspec": "^3.4",
                "phpunit/phpunit": "^5.7.10"
            },
            "suggest": {
                "ext-fileinfo": "Required for MimeType",
                "ext-ftp": "Allows you to use FTP server storage",
                "ext-openssl": "Allows you to use FTPS server storage",
                "league/flysystem-aws-s3-v2": "Allows you to use S3 storage with AWS SDK v2",
                "league/flysystem-aws-s3-v3": "Allows you to use S3 storage with AWS SDK v3",
                "league/flysystem-azure": "Allows you to use Windows Azure Blob storage",
                "league/flysystem-cached-adapter": "Flysystem adapter decorator for metadata caching",
                "league/flysystem-eventable-filesystem": "Allows you to use EventableFilesystem",
                "league/flysystem-rackspace": "Allows you to use Rackspace Cloud Files",
                "league/flysystem-sftp": "Allows you to use SFTP server storage via phpseclib",
                "league/flysystem-webdav": "Allows you to use WebDAV storage",
                "league/flysystem-ziparchive": "Allows you to use ZipArchive adapter",
                "spatie/flysystem-dropbox": "Allows you to use Dropbox storage",
                "srmklive/flysystem-dropbox-v2": "Allows you to use Dropbox storage for PHP 5 applications"
            },
            "type": "library",
            "extra": {
                "branch-alias": {
                    "dev-master": "1.1-dev"
                }
            },
            "autoload": {
                "psr-4": {
                    "League\\Flysystem\\": "src/"
                }
            },
            "notification-url": "https://packagist.org/downloads/",
            "license": [
                "MIT"
            ],
            "authors": [
                {
                    "name": "Frank de Jonge",
                    "email": "info@frenky.net"
                }
            ],
            "description": "Filesystem abstraction: Many filesystems, one API.",
            "keywords": [
                "Cloud Files",
                "WebDAV",
                "abstraction",
                "aws",
                "cloud",
                "copy.com",
                "dropbox",
                "file systems",
                "files",
                "filesystem",
                "filesystems",
                "ftp",
                "rackspace",
                "remote",
                "s3",
                "sftp",
                "storage"
            ],
            "time": "2019-10-16T21:01:05+00:00"
        },
        {
            "name": "lusitanian/oauth",
            "version": "v0.8.11",
            "source": {
                "type": "git",
                "url": "https://github.com/Lusitanian/PHPoAuthLib.git",
                "reference": "fc11a53db4b66da555a6a11fce294f574a8374f9"
            },
            "dist": {
                "type": "zip",
                "url": "https://api.github.com/repos/Lusitanian/PHPoAuthLib/zipball/fc11a53db4b66da555a6a11fce294f574a8374f9",
                "reference": "fc11a53db4b66da555a6a11fce294f574a8374f9",
                "shasum": ""
            },
            "require": {
                "php": ">=5.3.0"
            },
            "require-dev": {
                "phpunit/phpunit": "3.7.*",
                "predis/predis": "0.8.*@dev",
                "squizlabs/php_codesniffer": "2.*",
                "symfony/http-foundation": "~2.1"
            },
            "suggest": {
                "ext-openssl": "Allows for usage of secure connections with the stream-based HTTP client.",
                "predis/predis": "Allows using the Redis storage backend.",
                "symfony/http-foundation": "Allows using the Symfony Session storage backend."
            },
            "type": "library",
            "extra": {
                "branch-alias": {
                    "dev-master": "0.1-dev"
                }
            },
            "autoload": {
                "psr-0": {
                    "OAuth": "src",
                    "OAuth\\Unit": "tests"
                }
            },
            "notification-url": "https://packagist.org/downloads/",
            "license": [
                "MIT"
            ],
            "authors": [
                {
                    "name": "David Desberg",
                    "email": "david@daviddesberg.com"
                },
                {
                    "name": "Elliot Chance",
                    "email": "elliotchance@gmail.com"
                },
                {
                    "name": "Pieter Hordijk",
                    "email": "info@pieterhordijk.com"
                }
            ],
            "description": "PHP 5.3+ oAuth 1/2 Library",
            "keywords": [
                "Authentication",
                "authorization",
                "oauth",
                "security"
            ],
            "time": "2018-02-14T22:37:14+00:00"
        },
        {
            "name": "magento/magento-coding-standard",
            "version": "4",
            "source": {
                "type": "git",
                "url": "https://github.com/magento/magento-coding-standard.git",
                "reference": "d24e0230a532e19941ed264f57db38fad5b1008a"
            },
            "dist": {
                "type": "zip",
                "url": "https://api.github.com/repos/magento/magento-coding-standard/zipball/d24e0230a532e19941ed264f57db38fad5b1008a",
                "reference": "d24e0230a532e19941ed264f57db38fad5b1008a",
                "shasum": ""
            },
            "require": {
                "php": ">=5.6.0",
                "squizlabs/php_codesniffer": "^3.4"
            },
            "require-dev": {
                "phpunit/phpunit": "^4.0 || ^5.0 || ^6.0 || ^7.0"
            },
            "type": "phpcodesniffer-standard",
            "notification-url": "https://packagist.org/downloads/",
            "license": [
                "OSL-3.0",
                "AFL-3.0"
            ],
            "description": "A set of Magento specific PHP CodeSniffer rules.",
            "time": "2019-08-06T15:58:37+00:00"
        },
        {
            "name": "magento/magento2-functional-testing-framework",
            "version": "2.5.2",
            "source": {
                "type": "git",
                "url": "https://github.com/magento/magento2-functional-testing-framework.git",
                "reference": "e254e738b3a3fa2eceec9be0590c2aad0e689640"
            },
            "dist": {
                "type": "zip",
                "url": "https://api.github.com/repos/magento/magento2-functional-testing-framework/zipball/e254e738b3a3fa2eceec9be0590c2aad0e689640",
                "reference": "e254e738b3a3fa2eceec9be0590c2aad0e689640",
                "shasum": ""
            },
            "require": {
                "allure-framework/allure-codeception": "~1.3.0",
                "codeception/codeception": "~2.3.4 || ~2.4.0 ",
                "composer/composer": "^1.4",
                "consolidation/robo": "^1.0.0",
                "csharpru/vault-php": "~3.5.3",
                "csharpru/vault-php-guzzle6-transport": "^2.0",
                "ext-curl": "*",
                "flow/jsonpath": ">0.2",
                "fzaninotto/faker": "^1.6",
                "monolog/monolog": "^1.0",
                "mustache/mustache": "~2.5",
                "php": "7.0.2||7.0.4||~7.0.6||~7.1.0||~7.2.0||~7.3.0",
                "symfony/process": "^2.8 || ^3.1 || ^4.0",
                "vlucas/phpdotenv": "^2.4"
            },
            "require-dev": {
                "brainmaestro/composer-git-hooks": "^2.3.1",
                "codacy/coverage": "^1.4",
                "codeception/aspect-mock": "^3.0",
                "doctrine/cache": "<1.7.0",
                "goaop/framework": "2.2.0",
                "php-coveralls/php-coveralls": "^1.0",
                "phpmd/phpmd": "^2.6.0",
                "phpunit/phpunit": "~6.5.0 || ~7.0.0",
                "rregeer/phpunit-coverage-check": "^0.1.4",
                "sebastian/phpcpd": "~3.0 || ~4.0",
                "squizlabs/php_codesniffer": "~3.2",
                "symfony/stopwatch": "~3.4.6"
            },
            "suggest": {
                "epfremme/swagger-php": "^2.0"
            },
            "bin": [
                "bin/mftf"
            ],
            "type": "library",
            "extra": {
                "hooks": {
                    "pre-push": "bin/all-checks"
                }
            },
            "autoload": {
                "files": [
                    "src/Magento/FunctionalTestingFramework/_bootstrap.php"
                ],
                "psr-4": {
                    "Magento\\FunctionalTestingFramework\\": "src/Magento/FunctionalTestingFramework",
                    "MFTF\\": "dev/tests/functional/MFTF"
                }
            },
            "notification-url": "https://packagist.org/downloads/",
            "license": [
                "AGPL-3.0"
            ],
            "description": "Magento2 Functional Testing Framework",
            "keywords": [
                "automation",
                "functional",
                "magento",
                "testing"
            ],
            "time": "2019-10-23T14:50:28+00:00"
        },
        {
            "name": "mikey179/vfsstream",
            "version": "v1.6.7",
            "source": {
                "type": "git",
                "url": "https://github.com/bovigo/vfsStream.git",
                "reference": "2b544ac3a21bcc4dde5d90c4ae8d06f4319055fb"
            },
            "dist": {
                "type": "zip",
                "url": "https://api.github.com/repos/bovigo/vfsStream/zipball/2b544ac3a21bcc4dde5d90c4ae8d06f4319055fb",
                "reference": "2b544ac3a21bcc4dde5d90c4ae8d06f4319055fb",
                "shasum": ""
            },
            "require": {
                "php": ">=5.3.0"
            },
            "require-dev": {
                "phpunit/phpunit": "^4.5|^5.0"
            },
            "type": "library",
            "extra": {
                "branch-alias": {
                    "dev-master": "1.6.x-dev"
                }
            },
            "autoload": {
                "psr-0": {
                    "org\\bovigo\\vfs\\": "src/main/php"
                }
            },
            "notification-url": "https://packagist.org/downloads/",
            "license": [
                "BSD-3-Clause"
            ],
            "authors": [
                {
                    "name": "Frank Kleine",
                    "homepage": "http://frankkleine.de/",
                    "role": "Developer"
                }
            ],
            "description": "Virtual file system to mock the real file system in unit tests.",
            "homepage": "http://vfs.bovigo.org/",
            "time": "2019-08-01T01:38:37+00:00"
        },
        {
            "name": "mustache/mustache",
            "version": "v2.12.0",
            "source": {
                "type": "git",
                "url": "https://github.com/bobthecow/mustache.php.git",
                "reference": "fe8fe72e9d580591854de404cc59a1b83ca4d19e"
            },
            "dist": {
                "type": "zip",
                "url": "https://api.github.com/repos/bobthecow/mustache.php/zipball/fe8fe72e9d580591854de404cc59a1b83ca4d19e",
                "reference": "fe8fe72e9d580591854de404cc59a1b83ca4d19e",
                "shasum": ""
            },
            "require": {
                "php": ">=5.2.4"
            },
            "require-dev": {
                "friendsofphp/php-cs-fixer": "~1.11",
                "phpunit/phpunit": "~3.7|~4.0|~5.0"
            },
            "type": "library",
            "autoload": {
                "psr-0": {
                    "Mustache": "src/"
                }
            },
            "notification-url": "https://packagist.org/downloads/",
            "license": [
                "MIT"
            ],
            "authors": [
                {
                    "name": "Justin Hileman",
                    "email": "justin@justinhileman.info",
                    "homepage": "http://justinhileman.com"
                }
            ],
            "description": "A Mustache implementation in PHP.",
            "homepage": "https://github.com/bobthecow/mustache.php",
            "keywords": [
                "mustache",
                "templating"
            ],
            "time": "2017-07-11T12:54:05+00:00"
        },
        {
            "name": "myclabs/deep-copy",
            "version": "1.9.3",
            "source": {
                "type": "git",
                "url": "https://github.com/myclabs/DeepCopy.git",
                "reference": "007c053ae6f31bba39dfa19a7726f56e9763bbea"
            },
            "dist": {
                "type": "zip",
                "url": "https://api.github.com/repos/myclabs/DeepCopy/zipball/007c053ae6f31bba39dfa19a7726f56e9763bbea",
                "reference": "007c053ae6f31bba39dfa19a7726f56e9763bbea",
                "shasum": ""
            },
            "require": {
                "php": "^7.1"
            },
            "replace": {
                "myclabs/deep-copy": "self.version"
            },
            "require-dev": {
                "doctrine/collections": "^1.0",
                "doctrine/common": "^2.6",
                "phpunit/phpunit": "^7.1"
            },
            "type": "library",
            "autoload": {
                "psr-4": {
                    "DeepCopy\\": "src/DeepCopy/"
                },
                "files": [
                    "src/DeepCopy/deep_copy.php"
                ]
            },
            "notification-url": "https://packagist.org/downloads/",
            "license": [
                "MIT"
            ],
            "description": "Create deep copies (clones) of your objects",
            "keywords": [
                "clone",
                "copy",
                "duplicate",
                "object",
                "object graph"
            ],
            "time": "2019-08-09T12:45:53+00:00"
        },
        {
            "name": "pdepend/pdepend",
            "version": "2.5.2",
            "source": {
                "type": "git",
                "url": "https://github.com/pdepend/pdepend.git",
                "reference": "9daf26d0368d4a12bed1cacae1a9f3a6f0adf239"
            },
            "dist": {
                "type": "zip",
                "url": "https://api.github.com/repos/pdepend/pdepend/zipball/9daf26d0368d4a12bed1cacae1a9f3a6f0adf239",
                "reference": "9daf26d0368d4a12bed1cacae1a9f3a6f0adf239",
                "shasum": ""
            },
            "require": {
                "php": ">=5.3.7",
                "symfony/config": "^2.3.0|^3|^4",
                "symfony/dependency-injection": "^2.3.0|^3|^4",
                "symfony/filesystem": "^2.3.0|^3|^4"
            },
            "require-dev": {
                "phpunit/phpunit": "^4.8|^5.7",
                "squizlabs/php_codesniffer": "^2.0.0"
            },
            "bin": [
                "src/bin/pdepend"
            ],
            "type": "library",
            "autoload": {
                "psr-4": {
                    "PDepend\\": "src/main/php/PDepend"
                }
            },
            "notification-url": "https://packagist.org/downloads/",
            "license": [
                "BSD-3-Clause"
            ],
            "description": "Official version of pdepend to be handled with Composer",
            "time": "2017-12-13T13:21:38+00:00"
        },
        {
            "name": "phar-io/manifest",
            "version": "1.0.1",
            "source": {
                "type": "git",
                "url": "https://github.com/phar-io/manifest.git",
                "reference": "2df402786ab5368a0169091f61a7c1e0eb6852d0"
            },
            "dist": {
                "type": "zip",
                "url": "https://api.github.com/repos/phar-io/manifest/zipball/2df402786ab5368a0169091f61a7c1e0eb6852d0",
                "reference": "2df402786ab5368a0169091f61a7c1e0eb6852d0",
                "shasum": ""
            },
            "require": {
                "ext-dom": "*",
                "ext-phar": "*",
                "phar-io/version": "^1.0.1",
                "php": "^5.6 || ^7.0"
            },
            "type": "library",
            "extra": {
                "branch-alias": {
                    "dev-master": "1.0.x-dev"
                }
            },
            "autoload": {
                "classmap": [
                    "src/"
                ]
            },
            "notification-url": "https://packagist.org/downloads/",
            "license": [
                "BSD-3-Clause"
            ],
            "authors": [
                {
                    "name": "Arne Blankerts",
                    "email": "arne@blankerts.de",
                    "role": "Developer"
                },
                {
                    "name": "Sebastian Heuer",
                    "email": "sebastian@phpeople.de",
                    "role": "Developer"
                },
                {
                    "name": "Sebastian Bergmann",
                    "email": "sebastian@phpunit.de",
                    "role": "Developer"
                }
            ],
            "description": "Component for reading phar.io manifest information from a PHP Archive (PHAR)",
            "time": "2017-03-05T18:14:27+00:00"
        },
        {
            "name": "phar-io/version",
            "version": "1.0.1",
            "source": {
                "type": "git",
                "url": "https://github.com/phar-io/version.git",
                "reference": "a70c0ced4be299a63d32fa96d9281d03e94041df"
            },
            "dist": {
                "type": "zip",
                "url": "https://api.github.com/repos/phar-io/version/zipball/a70c0ced4be299a63d32fa96d9281d03e94041df",
                "reference": "a70c0ced4be299a63d32fa96d9281d03e94041df",
                "shasum": ""
            },
            "require": {
                "php": "^5.6 || ^7.0"
            },
            "type": "library",
            "autoload": {
                "classmap": [
                    "src/"
                ]
            },
            "notification-url": "https://packagist.org/downloads/",
            "license": [
                "BSD-3-Clause"
            ],
            "authors": [
                {
                    "name": "Arne Blankerts",
                    "email": "arne@blankerts.de",
                    "role": "Developer"
                },
                {
                    "name": "Sebastian Heuer",
                    "email": "sebastian@phpeople.de",
                    "role": "Developer"
                },
                {
                    "name": "Sebastian Bergmann",
                    "email": "sebastian@phpunit.de",
                    "role": "Developer"
                }
            ],
            "description": "Library for handling version information and constraints",
            "time": "2017-03-05T17:38:23+00:00"
        },
        {
            "name": "php-cs-fixer/diff",
            "version": "v1.3.0",
            "source": {
                "type": "git",
                "url": "https://github.com/PHP-CS-Fixer/diff.git",
                "reference": "78bb099e9c16361126c86ce82ec4405ebab8e756"
            },
            "dist": {
                "type": "zip",
                "url": "https://api.github.com/repos/PHP-CS-Fixer/diff/zipball/78bb099e9c16361126c86ce82ec4405ebab8e756",
                "reference": "78bb099e9c16361126c86ce82ec4405ebab8e756",
                "shasum": ""
            },
            "require": {
                "php": "^5.6 || ^7.0"
            },
            "require-dev": {
                "phpunit/phpunit": "^5.7.23 || ^6.4.3",
                "symfony/process": "^3.3"
            },
            "type": "library",
            "autoload": {
                "classmap": [
                    "src/"
                ]
            },
            "notification-url": "https://packagist.org/downloads/",
            "license": [
                "BSD-3-Clause"
            ],
            "authors": [
                {
                    "name": "Kore Nordmann",
                    "email": "mail@kore-nordmann.de"
                },
                {
                    "name": "Sebastian Bergmann",
                    "email": "sebastian@phpunit.de"
                },
                {
                    "name": "SpacePossum"
                }
            ],
            "description": "sebastian/diff v2 backport support for PHP5.6",
            "homepage": "https://github.com/PHP-CS-Fixer",
            "keywords": [
                "diff"
            ],
            "time": "2018-02-15T16:58:55+00:00"
        },
        {
            "name": "phpcollection/phpcollection",
            "version": "0.5.0",
            "source": {
                "type": "git",
                "url": "https://github.com/schmittjoh/php-collection.git",
                "reference": "f2bcff45c0da7c27991bbc1f90f47c4b7fb434a6"
            },
            "dist": {
                "type": "zip",
                "url": "https://api.github.com/repos/schmittjoh/php-collection/zipball/f2bcff45c0da7c27991bbc1f90f47c4b7fb434a6",
                "reference": "f2bcff45c0da7c27991bbc1f90f47c4b7fb434a6",
                "shasum": ""
            },
            "require": {
                "phpoption/phpoption": "1.*"
            },
            "type": "library",
            "extra": {
                "branch-alias": {
                    "dev-master": "0.4-dev"
                }
            },
            "autoload": {
                "psr-0": {
                    "PhpCollection": "src/"
                }
            },
            "notification-url": "https://packagist.org/downloads/",
            "license": [
                "Apache2"
            ],
            "authors": [
                {
                    "name": "Johannes M. Schmitt",
                    "email": "schmittjoh@gmail.com"
                }
            ],
            "description": "General-Purpose Collection Library for PHP",
            "keywords": [
                "collection",
                "list",
                "map",
                "sequence",
                "set"
            ],
            "time": "2015-05-17T12:39:23+00:00"
        },
        {
            "name": "phpcompatibility/php-compatibility",
            "version": "9.3.2",
            "source": {
                "type": "git",
                "url": "https://github.com/PHPCompatibility/PHPCompatibility.git",
                "reference": "bfca2be3992f40e92206e5a7ebe5eaee37280b58"
            },
            "dist": {
                "type": "zip",
                "url": "https://api.github.com/repos/PHPCompatibility/PHPCompatibility/zipball/bfca2be3992f40e92206e5a7ebe5eaee37280b58",
                "reference": "bfca2be3992f40e92206e5a7ebe5eaee37280b58",
                "shasum": ""
            },
            "require": {
                "php": ">=5.3",
                "squizlabs/php_codesniffer": "^2.3 || ^3.0.2"
            },
            "conflict": {
                "squizlabs/php_codesniffer": "2.6.2"
            },
            "require-dev": {
                "phpunit/phpunit": "~4.5 || ^5.0 || ^6.0 || ^7.0"
            },
            "suggest": {
                "dealerdirect/phpcodesniffer-composer-installer": "^0.5 || This Composer plugin will sort out the PHPCS 'installed_paths' automatically.",
                "roave/security-advisories": "dev-master || Helps prevent installing dependencies with known security issues."
            },
            "type": "phpcodesniffer-standard",
            "notification-url": "https://packagist.org/downloads/",
            "license": [
                "LGPL-3.0-or-later"
            ],
            "authors": [
                {
                    "name": "Wim Godden",
                    "homepage": "https://github.com/wimg",
                    "role": "lead"
                },
                {
                    "name": "Juliette Reinders Folmer",
                    "homepage": "https://github.com/jrfnl",
                    "role": "lead"
                },
                {
                    "name": "Contributors",
                    "homepage": "https://github.com/PHPCompatibility/PHPCompatibility/graphs/contributors"
                }
            ],
            "description": "A set of sniffs for PHP_CodeSniffer that checks for PHP cross-version compatibility.",
            "homepage": "http://techblog.wimgodden.be/tag/codesniffer/",
            "keywords": [
                "compatibility",
                "phpcs",
                "standards"
            ],
            "time": "2019-10-16T21:24:24+00:00"
        },
        {
            "name": "phpdocumentor/reflection-common",
            "version": "2.0.0",
            "source": {
                "type": "git",
                "url": "https://github.com/phpDocumentor/ReflectionCommon.git",
                "reference": "63a995caa1ca9e5590304cd845c15ad6d482a62a"
            },
            "dist": {
                "type": "zip",
                "url": "https://api.github.com/repos/phpDocumentor/ReflectionCommon/zipball/63a995caa1ca9e5590304cd845c15ad6d482a62a",
                "reference": "63a995caa1ca9e5590304cd845c15ad6d482a62a",
                "shasum": ""
            },
            "require": {
                "php": ">=7.1"
            },
            "require-dev": {
                "phpunit/phpunit": "~6"
            },
            "type": "library",
            "extra": {
                "branch-alias": {
                    "dev-master": "2.x-dev"
                }
            },
            "autoload": {
                "psr-4": {
                    "phpDocumentor\\Reflection\\": "src/"
                }
            },
            "notification-url": "https://packagist.org/downloads/",
            "license": [
                "MIT"
            ],
            "authors": [
                {
                    "name": "Jaap van Otterdijk",
                    "email": "opensource@ijaap.nl"
                }
            ],
            "description": "Common reflection classes used by phpdocumentor to reflect the code structure",
            "homepage": "http://www.phpdoc.org",
            "keywords": [
                "FQSEN",
                "phpDocumentor",
                "phpdoc",
                "reflection",
                "static analysis"
            ],
            "time": "2018-08-07T13:53:10+00:00"
        },
        {
            "name": "phpdocumentor/reflection-docblock",
            "version": "4.3.2",
            "source": {
                "type": "git",
                "url": "https://github.com/phpDocumentor/ReflectionDocBlock.git",
                "reference": "b83ff7cfcfee7827e1e78b637a5904fe6a96698e"
            },
            "dist": {
                "type": "zip",
                "url": "https://api.github.com/repos/phpDocumentor/ReflectionDocBlock/zipball/b83ff7cfcfee7827e1e78b637a5904fe6a96698e",
                "reference": "b83ff7cfcfee7827e1e78b637a5904fe6a96698e",
                "shasum": ""
            },
            "require": {
                "php": "^7.0",
                "phpdocumentor/reflection-common": "^1.0.0 || ^2.0.0",
                "phpdocumentor/type-resolver": "~0.4 || ^1.0.0",
                "webmozart/assert": "^1.0"
            },
            "require-dev": {
                "doctrine/instantiator": "^1.0.5",
                "mockery/mockery": "^1.0",
                "phpunit/phpunit": "^6.4"
            },
            "type": "library",
            "extra": {
                "branch-alias": {
                    "dev-master": "4.x-dev"
                }
            },
            "autoload": {
                "psr-4": {
                    "phpDocumentor\\Reflection\\": [
                        "src/"
                    ]
                }
            },
            "notification-url": "https://packagist.org/downloads/",
            "license": [
                "MIT"
            ],
            "authors": [
                {
                    "name": "Mike van Riel",
                    "email": "me@mikevanriel.com"
                }
            ],
            "description": "With this component, a library can provide support for annotations via DocBlocks or otherwise retrieve information that is embedded in a DocBlock.",
            "time": "2019-09-12T14:27:41+00:00"
        },
        {
            "name": "phpdocumentor/type-resolver",
            "version": "1.0.1",
            "source": {
                "type": "git",
                "url": "https://github.com/phpDocumentor/TypeResolver.git",
                "reference": "2e32a6d48972b2c1976ed5d8967145b6cec4a4a9"
            },
            "dist": {
                "type": "zip",
                "url": "https://api.github.com/repos/phpDocumentor/TypeResolver/zipball/2e32a6d48972b2c1976ed5d8967145b6cec4a4a9",
                "reference": "2e32a6d48972b2c1976ed5d8967145b6cec4a4a9",
                "shasum": ""
            },
            "require": {
                "php": "^7.1",
                "phpdocumentor/reflection-common": "^2.0"
            },
            "require-dev": {
                "ext-tokenizer": "^7.1",
                "mockery/mockery": "~1",
                "phpunit/phpunit": "^7.0"
            },
            "type": "library",
            "extra": {
                "branch-alias": {
                    "dev-master": "1.x-dev"
                }
            },
            "autoload": {
                "psr-4": {
                    "phpDocumentor\\Reflection\\": "src"
                }
            },
            "notification-url": "https://packagist.org/downloads/",
            "license": [
                "MIT"
            ],
            "authors": [
                {
                    "name": "Mike van Riel",
                    "email": "me@mikevanriel.com"
                }
            ],
            "description": "A PSR-5 based resolver of Class names, Types and Structural Element Names",
            "time": "2019-08-22T18:11:29+00:00"
        },
        {
            "name": "phpmd/phpmd",
            "version": "2.7.0",
            "source": {
                "type": "git",
                "url": "https://github.com/phpmd/phpmd.git",
                "reference": "a05a999c644f4bc9a204846017db7bb7809fbe4c"
            },
            "dist": {
                "type": "zip",
                "url": "https://api.github.com/repos/phpmd/phpmd/zipball/a05a999c644f4bc9a204846017db7bb7809fbe4c",
                "reference": "a05a999c644f4bc9a204846017db7bb7809fbe4c",
                "shasum": ""
            },
            "require": {
                "ext-xml": "*",
                "pdepend/pdepend": "^2.5",
                "php": ">=5.3.9"
            },
            "require-dev": {
                "gregwar/rst": "^1.0",
                "mikey179/vfsstream": "^1.6.4",
                "phpunit/phpunit": "^4.8.36 || ^5.7.27",
                "squizlabs/php_codesniffer": "^2.0"
            },
            "bin": [
                "src/bin/phpmd"
            ],
            "type": "library",
            "autoload": {
                "psr-0": {
                    "PHPMD\\": "src/main/php"
                }
            },
            "notification-url": "https://packagist.org/downloads/",
            "license": [
                "BSD-3-Clause"
            ],
            "authors": [
                {
                    "name": "Manuel Pichler",
                    "email": "github@manuel-pichler.de",
                    "homepage": "https://github.com/manuelpichler",
                    "role": "Project Founder"
                },
                {
                    "name": "Marc Würth",
                    "email": "ravage@bluewin.ch",
                    "homepage": "https://github.com/ravage84",
                    "role": "Project Maintainer"
                },
                {
                    "name": "Other contributors",
                    "homepage": "https://github.com/phpmd/phpmd/graphs/contributors",
                    "role": "Contributors"
                }
            ],
            "description": "PHPMD is a spin-off project of PHP Depend and aims to be a PHP equivalent of the well known Java tool PMD.",
            "homepage": "https://phpmd.org/",
            "keywords": [
                "mess detection",
                "mess detector",
                "pdepend",
                "phpmd",
                "pmd"
            ],
            "time": "2019-07-30T21:13:32+00:00"
        },
        {
            "name": "phpoption/phpoption",
            "version": "1.5.0",
            "source": {
                "type": "git",
                "url": "https://github.com/schmittjoh/php-option.git",
                "reference": "94e644f7d2051a5f0fcf77d81605f152eecff0ed"
            },
            "dist": {
                "type": "zip",
                "url": "https://api.github.com/repos/schmittjoh/php-option/zipball/94e644f7d2051a5f0fcf77d81605f152eecff0ed",
                "reference": "94e644f7d2051a5f0fcf77d81605f152eecff0ed",
                "shasum": ""
            },
            "require": {
                "php": ">=5.3.0"
            },
            "require-dev": {
                "phpunit/phpunit": "4.7.*"
            },
            "type": "library",
            "extra": {
                "branch-alias": {
                    "dev-master": "1.3-dev"
                }
            },
            "autoload": {
                "psr-0": {
                    "PhpOption\\": "src/"
                }
            },
            "notification-url": "https://packagist.org/downloads/",
            "license": [
                "Apache2"
            ],
            "authors": [
                {
                    "name": "Johannes M. Schmitt",
                    "email": "schmittjoh@gmail.com"
                }
            ],
            "description": "Option Type for PHP",
            "keywords": [
                "language",
                "option",
                "php",
                "type"
            ],
            "time": "2015-07-25T16:39:46+00:00"
        },
        {
            "name": "phpspec/prophecy",
            "version": "1.9.0",
            "source": {
                "type": "git",
                "url": "https://github.com/phpspec/prophecy.git",
                "reference": "f6811d96d97bdf400077a0cc100ae56aa32b9203"
            },
            "dist": {
                "type": "zip",
                "url": "https://api.github.com/repos/phpspec/prophecy/zipball/f6811d96d97bdf400077a0cc100ae56aa32b9203",
                "reference": "f6811d96d97bdf400077a0cc100ae56aa32b9203",
                "shasum": ""
            },
            "require": {
                "doctrine/instantiator": "^1.0.2",
                "php": "^5.3|^7.0",
                "phpdocumentor/reflection-docblock": "^2.0|^3.0.2|^4.0|^5.0",
                "sebastian/comparator": "^1.1|^2.0|^3.0",
                "sebastian/recursion-context": "^1.0|^2.0|^3.0"
            },
            "require-dev": {
                "phpspec/phpspec": "^2.5|^3.2",
                "phpunit/phpunit": "^4.8.35 || ^5.7 || ^6.5 || ^7.1"
            },
            "type": "library",
            "extra": {
                "branch-alias": {
                    "dev-master": "1.8.x-dev"
                }
            },
            "autoload": {
                "psr-4": {
                    "Prophecy\\": "src/Prophecy"
                }
            },
            "notification-url": "https://packagist.org/downloads/",
            "license": [
                "MIT"
            ],
            "authors": [
                {
                    "name": "Konstantin Kudryashov",
                    "email": "ever.zet@gmail.com",
                    "homepage": "http://everzet.com"
                },
                {
                    "name": "Marcello Duarte",
                    "email": "marcello.duarte@gmail.com"
                }
            ],
            "description": "Highly opinionated mocking framework for PHP 5.3+",
            "homepage": "https://github.com/phpspec/prophecy",
            "keywords": [
                "Double",
                "Dummy",
                "fake",
                "mock",
                "spy",
                "stub"
            ],
            "time": "2019-10-03T11:07:50+00:00"
        },
        {
            "name": "phpunit/php-code-coverage",
            "version": "5.3.2",
            "source": {
                "type": "git",
                "url": "https://github.com/sebastianbergmann/php-code-coverage.git",
                "reference": "c89677919c5dd6d3b3852f230a663118762218ac"
            },
            "dist": {
                "type": "zip",
                "url": "https://api.github.com/repos/sebastianbergmann/php-code-coverage/zipball/c89677919c5dd6d3b3852f230a663118762218ac",
                "reference": "c89677919c5dd6d3b3852f230a663118762218ac",
                "shasum": ""
            },
            "require": {
                "ext-dom": "*",
                "ext-xmlwriter": "*",
                "php": "^7.0",
                "phpunit/php-file-iterator": "^1.4.2",
                "phpunit/php-text-template": "^1.2.1",
                "phpunit/php-token-stream": "^2.0.1",
                "sebastian/code-unit-reverse-lookup": "^1.0.1",
                "sebastian/environment": "^3.0",
                "sebastian/version": "^2.0.1",
                "theseer/tokenizer": "^1.1"
            },
            "require-dev": {
                "phpunit/phpunit": "^6.0"
            },
            "suggest": {
                "ext-xdebug": "^2.5.5"
            },
            "type": "library",
            "extra": {
                "branch-alias": {
                    "dev-master": "5.3.x-dev"
                }
            },
            "autoload": {
                "classmap": [
                    "src/"
                ]
            },
            "notification-url": "https://packagist.org/downloads/",
            "license": [
                "BSD-3-Clause"
            ],
            "authors": [
                {
                    "name": "Sebastian Bergmann",
                    "email": "sebastian@phpunit.de",
                    "role": "lead"
                }
            ],
            "description": "Library that provides collection, processing, and rendering functionality for PHP code coverage information.",
            "homepage": "https://github.com/sebastianbergmann/php-code-coverage",
            "keywords": [
                "coverage",
                "testing",
                "xunit"
            ],
            "time": "2018-04-06T15:36:58+00:00"
        },
        {
            "name": "phpunit/php-file-iterator",
            "version": "1.4.5",
            "source": {
                "type": "git",
                "url": "https://github.com/sebastianbergmann/php-file-iterator.git",
                "reference": "730b01bc3e867237eaac355e06a36b85dd93a8b4"
            },
            "dist": {
                "type": "zip",
                "url": "https://api.github.com/repos/sebastianbergmann/php-file-iterator/zipball/730b01bc3e867237eaac355e06a36b85dd93a8b4",
                "reference": "730b01bc3e867237eaac355e06a36b85dd93a8b4",
                "shasum": ""
            },
            "require": {
                "php": ">=5.3.3"
            },
            "type": "library",
            "extra": {
                "branch-alias": {
                    "dev-master": "1.4.x-dev"
                }
            },
            "autoload": {
                "classmap": [
                    "src/"
                ]
            },
            "notification-url": "https://packagist.org/downloads/",
            "license": [
                "BSD-3-Clause"
            ],
            "authors": [
                {
                    "name": "Sebastian Bergmann",
                    "email": "sb@sebastian-bergmann.de",
                    "role": "lead"
                }
            ],
            "description": "FilterIterator implementation that filters files based on a list of suffixes.",
            "homepage": "https://github.com/sebastianbergmann/php-file-iterator/",
            "keywords": [
                "filesystem",
                "iterator"
            ],
            "time": "2017-11-27T13:52:08+00:00"
        },
        {
            "name": "phpunit/php-text-template",
            "version": "1.2.1",
            "source": {
                "type": "git",
                "url": "https://github.com/sebastianbergmann/php-text-template.git",
                "reference": "31f8b717e51d9a2afca6c9f046f5d69fc27c8686"
            },
            "dist": {
                "type": "zip",
                "url": "https://api.github.com/repos/sebastianbergmann/php-text-template/zipball/31f8b717e51d9a2afca6c9f046f5d69fc27c8686",
                "reference": "31f8b717e51d9a2afca6c9f046f5d69fc27c8686",
                "shasum": ""
            },
            "require": {
                "php": ">=5.3.3"
            },
            "type": "library",
            "autoload": {
                "classmap": [
                    "src/"
                ]
            },
            "notification-url": "https://packagist.org/downloads/",
            "license": [
                "BSD-3-Clause"
            ],
            "authors": [
                {
                    "name": "Sebastian Bergmann",
                    "email": "sebastian@phpunit.de",
                    "role": "lead"
                }
            ],
            "description": "Simple template engine.",
            "homepage": "https://github.com/sebastianbergmann/php-text-template/",
            "keywords": [
                "template"
            ],
            "time": "2015-06-21T13:50:34+00:00"
        },
        {
            "name": "phpunit/php-timer",
            "version": "1.0.9",
            "source": {
                "type": "git",
                "url": "https://github.com/sebastianbergmann/php-timer.git",
                "reference": "3dcf38ca72b158baf0bc245e9184d3fdffa9c46f"
            },
            "dist": {
                "type": "zip",
                "url": "https://api.github.com/repos/sebastianbergmann/php-timer/zipball/3dcf38ca72b158baf0bc245e9184d3fdffa9c46f",
                "reference": "3dcf38ca72b158baf0bc245e9184d3fdffa9c46f",
                "shasum": ""
            },
            "require": {
                "php": "^5.3.3 || ^7.0"
            },
            "require-dev": {
                "phpunit/phpunit": "^4.8.35 || ^5.7 || ^6.0"
            },
            "type": "library",
            "extra": {
                "branch-alias": {
                    "dev-master": "1.0-dev"
                }
            },
            "autoload": {
                "classmap": [
                    "src/"
                ]
            },
            "notification-url": "https://packagist.org/downloads/",
            "license": [
                "BSD-3-Clause"
            ],
            "authors": [
                {
                    "name": "Sebastian Bergmann",
                    "email": "sb@sebastian-bergmann.de",
                    "role": "lead"
                }
            ],
            "description": "Utility class for timing",
            "homepage": "https://github.com/sebastianbergmann/php-timer/",
            "keywords": [
                "timer"
            ],
            "time": "2017-02-26T11:10:40+00:00"
        },
        {
            "name": "phpunit/php-token-stream",
            "version": "2.0.2",
            "source": {
                "type": "git",
                "url": "https://github.com/sebastianbergmann/php-token-stream.git",
                "reference": "791198a2c6254db10131eecfe8c06670700904db"
            },
            "dist": {
                "type": "zip",
                "url": "https://api.github.com/repos/sebastianbergmann/php-token-stream/zipball/791198a2c6254db10131eecfe8c06670700904db",
                "reference": "791198a2c6254db10131eecfe8c06670700904db",
                "shasum": ""
            },
            "require": {
                "ext-tokenizer": "*",
                "php": "^7.0"
            },
            "require-dev": {
                "phpunit/phpunit": "^6.2.4"
            },
            "type": "library",
            "extra": {
                "branch-alias": {
                    "dev-master": "2.0-dev"
                }
            },
            "autoload": {
                "classmap": [
                    "src/"
                ]
            },
            "notification-url": "https://packagist.org/downloads/",
            "license": [
                "BSD-3-Clause"
            ],
            "authors": [
                {
                    "name": "Sebastian Bergmann",
                    "email": "sebastian@phpunit.de"
                }
            ],
            "description": "Wrapper around PHP's tokenizer extension.",
            "homepage": "https://github.com/sebastianbergmann/php-token-stream/",
            "keywords": [
                "tokenizer"
            ],
            "time": "2017-11-27T05:48:46+00:00"
        },
        {
            "name": "phpunit/phpunit",
            "version": "6.5.14",
            "source": {
                "type": "git",
                "url": "https://github.com/sebastianbergmann/phpunit.git",
                "reference": "bac23fe7ff13dbdb461481f706f0e9fe746334b7"
            },
            "dist": {
                "type": "zip",
                "url": "https://api.github.com/repos/sebastianbergmann/phpunit/zipball/bac23fe7ff13dbdb461481f706f0e9fe746334b7",
                "reference": "bac23fe7ff13dbdb461481f706f0e9fe746334b7",
                "shasum": ""
            },
            "require": {
                "ext-dom": "*",
                "ext-json": "*",
                "ext-libxml": "*",
                "ext-mbstring": "*",
                "ext-xml": "*",
                "myclabs/deep-copy": "^1.6.1",
                "phar-io/manifest": "^1.0.1",
                "phar-io/version": "^1.0",
                "php": "^7.0",
                "phpspec/prophecy": "^1.7",
                "phpunit/php-code-coverage": "^5.3",
                "phpunit/php-file-iterator": "^1.4.3",
                "phpunit/php-text-template": "^1.2.1",
                "phpunit/php-timer": "^1.0.9",
                "phpunit/phpunit-mock-objects": "^5.0.9",
                "sebastian/comparator": "^2.1",
                "sebastian/diff": "^2.0",
                "sebastian/environment": "^3.1",
                "sebastian/exporter": "^3.1",
                "sebastian/global-state": "^2.0",
                "sebastian/object-enumerator": "^3.0.3",
                "sebastian/resource-operations": "^1.0",
                "sebastian/version": "^2.0.1"
            },
            "conflict": {
                "phpdocumentor/reflection-docblock": "3.0.2",
                "phpunit/dbunit": "<3.0"
            },
            "require-dev": {
                "ext-pdo": "*"
            },
            "suggest": {
                "ext-xdebug": "*",
                "phpunit/php-invoker": "^1.1"
            },
            "bin": [
                "phpunit"
            ],
            "type": "library",
            "extra": {
                "branch-alias": {
                    "dev-master": "6.5.x-dev"
                }
            },
            "autoload": {
                "classmap": [
                    "src/"
                ]
            },
            "notification-url": "https://packagist.org/downloads/",
            "license": [
                "BSD-3-Clause"
            ],
            "authors": [
                {
                    "name": "Sebastian Bergmann",
                    "email": "sebastian@phpunit.de",
                    "role": "lead"
                }
            ],
            "description": "The PHP Unit Testing framework.",
            "homepage": "https://phpunit.de/",
            "keywords": [
                "phpunit",
                "testing",
                "xunit"
            ],
            "time": "2019-02-01T05:22:47+00:00"
        },
        {
            "name": "phpunit/phpunit-mock-objects",
            "version": "5.0.10",
            "source": {
                "type": "git",
                "url": "https://github.com/sebastianbergmann/phpunit-mock-objects.git",
                "reference": "cd1cf05c553ecfec36b170070573e540b67d3f1f"
            },
            "dist": {
                "type": "zip",
                "url": "https://api.github.com/repos/sebastianbergmann/phpunit-mock-objects/zipball/cd1cf05c553ecfec36b170070573e540b67d3f1f",
                "reference": "cd1cf05c553ecfec36b170070573e540b67d3f1f",
                "shasum": ""
            },
            "require": {
                "doctrine/instantiator": "^1.0.5",
                "php": "^7.0",
                "phpunit/php-text-template": "^1.2.1",
                "sebastian/exporter": "^3.1"
            },
            "conflict": {
                "phpunit/phpunit": "<6.0"
            },
            "require-dev": {
                "phpunit/phpunit": "^6.5.11"
            },
            "suggest": {
                "ext-soap": "*"
            },
            "type": "library",
            "extra": {
                "branch-alias": {
                    "dev-master": "5.0.x-dev"
                }
            },
            "autoload": {
                "classmap": [
                    "src/"
                ]
            },
            "notification-url": "https://packagist.org/downloads/",
            "license": [
                "BSD-3-Clause"
            ],
            "authors": [
                {
                    "name": "Sebastian Bergmann",
                    "email": "sebastian@phpunit.de",
                    "role": "lead"
                }
            ],
            "description": "Mock Object library for PHPUnit",
            "homepage": "https://github.com/sebastianbergmann/phpunit-mock-objects/",
            "keywords": [
                "mock",
                "xunit"
            ],
            "abandoned": true,
            "time": "2018-08-09T05:50:03+00:00"
        },
        {
            "name": "psr/cache",
            "version": "1.0.1",
            "source": {
                "type": "git",
                "url": "https://github.com/php-fig/cache.git",
                "reference": "d11b50ad223250cf17b86e38383413f5a6764bf8"
            },
            "dist": {
                "type": "zip",
                "url": "https://api.github.com/repos/php-fig/cache/zipball/d11b50ad223250cf17b86e38383413f5a6764bf8",
                "reference": "d11b50ad223250cf17b86e38383413f5a6764bf8",
                "shasum": ""
            },
            "require": {
                "php": ">=5.3.0"
            },
            "type": "library",
            "extra": {
                "branch-alias": {
                    "dev-master": "1.0.x-dev"
                }
            },
            "autoload": {
                "psr-4": {
                    "Psr\\Cache\\": "src/"
                }
            },
            "notification-url": "https://packagist.org/downloads/",
            "license": [
                "MIT"
            ],
            "authors": [
                {
                    "name": "PHP-FIG",
                    "homepage": "http://www.php-fig.org/"
                }
            ],
            "description": "Common interface for caching libraries",
            "keywords": [
                "cache",
                "psr",
                "psr-6"
            ],
            "time": "2016-08-06T20:24:11+00:00"
        },
        {
            "name": "psr/simple-cache",
            "version": "1.0.1",
            "source": {
                "type": "git",
                "url": "https://github.com/php-fig/simple-cache.git",
                "reference": "408d5eafb83c57f6365a3ca330ff23aa4a5fa39b"
            },
            "dist": {
                "type": "zip",
                "url": "https://api.github.com/repos/php-fig/simple-cache/zipball/408d5eafb83c57f6365a3ca330ff23aa4a5fa39b",
                "reference": "408d5eafb83c57f6365a3ca330ff23aa4a5fa39b",
                "shasum": ""
            },
            "require": {
                "php": ">=5.3.0"
            },
            "type": "library",
            "extra": {
                "branch-alias": {
                    "dev-master": "1.0.x-dev"
                }
            },
            "autoload": {
                "psr-4": {
                    "Psr\\SimpleCache\\": "src/"
                }
            },
            "notification-url": "https://packagist.org/downloads/",
            "license": [
                "MIT"
            ],
            "authors": [
                {
                    "name": "PHP-FIG",
                    "homepage": "http://www.php-fig.org/"
                }
            ],
            "description": "Common interfaces for simple caching",
            "keywords": [
                "cache",
                "caching",
                "psr",
                "psr-16",
                "simple-cache"
            ],
            "time": "2017-10-23T01:57:42+00:00"
        },
        {
            "name": "sebastian/code-unit-reverse-lookup",
            "version": "1.0.1",
            "source": {
                "type": "git",
                "url": "https://github.com/sebastianbergmann/code-unit-reverse-lookup.git",
                "reference": "4419fcdb5eabb9caa61a27c7a1db532a6b55dd18"
            },
            "dist": {
                "type": "zip",
                "url": "https://api.github.com/repos/sebastianbergmann/code-unit-reverse-lookup/zipball/4419fcdb5eabb9caa61a27c7a1db532a6b55dd18",
                "reference": "4419fcdb5eabb9caa61a27c7a1db532a6b55dd18",
                "shasum": ""
            },
            "require": {
                "php": "^5.6 || ^7.0"
            },
            "require-dev": {
                "phpunit/phpunit": "^5.7 || ^6.0"
            },
            "type": "library",
            "extra": {
                "branch-alias": {
                    "dev-master": "1.0.x-dev"
                }
            },
            "autoload": {
                "classmap": [
                    "src/"
                ]
            },
            "notification-url": "https://packagist.org/downloads/",
            "license": [
                "BSD-3-Clause"
            ],
            "authors": [
                {
                    "name": "Sebastian Bergmann",
                    "email": "sebastian@phpunit.de"
                }
            ],
            "description": "Looks up which function or method a line of code belongs to",
            "homepage": "https://github.com/sebastianbergmann/code-unit-reverse-lookup/",
            "time": "2017-03-04T06:30:41+00:00"
        },
        {
            "name": "sebastian/comparator",
            "version": "2.1.3",
            "source": {
                "type": "git",
                "url": "https://github.com/sebastianbergmann/comparator.git",
                "reference": "34369daee48eafb2651bea869b4b15d75ccc35f9"
            },
            "dist": {
                "type": "zip",
                "url": "https://api.github.com/repos/sebastianbergmann/comparator/zipball/34369daee48eafb2651bea869b4b15d75ccc35f9",
                "reference": "34369daee48eafb2651bea869b4b15d75ccc35f9",
                "shasum": ""
            },
            "require": {
                "php": "^7.0",
                "sebastian/diff": "^2.0 || ^3.0",
                "sebastian/exporter": "^3.1"
            },
            "require-dev": {
                "phpunit/phpunit": "^6.4"
            },
            "type": "library",
            "extra": {
                "branch-alias": {
                    "dev-master": "2.1.x-dev"
                }
            },
            "autoload": {
                "classmap": [
                    "src/"
                ]
            },
            "notification-url": "https://packagist.org/downloads/",
            "license": [
                "BSD-3-Clause"
            ],
            "authors": [
                {
                    "name": "Jeff Welch",
                    "email": "whatthejeff@gmail.com"
                },
                {
                    "name": "Volker Dusch",
                    "email": "github@wallbash.com"
                },
                {
                    "name": "Bernhard Schussek",
                    "email": "bschussek@2bepublished.at"
                },
                {
                    "name": "Sebastian Bergmann",
                    "email": "sebastian@phpunit.de"
                }
            ],
            "description": "Provides the functionality to compare PHP values for equality",
            "homepage": "https://github.com/sebastianbergmann/comparator",
            "keywords": [
                "comparator",
                "compare",
                "equality"
            ],
            "time": "2018-02-01T13:46:46+00:00"
        },
        {
            "name": "sebastian/diff",
            "version": "2.0.1",
            "source": {
                "type": "git",
                "url": "https://github.com/sebastianbergmann/diff.git",
                "reference": "347c1d8b49c5c3ee30c7040ea6fc446790e6bddd"
            },
            "dist": {
                "type": "zip",
                "url": "https://api.github.com/repos/sebastianbergmann/diff/zipball/347c1d8b49c5c3ee30c7040ea6fc446790e6bddd",
                "reference": "347c1d8b49c5c3ee30c7040ea6fc446790e6bddd",
                "shasum": ""
            },
            "require": {
                "php": "^7.0"
            },
            "require-dev": {
                "phpunit/phpunit": "^6.2"
            },
            "type": "library",
            "extra": {
                "branch-alias": {
                    "dev-master": "2.0-dev"
                }
            },
            "autoload": {
                "classmap": [
                    "src/"
                ]
            },
            "notification-url": "https://packagist.org/downloads/",
            "license": [
                "BSD-3-Clause"
            ],
            "authors": [
                {
                    "name": "Kore Nordmann",
                    "email": "mail@kore-nordmann.de"
                },
                {
                    "name": "Sebastian Bergmann",
                    "email": "sebastian@phpunit.de"
                }
            ],
            "description": "Diff implementation",
            "homepage": "https://github.com/sebastianbergmann/diff",
            "keywords": [
                "diff"
            ],
            "time": "2017-08-03T08:09:46+00:00"
        },
        {
            "name": "sebastian/environment",
            "version": "3.1.0",
            "source": {
                "type": "git",
                "url": "https://github.com/sebastianbergmann/environment.git",
                "reference": "cd0871b3975fb7fc44d11314fd1ee20925fce4f5"
            },
            "dist": {
                "type": "zip",
                "url": "https://api.github.com/repos/sebastianbergmann/environment/zipball/cd0871b3975fb7fc44d11314fd1ee20925fce4f5",
                "reference": "cd0871b3975fb7fc44d11314fd1ee20925fce4f5",
                "shasum": ""
            },
            "require": {
                "php": "^7.0"
            },
            "require-dev": {
                "phpunit/phpunit": "^6.1"
            },
            "type": "library",
            "extra": {
                "branch-alias": {
                    "dev-master": "3.1.x-dev"
                }
            },
            "autoload": {
                "classmap": [
                    "src/"
                ]
            },
            "notification-url": "https://packagist.org/downloads/",
            "license": [
                "BSD-3-Clause"
            ],
            "authors": [
                {
                    "name": "Sebastian Bergmann",
                    "email": "sebastian@phpunit.de"
                }
            ],
            "description": "Provides functionality to handle HHVM/PHP environments",
            "homepage": "http://www.github.com/sebastianbergmann/environment",
            "keywords": [
                "Xdebug",
                "environment",
                "hhvm"
            ],
            "time": "2017-07-01T08:51:00+00:00"
        },
        {
            "name": "sebastian/exporter",
            "version": "3.1.2",
            "source": {
                "type": "git",
                "url": "https://github.com/sebastianbergmann/exporter.git",
                "reference": "68609e1261d215ea5b21b7987539cbfbe156ec3e"
            },
            "dist": {
                "type": "zip",
                "url": "https://api.github.com/repos/sebastianbergmann/exporter/zipball/68609e1261d215ea5b21b7987539cbfbe156ec3e",
                "reference": "68609e1261d215ea5b21b7987539cbfbe156ec3e",
                "shasum": ""
            },
            "require": {
                "php": "^7.0",
                "sebastian/recursion-context": "^3.0"
            },
            "require-dev": {
                "ext-mbstring": "*",
                "phpunit/phpunit": "^6.0"
            },
            "type": "library",
            "extra": {
                "branch-alias": {
                    "dev-master": "3.1.x-dev"
                }
            },
            "autoload": {
                "classmap": [
                    "src/"
                ]
            },
            "notification-url": "https://packagist.org/downloads/",
            "license": [
                "BSD-3-Clause"
            ],
            "authors": [
                {
                    "name": "Sebastian Bergmann",
                    "email": "sebastian@phpunit.de"
                },
                {
                    "name": "Jeff Welch",
                    "email": "whatthejeff@gmail.com"
                },
                {
                    "name": "Volker Dusch",
                    "email": "github@wallbash.com"
                },
                {
                    "name": "Adam Harvey",
                    "email": "aharvey@php.net"
                },
                {
                    "name": "Bernhard Schussek",
                    "email": "bschussek@gmail.com"
                }
            ],
            "description": "Provides the functionality to export PHP variables for visualization",
            "homepage": "http://www.github.com/sebastianbergmann/exporter",
            "keywords": [
                "export",
                "exporter"
            ],
            "time": "2019-09-14T09:02:43+00:00"
        },
        {
            "name": "sebastian/finder-facade",
            "version": "1.2.2",
            "source": {
                "type": "git",
                "url": "https://github.com/sebastianbergmann/finder-facade.git",
                "reference": "4a3174709c2dc565fe5fb26fcf827f6a1fc7b09f"
            },
            "dist": {
                "type": "zip",
                "url": "https://api.github.com/repos/sebastianbergmann/finder-facade/zipball/4a3174709c2dc565fe5fb26fcf827f6a1fc7b09f",
                "reference": "4a3174709c2dc565fe5fb26fcf827f6a1fc7b09f",
                "shasum": ""
            },
            "require": {
                "symfony/finder": "~2.3|~3.0|~4.0",
                "theseer/fdomdocument": "~1.3"
            },
            "type": "library",
            "autoload": {
                "classmap": [
                    "src/"
                ]
            },
            "notification-url": "https://packagist.org/downloads/",
            "license": [
                "BSD-3-Clause"
            ],
            "authors": [
                {
                    "name": "Sebastian Bergmann",
                    "email": "sebastian@phpunit.de",
                    "role": "lead"
                }
            ],
            "description": "FinderFacade is a convenience wrapper for Symfony's Finder component.",
            "homepage": "https://github.com/sebastianbergmann/finder-facade",
            "time": "2017-11-18T17:31:49+00:00"
        },
        {
            "name": "sebastian/global-state",
            "version": "2.0.0",
            "source": {
                "type": "git",
                "url": "https://github.com/sebastianbergmann/global-state.git",
                "reference": "e8ba02eed7bbbb9e59e43dedd3dddeff4a56b0c4"
            },
            "dist": {
                "type": "zip",
                "url": "https://api.github.com/repos/sebastianbergmann/global-state/zipball/e8ba02eed7bbbb9e59e43dedd3dddeff4a56b0c4",
                "reference": "e8ba02eed7bbbb9e59e43dedd3dddeff4a56b0c4",
                "shasum": ""
            },
            "require": {
                "php": "^7.0"
            },
            "require-dev": {
                "phpunit/phpunit": "^6.0"
            },
            "suggest": {
                "ext-uopz": "*"
            },
            "type": "library",
            "extra": {
                "branch-alias": {
                    "dev-master": "2.0-dev"
                }
            },
            "autoload": {
                "classmap": [
                    "src/"
                ]
            },
            "notification-url": "https://packagist.org/downloads/",
            "license": [
                "BSD-3-Clause"
            ],
            "authors": [
                {
                    "name": "Sebastian Bergmann",
                    "email": "sebastian@phpunit.de"
                }
            ],
            "description": "Snapshotting of global state",
            "homepage": "http://www.github.com/sebastianbergmann/global-state",
            "keywords": [
                "global state"
            ],
            "time": "2017-04-27T15:39:26+00:00"
        },
        {
            "name": "sebastian/object-enumerator",
            "version": "3.0.3",
            "source": {
                "type": "git",
                "url": "https://github.com/sebastianbergmann/object-enumerator.git",
                "reference": "7cfd9e65d11ffb5af41198476395774d4c8a84c5"
            },
            "dist": {
                "type": "zip",
                "url": "https://api.github.com/repos/sebastianbergmann/object-enumerator/zipball/7cfd9e65d11ffb5af41198476395774d4c8a84c5",
                "reference": "7cfd9e65d11ffb5af41198476395774d4c8a84c5",
                "shasum": ""
            },
            "require": {
                "php": "^7.0",
                "sebastian/object-reflector": "^1.1.1",
                "sebastian/recursion-context": "^3.0"
            },
            "require-dev": {
                "phpunit/phpunit": "^6.0"
            },
            "type": "library",
            "extra": {
                "branch-alias": {
                    "dev-master": "3.0.x-dev"
                }
            },
            "autoload": {
                "classmap": [
                    "src/"
                ]
            },
            "notification-url": "https://packagist.org/downloads/",
            "license": [
                "BSD-3-Clause"
            ],
            "authors": [
                {
                    "name": "Sebastian Bergmann",
                    "email": "sebastian@phpunit.de"
                }
            ],
            "description": "Traverses array structures and object graphs to enumerate all referenced objects",
            "homepage": "https://github.com/sebastianbergmann/object-enumerator/",
            "time": "2017-08-03T12:35:26+00:00"
        },
        {
            "name": "sebastian/object-reflector",
            "version": "1.1.1",
            "source": {
                "type": "git",
                "url": "https://github.com/sebastianbergmann/object-reflector.git",
                "reference": "773f97c67f28de00d397be301821b06708fca0be"
            },
            "dist": {
                "type": "zip",
                "url": "https://api.github.com/repos/sebastianbergmann/object-reflector/zipball/773f97c67f28de00d397be301821b06708fca0be",
                "reference": "773f97c67f28de00d397be301821b06708fca0be",
                "shasum": ""
            },
            "require": {
                "php": "^7.0"
            },
            "require-dev": {
                "phpunit/phpunit": "^6.0"
            },
            "type": "library",
            "extra": {
                "branch-alias": {
                    "dev-master": "1.1-dev"
                }
            },
            "autoload": {
                "classmap": [
                    "src/"
                ]
            },
            "notification-url": "https://packagist.org/downloads/",
            "license": [
                "BSD-3-Clause"
            ],
            "authors": [
                {
                    "name": "Sebastian Bergmann",
                    "email": "sebastian@phpunit.de"
                }
            ],
            "description": "Allows reflection of object attributes, including inherited and non-public ones",
            "homepage": "https://github.com/sebastianbergmann/object-reflector/",
            "time": "2017-03-29T09:07:27+00:00"
        },
        {
            "name": "sebastian/phpcpd",
            "version": "3.0.1",
            "source": {
                "type": "git",
                "url": "https://github.com/sebastianbergmann/phpcpd.git",
                "reference": "dfed51c1288790fc957c9433e2f49ab152e8a564"
            },
            "dist": {
                "type": "zip",
                "url": "https://api.github.com/repos/sebastianbergmann/phpcpd/zipball/dfed51c1288790fc957c9433e2f49ab152e8a564",
                "reference": "dfed51c1288790fc957c9433e2f49ab152e8a564",
                "shasum": ""
            },
            "require": {
                "php": "^5.6|^7.0",
                "phpunit/php-timer": "^1.0.6",
                "sebastian/finder-facade": "^1.1",
                "sebastian/version": "^1.0|^2.0",
                "symfony/console": "^2.7|^3.0|^4.0"
            },
            "bin": [
                "phpcpd"
            ],
            "type": "library",
            "extra": {
                "branch-alias": {
                    "dev-master": "3.0-dev"
                }
            },
            "autoload": {
                "classmap": [
                    "src/"
                ]
            },
            "notification-url": "https://packagist.org/downloads/",
            "license": [
                "BSD-3-Clause"
            ],
            "authors": [
                {
                    "name": "Sebastian Bergmann",
                    "email": "sebastian@phpunit.de",
                    "role": "lead"
                }
            ],
            "description": "Copy/Paste Detector (CPD) for PHP code.",
            "homepage": "https://github.com/sebastianbergmann/phpcpd",
            "time": "2017-11-16T08:49:28+00:00"
        },
        {
            "name": "sebastian/recursion-context",
            "version": "3.0.0",
            "source": {
                "type": "git",
                "url": "https://github.com/sebastianbergmann/recursion-context.git",
                "reference": "5b0cd723502bac3b006cbf3dbf7a1e3fcefe4fa8"
            },
            "dist": {
                "type": "zip",
                "url": "https://api.github.com/repos/sebastianbergmann/recursion-context/zipball/5b0cd723502bac3b006cbf3dbf7a1e3fcefe4fa8",
                "reference": "5b0cd723502bac3b006cbf3dbf7a1e3fcefe4fa8",
                "shasum": ""
            },
            "require": {
                "php": "^7.0"
            },
            "require-dev": {
                "phpunit/phpunit": "^6.0"
            },
            "type": "library",
            "extra": {
                "branch-alias": {
                    "dev-master": "3.0.x-dev"
                }
            },
            "autoload": {
                "classmap": [
                    "src/"
                ]
            },
            "notification-url": "https://packagist.org/downloads/",
            "license": [
                "BSD-3-Clause"
            ],
            "authors": [
                {
                    "name": "Jeff Welch",
                    "email": "whatthejeff@gmail.com"
                },
                {
                    "name": "Sebastian Bergmann",
                    "email": "sebastian@phpunit.de"
                },
                {
                    "name": "Adam Harvey",
                    "email": "aharvey@php.net"
                }
            ],
            "description": "Provides functionality to recursively process PHP variables",
            "homepage": "http://www.github.com/sebastianbergmann/recursion-context",
            "time": "2017-03-03T06:23:57+00:00"
        },
        {
            "name": "sebastian/resource-operations",
            "version": "1.0.0",
            "source": {
                "type": "git",
                "url": "https://github.com/sebastianbergmann/resource-operations.git",
                "reference": "ce990bb21759f94aeafd30209e8cfcdfa8bc3f52"
            },
            "dist": {
                "type": "zip",
                "url": "https://api.github.com/repos/sebastianbergmann/resource-operations/zipball/ce990bb21759f94aeafd30209e8cfcdfa8bc3f52",
                "reference": "ce990bb21759f94aeafd30209e8cfcdfa8bc3f52",
                "shasum": ""
            },
            "require": {
                "php": ">=5.6.0"
            },
            "type": "library",
            "extra": {
                "branch-alias": {
                    "dev-master": "1.0.x-dev"
                }
            },
            "autoload": {
                "classmap": [
                    "src/"
                ]
            },
            "notification-url": "https://packagist.org/downloads/",
            "license": [
                "BSD-3-Clause"
            ],
            "authors": [
                {
                    "name": "Sebastian Bergmann",
                    "email": "sebastian@phpunit.de"
                }
            ],
            "description": "Provides a list of PHP built-in functions that operate on resources",
            "homepage": "https://www.github.com/sebastianbergmann/resource-operations",
            "time": "2015-07-28T20:34:47+00:00"
        },
        {
            "name": "sebastian/version",
            "version": "2.0.1",
            "source": {
                "type": "git",
                "url": "https://github.com/sebastianbergmann/version.git",
                "reference": "99732be0ddb3361e16ad77b68ba41efc8e979019"
            },
            "dist": {
                "type": "zip",
                "url": "https://api.github.com/repos/sebastianbergmann/version/zipball/99732be0ddb3361e16ad77b68ba41efc8e979019",
                "reference": "99732be0ddb3361e16ad77b68ba41efc8e979019",
                "shasum": ""
            },
            "require": {
                "php": ">=5.6"
            },
            "type": "library",
            "extra": {
                "branch-alias": {
                    "dev-master": "2.0.x-dev"
                }
            },
            "autoload": {
                "classmap": [
                    "src/"
                ]
            },
            "notification-url": "https://packagist.org/downloads/",
            "license": [
                "BSD-3-Clause"
            ],
            "authors": [
                {
                    "name": "Sebastian Bergmann",
                    "email": "sebastian@phpunit.de",
                    "role": "lead"
                }
            ],
            "description": "Library that helps with managing the version number of Git-hosted PHP projects",
            "homepage": "https://github.com/sebastianbergmann/version",
            "time": "2016-10-03T07:35:21+00:00"
        },
        {
            "name": "squizlabs/php_codesniffer",
            "version": "3.4.2",
            "source": {
                "type": "git",
                "url": "https://github.com/squizlabs/PHP_CodeSniffer.git",
                "reference": "b8a7362af1cc1aadb5bd36c3defc4dda2cf5f0a8"
            },
            "dist": {
                "type": "zip",
                "url": "https://api.github.com/repos/squizlabs/PHP_CodeSniffer/zipball/b8a7362af1cc1aadb5bd36c3defc4dda2cf5f0a8",
                "reference": "b8a7362af1cc1aadb5bd36c3defc4dda2cf5f0a8",
                "shasum": ""
            },
            "require": {
                "ext-simplexml": "*",
                "ext-tokenizer": "*",
                "ext-xmlwriter": "*",
                "php": ">=5.4.0"
            },
            "require-dev": {
                "phpunit/phpunit": "^4.0 || ^5.0 || ^6.0 || ^7.0"
            },
            "bin": [
                "bin/phpcs",
                "bin/phpcbf"
            ],
            "type": "library",
            "extra": {
                "branch-alias": {
                    "dev-master": "3.x-dev"
                }
            },
            "notification-url": "https://packagist.org/downloads/",
            "license": [
                "BSD-3-Clause"
            ],
            "authors": [
                {
                    "name": "Greg Sherwood",
                    "role": "lead"
                }
            ],
            "description": "PHP_CodeSniffer tokenizes PHP, JavaScript and CSS files and detects violations of a defined set of coding standards.",
            "homepage": "https://github.com/squizlabs/PHP_CodeSniffer",
            "keywords": [
                "phpcs",
                "standards"
            ],
            "time": "2019-04-10T23:49:02+00:00"
        },
        {
            "name": "symfony/browser-kit",
            "version": "v4.3.5",
            "source": {
                "type": "git",
                "url": "https://github.com/symfony/browser-kit.git",
                "reference": "78b7611c45039e8ce81698be319851529bf040b1"
            },
            "dist": {
                "type": "zip",
                "url": "https://api.github.com/repos/symfony/browser-kit/zipball/78b7611c45039e8ce81698be319851529bf040b1",
                "reference": "78b7611c45039e8ce81698be319851529bf040b1",
                "shasum": ""
            },
            "require": {
                "php": "^7.1.3",
                "symfony/dom-crawler": "~3.4|~4.0"
            },
            "require-dev": {
                "symfony/css-selector": "~3.4|~4.0",
                "symfony/http-client": "^4.3",
                "symfony/mime": "^4.3",
                "symfony/process": "~3.4|~4.0"
            },
            "suggest": {
                "symfony/process": ""
            },
            "type": "library",
            "extra": {
                "branch-alias": {
                    "dev-master": "4.3-dev"
                }
            },
            "autoload": {
                "psr-4": {
                    "Symfony\\Component\\BrowserKit\\": ""
                },
                "exclude-from-classmap": [
                    "/Tests/"
                ]
            },
            "notification-url": "https://packagist.org/downloads/",
            "license": [
                "MIT"
            ],
            "authors": [
                {
                    "name": "Fabien Potencier",
                    "email": "fabien@symfony.com"
                },
                {
                    "name": "Symfony Community",
                    "homepage": "https://symfony.com/contributors"
                }
            ],
            "description": "Symfony BrowserKit Component",
            "homepage": "https://symfony.com",
            "time": "2019-09-10T11:25:17+00:00"
        },
        {
            "name": "symfony/config",
            "version": "v4.3.5",
            "source": {
                "type": "git",
                "url": "https://github.com/symfony/config.git",
                "reference": "0acb26407a9e1a64a275142f0ae5e36436342720"
            },
            "dist": {
                "type": "zip",
                "url": "https://api.github.com/repos/symfony/config/zipball/0acb26407a9e1a64a275142f0ae5e36436342720",
                "reference": "0acb26407a9e1a64a275142f0ae5e36436342720",
                "shasum": ""
            },
            "require": {
                "php": "^7.1.3",
                "symfony/filesystem": "~3.4|~4.0",
                "symfony/polyfill-ctype": "~1.8"
            },
            "conflict": {
                "symfony/finder": "<3.4"
            },
            "require-dev": {
                "symfony/dependency-injection": "~3.4|~4.0",
                "symfony/event-dispatcher": "~3.4|~4.0",
                "symfony/finder": "~3.4|~4.0",
                "symfony/messenger": "~4.1",
                "symfony/yaml": "~3.4|~4.0"
            },
            "suggest": {
                "symfony/yaml": "To use the yaml reference dumper"
            },
            "type": "library",
            "extra": {
                "branch-alias": {
                    "dev-master": "4.3-dev"
                }
            },
            "autoload": {
                "psr-4": {
                    "Symfony\\Component\\Config\\": ""
                },
                "exclude-from-classmap": [
                    "/Tests/"
                ]
            },
            "notification-url": "https://packagist.org/downloads/",
            "license": [
                "MIT"
            ],
            "authors": [
                {
                    "name": "Fabien Potencier",
                    "email": "fabien@symfony.com"
                },
                {
                    "name": "Symfony Community",
                    "homepage": "https://symfony.com/contributors"
                }
            ],
            "description": "Symfony Config Component",
            "homepage": "https://symfony.com",
            "time": "2019-09-19T15:51:53+00:00"
        },
        {
            "name": "symfony/dependency-injection",
            "version": "v4.3.5",
            "source": {
                "type": "git",
                "url": "https://github.com/symfony/dependency-injection.git",
                "reference": "e1e0762a814b957a1092bff75a550db49724d05b"
            },
            "dist": {
                "type": "zip",
                "url": "https://api.github.com/repos/symfony/dependency-injection/zipball/e1e0762a814b957a1092bff75a550db49724d05b",
                "reference": "e1e0762a814b957a1092bff75a550db49724d05b",
                "shasum": ""
            },
            "require": {
                "php": "^7.1.3",
                "psr/container": "^1.0",
                "symfony/service-contracts": "^1.1.6"
            },
            "conflict": {
                "symfony/config": "<4.3",
                "symfony/finder": "<3.4",
                "symfony/proxy-manager-bridge": "<3.4",
                "symfony/yaml": "<3.4"
            },
            "provide": {
                "psr/container-implementation": "1.0",
                "symfony/service-implementation": "1.0"
            },
            "require-dev": {
                "symfony/config": "^4.3",
                "symfony/expression-language": "~3.4|~4.0",
                "symfony/yaml": "~3.4|~4.0"
            },
            "suggest": {
                "symfony/config": "",
                "symfony/expression-language": "For using expressions in service container configuration",
                "symfony/finder": "For using double-star glob patterns or when GLOB_BRACE portability is required",
                "symfony/proxy-manager-bridge": "Generate service proxies to lazy load them",
                "symfony/yaml": ""
            },
            "type": "library",
            "extra": {
                "branch-alias": {
                    "dev-master": "4.3-dev"
                }
            },
            "autoload": {
                "psr-4": {
                    "Symfony\\Component\\DependencyInjection\\": ""
                },
                "exclude-from-classmap": [
                    "/Tests/"
                ]
            },
            "notification-url": "https://packagist.org/downloads/",
            "license": [
                "MIT"
            ],
            "authors": [
                {
                    "name": "Fabien Potencier",
                    "email": "fabien@symfony.com"
                },
                {
                    "name": "Symfony Community",
                    "homepage": "https://symfony.com/contributors"
                }
            ],
            "description": "Symfony DependencyInjection Component",
            "homepage": "https://symfony.com",
            "time": "2019-10-02T12:58:58+00:00"
        },
        {
            "name": "symfony/dom-crawler",
            "version": "v4.3.5",
            "source": {
                "type": "git",
                "url": "https://github.com/symfony/dom-crawler.git",
                "reference": "e9f7b4d19d69b133bd638eeddcdc757723b4211f"
            },
            "dist": {
                "type": "zip",
                "url": "https://api.github.com/repos/symfony/dom-crawler/zipball/e9f7b4d19d69b133bd638eeddcdc757723b4211f",
                "reference": "e9f7b4d19d69b133bd638eeddcdc757723b4211f",
                "shasum": ""
            },
            "require": {
                "php": "^7.1.3",
                "symfony/polyfill-ctype": "~1.8",
                "symfony/polyfill-mbstring": "~1.0"
            },
            "conflict": {
                "masterminds/html5": "<2.6"
            },
            "require-dev": {
                "masterminds/html5": "^2.6",
                "symfony/css-selector": "~3.4|~4.0"
            },
            "suggest": {
                "symfony/css-selector": ""
            },
            "type": "library",
            "extra": {
                "branch-alias": {
                    "dev-master": "4.3-dev"
                }
            },
            "autoload": {
                "psr-4": {
                    "Symfony\\Component\\DomCrawler\\": ""
                },
                "exclude-from-classmap": [
                    "/Tests/"
                ]
            },
            "notification-url": "https://packagist.org/downloads/",
            "license": [
                "MIT"
            ],
            "authors": [
                {
                    "name": "Fabien Potencier",
                    "email": "fabien@symfony.com"
                },
                {
                    "name": "Symfony Community",
                    "homepage": "https://symfony.com/contributors"
                }
            ],
            "description": "Symfony DomCrawler Component",
            "homepage": "https://symfony.com",
            "time": "2019-09-28T21:25:05+00:00"
        },
        {
            "name": "symfony/http-foundation",
            "version": "v2.8.50",
            "source": {
                "type": "git",
                "url": "https://github.com/symfony/http-foundation.git",
                "reference": "746f8d3638bf46ee8b202e62f2b214c3d61fb06a"
            },
            "dist": {
                "type": "zip",
                "url": "https://api.github.com/repos/symfony/http-foundation/zipball/746f8d3638bf46ee8b202e62f2b214c3d61fb06a",
                "reference": "746f8d3638bf46ee8b202e62f2b214c3d61fb06a",
                "shasum": ""
            },
            "require": {
                "php": ">=5.3.9",
                "symfony/polyfill-mbstring": "~1.1",
                "symfony/polyfill-php54": "~1.0",
                "symfony/polyfill-php55": "~1.0"
            },
            "require-dev": {
                "symfony/expression-language": "~2.4|~3.0.0"
            },
            "type": "library",
            "extra": {
                "branch-alias": {
                    "dev-master": "2.8-dev"
                }
            },
            "autoload": {
                "psr-4": {
                    "Symfony\\Component\\HttpFoundation\\": ""
                },
                "exclude-from-classmap": [
                    "/Tests/"
                ]
            },
            "notification-url": "https://packagist.org/downloads/",
            "license": [
                "MIT"
            ],
            "authors": [
                {
                    "name": "Fabien Potencier",
                    "email": "fabien@symfony.com"
                },
                {
                    "name": "Symfony Community",
                    "homepage": "https://symfony.com/contributors"
                }
            ],
            "description": "Symfony HttpFoundation Component",
            "homepage": "https://symfony.com",
            "time": "2019-04-16T10:00:53+00:00"
        },
        {
            "name": "symfony/options-resolver",
            "version": "v4.3.5",
            "source": {
                "type": "git",
                "url": "https://github.com/symfony/options-resolver.git",
                "reference": "81c2e120522a42f623233968244baebd6b36cb6a"
            },
            "dist": {
                "type": "zip",
                "url": "https://api.github.com/repos/symfony/options-resolver/zipball/81c2e120522a42f623233968244baebd6b36cb6a",
                "reference": "81c2e120522a42f623233968244baebd6b36cb6a",
                "shasum": ""
            },
            "require": {
                "php": "^7.1.3"
            },
            "type": "library",
            "extra": {
                "branch-alias": {
                    "dev-master": "4.3-dev"
                }
            },
            "autoload": {
                "psr-4": {
                    "Symfony\\Component\\OptionsResolver\\": ""
                },
                "exclude-from-classmap": [
                    "/Tests/"
                ]
            },
            "notification-url": "https://packagist.org/downloads/",
            "license": [
                "MIT"
            ],
            "authors": [
                {
                    "name": "Fabien Potencier",
                    "email": "fabien@symfony.com"
                },
                {
                    "name": "Symfony Community",
                    "homepage": "https://symfony.com/contributors"
                }
            ],
            "description": "Symfony OptionsResolver Component",
            "homepage": "https://symfony.com",
            "keywords": [
                "config",
                "configuration",
                "options"
            ],
            "time": "2019-08-08T09:29:19+00:00"
        },
        {
            "name": "symfony/polyfill-php54",
            "version": "v1.12.0",
            "source": {
                "type": "git",
                "url": "https://github.com/symfony/polyfill-php54.git",
                "reference": "a043bcced870214922fbb4bf22679d431ec0296a"
            },
            "dist": {
                "type": "zip",
                "url": "https://api.github.com/repos/symfony/polyfill-php54/zipball/a043bcced870214922fbb4bf22679d431ec0296a",
                "reference": "a043bcced870214922fbb4bf22679d431ec0296a",
                "shasum": ""
            },
            "require": {
                "php": ">=5.3.3"
            },
            "type": "library",
            "extra": {
                "branch-alias": {
                    "dev-master": "1.12-dev"
                }
            },
            "autoload": {
                "psr-4": {
                    "Symfony\\Polyfill\\Php54\\": ""
                },
                "files": [
                    "bootstrap.php"
                ],
                "classmap": [
                    "Resources/stubs"
                ]
            },
            "notification-url": "https://packagist.org/downloads/",
            "license": [
                "MIT"
            ],
            "authors": [
                {
                    "name": "Nicolas Grekas",
                    "email": "p@tchwork.com"
                },
                {
                    "name": "Symfony Community",
                    "homepage": "https://symfony.com/contributors"
                }
            ],
            "description": "Symfony polyfill backporting some PHP 5.4+ features to lower PHP versions",
            "homepage": "https://symfony.com",
            "keywords": [
                "compatibility",
                "polyfill",
                "portable",
                "shim"
            ],
            "time": "2019-08-06T08:03:45+00:00"
        },
        {
            "name": "symfony/polyfill-php55",
            "version": "v1.12.0",
            "source": {
                "type": "git",
                "url": "https://github.com/symfony/polyfill-php55.git",
                "reference": "548bb39407e78e54f785b4e18c7e0d5d9e493265"
            },
            "dist": {
                "type": "zip",
                "url": "https://api.github.com/repos/symfony/polyfill-php55/zipball/548bb39407e78e54f785b4e18c7e0d5d9e493265",
                "reference": "548bb39407e78e54f785b4e18c7e0d5d9e493265",
                "shasum": ""
            },
            "require": {
                "ircmaxell/password-compat": "~1.0",
                "php": ">=5.3.3"
            },
            "type": "library",
            "extra": {
                "branch-alias": {
                    "dev-master": "1.12-dev"
                }
            },
            "autoload": {
                "psr-4": {
                    "Symfony\\Polyfill\\Php55\\": ""
                },
                "files": [
                    "bootstrap.php"
                ]
            },
            "notification-url": "https://packagist.org/downloads/",
            "license": [
                "MIT"
            ],
            "authors": [
                {
                    "name": "Nicolas Grekas",
                    "email": "p@tchwork.com"
                },
                {
                    "name": "Symfony Community",
                    "homepage": "https://symfony.com/contributors"
                }
            ],
            "description": "Symfony polyfill backporting some PHP 5.5+ features to lower PHP versions",
            "homepage": "https://symfony.com",
            "keywords": [
                "compatibility",
                "polyfill",
                "portable",
                "shim"
            ],
            "time": "2019-08-06T08:03:45+00:00"
        },
        {
            "name": "symfony/polyfill-php70",
            "version": "v1.12.0",
            "source": {
                "type": "git",
                "url": "https://github.com/symfony/polyfill-php70.git",
                "reference": "54b4c428a0054e254223797d2713c31e08610831"
            },
            "dist": {
                "type": "zip",
                "url": "https://api.github.com/repos/symfony/polyfill-php70/zipball/54b4c428a0054e254223797d2713c31e08610831",
                "reference": "54b4c428a0054e254223797d2713c31e08610831",
                "shasum": ""
            },
            "require": {
                "paragonie/random_compat": "~1.0|~2.0|~9.99",
                "php": ">=5.3.3"
            },
            "type": "library",
            "extra": {
                "branch-alias": {
                    "dev-master": "1.12-dev"
                }
            },
            "autoload": {
                "psr-4": {
                    "Symfony\\Polyfill\\Php70\\": ""
                },
                "files": [
                    "bootstrap.php"
                ],
                "classmap": [
                    "Resources/stubs"
                ]
            },
            "notification-url": "https://packagist.org/downloads/",
            "license": [
                "MIT"
            ],
            "authors": [
                {
                    "name": "Nicolas Grekas",
                    "email": "p@tchwork.com"
                },
                {
                    "name": "Symfony Community",
                    "homepage": "https://symfony.com/contributors"
                }
            ],
            "description": "Symfony polyfill backporting some PHP 7.0+ features to lower PHP versions",
            "homepage": "https://symfony.com",
            "keywords": [
                "compatibility",
                "polyfill",
                "portable",
                "shim"
            ],
            "time": "2019-08-06T08:03:45+00:00"
        },
        {
            "name": "symfony/polyfill-php72",
            "version": "v1.12.0",
            "source": {
                "type": "git",
                "url": "https://github.com/symfony/polyfill-php72.git",
                "reference": "04ce3335667451138df4307d6a9b61565560199e"
            },
            "dist": {
                "type": "zip",
                "url": "https://api.github.com/repos/symfony/polyfill-php72/zipball/04ce3335667451138df4307d6a9b61565560199e",
                "reference": "04ce3335667451138df4307d6a9b61565560199e",
                "shasum": ""
            },
            "require": {
                "php": ">=5.3.3"
            },
            "type": "library",
            "extra": {
                "branch-alias": {
                    "dev-master": "1.12-dev"
                }
            },
            "autoload": {
                "psr-4": {
                    "Symfony\\Polyfill\\Php72\\": ""
                },
                "files": [
                    "bootstrap.php"
                ]
            },
            "notification-url": "https://packagist.org/downloads/",
            "license": [
                "MIT"
            ],
            "authors": [
                {
                    "name": "Nicolas Grekas",
                    "email": "p@tchwork.com"
                },
                {
                    "name": "Symfony Community",
                    "homepage": "https://symfony.com/contributors"
                }
            ],
            "description": "Symfony polyfill backporting some PHP 7.2+ features to lower PHP versions",
            "homepage": "https://symfony.com",
            "keywords": [
                "compatibility",
                "polyfill",
                "portable",
                "shim"
            ],
            "time": "2019-08-06T08:03:45+00:00"
        },
        {
            "name": "symfony/service-contracts",
            "version": "v1.1.7",
            "source": {
                "type": "git",
                "url": "https://github.com/symfony/service-contracts.git",
                "reference": "ffcde9615dc5bb4825b9f6aed07716f1f57faae0"
            },
            "dist": {
                "type": "zip",
                "url": "https://api.github.com/repos/symfony/service-contracts/zipball/ffcde9615dc5bb4825b9f6aed07716f1f57faae0",
                "reference": "ffcde9615dc5bb4825b9f6aed07716f1f57faae0",
                "shasum": ""
            },
            "require": {
                "php": "^7.1.3",
                "psr/container": "^1.0"
            },
            "suggest": {
                "symfony/service-implementation": ""
            },
            "type": "library",
            "extra": {
                "branch-alias": {
                    "dev-master": "1.1-dev"
                }
            },
            "autoload": {
                "psr-4": {
                    "Symfony\\Contracts\\Service\\": ""
                }
            },
            "notification-url": "https://packagist.org/downloads/",
            "license": [
                "MIT"
            ],
            "authors": [
                {
                    "name": "Nicolas Grekas",
                    "email": "p@tchwork.com"
                },
                {
                    "name": "Symfony Community",
                    "homepage": "https://symfony.com/contributors"
                }
            ],
            "description": "Generic abstractions related to writing services",
            "homepage": "https://symfony.com",
            "keywords": [
                "abstractions",
                "contracts",
                "decoupling",
                "interfaces",
                "interoperability",
                "standards"
            ],
            "time": "2019-09-17T11:12:18+00:00"
        },
        {
            "name": "symfony/stopwatch",
            "version": "v4.3.5",
            "source": {
                "type": "git",
                "url": "https://github.com/symfony/stopwatch.git",
                "reference": "1e4ff456bd625be5032fac9be4294e60442e9b71"
            },
            "dist": {
                "type": "zip",
                "url": "https://api.github.com/repos/symfony/stopwatch/zipball/1e4ff456bd625be5032fac9be4294e60442e9b71",
                "reference": "1e4ff456bd625be5032fac9be4294e60442e9b71",
                "shasum": ""
            },
            "require": {
                "php": "^7.1.3",
                "symfony/service-contracts": "^1.0"
            },
            "type": "library",
            "extra": {
                "branch-alias": {
                    "dev-master": "4.3-dev"
                }
            },
            "autoload": {
                "psr-4": {
                    "Symfony\\Component\\Stopwatch\\": ""
                },
                "exclude-from-classmap": [
                    "/Tests/"
                ]
            },
            "notification-url": "https://packagist.org/downloads/",
            "license": [
                "MIT"
            ],
            "authors": [
                {
                    "name": "Fabien Potencier",
                    "email": "fabien@symfony.com"
                },
                {
                    "name": "Symfony Community",
                    "homepage": "https://symfony.com/contributors"
                }
            ],
            "description": "Symfony Stopwatch Component",
            "homepage": "https://symfony.com",
            "time": "2019-08-07T11:52:19+00:00"
        },
        {
            "name": "symfony/yaml",
            "version": "v4.3.5",
            "source": {
                "type": "git",
                "url": "https://github.com/symfony/yaml.git",
                "reference": "41e16350a2a1c7383c4735aa2f9fce74cf3d1178"
            },
            "dist": {
                "type": "zip",
                "url": "https://api.github.com/repos/symfony/yaml/zipball/41e16350a2a1c7383c4735aa2f9fce74cf3d1178",
                "reference": "41e16350a2a1c7383c4735aa2f9fce74cf3d1178",
                "shasum": ""
            },
            "require": {
                "php": "^7.1.3",
                "symfony/polyfill-ctype": "~1.8"
            },
            "conflict": {
                "symfony/console": "<3.4"
            },
            "require-dev": {
                "symfony/console": "~3.4|~4.0"
            },
            "suggest": {
                "symfony/console": "For validating YAML files using the lint command"
            },
            "type": "library",
            "extra": {
                "branch-alias": {
                    "dev-master": "4.3-dev"
                }
            },
            "autoload": {
                "psr-4": {
                    "Symfony\\Component\\Yaml\\": ""
                },
                "exclude-from-classmap": [
                    "/Tests/"
                ]
            },
            "notification-url": "https://packagist.org/downloads/",
            "license": [
                "MIT"
            ],
            "authors": [
                {
                    "name": "Fabien Potencier",
                    "email": "fabien@symfony.com"
                },
                {
                    "name": "Symfony Community",
                    "homepage": "https://symfony.com/contributors"
                }
            ],
            "description": "Symfony Yaml Component",
            "homepage": "https://symfony.com",
            "time": "2019-09-11T15:41:19+00:00"
        },
        {
            "name": "theseer/fdomdocument",
            "version": "1.6.6",
            "source": {
                "type": "git",
                "url": "https://github.com/theseer/fDOMDocument.git",
                "reference": "6e8203e40a32a9c770bcb62fe37e68b948da6dca"
            },
            "dist": {
                "type": "zip",
                "url": "https://api.github.com/repos/theseer/fDOMDocument/zipball/6e8203e40a32a9c770bcb62fe37e68b948da6dca",
                "reference": "6e8203e40a32a9c770bcb62fe37e68b948da6dca",
                "shasum": ""
            },
            "require": {
                "ext-dom": "*",
                "lib-libxml": "*",
                "php": ">=5.3.3"
            },
            "type": "library",
            "autoload": {
                "classmap": [
                    "src/"
                ]
            },
            "notification-url": "https://packagist.org/downloads/",
            "license": [
                "BSD-3-Clause"
            ],
            "authors": [
                {
                    "name": "Arne Blankerts",
                    "email": "arne@blankerts.de",
                    "role": "lead"
                }
            ],
            "description": "The classes contained within this repository extend the standard DOM to use exceptions at all occasions of errors instead of PHP warnings or notices. They also add various custom methods and shortcuts for convenience and to simplify the usage of DOM.",
            "homepage": "https://github.com/theseer/fDOMDocument",
            "time": "2017-06-30T11:53:12+00:00"
        },
        {
            "name": "theseer/tokenizer",
            "version": "1.1.3",
            "source": {
                "type": "git",
                "url": "https://github.com/theseer/tokenizer.git",
                "reference": "11336f6f84e16a720dae9d8e6ed5019efa85a0f9"
            },
            "dist": {
                "type": "zip",
                "url": "https://api.github.com/repos/theseer/tokenizer/zipball/11336f6f84e16a720dae9d8e6ed5019efa85a0f9",
                "reference": "11336f6f84e16a720dae9d8e6ed5019efa85a0f9",
                "shasum": ""
            },
            "require": {
                "ext-dom": "*",
                "ext-tokenizer": "*",
                "ext-xmlwriter": "*",
                "php": "^7.0"
            },
            "type": "library",
            "autoload": {
                "classmap": [
                    "src/"
                ]
            },
            "notification-url": "https://packagist.org/downloads/",
            "license": [
                "BSD-3-Clause"
            ],
            "authors": [
                {
                    "name": "Arne Blankerts",
                    "email": "arne@blankerts.de",
                    "role": "Developer"
                }
            ],
            "description": "A small library for converting tokenized PHP source code into XML and potentially other formats",
            "time": "2019-06-13T22:48:21+00:00"
        },
        {
            "name": "vlucas/phpdotenv",
            "version": "v2.6.1",
            "source": {
                "type": "git",
                "url": "https://github.com/vlucas/phpdotenv.git",
                "reference": "2a7dcf7e3e02dc5e701004e51a6f304b713107d5"
            },
            "dist": {
                "type": "zip",
                "url": "https://api.github.com/repos/vlucas/phpdotenv/zipball/2a7dcf7e3e02dc5e701004e51a6f304b713107d5",
                "reference": "2a7dcf7e3e02dc5e701004e51a6f304b713107d5",
                "shasum": ""
            },
            "require": {
                "php": ">=5.3.9",
                "symfony/polyfill-ctype": "^1.9"
            },
            "require-dev": {
                "phpunit/phpunit": "^4.8.35 || ^5.0"
            },
            "type": "library",
            "extra": {
                "branch-alias": {
                    "dev-master": "2.6-dev"
                }
            },
            "autoload": {
                "psr-4": {
                    "Dotenv\\": "src/"
                }
            },
            "notification-url": "https://packagist.org/downloads/",
            "license": [
                "BSD-3-Clause"
            ],
            "authors": [
                {
                    "name": "Vance Lucas",
                    "email": "vance@vancelucas.com",
                    "homepage": "http://www.vancelucas.com"
                }
            ],
            "description": "Loads environment variables from `.env` to `getenv()`, `$_ENV` and `$_SERVER` automagically.",
            "keywords": [
                "dotenv",
                "env",
                "environment"
            ],
            "time": "2019-01-29T11:11:52+00:00"
        },
        {
            "name": "webmozart/assert",
            "version": "1.5.0",
            "source": {
                "type": "git",
                "url": "https://github.com/webmozart/assert.git",
                "reference": "88e6d84706d09a236046d686bbea96f07b3a34f4"
            },
            "dist": {
                "type": "zip",
                "url": "https://api.github.com/repos/webmozart/assert/zipball/88e6d84706d09a236046d686bbea96f07b3a34f4",
                "reference": "88e6d84706d09a236046d686bbea96f07b3a34f4",
                "shasum": ""
            },
            "require": {
                "php": "^5.3.3 || ^7.0",
                "symfony/polyfill-ctype": "^1.8"
            },
            "require-dev": {
                "phpunit/phpunit": "^4.8.36 || ^7.5.13"
            },
            "type": "library",
            "extra": {
                "branch-alias": {
                    "dev-master": "1.3-dev"
                }
            },
            "autoload": {
                "psr-4": {
                    "Webmozart\\Assert\\": "src/"
                }
            },
            "notification-url": "https://packagist.org/downloads/",
            "license": [
                "MIT"
            ],
            "authors": [
                {
                    "name": "Bernhard Schussek",
                    "email": "bschussek@gmail.com"
                }
            ],
            "description": "Assertions to validate method input/output with nice error messages.",
            "keywords": [
                "assert",
                "check",
                "validate"
            ],
            "time": "2019-08-24T08:43:50+00:00"
        },
        {
            "name": "weew/helpers-array",
            "version": "v1.3.1",
            "source": {
                "type": "git",
                "url": "https://github.com/weew/helpers-array.git",
                "reference": "9bff63111f9765b4277750db8d276d92b3e16ed0"
            },
            "dist": {
                "type": "zip",
                "url": "https://api.github.com/repos/weew/helpers-array/zipball/9bff63111f9765b4277750db8d276d92b3e16ed0",
                "reference": "9bff63111f9765b4277750db8d276d92b3e16ed0",
                "shasum": ""
            },
            "require-dev": {
                "phpunit/phpunit": "^4.7",
                "satooshi/php-coveralls": "^0.6.1"
            },
            "type": "library",
            "autoload": {
                "files": [
                    "src/array.php"
                ]
            },
            "notification-url": "https://packagist.org/downloads/",
            "license": [
                "MIT"
            ],
            "authors": [
                {
                    "name": "Maxim Kott",
                    "email": "maximkott@gmail.com"
                }
            ],
            "description": "Useful collection of php array helpers.",
            "time": "2016-07-21T11:18:01+00:00"
        }
    ],
    "aliases": [],
    "minimum-stability": "stable",
    "stability-flags": {
        "phpmd/phpmd": 0
    },
    "prefer-stable": true,
    "prefer-lowest": false,
    "platform": {
        "php": "~7.1.3||~7.2.0||~7.3.0",
        "ext-bcmath": "*",
        "ext-ctype": "*",
        "ext-curl": "*",
        "ext-dom": "*",
        "ext-gd": "*",
        "ext-hash": "*",
        "ext-iconv": "*",
        "ext-intl": "*",
        "ext-mbstring": "*",
        "ext-openssl": "*",
        "ext-pdo_mysql": "*",
        "ext-simplexml": "*",
        "ext-soap": "*",
        "ext-xsl": "*",
        "ext-zip": "*",
        "lib-libxml": "*"
    },
    "platform-dev": []
}<|MERGE_RESOLUTION|>--- conflicted
+++ resolved
@@ -4,11 +4,7 @@
         "Read more about it at https://getcomposer.org/doc/01-basic-usage.md#installing-dependencies",
         "This file is @generated automatically"
     ],
-<<<<<<< HEAD
-    "content-hash": "ac243d11cd92b4d01c2e2c7407808c61",
-=======
     "content-hash": "852d725056f6b97d0eb8137effb938d1",
->>>>>>> 1de5f67b
     "packages": [
         {
             "name": "braintree/braintree_php",
