--- conflicted
+++ resolved
@@ -4,11 +4,7 @@
         "Read more about it at http://getcomposer.org/doc/01-basic-usage.md#composer-lock-the-lock-file",
         "This file is @generated automatically"
     ],
-<<<<<<< HEAD
-    "hash": "73c3707aae368f82882dc4631278e2c0",
-=======
-    "hash": "8b3be7eb30da4335453ce07d0330ec4f",
->>>>>>> 809a8b63
+    "hash": "986eef2b3ae742a365a8a886f0babdd6",
     "packages": [
         {
             "name": "composer/composer",
@@ -2020,20 +2016,19 @@
         },
         {
             "name": "fabpot/php-cs-fixer",
-            "version": "v1.7",
+            "version": "v1.6.2",
             "source": {
                 "type": "git",
                 "url": "https://github.com/FriendsOfPHP/PHP-CS-Fixer.git",
-                "reference": "6425aeb97ab921371182712a18c280d546e7769b"
-            },
-            "dist": {
-                "type": "zip",
-                "url": "https://api.github.com/repos/FriendsOfPHP/PHP-CS-Fixer/zipball/6425aeb97ab921371182712a18c280d546e7769b",
-                "reference": "6425aeb97ab921371182712a18c280d546e7769b",
-                "shasum": ""
-            },
-            "require": {
-                "ext-tokenizer": "*",
+                "reference": "a574ba148953fea1f78428d4b7c6843e759711f3"
+            },
+            "dist": {
+                "type": "zip",
+                "url": "https://api.github.com/repos/FriendsOfPHP/PHP-CS-Fixer/zipball/a574ba148953fea1f78428d4b7c6843e759711f3",
+                "reference": "a574ba148953fea1f78428d4b7c6843e759711f3",
+                "shasum": ""
+            },
+            "require": {
                 "php": ">=5.3.6",
                 "sebastian/diff": "~1.1",
                 "symfony/console": "~2.3",
@@ -2070,7 +2065,7 @@
                 }
             ],
             "description": "A script to automatically fix Symfony Coding Standard",
-            "time": "2015-04-16 07:21:30"
+            "time": "2015-04-13 21:33:33"
         },
         {
             "name": "league/climate",
