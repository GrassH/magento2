--- conflicted
+++ resolved
@@ -4,11 +4,7 @@
         "Read more about it at https://getcomposer.org/doc/01-basic-usage.md#installing-dependencies",
         "This file is @generated automatically"
     ],
-<<<<<<< HEAD
-    "content-hash": "6f8a8f04907a7f0b90db309da87d9eb7",
-=======
-    "content-hash": "9bc433740520119db84253a54d67a303",
->>>>>>> bc0ff787
+    "content-hash": "675c7bd169c61c4e1164577fce45771a",
     "packages": [
         {
             "name": "aws/aws-sdk-php",
@@ -1232,6 +1228,7 @@
                 "console",
                 "laminas"
             ],
+            "abandoned": "laminas/laminas-cli",
             "time": "2019-12-31T16:31:45+00:00"
         },
         {
