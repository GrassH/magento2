--- conflicted
+++ resolved
@@ -4,12 +4,7 @@
         "Read more about it at https://getcomposer.org/doc/01-basic-usage.md#composer-lock-the-lock-file",
         "This file is @generated automatically"
     ],
-<<<<<<< HEAD
-    "content-hash": "53659b85bedf1f6358d8012d49cdc436",
-=======
-    "hash": "ee30343385f22c4fb401827a40db1b1e",
-    "content-hash": "e93e68e1164adec3f29ce0bbdb001520",
->>>>>>> 3fe16356
+    "content-hash": "34f9746469e665fe22c8deb2b62f8315",
     "packages": [
         {
             "name": "braintree/braintree_php",
@@ -1541,11 +1536,7 @@
             ],
             "description": "Symfony Console Component",
             "homepage": "https://symfony.com",
-<<<<<<< HEAD
             "time": "2017-07-29T21:26:04+00:00"
-=======
-            "time": "2017-07-29 21:26:04"
->>>>>>> 3fe16356
         },
         {
             "name": "symfony/debug",
@@ -1666,11 +1657,7 @@
         },
         {
             "name": "symfony/filesystem",
-<<<<<<< HEAD
             "version": "v3.3.6",
-=======
-            "version": "v3.3.5",
->>>>>>> 3fe16356
             "source": {
                 "type": "git",
                 "url": "https://github.com/symfony/filesystem.git",
@@ -1715,19 +1702,11 @@
             ],
             "description": "Symfony Filesystem Component",
             "homepage": "https://symfony.com",
-<<<<<<< HEAD
             "time": "2017-07-11T07:17:58+00:00"
         },
         {
             "name": "symfony/finder",
             "version": "v3.3.6",
-=======
-            "time": "2017-07-11 07:17:58"
-        },
-        {
-            "name": "symfony/finder",
-            "version": "v3.3.5",
->>>>>>> 3fe16356
             "source": {
                 "type": "git",
                 "url": "https://github.com/symfony/finder.git",
@@ -3087,11 +3066,7 @@
                 "modulemanager",
                 "zf2"
             ],
-<<<<<<< HEAD
             "time": "2017-07-11T19:39:57+00:00"
-=======
-            "time": "2017-07-11 19:39:57"
->>>>>>> 3fe16356
         },
         {
             "name": "zendframework/zend-mvc",
@@ -3675,11 +3650,7 @@
                 "validator",
                 "zf2"
             ],
-<<<<<<< HEAD
             "time": "2017-07-20T16:44:59+00:00"
-=======
-            "time": "2017-07-20 16:44:59"
->>>>>>> 3fe16356
         },
         {
             "name": "zendframework/zend-view",
@@ -5557,11 +5528,7 @@
         },
         {
             "name": "symfony/config",
-<<<<<<< HEAD
             "version": "v3.3.6",
-=======
-            "version": "v3.2.12",
->>>>>>> 3fe16356
             "source": {
                 "type": "git",
                 "url": "https://github.com/symfony/config.git",
@@ -5969,11 +5936,7 @@
         },
         {
             "name": "symfony/stopwatch",
-<<<<<<< HEAD
             "version": "v3.3.6",
-=======
-            "version": "v3.3.5",
->>>>>>> 3fe16356
             "source": {
                 "type": "git",
                 "url": "https://github.com/symfony/stopwatch.git",
@@ -6021,13 +5984,8 @@
             "time": "2017-04-12T14:14:56+00:00"
         },
         {
-<<<<<<< HEAD
             "name": "theseer/fdomdocument",
             "version": "1.6.6",
-=======
-            "name": "symfony/yaml",
-            "version": "v2.8.26",
->>>>>>> 3fe16356
             "source": {
                 "type": "git",
                 "url": "https://github.com/theseer/fDOMDocument.git",
