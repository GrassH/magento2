{
    "_readme": [
        "This file locks the dependencies of your project to a known state",
        "Read more about it at https://getcomposer.org/doc/01-basic-usage.md#installing-dependencies",
        "This file is @generated automatically"
    ],
<<<<<<< HEAD
    "content-hash": "712f94ff0c6624d76a1eec4b7f6f7f55",
=======
    "content-hash": "29aafca383e30f1694b328f024116caf",
>>>>>>> cb0635a8
    "packages": [
        {
            "name": "aws/aws-sdk-php",
            "version": "3.173.8",
            "source": {
                "type": "git",
                "url": "https://github.com/aws/aws-sdk-php.git",
                "reference": "e6d08cdc8206af55dd7bbb967a0350b41263018c"
            },
            "dist": {
                "type": "zip",
                "url": "https://api.github.com/repos/aws/aws-sdk-php/zipball/e6d08cdc8206af55dd7bbb967a0350b41263018c",
                "reference": "e6d08cdc8206af55dd7bbb967a0350b41263018c",
                "shasum": ""
            },
            "require": {
                "ext-json": "*",
                "ext-pcre": "*",
                "ext-simplexml": "*",
                "guzzlehttp/guzzle": "^5.3.3|^6.2.1|^7.0",
                "guzzlehttp/promises": "^1.0",
                "guzzlehttp/psr7": "^1.4.1",
                "mtdowling/jmespath.php": "^2.5",
                "php": ">=5.5"
            },
            "require-dev": {
                "andrewsville/php-token-reflection": "^1.4",
                "aws/aws-php-sns-message-validator": "~1.0",
                "behat/behat": "~3.0",
                "doctrine/cache": "~1.4",
                "ext-dom": "*",
                "ext-openssl": "*",
                "ext-pcntl": "*",
                "ext-sockets": "*",
                "nette/neon": "^2.3",
                "paragonie/random_compat": ">= 2",
                "phpunit/phpunit": "^4.8.35|^5.4.3",
                "psr/cache": "^1.0",
                "psr/simple-cache": "^1.0",
                "sebastian/comparator": "^1.2.3"
            },
            "suggest": {
                "aws/aws-php-sns-message-validator": "To validate incoming SNS notifications",
                "doctrine/cache": "To use the DoctrineCacheAdapter",
                "ext-curl": "To send requests using cURL",
                "ext-openssl": "Allows working with CloudFront private distributions and verifying received SNS messages",
                "ext-sockets": "To use client-side monitoring"
            },
            "type": "library",
            "extra": {
                "branch-alias": {
                    "dev-master": "3.0-dev"
                }
            },
            "autoload": {
                "psr-4": {
                    "Aws\\": "src/"
                },
                "files": [
                    "src/functions.php"
                ]
            },
            "notification-url": "https://packagist.org/downloads/",
            "license": [
                "Apache-2.0"
            ],
            "authors": [
                {
                    "name": "Amazon Web Services",
                    "homepage": "http://aws.amazon.com"
                }
            ],
            "description": "AWS SDK for PHP - Use Amazon Web Services in your PHP project",
            "homepage": "http://aws.amazon.com/sdkforphp",
            "keywords": [
                "amazon",
                "aws",
                "cloud",
                "dynamodb",
                "ec2",
                "glacier",
                "s3",
                "sdk"
            ],
            "time": "2021-02-12T19:15:02+00:00"
        },
        {
            "name": "brick/varexporter",
            "version": "0.3.5",
            "source": {
                "type": "git",
                "url": "https://github.com/brick/varexporter.git",
                "reference": "05241f28dfcba2b51b11e2d750e296316ebbe518"
            },
            "dist": {
                "type": "zip",
                "url": "https://api.github.com/repos/brick/varexporter/zipball/05241f28dfcba2b51b11e2d750e296316ebbe518",
                "reference": "05241f28dfcba2b51b11e2d750e296316ebbe518",
                "shasum": ""
            },
            "require": {
                "nikic/php-parser": "^4.0",
                "php": "^7.2 || ^8.0"
            },
            "require-dev": {
                "php-coveralls/php-coveralls": "^2.2",
                "phpunit/phpunit": "^8.5 || ^9.0",
                "vimeo/psalm": "4.4.1"
            },
            "type": "library",
            "autoload": {
                "psr-4": {
                    "Brick\\VarExporter\\": "src/"
                }
            },
            "notification-url": "https://packagist.org/downloads/",
            "license": [
                "MIT"
            ],
            "description": "A powerful alternative to var_export(), which can export closures and objects without __set_state()",
            "keywords": [
                "var_export"
            ],
            "time": "2021-02-10T13:53:07+00:00"
        },
        {
            "name": "colinmollenhour/cache-backend-file",
            "version": "v1.4.5",
            "source": {
                "type": "git",
                "url": "https://github.com/colinmollenhour/Cm_Cache_Backend_File.git",
                "reference": "03c7d4c0f43b2de1b559a3527d18ff697d306544"
            },
            "dist": {
                "type": "zip",
                "url": "https://api.github.com/repos/colinmollenhour/Cm_Cache_Backend_File/zipball/03c7d4c0f43b2de1b559a3527d18ff697d306544",
                "reference": "03c7d4c0f43b2de1b559a3527d18ff697d306544",
                "shasum": ""
            },
            "type": "magento-module",
            "autoload": {
                "classmap": [
                    "File.php"
                ]
            },
            "notification-url": "https://packagist.org/downloads/",
            "license": [
                "BSD-3-Clause"
            ],
            "authors": [
                {
                    "name": "Colin Mollenhour"
                }
            ],
            "description": "The stock Zend_Cache_Backend_File backend has extremely poor performance for cleaning by tags making it become unusable as the number of cached items increases. This backend makes many changes resulting in a huge performance boost, especially for tag cleaning.",
            "homepage": "https://github.com/colinmollenhour/Cm_Cache_Backend_File",
            "time": "2019-04-18T21:54:31+00:00"
        },
        {
            "name": "colinmollenhour/cache-backend-redis",
            "version": "1.11.0",
            "source": {
                "type": "git",
                "url": "https://github.com/colinmollenhour/Cm_Cache_Backend_Redis.git",
                "reference": "389fb68de15660e39b055d149d31f3708b5d6cbc"
            },
            "dist": {
                "type": "zip",
                "url": "https://api.github.com/repos/colinmollenhour/Cm_Cache_Backend_Redis/zipball/389fb68de15660e39b055d149d31f3708b5d6cbc",
                "reference": "389fb68de15660e39b055d149d31f3708b5d6cbc",
                "shasum": ""
            },
            "require": {
                "magento-hackathon/magento-composer-installer": "*"
            },
            "type": "magento-module",
            "autoload": {
                "classmap": [
                    "Cm/Cache/Backend/Redis.php"
                ]
            },
            "notification-url": "https://packagist.org/downloads/",
            "license": [
                "BSD-3-Clause"
            ],
            "authors": [
                {
                    "name": "Colin Mollenhour"
                }
            ],
            "description": "Zend_Cache backend using Redis with full support for tags.",
            "homepage": "https://github.com/colinmollenhour/Cm_Cache_Backend_Redis",
            "time": "2019-03-03T04:04:49+00:00"
        },
        {
            "name": "colinmollenhour/credis",
            "version": "1.11.1",
            "source": {
                "type": "git",
                "url": "https://github.com/colinmollenhour/credis.git",
                "reference": "bd1da4698ab1918477f9e71e5ff0062b9a345008"
            },
            "dist": {
                "type": "zip",
                "url": "https://api.github.com/repos/colinmollenhour/credis/zipball/bd1da4698ab1918477f9e71e5ff0062b9a345008",
                "reference": "bd1da4698ab1918477f9e71e5ff0062b9a345008",
                "shasum": ""
            },
            "require": {
                "php": ">=5.4.0"
            },
            "type": "library",
            "autoload": {
                "classmap": [
                    "Client.php",
                    "Cluster.php",
                    "Sentinel.php",
                    "Module.php"
                ]
            },
            "notification-url": "https://packagist.org/downloads/",
            "license": [
                "MIT"
            ],
            "authors": [
                {
                    "name": "Colin Mollenhour",
                    "email": "colin@mollenhour.com"
                }
            ],
            "description": "Credis is a lightweight interface to the Redis key-value store which wraps the phpredis library when available for better performance.",
            "homepage": "https://github.com/colinmollenhour/credis",
            "time": "2019-11-26T18:09:45+00:00"
        },
        {
            "name": "colinmollenhour/php-redis-session-abstract",
            "version": "v1.4.3",
            "source": {
                "type": "git",
                "url": "https://github.com/colinmollenhour/php-redis-session-abstract.git",
                "reference": "39ca38da5e0a981bc1a7e39a86693c128784a513"
            },
            "dist": {
                "type": "zip",
                "url": "https://api.github.com/repos/colinmollenhour/php-redis-session-abstract/zipball/39ca38da5e0a981bc1a7e39a86693c128784a513",
                "reference": "39ca38da5e0a981bc1a7e39a86693c128784a513",
                "shasum": ""
            },
            "require": {
                "colinmollenhour/credis": "~1.6",
                "php": "^5.5 || ^7.0|| ^7.1 || ^7.2"
            },
            "type": "library",
            "autoload": {
                "psr-0": {
                    "Cm\\RedisSession\\": "src/"
                }
            },
            "notification-url": "https://packagist.org/downloads/",
            "license": [
                "BSD-3-Clause"
            ],
            "authors": [
                {
                    "name": "Colin Mollenhour"
                }
            ],
            "description": "A Redis-based session handler with optimistic locking",
            "homepage": "https://github.com/colinmollenhour/php-redis-session-abstract",
            "time": "2020-10-07T09:47:22+00:00"
        },
        {
            "name": "composer/ca-bundle",
            "version": "1.2.9",
            "source": {
                "type": "git",
                "url": "https://github.com/composer/ca-bundle.git",
                "reference": "78a0e288fdcebf92aa2318a8d3656168da6ac1a5"
            },
            "dist": {
                "type": "zip",
                "url": "https://api.github.com/repos/composer/ca-bundle/zipball/78a0e288fdcebf92aa2318a8d3656168da6ac1a5",
                "reference": "78a0e288fdcebf92aa2318a8d3656168da6ac1a5",
                "shasum": ""
            },
            "require": {
                "ext-openssl": "*",
                "ext-pcre": "*",
                "php": "^5.3.2 || ^7.0 || ^8.0"
            },
            "require-dev": {
                "phpstan/phpstan": "^0.12.55",
                "psr/log": "^1.0",
                "symfony/phpunit-bridge": "^4.2 || ^5",
                "symfony/process": "^2.5 || ^3.0 || ^4.0 || ^5.0"
            },
            "type": "library",
            "extra": {
                "branch-alias": {
                    "dev-main": "1.x-dev"
                }
            },
            "autoload": {
                "psr-4": {
                    "Composer\\CaBundle\\": "src"
                }
            },
            "notification-url": "https://packagist.org/downloads/",
            "license": [
                "MIT"
            ],
            "authors": [
                {
                    "name": "Jordi Boggiano",
                    "email": "j.boggiano@seld.be",
                    "homepage": "http://seld.be"
                }
            ],
            "description": "Lets you find a path to the system CA bundle, and includes a fallback to the Mozilla CA bundle.",
            "keywords": [
                "cabundle",
                "cacert",
                "certificate",
                "ssl",
                "tls"
            ],
            "funding": [
                {
                    "url": "https://packagist.com",
                    "type": "custom"
                },
                {
                    "url": "https://github.com/composer",
                    "type": "github"
                },
                {
                    "url": "https://tidelift.com/funding/github/packagist/composer/composer",
                    "type": "tidelift"
                }
            ],
            "time": "2021-01-12T12:10:35+00:00"
        },
        {
            "name": "composer/composer",
            "version": "1.10.20",
            "source": {
                "type": "git",
                "url": "https://github.com/composer/composer.git",
                "reference": "e55d297525f0ecc805c813a0f63a40114fd670f6"
            },
            "dist": {
                "type": "zip",
                "url": "https://api.github.com/repos/composer/composer/zipball/e55d297525f0ecc805c813a0f63a40114fd670f6",
                "reference": "e55d297525f0ecc805c813a0f63a40114fd670f6",
                "shasum": ""
            },
            "require": {
                "composer/ca-bundle": "^1.0",
                "composer/semver": "^1.0",
                "composer/spdx-licenses": "^1.2",
                "composer/xdebug-handler": "^1.1",
                "justinrainbow/json-schema": "^5.2.10",
                "php": "^5.3.2 || ^7.0 || ^8.0",
                "psr/log": "^1.0",
                "seld/jsonlint": "^1.4",
                "seld/phar-utils": "^1.0",
                "symfony/console": "^2.7 || ^3.0 || ^4.0 || ^5.0",
                "symfony/filesystem": "^2.7 || ^3.0 || ^4.0 || ^5.0",
                "symfony/finder": "^2.7 || ^3.0 || ^4.0 || ^5.0",
                "symfony/process": "^2.7 || ^3.0 || ^4.0 || ^5.0"
            },
            "conflict": {
                "symfony/console": "2.8.38"
            },
            "require-dev": {
                "phpspec/prophecy": "^1.10",
                "symfony/phpunit-bridge": "^4.2"
            },
            "suggest": {
                "ext-openssl": "Enabling the openssl extension allows you to access https URLs for repositories and packages",
                "ext-zip": "Enabling the zip extension allows you to unzip archives",
                "ext-zlib": "Allow gzip compression of HTTP requests"
            },
            "bin": [
                "bin/composer"
            ],
            "type": "library",
            "extra": {
                "branch-alias": {
                    "dev-master": "1.10-dev"
                }
            },
            "autoload": {
                "psr-4": {
                    "Composer\\": "src/Composer"
                }
            },
            "notification-url": "https://packagist.org/downloads/",
            "license": [
                "MIT"
            ],
            "authors": [
                {
                    "name": "Nils Adermann",
                    "email": "naderman@naderman.de",
                    "homepage": "http://www.naderman.de"
                },
                {
                    "name": "Jordi Boggiano",
                    "email": "j.boggiano@seld.be",
                    "homepage": "http://seld.be"
                }
            ],
            "description": "Composer helps you declare, manage and install dependencies of PHP projects. It ensures you have the right stack everywhere.",
            "homepage": "https://getcomposer.org/",
            "keywords": [
                "autoload",
                "dependency",
                "package"
            ],
            "funding": [
                {
                    "url": "https://packagist.com",
                    "type": "custom"
                },
                {
                    "url": "https://github.com/composer",
                    "type": "github"
                },
                {
                    "url": "https://tidelift.com/funding/github/packagist/composer/composer",
                    "type": "tidelift"
                }
            ],
            "time": "2021-01-27T14:41:06+00:00"
        },
        {
            "name": "composer/semver",
            "version": "1.7.2",
            "source": {
                "type": "git",
                "url": "https://github.com/composer/semver.git",
                "reference": "647490bbcaf7fc4891c58f47b825eb99d19c377a"
            },
            "dist": {
                "type": "zip",
                "url": "https://api.github.com/repos/composer/semver/zipball/647490bbcaf7fc4891c58f47b825eb99d19c377a",
                "reference": "647490bbcaf7fc4891c58f47b825eb99d19c377a",
                "shasum": ""
            },
            "require": {
                "php": "^5.3.2 || ^7.0 || ^8.0"
            },
            "require-dev": {
                "phpunit/phpunit": "^4.5 || ^5.0.5"
            },
            "type": "library",
            "extra": {
                "branch-alias": {
                    "dev-master": "1.x-dev"
                }
            },
            "autoload": {
                "psr-4": {
                    "Composer\\Semver\\": "src"
                }
            },
            "notification-url": "https://packagist.org/downloads/",
            "license": [
                "MIT"
            ],
            "authors": [
                {
                    "name": "Nils Adermann",
                    "email": "naderman@naderman.de",
                    "homepage": "http://www.naderman.de"
                },
                {
                    "name": "Jordi Boggiano",
                    "email": "j.boggiano@seld.be",
                    "homepage": "http://seld.be"
                },
                {
                    "name": "Rob Bast",
                    "email": "rob.bast@gmail.com",
                    "homepage": "http://robbast.nl"
                }
            ],
            "description": "Semver library that offers utilities, version constraint parsing and validation.",
            "keywords": [
                "semantic",
                "semver",
                "validation",
                "versioning"
            ],
            "funding": [
                {
                    "url": "https://packagist.com",
                    "type": "custom"
                },
                {
                    "url": "https://github.com/composer",
                    "type": "github"
                },
                {
                    "url": "https://tidelift.com/funding/github/packagist/composer/composer",
                    "type": "tidelift"
                }
            ],
            "time": "2020-12-03T15:47:16+00:00"
        },
        {
            "name": "composer/spdx-licenses",
            "version": "1.5.5",
            "source": {
                "type": "git",
                "url": "https://github.com/composer/spdx-licenses.git",
                "reference": "de30328a7af8680efdc03e396aad24befd513200"
            },
            "dist": {
                "type": "zip",
                "url": "https://api.github.com/repos/composer/spdx-licenses/zipball/de30328a7af8680efdc03e396aad24befd513200",
                "reference": "de30328a7af8680efdc03e396aad24befd513200",
                "shasum": ""
            },
            "require": {
                "php": "^5.3.2 || ^7.0 || ^8.0"
            },
            "require-dev": {
                "phpunit/phpunit": "^4.8.35 || ^5.7 || 6.5 - 7"
            },
            "type": "library",
            "extra": {
                "branch-alias": {
                    "dev-main": "1.x-dev"
                }
            },
            "autoload": {
                "psr-4": {
                    "Composer\\Spdx\\": "src"
                }
            },
            "notification-url": "https://packagist.org/downloads/",
            "license": [
                "MIT"
            ],
            "authors": [
                {
                    "name": "Nils Adermann",
                    "email": "naderman@naderman.de",
                    "homepage": "http://www.naderman.de"
                },
                {
                    "name": "Jordi Boggiano",
                    "email": "j.boggiano@seld.be",
                    "homepage": "http://seld.be"
                },
                {
                    "name": "Rob Bast",
                    "email": "rob.bast@gmail.com",
                    "homepage": "http://robbast.nl"
                }
            ],
            "description": "SPDX licenses list and validation library.",
            "keywords": [
                "license",
                "spdx",
                "validator"
            ],
            "funding": [
                {
                    "url": "https://packagist.com",
                    "type": "custom"
                },
                {
                    "url": "https://github.com/composer",
                    "type": "github"
                },
                {
                    "url": "https://tidelift.com/funding/github/packagist/composer/composer",
                    "type": "tidelift"
                }
            ],
            "time": "2020-12-03T16:04:16+00:00"
        },
        {
            "name": "composer/xdebug-handler",
            "version": "1.4.5",
            "source": {
                "type": "git",
                "url": "https://github.com/composer/xdebug-handler.git",
                "reference": "f28d44c286812c714741478d968104c5e604a1d4"
            },
            "dist": {
                "type": "zip",
                "url": "https://api.github.com/repos/composer/xdebug-handler/zipball/f28d44c286812c714741478d968104c5e604a1d4",
                "reference": "f28d44c286812c714741478d968104c5e604a1d4",
                "shasum": ""
            },
            "require": {
                "php": "^5.3.2 || ^7.0 || ^8.0",
                "psr/log": "^1.0"
            },
            "require-dev": {
                "phpunit/phpunit": "^4.8.35 || ^5.7 || 6.5 - 8"
            },
            "type": "library",
            "autoload": {
                "psr-4": {
                    "Composer\\XdebugHandler\\": "src"
                }
            },
            "notification-url": "https://packagist.org/downloads/",
            "license": [
                "MIT"
            ],
            "authors": [
                {
                    "name": "John Stevenson",
                    "email": "john-stevenson@blueyonder.co.uk"
                }
            ],
            "description": "Restarts a process without Xdebug.",
            "keywords": [
                "Xdebug",
                "performance"
            ],
            "funding": [
                {
                    "url": "https://packagist.com",
                    "type": "custom"
                },
                {
                    "url": "https://github.com/composer",
                    "type": "github"
                },
                {
                    "url": "https://tidelift.com/funding/github/packagist/composer/composer",
                    "type": "tidelift"
                }
            ],
            "time": "2020-11-13T08:04:11+00:00"
        },
        {
            "name": "container-interop/container-interop",
            "version": "1.2.0",
            "source": {
                "type": "git",
                "url": "https://github.com/container-interop/container-interop.git",
                "reference": "79cbf1341c22ec75643d841642dd5d6acd83bdb8"
            },
            "dist": {
                "type": "zip",
                "url": "https://api.github.com/repos/container-interop/container-interop/zipball/79cbf1341c22ec75643d841642dd5d6acd83bdb8",
                "reference": "79cbf1341c22ec75643d841642dd5d6acd83bdb8",
                "shasum": ""
            },
            "require": {
                "psr/container": "^1.0"
            },
            "type": "library",
            "autoload": {
                "psr-4": {
                    "Interop\\Container\\": "src/Interop/Container/"
                }
            },
            "notification-url": "https://packagist.org/downloads/",
            "license": [
                "MIT"
            ],
            "description": "Promoting the interoperability of container objects (DIC, SL, etc.)",
            "homepage": "https://github.com/container-interop/container-interop",
            "abandoned": "psr/container",
            "time": "2017-02-14T19:40:03+00:00"
        },
        {
            "name": "elasticsearch/elasticsearch",
            "version": "v7.11.0",
            "source": {
                "type": "git",
                "url": "https://github.com/elastic/elasticsearch-php.git",
                "reference": "277cd5e182827c59c23e146a836a30470c0f879d"
            },
            "dist": {
                "type": "zip",
                "url": "https://api.github.com/repos/elastic/elasticsearch-php/zipball/277cd5e182827c59c23e146a836a30470c0f879d",
                "reference": "277cd5e182827c59c23e146a836a30470c0f879d",
                "shasum": ""
            },
            "require": {
                "ext-json": ">=1.3.7",
                "ezimuel/ringphp": "^1.1.2",
                "php": "^7.1 || ^8.0",
                "psr/log": "~1.0"
            },
            "require-dev": {
                "cpliakas/git-wrapper": "~2.0 || ~3.0",
                "doctrine/inflector": "^1.3",
                "ext-yaml": "*",
                "ext-zip": "*",
                "mockery/mockery": "^1.2",
                "phpstan/phpstan": "^0.12",
                "phpunit/phpunit": "^7.5 || ^8.5 || ^9.3",
                "squizlabs/php_codesniffer": "^3.4",
                "symfony/finder": "~4.0",
                "symfony/yaml": "~4.0"
            },
            "suggest": {
                "ext-curl": "*",
                "monolog/monolog": "Allows for client-level logging and tracing"
            },
            "type": "library",
            "autoload": {
                "files": [
                    "src/autoload.php"
                ],
                "psr-4": {
                    "Elasticsearch\\": "src/Elasticsearch/"
                }
            },
            "notification-url": "https://packagist.org/downloads/",
            "license": [
                "Apache-2.0"
            ],
            "authors": [
                {
                    "name": "Zachary Tong"
                },
                {
                    "name": "Enrico Zimuel"
                }
            ],
            "description": "PHP Client for Elasticsearch",
            "keywords": [
                "client",
                "elasticsearch",
                "search"
            ],
            "time": "2021-02-11T11:04:51+00:00"
        },
        {
            "name": "ezimuel/guzzlestreams",
            "version": "3.0.1",
            "source": {
                "type": "git",
                "url": "https://github.com/ezimuel/guzzlestreams.git",
                "reference": "abe3791d231167f14eb80d413420d1eab91163a8"
            },
            "dist": {
                "type": "zip",
                "url": "https://api.github.com/repos/ezimuel/guzzlestreams/zipball/abe3791d231167f14eb80d413420d1eab91163a8",
                "reference": "abe3791d231167f14eb80d413420d1eab91163a8",
                "shasum": ""
            },
            "require": {
                "php": ">=5.4.0"
            },
            "require-dev": {
                "phpunit/phpunit": "~4.0"
            },
            "type": "library",
            "extra": {
                "branch-alias": {
                    "dev-master": "3.0-dev"
                }
            },
            "autoload": {
                "psr-4": {
                    "GuzzleHttp\\Stream\\": "src/"
                }
            },
            "notification-url": "https://packagist.org/downloads/",
            "license": [
                "MIT"
            ],
            "authors": [
                {
                    "name": "Michael Dowling",
                    "email": "mtdowling@gmail.com",
                    "homepage": "https://github.com/mtdowling"
                }
            ],
            "description": "Fork of guzzle/streams (abandoned) to be used with elasticsearch-php",
            "homepage": "http://guzzlephp.org/",
            "keywords": [
                "Guzzle",
                "stream"
            ],
            "time": "2020-02-14T23:11:50+00:00"
        },
        {
            "name": "ezimuel/ringphp",
            "version": "1.1.2",
            "source": {
                "type": "git",
                "url": "https://github.com/ezimuel/ringphp.git",
                "reference": "0b78f89d8e0bb9e380046c31adfa40347e9f663b"
            },
            "dist": {
                "type": "zip",
                "url": "https://api.github.com/repos/ezimuel/ringphp/zipball/0b78f89d8e0bb9e380046c31adfa40347e9f663b",
                "reference": "0b78f89d8e0bb9e380046c31adfa40347e9f663b",
                "shasum": ""
            },
            "require": {
                "ezimuel/guzzlestreams": "^3.0.1",
                "php": ">=5.4.0",
                "react/promise": "~2.0"
            },
            "require-dev": {
                "ext-curl": "*",
                "phpunit/phpunit": "~4.0"
            },
            "suggest": {
                "ext-curl": "Guzzle will use specific adapters if cURL is present"
            },
            "type": "library",
            "extra": {
                "branch-alias": {
                    "dev-master": "1.1-dev"
                }
            },
            "autoload": {
                "psr-4": {
                    "GuzzleHttp\\Ring\\": "src/"
                }
            },
            "notification-url": "https://packagist.org/downloads/",
            "license": [
                "MIT"
            ],
            "authors": [
                {
                    "name": "Michael Dowling",
                    "email": "mtdowling@gmail.com",
                    "homepage": "https://github.com/mtdowling"
                }
            ],
            "description": "Fork of guzzle/RingPHP (abandoned) to be used with elasticsearch-php",
            "time": "2020-02-14T23:51:21+00:00"
        },
        {
            "name": "guzzlehttp/guzzle",
            "version": "6.5.5",
            "source": {
                "type": "git",
                "url": "https://github.com/guzzle/guzzle.git",
                "reference": "9d4290de1cfd701f38099ef7e183b64b4b7b0c5e"
            },
            "dist": {
                "type": "zip",
                "url": "https://api.github.com/repos/guzzle/guzzle/zipball/9d4290de1cfd701f38099ef7e183b64b4b7b0c5e",
                "reference": "9d4290de1cfd701f38099ef7e183b64b4b7b0c5e",
                "shasum": ""
            },
            "require": {
                "ext-json": "*",
                "guzzlehttp/promises": "^1.0",
                "guzzlehttp/psr7": "^1.6.1",
                "php": ">=5.5",
                "symfony/polyfill-intl-idn": "^1.17.0"
            },
            "require-dev": {
                "ext-curl": "*",
                "phpunit/phpunit": "^4.8.35 || ^5.7 || ^6.4 || ^7.0",
                "psr/log": "^1.1"
            },
            "suggest": {
                "psr/log": "Required for using the Log middleware"
            },
            "type": "library",
            "extra": {
                "branch-alias": {
                    "dev-master": "6.5-dev"
                }
            },
            "autoload": {
                "psr-4": {
                    "GuzzleHttp\\": "src/"
                },
                "files": [
                    "src/functions_include.php"
                ]
            },
            "notification-url": "https://packagist.org/downloads/",
            "license": [
                "MIT"
            ],
            "authors": [
                {
                    "name": "Michael Dowling",
                    "email": "mtdowling@gmail.com",
                    "homepage": "https://github.com/mtdowling"
                }
            ],
            "description": "Guzzle is a PHP HTTP client library",
            "homepage": "http://guzzlephp.org/",
            "keywords": [
                "client",
                "curl",
                "framework",
                "http",
                "http client",
                "rest",
                "web service"
            ],
            "time": "2020-06-16T21:01:06+00:00"
        },
        {
            "name": "guzzlehttp/promises",
            "version": "1.4.0",
            "source": {
                "type": "git",
                "url": "https://github.com/guzzle/promises.git",
                "reference": "60d379c243457e073cff02bc323a2a86cb355631"
            },
            "dist": {
                "type": "zip",
                "url": "https://api.github.com/repos/guzzle/promises/zipball/60d379c243457e073cff02bc323a2a86cb355631",
                "reference": "60d379c243457e073cff02bc323a2a86cb355631",
                "shasum": ""
            },
            "require": {
                "php": ">=5.5"
            },
            "require-dev": {
                "symfony/phpunit-bridge": "^4.4 || ^5.1"
            },
            "type": "library",
            "extra": {
                "branch-alias": {
                    "dev-master": "1.4-dev"
                }
            },
            "autoload": {
                "psr-4": {
                    "GuzzleHttp\\Promise\\": "src/"
                },
                "files": [
                    "src/functions_include.php"
                ]
            },
            "notification-url": "https://packagist.org/downloads/",
            "license": [
                "MIT"
            ],
            "authors": [
                {
                    "name": "Michael Dowling",
                    "email": "mtdowling@gmail.com",
                    "homepage": "https://github.com/mtdowling"
                }
            ],
            "description": "Guzzle promises library",
            "keywords": [
                "promise"
            ],
            "time": "2020-09-30T07:37:28+00:00"
        },
        {
            "name": "guzzlehttp/psr7",
            "version": "1.7.0",
            "source": {
                "type": "git",
                "url": "https://github.com/guzzle/psr7.git",
                "reference": "53330f47520498c0ae1f61f7e2c90f55690c06a3"
            },
            "dist": {
                "type": "zip",
                "url": "https://api.github.com/repos/guzzle/psr7/zipball/53330f47520498c0ae1f61f7e2c90f55690c06a3",
                "reference": "53330f47520498c0ae1f61f7e2c90f55690c06a3",
                "shasum": ""
            },
            "require": {
                "php": ">=5.4.0",
                "psr/http-message": "~1.0",
                "ralouphie/getallheaders": "^2.0.5 || ^3.0.0"
            },
            "provide": {
                "psr/http-message-implementation": "1.0"
            },
            "require-dev": {
                "ext-zlib": "*",
                "phpunit/phpunit": "~4.8.36 || ^5.7.27 || ^6.5.14 || ^7.5.20 || ^8.5.8 || ^9.3.10"
            },
            "suggest": {
                "laminas/laminas-httphandlerrunner": "Emit PSR-7 responses"
            },
            "type": "library",
            "extra": {
                "branch-alias": {
                    "dev-master": "1.7-dev"
                }
            },
            "autoload": {
                "psr-4": {
                    "GuzzleHttp\\Psr7\\": "src/"
                },
                "files": [
                    "src/functions_include.php"
                ]
            },
            "notification-url": "https://packagist.org/downloads/",
            "license": [
                "MIT"
            ],
            "authors": [
                {
                    "name": "Michael Dowling",
                    "email": "mtdowling@gmail.com",
                    "homepage": "https://github.com/mtdowling"
                },
                {
                    "name": "Tobias Schultze",
                    "homepage": "https://github.com/Tobion"
                }
            ],
            "description": "PSR-7 message implementation that also provides common utility methods",
            "keywords": [
                "http",
                "message",
                "psr-7",
                "request",
                "response",
                "stream",
                "uri",
                "url"
            ],
            "time": "2020-09-30T07:37:11+00:00"
        },
        {
            "name": "justinrainbow/json-schema",
            "version": "5.2.10",
            "source": {
                "type": "git",
                "url": "https://github.com/justinrainbow/json-schema.git",
                "reference": "2ba9c8c862ecd5510ed16c6340aa9f6eadb4f31b"
            },
            "dist": {
                "type": "zip",
                "url": "https://api.github.com/repos/justinrainbow/json-schema/zipball/2ba9c8c862ecd5510ed16c6340aa9f6eadb4f31b",
                "reference": "2ba9c8c862ecd5510ed16c6340aa9f6eadb4f31b",
                "shasum": ""
            },
            "require": {
                "php": ">=5.3.3"
            },
            "require-dev": {
                "friendsofphp/php-cs-fixer": "~2.2.20||~2.15.1",
                "json-schema/json-schema-test-suite": "1.2.0",
                "phpunit/phpunit": "^4.8.35"
            },
            "bin": [
                "bin/validate-json"
            ],
            "type": "library",
            "extra": {
                "branch-alias": {
                    "dev-master": "5.0.x-dev"
                }
            },
            "autoload": {
                "psr-4": {
                    "JsonSchema\\": "src/JsonSchema/"
                }
            },
            "notification-url": "https://packagist.org/downloads/",
            "license": [
                "MIT"
            ],
            "authors": [
                {
                    "name": "Bruno Prieto Reis",
                    "email": "bruno.p.reis@gmail.com"
                },
                {
                    "name": "Justin Rainbow",
                    "email": "justin.rainbow@gmail.com"
                },
                {
                    "name": "Igor Wiedler",
                    "email": "igor@wiedler.ch"
                },
                {
                    "name": "Robert Schönthal",
                    "email": "seroscho@googlemail.com"
                }
            ],
            "description": "A library to validate a json schema.",
            "homepage": "https://github.com/justinrainbow/json-schema",
            "keywords": [
                "json",
                "schema"
            ],
            "time": "2020-05-27T16:41:55+00:00"
        },
        {
            "name": "laminas/laminas-captcha",
            "version": "2.9.0",
            "source": {
                "type": "git",
                "url": "https://github.com/laminas/laminas-captcha.git",
                "reference": "b88f650f3adf2d902ef56f6377cceb5cd87b9876"
            },
            "dist": {
                "type": "zip",
                "url": "https://api.github.com/repos/laminas/laminas-captcha/zipball/b88f650f3adf2d902ef56f6377cceb5cd87b9876",
                "reference": "b88f650f3adf2d902ef56f6377cceb5cd87b9876",
                "shasum": ""
            },
            "require": {
                "laminas/laminas-math": "^2.7 || ^3.0",
                "laminas/laminas-stdlib": "^3.2.1",
                "laminas/laminas-zendframework-bridge": "^1.0",
                "php": "^5.6 || ^7.0"
            },
            "replace": {
                "zendframework/zend-captcha": "self.version"
            },
            "require-dev": {
                "laminas/laminas-coding-standard": "~1.0.0",
                "laminas/laminas-recaptcha": "^3.0",
                "laminas/laminas-session": "^2.8",
                "laminas/laminas-text": "^2.6",
                "laminas/laminas-validator": "^2.10.1",
                "phpunit/phpunit": "^5.7.27 || ^6.5.8 || ^7.1.2"
            },
            "suggest": {
                "laminas/laminas-i18n-resources": "Translations of captcha messages",
                "laminas/laminas-recaptcha": "Laminas\\ReCaptcha component",
                "laminas/laminas-session": "Laminas\\Session component",
                "laminas/laminas-text": "Laminas\\Text component",
                "laminas/laminas-validator": "Laminas\\Validator component"
            },
            "type": "library",
            "extra": {
                "branch-alias": {
                    "dev-master": "2.9.x-dev",
                    "dev-develop": "2.10.x-dev"
                }
            },
            "autoload": {
                "psr-4": {
                    "Laminas\\Captcha\\": "src/"
                }
            },
            "notification-url": "https://packagist.org/downloads/",
            "license": [
                "BSD-3-Clause"
            ],
            "description": "Generate and validate CAPTCHAs using Figlets, images, ReCaptcha, and more",
            "homepage": "https://laminas.dev",
            "keywords": [
                "captcha",
                "laminas"
            ],
            "time": "2019-12-31T16:24:14+00:00"
        },
        {
            "name": "laminas/laminas-code",
            "version": "3.4.1",
            "source": {
                "type": "git",
                "url": "https://github.com/laminas/laminas-code.git",
                "reference": "1cb8f203389ab1482bf89c0e70a04849bacd7766"
            },
            "dist": {
                "type": "zip",
                "url": "https://api.github.com/repos/laminas/laminas-code/zipball/1cb8f203389ab1482bf89c0e70a04849bacd7766",
                "reference": "1cb8f203389ab1482bf89c0e70a04849bacd7766",
                "shasum": ""
            },
            "require": {
                "laminas/laminas-eventmanager": "^2.6 || ^3.0",
                "laminas/laminas-zendframework-bridge": "^1.0",
                "php": "^7.1"
            },
            "conflict": {
                "phpspec/prophecy": "<1.9.0"
            },
            "replace": {
                "zendframework/zend-code": "self.version"
            },
            "require-dev": {
                "doctrine/annotations": "^1.7",
                "ext-phar": "*",
                "laminas/laminas-coding-standard": "^1.0",
                "laminas/laminas-stdlib": "^2.7 || ^3.0",
                "phpunit/phpunit": "^7.5.16 || ^8.4"
            },
            "suggest": {
                "doctrine/annotations": "Doctrine\\Common\\Annotations >=1.0 for annotation features",
                "laminas/laminas-stdlib": "Laminas\\Stdlib component"
            },
            "type": "library",
            "extra": {
                "branch-alias": {
                    "dev-master": "3.4.x-dev",
                    "dev-develop": "3.5.x-dev",
                    "dev-dev-4.0": "4.0.x-dev"
                }
            },
            "autoload": {
                "psr-4": {
                    "Laminas\\Code\\": "src/"
                }
            },
            "notification-url": "https://packagist.org/downloads/",
            "license": [
                "BSD-3-Clause"
            ],
            "description": "Extensions to the PHP Reflection API, static code scanning, and code generation",
            "homepage": "https://laminas.dev",
            "keywords": [
                "code",
                "laminas"
            ],
            "time": "2019-12-31T16:28:24+00:00"
        },
        {
            "name": "laminas/laminas-config",
            "version": "3.5.0",
            "source": {
                "type": "git",
                "url": "https://github.com/laminas/laminas-config.git",
                "reference": "f91cd6fe79e82cbbcaa36485108a04e8ef1e679b"
            },
            "dist": {
                "type": "zip",
                "url": "https://api.github.com/repos/laminas/laminas-config/zipball/f91cd6fe79e82cbbcaa36485108a04e8ef1e679b",
                "reference": "f91cd6fe79e82cbbcaa36485108a04e8ef1e679b",
                "shasum": ""
            },
            "require": {
                "ext-json": "*",
                "laminas/laminas-stdlib": "^2.7.7 || ^3.1",
                "laminas/laminas-zendframework-bridge": "^1.0",
                "php": "^7.3 || ~8.0.0",
                "psr/container": "^1.0"
            },
            "conflict": {
                "container-interop/container-interop": "<1.2.0"
            },
            "replace": {
                "zendframework/zend-config": "^3.3.0"
            },
            "require-dev": {
                "laminas/laminas-coding-standard": "~1.0.0",
                "laminas/laminas-filter": "^2.7.2",
                "laminas/laminas-i18n": "^2.10.3",
                "laminas/laminas-servicemanager": "^3.4.1",
                "malukenho/docheader": "^0.1.6",
                "phpunit/phpunit": "^8.5.8"
            },
            "suggest": {
                "laminas/laminas-filter": "^2.7.2; install if you want to use the Filter processor",
                "laminas/laminas-i18n": "^2.7.4; install if you want to use the Translator processor",
                "laminas/laminas-servicemanager": "^2.7.8 || ^3.3; if you need an extensible plugin manager for use with the Config Factory"
            },
            "type": "library",
            "autoload": {
                "psr-4": {
                    "Laminas\\Config\\": "src/"
                }
            },
            "notification-url": "https://packagist.org/downloads/",
            "license": [
                "BSD-3-Clause"
            ],
            "description": "provides a nested object property based user interface for accessing this configuration data within application code",
            "homepage": "https://laminas.dev",
            "keywords": [
                "config",
                "laminas"
            ],
            "funding": [
                {
                    "url": "https://funding.communitybridge.org/projects/laminas-project",
                    "type": "community_bridge"
                }
            ],
            "time": "2021-02-11T15:06:51+00:00"
        },
        {
            "name": "laminas/laminas-console",
            "version": "2.8.0",
            "source": {
                "type": "git",
                "url": "https://github.com/laminas/laminas-console.git",
                "reference": "478a6ceac3e31fb38d6314088abda8b239ee23a5"
            },
            "dist": {
                "type": "zip",
                "url": "https://api.github.com/repos/laminas/laminas-console/zipball/478a6ceac3e31fb38d6314088abda8b239ee23a5",
                "reference": "478a6ceac3e31fb38d6314088abda8b239ee23a5",
                "shasum": ""
            },
            "require": {
                "laminas/laminas-stdlib": "^3.2.1",
                "laminas/laminas-zendframework-bridge": "^1.0",
                "php": "^5.6 || ^7.0"
            },
            "replace": {
                "zendframework/zend-console": "self.version"
            },
            "require-dev": {
                "laminas/laminas-coding-standard": "~1.0.0",
                "laminas/laminas-filter": "^2.7.2",
                "laminas/laminas-json": "^2.6 || ^3.0",
                "laminas/laminas-validator": "^2.10.1",
                "phpunit/phpunit": "^5.7.23 || ^6.4.3"
            },
            "suggest": {
                "laminas/laminas-filter": "To support DefaultRouteMatcher usage",
                "laminas/laminas-validator": "To support DefaultRouteMatcher usage"
            },
            "type": "library",
            "extra": {
                "branch-alias": {
                    "dev-master": "2.8.x-dev",
                    "dev-develop": "2.9.x-dev"
                }
            },
            "autoload": {
                "psr-4": {
                    "Laminas\\Console\\": "src/"
                }
            },
            "notification-url": "https://packagist.org/downloads/",
            "license": [
                "BSD-3-Clause"
            ],
            "description": "Build console applications using getopt syntax or routing, complete with prompts",
            "homepage": "https://laminas.dev",
            "keywords": [
                "console",
                "laminas"
            ],
            "time": "2019-12-31T16:31:45+00:00"
        },
        {
            "name": "laminas/laminas-crypt",
            "version": "2.6.0",
            "source": {
                "type": "git",
                "url": "https://github.com/laminas/laminas-crypt.git",
                "reference": "6f291fe90c84c74d737c9dc9b8f0ad2b55dc0567"
            },
            "dist": {
                "type": "zip",
                "url": "https://api.github.com/repos/laminas/laminas-crypt/zipball/6f291fe90c84c74d737c9dc9b8f0ad2b55dc0567",
                "reference": "6f291fe90c84c74d737c9dc9b8f0ad2b55dc0567",
                "shasum": ""
            },
            "require": {
                "container-interop/container-interop": "~1.0",
                "laminas/laminas-math": "^2.6",
                "laminas/laminas-stdlib": "^2.7 || ^3.0",
                "laminas/laminas-zendframework-bridge": "^1.0",
                "php": "^5.5 || ^7.0"
            },
            "replace": {
                "zendframework/zend-crypt": "self.version"
            },
            "require-dev": {
                "fabpot/php-cs-fixer": "1.7.*",
                "phpunit/phpunit": "~4.0"
            },
            "suggest": {
                "ext-mcrypt": "Required for most features of Laminas\\Crypt"
            },
            "type": "library",
            "extra": {
                "branch-alias": {
                    "dev-master": "2.6-dev",
                    "dev-develop": "2.7-dev"
                }
            },
            "autoload": {
                "psr-4": {
                    "Laminas\\Crypt\\": "src/"
                }
            },
            "notification-url": "https://packagist.org/downloads/",
            "license": [
                "BSD-3-Clause"
            ],
            "homepage": "https://laminas.dev",
            "keywords": [
                "crypt",
                "laminas"
            ],
            "time": "2019-12-31T16:33:11+00:00"
        },
        {
            "name": "laminas/laminas-db",
            "version": "2.11.3",
            "source": {
                "type": "git",
                "url": "https://github.com/laminas/laminas-db.git",
                "reference": "6c4238918b9204db1eb8cafae2c1940d40f4c007"
            },
            "dist": {
                "type": "zip",
                "url": "https://api.github.com/repos/laminas/laminas-db/zipball/6c4238918b9204db1eb8cafae2c1940d40f4c007",
                "reference": "6c4238918b9204db1eb8cafae2c1940d40f4c007",
                "shasum": ""
            },
            "require": {
                "laminas/laminas-stdlib": "^2.7 || ^3.0",
                "laminas/laminas-zendframework-bridge": "^1.0",
                "php": "^5.6 || ^7.0"
            },
            "replace": {
                "zendframework/zend-db": "^2.11.0"
            },
            "require-dev": {
                "laminas/laminas-coding-standard": "~1.0.0",
                "laminas/laminas-eventmanager": "^2.6.2 || ^3.0",
                "laminas/laminas-hydrator": "^1.1 || ^2.1 || ^3.0",
                "laminas/laminas-servicemanager": "^2.7.5 || ^3.0.3",
                "phpunit/phpunit": "^5.7.27 || ^6.5.14"
            },
            "suggest": {
                "laminas/laminas-eventmanager": "Laminas\\EventManager component",
                "laminas/laminas-hydrator": "Laminas\\Hydrator component for using HydratingResultSets",
                "laminas/laminas-servicemanager": "Laminas\\ServiceManager component"
            },
            "type": "library",
            "extra": {
                "branch-alias": {
                    "dev-master": "2.11.x-dev",
                    "dev-develop": "2.12.x-dev"
                },
                "laminas": {
                    "component": "Laminas\\Db",
                    "config-provider": "Laminas\\Db\\ConfigProvider"
                }
            },
            "autoload": {
                "psr-4": {
                    "Laminas\\Db\\": "src/"
                }
            },
            "notification-url": "https://packagist.org/downloads/",
            "license": [
                "BSD-3-Clause"
            ],
            "description": "Database abstraction layer, SQL abstraction, result set abstraction, and RowDataGateway and TableDataGateway implementations",
            "homepage": "https://laminas.dev",
            "keywords": [
                "db",
                "laminas"
            ],
            "time": "2020-03-29T12:08:51+00:00"
        },
        {
            "name": "laminas/laminas-dependency-plugin",
            "version": "2.1.2",
            "source": {
                "type": "git",
                "url": "https://github.com/laminas/laminas-dependency-plugin.git",
                "reference": "c5b4bf87729d6f38c73ca8ed22a5d62ec641d075"
            },
            "dist": {
                "type": "zip",
                "url": "https://api.github.com/repos/laminas/laminas-dependency-plugin/zipball/c5b4bf87729d6f38c73ca8ed22a5d62ec641d075",
                "reference": "c5b4bf87729d6f38c73ca8ed22a5d62ec641d075",
                "shasum": ""
            },
            "require": {
                "composer-plugin-api": "^1.1 || ^2.0",
                "php": "^7.3 || ~8.0.0"
            },
            "require-dev": {
                "composer/composer": "^1.9 || ^2.0",
                "mikey179/vfsstream": "^1.6",
                "roave/security-advisories": "dev-master"
            },
            "type": "composer-plugin",
            "extra": {
                "class": "Laminas\\DependencyPlugin\\DependencyRewriterPluginDelegator"
            },
            "autoload": {
                "psr-4": {
                    "Laminas\\DependencyPlugin\\": "src/"
                }
            },
            "notification-url": "https://packagist.org/downloads/",
            "license": [
                "BSD-3-Clause"
            ],
            "description": "Replace zendframework and zfcampus packages with their Laminas Project equivalents.",
            "funding": [
                {
                    "url": "https://funding.communitybridge.org/projects/laminas-project",
                    "type": "community_bridge"
                }
            ],
            "time": "2021-02-15T16:44:31+00:00"
        },
        {
            "name": "laminas/laminas-di",
            "version": "2.6.1",
            "source": {
                "type": "git",
                "url": "https://github.com/laminas/laminas-di.git",
                "reference": "239b22408a1f8eacda6fc2b838b5065c4cf1d88e"
            },
            "dist": {
                "type": "zip",
                "url": "https://api.github.com/repos/laminas/laminas-di/zipball/239b22408a1f8eacda6fc2b838b5065c4cf1d88e",
                "reference": "239b22408a1f8eacda6fc2b838b5065c4cf1d88e",
                "shasum": ""
            },
            "require": {
                "container-interop/container-interop": "^1.1",
                "laminas/laminas-code": "^2.6 || ^3.0",
                "laminas/laminas-stdlib": "^2.7 || ^3.0",
                "laminas/laminas-zendframework-bridge": "^0.4.5 || ^1.0",
                "php": "^5.5 || ^7.0"
            },
            "replace": {
                "zendframework/zend-di": "self.version"
            },
            "require-dev": {
                "fabpot/php-cs-fixer": "1.7.*",
                "phpunit/phpunit": "~4.0"
            },
            "type": "library",
            "extra": {
                "branch-alias": {
                    "dev-master": "2.6-dev",
                    "dev-develop": "2.7-dev"
                }
            },
            "autoload": {
                "psr-4": {
                    "Laminas\\Di\\": "src/"
                }
            },
            "notification-url": "https://packagist.org/downloads/",
            "license": [
                "BSD-3-Clause"
            ],
            "homepage": "https://laminas.dev",
            "keywords": [
                "di",
                "laminas"
            ],
            "time": "2019-12-31T15:17:33+00:00"
        },
        {
            "name": "laminas/laminas-diactoros",
            "version": "1.8.7p2",
            "source": {
                "type": "git",
                "url": "https://github.com/laminas/laminas-diactoros.git",
                "reference": "6991c1af7c8d2c8efee81b22ba97024781824aaa"
            },
            "dist": {
                "type": "zip",
                "url": "https://api.github.com/repos/laminas/laminas-diactoros/zipball/6991c1af7c8d2c8efee81b22ba97024781824aaa",
                "reference": "6991c1af7c8d2c8efee81b22ba97024781824aaa",
                "shasum": ""
            },
            "require": {
                "laminas/laminas-zendframework-bridge": "^1.0",
                "php": "^5.6 || ^7.0",
                "psr/http-message": "^1.0"
            },
            "provide": {
                "psr/http-message-implementation": "1.0"
            },
            "replace": {
                "zendframework/zend-diactoros": "~1.8.7.0"
            },
            "require-dev": {
                "ext-dom": "*",
                "ext-libxml": "*",
                "laminas/laminas-coding-standard": "~1.0",
                "php-http/psr7-integration-tests": "dev-master",
                "phpunit/phpunit": "^5.7.16 || ^6.0.8 || ^7.2.7"
            },
            "type": "library",
            "extra": {
                "branch-alias": {
                    "dev-release-1.8": "1.8.x-dev"
                }
            },
            "autoload": {
                "files": [
                    "src/functions/create_uploaded_file.php",
                    "src/functions/marshal_headers_from_sapi.php",
                    "src/functions/marshal_method_from_sapi.php",
                    "src/functions/marshal_protocol_version_from_sapi.php",
                    "src/functions/marshal_uri_from_sapi.php",
                    "src/functions/normalize_server.php",
                    "src/functions/normalize_uploaded_files.php",
                    "src/functions/parse_cookie_header.php",
                    "src/functions/create_uploaded_file.legacy.php",
                    "src/functions/marshal_headers_from_sapi.legacy.php",
                    "src/functions/marshal_method_from_sapi.legacy.php",
                    "src/functions/marshal_protocol_version_from_sapi.legacy.php",
                    "src/functions/marshal_uri_from_sapi.legacy.php",
                    "src/functions/normalize_server.legacy.php",
                    "src/functions/normalize_uploaded_files.legacy.php",
                    "src/functions/parse_cookie_header.legacy.php"
                ],
                "psr-4": {
                    "Laminas\\Diactoros\\": "src/"
                }
            },
            "notification-url": "https://packagist.org/downloads/",
            "license": [
                "BSD-3-Clause"
            ],
            "description": "PSR HTTP Message implementations",
            "homepage": "https://laminas.dev",
            "keywords": [
                "http",
                "laminas",
                "psr",
                "psr-7"
            ],
            "time": "2020-03-23T15:28:28+00:00"
        },
        {
            "name": "laminas/laminas-escaper",
            "version": "2.7.0",
            "source": {
                "type": "git",
                "url": "https://github.com/laminas/laminas-escaper.git",
                "reference": "5e04bc5ae5990b17159d79d331055e2c645e5cc5"
            },
            "dist": {
                "type": "zip",
                "url": "https://api.github.com/repos/laminas/laminas-escaper/zipball/5e04bc5ae5990b17159d79d331055e2c645e5cc5",
                "reference": "5e04bc5ae5990b17159d79d331055e2c645e5cc5",
                "shasum": ""
            },
            "require": {
                "laminas/laminas-zendframework-bridge": "^1.0",
                "php": "^7.3 || ~8.0.0"
            },
            "replace": {
                "zendframework/zend-escaper": "^2.6.1"
            },
            "require-dev": {
                "laminas/laminas-coding-standard": "~1.0.0",
                "phpunit/phpunit": "^9.3",
                "psalm/plugin-phpunit": "^0.12.2",
                "vimeo/psalm": "^3.16"
            },
            "suggest": {
                "ext-iconv": "*",
                "ext-mbstring": "*"
            },
            "type": "library",
            "autoload": {
                "psr-4": {
                    "Laminas\\Escaper\\": "src/"
                }
            },
            "notification-url": "https://packagist.org/downloads/",
            "license": [
                "BSD-3-Clause"
            ],
            "description": "Securely and safely escape HTML, HTML attributes, JavaScript, CSS, and URLs",
            "homepage": "https://laminas.dev",
            "keywords": [
                "escaper",
                "laminas"
            ],
            "funding": [
                {
                    "url": "https://funding.communitybridge.org/projects/laminas-project",
                    "type": "community_bridge"
                }
            ],
            "time": "2020-11-17T21:26:43+00:00"
        },
        {
            "name": "laminas/laminas-eventmanager",
            "version": "3.3.0",
            "source": {
                "type": "git",
                "url": "https://github.com/laminas/laminas-eventmanager.git",
                "reference": "1940ccf30e058b2fd66f5a9d696f1b5e0027b082"
            },
            "dist": {
                "type": "zip",
                "url": "https://api.github.com/repos/laminas/laminas-eventmanager/zipball/1940ccf30e058b2fd66f5a9d696f1b5e0027b082",
                "reference": "1940ccf30e058b2fd66f5a9d696f1b5e0027b082",
                "shasum": ""
            },
            "require": {
                "laminas/laminas-zendframework-bridge": "^1.0",
                "php": "^7.3 || ^8.0"
            },
            "replace": {
                "zendframework/zend-eventmanager": "^3.2.1"
            },
            "require-dev": {
                "container-interop/container-interop": "^1.1",
                "laminas/laminas-coding-standard": "~1.0.0",
                "laminas/laminas-stdlib": "^2.7.3 || ^3.0",
                "phpbench/phpbench": "^0.17.1",
                "phpunit/phpunit": "^8.5.8"
            },
            "suggest": {
                "container-interop/container-interop": "^1.1, to use the lazy listeners feature",
                "laminas/laminas-stdlib": "^2.7.3 || ^3.0, to use the FilterChain feature"
            },
            "type": "library",
            "extra": {
                "branch-alias": {
                    "dev-master": "3.3.x-dev",
                    "dev-develop": "3.4.x-dev"
                }
            },
            "autoload": {
                "psr-4": {
                    "Laminas\\EventManager\\": "src/"
                }
            },
            "notification-url": "https://packagist.org/downloads/",
            "license": [
                "BSD-3-Clause"
            ],
            "description": "Trigger and listen to events within a PHP application",
            "homepage": "https://laminas.dev",
            "keywords": [
                "event",
                "eventmanager",
                "events",
                "laminas"
            ],
            "funding": [
                {
                    "url": "https://funding.communitybridge.org/projects/laminas-project",
                    "type": "community_bridge"
                }
            ],
            "time": "2020-08-25T11:10:44+00:00"
        },
        {
            "name": "laminas/laminas-feed",
            "version": "2.12.3",
            "source": {
                "type": "git",
                "url": "https://github.com/laminas/laminas-feed.git",
                "reference": "3c91415633cb1be6f9d78683d69b7dcbfe6b4012"
            },
            "dist": {
                "type": "zip",
                "url": "https://api.github.com/repos/laminas/laminas-feed/zipball/3c91415633cb1be6f9d78683d69b7dcbfe6b4012",
                "reference": "3c91415633cb1be6f9d78683d69b7dcbfe6b4012",
                "shasum": ""
            },
            "require": {
                "ext-dom": "*",
                "ext-libxml": "*",
                "laminas/laminas-escaper": "^2.5.2",
                "laminas/laminas-stdlib": "^3.2.1",
                "laminas/laminas-zendframework-bridge": "^1.0",
                "php": "^5.6 || ^7.0"
            },
            "replace": {
                "zendframework/zend-feed": "^2.12.0"
            },
            "require-dev": {
                "laminas/laminas-cache": "^2.7.2",
                "laminas/laminas-coding-standard": "~1.0.0",
                "laminas/laminas-db": "^2.8.2",
                "laminas/laminas-http": "^2.7",
                "laminas/laminas-servicemanager": "^2.7.8 || ^3.3",
                "laminas/laminas-validator": "^2.10.1",
                "phpunit/phpunit": "^5.7.27 || ^6.5.14 || ^7.5.20",
                "psr/http-message": "^1.0.1"
            },
            "suggest": {
                "laminas/laminas-cache": "Laminas\\Cache component, for optionally caching feeds between requests",
                "laminas/laminas-db": "Laminas\\Db component, for use with PubSubHubbub",
                "laminas/laminas-http": "Laminas\\Http for PubSubHubbub, and optionally for use with Laminas\\Feed\\Reader",
                "laminas/laminas-servicemanager": "Laminas\\ServiceManager component, for easily extending ExtensionManager implementations",
                "laminas/laminas-validator": "Laminas\\Validator component, for validating email addresses used in Atom feeds and entries when using the Writer subcomponent",
                "psr/http-message": "PSR-7 ^1.0.1, if you wish to use Laminas\\Feed\\Reader\\Http\\Psr7ResponseDecorator"
            },
            "type": "library",
            "extra": {
                "branch-alias": {
                    "dev-master": "2.12.x-dev",
                    "dev-develop": "2.13.x-dev"
                }
            },
            "autoload": {
                "psr-4": {
                    "Laminas\\Feed\\": "src/"
                }
            },
            "notification-url": "https://packagist.org/downloads/",
            "license": [
                "BSD-3-Clause"
            ],
            "description": "provides functionality for consuming RSS and Atom feeds",
            "homepage": "https://laminas.dev",
            "keywords": [
                "feed",
                "laminas"
            ],
            "funding": [
                {
                    "url": "https://funding.communitybridge.org/projects/laminas-project",
                    "type": "community_bridge"
                }
            ],
            "time": "2020-08-18T13:45:04+00:00"
        },
        {
            "name": "laminas/laminas-filter",
            "version": "2.10.0",
            "source": {
                "type": "git",
                "url": "https://github.com/laminas/laminas-filter.git",
                "reference": "cfb40b104e92a0b52bee696b74f958798ad8faa4"
            },
            "dist": {
                "type": "zip",
                "url": "https://api.github.com/repos/laminas/laminas-filter/zipball/cfb40b104e92a0b52bee696b74f958798ad8faa4",
                "reference": "cfb40b104e92a0b52bee696b74f958798ad8faa4",
                "shasum": ""
            },
            "require": {
                "laminas/laminas-stdlib": "^3.3",
                "laminas/laminas-zendframework-bridge": "^1.0",
                "php": "^7.3 || ~8.0.0"
            },
            "conflict": {
                "laminas/laminas-validator": "<2.10.1"
            },
            "replace": {
                "zendframework/zend-filter": "^2.9.2"
            },
            "require-dev": {
                "laminas/laminas-coding-standard": "~1.0.0",
                "laminas/laminas-crypt": "^3.2.1",
                "laminas/laminas-servicemanager": "^3.3",
                "laminas/laminas-uri": "^2.6",
                "pear/archive_tar": "^1.4.3",
                "phpspec/prophecy-phpunit": "^2.0",
                "phpunit/phpunit": "^9.3",
                "psr/http-factory": "^1.0"
            },
            "suggest": {
                "laminas/laminas-crypt": "Laminas\\Crypt component, for encryption filters",
                "laminas/laminas-i18n": "Laminas\\I18n component for filters depending on i18n functionality",
                "laminas/laminas-servicemanager": "Laminas\\ServiceManager component, for using the filter chain functionality",
                "laminas/laminas-uri": "Laminas\\Uri component, for the UriNormalize filter",
                "psr/http-factory-implementation": "psr/http-factory-implementation, for creating file upload instances when consuming PSR-7 in file upload filters"
            },
            "type": "library",
            "extra": {
                "laminas": {
                    "component": "Laminas\\Filter",
                    "config-provider": "Laminas\\Filter\\ConfigProvider"
                }
            },
            "autoload": {
                "psr-4": {
                    "Laminas\\Filter\\": "src/"
                }
            },
            "notification-url": "https://packagist.org/downloads/",
            "license": [
                "BSD-3-Clause"
            ],
            "description": "Programmatically filter and normalize data and files",
            "homepage": "https://laminas.dev",
            "keywords": [
                "filter",
                "laminas"
            ],
            "funding": [
                {
                    "url": "https://funding.communitybridge.org/projects/laminas-project",
                    "type": "community_bridge"
                }
            ],
            "time": "2021-01-01T14:37:45+00:00"
        },
        {
            "name": "laminas/laminas-form",
            "version": "2.15.0",
            "source": {
                "type": "git",
                "url": "https://github.com/laminas/laminas-form.git",
                "reference": "359cd372c565e18a17f32ccfeacdf21bba091ce2"
            },
            "dist": {
                "type": "zip",
                "url": "https://api.github.com/repos/laminas/laminas-form/zipball/359cd372c565e18a17f32ccfeacdf21bba091ce2",
                "reference": "359cd372c565e18a17f32ccfeacdf21bba091ce2",
                "shasum": ""
            },
            "require": {
                "laminas/laminas-hydrator": "^1.1 || ^2.1 || ^3.0",
                "laminas/laminas-inputfilter": "^2.8",
                "laminas/laminas-stdlib": "^3.2.1",
                "laminas/laminas-zendframework-bridge": "^1.0",
                "php": "^5.6 || ^7.0"
            },
            "replace": {
                "zendframework/zend-form": "^2.14.3"
            },
            "require-dev": {
                "doctrine/annotations": "~1.0",
                "laminas/laminas-cache": "^2.6.1",
                "laminas/laminas-captcha": "^2.7.1",
                "laminas/laminas-code": "^2.6 || ^3.0",
                "laminas/laminas-coding-standard": "~1.0.0",
                "laminas/laminas-escaper": "^2.5",
                "laminas/laminas-eventmanager": "^2.6.2 || ^3.0",
                "laminas/laminas-filter": "^2.6",
                "laminas/laminas-i18n": "^2.6",
                "laminas/laminas-recaptcha": "^3.0.0",
                "laminas/laminas-servicemanager": "^2.7.5 || ^3.0.3",
                "laminas/laminas-session": "^2.8.1",
                "laminas/laminas-text": "^2.6",
                "laminas/laminas-validator": "^2.6",
                "laminas/laminas-view": "^2.6.2",
                "phpunit/phpunit": "^5.7.27 || ^6.5.14 || ^7.5.20"
            },
            "suggest": {
                "laminas/laminas-captcha": "^2.7.1, required for using CAPTCHA form elements",
                "laminas/laminas-code": "^2.6 || ^3.0, required to use laminas-form annotations support",
                "laminas/laminas-eventmanager": "^2.6.2 || ^3.0, reuired for laminas-form annotations support",
                "laminas/laminas-i18n": "^2.6, required when using laminas-form view helpers",
                "laminas/laminas-recaptcha": "in order to use the ReCaptcha form element",
                "laminas/laminas-servicemanager": "^2.7.5 || ^3.0.3, required to use the form factories or provide services",
                "laminas/laminas-view": "^2.6.2, required for using the laminas-form view helpers"
            },
            "type": "library",
            "extra": {
                "branch-alias": {
                    "dev-master": "2.15.x-dev",
                    "dev-develop": "2.16.x-dev"
                },
                "laminas": {
                    "component": "Laminas\\Form",
                    "config-provider": "Laminas\\Form\\ConfigProvider"
                }
            },
            "autoload": {
                "psr-4": {
                    "Laminas\\Form\\": "src/"
                },
                "files": [
                    "autoload/formElementManagerPolyfill.php"
                ]
            },
            "notification-url": "https://packagist.org/downloads/",
            "license": [
                "BSD-3-Clause"
            ],
            "description": "Validate and display simple and complex forms, casting forms to business objects and vice versa",
            "homepage": "https://laminas.dev",
            "keywords": [
                "form",
                "laminas"
            ],
            "funding": [
                {
                    "url": "https://funding.communitybridge.org/projects/laminas-project",
                    "type": "community_bridge"
                }
            ],
            "time": "2020-07-14T13:53:27+00:00"
        },
        {
            "name": "laminas/laminas-http",
            "version": "2.14.2",
            "source": {
                "type": "git",
                "url": "https://github.com/laminas/laminas-http.git",
                "reference": "298f732e1acb031db70ea4fd2133a283b2a4a65e"
            },
            "dist": {
                "type": "zip",
                "url": "https://api.github.com/repos/laminas/laminas-http/zipball/298f732e1acb031db70ea4fd2133a283b2a4a65e",
                "reference": "298f732e1acb031db70ea4fd2133a283b2a4a65e",
                "shasum": ""
            },
            "require": {
                "laminas/laminas-loader": "^2.5.1",
                "laminas/laminas-stdlib": "^3.2.1",
                "laminas/laminas-uri": "^2.5.2",
                "laminas/laminas-validator": "^2.10.1",
                "laminas/laminas-zendframework-bridge": "^1.0",
                "php": "^7.3 || ~8.0.0"
            },
            "replace": {
                "zendframework/zend-http": "^2.11.2"
            },
            "require-dev": {
                "laminas/laminas-coding-standard": "~1.0.0",
                "laminas/laminas-config": "^3.1 || ^2.6",
                "phpunit/phpunit": "^9.3"
            },
            "suggest": {
                "paragonie/certainty": "For automated management of cacert.pem"
            },
            "type": "library",
            "autoload": {
                "psr-4": {
                    "Laminas\\Http\\": "src/"
                }
            },
            "notification-url": "https://packagist.org/downloads/",
            "license": [
                "BSD-3-Clause"
            ],
            "description": "Provides an easy interface for performing Hyper-Text Transfer Protocol (HTTP) requests",
            "homepage": "https://laminas.dev",
            "keywords": [
                "http",
                "http client",
                "laminas"
            ],
            "funding": [
                {
                    "url": "https://funding.communitybridge.org/projects/laminas-project",
                    "type": "community_bridge"
                }
            ],
            "time": "2021-01-05T16:10:52+00:00"
        },
        {
            "name": "laminas/laminas-hydrator",
            "version": "2.4.2",
            "source": {
                "type": "git",
                "url": "https://github.com/laminas/laminas-hydrator.git",
                "reference": "4a0e81cf05f32edcace817f1f48cb4055f689d85"
            },
            "dist": {
                "type": "zip",
                "url": "https://api.github.com/repos/laminas/laminas-hydrator/zipball/4a0e81cf05f32edcace817f1f48cb4055f689d85",
                "reference": "4a0e81cf05f32edcace817f1f48cb4055f689d85",
                "shasum": ""
            },
            "require": {
                "laminas/laminas-stdlib": "^3.0",
                "laminas/laminas-zendframework-bridge": "^1.0",
                "php": "^5.6 || ^7.0"
            },
            "replace": {
                "zendframework/zend-hydrator": "self.version"
            },
            "require-dev": {
                "laminas/laminas-coding-standard": "~1.0.0",
                "laminas/laminas-eventmanager": "^2.6.2 || ^3.0",
                "laminas/laminas-filter": "^2.6",
                "laminas/laminas-inputfilter": "^2.6",
                "laminas/laminas-serializer": "^2.6.1",
                "laminas/laminas-servicemanager": "^2.7.5 || ^3.0.3",
                "phpunit/phpunit": "^5.7.27 || ^6.5.8 || ^7.1.2"
            },
            "suggest": {
                "laminas/laminas-eventmanager": "^2.6.2 || ^3.0, to support aggregate hydrator usage",
                "laminas/laminas-filter": "^2.6, to support naming strategy hydrator usage",
                "laminas/laminas-serializer": "^2.6.1, to use the SerializableStrategy",
                "laminas/laminas-servicemanager": "^2.7.5 || ^3.0.3, to support hydrator plugin manager usage"
            },
            "type": "library",
            "extra": {
                "branch-alias": {
                    "dev-release-2.4": "2.4.x-dev"
                },
                "laminas": {
                    "component": "Laminas\\Hydrator",
                    "config-provider": "Laminas\\Hydrator\\ConfigProvider"
                }
            },
            "autoload": {
                "psr-4": {
                    "Laminas\\Hydrator\\": "src/"
                }
            },
            "notification-url": "https://packagist.org/downloads/",
            "license": [
                "BSD-3-Clause"
            ],
            "description": "Serialize objects to arrays, and vice versa",
            "homepage": "https://laminas.dev",
            "keywords": [
                "hydrator",
                "laminas"
            ],
            "time": "2019-12-31T17:06:38+00:00"
        },
        {
            "name": "laminas/laminas-i18n",
            "version": "2.11.0",
            "source": {
                "type": "git",
                "url": "https://github.com/laminas/laminas-i18n.git",
                "reference": "85678f444b6dcb48e8a04591779e11c24e5bb901"
            },
            "dist": {
                "type": "zip",
                "url": "https://api.github.com/repos/laminas/laminas-i18n/zipball/85678f444b6dcb48e8a04591779e11c24e5bb901",
                "reference": "85678f444b6dcb48e8a04591779e11c24e5bb901",
                "shasum": ""
            },
            "require": {
                "ext-intl": "*",
                "laminas/laminas-stdlib": "^2.7 || ^3.0",
                "laminas/laminas-zendframework-bridge": "^1.0",
                "php": "^7.3 || ~8.0.0"
            },
            "conflict": {
                "phpspec/prophecy": "<1.9.0"
            },
            "replace": {
                "zendframework/zend-i18n": "^2.10.1"
            },
            "require-dev": {
                "laminas/laminas-cache": "^2.6.1",
                "laminas/laminas-coding-standard": "~1.0.0",
                "laminas/laminas-config": "^2.6",
                "laminas/laminas-eventmanager": "^2.6.2 || ^3.0",
                "laminas/laminas-filter": "^2.6.1",
                "laminas/laminas-servicemanager": "^3.2.1",
                "laminas/laminas-validator": "^2.6",
                "laminas/laminas-view": "^2.6.3",
                "phpunit/phpunit": "^9.3"
            },
            "suggest": {
                "laminas/laminas-cache": "Laminas\\Cache component",
                "laminas/laminas-config": "Laminas\\Config component",
                "laminas/laminas-eventmanager": "You should install this package to use the events in the translator",
                "laminas/laminas-filter": "You should install this package to use the provided filters",
                "laminas/laminas-i18n-resources": "Translation resources",
                "laminas/laminas-servicemanager": "Laminas\\ServiceManager component",
                "laminas/laminas-validator": "You should install this package to use the provided validators",
                "laminas/laminas-view": "You should install this package to use the provided view helpers"
            },
            "type": "library",
            "extra": {
                "laminas": {
                    "component": "Laminas\\I18n",
                    "config-provider": "Laminas\\I18n\\ConfigProvider"
                }
            },
            "autoload": {
                "psr-4": {
                    "Laminas\\I18n\\": "src/"
                }
            },
            "notification-url": "https://packagist.org/downloads/",
            "license": [
                "BSD-3-Clause"
            ],
            "description": "Provide translations for your application, and filter and validate internationalized values",
            "homepage": "https://laminas.dev",
            "keywords": [
                "i18n",
                "laminas"
            ],
            "funding": [
                {
                    "url": "https://funding.communitybridge.org/projects/laminas-project",
                    "type": "community_bridge"
                }
            ],
            "time": "2020-10-24T13:14:32+00:00"
        },
        {
            "name": "laminas/laminas-inputfilter",
            "version": "2.10.1",
            "source": {
                "type": "git",
                "url": "git@github.com:laminas/laminas-inputfilter.git",
                "reference": "b29ce8f512c966468eee37ea4873ae5fb545d00a"
            },
            "dist": {
                "type": "zip",
                "url": "https://api.github.com/repos/laminas/laminas-inputfilter/zipball/b29ce8f512c966468eee37ea4873ae5fb545d00a",
                "reference": "b29ce8f512c966468eee37ea4873ae5fb545d00a",
                "shasum": ""
            },
            "require": {
                "laminas/laminas-filter": "^2.9.1",
                "laminas/laminas-servicemanager": "^2.7.10 || ^3.3.1",
                "laminas/laminas-stdlib": "^2.7 || ^3.0",
                "laminas/laminas-validator": "^2.11",
                "laminas/laminas-zendframework-bridge": "^1.0",
                "php": "^5.6 || ^7.0"
            },
            "replace": {
                "zendframework/zend-inputfilter": "self.version"
            },
            "require-dev": {
                "laminas/laminas-coding-standard": "~1.0.0",
                "phpunit/phpunit": "^5.7.27 || ^6.5.14 || ^7.5.15",
                "psr/http-message": "^1.0"
            },
            "suggest": {
                "psr/http-message-implementation": "PSR-7 is required if you wish to validate PSR-7 UploadedFileInterface payloads"
            },
            "type": "library",
            "extra": {
                "branch-alias": {
                    "dev-master": "2.10.x-dev",
                    "dev-develop": "2.11.x-dev"
                },
                "laminas": {
                    "component": "Laminas\\InputFilter",
                    "config-provider": "Laminas\\InputFilter\\ConfigProvider"
                }
            },
            "autoload": {
                "psr-4": {
                    "Laminas\\InputFilter\\": "src/"
                }
            },
            "notification-url": "https://packagist.org/downloads/",
            "license": [
                "BSD-3-Clause"
            ],
            "description": "Normalize and validate input sets from the web, APIs, the CLI, and more, including files",
            "homepage": "https://laminas.dev",
            "keywords": [
                "inputfilter",
                "laminas"
            ],
            "time": "2019-12-31T17:11:54+00:00"
        },
        {
            "name": "laminas/laminas-json",
            "version": "2.6.1",
            "source": {
                "type": "git",
                "url": "https://github.com/laminas/laminas-json.git",
                "reference": "db58425b7f0eba44a7539450cc926af80915951a"
            },
            "dist": {
                "type": "zip",
                "url": "https://api.github.com/repos/laminas/laminas-json/zipball/db58425b7f0eba44a7539450cc926af80915951a",
                "reference": "db58425b7f0eba44a7539450cc926af80915951a",
                "shasum": ""
            },
            "require": {
                "laminas/laminas-zendframework-bridge": "^1.0",
                "php": "^5.5 || ^7.0"
            },
            "replace": {
                "zendframework/zend-json": "self.version"
            },
            "require-dev": {
                "fabpot/php-cs-fixer": "1.7.*",
                "laminas/laminas-http": "^2.5.4",
                "laminas/laminas-server": "^2.6.1",
                "laminas/laminas-stdlib": "^2.5 || ^3.0",
                "laminas/laminas-xml": "^1.0.2",
                "phpunit/phpunit": "~4.0"
            },
            "suggest": {
                "laminas/laminas-http": "Laminas\\Http component, required to use Laminas\\Json\\Server",
                "laminas/laminas-server": "Laminas\\Server component, required to use Laminas\\Json\\Server",
                "laminas/laminas-stdlib": "Laminas\\Stdlib component, for use with caching Laminas\\Json\\Server responses",
                "laminas/laminas-xml": "To support Laminas\\Json\\Json::fromXml() usage"
            },
            "type": "library",
            "extra": {
                "branch-alias": {
                    "dev-master": "2.6-dev",
                    "dev-develop": "2.7-dev"
                }
            },
            "autoload": {
                "psr-4": {
                    "Laminas\\Json\\": "src/"
                }
            },
            "notification-url": "https://packagist.org/downloads/",
            "license": [
                "BSD-3-Clause"
            ],
            "description": "provides convenience methods for serializing native PHP to JSON and decoding JSON to native PHP",
            "homepage": "https://laminas.dev",
            "keywords": [
                "json",
                "laminas"
            ],
            "time": "2019-12-31T17:15:00+00:00"
        },
        {
            "name": "laminas/laminas-loader",
            "version": "2.7.0",
            "source": {
                "type": "git",
                "url": "https://github.com/laminas/laminas-loader.git",
                "reference": "bcf8a566cb9925a2e7cc41a16db09235ec9fb616"
            },
            "dist": {
                "type": "zip",
                "url": "https://api.github.com/repos/laminas/laminas-loader/zipball/bcf8a566cb9925a2e7cc41a16db09235ec9fb616",
                "reference": "bcf8a566cb9925a2e7cc41a16db09235ec9fb616",
                "shasum": ""
            },
            "require": {
                "laminas/laminas-zendframework-bridge": "^1.0",
                "php": "^7.3 || ~8.0.0"
            },
            "replace": {
                "zendframework/zend-loader": "^2.6.1"
            },
            "require-dev": {
                "laminas/laminas-coding-standard": "~1.0.0",
                "phpunit/phpunit": "^9.3"
            },
            "type": "library",
            "autoload": {
                "psr-4": {
                    "Laminas\\Loader\\": "src/"
                }
            },
            "notification-url": "https://packagist.org/downloads/",
            "license": [
                "BSD-3-Clause"
            ],
            "description": "Autoloading and plugin loading strategies",
            "homepage": "https://laminas.dev",
            "keywords": [
                "laminas",
                "loader"
            ],
            "funding": [
                {
                    "url": "https://funding.communitybridge.org/projects/laminas-project",
                    "type": "community_bridge"
                }
            ],
            "time": "2021-02-12T16:08:18+00:00"
        },
        {
            "name": "laminas/laminas-log",
            "version": "2.12.0",
            "source": {
                "type": "git",
                "url": "https://github.com/laminas/laminas-log.git",
                "reference": "4e92d841b48868714a070b10866e94be80fc92ff"
            },
            "dist": {
                "type": "zip",
                "url": "https://api.github.com/repos/laminas/laminas-log/zipball/4e92d841b48868714a070b10866e94be80fc92ff",
                "reference": "4e92d841b48868714a070b10866e94be80fc92ff",
                "shasum": ""
            },
            "require": {
                "laminas/laminas-servicemanager": "^2.7.5 || ^3.0.3",
                "laminas/laminas-stdlib": "^2.7 || ^3.0",
                "laminas/laminas-zendframework-bridge": "^1.0",
                "php": "^5.6 || ^7.0",
                "psr/log": "^1.1.2"
            },
            "provide": {
                "psr/log-implementation": "1.0.0"
            },
            "replace": {
                "zendframework/zend-log": "self.version"
            },
            "require-dev": {
                "laminas/laminas-coding-standard": "~1.0.0",
                "laminas/laminas-db": "^2.6",
                "laminas/laminas-escaper": "^2.5",
                "laminas/laminas-filter": "^2.5",
                "laminas/laminas-mail": "^2.6.1",
                "laminas/laminas-validator": "^2.10.1",
                "mikey179/vfsstream": "^1.6.7",
                "phpunit/phpunit": "^5.7.27 || ^6.5.14 || ^7.5.15"
            },
            "suggest": {
                "ext-mongo": "mongo extension to use Mongo writer",
                "ext-mongodb": "mongodb extension to use MongoDB writer",
                "laminas/laminas-db": "Laminas\\Db component to use the database log writer",
                "laminas/laminas-escaper": "Laminas\\Escaper component, for use in the XML log formatter",
                "laminas/laminas-mail": "Laminas\\Mail component to use the email log writer",
                "laminas/laminas-validator": "Laminas\\Validator component to block invalid log messages"
            },
            "type": "library",
            "extra": {
                "branch-alias": {
                    "dev-master": "2.12.x-dev",
                    "dev-develop": "2.13.x-dev"
                },
                "laminas": {
                    "component": "Laminas\\Log",
                    "config-provider": "Laminas\\Log\\ConfigProvider"
                }
            },
            "autoload": {
                "psr-4": {
                    "Laminas\\Log\\": "src/"
                }
            },
            "notification-url": "https://packagist.org/downloads/",
            "license": [
                "BSD-3-Clause"
            ],
            "description": "Robust, composite logger with filtering, formatting, and PSR-3 support",
            "homepage": "https://laminas.dev",
            "keywords": [
                "laminas",
                "log",
                "logging"
            ],
            "time": "2019-12-31T17:18:59+00:00"
        },
        {
            "name": "laminas/laminas-mail",
            "version": "2.13.1",
            "source": {
                "type": "git",
                "url": "https://github.com/laminas/laminas-mail.git",
                "reference": "6f6fb7c6f332abea25461eefb3da15e104edfd56"
            },
            "dist": {
                "type": "zip",
                "url": "https://api.github.com/repos/laminas/laminas-mail/zipball/6f6fb7c6f332abea25461eefb3da15e104edfd56",
                "reference": "6f6fb7c6f332abea25461eefb3da15e104edfd56",
                "shasum": ""
            },
            "require": {
                "ext-iconv": "*",
                "laminas/laminas-loader": "^2.5",
                "laminas/laminas-mime": "^2.5",
                "laminas/laminas-stdlib": "^2.7 || ^3.0",
                "laminas/laminas-validator": "^2.10.2",
                "laminas/laminas-zendframework-bridge": "^1.0",
                "php": "^7.3 || ~8.0.0",
                "symfony/polyfill-mbstring": "^1.12.0",
                "true/punycode": "^2.1"
            },
            "replace": {
                "zendframework/zend-mail": "^2.10.0"
            },
            "require-dev": {
                "laminas/laminas-coding-standard": "~1.0.0",
                "laminas/laminas-config": "^3.4",
                "laminas/laminas-crypt": "^2.6 || ^3.0",
                "laminas/laminas-servicemanager": "^3.2.1",
                "phpunit/phpunit": "^9.3"
            },
            "suggest": {
                "laminas/laminas-crypt": "Crammd5 support in SMTP Auth",
                "laminas/laminas-servicemanager": "^2.7.10 || ^3.3.1 when using SMTP to deliver messages"
            },
            "type": "library",
            "extra": {
                "laminas": {
                    "component": "Laminas\\Mail",
                    "config-provider": "Laminas\\Mail\\ConfigProvider"
                }
            },
            "autoload": {
                "psr-4": {
                    "Laminas\\Mail\\": "src/"
                }
            },
            "notification-url": "https://packagist.org/downloads/",
            "license": [
                "BSD-3-Clause"
            ],
            "description": "Provides generalized functionality to compose and send both text and MIME-compliant multipart e-mail messages",
            "homepage": "https://laminas.dev",
            "keywords": [
                "laminas",
                "mail"
            ],
            "funding": [
                {
                    "url": "https://funding.communitybridge.org/projects/laminas-project",
                    "type": "community_bridge"
                }
            ],
            "time": "2021-02-12T17:56:28+00:00"
        },
        {
            "name": "laminas/laminas-math",
            "version": "2.7.1",
            "source": {
                "type": "git",
                "url": "https://github.com/laminas/laminas-math.git",
                "reference": "8027b37e00accc43f28605c7d8fd081baed1f475"
            },
            "dist": {
                "type": "zip",
                "url": "https://api.github.com/repos/laminas/laminas-math/zipball/8027b37e00accc43f28605c7d8fd081baed1f475",
                "reference": "8027b37e00accc43f28605c7d8fd081baed1f475",
                "shasum": ""
            },
            "require": {
                "laminas/laminas-zendframework-bridge": "^1.0",
                "php": "^5.5 || ^7.0"
            },
            "replace": {
                "zendframework/zend-math": "self.version"
            },
            "require-dev": {
                "fabpot/php-cs-fixer": "1.7.*",
                "ircmaxell/random-lib": "~1.1",
                "phpunit/phpunit": "~4.0"
            },
            "suggest": {
                "ext-bcmath": "If using the bcmath functionality",
                "ext-gmp": "If using the gmp functionality",
                "ircmaxell/random-lib": "Fallback random byte generator for Laminas\\Math\\Rand if Mcrypt extensions is unavailable"
            },
            "type": "library",
            "extra": {
                "branch-alias": {
                    "dev-master": "2.7-dev",
                    "dev-develop": "2.8-dev"
                }
            },
            "autoload": {
                "psr-4": {
                    "Laminas\\Math\\": "src/"
                }
            },
            "notification-url": "https://packagist.org/downloads/",
            "license": [
                "BSD-3-Clause"
            ],
            "homepage": "https://laminas.dev",
            "keywords": [
                "laminas",
                "math"
            ],
            "time": "2019-12-31T17:24:15+00:00"
        },
        {
            "name": "laminas/laminas-mime",
            "version": "2.7.4",
            "source": {
                "type": "git",
                "url": "https://github.com/laminas/laminas-mime.git",
                "reference": "e45a7d856bf7b4a7b5bd00d6371f9961dc233add"
            },
            "dist": {
                "type": "zip",
                "url": "https://api.github.com/repos/laminas/laminas-mime/zipball/e45a7d856bf7b4a7b5bd00d6371f9961dc233add",
                "reference": "e45a7d856bf7b4a7b5bd00d6371f9961dc233add",
                "shasum": ""
            },
            "require": {
                "laminas/laminas-stdlib": "^2.7 || ^3.0",
                "laminas/laminas-zendframework-bridge": "^1.0",
                "php": "^5.6 || ^7.0"
            },
            "replace": {
                "zendframework/zend-mime": "^2.7.2"
            },
            "require-dev": {
                "laminas/laminas-coding-standard": "~1.0.0",
                "laminas/laminas-mail": "^2.6",
                "phpunit/phpunit": "^5.7.27 || ^6.5.14 || ^7.5.20"
            },
            "suggest": {
                "laminas/laminas-mail": "Laminas\\Mail component"
            },
            "type": "library",
            "extra": {
                "branch-alias": {
                    "dev-master": "2.7.x-dev",
                    "dev-develop": "2.8.x-dev"
                }
            },
            "autoload": {
                "psr-4": {
                    "Laminas\\Mime\\": "src/"
                }
            },
            "notification-url": "https://packagist.org/downloads/",
            "license": [
                "BSD-3-Clause"
            ],
            "description": "Create and parse MIME messages and parts",
            "homepage": "https://laminas.dev",
            "keywords": [
                "laminas",
                "mime"
            ],
            "time": "2020-03-29T13:12:07+00:00"
        },
        {
            "name": "laminas/laminas-modulemanager",
            "version": "2.10.1",
            "source": {
                "type": "git",
                "url": "https://github.com/laminas/laminas-modulemanager.git",
                "reference": "637aaaf2c85d13694b096e253e5884653f93bb92"
            },
            "dist": {
                "type": "zip",
                "url": "https://api.github.com/repos/laminas/laminas-modulemanager/zipball/637aaaf2c85d13694b096e253e5884653f93bb92",
                "reference": "637aaaf2c85d13694b096e253e5884653f93bb92",
                "shasum": ""
            },
            "require": {
                "brick/varexporter": "^0.3.2",
                "laminas/laminas-config": "^3.4",
                "laminas/laminas-eventmanager": "^3.3",
                "laminas/laminas-stdlib": "^3.3",
                "laminas/laminas-zendframework-bridge": "^1.1",
                "php": "^7.3 || ^8.0",
                "webimpress/safe-writer": "^1.0.2 || ^2.1"
            },
            "replace": {
                "zendframework/zend-modulemanager": "^2.8.4"
            },
            "require-dev": {
                "laminas/laminas-coding-standard": "~1.0.0",
                "laminas/laminas-console": "^2.8",
                "laminas/laminas-di": "^2.6.1",
                "laminas/laminas-loader": "^2.6.1",
                "laminas/laminas-mvc": "^3.1.1",
                "laminas/laminas-servicemanager": "^3.4.1",
                "phpunit/phpunit": "^9.3.7"
            },
            "suggest": {
                "laminas/laminas-console": "Laminas\\Console component",
                "laminas/laminas-loader": "Laminas\\Loader component if you are not using Composer autoloading for your modules",
                "laminas/laminas-mvc": "Laminas\\Mvc component",
                "laminas/laminas-servicemanager": "Laminas\\ServiceManager component"
            },
            "type": "library",
            "autoload": {
                "psr-4": {
                    "Laminas\\ModuleManager\\": "src/"
                }
            },
            "notification-url": "https://packagist.org/downloads/",
            "license": [
                "BSD-3-Clause"
            ],
            "description": "Modular application system for laminas-mvc applications",
            "homepage": "https://laminas.dev",
            "keywords": [
                "laminas",
                "modulemanager"
            ],
            "funding": [
                {
                    "url": "https://funding.communitybridge.org/projects/laminas-project",
                    "type": "community_bridge"
                }
            ],
            "time": "2020-09-01T22:26:46+00:00"
        },
        {
            "name": "laminas/laminas-mvc",
            "version": "2.7.15",
            "source": {
                "type": "git",
                "url": "https://github.com/laminas/laminas-mvc.git",
                "reference": "7e7198b03556a57fb5fd3ed919d9e1cf71500642"
            },
            "dist": {
                "type": "zip",
                "url": "https://api.github.com/repos/laminas/laminas-mvc/zipball/7e7198b03556a57fb5fd3ed919d9e1cf71500642",
                "reference": "7e7198b03556a57fb5fd3ed919d9e1cf71500642",
                "shasum": ""
            },
            "require": {
                "container-interop/container-interop": "^1.1",
                "laminas/laminas-console": "^2.7",
                "laminas/laminas-eventmanager": "^2.6.4 || ^3.0",
                "laminas/laminas-form": "^2.11",
                "laminas/laminas-hydrator": "^1.1 || ^2.4",
                "laminas/laminas-psr7bridge": "^0.2",
                "laminas/laminas-servicemanager": "^2.7.10 || ^3.0.3",
                "laminas/laminas-stdlib": "^2.7.5 || ^3.0",
                "laminas/laminas-zendframework-bridge": "^1.0",
                "php": "^5.5 || ^7.0"
            },
            "replace": {
                "zendframework/zend-mvc": "self.version"
            },
            "require-dev": {
                "friendsofphp/php-cs-fixer": "1.7.*",
                "laminas/laminas-authentication": "^2.6",
                "laminas/laminas-cache": "^2.8",
                "laminas/laminas-di": "^2.6",
                "laminas/laminas-filter": "^2.8",
                "laminas/laminas-http": "^2.8",
                "laminas/laminas-i18n": "^2.8",
                "laminas/laminas-inputfilter": "^2.8",
                "laminas/laminas-json": "^2.6.1",
                "laminas/laminas-log": "^2.9.3",
                "laminas/laminas-modulemanager": "^2.8",
                "laminas/laminas-serializer": "^2.8",
                "laminas/laminas-session": "^2.8.1",
                "laminas/laminas-text": "^2.7",
                "laminas/laminas-uri": "^2.6",
                "laminas/laminas-validator": "^2.10",
                "laminas/laminas-view": "^2.9",
                "phpunit/phpunit": "^4.8.36",
                "sebastian/comparator": "^1.2.4",
                "sebastian/version": "^1.0.4"
            },
            "suggest": {
                "laminas/laminas-authentication": "Laminas\\Authentication component for Identity plugin",
                "laminas/laminas-config": "Laminas\\Config component",
                "laminas/laminas-di": "Laminas\\Di component",
                "laminas/laminas-filter": "Laminas\\Filter component",
                "laminas/laminas-http": "Laminas\\Http component",
                "laminas/laminas-i18n": "Laminas\\I18n component for translatable segments",
                "laminas/laminas-inputfilter": "Laminas\\Inputfilter component",
                "laminas/laminas-json": "Laminas\\Json component",
                "laminas/laminas-log": "Laminas\\Log component",
                "laminas/laminas-modulemanager": "Laminas\\ModuleManager component",
                "laminas/laminas-serializer": "Laminas\\Serializer component",
                "laminas/laminas-servicemanager-di": "^1.0.1, if using laminas-servicemanager v3 and requiring the laminas-di integration",
                "laminas/laminas-session": "Laminas\\Session component for FlashMessenger, PRG, and FPRG plugins",
                "laminas/laminas-text": "Laminas\\Text component",
                "laminas/laminas-uri": "Laminas\\Uri component",
                "laminas/laminas-validator": "Laminas\\Validator component",
                "laminas/laminas-view": "Laminas\\View component"
            },
            "type": "library",
            "extra": {
                "branch-alias": {
                    "dev-master": "2.7-dev",
                    "dev-develop": "3.0-dev"
                }
            },
            "autoload": {
                "files": [
                    "src/autoload.php"
                ],
                "psr-4": {
                    "Laminas\\Mvc\\": "src/"
                }
            },
            "notification-url": "https://packagist.org/downloads/",
            "license": [
                "BSD-3-Clause"
            ],
            "homepage": "https://laminas.dev",
            "keywords": [
                "laminas",
                "mvc"
            ],
            "time": "2019-12-31T17:32:15+00:00"
        },
        {
            "name": "laminas/laminas-psr7bridge",
            "version": "0.2.2",
            "source": {
                "type": "git",
                "url": "https://github.com/laminas/laminas-psr7bridge.git",
                "reference": "14780ef1d40effd59d77ab29c6d439b2af42cdfa"
            },
            "dist": {
                "type": "zip",
                "url": "https://api.github.com/repos/laminas/laminas-psr7bridge/zipball/14780ef1d40effd59d77ab29c6d439b2af42cdfa",
                "reference": "14780ef1d40effd59d77ab29c6d439b2af42cdfa",
                "shasum": ""
            },
            "require": {
                "laminas/laminas-diactoros": "^1.1",
                "laminas/laminas-http": "^2.5",
                "laminas/laminas-zendframework-bridge": "^1.0",
                "php": ">=5.5",
                "psr/http-message": "^1.0"
            },
            "replace": {
                "zendframework/zend-psr7bridge": "self.version"
            },
            "require-dev": {
                "phpunit/phpunit": "^4.7",
                "squizlabs/php_codesniffer": "^2.3"
            },
            "type": "library",
            "extra": {
                "branch-alias": {
                    "dev-master": "1.0-dev",
                    "dev-develop": "1.1-dev"
                }
            },
            "autoload": {
                "psr-4": {
                    "Laminas\\Psr7Bridge\\": "src/"
                }
            },
            "notification-url": "https://packagist.org/downloads/",
            "license": [
                "BSD-3-Clause"
            ],
            "description": "PSR-7 <-> Laminas\\Http bridge",
            "homepage": "https://laminas.dev",
            "keywords": [
                "http",
                "laminas",
                "psr",
                "psr-7"
            ],
            "time": "2019-12-31T17:38:47+00:00"
        },
        {
            "name": "laminas/laminas-serializer",
            "version": "2.9.1",
            "source": {
                "type": "git",
                "url": "https://github.com/laminas/laminas-serializer.git",
                "reference": "c1c9361f114271b0736db74e0083a919081af5e0"
            },
            "dist": {
                "type": "zip",
                "url": "https://api.github.com/repos/laminas/laminas-serializer/zipball/c1c9361f114271b0736db74e0083a919081af5e0",
                "reference": "c1c9361f114271b0736db74e0083a919081af5e0",
                "shasum": ""
            },
            "require": {
                "laminas/laminas-json": "^2.5 || ^3.0",
                "laminas/laminas-stdlib": "^2.7 || ^3.0",
                "laminas/laminas-zendframework-bridge": "^1.0",
                "php": "^5.6 || ^7.0"
            },
            "replace": {
                "zendframework/zend-serializer": "self.version"
            },
            "require-dev": {
                "laminas/laminas-coding-standard": "~1.0.0",
                "laminas/laminas-math": "^2.6 || ^3.0",
                "laminas/laminas-servicemanager": "^2.7.5 || ^3.0.3",
                "phpunit/phpunit": "^5.7.27 || ^6.5.14 || ^7.5.16"
            },
            "suggest": {
                "laminas/laminas-math": "(^2.6 || ^3.0) To support Python Pickle serialization",
                "laminas/laminas-servicemanager": "(^2.7.5 || ^3.0.3) To support plugin manager support"
            },
            "type": "library",
            "extra": {
                "branch-alias": {
                    "dev-master": "2.9.x-dev",
                    "dev-develop": "2.10.x-dev"
                },
                "laminas": {
                    "component": "Laminas\\Serializer",
                    "config-provider": "Laminas\\Serializer\\ConfigProvider"
                }
            },
            "autoload": {
                "psr-4": {
                    "Laminas\\Serializer\\": "src/"
                }
            },
            "notification-url": "https://packagist.org/downloads/",
            "license": [
                "BSD-3-Clause"
            ],
            "description": "Serialize and deserialize PHP structures to a variety of representations",
            "homepage": "https://laminas.dev",
            "keywords": [
                "laminas",
                "serializer"
            ],
            "time": "2019-12-31T17:42:11+00:00"
        },
        {
            "name": "laminas/laminas-server",
            "version": "2.9.1",
            "source": {
                "type": "git",
                "url": "https://github.com/laminas/laminas-server.git",
                "reference": "9b82e3e45f8f01ca6ac5d0003dba58f85043d7e4"
            },
            "dist": {
                "type": "zip",
                "url": "https://api.github.com/repos/laminas/laminas-server/zipball/9b82e3e45f8f01ca6ac5d0003dba58f85043d7e4",
                "reference": "9b82e3e45f8f01ca6ac5d0003dba58f85043d7e4",
                "shasum": ""
            },
            "require": {
                "laminas/laminas-code": "^2.5 || ^3.0",
                "laminas/laminas-stdlib": "^2.5 || ^3.0",
                "laminas/laminas-zendframework-bridge": "^1.0",
                "php": "^7.3 || ~8.0.0"
            },
            "replace": {
                "zendframework/zend-server": "^2.8.1"
            },
            "require-dev": {
                "laminas/laminas-coding-standard": "~1.0.0",
                "phpunit/phpunit": "^9.3",
                "psalm/plugin-phpunit": "^0.13.0",
                "vimeo/psalm": "^4.2"
            },
            "type": "library",
            "autoload": {
                "psr-4": {
                    "Laminas\\Server\\": "src/"
                }
            },
            "notification-url": "https://packagist.org/downloads/",
            "license": [
                "BSD-3-Clause"
            ],
            "description": "Create Reflection-based RPC servers",
            "homepage": "https://laminas.dev",
            "keywords": [
                "laminas",
                "server"
            ],
            "funding": [
                {
                    "url": "https://funding.communitybridge.org/projects/laminas-project",
                    "type": "community_bridge"
                }
            ],
            "time": "2020-12-01T21:06:52+00:00"
        },
        {
            "name": "laminas/laminas-servicemanager",
            "version": "2.7.11",
            "source": {
                "type": "git",
                "url": "https://github.com/laminas/laminas-servicemanager.git",
                "reference": "841abb656c6018afebeec1f355be438426d6a3dd"
            },
            "dist": {
                "type": "zip",
                "url": "https://api.github.com/repos/laminas/laminas-servicemanager/zipball/841abb656c6018afebeec1f355be438426d6a3dd",
                "reference": "841abb656c6018afebeec1f355be438426d6a3dd",
                "shasum": ""
            },
            "require": {
                "container-interop/container-interop": "~1.0",
                "laminas/laminas-zendframework-bridge": "^1.0",
                "php": "^5.5 || ^7.0"
            },
            "replace": {
                "zendframework/zend-servicemanager": "self.version"
            },
            "require-dev": {
                "athletic/athletic": "dev-master",
                "fabpot/php-cs-fixer": "1.7.*",
                "laminas/laminas-di": "~2.5",
                "laminas/laminas-mvc": "~2.5",
                "phpunit/phpunit": "~4.0"
            },
            "suggest": {
                "laminas/laminas-di": "Laminas\\Di component",
                "ocramius/proxy-manager": "ProxyManager 0.5.* to handle lazy initialization of services"
            },
            "type": "library",
            "extra": {
                "branch-alias": {
                    "dev-master": "2.7-dev",
                    "dev-develop": "3.0-dev"
                }
            },
            "autoload": {
                "psr-4": {
                    "Laminas\\ServiceManager\\": "src/"
                }
            },
            "notification-url": "https://packagist.org/downloads/",
            "license": [
                "BSD-3-Clause"
            ],
            "homepage": "https://laminas.dev",
            "keywords": [
                "laminas",
                "servicemanager"
            ],
            "time": "2019-12-31T17:44:16+00:00"
        },
        {
            "name": "laminas/laminas-session",
            "version": "2.10.0",
            "source": {
                "type": "git",
                "url": "https://github.com/laminas/laminas-session.git",
                "reference": "921e6a9f807ee243a9a4f8a8a297929d0c2b50cd"
            },
            "dist": {
                "type": "zip",
                "url": "https://api.github.com/repos/laminas/laminas-session/zipball/921e6a9f807ee243a9a4f8a8a297929d0c2b50cd",
                "reference": "921e6a9f807ee243a9a4f8a8a297929d0c2b50cd",
                "shasum": ""
            },
            "require": {
                "laminas/laminas-eventmanager": "^3.0",
                "laminas/laminas-stdlib": "^3.2.1",
                "laminas/laminas-zendframework-bridge": "^1.0",
                "php": "^7.3 || ~8.0.0"
            },
            "replace": {
                "zendframework/zend-session": "^2.9.1"
            },
            "require-dev": {
                "container-interop/container-interop": "^1.1",
                "laminas/laminas-cache": "^2.6.1",
                "laminas/laminas-coding-standard": "~1.0.0",
                "laminas/laminas-db": "^2.7",
                "laminas/laminas-http": "^2.5.4",
                "laminas/laminas-servicemanager": "^3.0.3",
                "laminas/laminas-validator": "^2.6",
                "mongodb/mongodb": "^1.0.1",
                "php-mock/php-mock-phpunit": "^1.1.2 || ^2.0",
                "phpspec/prophecy-phpunit": "^2.0",
                "phpunit/phpunit": "^9.3"
            },
            "suggest": {
                "laminas/laminas-cache": "Laminas\\Cache component",
                "laminas/laminas-db": "Laminas\\Db component",
                "laminas/laminas-http": "Laminas\\Http component",
                "laminas/laminas-servicemanager": "Laminas\\ServiceManager component",
                "laminas/laminas-validator": "Laminas\\Validator component",
                "mongodb/mongodb": "If you want to use the MongoDB session save handler"
            },
            "type": "library",
            "extra": {
                "laminas": {
                    "component": "Laminas\\Session",
                    "config-provider": "Laminas\\Session\\ConfigProvider"
                }
            },
            "autoload": {
                "psr-4": {
                    "Laminas\\Session\\": "src/"
                }
            },
            "notification-url": "https://packagist.org/downloads/",
            "license": [
                "BSD-3-Clause"
            ],
            "description": "Object-oriented interface to PHP sessions and storage",
            "homepage": "https://laminas.dev",
            "keywords": [
                "laminas",
                "session"
            ],
            "funding": [
                {
                    "url": "https://funding.communitybridge.org/projects/laminas-project",
                    "type": "community_bridge"
                }
            ],
            "time": "2020-10-31T15:33:31+00:00"
        },
        {
            "name": "laminas/laminas-soap",
            "version": "2.8.0",
            "source": {
                "type": "git",
                "url": "https://github.com/laminas/laminas-soap.git",
                "reference": "34f91d5c4c0a78bc5689cca2d1eaf829b27edd72"
            },
            "dist": {
                "type": "zip",
                "url": "https://api.github.com/repos/laminas/laminas-soap/zipball/34f91d5c4c0a78bc5689cca2d1eaf829b27edd72",
                "reference": "34f91d5c4c0a78bc5689cca2d1eaf829b27edd72",
                "shasum": ""
            },
            "require": {
                "ext-soap": "*",
                "laminas/laminas-server": "^2.6.1",
                "laminas/laminas-stdlib": "^2.7 || ^3.0",
                "laminas/laminas-uri": "^2.5.2",
                "laminas/laminas-zendframework-bridge": "^1.0",
                "php": "^5.6 || ^7.0"
            },
            "replace": {
                "zendframework/zend-soap": "self.version"
            },
            "require-dev": {
                "laminas/laminas-coding-standard": "~1.0.0",
                "laminas/laminas-config": "^2.6",
                "laminas/laminas-http": "^2.5.4",
                "phpunit/phpunit": "^5.7.21 || ^6.3"
            },
            "suggest": {
                "laminas/laminas-http": "Laminas\\Http component"
            },
            "type": "library",
            "extra": {
                "branch-alias": {
                    "dev-master": "2.7.x-dev",
                    "dev-develop": "2.8.x-dev"
                }
            },
            "autoload": {
                "psr-4": {
                    "Laminas\\Soap\\": "src/"
                }
            },
            "notification-url": "https://packagist.org/downloads/",
            "license": [
                "BSD-3-Clause"
            ],
            "homepage": "https://laminas.dev",
            "keywords": [
                "laminas",
                "soap"
            ],
            "time": "2019-12-31T17:48:49+00:00"
        },
        {
            "name": "laminas/laminas-stdlib",
            "version": "3.3.1",
            "source": {
                "type": "git",
                "url": "https://github.com/laminas/laminas-stdlib.git",
                "reference": "d81c7ffe602ed0e6ecb18691019111c0f4bf1efe"
            },
            "dist": {
                "type": "zip",
                "url": "https://api.github.com/repos/laminas/laminas-stdlib/zipball/d81c7ffe602ed0e6ecb18691019111c0f4bf1efe",
                "reference": "d81c7ffe602ed0e6ecb18691019111c0f4bf1efe",
                "shasum": ""
            },
            "require": {
                "laminas/laminas-zendframework-bridge": "^1.0",
                "php": "^7.3 || ^8.0"
            },
            "replace": {
                "zendframework/zend-stdlib": "^3.2.1"
            },
            "require-dev": {
                "laminas/laminas-coding-standard": "~1.0.0",
                "phpbench/phpbench": "^0.17.1",
                "phpunit/phpunit": "~9.3.7"
            },
            "type": "library",
            "autoload": {
                "psr-4": {
                    "Laminas\\Stdlib\\": "src/"
                }
            },
            "notification-url": "https://packagist.org/downloads/",
            "license": [
                "BSD-3-Clause"
            ],
            "description": "SPL extensions, array utilities, error handlers, and more",
            "homepage": "https://laminas.dev",
            "keywords": [
                "laminas",
                "stdlib"
            ],
            "funding": [
                {
                    "url": "https://funding.communitybridge.org/projects/laminas-project",
                    "type": "community_bridge"
                }
            ],
            "time": "2020-11-19T20:18:59+00:00"
        },
        {
            "name": "laminas/laminas-text",
            "version": "2.7.1",
            "source": {
                "type": "git",
                "url": "https://github.com/laminas/laminas-text.git",
                "reference": "3601b5eacb06ed0a12f658df860cc0f9613cf4db"
            },
            "dist": {
                "type": "zip",
                "url": "https://api.github.com/repos/laminas/laminas-text/zipball/3601b5eacb06ed0a12f658df860cc0f9613cf4db",
                "reference": "3601b5eacb06ed0a12f658df860cc0f9613cf4db",
                "shasum": ""
            },
            "require": {
                "laminas/laminas-servicemanager": "^2.7.5 || ^3.0.3",
                "laminas/laminas-stdlib": "^2.7 || ^3.0",
                "laminas/laminas-zendframework-bridge": "^1.0",
                "php": "^5.6 || ^7.0"
            },
            "replace": {
                "zendframework/zend-text": "self.version"
            },
            "require-dev": {
                "laminas/laminas-coding-standard": "~1.0.0",
                "laminas/laminas-config": "^2.6",
                "phpunit/phpunit": "^5.7.27 || ^6.5.8 || ^7.1.4"
            },
            "type": "library",
            "extra": {
                "branch-alias": {
                    "dev-master": "2.7.x-dev",
                    "dev-develop": "2.8.x-dev"
                }
            },
            "autoload": {
                "psr-4": {
                    "Laminas\\Text\\": "src/"
                }
            },
            "notification-url": "https://packagist.org/downloads/",
            "license": [
                "BSD-3-Clause"
            ],
            "description": "Create FIGlets and text-based tables",
            "homepage": "https://laminas.dev",
            "keywords": [
                "laminas",
                "text"
            ],
            "time": "2019-12-31T17:54:52+00:00"
        },
        {
            "name": "laminas/laminas-uri",
            "version": "2.8.0",
            "source": {
                "type": "git",
                "url": "https://github.com/laminas/laminas-uri.git",
                "reference": "8651611b6285529f25a4cb9a466c686d9b31468e"
            },
            "dist": {
                "type": "zip",
                "url": "https://api.github.com/repos/laminas/laminas-uri/zipball/8651611b6285529f25a4cb9a466c686d9b31468e",
                "reference": "8651611b6285529f25a4cb9a466c686d9b31468e",
                "shasum": ""
            },
            "require": {
                "laminas/laminas-escaper": "^2.5",
                "laminas/laminas-validator": "^2.10",
                "laminas/laminas-zendframework-bridge": "^1.0",
                "php": "^7.3 || ~8.0.0"
            },
            "replace": {
                "zendframework/zend-uri": "^2.7.1"
            },
            "require-dev": {
                "laminas/laminas-coding-standard": "^2.1",
                "phpunit/phpunit": "^9.3"
            },
            "type": "library",
            "autoload": {
                "psr-4": {
                    "Laminas\\Uri\\": "src/"
                }
            },
            "notification-url": "https://packagist.org/downloads/",
            "license": [
                "BSD-3-Clause"
            ],
            "description": "A component that aids in manipulating and validating » Uniform Resource Identifiers (URIs)",
            "homepage": "https://laminas.dev",
            "keywords": [
                "laminas",
                "uri"
            ],
            "funding": [
                {
                    "url": "https://funding.communitybridge.org/projects/laminas-project",
                    "type": "community_bridge"
                }
            ],
            "time": "2020-10-31T20:20:07+00:00"
        },
        {
            "name": "laminas/laminas-validator",
            "version": "2.14.4",
            "source": {
                "type": "git",
                "url": "https://github.com/laminas/laminas-validator.git",
                "reference": "e370c4695db1c81e6dfad38d8c4dbdb37b23d776"
            },
            "dist": {
                "type": "zip",
                "url": "https://api.github.com/repos/laminas/laminas-validator/zipball/e370c4695db1c81e6dfad38d8c4dbdb37b23d776",
                "reference": "e370c4695db1c81e6dfad38d8c4dbdb37b23d776",
                "shasum": ""
            },
            "require": {
                "container-interop/container-interop": "^1.1",
                "laminas/laminas-stdlib": "^3.3",
                "laminas/laminas-zendframework-bridge": "^1.0",
                "php": "^7.3 || ~8.0.0"
            },
            "replace": {
                "zendframework/zend-validator": "^2.13.0"
            },
            "require-dev": {
                "laminas/laminas-cache": "^2.6.1",
                "laminas/laminas-coding-standard": "~1.0.0",
                "laminas/laminas-config": "^2.6",
                "laminas/laminas-db": "^2.7",
                "laminas/laminas-filter": "^2.6",
                "laminas/laminas-http": "^2.14.2",
                "laminas/laminas-i18n": "^2.6",
                "laminas/laminas-math": "^2.6",
                "laminas/laminas-servicemanager": "^2.7.11 || ^3.0.3",
                "laminas/laminas-session": "^2.8",
                "laminas/laminas-uri": "^2.7",
                "phpspec/prophecy-phpunit": "^2.0",
                "phpunit/phpunit": "^9.3",
                "psalm/plugin-phpunit": "^0.15.0",
                "psr/http-client": "^1.0",
                "psr/http-factory": "^1.0",
                "psr/http-message": "^1.0",
                "vimeo/psalm": "^4.3"
            },
            "suggest": {
                "laminas/laminas-db": "Laminas\\Db component, required by the (No)RecordExists validator",
                "laminas/laminas-filter": "Laminas\\Filter component, required by the Digits validator",
                "laminas/laminas-i18n": "Laminas\\I18n component to allow translation of validation error messages",
                "laminas/laminas-i18n-resources": "Translations of validator messages",
                "laminas/laminas-math": "Laminas\\Math component, required by the Csrf validator",
                "laminas/laminas-servicemanager": "Laminas\\ServiceManager component to allow using the ValidatorPluginManager and validator chains",
                "laminas/laminas-session": "Laminas\\Session component, ^2.8; required by the Csrf validator",
                "laminas/laminas-uri": "Laminas\\Uri component, required by the Uri and Sitemap\\Loc validators",
                "psr/http-message": "psr/http-message, required when validating PSR-7 UploadedFileInterface instances via the Upload and UploadFile validators"
            },
            "type": "library",
            "extra": {
                "laminas": {
                    "component": "Laminas\\Validator",
                    "config-provider": "Laminas\\Validator\\ConfigProvider"
                }
            },
            "autoload": {
                "psr-4": {
                    "Laminas\\Validator\\": "src/"
                }
            },
            "notification-url": "https://packagist.org/downloads/",
            "license": [
                "BSD-3-Clause"
            ],
            "description": "Validation classes for a wide range of domains, and the ability to chain validators to create complex validation criteria",
            "homepage": "https://laminas.dev",
            "keywords": [
                "laminas",
                "validator"
            ],
            "funding": [
                {
                    "url": "https://funding.communitybridge.org/projects/laminas-project",
                    "type": "community_bridge"
                }
            ],
            "time": "2021-01-24T20:45:49+00:00"
        },
        {
            "name": "laminas/laminas-view",
            "version": "2.11.5",
            "source": {
                "type": "git",
                "url": "https://github.com/laminas/laminas-view.git",
                "reference": "16611035d7b3a6ef2c636a9268c213146123b663"
            },
            "dist": {
                "type": "zip",
                "url": "https://api.github.com/repos/laminas/laminas-view/zipball/16611035d7b3a6ef2c636a9268c213146123b663",
                "reference": "16611035d7b3a6ef2c636a9268c213146123b663",
                "shasum": ""
            },
            "require": {
                "laminas/laminas-eventmanager": "^2.6.2 || ^3.0",
                "laminas/laminas-json": "^2.6.1 || ^3.0",
                "laminas/laminas-loader": "^2.5",
                "laminas/laminas-stdlib": "^2.7 || ^3.0",
                "laminas/laminas-zendframework-bridge": "^1.0",
                "php": "^5.6 || ^7.0"
            },
            "replace": {
                "zendframework/zend-view": "^2.11.4"
            },
            "require-dev": {
                "laminas/laminas-authentication": "^2.5",
                "laminas/laminas-cache": "^2.6.1",
                "laminas/laminas-coding-standard": "~1.0.0",
                "laminas/laminas-config": "^2.6",
                "laminas/laminas-console": "^2.6",
                "laminas/laminas-escaper": "^2.5",
                "laminas/laminas-feed": "^2.7",
                "laminas/laminas-filter": "^2.6.1",
                "laminas/laminas-http": "^2.5.4",
                "laminas/laminas-i18n": "^2.6",
                "laminas/laminas-log": "^2.7",
                "laminas/laminas-modulemanager": "^2.7.1",
                "laminas/laminas-mvc": "^2.7.14 || ^3.0",
                "laminas/laminas-navigation": "^2.5",
                "laminas/laminas-paginator": "^2.5",
                "laminas/laminas-permissions-acl": "^2.6",
                "laminas/laminas-router": "^3.0.1",
                "laminas/laminas-serializer": "^2.6.1",
                "laminas/laminas-servicemanager": "^2.7.5 || ^3.0.3",
                "laminas/laminas-session": "^2.8.1",
                "laminas/laminas-uri": "^2.5",
                "phpunit/phpunit": "^5.7.27 || ^6.5.14 || ^7.5.18"
            },
            "suggest": {
                "laminas/laminas-authentication": "Laminas\\Authentication component",
                "laminas/laminas-escaper": "Laminas\\Escaper component",
                "laminas/laminas-feed": "Laminas\\Feed component",
                "laminas/laminas-filter": "Laminas\\Filter component",
                "laminas/laminas-http": "Laminas\\Http component",
                "laminas/laminas-i18n": "Laminas\\I18n component",
                "laminas/laminas-mvc": "Laminas\\Mvc component",
                "laminas/laminas-mvc-plugin-flashmessenger": "laminas-mvc-plugin-flashmessenger component, if you want to use the FlashMessenger view helper with laminas-mvc versions 3 and up",
                "laminas/laminas-navigation": "Laminas\\Navigation component",
                "laminas/laminas-paginator": "Laminas\\Paginator component",
                "laminas/laminas-permissions-acl": "Laminas\\Permissions\\Acl component",
                "laminas/laminas-servicemanager": "Laminas\\ServiceManager component",
                "laminas/laminas-uri": "Laminas\\Uri component"
            },
            "bin": [
                "bin/templatemap_generator.php"
            ],
            "type": "library",
            "autoload": {
                "psr-4": {
                    "Laminas\\View\\": "src/"
                }
            },
            "notification-url": "https://packagist.org/downloads/",
            "license": [
                "BSD-3-Clause"
            ],
            "description": "Flexible view layer supporting and providing multiple view layers, helpers, and more",
            "homepage": "https://laminas.dev",
            "keywords": [
                "laminas",
                "view"
            ],
            "funding": [
                {
                    "url": "https://funding.communitybridge.org/projects/laminas-project",
                    "type": "community_bridge"
                }
            ],
            "time": "2020-12-15T14:57:08+00:00"
        },
        {
            "name": "laminas/laminas-zendframework-bridge",
            "version": "1.1.1",
            "source": {
                "type": "git",
                "url": "https://github.com/laminas/laminas-zendframework-bridge.git",
                "reference": "6ede70583e101030bcace4dcddd648f760ddf642"
            },
            "dist": {
                "type": "zip",
                "url": "https://api.github.com/repos/laminas/laminas-zendframework-bridge/zipball/6ede70583e101030bcace4dcddd648f760ddf642",
                "reference": "6ede70583e101030bcace4dcddd648f760ddf642",
                "shasum": ""
            },
            "require": {
                "php": "^5.6 || ^7.0 || ^8.0"
            },
            "require-dev": {
                "phpunit/phpunit": "^5.7 || ^6.5 || ^7.5 || ^8.1 || ^9.3",
                "squizlabs/php_codesniffer": "^3.5"
            },
            "type": "library",
            "extra": {
                "laminas": {
                    "module": "Laminas\\ZendFrameworkBridge"
                }
            },
            "autoload": {
                "files": [
                    "src/autoload.php"
                ],
                "psr-4": {
                    "Laminas\\ZendFrameworkBridge\\": "src//"
                }
            },
            "notification-url": "https://packagist.org/downloads/",
            "license": [
                "BSD-3-Clause"
            ],
            "description": "Alias legacy ZF class names to Laminas Project equivalents.",
            "keywords": [
                "ZendFramework",
                "autoloading",
                "laminas",
                "zf"
            ],
            "funding": [
                {
                    "url": "https://funding.communitybridge.org/projects/laminas-project",
                    "type": "community_bridge"
                }
            ],
            "time": "2020-09-14T14:23:00+00:00"
        },
        {
            "name": "league/flysystem",
            "version": "1.1.3",
            "source": {
                "type": "git",
                "url": "https://github.com/thephpleague/flysystem.git",
                "reference": "9be3b16c877d477357c015cec057548cf9b2a14a"
            },
            "dist": {
                "type": "zip",
                "url": "https://api.github.com/repos/thephpleague/flysystem/zipball/9be3b16c877d477357c015cec057548cf9b2a14a",
                "reference": "9be3b16c877d477357c015cec057548cf9b2a14a",
                "shasum": ""
            },
            "require": {
                "ext-fileinfo": "*",
                "league/mime-type-detection": "^1.3",
                "php": "^7.2.5 || ^8.0"
            },
            "conflict": {
                "league/flysystem-sftp": "<1.0.6"
            },
            "require-dev": {
                "phpspec/prophecy": "^1.11.1",
                "phpunit/phpunit": "^8.5.8"
            },
            "suggest": {
                "ext-fileinfo": "Required for MimeType",
                "ext-ftp": "Allows you to use FTP server storage",
                "ext-openssl": "Allows you to use FTPS server storage",
                "league/flysystem-aws-s3-v2": "Allows you to use S3 storage with AWS SDK v2",
                "league/flysystem-aws-s3-v3": "Allows you to use S3 storage with AWS SDK v3",
                "league/flysystem-azure": "Allows you to use Windows Azure Blob storage",
                "league/flysystem-cached-adapter": "Flysystem adapter decorator for metadata caching",
                "league/flysystem-eventable-filesystem": "Allows you to use EventableFilesystem",
                "league/flysystem-rackspace": "Allows you to use Rackspace Cloud Files",
                "league/flysystem-sftp": "Allows you to use SFTP server storage via phpseclib",
                "league/flysystem-webdav": "Allows you to use WebDAV storage",
                "league/flysystem-ziparchive": "Allows you to use ZipArchive adapter",
                "spatie/flysystem-dropbox": "Allows you to use Dropbox storage",
                "srmklive/flysystem-dropbox-v2": "Allows you to use Dropbox storage for PHP 5 applications"
            },
            "type": "library",
            "extra": {
                "branch-alias": {
                    "dev-master": "1.1-dev"
                }
            },
            "autoload": {
                "psr-4": {
                    "League\\Flysystem\\": "src/"
                }
            },
            "notification-url": "https://packagist.org/downloads/",
            "license": [
                "MIT"
            ],
            "authors": [
                {
                    "name": "Frank de Jonge",
                    "email": "info@frenky.net"
                }
            ],
            "description": "Filesystem abstraction: Many filesystems, one API.",
            "keywords": [
                "Cloud Files",
                "WebDAV",
                "abstraction",
                "aws",
                "cloud",
                "copy.com",
                "dropbox",
                "file systems",
                "files",
                "filesystem",
                "filesystems",
                "ftp",
                "rackspace",
                "remote",
                "s3",
                "sftp",
                "storage"
            ],
            "funding": [
                {
                    "url": "https://offset.earth/frankdejonge",
                    "type": "other"
                }
            ],
            "time": "2020-08-23T07:39:11+00:00"
        },
        {
            "name": "league/flysystem-aws-s3-v3",
            "version": "1.0.29",
            "source": {
                "type": "git",
                "url": "https://github.com/thephpleague/flysystem-aws-s3-v3.git",
                "reference": "4e25cc0582a36a786c31115e419c6e40498f6972"
            },
            "dist": {
                "type": "zip",
                "url": "https://api.github.com/repos/thephpleague/flysystem-aws-s3-v3/zipball/4e25cc0582a36a786c31115e419c6e40498f6972",
                "reference": "4e25cc0582a36a786c31115e419c6e40498f6972",
                "shasum": ""
            },
            "require": {
                "aws/aws-sdk-php": "^3.20.0",
                "league/flysystem": "^1.0.40",
                "php": ">=5.5.0"
            },
            "require-dev": {
                "henrikbjorn/phpspec-code-coverage": "~1.0.1",
                "phpspec/phpspec": "^2.0.0"
            },
            "type": "library",
            "extra": {
                "branch-alias": {
                    "dev-master": "1.0-dev"
                }
            },
            "autoload": {
                "psr-4": {
                    "League\\Flysystem\\AwsS3v3\\": "src/"
                }
            },
            "notification-url": "https://packagist.org/downloads/",
            "license": [
                "MIT"
            ],
            "authors": [
                {
                    "name": "Frank de Jonge",
                    "email": "info@frenky.net"
                }
            ],
            "description": "Flysystem adapter for the AWS S3 SDK v3.x",
            "time": "2020-10-08T18:58:37+00:00"
        },
        {
            "name": "league/flysystem-cached-adapter",
            "version": "1.1.0",
            "source": {
                "type": "git",
                "url": "https://github.com/thephpleague/flysystem-cached-adapter.git",
                "reference": "d1925efb2207ac4be3ad0c40b8277175f99ffaff"
            },
            "dist": {
                "type": "zip",
                "url": "https://api.github.com/repos/thephpleague/flysystem-cached-adapter/zipball/d1925efb2207ac4be3ad0c40b8277175f99ffaff",
                "reference": "d1925efb2207ac4be3ad0c40b8277175f99ffaff",
                "shasum": ""
            },
            "require": {
                "league/flysystem": "~1.0",
                "psr/cache": "^1.0.0"
            },
            "require-dev": {
                "mockery/mockery": "~0.9",
                "phpspec/phpspec": "^3.4",
                "phpunit/phpunit": "^5.7",
                "predis/predis": "~1.0",
                "tedivm/stash": "~0.12"
            },
            "suggest": {
                "ext-phpredis": "Pure C implemented extension for PHP"
            },
            "type": "library",
            "autoload": {
                "psr-4": {
                    "League\\Flysystem\\Cached\\": "src/"
                }
            },
            "notification-url": "https://packagist.org/downloads/",
            "license": [
                "MIT"
            ],
            "authors": [
                {
                    "name": "frankdejonge",
                    "email": "info@frenky.net"
                }
            ],
            "description": "An adapter decorator to enable meta-data caching.",
            "time": "2020-07-25T15:56:04+00:00"
        },
        {
            "name": "league/mime-type-detection",
            "version": "1.7.0",
            "source": {
                "type": "git",
                "url": "https://github.com/thephpleague/mime-type-detection.git",
                "reference": "3b9dff8aaf7323590c1d2e443db701eb1f9aa0d3"
            },
            "dist": {
                "type": "zip",
                "url": "https://api.github.com/repos/thephpleague/mime-type-detection/zipball/3b9dff8aaf7323590c1d2e443db701eb1f9aa0d3",
                "reference": "3b9dff8aaf7323590c1d2e443db701eb1f9aa0d3",
                "shasum": ""
            },
            "require": {
                "ext-fileinfo": "*",
                "php": "^7.2 || ^8.0"
            },
            "require-dev": {
                "friendsofphp/php-cs-fixer": "^2.18",
                "phpstan/phpstan": "^0.12.68",
                "phpunit/phpunit": "^8.5.8 || ^9.3"
            },
            "type": "library",
            "autoload": {
                "psr-4": {
                    "League\\MimeTypeDetection\\": "src"
                }
            },
            "notification-url": "https://packagist.org/downloads/",
            "license": [
                "MIT"
            ],
            "authors": [
                {
                    "name": "Frank de Jonge",
                    "email": "info@frankdejonge.nl"
                }
            ],
            "description": "Mime-type detection for Flysystem",
            "funding": [
                {
                    "url": "https://github.com/frankdejonge",
                    "type": "github"
                },
                {
                    "url": "https://tidelift.com/funding/github/packagist/league/flysystem",
                    "type": "tidelift"
                }
            ],
            "time": "2021-01-18T20:58:21+00:00"
        },
        {
            "name": "magento/composer",
            "version": "1.6.0",
            "source": {
                "type": "git",
                "url": "https://github.com/magento/composer.git",
                "reference": "fcc66f535d631788f2ba160ff547357086d9b2c9"
            },
            "dist": {
                "type": "zip",
                "url": "https://api.github.com/repos/magento/composer/zipball/fcc66f535d631788f2ba160ff547357086d9b2c9",
                "reference": "fcc66f535d631788f2ba160ff547357086d9b2c9",
                "shasum": ""
            },
            "require": {
                "composer/composer": "^1.9",
                "php": "~7.3.0||~7.4.0",
                "symfony/console": "~4.4.0"
            },
            "require-dev": {
                "phpunit/phpunit": "^9"
            },
            "type": "library",
            "autoload": {
                "psr-4": {
                    "Magento\\Composer\\": "src"
                }
            },
            "notification-url": "https://packagist.org/downloads/",
            "license": [
                "OSL-3.0",
                "AFL-3.0"
            ],
            "description": "Magento composer library helps to instantiate Composer application and run composer commands.",
            "time": "2020-06-15T17:52:31+00:00"
        },
        {
            "name": "magento/magento-composer-installer",
            "version": "0.2.0",
            "source": {
                "type": "git",
                "url": "https://github.com/magento/magento-composer-installer.git",
                "reference": "4adc8a98ae6ba18e9e3a8d03ce6c40adc33bb273"
            },
            "dist": {
                "type": "zip",
                "url": "https://api.github.com/repos/magento/magento-composer-installer/zipball/4adc8a98ae6ba18e9e3a8d03ce6c40adc33bb273",
                "reference": "4adc8a98ae6ba18e9e3a8d03ce6c40adc33bb273",
                "shasum": ""
            },
            "require": {
                "composer-plugin-api": "^1.1 || ^2.0",
                "composer/composer": "^1.9 || ^2.0"
            },
            "replace": {
                "magento-hackathon/magento-composer-installer": "*"
            },
            "require-dev": {
                "firegento/phpcs": "~1.1.0",
                "mikey179/vfsstream": "*",
                "phpunit/phpunit": "*",
                "phpunit/phpunit-mock-objects": "dev-master",
                "squizlabs/php_codesniffer": "1.4.7",
                "symfony/process": "*"
            },
            "type": "composer-plugin",
            "extra": {
                "composer-command-registry": [
                    "MagentoHackathon\\Composer\\Magento\\Command\\DeployCommand"
                ],
                "class": "MagentoHackathon\\Composer\\Magento\\Plugin"
            },
            "autoload": {
                "psr-0": {
                    "MagentoHackathon\\Composer\\Magento": "src/"
                }
            },
            "notification-url": "https://packagist.org/downloads/",
            "license": [
                "OSL-3.0"
            ],
            "authors": [
                {
                    "name": "Daniel Fahlke aka Flyingmana",
                    "email": "flyingmana@googlemail.com"
                },
                {
                    "name": "Jörg Weller",
                    "email": "weller@flagbit.de"
                },
                {
                    "name": "Karl Spies",
                    "email": "karl.spies@gmx.net"
                },
                {
                    "name": "Tobias Vogt",
                    "email": "tobi@webguys.de"
                },
                {
                    "name": "David Fuhr",
                    "email": "fuhr@flagbit.de"
                },
                {
                    "name": "Vinai Kopp",
                    "email": "vinai@netzarbeiter.com"
                }
            ],
            "description": "Composer installer for Magento modules",
            "homepage": "https://github.com/magento/magento-composer-installer",
            "keywords": [
                "composer-installer",
                "magento"
            ],
            "time": "2020-12-17T20:07:29+00:00"
        },
        {
            "name": "magento/zendframework1",
            "version": "1.14.5",
            "source": {
                "type": "git",
                "url": "https://github.com/magento/zf1.git",
                "reference": "6ad81500d33f085ca2391f2b59e37bd34203b29b"
            },
            "dist": {
                "type": "zip",
                "url": "https://api.github.com/repos/magento/zf1/zipball/6ad81500d33f085ca2391f2b59e37bd34203b29b",
                "reference": "6ad81500d33f085ca2391f2b59e37bd34203b29b",
                "shasum": ""
            },
            "require": {
                "php": ">=5.2.11"
            },
            "require-dev": {
                "phpunit/dbunit": "1.3.*",
                "phpunit/phpunit": "3.7.*"
            },
            "type": "library",
            "extra": {
                "branch-alias": {
                    "dev-master": "1.12.x-dev"
                }
            },
            "autoload": {
                "psr-0": {
                    "Zend_": "library/"
                }
            },
            "notification-url": "https://packagist.org/downloads/",
            "include-path": [
                "library/"
            ],
            "license": [
                "BSD-3-Clause"
            ],
            "description": "Magento Zend Framework 1",
            "homepage": "http://framework.zend.com/",
            "keywords": [
                "ZF1",
                "framework"
            ],
            "time": "2020-12-02T21:12:59+00:00"
        },
        {
            "name": "monolog/monolog",
            "version": "1.26.0",
            "source": {
                "type": "git",
                "url": "https://github.com/Seldaek/monolog.git",
                "reference": "2209ddd84e7ef1256b7af205d0717fb62cfc9c33"
            },
            "dist": {
                "type": "zip",
                "url": "https://api.github.com/repos/Seldaek/monolog/zipball/2209ddd84e7ef1256b7af205d0717fb62cfc9c33",
                "reference": "2209ddd84e7ef1256b7af205d0717fb62cfc9c33",
                "shasum": ""
            },
            "require": {
                "php": ">=5.3.0",
                "psr/log": "~1.0"
            },
            "provide": {
                "psr/log-implementation": "1.0.0"
            },
            "require-dev": {
                "aws/aws-sdk-php": "^2.4.9 || ^3.0",
                "doctrine/couchdb": "~1.0@dev",
                "graylog2/gelf-php": "~1.0",
                "php-amqplib/php-amqplib": "~2.4",
                "php-console/php-console": "^3.1.3",
                "phpstan/phpstan": "^0.12.59",
                "phpunit/phpunit": "~4.5",
                "ruflin/elastica": ">=0.90 <3.0",
                "sentry/sentry": "^0.13",
                "swiftmailer/swiftmailer": "^5.3|^6.0"
            },
            "suggest": {
                "aws/aws-sdk-php": "Allow sending log messages to AWS services like DynamoDB",
                "doctrine/couchdb": "Allow sending log messages to a CouchDB server",
                "ext-amqp": "Allow sending log messages to an AMQP server (1.0+ required)",
                "ext-mongo": "Allow sending log messages to a MongoDB server",
                "graylog2/gelf-php": "Allow sending log messages to a GrayLog2 server",
                "mongodb/mongodb": "Allow sending log messages to a MongoDB server via PHP Driver",
                "php-amqplib/php-amqplib": "Allow sending log messages to an AMQP server using php-amqplib",
                "php-console/php-console": "Allow sending log messages to Google Chrome",
                "rollbar/rollbar": "Allow sending log messages to Rollbar",
                "ruflin/elastica": "Allow sending log messages to an Elastic Search server",
                "sentry/sentry": "Allow sending log messages to a Sentry server"
            },
            "type": "library",
            "autoload": {
                "psr-4": {
                    "Monolog\\": "src/Monolog"
                }
            },
            "notification-url": "https://packagist.org/downloads/",
            "license": [
                "MIT"
            ],
            "authors": [
                {
                    "name": "Jordi Boggiano",
                    "email": "j.boggiano@seld.be",
                    "homepage": "http://seld.be"
                }
            ],
            "description": "Sends your logs to files, sockets, inboxes, databases and various web services",
            "homepage": "http://github.com/Seldaek/monolog",
            "keywords": [
                "log",
                "logging",
                "psr-3"
            ],
            "funding": [
                {
                    "url": "https://github.com/Seldaek",
                    "type": "github"
                },
                {
                    "url": "https://tidelift.com/funding/github/packagist/monolog/monolog",
                    "type": "tidelift"
                }
            ],
            "time": "2020-12-14T12:56:38+00:00"
        },
        {
            "name": "mtdowling/jmespath.php",
            "version": "2.6.0",
            "source": {
                "type": "git",
                "url": "https://github.com/jmespath/jmespath.php.git",
                "reference": "42dae2cbd13154083ca6d70099692fef8ca84bfb"
            },
            "dist": {
                "type": "zip",
                "url": "https://api.github.com/repos/jmespath/jmespath.php/zipball/42dae2cbd13154083ca6d70099692fef8ca84bfb",
                "reference": "42dae2cbd13154083ca6d70099692fef8ca84bfb",
                "shasum": ""
            },
            "require": {
                "php": "^5.4 || ^7.0 || ^8.0",
                "symfony/polyfill-mbstring": "^1.17"
            },
            "require-dev": {
                "composer/xdebug-handler": "^1.4",
                "phpunit/phpunit": "^4.8.36 || ^7.5.15"
            },
            "bin": [
                "bin/jp.php"
            ],
            "type": "library",
            "extra": {
                "branch-alias": {
                    "dev-master": "2.6-dev"
                }
            },
            "autoload": {
                "psr-4": {
                    "JmesPath\\": "src/"
                },
                "files": [
                    "src/JmesPath.php"
                ]
            },
            "notification-url": "https://packagist.org/downloads/",
            "license": [
                "MIT"
            ],
            "authors": [
                {
                    "name": "Michael Dowling",
                    "email": "mtdowling@gmail.com",
                    "homepage": "https://github.com/mtdowling"
                }
            ],
            "description": "Declaratively specify how to extract elements from a JSON document",
            "keywords": [
                "json",
                "jsonpath"
            ],
            "time": "2020-07-31T21:01:56+00:00"
        },
        {
            "name": "nikic/php-parser",
            "version": "v4.10.4",
            "source": {
                "type": "git",
                "url": "https://github.com/nikic/PHP-Parser.git",
                "reference": "c6d052fc58cb876152f89f532b95a8d7907e7f0e"
            },
            "dist": {
                "type": "zip",
                "url": "https://api.github.com/repos/nikic/PHP-Parser/zipball/c6d052fc58cb876152f89f532b95a8d7907e7f0e",
                "reference": "c6d052fc58cb876152f89f532b95a8d7907e7f0e",
                "shasum": ""
            },
            "require": {
                "ext-tokenizer": "*",
                "php": ">=7.0"
            },
            "require-dev": {
                "ircmaxell/php-yacc": "^0.0.7",
                "phpunit/phpunit": "^6.5 || ^7.0 || ^8.0 || ^9.0"
            },
            "bin": [
                "bin/php-parse"
            ],
            "type": "library",
            "extra": {
                "branch-alias": {
                    "dev-master": "4.9-dev"
                }
            },
            "autoload": {
                "psr-4": {
                    "PhpParser\\": "lib/PhpParser"
                }
            },
            "notification-url": "https://packagist.org/downloads/",
            "license": [
                "BSD-3-Clause"
            ],
            "authors": [
                {
                    "name": "Nikita Popov"
                }
            ],
            "description": "A PHP parser written in PHP",
            "keywords": [
                "parser",
                "php"
            ],
            "time": "2020-12-20T10:01:03+00:00"
        },
        {
            "name": "paragonie/random_compat",
            "version": "v9.99.99",
            "source": {
                "type": "git",
                "url": "https://github.com/paragonie/random_compat.git",
                "reference": "84b4dfb120c6f9b4ff7b3685f9b8f1aa365a0c95"
            },
            "dist": {
                "type": "zip",
                "url": "https://api.github.com/repos/paragonie/random_compat/zipball/84b4dfb120c6f9b4ff7b3685f9b8f1aa365a0c95",
                "reference": "84b4dfb120c6f9b4ff7b3685f9b8f1aa365a0c95",
                "shasum": ""
            },
            "require": {
                "php": "^7"
            },
            "require-dev": {
                "phpunit/phpunit": "4.*|5.*",
                "vimeo/psalm": "^1"
            },
            "suggest": {
                "ext-libsodium": "Provides a modern crypto API that can be used to generate random bytes."
            },
            "type": "library",
            "notification-url": "https://packagist.org/downloads/",
            "license": [
                "MIT"
            ],
            "authors": [
                {
                    "name": "Paragon Initiative Enterprises",
                    "email": "security@paragonie.com",
                    "homepage": "https://paragonie.com"
                }
            ],
            "description": "PHP 5.x polyfill for random_bytes() and random_int() from PHP 7",
            "keywords": [
                "csprng",
                "polyfill",
                "pseudorandom",
                "random"
            ],
            "time": "2018-07-02T15:55:56+00:00"
        },
        {
            "name": "paragonie/sodium_compat",
            "version": "v1.14.0",
            "source": {
                "type": "git",
                "url": "https://github.com/paragonie/sodium_compat.git",
                "reference": "a1cfe0b21faf9c0b61ac0c6188c4af7fd6fd0db3"
            },
            "dist": {
                "type": "zip",
                "url": "https://api.github.com/repos/paragonie/sodium_compat/zipball/a1cfe0b21faf9c0b61ac0c6188c4af7fd6fd0db3",
                "reference": "a1cfe0b21faf9c0b61ac0c6188c4af7fd6fd0db3",
                "shasum": ""
            },
            "require": {
                "paragonie/random_compat": ">=1",
                "php": "^5.2.4|^5.3|^5.4|^5.5|^5.6|^7|^8"
            },
            "require-dev": {
                "phpunit/phpunit": "^3|^4|^5|^6|^7|^8|^9"
            },
            "suggest": {
                "ext-libsodium": "PHP < 7.0: Better performance, password hashing (Argon2i), secure memory management (memzero), and better security.",
                "ext-sodium": "PHP >= 7.0: Better performance, password hashing (Argon2i), secure memory management (memzero), and better security."
            },
            "type": "library",
            "autoload": {
                "files": [
                    "autoload.php"
                ]
            },
            "notification-url": "https://packagist.org/downloads/",
            "license": [
                "ISC"
            ],
            "authors": [
                {
                    "name": "Paragon Initiative Enterprises",
                    "email": "security@paragonie.com"
                },
                {
                    "name": "Frank Denis",
                    "email": "jedisct1@pureftpd.org"
                }
            ],
            "description": "Pure PHP implementation of libsodium; uses the PHP extension if it exists",
            "keywords": [
                "Authentication",
                "BLAKE2b",
                "ChaCha20",
                "ChaCha20-Poly1305",
                "Chapoly",
                "Curve25519",
                "Ed25519",
                "EdDSA",
                "Edwards-curve Digital Signature Algorithm",
                "Elliptic Curve Diffie-Hellman",
                "Poly1305",
                "Pure-PHP cryptography",
                "RFC 7748",
                "RFC 8032",
                "Salpoly",
                "Salsa20",
                "X25519",
                "XChaCha20-Poly1305",
                "XSalsa20-Poly1305",
                "Xchacha20",
                "Xsalsa20",
                "aead",
                "cryptography",
                "ecdh",
                "elliptic curve",
                "elliptic curve cryptography",
                "encryption",
                "libsodium",
                "php",
                "public-key cryptography",
                "secret-key cryptography",
                "side-channel resistant"
            ],
            "time": "2020-12-03T16:26:19+00:00"
        },
        {
            "name": "pelago/emogrifier",
            "version": "v5.0.0",
            "source": {
                "type": "git",
                "url": "https://github.com/MyIntervals/emogrifier.git",
                "reference": "b43b650880d189b0ada61d95d0729c7424b1752d"
            },
            "dist": {
                "type": "zip",
                "url": "https://api.github.com/repos/MyIntervals/emogrifier/zipball/b43b650880d189b0ada61d95d0729c7424b1752d",
                "reference": "b43b650880d189b0ada61d95d0729c7424b1752d",
                "shasum": ""
            },
            "require": {
                "ext-dom": "*",
                "ext-libxml": "*",
                "php": "~7.1.0 || ~7.2.0 || ~7.3.0 || ~7.4.0 || ~8.0.0",
                "symfony/css-selector": "^3.4.32 || ^4.4 || ^5.1"
            },
            "require-dev": {
                "php-parallel-lint/php-parallel-lint": "^1.2.0",
                "slevomat/coding-standard": "^6.4.1",
                "squizlabs/php_codesniffer": "^3.5.8"
            },
            "type": "library",
            "extra": {
                "branch-alias": {
                    "dev-master": "5.0.x-dev"
                }
            },
            "autoload": {
                "psr-4": {
                    "Pelago\\Emogrifier\\": "src/"
                }
            },
            "notification-url": "https://packagist.org/downloads/",
            "license": [
                "MIT"
            ],
            "authors": [
                {
                    "name": "Oliver Klee",
                    "email": "github@oliverklee.de"
                },
                {
                    "name": "Zoli Szabó",
                    "email": "zoli.szabo+github@gmail.com"
                },
                {
                    "name": "John Reeve",
                    "email": "jreeve@pelagodesign.com"
                },
                {
                    "name": "Jake Hotson",
                    "email": "jake@qzdesign.co.uk"
                },
                {
                    "name": "Cameron Brooks"
                },
                {
                    "name": "Jaime Prado"
                }
            ],
            "description": "Converts CSS styles into inline style attributes in your HTML code",
            "homepage": "https://www.myintervals.com/emogrifier.php",
            "keywords": [
                "css",
                "email",
                "pre-processing"
            ],
            "time": "2020-11-23T18:37:25+00:00"
        },
        {
            "name": "php-amqplib/php-amqplib",
            "version": "v2.10.1",
            "source": {
                "type": "git",
                "url": "https://github.com/php-amqplib/php-amqplib.git",
                "reference": "6e2b2501e021e994fb64429e5a78118f83b5c200"
            },
            "dist": {
                "type": "zip",
                "url": "https://api.github.com/repos/php-amqplib/php-amqplib/zipball/6e2b2501e021e994fb64429e5a78118f83b5c200",
                "reference": "6e2b2501e021e994fb64429e5a78118f83b5c200",
                "shasum": ""
            },
            "require": {
                "ext-bcmath": "*",
                "ext-sockets": "*",
                "php": ">=5.6"
            },
            "replace": {
                "videlalvaro/php-amqplib": "self.version"
            },
            "require-dev": {
                "ext-curl": "*",
                "nategood/httpful": "^0.2.20",
                "phpunit/phpunit": "^5.7|^6.5|^7.0",
                "squizlabs/php_codesniffer": "^2.5"
            },
            "type": "library",
            "extra": {
                "branch-alias": {
                    "dev-master": "2.10-dev"
                }
            },
            "autoload": {
                "psr-4": {
                    "PhpAmqpLib\\": "PhpAmqpLib/"
                }
            },
            "notification-url": "https://packagist.org/downloads/",
            "license": [
                "LGPL-2.1-or-later"
            ],
            "authors": [
                {
                    "name": "Alvaro Videla",
                    "role": "Original Maintainer"
                },
                {
                    "name": "John Kelly",
                    "email": "johnmkelly86@gmail.com",
                    "role": "Maintainer"
                },
                {
                    "name": "Raúl Araya",
                    "email": "nubeiro@gmail.com",
                    "role": "Maintainer"
                },
                {
                    "name": "Luke Bakken",
                    "email": "luke@bakken.io",
                    "role": "Maintainer"
                }
            ],
            "description": "Formerly videlalvaro/php-amqplib.  This library is a pure PHP implementation of the AMQP protocol. It's been tested against RabbitMQ.",
            "homepage": "https://github.com/php-amqplib/php-amqplib/",
            "keywords": [
                "message",
                "queue",
                "rabbitmq"
            ],
            "time": "2019-10-10T13:23:40+00:00"
        },
        {
            "name": "phpseclib/mcrypt_compat",
            "version": "1.0.8",
            "source": {
                "type": "git",
                "url": "https://github.com/phpseclib/mcrypt_compat.git",
                "reference": "f74c7b1897b62f08f268184b8bb98d9d9ab723b0"
            },
            "dist": {
                "type": "zip",
                "url": "https://api.github.com/repos/phpseclib/mcrypt_compat/zipball/f74c7b1897b62f08f268184b8bb98d9d9ab723b0",
                "reference": "f74c7b1897b62f08f268184b8bb98d9d9ab723b0",
                "shasum": ""
            },
            "require": {
                "php": ">=5.3.3",
                "phpseclib/phpseclib": ">=2.0.11 <3.0.0"
            },
            "require-dev": {
                "phpunit/phpunit": "^4.8.35|^5.7|^6.0"
            },
            "suggest": {
                "ext-openssl": "Will enable faster cryptographic operations"
            },
            "type": "library",
            "autoload": {
                "files": [
                    "lib/mcrypt.php"
                ]
            },
            "notification-url": "https://packagist.org/downloads/",
            "license": [
                "MIT"
            ],
            "authors": [
                {
                    "name": "Jim Wigginton",
                    "email": "terrafrost@php.net",
                    "homepage": "http://phpseclib.sourceforge.net"
                }
            ],
            "description": "PHP 7.1 polyfill for the mcrypt extension from PHP <= 7.0",
            "keywords": [
                "cryptograpy",
                "encryption",
                "mcrypt"
            ],
            "time": "2018-08-22T03:11:43+00:00"
        },
        {
            "name": "phpseclib/phpseclib",
            "version": "2.0.30",
            "source": {
                "type": "git",
                "url": "https://github.com/phpseclib/phpseclib.git",
                "reference": "136b9ca7eebef78be14abf90d65c5e57b6bc5d36"
            },
            "dist": {
                "type": "zip",
                "url": "https://api.github.com/repos/phpseclib/phpseclib/zipball/136b9ca7eebef78be14abf90d65c5e57b6bc5d36",
                "reference": "136b9ca7eebef78be14abf90d65c5e57b6bc5d36",
                "shasum": ""
            },
            "require": {
                "php": ">=5.3.3"
            },
            "require-dev": {
                "phing/phing": "~2.7",
                "phpunit/phpunit": "^4.8.35|^5.7|^6.0|^9.4",
                "squizlabs/php_codesniffer": "~2.0"
            },
            "suggest": {
                "ext-gmp": "Install the GMP (GNU Multiple Precision) extension in order to speed up arbitrary precision integer arithmetic operations.",
                "ext-libsodium": "SSH2/SFTP can make use of some algorithms provided by the libsodium-php extension.",
                "ext-mcrypt": "Install the Mcrypt extension in order to speed up a few other cryptographic operations.",
                "ext-openssl": "Install the OpenSSL extension in order to speed up a wide variety of cryptographic operations."
            },
            "type": "library",
            "autoload": {
                "files": [
                    "phpseclib/bootstrap.php"
                ],
                "psr-4": {
                    "phpseclib\\": "phpseclib/"
                }
            },
            "notification-url": "https://packagist.org/downloads/",
            "license": [
                "MIT"
            ],
            "authors": [
                {
                    "name": "Jim Wigginton",
                    "email": "terrafrost@php.net",
                    "role": "Lead Developer"
                },
                {
                    "name": "Patrick Monnerat",
                    "email": "pm@datasphere.ch",
                    "role": "Developer"
                },
                {
                    "name": "Andreas Fischer",
                    "email": "bantu@phpbb.com",
                    "role": "Developer"
                },
                {
                    "name": "Hans-Jürgen Petrich",
                    "email": "petrich@tronic-media.com",
                    "role": "Developer"
                },
                {
                    "name": "Graham Campbell",
                    "email": "graham@alt-three.com",
                    "role": "Developer"
                }
            ],
            "description": "PHP Secure Communications Library - Pure-PHP implementations of RSA, AES, SSH2, SFTP, X.509 etc.",
            "homepage": "http://phpseclib.sourceforge.net",
            "keywords": [
                "BigInteger",
                "aes",
                "asn.1",
                "asn1",
                "blowfish",
                "crypto",
                "cryptography",
                "encryption",
                "rsa",
                "security",
                "sftp",
                "signature",
                "signing",
                "ssh",
                "twofish",
                "x.509",
                "x509"
            ],
            "funding": [
                {
                    "url": "https://github.com/terrafrost",
                    "type": "github"
                },
                {
                    "url": "https://www.patreon.com/phpseclib",
                    "type": "patreon"
                },
                {
                    "url": "https://tidelift.com/funding/github/packagist/phpseclib/phpseclib",
                    "type": "tidelift"
                }
            ],
            "time": "2020-12-17T05:42:04+00:00"
        },
        {
            "name": "psr/cache",
            "version": "1.0.1",
            "source": {
                "type": "git",
                "url": "https://github.com/php-fig/cache.git",
                "reference": "d11b50ad223250cf17b86e38383413f5a6764bf8"
            },
            "dist": {
                "type": "zip",
                "url": "https://api.github.com/repos/php-fig/cache/zipball/d11b50ad223250cf17b86e38383413f5a6764bf8",
                "reference": "d11b50ad223250cf17b86e38383413f5a6764bf8",
                "shasum": ""
            },
            "require": {
                "php": ">=5.3.0"
            },
            "type": "library",
            "extra": {
                "branch-alias": {
                    "dev-master": "1.0.x-dev"
                }
            },
            "autoload": {
                "psr-4": {
                    "Psr\\Cache\\": "src/"
                }
            },
            "notification-url": "https://packagist.org/downloads/",
            "license": [
                "MIT"
            ],
            "authors": [
                {
                    "name": "PHP-FIG",
                    "homepage": "http://www.php-fig.org/"
                }
            ],
            "description": "Common interface for caching libraries",
            "keywords": [
                "cache",
                "psr",
                "psr-6"
            ],
            "time": "2016-08-06T20:24:11+00:00"
        },
        {
            "name": "psr/container",
            "version": "1.0.0",
            "source": {
                "type": "git",
                "url": "https://github.com/php-fig/container.git",
                "reference": "b7ce3b176482dbbc1245ebf52b181af44c2cf55f"
            },
            "dist": {
                "type": "zip",
                "url": "https://api.github.com/repos/php-fig/container/zipball/b7ce3b176482dbbc1245ebf52b181af44c2cf55f",
                "reference": "b7ce3b176482dbbc1245ebf52b181af44c2cf55f",
                "shasum": ""
            },
            "require": {
                "php": ">=5.3.0"
            },
            "type": "library",
            "extra": {
                "branch-alias": {
                    "dev-master": "1.0.x-dev"
                }
            },
            "autoload": {
                "psr-4": {
                    "Psr\\Container\\": "src/"
                }
            },
            "notification-url": "https://packagist.org/downloads/",
            "license": [
                "MIT"
            ],
            "authors": [
                {
                    "name": "PHP-FIG",
                    "homepage": "http://www.php-fig.org/"
                }
            ],
            "description": "Common Container Interface (PHP FIG PSR-11)",
            "homepage": "https://github.com/php-fig/container",
            "keywords": [
                "PSR-11",
                "container",
                "container-interface",
                "container-interop",
                "psr"
            ],
            "time": "2017-02-14T16:28:37+00:00"
        },
        {
            "name": "psr/http-message",
            "version": "1.0.1",
            "source": {
                "type": "git",
                "url": "https://github.com/php-fig/http-message.git",
                "reference": "f6561bf28d520154e4b0ec72be95418abe6d9363"
            },
            "dist": {
                "type": "zip",
                "url": "https://api.github.com/repos/php-fig/http-message/zipball/f6561bf28d520154e4b0ec72be95418abe6d9363",
                "reference": "f6561bf28d520154e4b0ec72be95418abe6d9363",
                "shasum": ""
            },
            "require": {
                "php": ">=5.3.0"
            },
            "type": "library",
            "extra": {
                "branch-alias": {
                    "dev-master": "1.0.x-dev"
                }
            },
            "autoload": {
                "psr-4": {
                    "Psr\\Http\\Message\\": "src/"
                }
            },
            "notification-url": "https://packagist.org/downloads/",
            "license": [
                "MIT"
            ],
            "authors": [
                {
                    "name": "PHP-FIG",
                    "homepage": "http://www.php-fig.org/"
                }
            ],
            "description": "Common interface for HTTP messages",
            "homepage": "https://github.com/php-fig/http-message",
            "keywords": [
                "http",
                "http-message",
                "psr",
                "psr-7",
                "request",
                "response"
            ],
            "time": "2016-08-06T14:39:51+00:00"
        },
        {
            "name": "psr/log",
            "version": "1.1.3",
            "source": {
                "type": "git",
                "url": "https://github.com/php-fig/log.git",
                "reference": "0f73288fd15629204f9d42b7055f72dacbe811fc"
            },
            "dist": {
                "type": "zip",
                "url": "https://api.github.com/repos/php-fig/log/zipball/0f73288fd15629204f9d42b7055f72dacbe811fc",
                "reference": "0f73288fd15629204f9d42b7055f72dacbe811fc",
                "shasum": ""
            },
            "require": {
                "php": ">=5.3.0"
            },
            "type": "library",
            "extra": {
                "branch-alias": {
                    "dev-master": "1.1.x-dev"
                }
            },
            "autoload": {
                "psr-4": {
                    "Psr\\Log\\": "Psr/Log/"
                }
            },
            "notification-url": "https://packagist.org/downloads/",
            "license": [
                "MIT"
            ],
            "authors": [
                {
                    "name": "PHP-FIG",
                    "homepage": "http://www.php-fig.org/"
                }
            ],
            "description": "Common interface for logging libraries",
            "homepage": "https://github.com/php-fig/log",
            "keywords": [
                "log",
                "psr",
                "psr-3"
            ],
            "time": "2020-03-23T09:12:05+00:00"
        },
        {
            "name": "ralouphie/getallheaders",
            "version": "3.0.3",
            "source": {
                "type": "git",
                "url": "https://github.com/ralouphie/getallheaders.git",
                "reference": "120b605dfeb996808c31b6477290a714d356e822"
            },
            "dist": {
                "type": "zip",
                "url": "https://api.github.com/repos/ralouphie/getallheaders/zipball/120b605dfeb996808c31b6477290a714d356e822",
                "reference": "120b605dfeb996808c31b6477290a714d356e822",
                "shasum": ""
            },
            "require": {
                "php": ">=5.6"
            },
            "require-dev": {
                "php-coveralls/php-coveralls": "^2.1",
                "phpunit/phpunit": "^5 || ^6.5"
            },
            "type": "library",
            "autoload": {
                "files": [
                    "src/getallheaders.php"
                ]
            },
            "notification-url": "https://packagist.org/downloads/",
            "license": [
                "MIT"
            ],
            "authors": [
                {
                    "name": "Ralph Khattar",
                    "email": "ralph.khattar@gmail.com"
                }
            ],
            "description": "A polyfill for getallheaders.",
            "time": "2019-03-08T08:55:37+00:00"
        },
        {
            "name": "ramsey/uuid",
            "version": "3.8.0",
            "source": {
                "type": "git",
                "url": "https://github.com/ramsey/uuid.git",
                "reference": "d09ea80159c1929d75b3f9c60504d613aeb4a1e3"
            },
            "dist": {
                "type": "zip",
                "url": "https://api.github.com/repos/ramsey/uuid/zipball/d09ea80159c1929d75b3f9c60504d613aeb4a1e3",
                "reference": "d09ea80159c1929d75b3f9c60504d613aeb4a1e3",
                "shasum": ""
            },
            "require": {
                "paragonie/random_compat": "^1.0|^2.0|9.99.99",
                "php": "^5.4 || ^7.0",
                "symfony/polyfill-ctype": "^1.8"
            },
            "replace": {
                "rhumsaa/uuid": "self.version"
            },
            "require-dev": {
                "codeception/aspect-mock": "^1.0 | ~2.0.0",
                "doctrine/annotations": "~1.2.0",
                "goaop/framework": "1.0.0-alpha.2 | ^1.0 | ~2.1.0",
                "ircmaxell/random-lib": "^1.1",
                "jakub-onderka/php-parallel-lint": "^0.9.0",
                "mockery/mockery": "^0.9.9",
                "moontoast/math": "^1.1",
                "php-mock/php-mock-phpunit": "^0.3|^1.1",
                "phpunit/phpunit": "^4.7|^5.0|^6.5",
                "squizlabs/php_codesniffer": "^2.3"
            },
            "suggest": {
                "ext-ctype": "Provides support for PHP Ctype functions",
                "ext-libsodium": "Provides the PECL libsodium extension for use with the SodiumRandomGenerator",
                "ext-uuid": "Provides the PECL UUID extension for use with the PeclUuidTimeGenerator and PeclUuidRandomGenerator",
                "ircmaxell/random-lib": "Provides RandomLib for use with the RandomLibAdapter",
                "moontoast/math": "Provides support for converting UUID to 128-bit integer (in string form).",
                "ramsey/uuid-console": "A console application for generating UUIDs with ramsey/uuid",
                "ramsey/uuid-doctrine": "Allows the use of Ramsey\\Uuid\\Uuid as Doctrine field type."
            },
            "type": "library",
            "extra": {
                "branch-alias": {
                    "dev-master": "3.x-dev"
                }
            },
            "autoload": {
                "psr-4": {
                    "Ramsey\\Uuid\\": "src/"
                }
            },
            "notification-url": "https://packagist.org/downloads/",
            "license": [
                "MIT"
            ],
            "authors": [
                {
                    "name": "Marijn Huizendveld",
                    "email": "marijn.huizendveld@gmail.com"
                },
                {
                    "name": "Thibaud Fabre",
                    "email": "thibaud@aztech.io"
                },
                {
                    "name": "Ben Ramsey",
                    "email": "ben@benramsey.com",
                    "homepage": "https://benramsey.com"
                }
            ],
            "description": "Formerly rhumsaa/uuid. A PHP 5.4+ library for generating RFC 4122 version 1, 3, 4, and 5 universally unique identifiers (UUID).",
            "homepage": "https://github.com/ramsey/uuid",
            "keywords": [
                "guid",
                "identifier",
                "uuid"
            ],
            "time": "2018-07-19T23:38:55+00:00"
        },
        {
            "name": "react/promise",
            "version": "v2.8.0",
            "source": {
                "type": "git",
                "url": "https://github.com/reactphp/promise.git",
                "reference": "f3cff96a19736714524ca0dd1d4130de73dbbbc4"
            },
            "dist": {
                "type": "zip",
                "url": "https://api.github.com/repos/reactphp/promise/zipball/f3cff96a19736714524ca0dd1d4130de73dbbbc4",
                "reference": "f3cff96a19736714524ca0dd1d4130de73dbbbc4",
                "shasum": ""
            },
            "require": {
                "php": ">=5.4.0"
            },
            "require-dev": {
                "phpunit/phpunit": "^7.0 || ^6.5 || ^5.7 || ^4.8.36"
            },
            "type": "library",
            "autoload": {
                "psr-4": {
                    "React\\Promise\\": "src/"
                },
                "files": [
                    "src/functions_include.php"
                ]
            },
            "notification-url": "https://packagist.org/downloads/",
            "license": [
                "MIT"
            ],
            "authors": [
                {
                    "name": "Jan Sorgalla",
                    "email": "jsorgalla@gmail.com"
                }
            ],
            "description": "A lightweight implementation of CommonJS Promises/A for PHP",
            "keywords": [
                "promise",
                "promises"
            ],
            "time": "2020-05-12T15:16:56+00:00"
        },
        {
            "name": "seld/jsonlint",
            "version": "1.8.3",
            "source": {
                "type": "git",
                "url": "https://github.com/Seldaek/jsonlint.git",
                "reference": "9ad6ce79c342fbd44df10ea95511a1b24dee5b57"
            },
            "dist": {
                "type": "zip",
                "url": "https://api.github.com/repos/Seldaek/jsonlint/zipball/9ad6ce79c342fbd44df10ea95511a1b24dee5b57",
                "reference": "9ad6ce79c342fbd44df10ea95511a1b24dee5b57",
                "shasum": ""
            },
            "require": {
                "php": "^5.3 || ^7.0 || ^8.0"
            },
            "require-dev": {
                "phpunit/phpunit": "^4.8.35 || ^5.7 || ^6.0"
            },
            "bin": [
                "bin/jsonlint"
            ],
            "type": "library",
            "autoload": {
                "psr-4": {
                    "Seld\\JsonLint\\": "src/Seld/JsonLint/"
                }
            },
            "notification-url": "https://packagist.org/downloads/",
            "license": [
                "MIT"
            ],
            "authors": [
                {
                    "name": "Jordi Boggiano",
                    "email": "j.boggiano@seld.be",
                    "homepage": "http://seld.be"
                }
            ],
            "description": "JSON Linter",
            "keywords": [
                "json",
                "linter",
                "parser",
                "validator"
            ],
            "funding": [
                {
                    "url": "https://github.com/Seldaek",
                    "type": "github"
                },
                {
                    "url": "https://tidelift.com/funding/github/packagist/seld/jsonlint",
                    "type": "tidelift"
                }
            ],
            "time": "2020-11-11T09:19:24+00:00"
        },
        {
            "name": "seld/phar-utils",
            "version": "1.1.1",
            "source": {
                "type": "git",
                "url": "https://github.com/Seldaek/phar-utils.git",
                "reference": "8674b1d84ffb47cc59a101f5d5a3b61e87d23796"
            },
            "dist": {
                "type": "zip",
                "url": "https://api.github.com/repos/Seldaek/phar-utils/zipball/8674b1d84ffb47cc59a101f5d5a3b61e87d23796",
                "reference": "8674b1d84ffb47cc59a101f5d5a3b61e87d23796",
                "shasum": ""
            },
            "require": {
                "php": ">=5.3"
            },
            "type": "library",
            "extra": {
                "branch-alias": {
                    "dev-master": "1.x-dev"
                }
            },
            "autoload": {
                "psr-4": {
                    "Seld\\PharUtils\\": "src/"
                }
            },
            "notification-url": "https://packagist.org/downloads/",
            "license": [
                "MIT"
            ],
            "authors": [
                {
                    "name": "Jordi Boggiano",
                    "email": "j.boggiano@seld.be"
                }
            ],
            "description": "PHAR file format utilities, for when PHP phars you up",
            "keywords": [
                "phar"
            ],
            "time": "2020-07-07T18:42:57+00:00"
        },
        {
            "name": "symfony/console",
            "version": "v4.4.19",
            "source": {
                "type": "git",
                "url": "https://github.com/symfony/console.git",
                "reference": "24026c44fc37099fa145707fecd43672831b837a"
            },
            "dist": {
                "type": "zip",
                "url": "https://api.github.com/repos/symfony/console/zipball/24026c44fc37099fa145707fecd43672831b837a",
                "reference": "24026c44fc37099fa145707fecd43672831b837a",
                "shasum": ""
            },
            "require": {
                "php": ">=7.1.3",
                "symfony/polyfill-mbstring": "~1.0",
                "symfony/polyfill-php73": "^1.8",
                "symfony/polyfill-php80": "^1.15",
                "symfony/service-contracts": "^1.1|^2"
            },
            "conflict": {
                "symfony/dependency-injection": "<3.4",
                "symfony/event-dispatcher": "<4.3|>=5",
                "symfony/lock": "<4.4",
                "symfony/process": "<3.3"
            },
            "provide": {
                "psr/log-implementation": "1.0"
            },
            "require-dev": {
                "psr/log": "~1.0",
                "symfony/config": "^3.4|^4.0|^5.0",
                "symfony/dependency-injection": "^3.4|^4.0|^5.0",
                "symfony/event-dispatcher": "^4.3",
                "symfony/lock": "^4.4|^5.0",
                "symfony/process": "^3.4|^4.0|^5.0",
                "symfony/var-dumper": "^4.3|^5.0"
            },
            "suggest": {
                "psr/log": "For using the console logger",
                "symfony/event-dispatcher": "",
                "symfony/lock": "",
                "symfony/process": ""
            },
            "type": "library",
            "autoload": {
                "psr-4": {
                    "Symfony\\Component\\Console\\": ""
                },
                "exclude-from-classmap": [
                    "/Tests/"
                ]
            },
            "notification-url": "https://packagist.org/downloads/",
            "license": [
                "MIT"
            ],
            "authors": [
                {
                    "name": "Fabien Potencier",
                    "email": "fabien@symfony.com"
                },
                {
                    "name": "Symfony Community",
                    "homepage": "https://symfony.com/contributors"
                }
            ],
            "description": "Eases the creation of beautiful and testable command line interfaces",
            "homepage": "https://symfony.com",
            "funding": [
                {
                    "url": "https://symfony.com/sponsor",
                    "type": "custom"
                },
                {
                    "url": "https://github.com/fabpot",
                    "type": "github"
                },
                {
                    "url": "https://tidelift.com/funding/github/packagist/symfony/symfony",
                    "type": "tidelift"
                }
            ],
            "time": "2021-01-27T09:09:26+00:00"
        },
        {
            "name": "symfony/css-selector",
            "version": "v5.2.3",
            "source": {
                "type": "git",
                "url": "https://github.com/symfony/css-selector.git",
                "reference": "f65f217b3314504a1ec99c2d6ef69016bb13490f"
            },
            "dist": {
                "type": "zip",
                "url": "https://api.github.com/repos/symfony/css-selector/zipball/f65f217b3314504a1ec99c2d6ef69016bb13490f",
                "reference": "f65f217b3314504a1ec99c2d6ef69016bb13490f",
                "shasum": ""
            },
            "require": {
                "php": ">=7.2.5"
            },
            "type": "library",
            "autoload": {
                "psr-4": {
                    "Symfony\\Component\\CssSelector\\": ""
                },
                "exclude-from-classmap": [
                    "/Tests/"
                ]
            },
            "notification-url": "https://packagist.org/downloads/",
            "license": [
                "MIT"
            ],
            "authors": [
                {
                    "name": "Fabien Potencier",
                    "email": "fabien@symfony.com"
                },
                {
                    "name": "Jean-François Simon",
                    "email": "jeanfrancois.simon@sensiolabs.com"
                },
                {
                    "name": "Symfony Community",
                    "homepage": "https://symfony.com/contributors"
                }
            ],
            "description": "Converts CSS selectors to XPath expressions",
            "homepage": "https://symfony.com",
            "funding": [
                {
                    "url": "https://symfony.com/sponsor",
                    "type": "custom"
                },
                {
                    "url": "https://github.com/fabpot",
                    "type": "github"
                },
                {
                    "url": "https://tidelift.com/funding/github/packagist/symfony/symfony",
                    "type": "tidelift"
                }
            ],
            "time": "2021-01-27T10:01:46+00:00"
        },
        {
            "name": "symfony/event-dispatcher",
            "version": "v4.4.19",
            "source": {
                "type": "git",
                "url": "https://github.com/symfony/event-dispatcher.git",
                "reference": "c352647244bd376bf7d31efbd5401f13f50dad0c"
            },
            "dist": {
                "type": "zip",
                "url": "https://api.github.com/repos/symfony/event-dispatcher/zipball/c352647244bd376bf7d31efbd5401f13f50dad0c",
                "reference": "c352647244bd376bf7d31efbd5401f13f50dad0c",
                "shasum": ""
            },
            "require": {
                "php": ">=7.1.3",
                "symfony/event-dispatcher-contracts": "^1.1"
            },
            "conflict": {
                "symfony/dependency-injection": "<3.4"
            },
            "provide": {
                "psr/event-dispatcher-implementation": "1.0",
                "symfony/event-dispatcher-implementation": "1.1"
            },
            "require-dev": {
                "psr/log": "~1.0",
                "symfony/config": "^3.4|^4.0|^5.0",
                "symfony/dependency-injection": "^3.4|^4.0|^5.0",
                "symfony/error-handler": "~3.4|~4.4",
                "symfony/expression-language": "^3.4|^4.0|^5.0",
                "symfony/http-foundation": "^3.4|^4.0|^5.0",
                "symfony/service-contracts": "^1.1|^2",
                "symfony/stopwatch": "^3.4|^4.0|^5.0"
            },
            "suggest": {
                "symfony/dependency-injection": "",
                "symfony/http-kernel": ""
            },
            "type": "library",
            "autoload": {
                "psr-4": {
                    "Symfony\\Component\\EventDispatcher\\": ""
                },
                "exclude-from-classmap": [
                    "/Tests/"
                ]
            },
            "notification-url": "https://packagist.org/downloads/",
            "license": [
                "MIT"
            ],
            "authors": [
                {
                    "name": "Fabien Potencier",
                    "email": "fabien@symfony.com"
                },
                {
                    "name": "Symfony Community",
                    "homepage": "https://symfony.com/contributors"
                }
            ],
            "description": "Provides tools that allow your application components to communicate with each other by dispatching events and listening to them",
            "homepage": "https://symfony.com",
            "funding": [
                {
                    "url": "https://symfony.com/sponsor",
                    "type": "custom"
                },
                {
                    "url": "https://github.com/fabpot",
                    "type": "github"
                },
                {
                    "url": "https://tidelift.com/funding/github/packagist/symfony/symfony",
                    "type": "tidelift"
                }
            ],
            "time": "2021-01-27T09:09:26+00:00"
        },
        {
            "name": "symfony/event-dispatcher-contracts",
            "version": "v1.1.9",
            "source": {
                "type": "git",
                "url": "https://github.com/symfony/event-dispatcher-contracts.git",
                "reference": "84e23fdcd2517bf37aecbd16967e83f0caee25a7"
            },
            "dist": {
                "type": "zip",
                "url": "https://api.github.com/repos/symfony/event-dispatcher-contracts/zipball/84e23fdcd2517bf37aecbd16967e83f0caee25a7",
                "reference": "84e23fdcd2517bf37aecbd16967e83f0caee25a7",
                "shasum": ""
            },
            "require": {
                "php": ">=7.1.3"
            },
            "suggest": {
                "psr/event-dispatcher": "",
                "symfony/event-dispatcher-implementation": ""
            },
            "type": "library",
            "extra": {
                "branch-alias": {
                    "dev-master": "1.1-dev"
                },
                "thanks": {
                    "name": "symfony/contracts",
                    "url": "https://github.com/symfony/contracts"
                }
            },
            "autoload": {
                "psr-4": {
                    "Symfony\\Contracts\\EventDispatcher\\": ""
                }
            },
            "notification-url": "https://packagist.org/downloads/",
            "license": [
                "MIT"
            ],
            "authors": [
                {
                    "name": "Nicolas Grekas",
                    "email": "p@tchwork.com"
                },
                {
                    "name": "Symfony Community",
                    "homepage": "https://symfony.com/contributors"
                }
            ],
            "description": "Generic abstractions related to dispatching event",
            "homepage": "https://symfony.com",
            "keywords": [
                "abstractions",
                "contracts",
                "decoupling",
                "interfaces",
                "interoperability",
                "standards"
            ],
            "funding": [
                {
                    "url": "https://symfony.com/sponsor",
                    "type": "custom"
                },
                {
                    "url": "https://github.com/fabpot",
                    "type": "github"
                },
                {
                    "url": "https://tidelift.com/funding/github/packagist/symfony/symfony",
                    "type": "tidelift"
                }
            ],
            "time": "2020-07-06T13:19:58+00:00"
        },
        {
            "name": "symfony/filesystem",
            "version": "v5.2.3",
            "source": {
                "type": "git",
                "url": "https://github.com/symfony/filesystem.git",
                "reference": "262d033b57c73e8b59cd6e68a45c528318b15038"
            },
            "dist": {
                "type": "zip",
                "url": "https://api.github.com/repos/symfony/filesystem/zipball/262d033b57c73e8b59cd6e68a45c528318b15038",
                "reference": "262d033b57c73e8b59cd6e68a45c528318b15038",
                "shasum": ""
            },
            "require": {
                "php": ">=7.2.5",
                "symfony/polyfill-ctype": "~1.8"
            },
            "type": "library",
            "autoload": {
                "psr-4": {
                    "Symfony\\Component\\Filesystem\\": ""
                },
                "exclude-from-classmap": [
                    "/Tests/"
                ]
            },
            "notification-url": "https://packagist.org/downloads/",
            "license": [
                "MIT"
            ],
            "authors": [
                {
                    "name": "Fabien Potencier",
                    "email": "fabien@symfony.com"
                },
                {
                    "name": "Symfony Community",
                    "homepage": "https://symfony.com/contributors"
                }
            ],
            "description": "Provides basic utilities for the filesystem",
            "homepage": "https://symfony.com",
            "funding": [
                {
                    "url": "https://symfony.com/sponsor",
                    "type": "custom"
                },
                {
                    "url": "https://github.com/fabpot",
                    "type": "github"
                },
                {
                    "url": "https://tidelift.com/funding/github/packagist/symfony/symfony",
                    "type": "tidelift"
                }
            ],
            "time": "2021-01-27T10:01:46+00:00"
        },
        {
            "name": "symfony/finder",
            "version": "v5.2.3",
            "source": {
                "type": "git",
                "url": "https://github.com/symfony/finder.git",
                "reference": "4adc8d172d602008c204c2e16956f99257248e03"
            },
            "dist": {
                "type": "zip",
                "url": "https://api.github.com/repos/symfony/finder/zipball/4adc8d172d602008c204c2e16956f99257248e03",
                "reference": "4adc8d172d602008c204c2e16956f99257248e03",
                "shasum": ""
            },
            "require": {
                "php": ">=7.2.5"
            },
            "type": "library",
            "autoload": {
                "psr-4": {
                    "Symfony\\Component\\Finder\\": ""
                },
                "exclude-from-classmap": [
                    "/Tests/"
                ]
            },
            "notification-url": "https://packagist.org/downloads/",
            "license": [
                "MIT"
            ],
            "authors": [
                {
                    "name": "Fabien Potencier",
                    "email": "fabien@symfony.com"
                },
                {
                    "name": "Symfony Community",
                    "homepage": "https://symfony.com/contributors"
                }
            ],
            "description": "Finds files and directories via an intuitive fluent interface",
            "homepage": "https://symfony.com",
            "funding": [
                {
                    "url": "https://symfony.com/sponsor",
                    "type": "custom"
                },
                {
                    "url": "https://github.com/fabpot",
                    "type": "github"
                },
                {
                    "url": "https://tidelift.com/funding/github/packagist/symfony/symfony",
                    "type": "tidelift"
                }
            ],
            "time": "2021-01-28T22:06:19+00:00"
        },
        {
            "name": "symfony/polyfill-ctype",
            "version": "v1.22.0",
            "source": {
                "type": "git",
                "url": "https://github.com/symfony/polyfill-ctype.git",
                "reference": "c6c942b1ac76c82448322025e084cadc56048b4e"
            },
            "dist": {
                "type": "zip",
                "url": "https://api.github.com/repos/symfony/polyfill-ctype/zipball/c6c942b1ac76c82448322025e084cadc56048b4e",
                "reference": "c6c942b1ac76c82448322025e084cadc56048b4e",
                "shasum": ""
            },
            "require": {
                "php": ">=7.1"
            },
            "suggest": {
                "ext-ctype": "For best performance"
            },
            "type": "library",
            "extra": {
                "branch-alias": {
                    "dev-main": "1.22-dev"
                },
                "thanks": {
                    "name": "symfony/polyfill",
                    "url": "https://github.com/symfony/polyfill"
                }
            },
            "autoload": {
                "psr-4": {
                    "Symfony\\Polyfill\\Ctype\\": ""
                },
                "files": [
                    "bootstrap.php"
                ]
            },
            "notification-url": "https://packagist.org/downloads/",
            "license": [
                "MIT"
            ],
            "authors": [
                {
                    "name": "Gert de Pagter",
                    "email": "BackEndTea@gmail.com"
                },
                {
                    "name": "Symfony Community",
                    "homepage": "https://symfony.com/contributors"
                }
            ],
            "description": "Symfony polyfill for ctype functions",
            "homepage": "https://symfony.com",
            "keywords": [
                "compatibility",
                "ctype",
                "polyfill",
                "portable"
            ],
            "funding": [
                {
                    "url": "https://symfony.com/sponsor",
                    "type": "custom"
                },
                {
                    "url": "https://github.com/fabpot",
                    "type": "github"
                },
                {
                    "url": "https://tidelift.com/funding/github/packagist/symfony/symfony",
                    "type": "tidelift"
                }
            ],
            "time": "2021-01-07T16:49:33+00:00"
        },
        {
            "name": "symfony/polyfill-intl-idn",
            "version": "v1.22.0",
            "source": {
                "type": "git",
                "url": "https://github.com/symfony/polyfill-intl-idn.git",
                "reference": "0eb8293dbbcd6ef6bf81404c9ce7d95bcdf34f44"
            },
            "dist": {
                "type": "zip",
                "url": "https://api.github.com/repos/symfony/polyfill-intl-idn/zipball/0eb8293dbbcd6ef6bf81404c9ce7d95bcdf34f44",
                "reference": "0eb8293dbbcd6ef6bf81404c9ce7d95bcdf34f44",
                "shasum": ""
            },
            "require": {
                "php": ">=7.1",
                "symfony/polyfill-intl-normalizer": "^1.10",
                "symfony/polyfill-php72": "^1.10"
            },
            "suggest": {
                "ext-intl": "For best performance"
            },
            "type": "library",
            "extra": {
                "branch-alias": {
                    "dev-main": "1.22-dev"
                },
                "thanks": {
                    "name": "symfony/polyfill",
                    "url": "https://github.com/symfony/polyfill"
                }
            },
            "autoload": {
                "psr-4": {
                    "Symfony\\Polyfill\\Intl\\Idn\\": ""
                },
                "files": [
                    "bootstrap.php"
                ]
            },
            "notification-url": "https://packagist.org/downloads/",
            "license": [
                "MIT"
            ],
            "authors": [
                {
                    "name": "Laurent Bassin",
                    "email": "laurent@bassin.info"
                },
                {
                    "name": "Trevor Rowbotham",
                    "email": "trevor.rowbotham@pm.me"
                },
                {
                    "name": "Symfony Community",
                    "homepage": "https://symfony.com/contributors"
                }
            ],
            "description": "Symfony polyfill for intl's idn_to_ascii and idn_to_utf8 functions",
            "homepage": "https://symfony.com",
            "keywords": [
                "compatibility",
                "idn",
                "intl",
                "polyfill",
                "portable",
                "shim"
            ],
            "funding": [
                {
                    "url": "https://symfony.com/sponsor",
                    "type": "custom"
                },
                {
                    "url": "https://github.com/fabpot",
                    "type": "github"
                },
                {
                    "url": "https://tidelift.com/funding/github/packagist/symfony/symfony",
                    "type": "tidelift"
                }
            ],
            "time": "2021-01-07T16:49:33+00:00"
        },
        {
            "name": "symfony/polyfill-intl-normalizer",
            "version": "v1.22.0",
            "source": {
                "type": "git",
                "url": "https://github.com/symfony/polyfill-intl-normalizer.git",
                "reference": "6e971c891537eb617a00bb07a43d182a6915faba"
            },
            "dist": {
                "type": "zip",
                "url": "https://api.github.com/repos/symfony/polyfill-intl-normalizer/zipball/6e971c891537eb617a00bb07a43d182a6915faba",
                "reference": "6e971c891537eb617a00bb07a43d182a6915faba",
                "shasum": ""
            },
            "require": {
                "php": ">=7.1"
            },
            "suggest": {
                "ext-intl": "For best performance"
            },
            "type": "library",
            "extra": {
                "branch-alias": {
                    "dev-main": "1.22-dev"
                },
                "thanks": {
                    "name": "symfony/polyfill",
                    "url": "https://github.com/symfony/polyfill"
                }
            },
            "autoload": {
                "psr-4": {
                    "Symfony\\Polyfill\\Intl\\Normalizer\\": ""
                },
                "files": [
                    "bootstrap.php"
                ],
                "classmap": [
                    "Resources/stubs"
                ]
            },
            "notification-url": "https://packagist.org/downloads/",
            "license": [
                "MIT"
            ],
            "authors": [
                {
                    "name": "Nicolas Grekas",
                    "email": "p@tchwork.com"
                },
                {
                    "name": "Symfony Community",
                    "homepage": "https://symfony.com/contributors"
                }
            ],
            "description": "Symfony polyfill for intl's Normalizer class and related functions",
            "homepage": "https://symfony.com",
            "keywords": [
                "compatibility",
                "intl",
                "normalizer",
                "polyfill",
                "portable",
                "shim"
            ],
            "funding": [
                {
                    "url": "https://symfony.com/sponsor",
                    "type": "custom"
                },
                {
                    "url": "https://github.com/fabpot",
                    "type": "github"
                },
                {
                    "url": "https://tidelift.com/funding/github/packagist/symfony/symfony",
                    "type": "tidelift"
                }
            ],
            "time": "2021-01-07T17:09:11+00:00"
        },
        {
            "name": "symfony/polyfill-mbstring",
            "version": "v1.22.0",
            "source": {
                "type": "git",
                "url": "https://github.com/symfony/polyfill-mbstring.git",
                "reference": "f377a3dd1fde44d37b9831d68dc8dea3ffd28e13"
            },
            "dist": {
                "type": "zip",
                "url": "https://api.github.com/repos/symfony/polyfill-mbstring/zipball/f377a3dd1fde44d37b9831d68dc8dea3ffd28e13",
                "reference": "f377a3dd1fde44d37b9831d68dc8dea3ffd28e13",
                "shasum": ""
            },
            "require": {
                "php": ">=7.1"
            },
            "suggest": {
                "ext-mbstring": "For best performance"
            },
            "type": "library",
            "extra": {
                "branch-alias": {
                    "dev-main": "1.22-dev"
                },
                "thanks": {
                    "name": "symfony/polyfill",
                    "url": "https://github.com/symfony/polyfill"
                }
            },
            "autoload": {
                "psr-4": {
                    "Symfony\\Polyfill\\Mbstring\\": ""
                },
                "files": [
                    "bootstrap.php"
                ]
            },
            "notification-url": "https://packagist.org/downloads/",
            "license": [
                "MIT"
            ],
            "authors": [
                {
                    "name": "Nicolas Grekas",
                    "email": "p@tchwork.com"
                },
                {
                    "name": "Symfony Community",
                    "homepage": "https://symfony.com/contributors"
                }
            ],
            "description": "Symfony polyfill for the Mbstring extension",
            "homepage": "https://symfony.com",
            "keywords": [
                "compatibility",
                "mbstring",
                "polyfill",
                "portable",
                "shim"
            ],
            "funding": [
                {
                    "url": "https://symfony.com/sponsor",
                    "type": "custom"
                },
                {
                    "url": "https://github.com/fabpot",
                    "type": "github"
                },
                {
                    "url": "https://tidelift.com/funding/github/packagist/symfony/symfony",
                    "type": "tidelift"
                }
            ],
            "time": "2021-01-07T16:49:33+00:00"
        },
        {
            "name": "symfony/polyfill-php72",
            "version": "v1.22.0",
            "source": {
                "type": "git",
                "url": "https://github.com/symfony/polyfill-php72.git",
                "reference": "cc6e6f9b39fe8075b3dabfbaf5b5f645ae1340c9"
            },
            "dist": {
                "type": "zip",
                "url": "https://api.github.com/repos/symfony/polyfill-php72/zipball/cc6e6f9b39fe8075b3dabfbaf5b5f645ae1340c9",
                "reference": "cc6e6f9b39fe8075b3dabfbaf5b5f645ae1340c9",
                "shasum": ""
            },
            "require": {
                "php": ">=7.1"
            },
            "type": "library",
            "extra": {
                "branch-alias": {
                    "dev-main": "1.22-dev"
                },
                "thanks": {
                    "name": "symfony/polyfill",
                    "url": "https://github.com/symfony/polyfill"
                }
            },
            "autoload": {
                "psr-4": {
                    "Symfony\\Polyfill\\Php72\\": ""
                },
                "files": [
                    "bootstrap.php"
                ]
            },
            "notification-url": "https://packagist.org/downloads/",
            "license": [
                "MIT"
            ],
            "authors": [
                {
                    "name": "Nicolas Grekas",
                    "email": "p@tchwork.com"
                },
                {
                    "name": "Symfony Community",
                    "homepage": "https://symfony.com/contributors"
                }
            ],
            "description": "Symfony polyfill backporting some PHP 7.2+ features to lower PHP versions",
            "homepage": "https://symfony.com",
            "keywords": [
                "compatibility",
                "polyfill",
                "portable",
                "shim"
            ],
            "funding": [
                {
                    "url": "https://symfony.com/sponsor",
                    "type": "custom"
                },
                {
                    "url": "https://github.com/fabpot",
                    "type": "github"
                },
                {
                    "url": "https://tidelift.com/funding/github/packagist/symfony/symfony",
                    "type": "tidelift"
                }
            ],
            "time": "2021-01-07T16:49:33+00:00"
        },
        {
            "name": "symfony/polyfill-php73",
            "version": "v1.22.0",
            "source": {
                "type": "git",
                "url": "https://github.com/symfony/polyfill-php73.git",
                "reference": "a678b42e92f86eca04b7fa4c0f6f19d097fb69e2"
            },
            "dist": {
                "type": "zip",
                "url": "https://api.github.com/repos/symfony/polyfill-php73/zipball/a678b42e92f86eca04b7fa4c0f6f19d097fb69e2",
                "reference": "a678b42e92f86eca04b7fa4c0f6f19d097fb69e2",
                "shasum": ""
            },
            "require": {
                "php": ">=7.1"
            },
            "type": "library",
            "extra": {
                "branch-alias": {
                    "dev-main": "1.22-dev"
                },
                "thanks": {
                    "name": "symfony/polyfill",
                    "url": "https://github.com/symfony/polyfill"
                }
            },
            "autoload": {
                "psr-4": {
                    "Symfony\\Polyfill\\Php73\\": ""
                },
                "files": [
                    "bootstrap.php"
                ],
                "classmap": [
                    "Resources/stubs"
                ]
            },
            "notification-url": "https://packagist.org/downloads/",
            "license": [
                "MIT"
            ],
            "authors": [
                {
                    "name": "Nicolas Grekas",
                    "email": "p@tchwork.com"
                },
                {
                    "name": "Symfony Community",
                    "homepage": "https://symfony.com/contributors"
                }
            ],
            "description": "Symfony polyfill backporting some PHP 7.3+ features to lower PHP versions",
            "homepage": "https://symfony.com",
            "keywords": [
                "compatibility",
                "polyfill",
                "portable",
                "shim"
            ],
            "funding": [
                {
                    "url": "https://symfony.com/sponsor",
                    "type": "custom"
                },
                {
                    "url": "https://github.com/fabpot",
                    "type": "github"
                },
                {
                    "url": "https://tidelift.com/funding/github/packagist/symfony/symfony",
                    "type": "tidelift"
                }
            ],
            "time": "2021-01-07T16:49:33+00:00"
        },
        {
            "name": "symfony/polyfill-php80",
            "version": "v1.22.0",
            "source": {
                "type": "git",
                "url": "https://github.com/symfony/polyfill-php80.git",
                "reference": "dc3063ba22c2a1fd2f45ed856374d79114998f91"
            },
            "dist": {
                "type": "zip",
                "url": "https://api.github.com/repos/symfony/polyfill-php80/zipball/dc3063ba22c2a1fd2f45ed856374d79114998f91",
                "reference": "dc3063ba22c2a1fd2f45ed856374d79114998f91",
                "shasum": ""
            },
            "require": {
                "php": ">=7.1"
            },
            "type": "library",
            "extra": {
                "branch-alias": {
                    "dev-main": "1.22-dev"
                },
                "thanks": {
                    "name": "symfony/polyfill",
                    "url": "https://github.com/symfony/polyfill"
                }
            },
            "autoload": {
                "psr-4": {
                    "Symfony\\Polyfill\\Php80\\": ""
                },
                "files": [
                    "bootstrap.php"
                ],
                "classmap": [
                    "Resources/stubs"
                ]
            },
            "notification-url": "https://packagist.org/downloads/",
            "license": [
                "MIT"
            ],
            "authors": [
                {
                    "name": "Ion Bazan",
                    "email": "ion.bazan@gmail.com"
                },
                {
                    "name": "Nicolas Grekas",
                    "email": "p@tchwork.com"
                },
                {
                    "name": "Symfony Community",
                    "homepage": "https://symfony.com/contributors"
                }
            ],
            "description": "Symfony polyfill backporting some PHP 8.0+ features to lower PHP versions",
            "homepage": "https://symfony.com",
            "keywords": [
                "compatibility",
                "polyfill",
                "portable",
                "shim"
            ],
            "funding": [
                {
                    "url": "https://symfony.com/sponsor",
                    "type": "custom"
                },
                {
                    "url": "https://github.com/fabpot",
                    "type": "github"
                },
                {
                    "url": "https://tidelift.com/funding/github/packagist/symfony/symfony",
                    "type": "tidelift"
                }
            ],
            "time": "2021-01-07T16:49:33+00:00"
        },
        {
            "name": "symfony/process",
            "version": "v4.4.19",
            "source": {
                "type": "git",
                "url": "https://github.com/symfony/process.git",
                "reference": "7e950b6366d4da90292c2e7fa820b3c1842b965a"
            },
            "dist": {
                "type": "zip",
                "url": "https://api.github.com/repos/symfony/process/zipball/7e950b6366d4da90292c2e7fa820b3c1842b965a",
                "reference": "7e950b6366d4da90292c2e7fa820b3c1842b965a",
                "shasum": ""
            },
            "require": {
                "php": ">=7.1.3"
            },
            "type": "library",
            "autoload": {
                "psr-4": {
                    "Symfony\\Component\\Process\\": ""
                },
                "exclude-from-classmap": [
                    "/Tests/"
                ]
            },
            "notification-url": "https://packagist.org/downloads/",
            "license": [
                "MIT"
            ],
            "authors": [
                {
                    "name": "Fabien Potencier",
                    "email": "fabien@symfony.com"
                },
                {
                    "name": "Symfony Community",
                    "homepage": "https://symfony.com/contributors"
                }
            ],
            "description": "Executes commands in sub-processes",
            "homepage": "https://symfony.com",
            "funding": [
                {
                    "url": "https://symfony.com/sponsor",
                    "type": "custom"
                },
                {
                    "url": "https://github.com/fabpot",
                    "type": "github"
                },
                {
                    "url": "https://tidelift.com/funding/github/packagist/symfony/symfony",
                    "type": "tidelift"
                }
            ],
            "time": "2021-01-27T09:09:26+00:00"
        },
        {
            "name": "symfony/service-contracts",
            "version": "v2.2.0",
            "source": {
                "type": "git",
                "url": "https://github.com/symfony/service-contracts.git",
                "reference": "d15da7ba4957ffb8f1747218be9e1a121fd298a1"
            },
            "dist": {
                "type": "zip",
                "url": "https://api.github.com/repos/symfony/service-contracts/zipball/d15da7ba4957ffb8f1747218be9e1a121fd298a1",
                "reference": "d15da7ba4957ffb8f1747218be9e1a121fd298a1",
                "shasum": ""
            },
            "require": {
                "php": ">=7.2.5",
                "psr/container": "^1.0"
            },
            "suggest": {
                "symfony/service-implementation": ""
            },
            "type": "library",
            "extra": {
                "branch-alias": {
                    "dev-master": "2.2-dev"
                },
                "thanks": {
                    "name": "symfony/contracts",
                    "url": "https://github.com/symfony/contracts"
                }
            },
            "autoload": {
                "psr-4": {
                    "Symfony\\Contracts\\Service\\": ""
                }
            },
            "notification-url": "https://packagist.org/downloads/",
            "license": [
                "MIT"
            ],
            "authors": [
                {
                    "name": "Nicolas Grekas",
                    "email": "p@tchwork.com"
                },
                {
                    "name": "Symfony Community",
                    "homepage": "https://symfony.com/contributors"
                }
            ],
            "description": "Generic abstractions related to writing services",
            "homepage": "https://symfony.com",
            "keywords": [
                "abstractions",
                "contracts",
                "decoupling",
                "interfaces",
                "interoperability",
                "standards"
            ],
            "funding": [
                {
                    "url": "https://symfony.com/sponsor",
                    "type": "custom"
                },
                {
                    "url": "https://github.com/fabpot",
                    "type": "github"
                },
                {
                    "url": "https://tidelift.com/funding/github/packagist/symfony/symfony",
                    "type": "tidelift"
                }
            ],
            "time": "2020-09-07T11:33:47+00:00"
        },
        {
            "name": "tedivm/jshrink",
            "version": "v1.4.0",
            "source": {
                "type": "git",
                "url": "https://github.com/tedious/JShrink.git",
                "reference": "0513ba1407b1f235518a939455855e6952a48bbc"
            },
            "dist": {
                "type": "zip",
                "url": "https://api.github.com/repos/tedious/JShrink/zipball/0513ba1407b1f235518a939455855e6952a48bbc",
                "reference": "0513ba1407b1f235518a939455855e6952a48bbc",
                "shasum": ""
            },
            "require": {
                "php": "^5.6|^7.0|^8.0"
            },
            "require-dev": {
                "friendsofphp/php-cs-fixer": "^2.8",
                "php-coveralls/php-coveralls": "^1.1.0",
                "phpunit/phpunit": "^6"
            },
            "type": "library",
            "autoload": {
                "psr-0": {
                    "JShrink": "src/"
                }
            },
            "notification-url": "https://packagist.org/downloads/",
            "license": [
                "BSD-3-Clause"
            ],
            "authors": [
                {
                    "name": "Robert Hafner",
                    "email": "tedivm@tedivm.com"
                }
            ],
            "description": "Javascript Minifier built in PHP",
            "homepage": "http://github.com/tedious/JShrink",
            "keywords": [
                "javascript",
                "minifier"
            ],
            "funding": [
                {
                    "url": "https://tidelift.com/funding/github/packagist/tedivm/jshrink",
                    "type": "tidelift"
                }
            ],
            "time": "2020-11-30T18:10:21+00:00"
        },
        {
            "name": "true/punycode",
            "version": "v2.1.1",
            "source": {
                "type": "git",
                "url": "https://github.com/true/php-punycode.git",
                "reference": "a4d0c11a36dd7f4e7cd7096076cab6d3378a071e"
            },
            "dist": {
                "type": "zip",
                "url": "https://api.github.com/repos/true/php-punycode/zipball/a4d0c11a36dd7f4e7cd7096076cab6d3378a071e",
                "reference": "a4d0c11a36dd7f4e7cd7096076cab6d3378a071e",
                "shasum": ""
            },
            "require": {
                "php": ">=5.3.0",
                "symfony/polyfill-mbstring": "^1.3"
            },
            "require-dev": {
                "phpunit/phpunit": "~4.7",
                "squizlabs/php_codesniffer": "~2.0"
            },
            "type": "library",
            "autoload": {
                "psr-4": {
                    "TrueBV\\": "src/"
                }
            },
            "notification-url": "https://packagist.org/downloads/",
            "license": [
                "MIT"
            ],
            "authors": [
                {
                    "name": "Renan Gonçalves",
                    "email": "renan.saddam@gmail.com"
                }
            ],
            "description": "A Bootstring encoding of Unicode for Internationalized Domain Names in Applications (IDNA)",
            "homepage": "https://github.com/true/php-punycode",
            "keywords": [
                "idna",
                "punycode"
            ],
            "time": "2016-11-16T10:37:54+00:00"
        },
        {
            "name": "tubalmartin/cssmin",
            "version": "v4.1.1",
            "source": {
                "type": "git",
                "url": "https://github.com/tubalmartin/YUI-CSS-compressor-PHP-port.git",
                "reference": "3cbf557f4079d83a06f9c3ff9b957c022d7805cf"
            },
            "dist": {
                "type": "zip",
                "url": "https://api.github.com/repos/tubalmartin/YUI-CSS-compressor-PHP-port/zipball/3cbf557f4079d83a06f9c3ff9b957c022d7805cf",
                "reference": "3cbf557f4079d83a06f9c3ff9b957c022d7805cf",
                "shasum": ""
            },
            "require": {
                "ext-pcre": "*",
                "php": ">=5.3.2"
            },
            "require-dev": {
                "cogpowered/finediff": "0.3.*",
                "phpunit/phpunit": "4.8.*"
            },
            "bin": [
                "cssmin"
            ],
            "type": "library",
            "autoload": {
                "psr-4": {
                    "tubalmartin\\CssMin\\": "src"
                }
            },
            "notification-url": "https://packagist.org/downloads/",
            "license": [
                "BSD-3-Clause"
            ],
            "authors": [
                {
                    "name": "Túbal Martín",
                    "homepage": "http://tubalmartin.me/"
                }
            ],
            "description": "A PHP port of the YUI CSS compressor",
            "homepage": "https://github.com/tubalmartin/YUI-CSS-compressor-PHP-port",
            "keywords": [
                "compress",
                "compressor",
                "css",
                "cssmin",
                "minify",
                "yui"
            ],
            "time": "2018-01-15T15:26:51+00:00"
        },
        {
            "name": "webimpress/safe-writer",
            "version": "2.1.0",
            "source": {
                "type": "git",
                "url": "https://github.com/webimpress/safe-writer.git",
                "reference": "5cfafdec5873c389036f14bf832a5efc9390dcdd"
            },
            "dist": {
                "type": "zip",
                "url": "https://api.github.com/repos/webimpress/safe-writer/zipball/5cfafdec5873c389036f14bf832a5efc9390dcdd",
                "reference": "5cfafdec5873c389036f14bf832a5efc9390dcdd",
                "shasum": ""
            },
            "require": {
                "php": "^7.2 || ^8.0"
            },
            "require-dev": {
                "phpunit/phpunit": "^8.5.8 || ^9.3.7",
                "vimeo/psalm": "^3.14.2",
                "webimpress/coding-standard": "^1.1.5"
            },
            "type": "library",
            "extra": {
                "branch-alias": {
                    "dev-master": "2.1.x-dev",
                    "dev-develop": "2.2.x-dev",
                    "dev-release-1.0": "1.0.x-dev"
                }
            },
            "autoload": {
                "psr-4": {
                    "Webimpress\\SafeWriter\\": "src/"
                }
            },
            "notification-url": "https://packagist.org/downloads/",
            "license": [
                "BSD-2-Clause"
            ],
            "description": "Tool to write files safely, to avoid race conditions",
            "keywords": [
                "concurrent write",
                "file writer",
                "race condition",
                "safe writer",
                "webimpress"
            ],
            "funding": [
                {
                    "url": "https://github.com/michalbundyra",
                    "type": "github"
                }
            ],
            "time": "2020-08-25T07:21:11+00:00"
        },
        {
            "name": "webonyx/graphql-php",
            "version": "v0.13.9",
            "source": {
                "type": "git",
                "url": "https://github.com/webonyx/graphql-php.git",
                "reference": "d9a94fddcad0a35d4bced212b8a44ad1bc59bdf3"
            },
            "dist": {
                "type": "zip",
                "url": "https://api.github.com/repos/webonyx/graphql-php/zipball/d9a94fddcad0a35d4bced212b8a44ad1bc59bdf3",
                "reference": "d9a94fddcad0a35d4bced212b8a44ad1bc59bdf3",
                "shasum": ""
            },
            "require": {
                "ext-json": "*",
                "ext-mbstring": "*",
                "php": "^7.1||^8.0"
            },
            "require-dev": {
                "doctrine/coding-standard": "^6.0",
                "phpbench/phpbench": "^0.14.0",
                "phpstan/phpstan": "^0.11.4",
                "phpstan/phpstan-phpunit": "^0.11.0",
                "phpstan/phpstan-strict-rules": "^0.11.0",
                "phpunit/phpcov": "^5.0",
                "phpunit/phpunit": "^7.2",
                "psr/http-message": "^1.0",
                "react/promise": "2.*"
            },
            "suggest": {
                "psr/http-message": "To use standard GraphQL server",
                "react/promise": "To leverage async resolving on React PHP platform"
            },
            "type": "library",
            "autoload": {
                "psr-4": {
                    "GraphQL\\": "src/"
                }
            },
            "notification-url": "https://packagist.org/downloads/",
            "license": [
                "MIT"
            ],
            "description": "A PHP port of GraphQL reference implementation",
            "homepage": "https://github.com/webonyx/graphql-php",
            "keywords": [
                "api",
                "graphql"
            ],
            "funding": [
                {
                    "url": "https://opencollective.com/webonyx-graphql-php",
                    "type": "open_collective"
                }
            ],
            "time": "2020-07-02T05:49:25+00:00"
        },
        {
            "name": "wikimedia/less.php",
            "version": "v3.1.0",
            "source": {
                "type": "git",
                "url": "https://github.com/wikimedia/less.php.git",
                "reference": "a486d78b9bd16b72f237fc6093aa56d69ce8bd13"
            },
            "dist": {
                "type": "zip",
                "url": "https://api.github.com/repos/wikimedia/less.php/zipball/a486d78b9bd16b72f237fc6093aa56d69ce8bd13",
                "reference": "a486d78b9bd16b72f237fc6093aa56d69ce8bd13",
                "shasum": ""
            },
            "require": {
                "php": ">=7.2.9"
            },
            "require-dev": {
                "mediawiki/mediawiki-codesniffer": "34.0.0",
                "mediawiki/minus-x": "1.0.0",
                "php-parallel-lint/php-console-highlighter": "0.5.0",
                "php-parallel-lint/php-parallel-lint": "1.2.0",
                "phpunit/phpunit": "^8.5"
            },
            "bin": [
                "bin/lessc"
            ],
            "type": "library",
            "autoload": {
                "psr-0": {
                    "Less": "lib/"
                },
                "classmap": [
                    "lessc.inc.php"
                ]
            },
            "notification-url": "https://packagist.org/downloads/",
            "license": [
                "Apache-2.0"
            ],
            "authors": [
                {
                    "name": "Josh Schmidt",
                    "homepage": "https://github.com/oyejorge"
                },
                {
                    "name": "Matt Agar",
                    "homepage": "https://github.com/agar"
                },
                {
                    "name": "Martin Jantošovič",
                    "homepage": "https://github.com/Mordred"
                }
            ],
            "description": "PHP port of the Javascript version of LESS http://lesscss.org (Originally maintained by Josh Schmidt)",
            "keywords": [
                "css",
                "less",
                "less.js",
                "lesscss",
                "php",
                "stylesheet"
            ],
            "time": "2020-12-11T19:33:31+00:00"
        }
    ],
    "packages-dev": [
        {
            "name": "allure-framework/allure-codeception",
            "version": "1.4.4",
            "source": {
                "type": "git",
                "url": "https://github.com/allure-framework/allure-codeception.git",
                "reference": "a69800eeef83007ced9502a3349ff72f5fb6b4e2"
            },
            "dist": {
                "type": "zip",
                "url": "https://api.github.com/repos/allure-framework/allure-codeception/zipball/a69800eeef83007ced9502a3349ff72f5fb6b4e2",
                "reference": "a69800eeef83007ced9502a3349ff72f5fb6b4e2",
                "shasum": ""
            },
            "require": {
                "allure-framework/allure-php-api": "~1.1.8",
                "codeception/codeception": "^2.3|^3.0|^4.0",
                "php": ">=5.6",
                "symfony/filesystem": ">=2.6",
                "symfony/finder": ">=2.6"
            },
            "type": "library",
            "autoload": {
                "psr-0": {
                    "Yandex": "src/"
                }
            },
            "notification-url": "https://packagist.org/downloads/",
            "license": [
                "Apache-2.0"
            ],
            "authors": [
                {
                    "name": "Ivan Krutov",
                    "email": "vania-pooh@yandex-team.ru",
                    "role": "Developer"
                }
            ],
            "description": "A Codeception adapter for Allure report.",
            "homepage": "http://allure.qatools.ru/",
            "keywords": [
                "allure",
                "attachments",
                "cases",
                "codeception",
                "report",
                "steps",
                "testing"
            ],
            "time": "2020-09-09T10:51:33+00:00"
        },
        {
            "name": "allure-framework/allure-php-api",
            "version": "1.1.8",
            "source": {
                "type": "git",
                "url": "https://github.com/allure-framework/allure-php-commons.git",
                "reference": "5ae2deac1c7e1b992cfa572167370de45bdd346d"
            },
            "dist": {
                "type": "zip",
                "url": "https://api.github.com/repos/allure-framework/allure-php-commons/zipball/5ae2deac1c7e1b992cfa572167370de45bdd346d",
                "reference": "5ae2deac1c7e1b992cfa572167370de45bdd346d",
                "shasum": ""
            },
            "require": {
                "jms/serializer": "^0.16 || ^1.0",
                "php": ">=5.4.0",
                "ramsey/uuid": "^3.0",
                "symfony/http-foundation": "^2.0 || ^3.0 || ^4.0 || ^5.0"
            },
            "require-dev": {
                "phpunit/phpunit": "^4.0.0"
            },
            "type": "library",
            "autoload": {
                "psr-0": {
                    "Yandex": [
                        "src/",
                        "test/"
                    ]
                }
            },
            "notification-url": "https://packagist.org/downloads/",
            "license": [
                "Apache-2.0"
            ],
            "authors": [
                {
                    "name": "Ivan Krutov",
                    "email": "vania-pooh@yandex-team.ru",
                    "role": "Developer"
                }
            ],
            "description": "PHP API for Allure adapter",
            "homepage": "http://allure.qatools.ru/",
            "keywords": [
                "allure",
                "api",
                "php",
                "report"
            ],
            "time": "2020-03-13T10:47:35+00:00"
        },
        {
            "name": "allure-framework/allure-phpunit",
            "version": "1.2.4",
            "source": {
                "type": "git",
                "url": "https://github.com/allure-framework/allure-phpunit.git",
                "reference": "9399629c6eed79da4be18fd22adf83ef36c2d2e0"
            },
            "dist": {
                "type": "zip",
                "url": "https://api.github.com/repos/allure-framework/allure-phpunit/zipball/9399629c6eed79da4be18fd22adf83ef36c2d2e0",
                "reference": "9399629c6eed79da4be18fd22adf83ef36c2d2e0",
                "shasum": ""
            },
            "require": {
                "allure-framework/allure-php-api": "~1.1.0",
                "mikey179/vfsstream": "1.*",
                "php": ">=7.1.0",
                "phpunit/phpunit": ">=7.0.0"
            },
            "type": "library",
            "autoload": {
                "psr-0": {
                    "Yandex": "src/"
                }
            },
            "notification-url": "https://packagist.org/downloads/",
            "license": [
                "Apache-2.0"
            ],
            "authors": [
                {
                    "name": "Ivan Krutov",
                    "email": "vania-pooh@yandex-team.ru",
                    "role": "Developer"
                }
            ],
            "description": "A PHPUnit adapter for Allure report.",
            "homepage": "http://allure.qatools.ru/",
            "keywords": [
                "allure",
                "attachments",
                "cases",
                "phpunit",
                "report",
                "steps",
                "testing"
            ],
            "time": "2018-10-25T12:03:54+00:00"
        },
        {
            "name": "beberlei/assert",
            "version": "v3.3.0",
            "source": {
                "type": "git",
                "url": "https://github.com/beberlei/assert.git",
                "reference": "5367e3895976b49704ae671f75bc5f0ba1b986ab"
            },
            "dist": {
                "type": "zip",
                "url": "https://api.github.com/repos/beberlei/assert/zipball/5367e3895976b49704ae671f75bc5f0ba1b986ab",
                "reference": "5367e3895976b49704ae671f75bc5f0ba1b986ab",
                "shasum": ""
            },
            "require": {
                "ext-ctype": "*",
                "ext-intl": "*",
                "ext-json": "*",
                "ext-mbstring": "*",
                "ext-simplexml": "*",
                "php": "^7.0 || ^8.0"
            },
            "require-dev": {
                "friendsofphp/php-cs-fixer": "*",
                "phpstan/phpstan": "*",
                "phpunit/phpunit": ">=6.0.0",
                "yoast/phpunit-polyfills": "^0.1.0"
            },
            "type": "library",
            "autoload": {
                "psr-4": {
                    "Assert\\": "lib/Assert"
                },
                "files": [
                    "lib/Assert/functions.php"
                ]
            },
            "notification-url": "https://packagist.org/downloads/",
            "license": [
                "BSD-2-Clause"
            ],
            "authors": [
                {
                    "name": "Benjamin Eberlei",
                    "email": "kontakt@beberlei.de",
                    "role": "Lead Developer"
                },
                {
                    "name": "Richard Quadling",
                    "email": "rquadling@gmail.com",
                    "role": "Collaborator"
                }
            ],
            "description": "Thin assertion library for input validation in business models.",
            "keywords": [
                "assert",
                "assertion",
                "validation"
            ],
            "time": "2020-11-13T20:02:54+00:00"
        },
        {
            "name": "behat/gherkin",
            "version": "v4.8.0",
            "source": {
                "type": "git",
                "url": "https://github.com/Behat/Gherkin.git",
                "reference": "2391482cd003dfdc36b679b27e9f5326bd656acd"
            },
            "dist": {
                "type": "zip",
                "url": "https://api.github.com/repos/Behat/Gherkin/zipball/2391482cd003dfdc36b679b27e9f5326bd656acd",
                "reference": "2391482cd003dfdc36b679b27e9f5326bd656acd",
                "shasum": ""
            },
            "require": {
                "php": "~7.2|~8.0"
            },
            "require-dev": {
                "cucumber/cucumber": "dev-gherkin-16.0.0",
                "phpunit/phpunit": "~8|~9",
                "symfony/phpunit-bridge": "~3|~4|~5",
                "symfony/yaml": "~3|~4|~5"
            },
            "suggest": {
                "symfony/yaml": "If you want to parse features, represented in YAML files"
            },
            "type": "library",
            "extra": {
                "branch-alias": {
                    "dev-master": "4.4-dev"
                }
            },
            "autoload": {
                "psr-0": {
                    "Behat\\Gherkin": "src/"
                }
            },
            "notification-url": "https://packagist.org/downloads/",
            "license": [
                "MIT"
            ],
            "authors": [
                {
                    "name": "Konstantin Kudryashov",
                    "email": "ever.zet@gmail.com",
                    "homepage": "http://everzet.com"
                }
            ],
            "description": "Gherkin DSL parser for PHP",
            "homepage": "http://behat.org/",
            "keywords": [
                "BDD",
                "Behat",
                "Cucumber",
                "DSL",
                "gherkin",
                "parser"
            ],
            "time": "2021-02-04T12:44:21+00:00"
        },
        {
            "name": "cache/cache",
            "version": "0.4.0",
            "source": {
                "type": "git",
                "url": "https://github.com/php-cache/cache.git",
                "reference": "902b2e5b54ea57e3a801437748652228c4c58604"
            },
            "dist": {
                "type": "zip",
                "url": "https://api.github.com/repos/php-cache/cache/zipball/902b2e5b54ea57e3a801437748652228c4c58604",
                "reference": "902b2e5b54ea57e3a801437748652228c4c58604",
                "shasum": ""
            },
            "require": {
                "doctrine/cache": "^1.3",
                "league/flysystem": "^1.0",
                "php": "^5.6 || ^7.0",
                "psr/cache": "^1.0",
                "psr/log": "^1.0",
                "psr/simple-cache": "^1.0"
            },
            "conflict": {
                "cache/adapter-common": "*",
                "cache/apc-adapter": "*",
                "cache/apcu-adapter": "*",
                "cache/array-adapter": "*",
                "cache/chain-adapter": "*",
                "cache/doctrine-adapter": "*",
                "cache/filesystem-adapter": "*",
                "cache/hierarchical-cache": "*",
                "cache/illuminate-adapter": "*",
                "cache/memcache-adapter": "*",
                "cache/memcached-adapter": "*",
                "cache/mongodb-adapter": "*",
                "cache/predis-adapter": "*",
                "cache/psr-6-doctrine-bridge": "*",
                "cache/redis-adapter": "*",
                "cache/session-handler": "*",
                "cache/taggable-cache": "*",
                "cache/void-adapter": "*"
            },
            "require-dev": {
                "cache/integration-tests": "^0.16",
                "defuse/php-encryption": "^2.0",
                "illuminate/cache": "^5.4",
                "mockery/mockery": "^0.9",
                "phpunit/phpunit": "^4.0 || ^5.1",
                "predis/predis": "^1.0",
                "symfony/cache": "dev-master"
            },
            "suggest": {
                "ext-apc": "APC extension is required to use the APC Adapter",
                "ext-apcu": "APCu extension is required to use the APCu Adapter",
                "ext-memcache": "Memcache extension is required to use the Memcache Adapter",
                "ext-memcached": "Memcached extension is required to use the Memcached Adapter",
                "ext-mongodb": "Mongodb extension required to use the Mongodb adapter",
                "ext-redis": "Redis extension is required to use the Redis adapter",
                "mongodb/mongodb": "Mongodb lib required to use the Mongodb adapter"
            },
            "type": "library",
            "autoload": {
                "psr-4": {
                    "Cache\\": "src/"
                },
                "exclude-from-classmap": [
                    "**/Tests/"
                ]
            },
            "notification-url": "https://packagist.org/downloads/",
            "license": [
                "MIT"
            ],
            "authors": [
                {
                    "name": "Aaron Scherer",
                    "email": "aequasi@gmail.com",
                    "homepage": "https://github.com/aequasi"
                },
                {
                    "name": "Tobias Nyholm",
                    "email": "tobias.nyholm@gmail.com",
                    "homepage": "https://github.com/Nyholm"
                }
            ],
            "description": "Library of all the php-cache adapters",
            "homepage": "http://www.php-cache.com/en/latest/",
            "keywords": [
                "cache",
                "psr6"
            ],
            "time": "2017-03-28T16:08:48+00:00"
        },
        {
            "name": "codeception/codeception",
            "version": "4.1.17",
            "source": {
                "type": "git",
                "url": "https://github.com/Codeception/Codeception.git",
                "reference": "c153b1ab289b3e3109e685379aa8847c54ac2b68"
            },
            "dist": {
                "type": "zip",
                "url": "https://api.github.com/repos/Codeception/Codeception/zipball/c153b1ab289b3e3109e685379aa8847c54ac2b68",
                "reference": "c153b1ab289b3e3109e685379aa8847c54ac2b68",
                "shasum": ""
            },
            "require": {
                "behat/gherkin": "^4.4.0",
                "codeception/lib-asserts": "^1.0",
                "codeception/phpunit-wrapper": ">6.0.15 <6.1.0 | ^6.6.1 | ^7.7.1 | ^8.1.1 | ^9.0",
                "codeception/stub": "^2.0 | ^3.0",
                "ext-curl": "*",
                "ext-json": "*",
                "ext-mbstring": "*",
                "guzzlehttp/psr7": "~1.4",
                "php": ">=5.6.0 <9.0",
                "symfony/console": ">=2.7 <6.0",
                "symfony/css-selector": ">=2.7 <6.0",
                "symfony/event-dispatcher": ">=2.7 <6.0",
                "symfony/finder": ">=2.7 <6.0",
                "symfony/yaml": ">=2.7 <6.0"
            },
            "require-dev": {
                "codeception/module-asserts": "*@dev",
                "codeception/module-cli": "*@dev",
                "codeception/module-db": "*@dev",
                "codeception/module-filesystem": "*@dev",
                "codeception/module-phpbrowser": "*@dev",
                "codeception/specify": "~0.3",
                "codeception/util-universalframework": "*@dev",
                "monolog/monolog": "~1.8",
                "squizlabs/php_codesniffer": "~2.0",
                "symfony/process": ">=2.7 <6.0",
                "vlucas/phpdotenv": "^2.0 | ^3.0 | ^4.0 | ^5.0"
            },
            "suggest": {
                "codeception/specify": "BDD-style code blocks",
                "codeception/verify": "BDD-style assertions",
                "hoa/console": "For interactive console functionality",
                "stecman/symfony-console-completion": "For BASH autocompletion",
                "symfony/phpunit-bridge": "For phpunit-bridge support"
            },
            "bin": [
                "codecept"
            ],
            "type": "library",
            "extra": {
                "branch-alias": []
            },
            "autoload": {
                "psr-4": {
                    "Codeception\\": "src/Codeception",
                    "Codeception\\Extension\\": "ext"
                }
            },
            "notification-url": "https://packagist.org/downloads/",
            "license": [
                "MIT"
            ],
            "authors": [
                {
                    "name": "Michael Bodnarchuk",
                    "email": "davert@mail.ua",
                    "homepage": "http://codegyre.com"
                }
            ],
            "description": "BDD-style testing framework",
            "homepage": "http://codeception.com/",
            "keywords": [
                "BDD",
                "TDD",
                "acceptance testing",
                "functional testing",
                "unit testing"
            ],
            "funding": [
                {
                    "url": "https://opencollective.com/codeception",
                    "type": "open_collective"
                }
            ],
            "time": "2021-02-01T07:30:47+00:00"
        },
        {
            "name": "codeception/lib-asserts",
            "version": "1.13.2",
            "source": {
                "type": "git",
                "url": "https://github.com/Codeception/lib-asserts.git",
                "reference": "184231d5eab66bc69afd6b9429344d80c67a33b6"
            },
            "dist": {
                "type": "zip",
                "url": "https://api.github.com/repos/Codeception/lib-asserts/zipball/184231d5eab66bc69afd6b9429344d80c67a33b6",
                "reference": "184231d5eab66bc69afd6b9429344d80c67a33b6",
                "shasum": ""
            },
            "require": {
                "codeception/phpunit-wrapper": ">6.0.15 <6.1.0 | ^6.6.1 | ^7.7.1 | ^8.0.3 | ^9.0",
                "ext-dom": "*",
                "php": ">=5.6.0 <9.0"
            },
            "type": "library",
            "autoload": {
                "classmap": [
                    "src/"
                ]
            },
            "notification-url": "https://packagist.org/downloads/",
            "license": [
                "MIT"
            ],
            "authors": [
                {
                    "name": "Michael Bodnarchuk",
                    "email": "davert@mail.ua",
                    "homepage": "http://codegyre.com"
                },
                {
                    "name": "Gintautas Miselis"
                },
                {
                    "name": "Gustavo Nieves",
                    "homepage": "https://medium.com/@ganieves"
                }
            ],
            "description": "Assertion methods used by Codeception core and Asserts module",
            "homepage": "https://codeception.com/",
            "keywords": [
                "codeception"
            ],
            "time": "2020-10-21T16:26:20+00:00"
        },
        {
            "name": "codeception/module-asserts",
            "version": "1.3.1",
            "source": {
                "type": "git",
                "url": "https://github.com/Codeception/module-asserts.git",
                "reference": "59374f2fef0cabb9e8ddb53277e85cdca74328de"
            },
            "dist": {
                "type": "zip",
                "url": "https://api.github.com/repos/Codeception/module-asserts/zipball/59374f2fef0cabb9e8ddb53277e85cdca74328de",
                "reference": "59374f2fef0cabb9e8ddb53277e85cdca74328de",
                "shasum": ""
            },
            "require": {
                "codeception/codeception": "*@dev",
                "codeception/lib-asserts": "^1.13.1",
                "php": ">=5.6.0 <9.0"
            },
            "conflict": {
                "codeception/codeception": "<4.0"
            },
            "type": "library",
            "autoload": {
                "classmap": [
                    "src/"
                ]
            },
            "notification-url": "https://packagist.org/downloads/",
            "license": [
                "MIT"
            ],
            "authors": [
                {
                    "name": "Michael Bodnarchuk"
                },
                {
                    "name": "Gintautas Miselis"
                },
                {
                    "name": "Gustavo Nieves",
                    "homepage": "https://medium.com/@ganieves"
                }
            ],
            "description": "Codeception module containing various assertions",
            "homepage": "https://codeception.com/",
            "keywords": [
                "assertions",
                "asserts",
                "codeception"
            ],
            "time": "2020-10-21T16:48:15+00:00"
        },
        {
            "name": "codeception/module-sequence",
            "version": "1.0.1",
            "source": {
                "type": "git",
                "url": "https://github.com/Codeception/module-sequence.git",
                "reference": "b75be26681ae90824cde8f8df785981f293667e1"
            },
            "dist": {
                "type": "zip",
                "url": "https://api.github.com/repos/Codeception/module-sequence/zipball/b75be26681ae90824cde8f8df785981f293667e1",
                "reference": "b75be26681ae90824cde8f8df785981f293667e1",
                "shasum": ""
            },
            "require": {
                "codeception/codeception": "^4.0",
                "php": ">=5.6.0 <9.0"
            },
            "type": "library",
            "autoload": {
                "classmap": [
                    "src/"
                ]
            },
            "notification-url": "https://packagist.org/downloads/",
            "license": [
                "MIT"
            ],
            "authors": [
                {
                    "name": "Michael Bodnarchuk"
                }
            ],
            "description": "Sequence module for Codeception",
            "homepage": "http://codeception.com/",
            "keywords": [
                "codeception"
            ],
            "time": "2020-10-31T18:36:26+00:00"
        },
        {
            "name": "codeception/module-webdriver",
            "version": "1.2.0",
            "source": {
                "type": "git",
                "url": "https://github.com/Codeception/module-webdriver.git",
                "reference": "63ea08880a44df809bdfbca08597e1b68cee9f87"
            },
            "dist": {
                "type": "zip",
                "url": "https://api.github.com/repos/Codeception/module-webdriver/zipball/63ea08880a44df809bdfbca08597e1b68cee9f87",
                "reference": "63ea08880a44df809bdfbca08597e1b68cee9f87",
                "shasum": ""
            },
            "require": {
                "codeception/codeception": "^4.0",
                "php": ">=5.6.0 <9.0",
                "php-webdriver/webdriver": "^1.8.0"
            },
            "suggest": {
                "codeception/phpbuiltinserver": "Start and stop PHP built-in web server for your tests"
            },
            "type": "library",
            "autoload": {
                "classmap": [
                    "src/"
                ]
            },
            "notification-url": "https://packagist.org/downloads/",
            "license": [
                "MIT"
            ],
            "authors": [
                {
                    "name": "Michael Bodnarchuk"
                },
                {
                    "name": "Gintautas Miselis"
                },
                {
                    "name": "Zaahid Bateson"
                }
            ],
            "description": "WebDriver module for Codeception",
            "homepage": "http://codeception.com/",
            "keywords": [
                "acceptance-testing",
                "browser-testing",
                "codeception"
            ],
            "time": "2021-01-17T19:23:20+00:00"
        },
        {
            "name": "codeception/phpunit-wrapper",
            "version": "9.0.6",
            "source": {
                "type": "git",
                "url": "https://github.com/Codeception/phpunit-wrapper.git",
                "reference": "b0c06abb3181eedca690170f7ed0fd26a70bfacc"
            },
            "dist": {
                "type": "zip",
                "url": "https://api.github.com/repos/Codeception/phpunit-wrapper/zipball/b0c06abb3181eedca690170f7ed0fd26a70bfacc",
                "reference": "b0c06abb3181eedca690170f7ed0fd26a70bfacc",
                "shasum": ""
            },
            "require": {
                "php": ">=7.2",
                "phpunit/phpunit": "^9.0"
            },
            "require-dev": {
                "codeception/specify": "*",
                "consolidation/robo": "^3.0.0-alpha3",
                "vlucas/phpdotenv": "^3.0"
            },
            "type": "library",
            "autoload": {
                "psr-4": {
                    "Codeception\\PHPUnit\\": "src/"
                }
            },
            "notification-url": "https://packagist.org/downloads/",
            "license": [
                "MIT"
            ],
            "authors": [
                {
                    "name": "Davert",
                    "email": "davert.php@resend.cc"
                },
                {
                    "name": "Naktibalda"
                }
            ],
            "description": "PHPUnit classes used by Codeception",
            "time": "2020-12-28T13:59:47+00:00"
        },
        {
            "name": "codeception/stub",
            "version": "3.7.0",
            "source": {
                "type": "git",
                "url": "https://github.com/Codeception/Stub.git",
                "reference": "468dd5fe659f131fc997f5196aad87512f9b1304"
            },
            "dist": {
                "type": "zip",
                "url": "https://api.github.com/repos/Codeception/Stub/zipball/468dd5fe659f131fc997f5196aad87512f9b1304",
                "reference": "468dd5fe659f131fc997f5196aad87512f9b1304",
                "shasum": ""
            },
            "require": {
                "phpunit/phpunit": "^8.4 | ^9.0"
            },
            "type": "library",
            "autoload": {
                "psr-4": {
                    "Codeception\\": "src/"
                }
            },
            "notification-url": "https://packagist.org/downloads/",
            "license": [
                "MIT"
            ],
            "description": "Flexible Stub wrapper for PHPUnit's Mock Builder",
            "time": "2020-07-03T15:54:43+00:00"
        },
        {
            "name": "csharpru/vault-php",
            "version": "3.5.3",
            "source": {
                "type": "git",
                "url": "https://github.com/CSharpRU/vault-php.git",
                "reference": "04be9776310fe7d1afb97795645f95c21e6b4fcf"
            },
            "dist": {
                "type": "zip",
                "url": "https://api.github.com/repos/CSharpRU/vault-php/zipball/04be9776310fe7d1afb97795645f95c21e6b4fcf",
                "reference": "04be9776310fe7d1afb97795645f95c21e6b4fcf",
                "shasum": ""
            },
            "require": {
                "cache/cache": "^0.4.0",
                "doctrine/inflector": "~1.1.0",
                "guzzlehttp/promises": "^1.3",
                "guzzlehttp/psr7": "^1.4",
                "psr/cache": "^1.0",
                "psr/log": "^1.0",
                "weew/helpers-array": "^1.3"
            },
            "require-dev": {
                "codacy/coverage": "^1.1",
                "codeception/codeception": "^2.2",
                "csharpru/vault-php-guzzle6-transport": "~2.0",
                "php-vcr/php-vcr": "^1.3"
            },
            "type": "library",
            "autoload": {
                "psr-4": {
                    "Vault\\": "src/"
                }
            },
            "notification-url": "https://packagist.org/downloads/",
            "license": [
                "MIT"
            ],
            "authors": [
                {
                    "name": "Yaroslav Lukyanov",
                    "email": "c_sharp@mail.ru"
                }
            ],
            "description": "Best Vault client for PHP that you can find",
            "time": "2018-04-28T04:52:17+00:00"
        },
        {
            "name": "csharpru/vault-php-guzzle6-transport",
            "version": "2.0.4",
            "source": {
                "type": "git",
                "url": "https://github.com/CSharpRU/vault-php-guzzle6-transport.git",
                "reference": "33c392120ac9f253b62b034e0e8ffbbdb3513bd8"
            },
            "dist": {
                "type": "zip",
                "url": "https://api.github.com/repos/CSharpRU/vault-php-guzzle6-transport/zipball/33c392120ac9f253b62b034e0e8ffbbdb3513bd8",
                "reference": "33c392120ac9f253b62b034e0e8ffbbdb3513bd8",
                "shasum": ""
            },
            "require": {
                "guzzlehttp/guzzle": "~6.2",
                "guzzlehttp/promises": "^1.3",
                "guzzlehttp/psr7": "^1.4"
            },
            "type": "library",
            "autoload": {
                "psr-4": {
                    "VaultTransports\\": "src/"
                }
            },
            "notification-url": "https://packagist.org/downloads/",
            "license": [
                "MIT"
            ],
            "authors": [
                {
                    "name": "Yaroslav Lukyanov",
                    "email": "c_sharp@mail.ru"
                }
            ],
            "description": "Guzzle6 transport for Vault PHP client",
            "time": "2019-03-10T06:17:37+00:00"
        },
        {
            "name": "dealerdirect/phpcodesniffer-composer-installer",
            "version": "v0.7.1",
            "source": {
                "type": "git",
                "url": "https://github.com/Dealerdirect/phpcodesniffer-composer-installer.git",
                "reference": "fe390591e0241955f22eb9ba327d137e501c771c"
            },
            "dist": {
                "type": "zip",
                "url": "https://api.github.com/repos/Dealerdirect/phpcodesniffer-composer-installer/zipball/fe390591e0241955f22eb9ba327d137e501c771c",
                "reference": "fe390591e0241955f22eb9ba327d137e501c771c",
                "shasum": ""
            },
            "require": {
                "composer-plugin-api": "^1.0 || ^2.0",
                "php": ">=5.3",
                "squizlabs/php_codesniffer": "^2.0 || ^3.0 || ^4.0"
            },
            "require-dev": {
                "composer/composer": "*",
                "phpcompatibility/php-compatibility": "^9.0",
                "sensiolabs/security-checker": "^4.1.0"
            },
            "type": "composer-plugin",
            "extra": {
                "class": "Dealerdirect\\Composer\\Plugin\\Installers\\PHPCodeSniffer\\Plugin"
            },
            "autoload": {
                "psr-4": {
                    "Dealerdirect\\Composer\\Plugin\\Installers\\PHPCodeSniffer\\": "src/"
                }
            },
            "notification-url": "https://packagist.org/downloads/",
            "license": [
                "MIT"
            ],
            "authors": [
                {
                    "name": "Franck Nijhof",
                    "email": "franck.nijhof@dealerdirect.com",
                    "homepage": "http://www.frenck.nl",
                    "role": "Developer / IT Manager"
                }
            ],
            "description": "PHP_CodeSniffer Standards Composer Installer Plugin",
            "homepage": "http://www.dealerdirect.com",
            "keywords": [
                "PHPCodeSniffer",
                "PHP_CodeSniffer",
                "code quality",
                "codesniffer",
                "composer",
                "installer",
                "phpcs",
                "plugin",
                "qa",
                "quality",
                "standard",
                "standards",
                "style guide",
                "stylecheck",
                "tests"
            ],
            "time": "2020-12-07T18:04:37+00:00"
        },
        {
            "name": "doctrine/annotations",
            "version": "1.11.1",
            "source": {
                "type": "git",
                "url": "https://github.com/doctrine/annotations.git",
                "reference": "ce77a7ba1770462cd705a91a151b6c3746f9c6ad"
            },
            "dist": {
                "type": "zip",
                "url": "https://api.github.com/repos/doctrine/annotations/zipball/ce77a7ba1770462cd705a91a151b6c3746f9c6ad",
                "reference": "ce77a7ba1770462cd705a91a151b6c3746f9c6ad",
                "shasum": ""
            },
            "require": {
                "doctrine/lexer": "1.*",
                "ext-tokenizer": "*",
                "php": "^7.1 || ^8.0"
            },
            "require-dev": {
                "doctrine/cache": "1.*",
                "doctrine/coding-standard": "^6.0 || ^8.1",
                "phpstan/phpstan": "^0.12.20",
                "phpunit/phpunit": "^7.5 || ^9.1.5"
            },
            "type": "library",
            "extra": {
                "branch-alias": {
                    "dev-master": "1.11.x-dev"
                }
            },
            "autoload": {
                "psr-4": {
                    "Doctrine\\Common\\Annotations\\": "lib/Doctrine/Common/Annotations"
                }
            },
            "notification-url": "https://packagist.org/downloads/",
            "license": [
                "MIT"
            ],
            "authors": [
                {
                    "name": "Guilherme Blanco",
                    "email": "guilhermeblanco@gmail.com"
                },
                {
                    "name": "Roman Borschel",
                    "email": "roman@code-factory.org"
                },
                {
                    "name": "Benjamin Eberlei",
                    "email": "kontakt@beberlei.de"
                },
                {
                    "name": "Jonathan Wage",
                    "email": "jonwage@gmail.com"
                },
                {
                    "name": "Johannes Schmitt",
                    "email": "schmittjoh@gmail.com"
                }
            ],
            "description": "Docblock Annotations Parser",
            "homepage": "https://www.doctrine-project.org/projects/annotations.html",
            "keywords": [
                "annotations",
                "docblock",
                "parser"
            ],
            "time": "2020-10-26T10:28:16+00:00"
        },
        {
            "name": "doctrine/cache",
            "version": "1.10.2",
            "source": {
                "type": "git",
                "url": "https://github.com/doctrine/cache.git",
                "reference": "13e3381b25847283a91948d04640543941309727"
            },
            "dist": {
                "type": "zip",
                "url": "https://api.github.com/repos/doctrine/cache/zipball/13e3381b25847283a91948d04640543941309727",
                "reference": "13e3381b25847283a91948d04640543941309727",
                "shasum": ""
            },
            "require": {
                "php": "~7.1 || ^8.0"
            },
            "conflict": {
                "doctrine/common": ">2.2,<2.4"
            },
            "require-dev": {
                "alcaeus/mongo-php-adapter": "^1.1",
                "doctrine/coding-standard": "^6.0",
                "mongodb/mongodb": "^1.1",
                "phpunit/phpunit": "^7.0",
                "predis/predis": "~1.0"
            },
            "suggest": {
                "alcaeus/mongo-php-adapter": "Required to use legacy MongoDB driver"
            },
            "type": "library",
            "extra": {
                "branch-alias": {
                    "dev-master": "1.9.x-dev"
                }
            },
            "autoload": {
                "psr-4": {
                    "Doctrine\\Common\\Cache\\": "lib/Doctrine/Common/Cache"
                }
            },
            "notification-url": "https://packagist.org/downloads/",
            "license": [
                "MIT"
            ],
            "authors": [
                {
                    "name": "Guilherme Blanco",
                    "email": "guilhermeblanco@gmail.com"
                },
                {
                    "name": "Roman Borschel",
                    "email": "roman@code-factory.org"
                },
                {
                    "name": "Benjamin Eberlei",
                    "email": "kontakt@beberlei.de"
                },
                {
                    "name": "Jonathan Wage",
                    "email": "jonwage@gmail.com"
                },
                {
                    "name": "Johannes Schmitt",
                    "email": "schmittjoh@gmail.com"
                }
            ],
            "description": "PHP Doctrine Cache library is a popular cache implementation that supports many different drivers such as redis, memcache, apc, mongodb and others.",
            "homepage": "https://www.doctrine-project.org/projects/cache.html",
            "keywords": [
                "abstraction",
                "apcu",
                "cache",
                "caching",
                "couchdb",
                "memcached",
                "php",
                "redis",
                "xcache"
            ],
            "funding": [
                {
                    "url": "https://www.doctrine-project.org/sponsorship.html",
                    "type": "custom"
                },
                {
                    "url": "https://www.patreon.com/phpdoctrine",
                    "type": "patreon"
                },
                {
                    "url": "https://tidelift.com/funding/github/packagist/doctrine%2Fcache",
                    "type": "tidelift"
                }
            ],
            "time": "2020-07-07T18:54:01+00:00"
        },
        {
            "name": "doctrine/inflector",
            "version": "v1.1.0",
            "source": {
                "type": "git",
                "url": "https://github.com/doctrine/inflector.git",
                "reference": "90b2128806bfde671b6952ab8bea493942c1fdae"
            },
            "dist": {
                "type": "zip",
                "url": "https://api.github.com/repos/doctrine/inflector/zipball/90b2128806bfde671b6952ab8bea493942c1fdae",
                "reference": "90b2128806bfde671b6952ab8bea493942c1fdae",
                "shasum": ""
            },
            "require": {
                "php": ">=5.3.2"
            },
            "require-dev": {
                "phpunit/phpunit": "4.*"
            },
            "type": "library",
            "extra": {
                "branch-alias": {
                    "dev-master": "1.1.x-dev"
                }
            },
            "autoload": {
                "psr-0": {
                    "Doctrine\\Common\\Inflector\\": "lib/"
                }
            },
            "notification-url": "https://packagist.org/downloads/",
            "license": [
                "MIT"
            ],
            "authors": [
                {
                    "name": "Roman Borschel",
                    "email": "roman@code-factory.org"
                },
                {
                    "name": "Benjamin Eberlei",
                    "email": "kontakt@beberlei.de"
                },
                {
                    "name": "Guilherme Blanco",
                    "email": "guilhermeblanco@gmail.com"
                },
                {
                    "name": "Jonathan Wage",
                    "email": "jonwage@gmail.com"
                },
                {
                    "name": "Johannes Schmitt",
                    "email": "schmittjoh@gmail.com"
                }
            ],
            "description": "Common String Manipulations with regard to casing and singular/plural rules.",
            "homepage": "http://www.doctrine-project.org",
            "keywords": [
                "inflection",
                "pluralize",
                "singularize",
                "string"
            ],
            "time": "2015-11-06T14:35:42+00:00"
        },
        {
            "name": "doctrine/instantiator",
            "version": "1.4.0",
            "source": {
                "type": "git",
                "url": "https://github.com/doctrine/instantiator.git",
                "reference": "d56bf6102915de5702778fe20f2de3b2fe570b5b"
            },
            "dist": {
                "type": "zip",
                "url": "https://api.github.com/repos/doctrine/instantiator/zipball/d56bf6102915de5702778fe20f2de3b2fe570b5b",
                "reference": "d56bf6102915de5702778fe20f2de3b2fe570b5b",
                "shasum": ""
            },
            "require": {
                "php": "^7.1 || ^8.0"
            },
            "require-dev": {
                "doctrine/coding-standard": "^8.0",
                "ext-pdo": "*",
                "ext-phar": "*",
                "phpbench/phpbench": "^0.13 || 1.0.0-alpha2",
                "phpstan/phpstan": "^0.12",
                "phpstan/phpstan-phpunit": "^0.12",
                "phpunit/phpunit": "^7.0 || ^8.0 || ^9.0"
            },
            "type": "library",
            "autoload": {
                "psr-4": {
                    "Doctrine\\Instantiator\\": "src/Doctrine/Instantiator/"
                }
            },
            "notification-url": "https://packagist.org/downloads/",
            "license": [
                "MIT"
            ],
            "authors": [
                {
                    "name": "Marco Pivetta",
                    "email": "ocramius@gmail.com",
                    "homepage": "https://ocramius.github.io/"
                }
            ],
            "description": "A small, lightweight utility to instantiate objects in PHP without invoking their constructors",
            "homepage": "https://www.doctrine-project.org/projects/instantiator.html",
            "keywords": [
                "constructor",
                "instantiate"
            ],
            "funding": [
                {
                    "url": "https://www.doctrine-project.org/sponsorship.html",
                    "type": "custom"
                },
                {
                    "url": "https://www.patreon.com/phpdoctrine",
                    "type": "patreon"
                },
                {
                    "url": "https://tidelift.com/funding/github/packagist/doctrine%2Finstantiator",
                    "type": "tidelift"
                }
            ],
            "time": "2020-11-10T18:47:58+00:00"
        },
        {
            "name": "doctrine/lexer",
            "version": "1.2.1",
            "source": {
                "type": "git",
                "url": "https://github.com/doctrine/lexer.git",
                "reference": "e864bbf5904cb8f5bb334f99209b48018522f042"
            },
            "dist": {
                "type": "zip",
                "url": "https://api.github.com/repos/doctrine/lexer/zipball/e864bbf5904cb8f5bb334f99209b48018522f042",
                "reference": "e864bbf5904cb8f5bb334f99209b48018522f042",
                "shasum": ""
            },
            "require": {
                "php": "^7.2 || ^8.0"
            },
            "require-dev": {
                "doctrine/coding-standard": "^6.0",
                "phpstan/phpstan": "^0.11.8",
                "phpunit/phpunit": "^8.2"
            },
            "type": "library",
            "extra": {
                "branch-alias": {
                    "dev-master": "1.2.x-dev"
                }
            },
            "autoload": {
                "psr-4": {
                    "Doctrine\\Common\\Lexer\\": "lib/Doctrine/Common/Lexer"
                }
            },
            "notification-url": "https://packagist.org/downloads/",
            "license": [
                "MIT"
            ],
            "authors": [
                {
                    "name": "Guilherme Blanco",
                    "email": "guilhermeblanco@gmail.com"
                },
                {
                    "name": "Roman Borschel",
                    "email": "roman@code-factory.org"
                },
                {
                    "name": "Johannes Schmitt",
                    "email": "schmittjoh@gmail.com"
                }
            ],
            "description": "PHP Doctrine Lexer parser library that can be used in Top-Down, Recursive Descent Parsers.",
            "homepage": "https://www.doctrine-project.org/projects/lexer.html",
            "keywords": [
                "annotations",
                "docblock",
                "lexer",
                "parser",
                "php"
            ],
            "funding": [
                {
                    "url": "https://www.doctrine-project.org/sponsorship.html",
                    "type": "custom"
                },
                {
                    "url": "https://www.patreon.com/phpdoctrine",
                    "type": "patreon"
                },
                {
                    "url": "https://tidelift.com/funding/github/packagist/doctrine%2Flexer",
                    "type": "tidelift"
                }
            ],
            "time": "2020-05-25T17:44:05+00:00"
        },
        {
            "name": "friendsofphp/php-cs-fixer",
            "version": "v2.18.2",
            "source": {
                "type": "git",
                "url": "https://github.com/FriendsOfPHP/PHP-CS-Fixer.git",
                "reference": "18f8c9d184ba777380794a389fabc179896ba913"
            },
            "dist": {
                "type": "zip",
                "url": "https://api.github.com/repos/FriendsOfPHP/PHP-CS-Fixer/zipball/18f8c9d184ba777380794a389fabc179896ba913",
                "reference": "18f8c9d184ba777380794a389fabc179896ba913",
                "shasum": ""
            },
            "require": {
                "composer/semver": "^1.4 || ^2.0 || ^3.0",
                "composer/xdebug-handler": "^1.2",
                "doctrine/annotations": "^1.2",
                "ext-json": "*",
                "ext-tokenizer": "*",
                "php": "^5.6 || ^7.0 || ^8.0",
                "php-cs-fixer/diff": "^1.3",
                "symfony/console": "^3.4.43 || ^4.1.6 || ^5.0",
                "symfony/event-dispatcher": "^3.0 || ^4.0 || ^5.0",
                "symfony/filesystem": "^3.0 || ^4.0 || ^5.0",
                "symfony/finder": "^3.0 || ^4.0 || ^5.0",
                "symfony/options-resolver": "^3.0 || ^4.0 || ^5.0",
                "symfony/polyfill-php70": "^1.0",
                "symfony/polyfill-php72": "^1.4",
                "symfony/process": "^3.0 || ^4.0 || ^5.0",
                "symfony/stopwatch": "^3.0 || ^4.0 || ^5.0"
            },
            "require-dev": {
                "justinrainbow/json-schema": "^5.0",
                "keradus/cli-executor": "^1.4",
                "mikey179/vfsstream": "^1.6",
                "php-coveralls/php-coveralls": "^2.4.2",
                "php-cs-fixer/accessible-object": "^1.0",
                "php-cs-fixer/phpunit-constraint-isidenticalstring": "^1.2",
                "php-cs-fixer/phpunit-constraint-xmlmatchesxsd": "^1.2.1",
                "phpspec/prophecy-phpunit": "^1.1 || ^2.0",
                "phpunit/phpunit": "^5.7.27 || ^6.5.14 || ^7.5.20 || ^8.5.13 || ^9.5",
                "phpunitgoodpractices/polyfill": "^1.5",
                "phpunitgoodpractices/traits": "^1.9.1",
                "sanmai/phpunit-legacy-adapter": "^6.4 || ^8.2.1",
                "symfony/phpunit-bridge": "^5.2.1",
                "symfony/yaml": "^3.0 || ^4.0 || ^5.0"
            },
            "suggest": {
                "ext-dom": "For handling output formats in XML",
                "ext-mbstring": "For handling non-UTF8 characters.",
                "php-cs-fixer/phpunit-constraint-isidenticalstring": "For IsIdenticalString constraint.",
                "php-cs-fixer/phpunit-constraint-xmlmatchesxsd": "For XmlMatchesXsd constraint.",
                "symfony/polyfill-mbstring": "When enabling `ext-mbstring` is not possible."
            },
            "bin": [
                "php-cs-fixer"
            ],
            "type": "application",
            "autoload": {
                "psr-4": {
                    "PhpCsFixer\\": "src/"
                },
                "classmap": [
                    "tests/Test/AbstractFixerTestCase.php",
                    "tests/Test/AbstractIntegrationCaseFactory.php",
                    "tests/Test/AbstractIntegrationTestCase.php",
                    "tests/Test/Assert/AssertTokensTrait.php",
                    "tests/Test/IntegrationCase.php",
                    "tests/Test/IntegrationCaseFactory.php",
                    "tests/Test/IntegrationCaseFactoryInterface.php",
                    "tests/Test/InternalIntegrationCaseFactory.php",
                    "tests/Test/IsIdenticalConstraint.php",
                    "tests/TestCase.php"
                ]
            },
            "notification-url": "https://packagist.org/downloads/",
            "license": [
                "MIT"
            ],
            "authors": [
                {
                    "name": "Fabien Potencier",
                    "email": "fabien@symfony.com"
                },
                {
                    "name": "Dariusz Rumiński",
                    "email": "dariusz.ruminski@gmail.com"
                }
            ],
            "description": "A tool to automatically fix PHP code style",
            "funding": [
                {
                    "url": "https://github.com/keradus",
                    "type": "github"
                }
            ],
            "time": "2021-01-26T00:22:21+00:00"
        },
        {
            "name": "hoa/consistency",
            "version": "1.17.05.02",
            "source": {
                "type": "git",
                "url": "https://github.com/hoaproject/Consistency.git",
                "reference": "fd7d0adc82410507f332516faf655b6ed22e4c2f"
            },
            "dist": {
                "type": "zip",
                "url": "https://api.github.com/repos/hoaproject/Consistency/zipball/fd7d0adc82410507f332516faf655b6ed22e4c2f",
                "reference": "fd7d0adc82410507f332516faf655b6ed22e4c2f",
                "shasum": ""
            },
            "require": {
                "hoa/exception": "~1.0",
                "php": ">=5.5.0"
            },
            "require-dev": {
                "hoa/stream": "~1.0",
                "hoa/test": "~2.0"
            },
            "type": "library",
            "extra": {
                "branch-alias": {
                    "dev-master": "1.x-dev"
                }
            },
            "autoload": {
                "psr-4": {
                    "Hoa\\Consistency\\": "."
                },
                "files": [
                    "Prelude.php"
                ]
            },
            "notification-url": "https://packagist.org/downloads/",
            "license": [
                "BSD-3-Clause"
            ],
            "authors": [
                {
                    "name": "Ivan Enderlin",
                    "email": "ivan.enderlin@hoa-project.net"
                },
                {
                    "name": "Hoa community",
                    "homepage": "https://hoa-project.net/"
                }
            ],
            "description": "The Hoa\\Consistency library.",
            "homepage": "https://hoa-project.net/",
            "keywords": [
                "autoloader",
                "callable",
                "consistency",
                "entity",
                "flex",
                "keyword",
                "library"
            ],
            "time": "2017-05-02T12:18:12+00:00"
        },
        {
            "name": "hoa/console",
            "version": "3.17.05.02",
            "source": {
                "type": "git",
                "url": "https://github.com/hoaproject/Console.git",
                "reference": "e231fd3ea70e6d773576ae78de0bdc1daf331a66"
            },
            "dist": {
                "type": "zip",
                "url": "https://api.github.com/repos/hoaproject/Console/zipball/e231fd3ea70e6d773576ae78de0bdc1daf331a66",
                "reference": "e231fd3ea70e6d773576ae78de0bdc1daf331a66",
                "shasum": ""
            },
            "require": {
                "hoa/consistency": "~1.0",
                "hoa/event": "~1.0",
                "hoa/exception": "~1.0",
                "hoa/file": "~1.0",
                "hoa/protocol": "~1.0",
                "hoa/stream": "~1.0",
                "hoa/ustring": "~4.0"
            },
            "require-dev": {
                "hoa/test": "~2.0"
            },
            "suggest": {
                "ext-pcntl": "To enable hoa://Event/Console/Window:resize.",
                "hoa/dispatcher": "To use the console kit.",
                "hoa/router": "To use the console kit."
            },
            "type": "library",
            "extra": {
                "branch-alias": {
                    "dev-master": "3.x-dev"
                }
            },
            "autoload": {
                "psr-4": {
                    "Hoa\\Console\\": "."
                }
            },
            "notification-url": "https://packagist.org/downloads/",
            "license": [
                "BSD-3-Clause"
            ],
            "authors": [
                {
                    "name": "Ivan Enderlin",
                    "email": "ivan.enderlin@hoa-project.net"
                },
                {
                    "name": "Hoa community",
                    "homepage": "https://hoa-project.net/"
                }
            ],
            "description": "The Hoa\\Console library.",
            "homepage": "https://hoa-project.net/",
            "keywords": [
                "autocompletion",
                "chrome",
                "cli",
                "console",
                "cursor",
                "getoption",
                "library",
                "option",
                "parser",
                "processus",
                "readline",
                "terminfo",
                "tput",
                "window"
            ],
            "time": "2017-05-02T12:26:19+00:00"
        },
        {
            "name": "hoa/event",
            "version": "1.17.01.13",
            "source": {
                "type": "git",
                "url": "https://github.com/hoaproject/Event.git",
                "reference": "6c0060dced212ffa3af0e34bb46624f990b29c54"
            },
            "dist": {
                "type": "zip",
                "url": "https://api.github.com/repos/hoaproject/Event/zipball/6c0060dced212ffa3af0e34bb46624f990b29c54",
                "reference": "6c0060dced212ffa3af0e34bb46624f990b29c54",
                "shasum": ""
            },
            "require": {
                "hoa/consistency": "~1.0",
                "hoa/exception": "~1.0"
            },
            "require-dev": {
                "hoa/test": "~2.0"
            },
            "type": "library",
            "extra": {
                "branch-alias": {
                    "dev-master": "1.x-dev"
                }
            },
            "autoload": {
                "psr-4": {
                    "Hoa\\Event\\": "."
                }
            },
            "notification-url": "https://packagist.org/downloads/",
            "license": [
                "BSD-3-Clause"
            ],
            "authors": [
                {
                    "name": "Ivan Enderlin",
                    "email": "ivan.enderlin@hoa-project.net"
                },
                {
                    "name": "Hoa community",
                    "homepage": "https://hoa-project.net/"
                }
            ],
            "description": "The Hoa\\Event library.",
            "homepage": "https://hoa-project.net/",
            "keywords": [
                "event",
                "library",
                "listener",
                "observer"
            ],
            "time": "2017-01-13T15:30:50+00:00"
        },
        {
            "name": "hoa/exception",
            "version": "1.17.01.16",
            "source": {
                "type": "git",
                "url": "https://github.com/hoaproject/Exception.git",
                "reference": "091727d46420a3d7468ef0595651488bfc3a458f"
            },
            "dist": {
                "type": "zip",
                "url": "https://api.github.com/repos/hoaproject/Exception/zipball/091727d46420a3d7468ef0595651488bfc3a458f",
                "reference": "091727d46420a3d7468ef0595651488bfc3a458f",
                "shasum": ""
            },
            "require": {
                "hoa/consistency": "~1.0",
                "hoa/event": "~1.0"
            },
            "require-dev": {
                "hoa/test": "~2.0"
            },
            "type": "library",
            "extra": {
                "branch-alias": {
                    "dev-master": "1.x-dev"
                }
            },
            "autoload": {
                "psr-4": {
                    "Hoa\\Exception\\": "."
                }
            },
            "notification-url": "https://packagist.org/downloads/",
            "license": [
                "BSD-3-Clause"
            ],
            "authors": [
                {
                    "name": "Ivan Enderlin",
                    "email": "ivan.enderlin@hoa-project.net"
                },
                {
                    "name": "Hoa community",
                    "homepage": "https://hoa-project.net/"
                }
            ],
            "description": "The Hoa\\Exception library.",
            "homepage": "https://hoa-project.net/",
            "keywords": [
                "exception",
                "library"
            ],
            "time": "2017-01-16T07:53:27+00:00"
        },
        {
            "name": "hoa/file",
            "version": "1.17.07.11",
            "source": {
                "type": "git",
                "url": "https://github.com/hoaproject/File.git",
                "reference": "35cb979b779bc54918d2f9a4e02ed6c7a1fa67ca"
            },
            "dist": {
                "type": "zip",
                "url": "https://api.github.com/repos/hoaproject/File/zipball/35cb979b779bc54918d2f9a4e02ed6c7a1fa67ca",
                "reference": "35cb979b779bc54918d2f9a4e02ed6c7a1fa67ca",
                "shasum": ""
            },
            "require": {
                "hoa/consistency": "~1.0",
                "hoa/event": "~1.0",
                "hoa/exception": "~1.0",
                "hoa/iterator": "~2.0",
                "hoa/stream": "~1.0"
            },
            "require-dev": {
                "hoa/test": "~2.0"
            },
            "type": "library",
            "extra": {
                "branch-alias": {
                    "dev-master": "1.x-dev"
                }
            },
            "autoload": {
                "psr-4": {
                    "Hoa\\File\\": "."
                }
            },
            "notification-url": "https://packagist.org/downloads/",
            "license": [
                "BSD-3-Clause"
            ],
            "authors": [
                {
                    "name": "Ivan Enderlin",
                    "email": "ivan.enderlin@hoa-project.net"
                },
                {
                    "name": "Hoa community",
                    "homepage": "https://hoa-project.net/"
                }
            ],
            "description": "The Hoa\\File library.",
            "homepage": "https://hoa-project.net/",
            "keywords": [
                "Socket",
                "directory",
                "file",
                "finder",
                "library",
                "link",
                "temporary"
            ],
            "time": "2017-07-11T07:42:15+00:00"
        },
        {
            "name": "hoa/iterator",
            "version": "2.17.01.10",
            "source": {
                "type": "git",
                "url": "https://github.com/hoaproject/Iterator.git",
                "reference": "d1120ba09cb4ccd049c86d10058ab94af245f0cc"
            },
            "dist": {
                "type": "zip",
                "url": "https://api.github.com/repos/hoaproject/Iterator/zipball/d1120ba09cb4ccd049c86d10058ab94af245f0cc",
                "reference": "d1120ba09cb4ccd049c86d10058ab94af245f0cc",
                "shasum": ""
            },
            "require": {
                "hoa/consistency": "~1.0",
                "hoa/exception": "~1.0"
            },
            "require-dev": {
                "hoa/test": "~2.0"
            },
            "type": "library",
            "extra": {
                "branch-alias": {
                    "dev-master": "2.x-dev"
                }
            },
            "autoload": {
                "psr-4": {
                    "Hoa\\Iterator\\": "."
                }
            },
            "notification-url": "https://packagist.org/downloads/",
            "license": [
                "BSD-3-Clause"
            ],
            "authors": [
                {
                    "name": "Ivan Enderlin",
                    "email": "ivan.enderlin@hoa-project.net"
                },
                {
                    "name": "Hoa community",
                    "homepage": "https://hoa-project.net/"
                }
            ],
            "description": "The Hoa\\Iterator library.",
            "homepage": "https://hoa-project.net/",
            "keywords": [
                "iterator",
                "library"
            ],
            "time": "2017-01-10T10:34:47+00:00"
        },
        {
            "name": "hoa/protocol",
            "version": "1.17.01.14",
            "source": {
                "type": "git",
                "url": "https://github.com/hoaproject/Protocol.git",
                "reference": "5c2cf972151c45f373230da170ea015deecf19e2"
            },
            "dist": {
                "type": "zip",
                "url": "https://api.github.com/repos/hoaproject/Protocol/zipball/5c2cf972151c45f373230da170ea015deecf19e2",
                "reference": "5c2cf972151c45f373230da170ea015deecf19e2",
                "shasum": ""
            },
            "require": {
                "hoa/consistency": "~1.0",
                "hoa/exception": "~1.0"
            },
            "require-dev": {
                "hoa/test": "~2.0"
            },
            "type": "library",
            "extra": {
                "branch-alias": {
                    "dev-master": "1.x-dev"
                }
            },
            "autoload": {
                "psr-4": {
                    "Hoa\\Protocol\\": "."
                },
                "files": [
                    "Wrapper.php"
                ]
            },
            "notification-url": "https://packagist.org/downloads/",
            "license": [
                "BSD-3-Clause"
            ],
            "authors": [
                {
                    "name": "Ivan Enderlin",
                    "email": "ivan.enderlin@hoa-project.net"
                },
                {
                    "name": "Hoa community",
                    "homepage": "https://hoa-project.net/"
                }
            ],
            "description": "The Hoa\\Protocol library.",
            "homepage": "https://hoa-project.net/",
            "keywords": [
                "library",
                "protocol",
                "resource",
                "stream",
                "wrapper"
            ],
            "time": "2017-01-14T12:26:10+00:00"
        },
        {
            "name": "hoa/stream",
            "version": "1.17.02.21",
            "source": {
                "type": "git",
                "url": "https://github.com/hoaproject/Stream.git",
                "reference": "3293cfffca2de10525df51436adf88a559151d82"
            },
            "dist": {
                "type": "zip",
                "url": "https://api.github.com/repos/hoaproject/Stream/zipball/3293cfffca2de10525df51436adf88a559151d82",
                "reference": "3293cfffca2de10525df51436adf88a559151d82",
                "shasum": ""
            },
            "require": {
                "hoa/consistency": "~1.0",
                "hoa/event": "~1.0",
                "hoa/exception": "~1.0",
                "hoa/protocol": "~1.0"
            },
            "require-dev": {
                "hoa/test": "~2.0"
            },
            "type": "library",
            "extra": {
                "branch-alias": {
                    "dev-master": "1.x-dev"
                }
            },
            "autoload": {
                "psr-4": {
                    "Hoa\\Stream\\": "."
                }
            },
            "notification-url": "https://packagist.org/downloads/",
            "license": [
                "BSD-3-Clause"
            ],
            "authors": [
                {
                    "name": "Ivan Enderlin",
                    "email": "ivan.enderlin@hoa-project.net"
                },
                {
                    "name": "Hoa community",
                    "homepage": "https://hoa-project.net/"
                }
            ],
            "description": "The Hoa\\Stream library.",
            "homepage": "https://hoa-project.net/",
            "keywords": [
                "Context",
                "bucket",
                "composite",
                "filter",
                "in",
                "library",
                "out",
                "protocol",
                "stream",
                "wrapper"
            ],
            "time": "2017-02-21T16:01:06+00:00"
        },
        {
            "name": "hoa/ustring",
            "version": "4.17.01.16",
            "source": {
                "type": "git",
                "url": "https://github.com/hoaproject/Ustring.git",
                "reference": "e6326e2739178799b1fe3fdd92029f9517fa17a0"
            },
            "dist": {
                "type": "zip",
                "url": "https://api.github.com/repos/hoaproject/Ustring/zipball/e6326e2739178799b1fe3fdd92029f9517fa17a0",
                "reference": "e6326e2739178799b1fe3fdd92029f9517fa17a0",
                "shasum": ""
            },
            "require": {
                "hoa/consistency": "~1.0",
                "hoa/exception": "~1.0"
            },
            "require-dev": {
                "hoa/test": "~2.0"
            },
            "suggest": {
                "ext-iconv": "ext/iconv must be present (or a third implementation) to use Hoa\\Ustring::transcode().",
                "ext-intl": "To get a better Hoa\\Ustring::toAscii() and Hoa\\Ustring::compareTo()."
            },
            "type": "library",
            "extra": {
                "branch-alias": {
                    "dev-master": "4.x-dev"
                }
            },
            "autoload": {
                "psr-4": {
                    "Hoa\\Ustring\\": "."
                }
            },
            "notification-url": "https://packagist.org/downloads/",
            "license": [
                "BSD-3-Clause"
            ],
            "authors": [
                {
                    "name": "Ivan Enderlin",
                    "email": "ivan.enderlin@hoa-project.net"
                },
                {
                    "name": "Hoa community",
                    "homepage": "https://hoa-project.net/"
                }
            ],
            "description": "The Hoa\\Ustring library.",
            "homepage": "https://hoa-project.net/",
            "keywords": [
                "library",
                "search",
                "string",
                "unicode"
            ],
            "time": "2017-01-16T07:08:25+00:00"
        },
        {
            "name": "jms/metadata",
            "version": "1.7.0",
            "source": {
                "type": "git",
                "url": "https://github.com/schmittjoh/metadata.git",
                "reference": "e5854ab1aa643623dc64adde718a8eec32b957a8"
            },
            "dist": {
                "type": "zip",
                "url": "https://api.github.com/repos/schmittjoh/metadata/zipball/e5854ab1aa643623dc64adde718a8eec32b957a8",
                "reference": "e5854ab1aa643623dc64adde718a8eec32b957a8",
                "shasum": ""
            },
            "require": {
                "php": ">=5.3.0"
            },
            "require-dev": {
                "doctrine/cache": "~1.0",
                "symfony/cache": "~3.1"
            },
            "type": "library",
            "extra": {
                "branch-alias": {
                    "dev-master": "1.5.x-dev"
                }
            },
            "autoload": {
                "psr-0": {
                    "Metadata\\": "src/"
                }
            },
            "notification-url": "https://packagist.org/downloads/",
            "license": [
                "MIT"
            ],
            "authors": [
                {
                    "name": "Asmir Mustafic",
                    "email": "goetas@gmail.com"
                },
                {
                    "name": "Johannes M. Schmitt",
                    "email": "schmittjoh@gmail.com"
                }
            ],
            "description": "Class/method/property metadata management in PHP",
            "keywords": [
                "annotations",
                "metadata",
                "xml",
                "yaml"
            ],
            "time": "2018-10-26T12:40:10+00:00"
        },
        {
            "name": "jms/parser-lib",
            "version": "1.0.0",
            "source": {
                "type": "git",
                "url": "https://github.com/schmittjoh/parser-lib.git",
                "reference": "c509473bc1b4866415627af0e1c6cc8ac97fa51d"
            },
            "dist": {
                "type": "zip",
                "url": "https://api.github.com/repos/schmittjoh/parser-lib/zipball/c509473bc1b4866415627af0e1c6cc8ac97fa51d",
                "reference": "c509473bc1b4866415627af0e1c6cc8ac97fa51d",
                "shasum": ""
            },
            "require": {
                "phpoption/phpoption": ">=0.9,<2.0-dev"
            },
            "type": "library",
            "extra": {
                "branch-alias": {
                    "dev-master": "1.0-dev"
                }
            },
            "autoload": {
                "psr-0": {
                    "JMS\\": "src/"
                }
            },
            "notification-url": "https://packagist.org/downloads/",
            "license": [
                "Apache2"
            ],
            "description": "A library for easily creating recursive-descent parsers.",
            "time": "2012-11-18T18:08:43+00:00"
        },
        {
            "name": "jms/serializer",
            "version": "1.14.1",
            "source": {
                "type": "git",
                "url": "https://github.com/schmittjoh/serializer.git",
                "reference": "ba908d278fff27ec01fb4349f372634ffcd697c0"
            },
            "dist": {
                "type": "zip",
                "url": "https://api.github.com/repos/schmittjoh/serializer/zipball/ba908d278fff27ec01fb4349f372634ffcd697c0",
                "reference": "ba908d278fff27ec01fb4349f372634ffcd697c0",
                "shasum": ""
            },
            "require": {
                "doctrine/annotations": "^1.0",
                "doctrine/instantiator": "^1.0.3",
                "jms/metadata": "^1.3",
                "jms/parser-lib": "1.*",
                "php": "^5.5|^7.0",
                "phpcollection/phpcollection": "~0.1",
                "phpoption/phpoption": "^1.1"
            },
            "conflict": {
                "twig/twig": "<1.12"
            },
            "require-dev": {
                "doctrine/orm": "~2.1",
                "doctrine/phpcr-odm": "^1.3|^2.0",
                "ext-pdo_sqlite": "*",
                "jackalope/jackalope-doctrine-dbal": "^1.1.5",
                "phpunit/phpunit": "^4.8|^5.0",
                "propel/propel1": "~1.7",
                "psr/container": "^1.0",
                "symfony/dependency-injection": "^2.7|^3.3|^4.0",
                "symfony/expression-language": "^2.6|^3.0",
                "symfony/filesystem": "^2.1",
                "symfony/form": "~2.1|^3.0",
                "symfony/translation": "^2.1|^3.0",
                "symfony/validator": "^2.2|^3.0",
                "symfony/yaml": "^2.1|^3.0",
                "twig/twig": "~1.12|~2.0"
            },
            "suggest": {
                "doctrine/cache": "Required if you like to use cache functionality.",
                "doctrine/collections": "Required if you like to use doctrine collection types as ArrayCollection.",
                "symfony/yaml": "Required if you'd like to serialize data to YAML format."
            },
            "type": "library",
            "extra": {
                "branch-alias": {
                    "dev-1.x": "1.14-dev"
                }
            },
            "autoload": {
                "psr-0": {
                    "JMS\\Serializer": "src/"
                }
            },
            "notification-url": "https://packagist.org/downloads/",
            "license": [
                "MIT"
            ],
            "authors": [
                {
                    "name": "Johannes M. Schmitt",
                    "email": "schmittjoh@gmail.com"
                },
                {
                    "name": "Asmir Mustafic",
                    "email": "goetas@gmail.com"
                }
            ],
            "description": "Library for (de-)serializing data of any complexity; supports XML, JSON, and YAML.",
            "homepage": "http://jmsyst.com/libs/serializer",
            "keywords": [
                "deserialization",
                "jaxb",
                "json",
                "serialization",
                "xml"
            ],
            "time": "2020-02-22T20:59:37+00:00"
        },
        {
            "name": "lusitanian/oauth",
            "version": "v0.8.11",
            "source": {
                "type": "git",
                "url": "https://github.com/Lusitanian/PHPoAuthLib.git",
                "reference": "fc11a53db4b66da555a6a11fce294f574a8374f9"
            },
            "dist": {
                "type": "zip",
                "url": "https://api.github.com/repos/Lusitanian/PHPoAuthLib/zipball/fc11a53db4b66da555a6a11fce294f574a8374f9",
                "reference": "fc11a53db4b66da555a6a11fce294f574a8374f9",
                "shasum": ""
            },
            "require": {
                "php": ">=5.3.0"
            },
            "require-dev": {
                "phpunit/phpunit": "3.7.*",
                "predis/predis": "0.8.*@dev",
                "squizlabs/php_codesniffer": "2.*",
                "symfony/http-foundation": "~2.1"
            },
            "suggest": {
                "ext-openssl": "Allows for usage of secure connections with the stream-based HTTP client.",
                "predis/predis": "Allows using the Redis storage backend.",
                "symfony/http-foundation": "Allows using the Symfony Session storage backend."
            },
            "type": "library",
            "extra": {
                "branch-alias": {
                    "dev-master": "0.1-dev"
                }
            },
            "autoload": {
                "psr-0": {
                    "OAuth": "src",
                    "OAuth\\Unit": "tests"
                }
            },
            "notification-url": "https://packagist.org/downloads/",
            "license": [
                "MIT"
            ],
            "authors": [
                {
                    "name": "David Desberg",
                    "email": "david@daviddesberg.com"
                },
                {
                    "name": "Elliot Chance",
                    "email": "elliotchance@gmail.com"
                },
                {
                    "name": "Pieter Hordijk",
                    "email": "info@pieterhordijk.com"
                }
            ],
            "description": "PHP 5.3+ oAuth 1/2 Library",
            "keywords": [
                "Authentication",
                "authorization",
                "oauth",
                "security"
            ],
            "time": "2018-02-14T22:37:14+00:00"
        },
        {
            "name": "magento/magento-coding-standard",
            "version": "6",
            "source": {
                "type": "git",
                "url": "https://github.com/magento/magento-coding-standard.git",
                "reference": "efc9084db3d1bd145b92d6b8a2e9cb0faec54fa7"
            },
            "dist": {
                "type": "zip",
                "url": "https://api.github.com/repos/magento/magento-coding-standard/zipball/efc9084db3d1bd145b92d6b8a2e9cb0faec54fa7",
                "reference": "efc9084db3d1bd145b92d6b8a2e9cb0faec54fa7",
                "shasum": ""
            },
            "require": {
                "php": ">=5.6.0",
                "squizlabs/php_codesniffer": "^3.5",
                "webonyx/graphql-php": ">=0.12.6 <1.0"
            },
            "require-dev": {
                "phpunit/phpunit": "^4.0 || ^5.0 || ^6.0 || ^7.0"
            },
            "type": "phpcodesniffer-standard",
            "autoload": {
                "classmap": [
                    "PHP_CodeSniffer/Tokenizers/"
                ],
                "psr-4": {
                    "Magento2\\": "Magento2/"
                }
            },
            "notification-url": "https://packagist.org/downloads/",
            "license": [
                "OSL-3.0",
                "AFL-3.0"
            ],
            "description": "A set of Magento specific PHP CodeSniffer rules.",
            "time": "2020-12-03T14:41:54+00:00"
        },
        {
            "name": "magento/magento2-functional-testing-framework",
            "version": "3.2.1",
            "source": {
                "type": "git",
                "url": "https://github.com/magento/magento2-functional-testing-framework.git",
                "reference": "2503527cf3ee20e199489d7dcd0e3b242e62d426"
            },
            "dist": {
                "type": "zip",
                "url": "https://api.github.com/repos/magento/magento2-functional-testing-framework/zipball/2503527cf3ee20e199489d7dcd0e3b242e62d426",
                "reference": "2503527cf3ee20e199489d7dcd0e3b242e62d426",
                "shasum": ""
            },
            "require": {
                "allure-framework/allure-codeception": "~1.4.0",
                "aws/aws-sdk-php": "^3.132",
                "codeception/codeception": "~4.1.4",
                "codeception/module-asserts": "^1.1",
                "codeception/module-sequence": "^1.0",
                "codeception/module-webdriver": "^1.0",
                "composer/composer": "^1.9",
                "csharpru/vault-php": "~3.5.3",
                "csharpru/vault-php-guzzle6-transport": "^2.0",
                "ext-curl": "*",
                "ext-dom": "*",
                "ext-intl": "*",
                "ext-json": "*",
                "ext-openssl": "*",
                "hoa/console": "~3.0",
                "monolog/monolog": "^1.17",
                "mustache/mustache": "~2.5",
                "php": "^7.3",
                "php-webdriver/webdriver": "^1.8.0",
                "spomky-labs/otphp": "^10.0",
                "symfony/console": "^4.4",
                "symfony/finder": "^5.0",
                "symfony/http-foundation": "^5.0",
                "symfony/mime": "^5.0",
                "symfony/process": "^4.4",
                "vlucas/phpdotenv": "^2.4",
                "weew/helpers-array": "^1.3"
            },
            "replace": {
                "facebook/webdriver": "^1.7.1"
            },
            "require-dev": {
                "brainmaestro/composer-git-hooks": "^2.3.1",
                "codacy/coverage": "^1.4",
                "codeception/aspect-mock": "^3.0",
                "doctrine/cache": "<1.7.0",
                "goaop/framework": "~2.3.4",
                "php-coveralls/php-coveralls": "^1.0",
                "phpmd/phpmd": "^2.8.0",
                "phpunit/phpunit": "^9.0",
                "rregeer/phpunit-coverage-check": "^0.1.4",
                "sebastian/phpcpd": "~5.0.0",
                "squizlabs/php_codesniffer": "~3.5.4",
                "symfony/stopwatch": "~3.4.6"
            },
            "bin": [
                "bin/mftf"
            ],
            "type": "library",
            "extra": {
                "hooks": {
                    "pre-push": "bin/all-checks"
                }
            },
            "autoload": {
                "files": [
                    "src/Magento/FunctionalTestingFramework/_bootstrap.php"
                ],
                "psr-4": {
                    "Magento\\FunctionalTestingFramework\\": "src/Magento/FunctionalTestingFramework",
                    "MFTF\\": "dev/tests/functional/tests/MFTF"
                }
            },
            "notification-url": "https://packagist.org/downloads/",
            "license": [
                "AGPL-3.0"
            ],
            "description": "Magento2 Functional Testing Framework",
            "keywords": [
                "automation",
                "functional",
                "magento",
                "testing"
            ],
            "time": "2020-12-14T18:10:31+00:00"
        },
        {
            "name": "mikey179/vfsstream",
            "version": "v1.6.8",
            "source": {
                "type": "git",
                "url": "https://github.com/bovigo/vfsStream.git",
                "reference": "231c73783ebb7dd9ec77916c10037eff5a2b6efe"
            },
            "dist": {
                "type": "zip",
                "url": "https://api.github.com/repos/bovigo/vfsStream/zipball/231c73783ebb7dd9ec77916c10037eff5a2b6efe",
                "reference": "231c73783ebb7dd9ec77916c10037eff5a2b6efe",
                "shasum": ""
            },
            "require": {
                "php": ">=5.3.0"
            },
            "require-dev": {
                "phpunit/phpunit": "^4.5|^5.0"
            },
            "type": "library",
            "extra": {
                "branch-alias": {
                    "dev-master": "1.6.x-dev"
                }
            },
            "autoload": {
                "psr-0": {
                    "org\\bovigo\\vfs\\": "src/main/php"
                }
            },
            "notification-url": "https://packagist.org/downloads/",
            "license": [
                "BSD-3-Clause"
            ],
            "authors": [
                {
                    "name": "Frank Kleine",
                    "homepage": "http://frankkleine.de/",
                    "role": "Developer"
                }
            ],
            "description": "Virtual file system to mock the real file system in unit tests.",
            "homepage": "http://vfs.bovigo.org/",
            "time": "2019-10-30T15:31:00+00:00"
        },
        {
            "name": "mustache/mustache",
            "version": "v2.13.0",
            "source": {
                "type": "git",
                "url": "https://github.com/bobthecow/mustache.php.git",
                "reference": "e95c5a008c23d3151d59ea72484d4f72049ab7f4"
            },
            "dist": {
                "type": "zip",
                "url": "https://api.github.com/repos/bobthecow/mustache.php/zipball/e95c5a008c23d3151d59ea72484d4f72049ab7f4",
                "reference": "e95c5a008c23d3151d59ea72484d4f72049ab7f4",
                "shasum": ""
            },
            "require": {
                "php": ">=5.2.4"
            },
            "require-dev": {
                "friendsofphp/php-cs-fixer": "~1.11",
                "phpunit/phpunit": "~3.7|~4.0|~5.0"
            },
            "type": "library",
            "autoload": {
                "psr-0": {
                    "Mustache": "src/"
                }
            },
            "notification-url": "https://packagist.org/downloads/",
            "license": [
                "MIT"
            ],
            "authors": [
                {
                    "name": "Justin Hileman",
                    "email": "justin@justinhileman.info",
                    "homepage": "http://justinhileman.com"
                }
            ],
            "description": "A Mustache implementation in PHP.",
            "homepage": "https://github.com/bobthecow/mustache.php",
            "keywords": [
                "mustache",
                "templating"
            ],
            "time": "2019-11-23T21:40:31+00:00"
        },
        {
            "name": "myclabs/deep-copy",
            "version": "1.10.2",
            "source": {
                "type": "git",
                "url": "https://github.com/myclabs/DeepCopy.git",
                "reference": "776f831124e9c62e1a2c601ecc52e776d8bb7220"
            },
            "dist": {
                "type": "zip",
                "url": "https://api.github.com/repos/myclabs/DeepCopy/zipball/776f831124e9c62e1a2c601ecc52e776d8bb7220",
                "reference": "776f831124e9c62e1a2c601ecc52e776d8bb7220",
                "shasum": ""
            },
            "require": {
                "php": "^7.1 || ^8.0"
            },
            "replace": {
                "myclabs/deep-copy": "self.version"
            },
            "require-dev": {
                "doctrine/collections": "^1.0",
                "doctrine/common": "^2.6",
                "phpunit/phpunit": "^7.1"
            },
            "type": "library",
            "autoload": {
                "psr-4": {
                    "DeepCopy\\": "src/DeepCopy/"
                },
                "files": [
                    "src/DeepCopy/deep_copy.php"
                ]
            },
            "notification-url": "https://packagist.org/downloads/",
            "license": [
                "MIT"
            ],
            "description": "Create deep copies (clones) of your objects",
            "keywords": [
                "clone",
                "copy",
                "duplicate",
                "object",
                "object graph"
            ],
            "funding": [
                {
                    "url": "https://tidelift.com/funding/github/packagist/myclabs/deep-copy",
                    "type": "tidelift"
                }
            ],
            "time": "2020-11-13T09:40:50+00:00"
        },
        {
            "name": "paragonie/constant_time_encoding",
            "version": "v2.4.0",
            "source": {
                "type": "git",
                "url": "https://github.com/paragonie/constant_time_encoding.git",
                "reference": "f34c2b11eb9d2c9318e13540a1dbc2a3afbd939c"
            },
            "dist": {
                "type": "zip",
                "url": "https://api.github.com/repos/paragonie/constant_time_encoding/zipball/f34c2b11eb9d2c9318e13540a1dbc2a3afbd939c",
                "reference": "f34c2b11eb9d2c9318e13540a1dbc2a3afbd939c",
                "shasum": ""
            },
            "require": {
                "php": "^7|^8"
            },
            "require-dev": {
                "phpunit/phpunit": "^6|^7|^8|^9",
                "vimeo/psalm": "^1|^2|^3|^4"
            },
            "type": "library",
            "autoload": {
                "psr-4": {
                    "ParagonIE\\ConstantTime\\": "src/"
                }
            },
            "notification-url": "https://packagist.org/downloads/",
            "license": [
                "MIT"
            ],
            "authors": [
                {
                    "name": "Paragon Initiative Enterprises",
                    "email": "security@paragonie.com",
                    "homepage": "https://paragonie.com",
                    "role": "Maintainer"
                },
                {
                    "name": "Steve 'Sc00bz' Thomas",
                    "email": "steve@tobtu.com",
                    "homepage": "https://www.tobtu.com",
                    "role": "Original Developer"
                }
            ],
            "description": "Constant-time Implementations of RFC 4648 Encoding (Base-64, Base-32, Base-16)",
            "keywords": [
                "base16",
                "base32",
                "base32_decode",
                "base32_encode",
                "base64",
                "base64_decode",
                "base64_encode",
                "bin2hex",
                "encoding",
                "hex",
                "hex2bin",
                "rfc4648"
            ],
            "time": "2020-12-06T15:14:20+00:00"
        },
        {
            "name": "pdepend/pdepend",
            "version": "2.7.1",
            "source": {
                "type": "git",
                "url": "https://github.com/pdepend/pdepend.git",
                "reference": "daba1cf0a6edaf172fa02a17807ae29f4c1c7471"
            },
            "dist": {
                "type": "zip",
                "url": "https://api.github.com/repos/pdepend/pdepend/zipball/daba1cf0a6edaf172fa02a17807ae29f4c1c7471",
                "reference": "daba1cf0a6edaf172fa02a17807ae29f4c1c7471",
                "shasum": ""
            },
            "require": {
                "php": ">=5.3.7",
                "symfony/config": "^2.3.0|^3|^4|^5",
                "symfony/dependency-injection": "^2.3.0|^3|^4|^5",
                "symfony/filesystem": "^2.3.0|^3|^4|^5"
            },
            "require-dev": {
                "easy-doc/easy-doc": "0.0.0 || ^1.2.3",
                "gregwar/rst": "^1.0",
                "phpunit/phpunit": "^4.8.35|^5.7",
                "squizlabs/php_codesniffer": "^2.0.0"
            },
            "bin": [
                "src/bin/pdepend"
            ],
            "type": "library",
            "extra": {
                "branch-alias": {
                    "dev-master": "2.x-dev"
                }
            },
            "autoload": {
                "psr-4": {
                    "PDepend\\": "src/main/php/PDepend"
                }
            },
            "notification-url": "https://packagist.org/downloads/",
            "license": [
                "BSD-3-Clause"
            ],
            "description": "Official version of pdepend to be handled with Composer",
            "time": "2020-02-08T12:06:13+00:00"
        },
        {
            "name": "phar-io/manifest",
            "version": "1.0.3",
            "source": {
                "type": "git",
                "url": "https://github.com/phar-io/manifest.git",
                "reference": "7761fcacf03b4d4f16e7ccb606d4879ca431fcf4"
            },
            "dist": {
                "type": "zip",
                "url": "https://api.github.com/repos/phar-io/manifest/zipball/7761fcacf03b4d4f16e7ccb606d4879ca431fcf4",
                "reference": "7761fcacf03b4d4f16e7ccb606d4879ca431fcf4",
                "shasum": ""
            },
            "require": {
                "ext-dom": "*",
                "ext-phar": "*",
                "phar-io/version": "^2.0",
                "php": "^5.6 || ^7.0"
            },
            "type": "library",
            "extra": {
                "branch-alias": {
                    "dev-master": "1.0.x-dev"
                }
            },
            "autoload": {
                "classmap": [
                    "src/"
                ]
            },
            "notification-url": "https://packagist.org/downloads/",
            "license": [
                "BSD-3-Clause"
            ],
            "authors": [
                {
                    "name": "Arne Blankerts",
                    "email": "arne@blankerts.de",
                    "role": "Developer"
                },
                {
                    "name": "Sebastian Heuer",
                    "email": "sebastian@phpeople.de",
                    "role": "Developer"
                },
                {
                    "name": "Sebastian Bergmann",
                    "email": "sebastian@phpunit.de",
                    "role": "Developer"
                }
            ],
            "description": "Component for reading phar.io manifest information from a PHP Archive (PHAR)",
            "time": "2018-07-08T19:23:20+00:00"
        },
        {
            "name": "phar-io/version",
            "version": "2.0.1",
            "source": {
                "type": "git",
                "url": "https://github.com/phar-io/version.git",
                "reference": "45a2ec53a73c70ce41d55cedef9063630abaf1b6"
            },
            "dist": {
                "type": "zip",
                "url": "https://api.github.com/repos/phar-io/version/zipball/45a2ec53a73c70ce41d55cedef9063630abaf1b6",
                "reference": "45a2ec53a73c70ce41d55cedef9063630abaf1b6",
                "shasum": ""
            },
            "require": {
                "php": "^5.6 || ^7.0"
            },
            "type": "library",
            "autoload": {
                "classmap": [
                    "src/"
                ]
            },
            "notification-url": "https://packagist.org/downloads/",
            "license": [
                "BSD-3-Clause"
            ],
            "authors": [
                {
                    "name": "Arne Blankerts",
                    "email": "arne@blankerts.de",
                    "role": "Developer"
                },
                {
                    "name": "Sebastian Heuer",
                    "email": "sebastian@phpeople.de",
                    "role": "Developer"
                },
                {
                    "name": "Sebastian Bergmann",
                    "email": "sebastian@phpunit.de",
                    "role": "Developer"
                }
            ],
            "description": "Library for handling version information and constraints",
            "time": "2018-07-08T19:19:57+00:00"
        },
        {
            "name": "php-cs-fixer/diff",
            "version": "v1.3.1",
            "source": {
                "type": "git",
                "url": "https://github.com/PHP-CS-Fixer/diff.git",
                "reference": "dbd31aeb251639ac0b9e7e29405c1441907f5759"
            },
            "dist": {
                "type": "zip",
                "url": "https://api.github.com/repos/PHP-CS-Fixer/diff/zipball/dbd31aeb251639ac0b9e7e29405c1441907f5759",
                "reference": "dbd31aeb251639ac0b9e7e29405c1441907f5759",
                "shasum": ""
            },
            "require": {
                "php": "^5.6 || ^7.0 || ^8.0"
            },
            "require-dev": {
                "phpunit/phpunit": "^5.7.23 || ^6.4.3 || ^7.0",
                "symfony/process": "^3.3"
            },
            "type": "library",
            "autoload": {
                "classmap": [
                    "src/"
                ]
            },
            "notification-url": "https://packagist.org/downloads/",
            "license": [
                "BSD-3-Clause"
            ],
            "authors": [
                {
                    "name": "Sebastian Bergmann",
                    "email": "sebastian@phpunit.de"
                },
                {
                    "name": "Kore Nordmann",
                    "email": "mail@kore-nordmann.de"
                },
                {
                    "name": "SpacePossum"
                }
            ],
            "description": "sebastian/diff v2 backport support for PHP5.6",
            "homepage": "https://github.com/PHP-CS-Fixer",
            "keywords": [
                "diff"
            ],
            "time": "2020-10-14T08:39:05+00:00"
        },
        {
            "name": "php-webdriver/webdriver",
            "version": "1.8.2",
            "source": {
                "type": "git",
                "url": "https://github.com/php-webdriver/php-webdriver.git",
                "reference": "3308a70be084d6d7fd1ee5787b4c2e6eb4b70aab"
            },
            "dist": {
                "type": "zip",
                "url": "https://api.github.com/repos/php-webdriver/php-webdriver/zipball/3308a70be084d6d7fd1ee5787b4c2e6eb4b70aab",
                "reference": "3308a70be084d6d7fd1ee5787b4c2e6eb4b70aab",
                "shasum": ""
            },
            "require": {
                "ext-curl": "*",
                "ext-json": "*",
                "ext-zip": "*",
                "php": "^5.6 || ~7.0",
                "symfony/polyfill-mbstring": "^1.12",
                "symfony/process": "^2.8 || ^3.1 || ^4.0 || ^5.0"
            },
            "require-dev": {
                "friendsofphp/php-cs-fixer": "^2.0",
                "jakub-onderka/php-parallel-lint": "^1.0",
                "php-coveralls/php-coveralls": "^2.0",
                "php-mock/php-mock-phpunit": "^1.1",
                "phpunit/phpunit": "^5.7",
                "sebastian/environment": "^1.3.4 || ^2.0 || ^3.0",
                "sminnee/phpunit-mock-objects": "^3.4",
                "squizlabs/php_codesniffer": "^3.5",
                "symfony/var-dumper": "^3.3 || ^4.0 || ^5.0"
            },
            "suggest": {
                "ext-SimpleXML": "For Firefox profile creation"
            },
            "type": "library",
            "extra": {
                "branch-alias": {
                    "dev-master": "1.8.x-dev"
                }
            },
            "autoload": {
                "psr-4": {
                    "Facebook\\WebDriver\\": "lib/"
                },
                "files": [
                    "lib/Exception/TimeoutException.php"
                ]
            },
            "notification-url": "https://packagist.org/downloads/",
            "license": [
                "MIT"
            ],
            "description": "A PHP client for Selenium WebDriver. Previously facebook/webdriver.",
            "homepage": "https://github.com/php-webdriver/php-webdriver",
            "keywords": [
                "Chromedriver",
                "geckodriver",
                "php",
                "selenium",
                "webdriver"
            ],
            "time": "2020-03-04T14:40:12+00:00"
        },
        {
            "name": "phpcollection/phpcollection",
            "version": "0.5.0",
            "source": {
                "type": "git",
                "url": "https://github.com/schmittjoh/php-collection.git",
                "reference": "f2bcff45c0da7c27991bbc1f90f47c4b7fb434a6"
            },
            "dist": {
                "type": "zip",
                "url": "https://api.github.com/repos/schmittjoh/php-collection/zipball/f2bcff45c0da7c27991bbc1f90f47c4b7fb434a6",
                "reference": "f2bcff45c0da7c27991bbc1f90f47c4b7fb434a6",
                "shasum": ""
            },
            "require": {
                "phpoption/phpoption": "1.*"
            },
            "type": "library",
            "extra": {
                "branch-alias": {
                    "dev-master": "0.4-dev"
                }
            },
            "autoload": {
                "psr-0": {
                    "PhpCollection": "src/"
                }
            },
            "notification-url": "https://packagist.org/downloads/",
            "license": [
                "Apache2"
            ],
            "authors": [
                {
                    "name": "Johannes M. Schmitt",
                    "email": "schmittjoh@gmail.com"
                }
            ],
            "description": "General-Purpose Collection Library for PHP",
            "keywords": [
                "collection",
                "list",
                "map",
                "sequence",
                "set"
            ],
            "time": "2015-05-17T12:39:23+00:00"
        },
        {
            "name": "phpcompatibility/php-compatibility",
            "version": "9.3.5",
            "source": {
                "type": "git",
                "url": "https://github.com/PHPCompatibility/PHPCompatibility.git",
                "reference": "9fb324479acf6f39452e0655d2429cc0d3914243"
            },
            "dist": {
                "type": "zip",
                "url": "https://api.github.com/repos/PHPCompatibility/PHPCompatibility/zipball/9fb324479acf6f39452e0655d2429cc0d3914243",
                "reference": "9fb324479acf6f39452e0655d2429cc0d3914243",
                "shasum": ""
            },
            "require": {
                "php": ">=5.3",
                "squizlabs/php_codesniffer": "^2.3 || ^3.0.2"
            },
            "conflict": {
                "squizlabs/php_codesniffer": "2.6.2"
            },
            "require-dev": {
                "phpunit/phpunit": "~4.5 || ^5.0 || ^6.0 || ^7.0"
            },
            "suggest": {
                "dealerdirect/phpcodesniffer-composer-installer": "^0.5 || This Composer plugin will sort out the PHPCS 'installed_paths' automatically.",
                "roave/security-advisories": "dev-master || Helps prevent installing dependencies with known security issues."
            },
            "type": "phpcodesniffer-standard",
            "notification-url": "https://packagist.org/downloads/",
            "license": [
                "LGPL-3.0-or-later"
            ],
            "authors": [
                {
                    "name": "Wim Godden",
                    "homepage": "https://github.com/wimg",
                    "role": "lead"
                },
                {
                    "name": "Juliette Reinders Folmer",
                    "homepage": "https://github.com/jrfnl",
                    "role": "lead"
                },
                {
                    "name": "Contributors",
                    "homepage": "https://github.com/PHPCompatibility/PHPCompatibility/graphs/contributors"
                }
            ],
            "description": "A set of sniffs for PHP_CodeSniffer that checks for PHP cross-version compatibility.",
            "homepage": "http://techblog.wimgodden.be/tag/codesniffer/",
            "keywords": [
                "compatibility",
                "phpcs",
                "standards"
            ],
            "time": "2019-12-27T09:44:58+00:00"
        },
        {
            "name": "phpdocumentor/reflection-common",
            "version": "2.2.0",
            "source": {
                "type": "git",
                "url": "https://github.com/phpDocumentor/ReflectionCommon.git",
                "reference": "1d01c49d4ed62f25aa84a747ad35d5a16924662b"
            },
            "dist": {
                "type": "zip",
                "url": "https://api.github.com/repos/phpDocumentor/ReflectionCommon/zipball/1d01c49d4ed62f25aa84a747ad35d5a16924662b",
                "reference": "1d01c49d4ed62f25aa84a747ad35d5a16924662b",
                "shasum": ""
            },
            "require": {
                "php": "^7.2 || ^8.0"
            },
            "type": "library",
            "extra": {
                "branch-alias": {
                    "dev-2.x": "2.x-dev"
                }
            },
            "autoload": {
                "psr-4": {
                    "phpDocumentor\\Reflection\\": "src/"
                }
            },
            "notification-url": "https://packagist.org/downloads/",
            "license": [
                "MIT"
            ],
            "authors": [
                {
                    "name": "Jaap van Otterdijk",
                    "email": "opensource@ijaap.nl"
                }
            ],
            "description": "Common reflection classes used by phpdocumentor to reflect the code structure",
            "homepage": "http://www.phpdoc.org",
            "keywords": [
                "FQSEN",
                "phpDocumentor",
                "phpdoc",
                "reflection",
                "static analysis"
            ],
            "time": "2020-06-27T09:03:43+00:00"
        },
        {
            "name": "phpdocumentor/reflection-docblock",
            "version": "5.2.2",
            "source": {
                "type": "git",
                "url": "https://github.com/phpDocumentor/ReflectionDocBlock.git",
                "reference": "069a785b2141f5bcf49f3e353548dc1cce6df556"
            },
            "dist": {
                "type": "zip",
                "url": "https://api.github.com/repos/phpDocumentor/ReflectionDocBlock/zipball/069a785b2141f5bcf49f3e353548dc1cce6df556",
                "reference": "069a785b2141f5bcf49f3e353548dc1cce6df556",
                "shasum": ""
            },
            "require": {
                "ext-filter": "*",
                "php": "^7.2 || ^8.0",
                "phpdocumentor/reflection-common": "^2.2",
                "phpdocumentor/type-resolver": "^1.3",
                "webmozart/assert": "^1.9.1"
            },
            "require-dev": {
                "mockery/mockery": "~1.3.2"
            },
            "type": "library",
            "extra": {
                "branch-alias": {
                    "dev-master": "5.x-dev"
                }
            },
            "autoload": {
                "psr-4": {
                    "phpDocumentor\\Reflection\\": "src"
                }
            },
            "notification-url": "https://packagist.org/downloads/",
            "license": [
                "MIT"
            ],
            "authors": [
                {
                    "name": "Mike van Riel",
                    "email": "me@mikevanriel.com"
                },
                {
                    "name": "Jaap van Otterdijk",
                    "email": "account@ijaap.nl"
                }
            ],
            "description": "With this component, a library can provide support for annotations via DocBlocks or otherwise retrieve information that is embedded in a DocBlock.",
            "time": "2020-09-03T19:13:55+00:00"
        },
        {
            "name": "phpdocumentor/type-resolver",
            "version": "1.4.0",
            "source": {
                "type": "git",
                "url": "https://github.com/phpDocumentor/TypeResolver.git",
                "reference": "6a467b8989322d92aa1c8bf2bebcc6e5c2ba55c0"
            },
            "dist": {
                "type": "zip",
                "url": "https://api.github.com/repos/phpDocumentor/TypeResolver/zipball/6a467b8989322d92aa1c8bf2bebcc6e5c2ba55c0",
                "reference": "6a467b8989322d92aa1c8bf2bebcc6e5c2ba55c0",
                "shasum": ""
            },
            "require": {
                "php": "^7.2 || ^8.0",
                "phpdocumentor/reflection-common": "^2.0"
            },
            "require-dev": {
                "ext-tokenizer": "*"
            },
            "type": "library",
            "extra": {
                "branch-alias": {
                    "dev-1.x": "1.x-dev"
                }
            },
            "autoload": {
                "psr-4": {
                    "phpDocumentor\\Reflection\\": "src"
                }
            },
            "notification-url": "https://packagist.org/downloads/",
            "license": [
                "MIT"
            ],
            "authors": [
                {
                    "name": "Mike van Riel",
                    "email": "me@mikevanriel.com"
                }
            ],
            "description": "A PSR-5 based resolver of Class names, Types and Structural Element Names",
            "time": "2020-09-17T18:55:26+00:00"
        },
        {
            "name": "phpmd/phpmd",
            "version": "2.9.1",
            "source": {
                "type": "git",
                "url": "https://github.com/phpmd/phpmd.git",
                "reference": "ce10831d4ddc2686c1348a98069771dd314534a8"
            },
            "dist": {
                "type": "zip",
                "url": "https://api.github.com/repos/phpmd/phpmd/zipball/ce10831d4ddc2686c1348a98069771dd314534a8",
                "reference": "ce10831d4ddc2686c1348a98069771dd314534a8",
                "shasum": ""
            },
            "require": {
                "composer/xdebug-handler": "^1.0",
                "ext-xml": "*",
                "pdepend/pdepend": "^2.7.1",
                "php": ">=5.3.9"
            },
            "require-dev": {
                "easy-doc/easy-doc": "0.0.0 || ^1.3.2",
                "ext-json": "*",
                "ext-simplexml": "*",
                "gregwar/rst": "^1.0",
                "mikey179/vfsstream": "^1.6.4",
                "phpunit/phpunit": "^4.8.36 || ^5.7.27",
                "squizlabs/php_codesniffer": "^2.0"
            },
            "bin": [
                "src/bin/phpmd"
            ],
            "type": "library",
            "autoload": {
                "psr-0": {
                    "PHPMD\\": "src/main/php"
                }
            },
            "notification-url": "https://packagist.org/downloads/",
            "license": [
                "BSD-3-Clause"
            ],
            "authors": [
                {
                    "name": "Manuel Pichler",
                    "email": "github@manuel-pichler.de",
                    "homepage": "https://github.com/manuelpichler",
                    "role": "Project Founder"
                },
                {
                    "name": "Marc Würth",
                    "email": "ravage@bluewin.ch",
                    "homepage": "https://github.com/ravage84",
                    "role": "Project Maintainer"
                },
                {
                    "name": "Other contributors",
                    "homepage": "https://github.com/phpmd/phpmd/graphs/contributors",
                    "role": "Contributors"
                }
            ],
            "description": "PHPMD is a spin-off project of PHP Depend and aims to be a PHP equivalent of the well known Java tool PMD.",
            "homepage": "https://phpmd.org/",
            "keywords": [
                "mess detection",
                "mess detector",
                "pdepend",
                "phpmd",
                "pmd"
            ],
            "funding": [
                {
                    "url": "https://tidelift.com/funding/github/packagist/phpmd/phpmd",
                    "type": "tidelift"
                }
            ],
            "time": "2020-09-23T22:06:32+00:00"
        },
        {
            "name": "phpoption/phpoption",
            "version": "1.7.5",
            "source": {
                "type": "git",
                "url": "https://github.com/schmittjoh/php-option.git",
                "reference": "994ecccd8f3283ecf5ac33254543eb0ac946d525"
            },
            "dist": {
                "type": "zip",
                "url": "https://api.github.com/repos/schmittjoh/php-option/zipball/994ecccd8f3283ecf5ac33254543eb0ac946d525",
                "reference": "994ecccd8f3283ecf5ac33254543eb0ac946d525",
                "shasum": ""
            },
            "require": {
                "php": "^5.5.9 || ^7.0 || ^8.0"
            },
            "require-dev": {
                "bamarni/composer-bin-plugin": "^1.4.1",
                "phpunit/phpunit": "^4.8.35 || ^5.7.27 || ^6.5.6 || ^7.0 || ^8.0 || ^9.0"
            },
            "type": "library",
            "extra": {
                "branch-alias": {
                    "dev-master": "1.7-dev"
                }
            },
            "autoload": {
                "psr-4": {
                    "PhpOption\\": "src/PhpOption/"
                }
            },
            "notification-url": "https://packagist.org/downloads/",
            "license": [
                "Apache-2.0"
            ],
            "authors": [
                {
                    "name": "Johannes M. Schmitt",
                    "email": "schmittjoh@gmail.com"
                },
                {
                    "name": "Graham Campbell",
                    "email": "graham@alt-three.com"
                }
            ],
            "description": "Option Type for PHP",
            "keywords": [
                "language",
                "option",
                "php",
                "type"
            ],
            "funding": [
                {
                    "url": "https://github.com/GrahamCampbell",
                    "type": "github"
                },
                {
                    "url": "https://tidelift.com/funding/github/packagist/phpoption/phpoption",
                    "type": "tidelift"
                }
            ],
            "time": "2020-07-20T17:29:33+00:00"
        },
        {
            "name": "phpspec/prophecy",
            "version": "1.12.2",
            "source": {
                "type": "git",
                "url": "https://github.com/phpspec/prophecy.git",
                "reference": "245710e971a030f42e08f4912863805570f23d39"
            },
            "dist": {
                "type": "zip",
                "url": "https://api.github.com/repos/phpspec/prophecy/zipball/245710e971a030f42e08f4912863805570f23d39",
                "reference": "245710e971a030f42e08f4912863805570f23d39",
                "shasum": ""
            },
            "require": {
                "doctrine/instantiator": "^1.2",
                "php": "^7.2 || ~8.0, <8.1",
                "phpdocumentor/reflection-docblock": "^5.2",
                "sebastian/comparator": "^3.0 || ^4.0",
                "sebastian/recursion-context": "^3.0 || ^4.0"
            },
            "require-dev": {
                "phpspec/phpspec": "^6.0",
                "phpunit/phpunit": "^8.0 || ^9.0"
            },
            "type": "library",
            "extra": {
                "branch-alias": {
                    "dev-master": "1.11.x-dev"
                }
            },
            "autoload": {
                "psr-4": {
                    "Prophecy\\": "src/Prophecy"
                }
            },
            "notification-url": "https://packagist.org/downloads/",
            "license": [
                "MIT"
            ],
            "authors": [
                {
                    "name": "Konstantin Kudryashov",
                    "email": "ever.zet@gmail.com",
                    "homepage": "http://everzet.com"
                },
                {
                    "name": "Marcello Duarte",
                    "email": "marcello.duarte@gmail.com"
                }
            ],
            "description": "Highly opinionated mocking framework for PHP 5.3+",
            "homepage": "https://github.com/phpspec/prophecy",
            "keywords": [
                "Double",
                "Dummy",
                "fake",
                "mock",
                "spy",
                "stub"
            ],
            "time": "2020-12-19T10:15:11+00:00"
        },
        {
            "name": "phpstan/phpstan",
            "version": "0.12.77",
            "source": {
                "type": "git",
                "url": "https://github.com/phpstan/phpstan.git",
                "reference": "1f10b8c8d118d01e7b492f9707999d456be5812c"
            },
            "dist": {
                "type": "zip",
                "url": "https://api.github.com/repos/phpstan/phpstan/zipball/1f10b8c8d118d01e7b492f9707999d456be5812c",
                "reference": "1f10b8c8d118d01e7b492f9707999d456be5812c",
                "shasum": ""
            },
            "require": {
                "php": "^7.1|^8.0"
            },
            "conflict": {
                "phpstan/phpstan-shim": "*"
            },
            "bin": [
                "phpstan",
                "phpstan.phar"
            ],
            "type": "library",
            "extra": {
                "branch-alias": {
                    "dev-master": "0.12-dev"
                }
            },
            "autoload": {
                "files": [
                    "bootstrap.php"
                ]
            },
            "notification-url": "https://packagist.org/downloads/",
            "license": [
                "MIT"
            ],
            "description": "PHPStan - PHP Static Analysis Tool",
            "funding": [
                {
                    "url": "https://github.com/ondrejmirtes",
                    "type": "github"
                },
                {
                    "url": "https://www.patreon.com/phpstan",
                    "type": "patreon"
                },
                {
                    "url": "https://tidelift.com/funding/github/packagist/phpstan/phpstan",
                    "type": "tidelift"
                }
            ],
            "time": "2021-02-17T16:22:19+00:00"
        },
        {
            "name": "phpunit/php-code-coverage",
            "version": "8.0.2",
            "source": {
                "type": "git",
                "url": "https://github.com/sebastianbergmann/php-code-coverage.git",
                "reference": "ca6647ffddd2add025ab3f21644a441d7c146cdc"
            },
            "dist": {
                "type": "zip",
                "url": "https://api.github.com/repos/sebastianbergmann/php-code-coverage/zipball/ca6647ffddd2add025ab3f21644a441d7c146cdc",
                "reference": "ca6647ffddd2add025ab3f21644a441d7c146cdc",
                "shasum": ""
            },
            "require": {
                "ext-dom": "*",
                "ext-xmlwriter": "*",
                "php": "^7.3",
                "phpunit/php-file-iterator": "^3.0",
                "phpunit/php-text-template": "^2.0",
                "phpunit/php-token-stream": "^4.0",
                "sebastian/code-unit-reverse-lookup": "^2.0",
                "sebastian/environment": "^5.0",
                "sebastian/version": "^3.0",
                "theseer/tokenizer": "^1.1.3"
            },
            "require-dev": {
                "phpunit/phpunit": "^9.0"
            },
            "suggest": {
                "ext-pcov": "*",
                "ext-xdebug": "*"
            },
            "type": "library",
            "extra": {
                "branch-alias": {
                    "dev-master": "8.0-dev"
                }
            },
            "autoload": {
                "classmap": [
                    "src/"
                ]
            },
            "notification-url": "https://packagist.org/downloads/",
            "license": [
                "BSD-3-Clause"
            ],
            "authors": [
                {
                    "name": "Sebastian Bergmann",
                    "email": "sebastian@phpunit.de",
                    "role": "lead"
                }
            ],
            "description": "Library that provides collection, processing, and rendering functionality for PHP code coverage information.",
            "homepage": "https://github.com/sebastianbergmann/php-code-coverage",
            "keywords": [
                "coverage",
                "testing",
                "xunit"
            ],
            "funding": [
                {
                    "url": "https://github.com/sebastianbergmann",
                    "type": "github"
                }
            ],
            "time": "2020-05-23T08:02:54+00:00"
        },
        {
            "name": "phpunit/php-file-iterator",
            "version": "3.0.5",
            "source": {
                "type": "git",
                "url": "https://github.com/sebastianbergmann/php-file-iterator.git",
                "reference": "aa4be8575f26070b100fccb67faabb28f21f66f8"
            },
            "dist": {
                "type": "zip",
                "url": "https://api.github.com/repos/sebastianbergmann/php-file-iterator/zipball/aa4be8575f26070b100fccb67faabb28f21f66f8",
                "reference": "aa4be8575f26070b100fccb67faabb28f21f66f8",
                "shasum": ""
            },
            "require": {
                "php": ">=7.3"
            },
            "require-dev": {
                "phpunit/phpunit": "^9.3"
            },
            "type": "library",
            "extra": {
                "branch-alias": {
                    "dev-master": "3.0-dev"
                }
            },
            "autoload": {
                "classmap": [
                    "src/"
                ]
            },
            "notification-url": "https://packagist.org/downloads/",
            "license": [
                "BSD-3-Clause"
            ],
            "authors": [
                {
                    "name": "Sebastian Bergmann",
                    "email": "sebastian@phpunit.de",
                    "role": "lead"
                }
            ],
            "description": "FilterIterator implementation that filters files based on a list of suffixes.",
            "homepage": "https://github.com/sebastianbergmann/php-file-iterator/",
            "keywords": [
                "filesystem",
                "iterator"
            ],
            "funding": [
                {
                    "url": "https://github.com/sebastianbergmann",
                    "type": "github"
                }
            ],
            "time": "2020-09-28T05:57:25+00:00"
        },
        {
            "name": "phpunit/php-invoker",
            "version": "3.1.1",
            "source": {
                "type": "git",
                "url": "https://github.com/sebastianbergmann/php-invoker.git",
                "reference": "5a10147d0aaf65b58940a0b72f71c9ac0423cc67"
            },
            "dist": {
                "type": "zip",
                "url": "https://api.github.com/repos/sebastianbergmann/php-invoker/zipball/5a10147d0aaf65b58940a0b72f71c9ac0423cc67",
                "reference": "5a10147d0aaf65b58940a0b72f71c9ac0423cc67",
                "shasum": ""
            },
            "require": {
                "php": ">=7.3"
            },
            "require-dev": {
                "ext-pcntl": "*",
                "phpunit/phpunit": "^9.3"
            },
            "suggest": {
                "ext-pcntl": "*"
            },
            "type": "library",
            "extra": {
                "branch-alias": {
                    "dev-master": "3.1-dev"
                }
            },
            "autoload": {
                "classmap": [
                    "src/"
                ]
            },
            "notification-url": "https://packagist.org/downloads/",
            "license": [
                "BSD-3-Clause"
            ],
            "authors": [
                {
                    "name": "Sebastian Bergmann",
                    "email": "sebastian@phpunit.de",
                    "role": "lead"
                }
            ],
            "description": "Invoke callables with a timeout",
            "homepage": "https://github.com/sebastianbergmann/php-invoker/",
            "keywords": [
                "process"
            ],
            "funding": [
                {
                    "url": "https://github.com/sebastianbergmann",
                    "type": "github"
                }
            ],
            "time": "2020-09-28T05:58:55+00:00"
        },
        {
            "name": "phpunit/php-text-template",
            "version": "2.0.4",
            "source": {
                "type": "git",
                "url": "https://github.com/sebastianbergmann/php-text-template.git",
                "reference": "5da5f67fc95621df9ff4c4e5a84d6a8a2acf7c28"
            },
            "dist": {
                "type": "zip",
                "url": "https://api.github.com/repos/sebastianbergmann/php-text-template/zipball/5da5f67fc95621df9ff4c4e5a84d6a8a2acf7c28",
                "reference": "5da5f67fc95621df9ff4c4e5a84d6a8a2acf7c28",
                "shasum": ""
            },
            "require": {
                "php": ">=7.3"
            },
            "require-dev": {
                "phpunit/phpunit": "^9.3"
            },
            "type": "library",
            "extra": {
                "branch-alias": {
                    "dev-master": "2.0-dev"
                }
            },
            "autoload": {
                "classmap": [
                    "src/"
                ]
            },
            "notification-url": "https://packagist.org/downloads/",
            "license": [
                "BSD-3-Clause"
            ],
            "authors": [
                {
                    "name": "Sebastian Bergmann",
                    "email": "sebastian@phpunit.de",
                    "role": "lead"
                }
            ],
            "description": "Simple template engine.",
            "homepage": "https://github.com/sebastianbergmann/php-text-template/",
            "keywords": [
                "template"
            ],
            "funding": [
                {
                    "url": "https://github.com/sebastianbergmann",
                    "type": "github"
                }
            ],
            "time": "2020-10-26T05:33:50+00:00"
        },
        {
            "name": "phpunit/php-timer",
            "version": "3.1.4",
            "source": {
                "type": "git",
                "url": "https://github.com/sebastianbergmann/php-timer.git",
                "reference": "dc9368fae6ef2ffa57eba80a7410bcef81df6258"
            },
            "dist": {
                "type": "zip",
                "url": "https://api.github.com/repos/sebastianbergmann/php-timer/zipball/dc9368fae6ef2ffa57eba80a7410bcef81df6258",
                "reference": "dc9368fae6ef2ffa57eba80a7410bcef81df6258",
                "shasum": ""
            },
            "require": {
                "php": "^7.3"
            },
            "require-dev": {
                "phpunit/phpunit": "^9.0"
            },
            "type": "library",
            "extra": {
                "branch-alias": {
                    "dev-master": "3.1-dev"
                }
            },
            "autoload": {
                "classmap": [
                    "src/"
                ]
            },
            "notification-url": "https://packagist.org/downloads/",
            "license": [
                "BSD-3-Clause"
            ],
            "authors": [
                {
                    "name": "Sebastian Bergmann",
                    "email": "sebastian@phpunit.de",
                    "role": "lead"
                }
            ],
            "description": "Utility class for timing",
            "homepage": "https://github.com/sebastianbergmann/php-timer/",
            "keywords": [
                "timer"
            ],
            "time": "2020-04-20T06:00:37+00:00"
        },
        {
            "name": "phpunit/php-token-stream",
            "version": "4.0.4",
            "source": {
                "type": "git",
                "url": "https://github.com/sebastianbergmann/php-token-stream.git",
                "reference": "a853a0e183b9db7eed023d7933a858fa1c8d25a3"
            },
            "dist": {
                "type": "zip",
                "url": "https://api.github.com/repos/sebastianbergmann/php-token-stream/zipball/a853a0e183b9db7eed023d7933a858fa1c8d25a3",
                "reference": "a853a0e183b9db7eed023d7933a858fa1c8d25a3",
                "shasum": ""
            },
            "require": {
                "ext-tokenizer": "*",
                "php": "^7.3 || ^8.0"
            },
            "require-dev": {
                "phpunit/phpunit": "^9.0"
            },
            "type": "library",
            "extra": {
                "branch-alias": {
                    "dev-master": "4.0-dev"
                }
            },
            "autoload": {
                "classmap": [
                    "src/"
                ]
            },
            "notification-url": "https://packagist.org/downloads/",
            "license": [
                "BSD-3-Clause"
            ],
            "authors": [
                {
                    "name": "Sebastian Bergmann",
                    "email": "sebastian@phpunit.de"
                }
            ],
            "description": "Wrapper around PHP's tokenizer extension.",
            "homepage": "https://github.com/sebastianbergmann/php-token-stream/",
            "keywords": [
                "tokenizer"
            ],
            "funding": [
                {
                    "url": "https://github.com/sebastianbergmann",
                    "type": "github"
                }
            ],
            "abandoned": true,
            "time": "2020-08-04T08:28:15+00:00"
        },
        {
            "name": "phpunit/phpunit",
            "version": "9.1.5",
            "source": {
                "type": "git",
                "url": "https://github.com/sebastianbergmann/phpunit.git",
                "reference": "1b570cd7edbe136055bf5f651857dc8af6b829d2"
            },
            "dist": {
                "type": "zip",
                "url": "https://api.github.com/repos/sebastianbergmann/phpunit/zipball/1b570cd7edbe136055bf5f651857dc8af6b829d2",
                "reference": "1b570cd7edbe136055bf5f651857dc8af6b829d2",
                "shasum": ""
            },
            "require": {
                "doctrine/instantiator": "^1.2.0",
                "ext-dom": "*",
                "ext-json": "*",
                "ext-libxml": "*",
                "ext-mbstring": "*",
                "ext-xml": "*",
                "ext-xmlwriter": "*",
                "myclabs/deep-copy": "^1.9.1",
                "phar-io/manifest": "^1.0.3",
                "phar-io/version": "^2.0.1",
                "php": "^7.3",
                "phpspec/prophecy": "^1.8.1",
                "phpunit/php-code-coverage": "^8.0.1",
                "phpunit/php-file-iterator": "^3.0",
                "phpunit/php-invoker": "^3.0",
                "phpunit/php-text-template": "^2.0",
                "phpunit/php-timer": "^3.1.4",
                "sebastian/code-unit": "^1.0.2",
                "sebastian/comparator": "^4.0",
                "sebastian/diff": "^4.0",
                "sebastian/environment": "^5.0.1",
                "sebastian/exporter": "^4.0",
                "sebastian/global-state": "^4.0",
                "sebastian/object-enumerator": "^4.0",
                "sebastian/resource-operations": "^3.0",
                "sebastian/type": "^2.0",
                "sebastian/version": "^3.0"
            },
            "require-dev": {
                "ext-pdo": "*",
                "phpspec/prophecy-phpunit": "^2.0"
            },
            "suggest": {
                "ext-soap": "*",
                "ext-xdebug": "*"
            },
            "bin": [
                "phpunit"
            ],
            "type": "library",
            "extra": {
                "branch-alias": {
                    "dev-master": "9.1-dev"
                }
            },
            "autoload": {
                "classmap": [
                    "src/"
                ],
                "files": [
                    "src/Framework/Assert/Functions.php"
                ]
            },
            "notification-url": "https://packagist.org/downloads/",
            "license": [
                "BSD-3-Clause"
            ],
            "authors": [
                {
                    "name": "Sebastian Bergmann",
                    "email": "sebastian@phpunit.de",
                    "role": "lead"
                }
            ],
            "description": "The PHP Unit Testing framework.",
            "homepage": "https://phpunit.de/",
            "keywords": [
                "phpunit",
                "testing",
                "xunit"
            ],
            "time": "2020-05-22T13:54:05+00:00"
        },
        {
            "name": "psr/simple-cache",
            "version": "1.0.1",
            "source": {
                "type": "git",
                "url": "https://github.com/php-fig/simple-cache.git",
                "reference": "408d5eafb83c57f6365a3ca330ff23aa4a5fa39b"
            },
            "dist": {
                "type": "zip",
                "url": "https://api.github.com/repos/php-fig/simple-cache/zipball/408d5eafb83c57f6365a3ca330ff23aa4a5fa39b",
                "reference": "408d5eafb83c57f6365a3ca330ff23aa4a5fa39b",
                "shasum": ""
            },
            "require": {
                "php": ">=5.3.0"
            },
            "type": "library",
            "extra": {
                "branch-alias": {
                    "dev-master": "1.0.x-dev"
                }
            },
            "autoload": {
                "psr-4": {
                    "Psr\\SimpleCache\\": "src/"
                }
            },
            "notification-url": "https://packagist.org/downloads/",
            "license": [
                "MIT"
            ],
            "authors": [
                {
                    "name": "PHP-FIG",
                    "homepage": "http://www.php-fig.org/"
                }
            ],
            "description": "Common interfaces for simple caching",
            "keywords": [
                "cache",
                "caching",
                "psr",
                "psr-16",
                "simple-cache"
            ],
            "time": "2017-10-23T01:57:42+00:00"
        },
        {
            "name": "sebastian/code-unit",
            "version": "1.0.8",
            "source": {
                "type": "git",
                "url": "https://github.com/sebastianbergmann/code-unit.git",
                "reference": "1fc9f64c0927627ef78ba436c9b17d967e68e120"
            },
            "dist": {
                "type": "zip",
                "url": "https://api.github.com/repos/sebastianbergmann/code-unit/zipball/1fc9f64c0927627ef78ba436c9b17d967e68e120",
                "reference": "1fc9f64c0927627ef78ba436c9b17d967e68e120",
                "shasum": ""
            },
            "require": {
                "php": ">=7.3"
            },
            "require-dev": {
                "phpunit/phpunit": "^9.3"
            },
            "type": "library",
            "extra": {
                "branch-alias": {
                    "dev-master": "1.0-dev"
                }
            },
            "autoload": {
                "classmap": [
                    "src/"
                ]
            },
            "notification-url": "https://packagist.org/downloads/",
            "license": [
                "BSD-3-Clause"
            ],
            "authors": [
                {
                    "name": "Sebastian Bergmann",
                    "email": "sebastian@phpunit.de",
                    "role": "lead"
                }
            ],
            "description": "Collection of value objects that represent the PHP code units",
            "homepage": "https://github.com/sebastianbergmann/code-unit",
            "funding": [
                {
                    "url": "https://github.com/sebastianbergmann",
                    "type": "github"
                }
            ],
            "time": "2020-10-26T13:08:54+00:00"
        },
        {
            "name": "sebastian/code-unit-reverse-lookup",
            "version": "2.0.3",
            "source": {
                "type": "git",
                "url": "https://github.com/sebastianbergmann/code-unit-reverse-lookup.git",
                "reference": "ac91f01ccec49fb77bdc6fd1e548bc70f7faa3e5"
            },
            "dist": {
                "type": "zip",
                "url": "https://api.github.com/repos/sebastianbergmann/code-unit-reverse-lookup/zipball/ac91f01ccec49fb77bdc6fd1e548bc70f7faa3e5",
                "reference": "ac91f01ccec49fb77bdc6fd1e548bc70f7faa3e5",
                "shasum": ""
            },
            "require": {
                "php": ">=7.3"
            },
            "require-dev": {
                "phpunit/phpunit": "^9.3"
            },
            "type": "library",
            "extra": {
                "branch-alias": {
                    "dev-master": "2.0-dev"
                }
            },
            "autoload": {
                "classmap": [
                    "src/"
                ]
            },
            "notification-url": "https://packagist.org/downloads/",
            "license": [
                "BSD-3-Clause"
            ],
            "authors": [
                {
                    "name": "Sebastian Bergmann",
                    "email": "sebastian@phpunit.de"
                }
            ],
            "description": "Looks up which function or method a line of code belongs to",
            "homepage": "https://github.com/sebastianbergmann/code-unit-reverse-lookup/",
            "funding": [
                {
                    "url": "https://github.com/sebastianbergmann",
                    "type": "github"
                }
            ],
            "time": "2020-09-28T05:30:19+00:00"
        },
        {
            "name": "sebastian/comparator",
            "version": "4.0.6",
            "source": {
                "type": "git",
                "url": "https://github.com/sebastianbergmann/comparator.git",
                "reference": "55f4261989e546dc112258c7a75935a81a7ce382"
            },
            "dist": {
                "type": "zip",
                "url": "https://api.github.com/repos/sebastianbergmann/comparator/zipball/55f4261989e546dc112258c7a75935a81a7ce382",
                "reference": "55f4261989e546dc112258c7a75935a81a7ce382",
                "shasum": ""
            },
            "require": {
                "php": ">=7.3",
                "sebastian/diff": "^4.0",
                "sebastian/exporter": "^4.0"
            },
            "require-dev": {
                "phpunit/phpunit": "^9.3"
            },
            "type": "library",
            "extra": {
                "branch-alias": {
                    "dev-master": "4.0-dev"
                }
            },
            "autoload": {
                "classmap": [
                    "src/"
                ]
            },
            "notification-url": "https://packagist.org/downloads/",
            "license": [
                "BSD-3-Clause"
            ],
            "authors": [
                {
                    "name": "Sebastian Bergmann",
                    "email": "sebastian@phpunit.de"
                },
                {
                    "name": "Jeff Welch",
                    "email": "whatthejeff@gmail.com"
                },
                {
                    "name": "Volker Dusch",
                    "email": "github@wallbash.com"
                },
                {
                    "name": "Bernhard Schussek",
                    "email": "bschussek@2bepublished.at"
                }
            ],
            "description": "Provides the functionality to compare PHP values for equality",
            "homepage": "https://github.com/sebastianbergmann/comparator",
            "keywords": [
                "comparator",
                "compare",
                "equality"
            ],
            "funding": [
                {
                    "url": "https://github.com/sebastianbergmann",
                    "type": "github"
                }
            ],
            "time": "2020-10-26T15:49:45+00:00"
        },
        {
            "name": "sebastian/diff",
            "version": "4.0.4",
            "source": {
                "type": "git",
                "url": "https://github.com/sebastianbergmann/diff.git",
                "reference": "3461e3fccc7cfdfc2720be910d3bd73c69be590d"
            },
            "dist": {
                "type": "zip",
                "url": "https://api.github.com/repos/sebastianbergmann/diff/zipball/3461e3fccc7cfdfc2720be910d3bd73c69be590d",
                "reference": "3461e3fccc7cfdfc2720be910d3bd73c69be590d",
                "shasum": ""
            },
            "require": {
                "php": ">=7.3"
            },
            "require-dev": {
                "phpunit/phpunit": "^9.3",
                "symfony/process": "^4.2 || ^5"
            },
            "type": "library",
            "extra": {
                "branch-alias": {
                    "dev-master": "4.0-dev"
                }
            },
            "autoload": {
                "classmap": [
                    "src/"
                ]
            },
            "notification-url": "https://packagist.org/downloads/",
            "license": [
                "BSD-3-Clause"
            ],
            "authors": [
                {
                    "name": "Sebastian Bergmann",
                    "email": "sebastian@phpunit.de"
                },
                {
                    "name": "Kore Nordmann",
                    "email": "mail@kore-nordmann.de"
                }
            ],
            "description": "Diff implementation",
            "homepage": "https://github.com/sebastianbergmann/diff",
            "keywords": [
                "diff",
                "udiff",
                "unidiff",
                "unified diff"
            ],
            "funding": [
                {
                    "url": "https://github.com/sebastianbergmann",
                    "type": "github"
                }
            ],
            "time": "2020-10-26T13:10:38+00:00"
        },
        {
            "name": "sebastian/environment",
            "version": "5.1.3",
            "source": {
                "type": "git",
                "url": "https://github.com/sebastianbergmann/environment.git",
                "reference": "388b6ced16caa751030f6a69e588299fa09200ac"
            },
            "dist": {
                "type": "zip",
                "url": "https://api.github.com/repos/sebastianbergmann/environment/zipball/388b6ced16caa751030f6a69e588299fa09200ac",
                "reference": "388b6ced16caa751030f6a69e588299fa09200ac",
                "shasum": ""
            },
            "require": {
                "php": ">=7.3"
            },
            "require-dev": {
                "phpunit/phpunit": "^9.3"
            },
            "suggest": {
                "ext-posix": "*"
            },
            "type": "library",
            "extra": {
                "branch-alias": {
                    "dev-master": "5.1-dev"
                }
            },
            "autoload": {
                "classmap": [
                    "src/"
                ]
            },
            "notification-url": "https://packagist.org/downloads/",
            "license": [
                "BSD-3-Clause"
            ],
            "authors": [
                {
                    "name": "Sebastian Bergmann",
                    "email": "sebastian@phpunit.de"
                }
            ],
            "description": "Provides functionality to handle HHVM/PHP environments",
            "homepage": "http://www.github.com/sebastianbergmann/environment",
            "keywords": [
                "Xdebug",
                "environment",
                "hhvm"
            ],
            "funding": [
                {
                    "url": "https://github.com/sebastianbergmann",
                    "type": "github"
                }
            ],
            "time": "2020-09-28T05:52:38+00:00"
        },
        {
            "name": "sebastian/exporter",
            "version": "4.0.3",
            "source": {
                "type": "git",
                "url": "https://github.com/sebastianbergmann/exporter.git",
                "reference": "d89cc98761b8cb5a1a235a6b703ae50d34080e65"
            },
            "dist": {
                "type": "zip",
                "url": "https://api.github.com/repos/sebastianbergmann/exporter/zipball/d89cc98761b8cb5a1a235a6b703ae50d34080e65",
                "reference": "d89cc98761b8cb5a1a235a6b703ae50d34080e65",
                "shasum": ""
            },
            "require": {
                "php": ">=7.3",
                "sebastian/recursion-context": "^4.0"
            },
            "require-dev": {
                "ext-mbstring": "*",
                "phpunit/phpunit": "^9.3"
            },
            "type": "library",
            "extra": {
                "branch-alias": {
                    "dev-master": "4.0-dev"
                }
            },
            "autoload": {
                "classmap": [
                    "src/"
                ]
            },
            "notification-url": "https://packagist.org/downloads/",
            "license": [
                "BSD-3-Clause"
            ],
            "authors": [
                {
                    "name": "Sebastian Bergmann",
                    "email": "sebastian@phpunit.de"
                },
                {
                    "name": "Jeff Welch",
                    "email": "whatthejeff@gmail.com"
                },
                {
                    "name": "Volker Dusch",
                    "email": "github@wallbash.com"
                },
                {
                    "name": "Adam Harvey",
                    "email": "aharvey@php.net"
                },
                {
                    "name": "Bernhard Schussek",
                    "email": "bschussek@gmail.com"
                }
            ],
            "description": "Provides the functionality to export PHP variables for visualization",
            "homepage": "http://www.github.com/sebastianbergmann/exporter",
            "keywords": [
                "export",
                "exporter"
            ],
            "funding": [
                {
                    "url": "https://github.com/sebastianbergmann",
                    "type": "github"
                }
            ],
            "time": "2020-09-28T05:24:23+00:00"
        },
        {
            "name": "sebastian/finder-facade",
            "version": "2.0.0",
            "source": {
                "type": "git",
                "url": "https://github.com/sebastianbergmann/finder-facade.git",
                "reference": "9d3e74b845a2ce50e19b25b5f0c2718e153bee6c"
            },
            "dist": {
                "type": "zip",
                "url": "https://api.github.com/repos/sebastianbergmann/finder-facade/zipball/9d3e74b845a2ce50e19b25b5f0c2718e153bee6c",
                "reference": "9d3e74b845a2ce50e19b25b5f0c2718e153bee6c",
                "shasum": ""
            },
            "require": {
                "ext-ctype": "*",
                "php": "^7.3",
                "symfony/finder": "^4.1|^5.0",
                "theseer/fdomdocument": "^1.6"
            },
            "type": "library",
            "extra": {
                "branch-alias": {
                    "dev-master": "2.0-dev"
                }
            },
            "autoload": {
                "classmap": [
                    "src/"
                ]
            },
            "notification-url": "https://packagist.org/downloads/",
            "license": [
                "BSD-3-Clause"
            ],
            "authors": [
                {
                    "name": "Sebastian Bergmann",
                    "email": "sebastian@phpunit.de",
                    "role": "lead"
                }
            ],
            "description": "FinderFacade is a convenience wrapper for Symfony's Finder component.",
            "homepage": "https://github.com/sebastianbergmann/finder-facade",
            "abandoned": true,
            "time": "2020-02-08T06:07:58+00:00"
        },
        {
            "name": "sebastian/global-state",
            "version": "4.0.0",
            "source": {
                "type": "git",
                "url": "https://github.com/sebastianbergmann/global-state.git",
                "reference": "bdb1e7c79e592b8c82cb1699be3c8743119b8a72"
            },
            "dist": {
                "type": "zip",
                "url": "https://api.github.com/repos/sebastianbergmann/global-state/zipball/bdb1e7c79e592b8c82cb1699be3c8743119b8a72",
                "reference": "bdb1e7c79e592b8c82cb1699be3c8743119b8a72",
                "shasum": ""
            },
            "require": {
                "php": "^7.3",
                "sebastian/object-reflector": "^2.0",
                "sebastian/recursion-context": "^4.0"
            },
            "require-dev": {
                "ext-dom": "*",
                "phpunit/phpunit": "^9.0"
            },
            "suggest": {
                "ext-uopz": "*"
            },
            "type": "library",
            "extra": {
                "branch-alias": {
                    "dev-master": "4.0-dev"
                }
            },
            "autoload": {
                "classmap": [
                    "src/"
                ]
            },
            "notification-url": "https://packagist.org/downloads/",
            "license": [
                "BSD-3-Clause"
            ],
            "authors": [
                {
                    "name": "Sebastian Bergmann",
                    "email": "sebastian@phpunit.de"
                }
            ],
            "description": "Snapshotting of global state",
            "homepage": "http://www.github.com/sebastianbergmann/global-state",
            "keywords": [
                "global state"
            ],
            "time": "2020-02-07T06:11:37+00:00"
        },
        {
            "name": "sebastian/object-enumerator",
            "version": "4.0.4",
            "source": {
                "type": "git",
                "url": "https://github.com/sebastianbergmann/object-enumerator.git",
                "reference": "5c9eeac41b290a3712d88851518825ad78f45c71"
            },
            "dist": {
                "type": "zip",
                "url": "https://api.github.com/repos/sebastianbergmann/object-enumerator/zipball/5c9eeac41b290a3712d88851518825ad78f45c71",
                "reference": "5c9eeac41b290a3712d88851518825ad78f45c71",
                "shasum": ""
            },
            "require": {
                "php": ">=7.3",
                "sebastian/object-reflector": "^2.0",
                "sebastian/recursion-context": "^4.0"
            },
            "require-dev": {
                "phpunit/phpunit": "^9.3"
            },
            "type": "library",
            "extra": {
                "branch-alias": {
                    "dev-master": "4.0-dev"
                }
            },
            "autoload": {
                "classmap": [
                    "src/"
                ]
            },
            "notification-url": "https://packagist.org/downloads/",
            "license": [
                "BSD-3-Clause"
            ],
            "authors": [
                {
                    "name": "Sebastian Bergmann",
                    "email": "sebastian@phpunit.de"
                }
            ],
            "description": "Traverses array structures and object graphs to enumerate all referenced objects",
            "homepage": "https://github.com/sebastianbergmann/object-enumerator/",
            "funding": [
                {
                    "url": "https://github.com/sebastianbergmann",
                    "type": "github"
                }
            ],
            "time": "2020-10-26T13:12:34+00:00"
        },
        {
            "name": "sebastian/object-reflector",
            "version": "2.0.4",
            "source": {
                "type": "git",
                "url": "https://github.com/sebastianbergmann/object-reflector.git",
                "reference": "b4f479ebdbf63ac605d183ece17d8d7fe49c15c7"
            },
            "dist": {
                "type": "zip",
                "url": "https://api.github.com/repos/sebastianbergmann/object-reflector/zipball/b4f479ebdbf63ac605d183ece17d8d7fe49c15c7",
                "reference": "b4f479ebdbf63ac605d183ece17d8d7fe49c15c7",
                "shasum": ""
            },
            "require": {
                "php": ">=7.3"
            },
            "require-dev": {
                "phpunit/phpunit": "^9.3"
            },
            "type": "library",
            "extra": {
                "branch-alias": {
                    "dev-master": "2.0-dev"
                }
            },
            "autoload": {
                "classmap": [
                    "src/"
                ]
            },
            "notification-url": "https://packagist.org/downloads/",
            "license": [
                "BSD-3-Clause"
            ],
            "authors": [
                {
                    "name": "Sebastian Bergmann",
                    "email": "sebastian@phpunit.de"
                }
            ],
            "description": "Allows reflection of object attributes, including inherited and non-public ones",
            "homepage": "https://github.com/sebastianbergmann/object-reflector/",
            "funding": [
                {
                    "url": "https://github.com/sebastianbergmann",
                    "type": "github"
                }
            ],
            "time": "2020-10-26T13:14:26+00:00"
        },
        {
            "name": "sebastian/phpcpd",
            "version": "5.0.2",
            "source": {
                "type": "git",
                "url": "https://github.com/sebastianbergmann/phpcpd.git",
                "reference": "8724382966b1861df4e12db915eaed2165e10bf3"
            },
            "dist": {
                "type": "zip",
                "url": "https://api.github.com/repos/sebastianbergmann/phpcpd/zipball/8724382966b1861df4e12db915eaed2165e10bf3",
                "reference": "8724382966b1861df4e12db915eaed2165e10bf3",
                "shasum": ""
            },
            "require": {
                "ext-dom": "*",
                "php": "^7.3",
                "phpunit/php-timer": "^3.0",
                "sebastian/finder-facade": "^2.0",
                "sebastian/version": "^3.0",
                "symfony/console": "^4.0|^5.0"
            },
            "bin": [
                "phpcpd"
            ],
            "type": "library",
            "extra": {
                "branch-alias": {
                    "dev-master": "5.0-dev"
                }
            },
            "autoload": {
                "classmap": [
                    "src/"
                ]
            },
            "notification-url": "https://packagist.org/downloads/",
            "license": [
                "BSD-3-Clause"
            ],
            "authors": [
                {
                    "name": "Sebastian Bergmann",
                    "email": "sebastian@phpunit.de",
                    "role": "lead"
                }
            ],
            "description": "Copy/Paste Detector (CPD) for PHP code.",
            "homepage": "https://github.com/sebastianbergmann/phpcpd",
            "time": "2020-02-22T06:03:17+00:00"
        },
        {
            "name": "sebastian/recursion-context",
            "version": "4.0.4",
            "source": {
                "type": "git",
                "url": "https://github.com/sebastianbergmann/recursion-context.git",
                "reference": "cd9d8cf3c5804de4341c283ed787f099f5506172"
            },
            "dist": {
                "type": "zip",
                "url": "https://api.github.com/repos/sebastianbergmann/recursion-context/zipball/cd9d8cf3c5804de4341c283ed787f099f5506172",
                "reference": "cd9d8cf3c5804de4341c283ed787f099f5506172",
                "shasum": ""
            },
            "require": {
                "php": ">=7.3"
            },
            "require-dev": {
                "phpunit/phpunit": "^9.3"
            },
            "type": "library",
            "extra": {
                "branch-alias": {
                    "dev-master": "4.0-dev"
                }
            },
            "autoload": {
                "classmap": [
                    "src/"
                ]
            },
            "notification-url": "https://packagist.org/downloads/",
            "license": [
                "BSD-3-Clause"
            ],
            "authors": [
                {
                    "name": "Sebastian Bergmann",
                    "email": "sebastian@phpunit.de"
                },
                {
                    "name": "Jeff Welch",
                    "email": "whatthejeff@gmail.com"
                },
                {
                    "name": "Adam Harvey",
                    "email": "aharvey@php.net"
                }
            ],
            "description": "Provides functionality to recursively process PHP variables",
            "homepage": "http://www.github.com/sebastianbergmann/recursion-context",
            "funding": [
                {
                    "url": "https://github.com/sebastianbergmann",
                    "type": "github"
                }
            ],
            "time": "2020-10-26T13:17:30+00:00"
        },
        {
            "name": "sebastian/resource-operations",
            "version": "3.0.3",
            "source": {
                "type": "git",
                "url": "https://github.com/sebastianbergmann/resource-operations.git",
                "reference": "0f4443cb3a1d92ce809899753bc0d5d5a8dd19a8"
            },
            "dist": {
                "type": "zip",
                "url": "https://api.github.com/repos/sebastianbergmann/resource-operations/zipball/0f4443cb3a1d92ce809899753bc0d5d5a8dd19a8",
                "reference": "0f4443cb3a1d92ce809899753bc0d5d5a8dd19a8",
                "shasum": ""
            },
            "require": {
                "php": ">=7.3"
            },
            "require-dev": {
                "phpunit/phpunit": "^9.0"
            },
            "type": "library",
            "extra": {
                "branch-alias": {
                    "dev-master": "3.0-dev"
                }
            },
            "autoload": {
                "classmap": [
                    "src/"
                ]
            },
            "notification-url": "https://packagist.org/downloads/",
            "license": [
                "BSD-3-Clause"
            ],
            "authors": [
                {
                    "name": "Sebastian Bergmann",
                    "email": "sebastian@phpunit.de"
                }
            ],
            "description": "Provides a list of PHP built-in functions that operate on resources",
            "homepage": "https://www.github.com/sebastianbergmann/resource-operations",
            "funding": [
                {
                    "url": "https://github.com/sebastianbergmann",
                    "type": "github"
                }
            ],
            "time": "2020-09-28T06:45:17+00:00"
        },
        {
            "name": "sebastian/type",
            "version": "2.3.1",
            "source": {
                "type": "git",
                "url": "https://github.com/sebastianbergmann/type.git",
                "reference": "81cd61ab7bbf2de744aba0ea61fae32f721df3d2"
            },
            "dist": {
                "type": "zip",
                "url": "https://api.github.com/repos/sebastianbergmann/type/zipball/81cd61ab7bbf2de744aba0ea61fae32f721df3d2",
                "reference": "81cd61ab7bbf2de744aba0ea61fae32f721df3d2",
                "shasum": ""
            },
            "require": {
                "php": ">=7.3"
            },
            "require-dev": {
                "phpunit/phpunit": "^9.3"
            },
            "type": "library",
            "extra": {
                "branch-alias": {
                    "dev-master": "2.3-dev"
                }
            },
            "autoload": {
                "classmap": [
                    "src/"
                ]
            },
            "notification-url": "https://packagist.org/downloads/",
            "license": [
                "BSD-3-Clause"
            ],
            "authors": [
                {
                    "name": "Sebastian Bergmann",
                    "email": "sebastian@phpunit.de",
                    "role": "lead"
                }
            ],
            "description": "Collection of value objects that represent the types of the PHP type system",
            "homepage": "https://github.com/sebastianbergmann/type",
            "funding": [
                {
                    "url": "https://github.com/sebastianbergmann",
                    "type": "github"
                }
            ],
            "time": "2020-10-26T13:18:59+00:00"
        },
        {
            "name": "sebastian/version",
            "version": "3.0.2",
            "source": {
                "type": "git",
                "url": "https://github.com/sebastianbergmann/version.git",
                "reference": "c6c1022351a901512170118436c764e473f6de8c"
            },
            "dist": {
                "type": "zip",
                "url": "https://api.github.com/repos/sebastianbergmann/version/zipball/c6c1022351a901512170118436c764e473f6de8c",
                "reference": "c6c1022351a901512170118436c764e473f6de8c",
                "shasum": ""
            },
            "require": {
                "php": ">=7.3"
            },
            "type": "library",
            "extra": {
                "branch-alias": {
                    "dev-master": "3.0-dev"
                }
            },
            "autoload": {
                "classmap": [
                    "src/"
                ]
            },
            "notification-url": "https://packagist.org/downloads/",
            "license": [
                "BSD-3-Clause"
            ],
            "authors": [
                {
                    "name": "Sebastian Bergmann",
                    "email": "sebastian@phpunit.de",
                    "role": "lead"
                }
            ],
            "description": "Library that helps with managing the version number of Git-hosted PHP projects",
            "homepage": "https://github.com/sebastianbergmann/version",
            "funding": [
                {
                    "url": "https://github.com/sebastianbergmann",
                    "type": "github"
                }
            ],
            "time": "2020-09-28T06:39:44+00:00"
        },
        {
            "name": "spomky-labs/otphp",
            "version": "v10.0.1",
            "source": {
                "type": "git",
                "url": "https://github.com/Spomky-Labs/otphp.git",
                "reference": "f44cce5a9db4b8da410215d992110482c931232f"
            },
            "dist": {
                "type": "zip",
                "url": "https://api.github.com/repos/Spomky-Labs/otphp/zipball/f44cce5a9db4b8da410215d992110482c931232f",
                "reference": "f44cce5a9db4b8da410215d992110482c931232f",
                "shasum": ""
            },
            "require": {
                "beberlei/assert": "^3.0",
                "ext-mbstring": "*",
                "paragonie/constant_time_encoding": "^2.0",
                "php": "^7.2|^8.0",
                "thecodingmachine/safe": "^0.1.14|^1.0"
            },
            "require-dev": {
                "php-coveralls/php-coveralls": "^2.0",
                "phpstan/phpstan": "^0.12",
                "phpstan/phpstan-beberlei-assert": "^0.12",
                "phpstan/phpstan-deprecation-rules": "^0.12",
                "phpstan/phpstan-phpunit": "^0.12",
                "phpstan/phpstan-strict-rules": "^0.12",
                "phpunit/phpunit": "^8.0",
                "thecodingmachine/phpstan-safe-rule": "^1.0"
            },
            "type": "library",
            "extra": {
                "branch-alias": {
                    "v10.0": "10.0.x-dev",
                    "v9.0": "9.0.x-dev",
                    "v8.3": "8.3.x-dev"
                }
            },
            "autoload": {
                "psr-4": {
                    "OTPHP\\": "src/"
                }
            },
            "notification-url": "https://packagist.org/downloads/",
            "license": [
                "MIT"
            ],
            "authors": [
                {
                    "name": "Florent Morselli",
                    "homepage": "https://github.com/Spomky"
                },
                {
                    "name": "All contributors",
                    "homepage": "https://github.com/Spomky-Labs/otphp/contributors"
                }
            ],
            "description": "A PHP library for generating one time passwords according to RFC 4226 (HOTP Algorithm) and the RFC 6238 (TOTP Algorithm) and compatible with Google Authenticator",
            "homepage": "https://github.com/Spomky-Labs/otphp",
            "keywords": [
                "FreeOTP",
                "RFC 4226",
                "RFC 6238",
                "google authenticator",
                "hotp",
                "otp",
                "totp"
            ],
            "time": "2020-01-28T09:24:19+00:00"
        },
        {
            "name": "squizlabs/php_codesniffer",
            "version": "3.5.8",
            "source": {
                "type": "git",
                "url": "https://github.com/squizlabs/PHP_CodeSniffer.git",
                "reference": "9d583721a7157ee997f235f327de038e7ea6dac4"
            },
            "dist": {
                "type": "zip",
                "url": "https://api.github.com/repos/squizlabs/PHP_CodeSniffer/zipball/9d583721a7157ee997f235f327de038e7ea6dac4",
                "reference": "9d583721a7157ee997f235f327de038e7ea6dac4",
                "shasum": ""
            },
            "require": {
                "ext-simplexml": "*",
                "ext-tokenizer": "*",
                "ext-xmlwriter": "*",
                "php": ">=5.4.0"
            },
            "require-dev": {
                "phpunit/phpunit": "^4.0 || ^5.0 || ^6.0 || ^7.0"
            },
            "bin": [
                "bin/phpcs",
                "bin/phpcbf"
            ],
            "type": "library",
            "extra": {
                "branch-alias": {
                    "dev-master": "3.x-dev"
                }
            },
            "notification-url": "https://packagist.org/downloads/",
            "license": [
                "BSD-3-Clause"
            ],
            "authors": [
                {
                    "name": "Greg Sherwood",
                    "role": "lead"
                }
            ],
            "description": "PHP_CodeSniffer tokenizes PHP, JavaScript and CSS files and detects violations of a defined set of coding standards.",
            "homepage": "https://github.com/squizlabs/PHP_CodeSniffer",
            "keywords": [
                "phpcs",
                "standards"
            ],
            "time": "2020-10-23T02:01:07+00:00"
        },
        {
            "name": "symfony/config",
            "version": "v5.2.3",
            "source": {
                "type": "git",
                "url": "https://github.com/symfony/config.git",
                "reference": "50e0e1314a3b2609d32b6a5a0d0fb5342494c4ab"
            },
            "dist": {
                "type": "zip",
                "url": "https://api.github.com/repos/symfony/config/zipball/50e0e1314a3b2609d32b6a5a0d0fb5342494c4ab",
                "reference": "50e0e1314a3b2609d32b6a5a0d0fb5342494c4ab",
                "shasum": ""
            },
            "require": {
                "php": ">=7.2.5",
                "symfony/deprecation-contracts": "^2.1",
                "symfony/filesystem": "^4.4|^5.0",
                "symfony/polyfill-ctype": "~1.8",
                "symfony/polyfill-php80": "^1.15"
            },
            "conflict": {
                "symfony/finder": "<4.4"
            },
            "require-dev": {
                "symfony/event-dispatcher": "^4.4|^5.0",
                "symfony/finder": "^4.4|^5.0",
                "symfony/messenger": "^4.4|^5.0",
                "symfony/service-contracts": "^1.1|^2",
                "symfony/yaml": "^4.4|^5.0"
            },
            "suggest": {
                "symfony/yaml": "To use the yaml reference dumper"
            },
            "type": "library",
            "autoload": {
                "psr-4": {
                    "Symfony\\Component\\Config\\": ""
                },
                "exclude-from-classmap": [
                    "/Tests/"
                ]
            },
            "notification-url": "https://packagist.org/downloads/",
            "license": [
                "MIT"
            ],
            "authors": [
                {
                    "name": "Fabien Potencier",
                    "email": "fabien@symfony.com"
                },
                {
                    "name": "Symfony Community",
                    "homepage": "https://symfony.com/contributors"
                }
            ],
            "description": "Helps you find, load, combine, autofill and validate configuration values of any kind",
            "homepage": "https://symfony.com",
            "funding": [
                {
                    "url": "https://symfony.com/sponsor",
                    "type": "custom"
                },
                {
                    "url": "https://github.com/fabpot",
                    "type": "github"
                },
                {
                    "url": "https://tidelift.com/funding/github/packagist/symfony/symfony",
                    "type": "tidelift"
                }
            ],
            "time": "2021-01-27T10:15:41+00:00"
        },
        {
            "name": "symfony/dependency-injection",
            "version": "v5.2.3",
            "source": {
                "type": "git",
                "url": "https://github.com/symfony/dependency-injection.git",
                "reference": "62f72187be689540385dce6c68a5d4c16f034139"
            },
            "dist": {
                "type": "zip",
                "url": "https://api.github.com/repos/symfony/dependency-injection/zipball/62f72187be689540385dce6c68a5d4c16f034139",
                "reference": "62f72187be689540385dce6c68a5d4c16f034139",
                "shasum": ""
            },
            "require": {
                "php": ">=7.2.5",
                "psr/container": "^1.0",
                "symfony/deprecation-contracts": "^2.1",
                "symfony/polyfill-php80": "^1.15",
                "symfony/service-contracts": "^1.1.6|^2"
            },
            "conflict": {
                "symfony/config": "<5.1",
                "symfony/finder": "<4.4",
                "symfony/proxy-manager-bridge": "<4.4",
                "symfony/yaml": "<4.4"
            },
            "provide": {
                "psr/container-implementation": "1.0",
                "symfony/service-implementation": "1.0"
            },
            "require-dev": {
                "symfony/config": "^5.1",
                "symfony/expression-language": "^4.4|^5.0",
                "symfony/yaml": "^4.4|^5.0"
            },
            "suggest": {
                "symfony/config": "",
                "symfony/expression-language": "For using expressions in service container configuration",
                "symfony/finder": "For using double-star glob patterns or when GLOB_BRACE portability is required",
                "symfony/proxy-manager-bridge": "Generate service proxies to lazy load them",
                "symfony/yaml": ""
            },
            "type": "library",
            "autoload": {
                "psr-4": {
                    "Symfony\\Component\\DependencyInjection\\": ""
                },
                "exclude-from-classmap": [
                    "/Tests/"
                ]
            },
            "notification-url": "https://packagist.org/downloads/",
            "license": [
                "MIT"
            ],
            "authors": [
                {
                    "name": "Fabien Potencier",
                    "email": "fabien@symfony.com"
                },
                {
                    "name": "Symfony Community",
                    "homepage": "https://symfony.com/contributors"
                }
            ],
            "description": "Allows you to standardize and centralize the way objects are constructed in your application",
            "homepage": "https://symfony.com",
            "funding": [
                {
                    "url": "https://symfony.com/sponsor",
                    "type": "custom"
                },
                {
                    "url": "https://github.com/fabpot",
                    "type": "github"
                },
                {
                    "url": "https://tidelift.com/funding/github/packagist/symfony/symfony",
                    "type": "tidelift"
                }
            ],
            "time": "2021-01-27T12:56:27+00:00"
        },
        {
            "name": "symfony/deprecation-contracts",
            "version": "v2.2.0",
            "source": {
                "type": "git",
                "url": "https://github.com/symfony/deprecation-contracts.git",
                "reference": "5fa56b4074d1ae755beb55617ddafe6f5d78f665"
            },
            "dist": {
                "type": "zip",
                "url": "https://api.github.com/repos/symfony/deprecation-contracts/zipball/5fa56b4074d1ae755beb55617ddafe6f5d78f665",
                "reference": "5fa56b4074d1ae755beb55617ddafe6f5d78f665",
                "shasum": ""
            },
            "require": {
                "php": ">=7.1"
            },
            "type": "library",
            "extra": {
                "branch-alias": {
                    "dev-master": "2.2-dev"
                },
                "thanks": {
                    "name": "symfony/contracts",
                    "url": "https://github.com/symfony/contracts"
                }
            },
            "autoload": {
                "files": [
                    "function.php"
                ]
            },
            "notification-url": "https://packagist.org/downloads/",
            "license": [
                "MIT"
            ],
            "authors": [
                {
                    "name": "Nicolas Grekas",
                    "email": "p@tchwork.com"
                },
                {
                    "name": "Symfony Community",
                    "homepage": "https://symfony.com/contributors"
                }
            ],
            "description": "A generic function and convention to trigger deprecation notices",
            "homepage": "https://symfony.com",
            "funding": [
                {
                    "url": "https://symfony.com/sponsor",
                    "type": "custom"
                },
                {
                    "url": "https://github.com/fabpot",
                    "type": "github"
                },
                {
                    "url": "https://tidelift.com/funding/github/packagist/symfony/symfony",
                    "type": "tidelift"
                }
            ],
            "time": "2020-09-07T11:33:47+00:00"
        },
        {
            "name": "symfony/http-foundation",
            "version": "v5.2.3",
            "source": {
                "type": "git",
                "url": "https://github.com/symfony/http-foundation.git",
                "reference": "20c554c0f03f7cde5ce230ed248470cccbc34c36"
            },
            "dist": {
                "type": "zip",
                "url": "https://api.github.com/repos/symfony/http-foundation/zipball/20c554c0f03f7cde5ce230ed248470cccbc34c36",
                "reference": "20c554c0f03f7cde5ce230ed248470cccbc34c36",
                "shasum": ""
            },
            "require": {
                "php": ">=7.2.5",
                "symfony/deprecation-contracts": "^2.1",
                "symfony/polyfill-mbstring": "~1.1",
                "symfony/polyfill-php80": "^1.15"
            },
            "require-dev": {
                "predis/predis": "~1.0",
                "symfony/cache": "^4.4|^5.0",
                "symfony/expression-language": "^4.4|^5.0",
                "symfony/mime": "^4.4|^5.0"
            },
            "suggest": {
                "symfony/mime": "To use the file extension guesser"
            },
            "type": "library",
            "autoload": {
                "psr-4": {
                    "Symfony\\Component\\HttpFoundation\\": ""
                },
                "exclude-from-classmap": [
                    "/Tests/"
                ]
            },
            "notification-url": "https://packagist.org/downloads/",
            "license": [
                "MIT"
            ],
            "authors": [
                {
                    "name": "Fabien Potencier",
                    "email": "fabien@symfony.com"
                },
                {
                    "name": "Symfony Community",
                    "homepage": "https://symfony.com/contributors"
                }
            ],
            "description": "Defines an object-oriented layer for the HTTP specification",
            "homepage": "https://symfony.com",
            "funding": [
                {
                    "url": "https://symfony.com/sponsor",
                    "type": "custom"
                },
                {
                    "url": "https://github.com/fabpot",
                    "type": "github"
                },
                {
                    "url": "https://tidelift.com/funding/github/packagist/symfony/symfony",
                    "type": "tidelift"
                }
            ],
            "time": "2021-02-03T04:42:09+00:00"
        },
        {
            "name": "symfony/mime",
            "version": "v5.2.3",
            "source": {
                "type": "git",
                "url": "https://github.com/symfony/mime.git",
                "reference": "7dee6a43493f39b51ff6c5bb2bd576fe40a76c86"
            },
            "dist": {
                "type": "zip",
                "url": "https://api.github.com/repos/symfony/mime/zipball/7dee6a43493f39b51ff6c5bb2bd576fe40a76c86",
                "reference": "7dee6a43493f39b51ff6c5bb2bd576fe40a76c86",
                "shasum": ""
            },
            "require": {
                "php": ">=7.2.5",
                "symfony/deprecation-contracts": "^2.1",
                "symfony/polyfill-intl-idn": "^1.10",
                "symfony/polyfill-mbstring": "^1.0",
                "symfony/polyfill-php80": "^1.15"
            },
            "conflict": {
                "phpdocumentor/reflection-docblock": "<3.2.2",
                "phpdocumentor/type-resolver": "<1.4.0",
                "symfony/mailer": "<4.4"
            },
            "require-dev": {
                "egulias/email-validator": "^2.1.10",
                "phpdocumentor/reflection-docblock": "^3.0|^4.0|^5.0",
                "symfony/dependency-injection": "^4.4|^5.0",
                "symfony/property-access": "^4.4|^5.1",
                "symfony/property-info": "^4.4|^5.1",
                "symfony/serializer": "^5.2"
            },
            "type": "library",
            "autoload": {
                "psr-4": {
                    "Symfony\\Component\\Mime\\": ""
                },
                "exclude-from-classmap": [
                    "/Tests/"
                ]
            },
            "notification-url": "https://packagist.org/downloads/",
            "license": [
                "MIT"
            ],
            "authors": [
                {
                    "name": "Fabien Potencier",
                    "email": "fabien@symfony.com"
                },
                {
                    "name": "Symfony Community",
                    "homepage": "https://symfony.com/contributors"
                }
            ],
            "description": "Allows manipulating MIME messages",
            "homepage": "https://symfony.com",
            "keywords": [
                "mime",
                "mime-type"
            ],
            "funding": [
                {
                    "url": "https://symfony.com/sponsor",
                    "type": "custom"
                },
                {
                    "url": "https://github.com/fabpot",
                    "type": "github"
                },
                {
                    "url": "https://tidelift.com/funding/github/packagist/symfony/symfony",
                    "type": "tidelift"
                }
            ],
            "time": "2021-02-02T06:10:15+00:00"
        },
        {
            "name": "symfony/options-resolver",
            "version": "v5.2.3",
            "source": {
                "type": "git",
                "url": "https://github.com/symfony/options-resolver.git",
                "reference": "5d0f633f9bbfcf7ec642a2b5037268e61b0a62ce"
            },
            "dist": {
                "type": "zip",
                "url": "https://api.github.com/repos/symfony/options-resolver/zipball/5d0f633f9bbfcf7ec642a2b5037268e61b0a62ce",
                "reference": "5d0f633f9bbfcf7ec642a2b5037268e61b0a62ce",
                "shasum": ""
            },
            "require": {
                "php": ">=7.2.5",
                "symfony/deprecation-contracts": "^2.1",
                "symfony/polyfill-php73": "~1.0",
                "symfony/polyfill-php80": "^1.15"
            },
            "type": "library",
            "autoload": {
                "psr-4": {
                    "Symfony\\Component\\OptionsResolver\\": ""
                },
                "exclude-from-classmap": [
                    "/Tests/"
                ]
            },
            "notification-url": "https://packagist.org/downloads/",
            "license": [
                "MIT"
            ],
            "authors": [
                {
                    "name": "Fabien Potencier",
                    "email": "fabien@symfony.com"
                },
                {
                    "name": "Symfony Community",
                    "homepage": "https://symfony.com/contributors"
                }
            ],
            "description": "Provides an improved replacement for the array_replace PHP function",
            "homepage": "https://symfony.com",
            "keywords": [
                "config",
                "configuration",
                "options"
            ],
            "funding": [
                {
                    "url": "https://symfony.com/sponsor",
                    "type": "custom"
                },
                {
                    "url": "https://github.com/fabpot",
                    "type": "github"
                },
                {
                    "url": "https://tidelift.com/funding/github/packagist/symfony/symfony",
                    "type": "tidelift"
                }
            ],
            "time": "2021-01-27T12:56:27+00:00"
        },
        {
            "name": "symfony/polyfill-php70",
            "version": "v1.20.0",
            "source": {
                "type": "git",
                "url": "https://github.com/symfony/polyfill-php70.git",
                "reference": "5f03a781d984aae42cebd18e7912fa80f02ee644"
            },
            "dist": {
                "type": "zip",
                "url": "https://api.github.com/repos/symfony/polyfill-php70/zipball/5f03a781d984aae42cebd18e7912fa80f02ee644",
                "reference": "5f03a781d984aae42cebd18e7912fa80f02ee644",
                "shasum": ""
            },
            "require": {
                "php": ">=7.1"
            },
            "type": "metapackage",
            "extra": {
                "branch-alias": {
                    "dev-main": "1.20-dev"
                },
                "thanks": {
                    "name": "symfony/polyfill",
                    "url": "https://github.com/symfony/polyfill"
                }
            },
            "notification-url": "https://packagist.org/downloads/",
            "license": [
                "MIT"
            ],
            "authors": [
                {
                    "name": "Nicolas Grekas",
                    "email": "p@tchwork.com"
                },
                {
                    "name": "Symfony Community",
                    "homepage": "https://symfony.com/contributors"
                }
            ],
            "description": "Symfony polyfill backporting some PHP 7.0+ features to lower PHP versions",
            "homepage": "https://symfony.com",
            "keywords": [
                "compatibility",
                "polyfill",
                "portable",
                "shim"
            ],
            "funding": [
                {
                    "url": "https://symfony.com/sponsor",
                    "type": "custom"
                },
                {
                    "url": "https://github.com/fabpot",
                    "type": "github"
                },
                {
                    "url": "https://tidelift.com/funding/github/packagist/symfony/symfony",
                    "type": "tidelift"
                }
            ],
            "time": "2020-10-23T14:02:19+00:00"
        },
        {
            "name": "symfony/stopwatch",
            "version": "v5.2.3",
            "source": {
                "type": "git",
                "url": "https://github.com/symfony/stopwatch.git",
                "reference": "b12274acfab9d9850c52583d136a24398cdf1a0c"
            },
            "dist": {
                "type": "zip",
                "url": "https://api.github.com/repos/symfony/stopwatch/zipball/b12274acfab9d9850c52583d136a24398cdf1a0c",
                "reference": "b12274acfab9d9850c52583d136a24398cdf1a0c",
                "shasum": ""
            },
            "require": {
                "php": ">=7.2.5",
                "symfony/service-contracts": "^1.0|^2"
            },
            "type": "library",
            "autoload": {
                "psr-4": {
                    "Symfony\\Component\\Stopwatch\\": ""
                },
                "exclude-from-classmap": [
                    "/Tests/"
                ]
            },
            "notification-url": "https://packagist.org/downloads/",
            "license": [
                "MIT"
            ],
            "authors": [
                {
                    "name": "Fabien Potencier",
                    "email": "fabien@symfony.com"
                },
                {
                    "name": "Symfony Community",
                    "homepage": "https://symfony.com/contributors"
                }
            ],
            "description": "Provides a way to profile code",
            "homepage": "https://symfony.com",
            "funding": [
                {
                    "url": "https://symfony.com/sponsor",
                    "type": "custom"
                },
                {
                    "url": "https://github.com/fabpot",
                    "type": "github"
                },
                {
                    "url": "https://tidelift.com/funding/github/packagist/symfony/symfony",
                    "type": "tidelift"
                }
            ],
            "time": "2021-01-27T10:15:41+00:00"
        },
        {
            "name": "symfony/yaml",
            "version": "v5.2.3",
            "source": {
                "type": "git",
                "url": "https://github.com/symfony/yaml.git",
                "reference": "338cddc6d74929f6adf19ca5682ac4b8e109cdb0"
            },
            "dist": {
                "type": "zip",
                "url": "https://api.github.com/repos/symfony/yaml/zipball/338cddc6d74929f6adf19ca5682ac4b8e109cdb0",
                "reference": "338cddc6d74929f6adf19ca5682ac4b8e109cdb0",
                "shasum": ""
            },
            "require": {
                "php": ">=7.2.5",
                "symfony/deprecation-contracts": "^2.1",
                "symfony/polyfill-ctype": "~1.8"
            },
            "conflict": {
                "symfony/console": "<4.4"
            },
            "require-dev": {
                "symfony/console": "^4.4|^5.0"
            },
            "suggest": {
                "symfony/console": "For validating YAML files using the lint command"
            },
            "bin": [
                "Resources/bin/yaml-lint"
            ],
            "type": "library",
            "autoload": {
                "psr-4": {
                    "Symfony\\Component\\Yaml\\": ""
                },
                "exclude-from-classmap": [
                    "/Tests/"
                ]
            },
            "notification-url": "https://packagist.org/downloads/",
            "license": [
                "MIT"
            ],
            "authors": [
                {
                    "name": "Fabien Potencier",
                    "email": "fabien@symfony.com"
                },
                {
                    "name": "Symfony Community",
                    "homepage": "https://symfony.com/contributors"
                }
            ],
            "description": "Loads and dumps YAML files",
            "homepage": "https://symfony.com",
            "funding": [
                {
                    "url": "https://symfony.com/sponsor",
                    "type": "custom"
                },
                {
                    "url": "https://github.com/fabpot",
                    "type": "github"
                },
                {
                    "url": "https://tidelift.com/funding/github/packagist/symfony/symfony",
                    "type": "tidelift"
                }
            ],
            "time": "2021-02-03T04:42:09+00:00"
        },
        {
            "name": "thecodingmachine/safe",
            "version": "v1.3.3",
            "source": {
                "type": "git",
                "url": "https://github.com/thecodingmachine/safe.git",
                "reference": "a8ab0876305a4cdaef31b2350fcb9811b5608dbc"
            },
            "dist": {
                "type": "zip",
                "url": "https://api.github.com/repos/thecodingmachine/safe/zipball/a8ab0876305a4cdaef31b2350fcb9811b5608dbc",
                "reference": "a8ab0876305a4cdaef31b2350fcb9811b5608dbc",
                "shasum": ""
            },
            "require": {
                "php": ">=7.2"
            },
            "require-dev": {
                "phpstan/phpstan": "^0.12",
                "squizlabs/php_codesniffer": "^3.2",
                "thecodingmachine/phpstan-strict-rules": "^0.12"
            },
            "type": "library",
            "extra": {
                "branch-alias": {
                    "dev-master": "0.1-dev"
                }
            },
            "autoload": {
                "psr-4": {
                    "Safe\\": [
                        "lib/",
                        "deprecated/",
                        "generated/"
                    ]
                },
                "files": [
                    "deprecated/apc.php",
                    "deprecated/libevent.php",
                    "deprecated/mssql.php",
                    "deprecated/stats.php",
                    "lib/special_cases.php",
                    "generated/apache.php",
                    "generated/apcu.php",
                    "generated/array.php",
                    "generated/bzip2.php",
                    "generated/calendar.php",
                    "generated/classobj.php",
                    "generated/com.php",
                    "generated/cubrid.php",
                    "generated/curl.php",
                    "generated/datetime.php",
                    "generated/dir.php",
                    "generated/eio.php",
                    "generated/errorfunc.php",
                    "generated/exec.php",
                    "generated/fileinfo.php",
                    "generated/filesystem.php",
                    "generated/filter.php",
                    "generated/fpm.php",
                    "generated/ftp.php",
                    "generated/funchand.php",
                    "generated/gmp.php",
                    "generated/gnupg.php",
                    "generated/hash.php",
                    "generated/ibase.php",
                    "generated/ibmDb2.php",
                    "generated/iconv.php",
                    "generated/image.php",
                    "generated/imap.php",
                    "generated/info.php",
                    "generated/ingres-ii.php",
                    "generated/inotify.php",
                    "generated/json.php",
                    "generated/ldap.php",
                    "generated/libxml.php",
                    "generated/lzf.php",
                    "generated/mailparse.php",
                    "generated/mbstring.php",
                    "generated/misc.php",
                    "generated/msql.php",
                    "generated/mysql.php",
                    "generated/mysqli.php",
                    "generated/mysqlndMs.php",
                    "generated/mysqlndQc.php",
                    "generated/network.php",
                    "generated/oci8.php",
                    "generated/opcache.php",
                    "generated/openssl.php",
                    "generated/outcontrol.php",
                    "generated/password.php",
                    "generated/pcntl.php",
                    "generated/pcre.php",
                    "generated/pdf.php",
                    "generated/pgsql.php",
                    "generated/posix.php",
                    "generated/ps.php",
                    "generated/pspell.php",
                    "generated/readline.php",
                    "generated/rpminfo.php",
                    "generated/rrd.php",
                    "generated/sem.php",
                    "generated/session.php",
                    "generated/shmop.php",
                    "generated/simplexml.php",
                    "generated/sockets.php",
                    "generated/sodium.php",
                    "generated/solr.php",
                    "generated/spl.php",
                    "generated/sqlsrv.php",
                    "generated/ssdeep.php",
                    "generated/ssh2.php",
                    "generated/stream.php",
                    "generated/strings.php",
                    "generated/swoole.php",
                    "generated/uodbc.php",
                    "generated/uopz.php",
                    "generated/url.php",
                    "generated/var.php",
                    "generated/xdiff.php",
                    "generated/xml.php",
                    "generated/xmlrpc.php",
                    "generated/yaml.php",
                    "generated/yaz.php",
                    "generated/zip.php",
                    "generated/zlib.php"
                ]
            },
            "notification-url": "https://packagist.org/downloads/",
            "license": [
                "MIT"
            ],
            "description": "PHP core functions that throw exceptions instead of returning FALSE on error",
            "time": "2020-10-28T17:51:34+00:00"
        },
        {
            "name": "theseer/fdomdocument",
            "version": "1.6.6",
            "source": {
                "type": "git",
                "url": "https://github.com/theseer/fDOMDocument.git",
                "reference": "6e8203e40a32a9c770bcb62fe37e68b948da6dca"
            },
            "dist": {
                "type": "zip",
                "url": "https://api.github.com/repos/theseer/fDOMDocument/zipball/6e8203e40a32a9c770bcb62fe37e68b948da6dca",
                "reference": "6e8203e40a32a9c770bcb62fe37e68b948da6dca",
                "shasum": ""
            },
            "require": {
                "ext-dom": "*",
                "lib-libxml": "*",
                "php": ">=5.3.3"
            },
            "type": "library",
            "autoload": {
                "classmap": [
                    "src/"
                ]
            },
            "notification-url": "https://packagist.org/downloads/",
            "license": [
                "BSD-3-Clause"
            ],
            "authors": [
                {
                    "name": "Arne Blankerts",
                    "email": "arne@blankerts.de",
                    "role": "lead"
                }
            ],
            "description": "The classes contained within this repository extend the standard DOM to use exceptions at all occasions of errors instead of PHP warnings or notices. They also add various custom methods and shortcuts for convenience and to simplify the usage of DOM.",
            "homepage": "https://github.com/theseer/fDOMDocument",
            "time": "2017-06-30T11:53:12+00:00"
        },
        {
            "name": "theseer/tokenizer",
            "version": "1.2.0",
            "source": {
                "type": "git",
                "url": "https://github.com/theseer/tokenizer.git",
                "reference": "75a63c33a8577608444246075ea0af0d052e452a"
            },
            "dist": {
                "type": "zip",
                "url": "https://api.github.com/repos/theseer/tokenizer/zipball/75a63c33a8577608444246075ea0af0d052e452a",
                "reference": "75a63c33a8577608444246075ea0af0d052e452a",
                "shasum": ""
            },
            "require": {
                "ext-dom": "*",
                "ext-tokenizer": "*",
                "ext-xmlwriter": "*",
                "php": "^7.2 || ^8.0"
            },
            "type": "library",
            "autoload": {
                "classmap": [
                    "src/"
                ]
            },
            "notification-url": "https://packagist.org/downloads/",
            "license": [
                "BSD-3-Clause"
            ],
            "authors": [
                {
                    "name": "Arne Blankerts",
                    "email": "arne@blankerts.de",
                    "role": "Developer"
                }
            ],
            "description": "A small library for converting tokenized PHP source code into XML and potentially other formats",
            "funding": [
                {
                    "url": "https://github.com/theseer",
                    "type": "github"
                }
            ],
            "time": "2020-07-12T23:59:07+00:00"
        },
        {
            "name": "vlucas/phpdotenv",
            "version": "v2.6.7",
            "source": {
                "type": "git",
                "url": "https://github.com/vlucas/phpdotenv.git",
                "reference": "b786088918a884258c9e3e27405c6a4cf2ee246e"
            },
            "dist": {
                "type": "zip",
                "url": "https://api.github.com/repos/vlucas/phpdotenv/zipball/b786088918a884258c9e3e27405c6a4cf2ee246e",
                "reference": "b786088918a884258c9e3e27405c6a4cf2ee246e",
                "shasum": ""
            },
            "require": {
                "php": "^5.3.9 || ^7.0 || ^8.0",
                "symfony/polyfill-ctype": "^1.17"
            },
            "require-dev": {
                "ext-filter": "*",
                "ext-pcre": "*",
                "phpunit/phpunit": "^4.8.36 || ^5.7.27 || ^6.5.14 || ^7.5.20"
            },
            "suggest": {
                "ext-filter": "Required to use the boolean validator.",
                "ext-pcre": "Required to use most of the library."
            },
            "type": "library",
            "extra": {
                "branch-alias": {
                    "dev-master": "2.6-dev"
                }
            },
            "autoload": {
                "psr-4": {
                    "Dotenv\\": "src/"
                }
            },
            "notification-url": "https://packagist.org/downloads/",
            "license": [
                "BSD-3-Clause"
            ],
            "authors": [
                {
                    "name": "Graham Campbell",
                    "email": "graham@alt-three.com",
                    "homepage": "https://gjcampbell.co.uk/"
                },
                {
                    "name": "Vance Lucas",
                    "email": "vance@vancelucas.com",
                    "homepage": "https://vancelucas.com/"
                }
            ],
            "description": "Loads environment variables from `.env` to `getenv()`, `$_ENV` and `$_SERVER` automagically.",
            "keywords": [
                "dotenv",
                "env",
                "environment"
            ],
            "funding": [
                {
                    "url": "https://github.com/GrahamCampbell",
                    "type": "github"
                },
                {
                    "url": "https://tidelift.com/funding/github/packagist/vlucas/phpdotenv",
                    "type": "tidelift"
                }
            ],
            "time": "2021-01-20T14:39:13+00:00"
        },
        {
            "name": "webmozart/assert",
            "version": "1.9.1",
            "source": {
                "type": "git",
                "url": "https://github.com/webmozarts/assert.git",
                "reference": "bafc69caeb4d49c39fd0779086c03a3738cbb389"
            },
            "dist": {
                "type": "zip",
                "url": "https://api.github.com/repos/webmozarts/assert/zipball/bafc69caeb4d49c39fd0779086c03a3738cbb389",
                "reference": "bafc69caeb4d49c39fd0779086c03a3738cbb389",
                "shasum": ""
            },
            "require": {
                "php": "^5.3.3 || ^7.0 || ^8.0",
                "symfony/polyfill-ctype": "^1.8"
            },
            "conflict": {
                "phpstan/phpstan": "<0.12.20",
                "vimeo/psalm": "<3.9.1"
            },
            "require-dev": {
                "phpunit/phpunit": "^4.8.36 || ^7.5.13"
            },
            "type": "library",
            "autoload": {
                "psr-4": {
                    "Webmozart\\Assert\\": "src/"
                }
            },
            "notification-url": "https://packagist.org/downloads/",
            "license": [
                "MIT"
            ],
            "authors": [
                {
                    "name": "Bernhard Schussek",
                    "email": "bschussek@gmail.com"
                }
            ],
            "description": "Assertions to validate method input/output with nice error messages.",
            "keywords": [
                "assert",
                "check",
                "validate"
            ],
            "time": "2020-07-08T17:02:28+00:00"
        },
        {
            "name": "weew/helpers-array",
            "version": "v1.3.1",
            "source": {
                "type": "git",
                "url": "https://github.com/weew/helpers-array.git",
                "reference": "9bff63111f9765b4277750db8d276d92b3e16ed0"
            },
            "dist": {
                "type": "zip",
                "url": "https://api.github.com/repos/weew/helpers-array/zipball/9bff63111f9765b4277750db8d276d92b3e16ed0",
                "reference": "9bff63111f9765b4277750db8d276d92b3e16ed0",
                "shasum": ""
            },
            "require-dev": {
                "phpunit/phpunit": "^4.7",
                "satooshi/php-coveralls": "^0.6.1"
            },
            "type": "library",
            "autoload": {
                "files": [
                    "src/array.php"
                ]
            },
            "notification-url": "https://packagist.org/downloads/",
            "license": [
                "MIT"
            ],
            "authors": [
                {
                    "name": "Maxim Kott",
                    "email": "maximkott@gmail.com"
                }
            ],
            "description": "Useful collection of php array helpers.",
            "time": "2016-07-21T11:18:01+00:00"
        }
    ],
    "aliases": [],
    "minimum-stability": "stable",
    "stability-flags": [],
    "prefer-stable": true,
    "prefer-lowest": false,
    "platform": {
        "php": "~7.3.0||~7.4.0",
        "ext-bcmath": "*",
        "ext-ctype": "*",
        "ext-curl": "*",
        "ext-dom": "*",
        "ext-gd": "*",
        "ext-hash": "*",
        "ext-iconv": "*",
        "ext-intl": "*",
        "ext-mbstring": "*",
        "ext-openssl": "*",
        "ext-pdo_mysql": "*",
        "ext-simplexml": "*",
        "ext-soap": "*",
        "ext-xsl": "*",
        "ext-zip": "*",
        "lib-libxml": "*"
    },
    "platform-dev": [],
    "plugin-api-version": "1.1.0"
}<|MERGE_RESOLUTION|>--- conflicted
+++ resolved
@@ -4,11 +4,7 @@
         "Read more about it at https://getcomposer.org/doc/01-basic-usage.md#installing-dependencies",
         "This file is @generated automatically"
     ],
-<<<<<<< HEAD
-    "content-hash": "712f94ff0c6624d76a1eec4b7f6f7f55",
-=======
-    "content-hash": "29aafca383e30f1694b328f024116caf",
->>>>>>> cb0635a8
+    "content-hash": "88deecb9b3d5ca68d72b9326fcdbea8a",
     "packages": [
         {
             "name": "aws/aws-sdk-php",
