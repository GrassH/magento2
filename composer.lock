{
    "_readme": [
        "This file locks the dependencies of your project to a known state",
        "Read more about it at https://getcomposer.org/doc/01-basic-usage.md#composer-lock-the-lock-file",
        "This file is @generated automatically"
    ],
<<<<<<< HEAD
    "hash": "8390f8d836d4daa2b32effa5c2a63ad1",
    "content-hash": "dbb9b3bdfc1c4dea80cd1544eaabafa1",
=======
    "hash": "92705ee6118e8f4fd8ea14da66f35c88",
    "content-hash": "6f9302d130ec41d6cc99916bb4902658",
>>>>>>> 1332dd81
    "packages": [
        {
            "name": "braintree/braintree_php",
            "version": "3.7.0",
            "source": {
                "type": "git",
                "url": "https://github.com/braintree/braintree_php.git",
                "reference": "36c2b9de6793a28e25f5f9e265f60aaffef2cfe2"
            },
            "dist": {
                "type": "zip",
                "url": "https://api.github.com/repos/braintree/braintree_php/zipball/36c2b9de6793a28e25f5f9e265f60aaffef2cfe2",
                "reference": "36c2b9de6793a28e25f5f9e265f60aaffef2cfe2",
                "shasum": ""
            },
            "require": {
                "ext-curl": "*",
                "ext-dom": "*",
                "ext-hash": "*",
                "ext-openssl": "*",
                "ext-xmlwriter": "*",
                "php": ">=5.4.0"
            },
            "require-dev": {
                "phpunit/phpunit": "3.7.*"
            },
            "type": "library",
            "autoload": {
                "psr-0": {
                    "Braintree": "lib/"
                },
                "psr-4": {
                    "Braintree\\": "lib/Braintree"
                }
            },
            "notification-url": "https://packagist.org/downloads/",
            "license": [
                "MIT"
            ],
            "authors": [
                {
                    "name": "Braintree",
                    "homepage": "http://www.braintreepayments.com"
                }
            ],
            "description": "Braintree PHP Client Library",
            "time": "2015-11-19 19:14:47"
        },
        {
            "name": "colinmollenhour/credis",
            "version": "1.6",
            "source": {
                "type": "git",
                "url": "https://github.com/colinmollenhour/credis.git",
                "reference": "409edfd0ea81f5cb74afbdb86df54890c207b5e4"
            },
            "dist": {
                "type": "zip",
                "url": "https://api.github.com/repos/colinmollenhour/credis/zipball/409edfd0ea81f5cb74afbdb86df54890c207b5e4",
                "reference": "409edfd0ea81f5cb74afbdb86df54890c207b5e4",
                "shasum": ""
            },
            "require": {
                "php": ">=5.3.0"
            },
            "type": "library",
            "autoload": {
                "classmap": [
                    "Client.php",
                    "Cluster.php",
                    "Sentinel.php"
                ]
            },
            "notification-url": "https://packagist.org/downloads/",
            "license": [
                "MIT"
            ],
            "authors": [
                {
                    "name": "Colin Mollenhour",
                    "email": "colin@mollenhour.com"
                }
            ],
            "description": "Credis is a lightweight interface to the Redis key-value store which wraps the phpredis library when available for better performance.",
            "homepage": "https://github.com/colinmollenhour/credis",
            "time": "2015-11-28 01:20:04"
        },
        {
            "name": "colinmollenhour/php-redis-session-abstract",
            "version": "v1.0",
            "source": {
                "type": "git",
                "url": "https://github.com/colinmollenhour/php-redis-session-abstract.git",
                "reference": "1308ddc08e2adbe303f7f8b8ead9beb5f2f2adf9"
            },
            "dist": {
                "type": "zip",
                "url": "https://api.github.com/repos/colinmollenhour/php-redis-session-abstract/zipball/1308ddc08e2adbe303f7f8b8ead9beb5f2f2adf9",
                "reference": "1308ddc08e2adbe303f7f8b8ead9beb5f2f2adf9",
                "shasum": ""
            },
            "require": {
                "colinmollenhour/credis": "1.6",
                "magento/zendframework1": "1.12.16",
                "php": "~5.5.0|~5.6.0|~7.0.0"
            },
            "type": "library",
            "autoload": {
                "psr-0": {
                    "Cm\\RedisSession\\": "src/"
                }
            },
            "notification-url": "https://packagist.org/downloads/",
            "license": [
                "BSD-3-Clause"
            ],
            "authors": [
                {
                    "name": "Colin Mollenhour"
                }
            ],
            "description": "A Redis-based session handler with optimistic locking",
            "homepage": "https://github.com/colinmollenhour/php-redis-session-abstract",
            "time": "2016-01-14 16:04:27"
        },
        {
            "name": "composer/composer",
            "version": "1.0.0-alpha10",
            "source": {
                "type": "git",
                "url": "https://github.com/composer/composer.git",
                "reference": "775f6cd5c633facf2e7b99611fdcaa900b58ddb7"
            },
            "dist": {
                "type": "zip",
                "url": "https://api.github.com/repos/composer/composer/zipball/775f6cd5c633facf2e7b99611fdcaa900b58ddb7",
                "reference": "775f6cd5c633facf2e7b99611fdcaa900b58ddb7",
                "shasum": ""
            },
            "require": {
                "justinrainbow/json-schema": "~1.4",
                "php": ">=5.3.2",
                "seld/jsonlint": "~1.0",
                "symfony/console": "~2.5",
                "symfony/finder": "~2.2",
                "symfony/process": "~2.1"
            },
            "require-dev": {
                "phpunit/phpunit": "~4.5"
            },
            "suggest": {
                "ext-openssl": "Enabling the openssl extension allows you to access https URLs for repositories and packages",
                "ext-zip": "Enabling the zip extension allows you to unzip archives, and allows gzip compression of all internet traffic"
            },
            "bin": [
                "bin/composer"
            ],
            "type": "library",
            "extra": {
                "branch-alias": {
                    "dev-master": "1.0-dev"
                }
            },
            "autoload": {
                "psr-0": {
                    "Composer": "src/"
                }
            },
            "notification-url": "https://packagist.org/downloads/",
            "license": [
                "MIT"
            ],
            "authors": [
                {
                    "name": "Nils Adermann",
                    "email": "naderman@naderman.de",
                    "homepage": "http://www.naderman.de"
                },
                {
                    "name": "Jordi Boggiano",
                    "email": "j.boggiano@seld.be",
                    "homepage": "http://seld.be"
                }
            ],
            "description": "Composer helps you declare, manage and install dependencies of PHP projects, ensuring you have the right stack everywhere.",
            "homepage": "http://getcomposer.org/",
            "keywords": [
                "autoload",
                "dependency",
                "package"
            ],
            "time": "2015-04-14 21:18:51"
        },
        {
            "name": "justinrainbow/json-schema",
            "version": "1.6.1",
            "source": {
                "type": "git",
                "url": "https://github.com/justinrainbow/json-schema.git",
                "reference": "cc84765fb7317f6b07bd8ac78364747f95b86341"
            },
            "dist": {
                "type": "zip",
                "url": "https://api.github.com/repos/justinrainbow/json-schema/zipball/cc84765fb7317f6b07bd8ac78364747f95b86341",
                "reference": "cc84765fb7317f6b07bd8ac78364747f95b86341",
                "shasum": ""
            },
            "require": {
                "php": ">=5.3.29"
            },
            "require-dev": {
                "json-schema/json-schema-test-suite": "1.1.0",
                "phpdocumentor/phpdocumentor": "~2",
                "phpunit/phpunit": "~3.7"
            },
            "bin": [
                "bin/validate-json"
            ],
            "type": "library",
            "extra": {
                "branch-alias": {
                    "dev-master": "1.6.x-dev"
                }
            },
            "autoload": {
                "psr-4": {
                    "JsonSchema\\": "src/JsonSchema/"
                }
            },
            "notification-url": "https://packagist.org/downloads/",
            "license": [
                "BSD-3-Clause"
            ],
            "authors": [
                {
                    "name": "Bruno Prieto Reis",
                    "email": "bruno.p.reis@gmail.com"
                },
                {
                    "name": "Justin Rainbow",
                    "email": "justin.rainbow@gmail.com"
                },
                {
                    "name": "Igor Wiedler",
                    "email": "igor@wiedler.ch"
                },
                {
                    "name": "Robert Schönthal",
                    "email": "seroscho@googlemail.com"
                }
            ],
            "description": "A library to validate a json schema.",
            "homepage": "https://github.com/justinrainbow/json-schema",
            "keywords": [
                "json",
                "schema"
            ],
            "time": "2016-01-25 15:43:01"
        },
        {
            "name": "league/climate",
            "version": "2.6.1",
            "source": {
                "type": "git",
                "url": "https://github.com/thephpleague/climate.git",
                "reference": "28851c909017424f61cc6a62089316313c645d1c"
            },
            "dist": {
                "type": "zip",
                "url": "https://api.github.com/repos/thephpleague/climate/zipball/28851c909017424f61cc6a62089316313c645d1c",
                "reference": "28851c909017424f61cc6a62089316313c645d1c",
                "shasum": ""
            },
            "require": {
                "php": ">=5.4.0"
            },
            "require-dev": {
                "mockery/mockery": "dev-master",
                "phpunit/phpunit": "4.1.*"
            },
            "type": "library",
            "autoload": {
                "psr-4": {
                    "League\\CLImate\\": "src/"
                }
            },
            "notification-url": "https://packagist.org/downloads/",
            "license": [
                "MIT"
            ],
            "authors": [
                {
                    "name": "Joe Tannenbaum",
                    "email": "hey@joe.codes",
                    "homepage": "http://joe.codes/",
                    "role": "Developer"
                }
            ],
            "description": "PHP's best friend for the terminal. CLImate allows you to easily output colored text, special formats, and more.",
            "keywords": [
                "cli",
                "colors",
                "command",
                "php",
                "terminal"
            ],
            "time": "2015-01-18 14:31:58"
        },
        {
            "name": "magento/composer",
            "version": "1.0.2",
            "source": {
                "type": "git",
                "url": "https://github.com/magento/composer.git",
                "reference": "1be267e71debac6e0d9fae4e5144f6095cffbe89"
            },
            "dist": {
                "type": "zip",
                "url": "https://api.github.com/repos/magento/composer/zipball/1be267e71debac6e0d9fae4e5144f6095cffbe89",
                "reference": null,
                "shasum": "6bfdbff4c23aace1e6d14ab598c81c790375aba0"
            },
            "require": {
                "composer/composer": "1.0.0-alpha10",
                "php": "~5.5.0|~5.6.0|~7.0.0",
                "symfony/console": "~2.3 <2.7"
            },
            "require-dev": {
                "phpunit/phpunit": "4.1.0"
            },
            "type": "library",
            "autoload": {
                "psr-4": {
                    "Magento\\Composer\\": "src"
                }
            },
            "license": [
                "OSL-3.0",
                "AFL-3.0"
            ],
            "description": "Magento composer library helps to instantiate Composer application and run composer commands."
        },
        {
            "name": "magento/magento-composer-installer",
            "version": "0.1.6",
            "source": {
                "type": "git",
                "url": "https://github.com/magento/magento-composer-installer.git",
                "reference": "5b5d29ebe060bc6754c2999206923489db8ca641"
            },
            "dist": {
                "type": "zip",
                "url": "https://api.github.com/repos/magento/magento-composer-installer/zipball/5b5d29ebe060bc6754c2999206923489db8ca641",
                "reference": "5b5d29ebe060bc6754c2999206923489db8ca641",
                "shasum": ""
            },
            "require": {
                "composer-plugin-api": "^1.0"
            },
            "require-dev": {
                "composer/composer": "*@dev",
                "firegento/phpcs": "dev-patch-1",
                "mikey179/vfsstream": "*",
                "phpunit/phpunit": "*",
                "phpunit/phpunit-mock-objects": "dev-master",
                "squizlabs/php_codesniffer": "1.4.7",
                "symfony/process": "*"
            },
            "type": "composer-plugin",
            "extra": {
                "composer-command-registry": [
                    "MagentoHackathon\\Composer\\Magento\\Command\\DeployCommand"
                ],
                "class": "MagentoHackathon\\Composer\\Magento\\Plugin"
            },
            "autoload": {
                "psr-0": {
                    "MagentoHackathon\\Composer\\Magento": "src/"
                }
            },
            "notification-url": "https://packagist.org/downloads/",
            "license": [
                "OSL-3.0"
            ],
            "authors": [
                {
                    "name": "Vinai Kopp",
                    "email": "vinai@netzarbeiter.com"
                },
                {
                    "name": "Daniel Fahlke aka Flyingmana",
                    "email": "flyingmana@googlemail.com"
                },
                {
                    "name": "Jörg Weller",
                    "email": "weller@flagbit.de"
                },
                {
                    "name": "Karl Spies",
                    "email": "karl.spies@gmx.net"
                },
                {
                    "name": "Tobias Vogt",
                    "email": "tobi@webguys.de"
                },
                {
                    "name": "David Fuhr",
                    "email": "fuhr@flagbit.de"
                }
            ],
            "description": "Composer installer for Magento modules",
            "homepage": "https://github.com/magento/magento-composer-installer",
            "keywords": [
                "composer-installer",
                "magento"
            ],
            "time": "2016-01-25 22:04:43"
        },
        {
            "name": "magento/zendframework1",
            "version": "1.12.16",
            "source": {
                "type": "git",
                "url": "https://github.com/magento/zf1.git",
                "reference": "c9d607bfd9454bc18b9deff737ccd5d044e2ab10"
            },
            "dist": {
                "type": "zip",
                "url": "https://api.github.com/repos/magento/zf1/zipball/c9d607bfd9454bc18b9deff737ccd5d044e2ab10",
                "reference": "c9d607bfd9454bc18b9deff737ccd5d044e2ab10",
                "shasum": ""
            },
            "require": {
                "php": ">=5.2.11"
            },
            "require-dev": {
                "phpunit/dbunit": "1.3.*",
                "phpunit/phpunit": "3.7.*"
            },
            "type": "library",
            "extra": {
                "branch-alias": {
                    "dev-master": "1.12.x-dev"
                }
            },
            "autoload": {
                "psr-0": {
                    "Zend_": "library/"
                }
            },
            "notification-url": "https://packagist.org/downloads/",
            "include-path": [
                "library/"
            ],
            "license": [
                "BSD-3-Clause"
            ],
            "description": "Magento Zend Framework 1",
            "homepage": "http://framework.zend.com/",
            "keywords": [
                "ZF1",
                "framework"
            ],
            "time": "2015-10-29 14:34:55"
        },
        {
            "name": "monolog/monolog",
            "version": "1.16.0",
            "source": {
                "type": "git",
                "url": "https://github.com/Seldaek/monolog.git",
                "reference": "c0c0b4bee3aabce7182876b0d912ef2595563db7"
            },
            "dist": {
                "type": "zip",
                "url": "https://api.github.com/repos/Seldaek/monolog/zipball/c0c0b4bee3aabce7182876b0d912ef2595563db7",
                "reference": "c0c0b4bee3aabce7182876b0d912ef2595563db7",
                "shasum": ""
            },
            "require": {
                "php": ">=5.3.0",
                "psr/log": "~1.0"
            },
            "provide": {
                "psr/log-implementation": "1.0.0"
            },
            "require-dev": {
                "aws/aws-sdk-php": "^2.4.9",
                "doctrine/couchdb": "~1.0@dev",
                "graylog2/gelf-php": "~1.0",
                "php-console/php-console": "^3.1.3",
                "phpunit/phpunit": "~4.5",
                "phpunit/phpunit-mock-objects": "2.3.0",
                "raven/raven": "~0.8",
                "ruflin/elastica": ">=0.90 <3.0",
                "swiftmailer/swiftmailer": "~5.3",
                "videlalvaro/php-amqplib": "~2.4"
            },
            "suggest": {
                "aws/aws-sdk-php": "Allow sending log messages to AWS services like DynamoDB",
                "doctrine/couchdb": "Allow sending log messages to a CouchDB server",
                "ext-amqp": "Allow sending log messages to an AMQP server (1.0+ required)",
                "ext-mongo": "Allow sending log messages to a MongoDB server",
                "graylog2/gelf-php": "Allow sending log messages to a GrayLog2 server",
                "php-console/php-console": "Allow sending log messages to Google Chrome",
                "raven/raven": "Allow sending log messages to a Sentry server",
                "rollbar/rollbar": "Allow sending log messages to Rollbar",
                "ruflin/elastica": "Allow sending log messages to an Elastic Search server",
                "videlalvaro/php-amqplib": "Allow sending log messages to an AMQP server using php-amqplib"
            },
            "type": "library",
            "extra": {
                "branch-alias": {
                    "dev-master": "1.16.x-dev"
                }
            },
            "autoload": {
                "psr-4": {
                    "Monolog\\": "src/Monolog"
                }
            },
            "notification-url": "https://packagist.org/downloads/",
            "license": [
                "MIT"
            ],
            "authors": [
                {
                    "name": "Jordi Boggiano",
                    "email": "j.boggiano@seld.be",
                    "homepage": "http://seld.be"
                }
            ],
            "description": "Sends your logs to files, sockets, inboxes, databases and various web services",
            "homepage": "http://github.com/Seldaek/monolog",
            "keywords": [
                "log",
                "logging",
                "psr-3"
            ],
            "time": "2015-08-09 17:44:44"
        },
        {
            "name": "oyejorge/less.php",
            "version": "v1.7.0.3",
            "source": {
                "type": "git",
                "url": "https://github.com/oyejorge/less.php.git",
                "reference": "6e08ecb07e6f6d9170c23e8744c58fdd822ad0de"
            },
            "dist": {
                "type": "zip",
                "url": "https://api.github.com/repos/oyejorge/less.php/zipball/6e08ecb07e6f6d9170c23e8744c58fdd822ad0de",
                "reference": "6e08ecb07e6f6d9170c23e8744c58fdd822ad0de",
                "shasum": ""
            },
            "require": {
                "php": ">=5.2"
            },
            "bin": [
                "bin/lessc"
            ],
            "type": "library",
            "autoload": {
                "psr-0": {
                    "Less": "lib/"
                },
                "classmap": [
                    "lessc.inc.php"
                ]
            },
            "notification-url": "https://packagist.org/downloads/",
            "license": [
                "Apache-2.0"
            ],
            "authors": [
                {
                    "name": "Matt Agar",
                    "homepage": "https://github.com/agar"
                },
                {
                    "name": "Martin Jantošovič",
                    "homepage": "https://github.com/Mordred"
                },
                {
                    "name": "Josh Schmidt",
                    "homepage": "https://github.com/oyejorge"
                }
            ],
            "description": "PHP port of the Javascript version of LESS http://lesscss.org",
            "homepage": "http://lessphp.gpeasy.com",
            "keywords": [
                "css",
                "less",
                "less.js",
                "lesscss",
                "php",
                "stylesheet"
            ],
            "time": "2015-03-10 18:12:59"
        },
        {
            "name": "pelago/emogrifier",
            "version": "v0.1.1",
            "source": {
                "type": "git",
                "url": "https://github.com/jjriv/emogrifier.git",
                "reference": "ed72bcd6a3c7014862ff86d026193667a172fedf"
            },
            "dist": {
                "type": "zip",
                "url": "https://api.github.com/repos/jjriv/emogrifier/zipball/ed72bcd6a3c7014862ff86d026193667a172fedf",
                "reference": "ed72bcd6a3c7014862ff86d026193667a172fedf",
                "shasum": ""
            },
            "require": {
                "ext-mbstring": "*",
                "php": ">=5.4.0"
            },
            "require-dev": {
                "phpunit/phpunit": "~4.6.0",
                "squizlabs/php_codesniffer": "~2.3.0"
            },
            "type": "library",
            "autoload": {
                "psr-4": {
                    "Pelago\\": "Classes/"
                }
            },
            "notification-url": "https://packagist.org/downloads/",
            "license": [
                "MIT"
            ],
            "authors": [
                {
                    "name": "John Reeve",
                    "email": "jreeve@pelagodesign.com"
                },
                {
                    "name": "Cameron Brooks"
                },
                {
                    "name": "Jaime Prado"
                },
                {
                    "name": "Oliver Klee",
                    "email": "typo3-coding@oliverklee.de"
                },
                {
                    "name": "Roman Ožana",
                    "email": "ozana@omdesign.cz"
                }
            ],
            "description": "Converts CSS styles into inline style attributes in your HTML code",
            "homepage": "http://www.pelagodesign.com/sidecar/emogrifier/",
            "time": "2015-05-15 11:37:51"
        },
        {
            "name": "phpseclib/phpseclib",
            "version": "0.3.10",
            "source": {
                "type": "git",
                "url": "https://github.com/phpseclib/phpseclib.git",
                "reference": "d15bba1edcc7c89e09cc74c5d961317a8b947bf4"
            },
            "dist": {
                "type": "zip",
                "url": "https://api.github.com/repos/phpseclib/phpseclib/zipball/d15bba1edcc7c89e09cc74c5d961317a8b947bf4",
                "reference": "d15bba1edcc7c89e09cc74c5d961317a8b947bf4",
                "shasum": ""
            },
            "require": {
                "php": ">=5.0.0"
            },
            "require-dev": {
                "phing/phing": "~2.7",
                "phpunit/phpunit": "~4.0",
                "sami/sami": "~2.0",
                "squizlabs/php_codesniffer": "~1.5"
            },
            "suggest": {
                "ext-gmp": "Install the GMP (GNU Multiple Precision) extension in order to speed up arbitrary precision integer arithmetic operations.",
                "ext-mcrypt": "Install the Mcrypt extension in order to speed up a wide variety of cryptographic operations.",
                "pear-pear/PHP_Compat": "Install PHP_Compat to get phpseclib working on PHP < 4.3.3."
            },
            "type": "library",
            "extra": {
                "branch-alias": {
                    "dev-master": "0.3-dev"
                }
            },
            "autoload": {
                "psr-0": {
                    "Crypt": "phpseclib/",
                    "File": "phpseclib/",
                    "Math": "phpseclib/",
                    "Net": "phpseclib/",
                    "System": "phpseclib/"
                },
                "files": [
                    "phpseclib/Crypt/Random.php"
                ]
            },
            "notification-url": "https://packagist.org/downloads/",
            "include-path": [
                "phpseclib/"
            ],
            "license": [
                "MIT"
            ],
            "authors": [
                {
                    "name": "Jim Wigginton",
                    "email": "terrafrost@php.net",
                    "role": "Lead Developer"
                },
                {
                    "name": "Patrick Monnerat",
                    "email": "pm@datasphere.ch",
                    "role": "Developer"
                },
                {
                    "name": "Andreas Fischer",
                    "email": "bantu@phpbb.com",
                    "role": "Developer"
                },
                {
                    "name": "Hans-Jürgen Petrich",
                    "email": "petrich@tronic-media.com",
                    "role": "Developer"
                }
            ],
            "description": "PHP Secure Communications Library - Pure-PHP implementations of RSA, AES, SSH2, SFTP, X.509 etc.",
            "homepage": "http://phpseclib.sourceforge.net",
            "keywords": [
                "BigInteger",
                "aes",
                "asn.1",
                "asn1",
                "blowfish",
                "crypto",
                "cryptography",
                "encryption",
                "rsa",
                "security",
                "sftp",
                "signature",
                "signing",
                "ssh",
                "twofish",
                "x.509",
                "x509"
            ],
            "time": "2015-01-28 21:50:33"
        },
        {
            "name": "psr/log",
            "version": "1.0.0",
            "source": {
                "type": "git",
                "url": "https://github.com/php-fig/log.git",
                "reference": "fe0936ee26643249e916849d48e3a51d5f5e278b"
            },
            "dist": {
                "type": "zip",
                "url": "https://api.github.com/repos/php-fig/log/zipball/fe0936ee26643249e916849d48e3a51d5f5e278b",
                "reference": "fe0936ee26643249e916849d48e3a51d5f5e278b",
                "shasum": ""
            },
            "type": "library",
            "autoload": {
                "psr-0": {
                    "Psr\\Log\\": ""
                }
            },
            "notification-url": "https://packagist.org/downloads/",
            "license": [
                "MIT"
            ],
            "authors": [
                {
                    "name": "PHP-FIG",
                    "homepage": "http://www.php-fig.org/"
                }
            ],
            "description": "Common interface for logging libraries",
            "keywords": [
                "log",
                "psr",
                "psr-3"
            ],
            "time": "2012-12-21 11:40:51"
        },
        {
            "name": "seld/jsonlint",
            "version": "1.4.0",
            "source": {
                "type": "git",
                "url": "https://github.com/Seldaek/jsonlint.git",
                "reference": "66834d3e3566bb5798db7294619388786ae99394"
            },
            "dist": {
                "type": "zip",
                "url": "https://api.github.com/repos/Seldaek/jsonlint/zipball/66834d3e3566bb5798db7294619388786ae99394",
                "reference": "66834d3e3566bb5798db7294619388786ae99394",
                "shasum": ""
            },
            "require": {
                "php": "^5.3 || ^7.0"
            },
            "bin": [
                "bin/jsonlint"
            ],
            "type": "library",
            "autoload": {
                "psr-4": {
                    "Seld\\JsonLint\\": "src/Seld/JsonLint/"
                }
            },
            "notification-url": "https://packagist.org/downloads/",
            "license": [
                "MIT"
            ],
            "authors": [
                {
                    "name": "Jordi Boggiano",
                    "email": "j.boggiano@seld.be",
                    "homepage": "http://seld.be"
                }
            ],
            "description": "JSON Linter",
            "keywords": [
                "json",
                "linter",
                "parser",
                "validator"
            ],
            "time": "2015-11-21 02:21:41"
        },
        {
            "name": "sjparkinson/static-review",
            "version": "4.1.1",
            "source": {
                "type": "git",
                "url": "https://github.com/sjparkinson/static-review.git",
                "reference": "493c3410cf146a12fca84209bad126c494e125f0"
            },
            "dist": {
                "type": "zip",
                "url": "https://api.github.com/repos/sjparkinson/static-review/zipball/493c3410cf146a12fca84209bad126c494e125f0",
                "reference": "493c3410cf146a12fca84209bad126c494e125f0",
                "shasum": ""
            },
            "require": {
                "league/climate": "~2.0",
                "php": ">=5.4.0",
                "symfony/console": "~2.0",
                "symfony/process": "~2.0"
            },
            "require-dev": {
                "mockery/mockery": "~0.9",
                "phpunit/phpunit": "~4.0",
                "sensiolabs/security-checker": "~2.0",
                "squizlabs/php_codesniffer": "~1.0"
            },
            "suggest": {
                "sensiolabs/security-checker": "Required for ComposerSecurityReview.",
                "squizlabs/php_codesniffer": "Required for PhpCodeSnifferReview."
            },
            "bin": [
                "bin/static-review.php"
            ],
            "type": "library",
            "autoload": {
                "psr-4": {
                    "StaticReview\\": "src/"
                }
            },
            "notification-url": "https://packagist.org/downloads/",
            "license": [
                "MIT"
            ],
            "authors": [
                {
                    "name": "Samuel Parkinson",
                    "email": "sam.james.parkinson@gmail.com",
                    "homepage": "http://samp.im"
                }
            ],
            "description": "An extendable framework for version control hooks.",
            "time": "2014-09-22 08:40:36"
        },
        {
            "name": "symfony/console",
            "version": "v2.6.13",
            "target-dir": "Symfony/Component/Console",
            "source": {
                "type": "git",
                "url": "https://github.com/symfony/console.git",
                "reference": "0e5e18ae09d3f5c06367759be940e9ed3f568359"
            },
            "dist": {
                "type": "zip",
                "url": "https://api.github.com/repos/symfony/console/zipball/0e5e18ae09d3f5c06367759be940e9ed3f568359",
                "reference": "0e5e18ae09d3f5c06367759be940e9ed3f568359",
                "shasum": ""
            },
            "require": {
                "php": ">=5.3.3"
            },
            "require-dev": {
                "psr/log": "~1.0",
                "symfony/event-dispatcher": "~2.1",
                "symfony/phpunit-bridge": "~2.7",
                "symfony/process": "~2.1"
            },
            "suggest": {
                "psr/log": "For using the console logger",
                "symfony/event-dispatcher": "",
                "symfony/process": ""
            },
            "type": "library",
            "extra": {
                "branch-alias": {
                    "dev-master": "2.6-dev"
                }
            },
            "autoload": {
                "psr-0": {
                    "Symfony\\Component\\Console\\": ""
                }
            },
            "notification-url": "https://packagist.org/downloads/",
            "license": [
                "MIT"
            ],
            "authors": [
                {
                    "name": "Fabien Potencier",
                    "email": "fabien@symfony.com"
                },
                {
                    "name": "Symfony Community",
                    "homepage": "https://symfony.com/contributors"
                }
            ],
            "description": "Symfony Console Component",
            "homepage": "https://symfony.com",
            "time": "2015-07-26 09:08:40"
        },
        {
            "name": "symfony/event-dispatcher",
            "version": "v2.8.3",
            "source": {
                "type": "git",
                "url": "https://github.com/symfony/event-dispatcher.git",
                "reference": "78c468665c9568c3faaa9c416a7134308f2d85c3"
            },
            "dist": {
                "type": "zip",
                "url": "https://api.github.com/repos/symfony/event-dispatcher/zipball/78c468665c9568c3faaa9c416a7134308f2d85c3",
                "reference": "78c468665c9568c3faaa9c416a7134308f2d85c3",
                "shasum": ""
            },
            "require": {
                "php": ">=5.3.9"
            },
            "require-dev": {
                "psr/log": "~1.0",
                "symfony/config": "~2.0,>=2.0.5|~3.0.0",
                "symfony/dependency-injection": "~2.6|~3.0.0",
                "symfony/expression-language": "~2.6|~3.0.0",
                "symfony/stopwatch": "~2.3|~3.0.0"
            },
            "suggest": {
                "symfony/dependency-injection": "",
                "symfony/http-kernel": ""
            },
            "type": "library",
            "extra": {
                "branch-alias": {
                    "dev-master": "2.8-dev"
                }
            },
            "autoload": {
                "psr-4": {
                    "Symfony\\Component\\EventDispatcher\\": ""
                },
                "exclude-from-classmap": [
                    "/Tests/"
                ]
            },
            "notification-url": "https://packagist.org/downloads/",
            "license": [
                "MIT"
            ],
            "authors": [
                {
                    "name": "Fabien Potencier",
                    "email": "fabien@symfony.com"
                },
                {
                    "name": "Symfony Community",
                    "homepage": "https://symfony.com/contributors"
                }
            ],
            "description": "Symfony EventDispatcher Component",
            "homepage": "https://symfony.com",
            "time": "2016-01-27 05:14:19"
        },
        {
            "name": "symfony/finder",
            "version": "v2.8.3",
            "source": {
                "type": "git",
                "url": "https://github.com/symfony/finder.git",
                "reference": "877bb4b16ea573cc8c024e9590888fcf7eb7e0f7"
            },
            "dist": {
                "type": "zip",
                "url": "https://api.github.com/repos/symfony/finder/zipball/877bb4b16ea573cc8c024e9590888fcf7eb7e0f7",
                "reference": "877bb4b16ea573cc8c024e9590888fcf7eb7e0f7",
                "shasum": ""
            },
            "require": {
                "php": ">=5.3.9"
            },
            "type": "library",
            "extra": {
                "branch-alias": {
                    "dev-master": "2.8-dev"
                }
            },
            "autoload": {
                "psr-4": {
                    "Symfony\\Component\\Finder\\": ""
                },
                "exclude-from-classmap": [
                    "/Tests/"
                ]
            },
            "notification-url": "https://packagist.org/downloads/",
            "license": [
                "MIT"
            ],
            "authors": [
                {
                    "name": "Fabien Potencier",
                    "email": "fabien@symfony.com"
                },
                {
                    "name": "Symfony Community",
                    "homepage": "https://symfony.com/contributors"
                }
            ],
            "description": "Symfony Finder Component",
            "homepage": "https://symfony.com",
            "time": "2016-02-22 16:12:45"
        },
        {
            "name": "symfony/process",
            "version": "v2.8.3",
            "source": {
                "type": "git",
                "url": "https://github.com/symfony/process.git",
                "reference": "7dedd5b60550f33dca16dd7e94ef8aca8b67bbfe"
            },
            "dist": {
                "type": "zip",
                "url": "https://api.github.com/repos/symfony/process/zipball/7dedd5b60550f33dca16dd7e94ef8aca8b67bbfe",
                "reference": "7dedd5b60550f33dca16dd7e94ef8aca8b67bbfe",
                "shasum": ""
            },
            "require": {
                "php": ">=5.3.9"
            },
            "type": "library",
            "extra": {
                "branch-alias": {
                    "dev-master": "2.8-dev"
                }
            },
            "autoload": {
                "psr-4": {
                    "Symfony\\Component\\Process\\": ""
                },
                "exclude-from-classmap": [
                    "/Tests/"
                ]
            },
            "notification-url": "https://packagist.org/downloads/",
            "license": [
                "MIT"
            ],
            "authors": [
                {
                    "name": "Fabien Potencier",
                    "email": "fabien@symfony.com"
                },
                {
                    "name": "Symfony Community",
                    "homepage": "https://symfony.com/contributors"
                }
            ],
            "description": "Symfony Process Component",
            "homepage": "https://symfony.com",
            "time": "2016-02-02 13:33:15"
        },
        {
            "name": "tedivm/jshrink",
            "version": "v1.0.1",
            "source": {
                "type": "git",
                "url": "https://github.com/tedious/JShrink.git",
                "reference": "7575d9d96f113bc7c1c28ec8231ee086751a9078"
            },
            "dist": {
                "type": "zip",
                "url": "https://api.github.com/repos/tedious/JShrink/zipball/7575d9d96f113bc7c1c28ec8231ee086751a9078",
                "reference": "7575d9d96f113bc7c1c28ec8231ee086751a9078",
                "shasum": ""
            },
            "require": {
                "php": ">=5.3.0"
            },
            "require-dev": {
                "fabpot/php-cs-fixer": "0.4.0",
                "phpunit/phpunit": "4.0.*",
                "satooshi/php-coveralls": "dev-master"
            },
            "type": "library",
            "autoload": {
                "psr-0": {
                    "JShrink": "src/"
                }
            },
            "notification-url": "https://packagist.org/downloads/",
            "license": [
                "BSD-3-Clause"
            ],
            "authors": [
                {
                    "name": "Robert Hafner",
                    "email": "tedivm@tedivm.com"
                }
            ],
            "description": "Javascript Minifier built in PHP",
            "homepage": "http://github.com/tedious/JShrink",
            "keywords": [
                "javascript",
                "minifier"
            ],
            "time": "2014-11-11 03:54:14"
        },
        {
            "name": "tubalmartin/cssmin",
            "version": "v2.4.8-p4",
            "source": {
                "type": "git",
                "url": "https://github.com/tubalmartin/YUI-CSS-compressor-PHP-port.git",
                "reference": "fe84d71e8420243544c0ce3bd0f5d7c1936b0f90"
            },
            "dist": {
                "type": "zip",
                "url": "https://api.github.com/repos/tubalmartin/YUI-CSS-compressor-PHP-port/zipball/fe84d71e8420243544c0ce3bd0f5d7c1936b0f90",
                "reference": "fe84d71e8420243544c0ce3bd0f5d7c1936b0f90",
                "shasum": ""
            },
            "require": {
                "php": ">=5.0.0"
            },
            "type": "library",
            "autoload": {
                "classmap": [
                    "cssmin.php"
                ]
            },
            "notification-url": "https://packagist.org/downloads/",
            "license": [
                "BSD-3-Clause"
            ],
            "authors": [
                {
                    "name": "Túbal Martín",
                    "homepage": "http://tubalmartin.me/"
                }
            ],
            "description": "A PHP port of the YUI CSS compressor",
            "homepage": "https://github.com/tubalmartin/YUI-CSS-compressor-PHP-port",
            "keywords": [
                "compress",
                "compressor",
                "css",
                "minify",
                "yui"
            ],
            "time": "2014-09-22 08:08:50"
        },
        {
            "name": "zendframework/zend-code",
            "version": "2.4.9",
            "source": {
                "type": "git",
                "url": "https://github.com/zendframework/zend-code.git",
                "reference": "e3b32fa0fa358643aa6880b04944650981208c20"
            },
            "dist": {
                "type": "zip",
                "url": "https://api.github.com/repos/zendframework/zend-code/zipball/e3b32fa0fa358643aa6880b04944650981208c20",
                "reference": "e3b32fa0fa358643aa6880b04944650981208c20",
                "shasum": ""
            },
            "require": {
                "php": ">=5.3.23",
                "zendframework/zend-eventmanager": "self.version"
            },
            "require-dev": {
                "doctrine/common": ">=2.1",
                "fabpot/php-cs-fixer": "1.7.*",
                "phpunit/phpunit": "~4.0",
                "satooshi/php-coveralls": "dev-master",
                "zendframework/zend-stdlib": "self.version"
            },
            "suggest": {
                "doctrine/common": "Doctrine\\Common >=2.1 for annotation features",
                "zendframework/zend-stdlib": "Zend\\Stdlib component"
            },
            "type": "library",
            "extra": {
                "branch-alias": {
                    "dev-master": "2.4-dev",
                    "dev-develop": "2.5-dev"
                }
            },
            "autoload": {
                "psr-4": {
                    "Zend\\Code\\": "src/"
                }
            },
            "notification-url": "https://packagist.org/downloads/",
            "license": [
                "BSD-3-Clause"
            ],
            "description": "provides facilities to generate arbitrary code using an object oriented interface",
            "homepage": "https://github.com/zendframework/zend-code",
            "keywords": [
                "code",
                "zf2"
            ],
            "time": "2015-05-11 16:17:05"
        },
        {
            "name": "zendframework/zend-config",
            "version": "2.4.9",
            "source": {
                "type": "git",
                "url": "https://github.com/zendframework/zend-config.git",
                "reference": "6b879e54096b8e0d2290f7414c38f9a5947cb8ac"
            },
            "dist": {
                "type": "zip",
                "url": "https://api.github.com/repos/zendframework/zend-config/zipball/6b879e54096b8e0d2290f7414c38f9a5947cb8ac",
                "reference": "6b879e54096b8e0d2290f7414c38f9a5947cb8ac",
                "shasum": ""
            },
            "require": {
                "php": ">=5.3.23",
                "zendframework/zend-stdlib": "self.version"
            },
            "require-dev": {
                "fabpot/php-cs-fixer": "1.7.*",
                "phpunit/phpunit": "~4.0",
                "satooshi/php-coveralls": "dev-master",
                "zendframework/zend-filter": "self.version",
                "zendframework/zend-i18n": "self.version",
                "zendframework/zend-json": "self.version",
                "zendframework/zend-servicemanager": "self.version"
            },
            "suggest": {
                "zendframework/zend-filter": "Zend\\Filter component",
                "zendframework/zend-i18n": "Zend\\I18n component",
                "zendframework/zend-json": "Zend\\Json to use the Json reader or writer classes",
                "zendframework/zend-servicemanager": "Zend\\ServiceManager for use with the Config Factory to retrieve reader and writer instances"
            },
            "type": "library",
            "extra": {
                "branch-alias": {
                    "dev-master": "2.4-dev",
                    "dev-develop": "2.5-dev"
                }
            },
            "autoload": {
                "psr-4": {
                    "Zend\\Config\\": "src/"
                }
            },
            "notification-url": "https://packagist.org/downloads/",
            "license": [
                "BSD-3-Clause"
            ],
            "description": "provides a nested object property based user interface for accessing this configuration data within application code",
            "homepage": "https://github.com/zendframework/zend-config",
            "keywords": [
                "config",
                "zf2"
            ],
            "time": "2015-05-07 14:55:31"
        },
        {
            "name": "zendframework/zend-console",
            "version": "2.4.9",
            "source": {
                "type": "git",
                "url": "https://github.com/zendframework/zend-console.git",
                "reference": "92f9c51bdc42332e63914eec892364594a9b68c8"
            },
            "dist": {
                "type": "zip",
                "url": "https://api.github.com/repos/zendframework/zend-console/zipball/92f9c51bdc42332e63914eec892364594a9b68c8",
                "reference": "92f9c51bdc42332e63914eec892364594a9b68c8",
                "shasum": ""
            },
            "require": {
                "php": ">=5.3.23",
                "zendframework/zend-stdlib": "self.version"
            },
            "require-dev": {
                "fabpot/php-cs-fixer": "1.7.*",
                "phpunit/phpunit": "~4.0",
                "satooshi/php-coveralls": "dev-master"
            },
            "suggest": {
                "zendframework/zend-filter": "To support DefaultRouteMatcher usage",
                "zendframework/zend-validator": "To support DefaultRouteMatcher usage"
            },
            "type": "library",
            "extra": {
                "branch-alias": {
                    "dev-master": "2.4-dev",
                    "dev-develop": "2.5-dev"
                }
            },
            "autoload": {
                "psr-4": {
                    "Zend\\Console\\": "src/"
                }
            },
            "notification-url": "https://packagist.org/downloads/",
            "license": [
                "BSD-3-Clause"
            ],
            "homepage": "https://github.com/zendframework/zend-console",
            "keywords": [
                "console",
                "zf2"
            ],
            "time": "2015-05-07 14:55:31"
        },
        {
            "name": "zendframework/zend-crypt",
            "version": "2.4.9",
            "source": {
                "type": "git",
                "url": "https://github.com/zendframework/zend-crypt.git",
                "reference": "165ec063868884eb952f6bca258f464f7103b79f"
            },
            "dist": {
                "type": "zip",
                "url": "https://api.github.com/repos/zendframework/zend-crypt/zipball/165ec063868884eb952f6bca258f464f7103b79f",
                "reference": "165ec063868884eb952f6bca258f464f7103b79f",
                "shasum": ""
            },
            "require": {
                "php": ">=5.3.23",
                "zendframework/zend-math": "~2.4.0",
                "zendframework/zend-servicemanager": "~2.4.0",
                "zendframework/zend-stdlib": "~2.4.0"
            },
            "require-dev": {
                "fabpot/php-cs-fixer": "1.7.*",
                "phpunit/phpunit": "~4.0",
                "satooshi/php-coveralls": "dev-master",
                "zendframework/zend-config": "~2.4.0"
            },
            "suggest": {
                "ext-mcrypt": "Required for most features of Zend\\Crypt"
            },
            "type": "library",
            "extra": {
                "branch-alias": {
                    "dev-master": "2.4-dev",
                    "dev-develop": "2.5-dev"
                }
            },
            "autoload": {
                "psr-4": {
                    "Zend\\Crypt\\": "src/"
                }
            },
            "notification-url": "https://packagist.org/downloads/",
            "license": [
                "BSD-3-Clause"
            ],
            "homepage": "https://github.com/zendframework/zend-crypt",
            "keywords": [
                "crypt",
                "zf2"
            ],
            "time": "2015-11-23 16:33:27"
        },
        {
            "name": "zendframework/zend-di",
            "version": "2.4.9",
            "source": {
                "type": "git",
                "url": "https://github.com/zendframework/zend-di.git",
                "reference": "fb578aa1e1ce9fb2dccec920f113e7db4ad44297"
            },
            "dist": {
                "type": "zip",
                "url": "https://api.github.com/repos/zendframework/zend-di/zipball/fb578aa1e1ce9fb2dccec920f113e7db4ad44297",
                "reference": "fb578aa1e1ce9fb2dccec920f113e7db4ad44297",
                "shasum": ""
            },
            "require": {
                "php": ">=5.3.23",
                "zendframework/zend-code": "self.version",
                "zendframework/zend-stdlib": "self.version"
            },
            "require-dev": {
                "fabpot/php-cs-fixer": "1.7.*",
                "phpunit/phpunit": "~4.0",
                "satooshi/php-coveralls": "dev-master",
                "zendframework/zend-servicemanager": "self.version"
            },
            "suggest": {
                "zendframework/zend-servicemanager": "Zend\\ServiceManager component"
            },
            "type": "library",
            "extra": {
                "branch-alias": {
                    "dev-master": "2.4-dev",
                    "dev-develop": "2.5-dev"
                }
            },
            "autoload": {
                "psr-4": {
                    "Zend\\Di\\": "src/"
                }
            },
            "notification-url": "https://packagist.org/downloads/",
            "license": [
                "BSD-3-Clause"
            ],
            "homepage": "https://github.com/zendframework/zend-di",
            "keywords": [
                "di",
                "zf2"
            ],
            "time": "2015-05-07 14:55:31"
        },
        {
            "name": "zendframework/zend-escaper",
            "version": "2.4.9",
            "source": {
                "type": "git",
                "url": "https://github.com/zendframework/zend-escaper.git",
                "reference": "13f468ff824f3c83018b90aff892a1b3201383a9"
            },
            "dist": {
                "type": "zip",
                "url": "https://api.github.com/repos/zendframework/zend-escaper/zipball/13f468ff824f3c83018b90aff892a1b3201383a9",
                "reference": "13f468ff824f3c83018b90aff892a1b3201383a9",
                "shasum": ""
            },
            "require": {
                "php": ">=5.3.23"
            },
            "require-dev": {
                "fabpot/php-cs-fixer": "1.7.*",
                "phpunit/phpunit": "~4.0",
                "satooshi/php-coveralls": "dev-master"
            },
            "type": "library",
            "extra": {
                "branch-alias": {
                    "dev-master": "2.4-dev",
                    "dev-develop": "2.5-dev"
                }
            },
            "autoload": {
                "psr-4": {
                    "Zend\\Escaper\\": "src/"
                }
            },
            "notification-url": "https://packagist.org/downloads/",
            "license": [
                "BSD-3-Clause"
            ],
            "homepage": "https://github.com/zendframework/zend-escaper",
            "keywords": [
                "escaper",
                "zf2"
            ],
            "time": "2015-05-07 14:55:31"
        },
        {
            "name": "zendframework/zend-eventmanager",
            "version": "2.4.9",
            "source": {
                "type": "git",
                "url": "https://github.com/zendframework/zend-eventmanager.git",
                "reference": "c2c46a7a2809b74ceb66fd79f66d43f97e1747b4"
            },
            "dist": {
                "type": "zip",
                "url": "https://api.github.com/repos/zendframework/zend-eventmanager/zipball/c2c46a7a2809b74ceb66fd79f66d43f97e1747b4",
                "reference": "c2c46a7a2809b74ceb66fd79f66d43f97e1747b4",
                "shasum": ""
            },
            "require": {
                "php": ">=5.3.23",
                "zendframework/zend-stdlib": "self.version"
            },
            "require-dev": {
                "fabpot/php-cs-fixer": "1.7.*",
                "phpunit/phpunit": "~4.0",
                "satooshi/php-coveralls": "dev-master"
            },
            "type": "library",
            "extra": {
                "branch-alias": {
                    "dev-master": "2.4-dev",
                    "dev-develop": "2.5-dev"
                }
            },
            "autoload": {
                "psr-4": {
                    "Zend\\EventManager\\": "src/"
                }
            },
            "notification-url": "https://packagist.org/downloads/",
            "license": [
                "BSD-3-Clause"
            ],
            "homepage": "https://github.com/zendframework/zend-event-manager",
            "keywords": [
                "eventmanager",
                "zf2"
            ],
            "time": "2015-05-07 14:55:31"
        },
        {
            "name": "zendframework/zend-filter",
            "version": "2.4.9",
            "source": {
                "type": "git",
                "url": "https://github.com/zendframework/zend-filter.git",
                "reference": "a3711101850078b2aa69586c71897acaada2e9cb"
            },
            "dist": {
                "type": "zip",
                "url": "https://api.github.com/repos/zendframework/zend-filter/zipball/a3711101850078b2aa69586c71897acaada2e9cb",
                "reference": "a3711101850078b2aa69586c71897acaada2e9cb",
                "shasum": ""
            },
            "require": {
                "php": ">=5.3.23",
                "zendframework/zend-stdlib": "self.version"
            },
            "require-dev": {
                "fabpot/php-cs-fixer": "1.7.*",
                "phpunit/phpunit": "~4.0",
                "satooshi/php-coveralls": "dev-master",
                "zendframework/zend-crypt": "self.version",
                "zendframework/zend-servicemanager": "self.version",
                "zendframework/zend-uri": "self.version"
            },
            "suggest": {
                "zendframework/zend-crypt": "Zend\\Crypt component",
                "zendframework/zend-i18n": "Zend\\I18n component",
                "zendframework/zend-servicemanager": "Zend\\ServiceManager component",
                "zendframework/zend-uri": "Zend\\Uri component for UriNormalize filter"
            },
            "type": "library",
            "extra": {
                "branch-alias": {
                    "dev-master": "2.4-dev",
                    "dev-develop": "2.5-dev"
                }
            },
            "autoload": {
                "psr-4": {
                    "Zend\\Filter\\": "src/"
                }
            },
            "notification-url": "https://packagist.org/downloads/",
            "license": [
                "BSD-3-Clause"
            ],
            "description": "provides a set of commonly needed data filters",
            "homepage": "https://github.com/zendframework/zend-filter",
            "keywords": [
                "filter",
                "zf2"
            ],
            "time": "2015-05-07 14:55:31"
        },
        {
            "name": "zendframework/zend-form",
            "version": "2.4.9",
            "source": {
                "type": "git",
                "url": "https://github.com/zendframework/zend-form.git",
                "reference": "779ba5da3dc040c52e632ea340462af2306c7682"
            },
            "dist": {
                "type": "zip",
                "url": "https://api.github.com/repos/zendframework/zend-form/zipball/779ba5da3dc040c52e632ea340462af2306c7682",
                "reference": "779ba5da3dc040c52e632ea340462af2306c7682",
                "shasum": ""
            },
            "require": {
                "php": ">=5.3.23",
                "zendframework/zend-inputfilter": "~2.4.0",
                "zendframework/zend-stdlib": "~2.4.0"
            },
            "require-dev": {
                "fabpot/php-cs-fixer": "1.7.*",
                "ircmaxell/random-lib": "^1.1",
                "phpunit/phpunit": "~4.0",
                "satooshi/php-coveralls": "dev-master",
                "zendframework/zend-cache": "~2.4.0",
                "zendframework/zend-captcha": "~2.4.0",
                "zendframework/zend-code": "~2.4.0",
                "zendframework/zend-eventmanager": "~2.4.0",
                "zendframework/zend-filter": "~2.4.0",
                "zendframework/zend-i18n": "~2.4.0",
                "zendframework/zend-servicemanager": "~2.4.0",
                "zendframework/zend-session": "~2.4.0",
                "zendframework/zend-text": "~2.4.0",
                "zendframework/zend-validator": "~2.4.0",
                "zendframework/zend-view": "~2.4.0",
                "zendframework/zendservice-recaptcha": "~2.0"
            },
            "suggest": {
                "zendframework/zend-captcha": "Zend\\Captcha component",
                "zendframework/zend-code": "Zend\\Code component",
                "zendframework/zend-eventmanager": "Zend\\EventManager component",
                "zendframework/zend-filter": "Zend\\Filter component",
                "zendframework/zend-i18n": "Zend\\I18n component",
                "zendframework/zend-servicemanager": "Zend\\ServiceManager component",
                "zendframework/zend-validator": "Zend\\Validator component",
                "zendframework/zend-view": "Zend\\View component",
                "zendframework/zendservice-recaptcha": "ZendService\\ReCaptcha component"
            },
            "type": "library",
            "extra": {
                "branch-alias": {
                    "dev-master": "2.4-dev",
                    "dev-develop": "2.5-dev"
                }
            },
            "autoload": {
                "psr-4": {
                    "Zend\\Form\\": "src/"
                }
            },
            "notification-url": "https://packagist.org/downloads/",
            "license": [
                "BSD-3-Clause"
            ],
            "homepage": "https://github.com/zendframework/zend-form",
            "keywords": [
                "form",
                "zf2"
            ],
            "time": "2015-09-09 19:11:05"
        },
        {
            "name": "zendframework/zend-http",
            "version": "2.4.9",
            "source": {
                "type": "git",
                "url": "https://github.com/zendframework/zend-http.git",
                "reference": "0456267c3825f3c4b558460e0bffeb4c496e6fb8"
            },
            "dist": {
                "type": "zip",
                "url": "https://api.github.com/repos/zendframework/zend-http/zipball/0456267c3825f3c4b558460e0bffeb4c496e6fb8",
                "reference": "0456267c3825f3c4b558460e0bffeb4c496e6fb8",
                "shasum": ""
            },
            "require": {
                "php": ">=5.3.23",
                "zendframework/zend-loader": "~2.4.0",
                "zendframework/zend-stdlib": "~2.4.0",
                "zendframework/zend-uri": "~2.4.0",
                "zendframework/zend-validator": "~2.4.0"
            },
            "require-dev": {
                "fabpot/php-cs-fixer": "1.7.*",
                "phpunit/phpunit": "~4.0",
                "satooshi/php-coveralls": "dev-master",
                "zendframework/zend-config": "~2.4.0"
            },
            "type": "library",
            "extra": {
                "branch-alias": {
                    "dev-master": "2.4-dev",
                    "dev-develop": "2.5-dev"
                }
            },
            "autoload": {
                "psr-4": {
                    "Zend\\Http\\": "src/"
                }
            },
            "notification-url": "https://packagist.org/downloads/",
            "license": [
                "BSD-3-Clause"
            ],
            "description": "provides an easy interface for performing Hyper-Text Transfer Protocol (HTTP) requests",
            "homepage": "https://github.com/zendframework/zend-http",
            "keywords": [
                "http",
                "zf2"
            ],
            "time": "2015-09-14 16:11:20"
        },
        {
            "name": "zendframework/zend-i18n",
            "version": "2.4.9",
            "source": {
                "type": "git",
                "url": "https://github.com/zendframework/zend-i18n.git",
                "reference": "f26d6ae4be3f1ac98fbb3708aafae908c38f46c8"
            },
            "dist": {
                "type": "zip",
                "url": "https://api.github.com/repos/zendframework/zend-i18n/zipball/f26d6ae4be3f1ac98fbb3708aafae908c38f46c8",
                "reference": "f26d6ae4be3f1ac98fbb3708aafae908c38f46c8",
                "shasum": ""
            },
            "require": {
                "php": ">=5.3.23",
                "zendframework/zend-stdlib": "self.version"
            },
            "require-dev": {
                "fabpot/php-cs-fixer": "1.7.*",
                "phpunit/phpunit": "~4.0",
                "satooshi/php-coveralls": "dev-master",
                "zendframework/zend-cache": "self.version",
                "zendframework/zend-config": "self.version",
                "zendframework/zend-eventmanager": "self.version",
                "zendframework/zend-filter": "self.version",
                "zendframework/zend-servicemanager": "self.version",
                "zendframework/zend-validator": "self.version",
                "zendframework/zend-view": "self.version"
            },
            "suggest": {
                "ext-intl": "Required for most features of Zend\\I18n; included in default builds of PHP",
                "zendframework/zend-cache": "Zend\\Cache component",
                "zendframework/zend-config": "Zend\\Config component",
                "zendframework/zend-eventmanager": "You should install this package to use the events in the translator",
                "zendframework/zend-filter": "You should install this package to use the provided filters",
                "zendframework/zend-resources": "Translation resources",
                "zendframework/zend-servicemanager": "Zend\\ServiceManager component",
                "zendframework/zend-validator": "You should install this package to use the provided validators",
                "zendframework/zend-view": "You should install this package to use the provided view helpers"
            },
            "type": "library",
            "extra": {
                "branch-alias": {
                    "dev-master": "2.4-dev",
                    "dev-develop": "2.5-dev"
                }
            },
            "autoload": {
                "psr-4": {
                    "Zend\\I18n\\": "src/"
                }
            },
            "notification-url": "https://packagist.org/downloads/",
            "license": [
                "BSD-3-Clause"
            ],
            "homepage": "https://github.com/zendframework/zend-i18n",
            "keywords": [
                "i18n",
                "zf2"
            ],
            "time": "2015-05-07 14:55:31"
        },
        {
            "name": "zendframework/zend-inputfilter",
            "version": "2.4.9",
            "source": {
                "type": "git",
                "url": "https://github.com/zendframework/zend-inputfilter.git",
                "reference": "6305e9acf7da9f5481b5266cb6e0353a96c10a06"
            },
            "dist": {
                "type": "zip",
                "url": "https://api.github.com/repos/zendframework/zend-inputfilter/zipball/6305e9acf7da9f5481b5266cb6e0353a96c10a06",
                "reference": "6305e9acf7da9f5481b5266cb6e0353a96c10a06",
                "shasum": ""
            },
            "require": {
                "php": ">=5.3.23",
                "zendframework/zend-filter": "~2.4.0",
                "zendframework/zend-stdlib": "~2.4.0",
                "zendframework/zend-validator": "~2.4.8"
            },
            "require-dev": {
                "fabpot/php-cs-fixer": "1.7.*",
                "phpunit/phpunit": "^4.5",
                "zendframework/zend-servicemanager": "~2.4.0"
            },
            "suggest": {
                "zendframework/zend-servicemanager": "To support plugin manager support"
            },
            "type": "library",
            "extra": {
                "branch-alias": {
                    "dev-master": "2.4-dev",
                    "dev-develop": "2.5-dev"
                }
            },
            "autoload": {
                "psr-4": {
                    "Zend\\InputFilter\\": "src/"
                }
            },
            "notification-url": "https://packagist.org/downloads/",
            "license": [
                "BSD-3-Clause"
            ],
            "homepage": "https://github.com/zendframework/zend-inputfilter",
            "keywords": [
                "inputfilter",
                "zf2"
            ],
            "time": "2015-09-09 15:44:54"
        },
        {
            "name": "zendframework/zend-json",
            "version": "2.4.9",
            "source": {
                "type": "git",
                "url": "https://github.com/zendframework/zend-json.git",
                "reference": "1db4b878846520e619fbcdc7ce826c8563f8e839"
            },
            "dist": {
                "type": "zip",
                "url": "https://api.github.com/repos/zendframework/zend-json/zipball/1db4b878846520e619fbcdc7ce826c8563f8e839",
                "reference": "1db4b878846520e619fbcdc7ce826c8563f8e839",
                "shasum": ""
            },
            "require": {
                "php": ">=5.3.23",
                "zendframework/zend-stdlib": "self.version"
            },
            "require-dev": {
                "fabpot/php-cs-fixer": "1.7.*",
                "phpunit/phpunit": "~4.0",
                "satooshi/php-coveralls": "dev-master",
                "zendframework/zend-http": "self.version",
                "zendframework/zend-server": "self.version"
            },
            "suggest": {
                "zendframework/zend-http": "Zend\\Http component",
                "zendframework/zend-server": "Zend\\Server component",
                "zendframework/zendxml": "To support Zend\\Json\\Json::fromXml() usage"
            },
            "type": "library",
            "extra": {
                "branch-alias": {
                    "dev-master": "2.4-dev",
                    "dev-develop": "2.5-dev"
                }
            },
            "autoload": {
                "psr-4": {
                    "Zend\\Json\\": "src/"
                }
            },
            "notification-url": "https://packagist.org/downloads/",
            "license": [
                "BSD-3-Clause"
            ],
            "description": "provides convenience methods for serializing native PHP to JSON and decoding JSON to native PHP",
            "homepage": "https://github.com/zendframework/zend-json",
            "keywords": [
                "json",
                "zf2"
            ],
            "time": "2015-05-07 14:55:31"
        },
        {
            "name": "zendframework/zend-loader",
            "version": "2.4.9",
            "source": {
                "type": "git",
                "url": "https://github.com/zendframework/zend-loader.git",
                "reference": "5e62c44a4d23c4e09d35fcc2a3b109c944dbdc22"
            },
            "dist": {
                "type": "zip",
                "url": "https://api.github.com/repos/zendframework/zend-loader/zipball/5e62c44a4d23c4e09d35fcc2a3b109c944dbdc22",
                "reference": "5e62c44a4d23c4e09d35fcc2a3b109c944dbdc22",
                "shasum": ""
            },
            "require": {
                "php": ">=5.3.23"
            },
            "require-dev": {
                "fabpot/php-cs-fixer": "1.7.*",
                "phpunit/phpunit": "~4.0",
                "satooshi/php-coveralls": "dev-master"
            },
            "type": "library",
            "extra": {
                "branch-alias": {
                    "dev-master": "2.4-dev",
                    "dev-develop": "2.5-dev"
                }
            },
            "autoload": {
                "psr-4": {
                    "Zend\\Loader\\": "src/"
                }
            },
            "notification-url": "https://packagist.org/downloads/",
            "license": [
                "BSD-3-Clause"
            ],
            "homepage": "https://github.com/zendframework/zend-loader",
            "keywords": [
                "loader",
                "zf2"
            ],
            "time": "2015-05-07 14:55:31"
        },
        {
            "name": "zendframework/zend-log",
            "version": "2.4.9",
            "source": {
                "type": "git",
                "url": "https://github.com/zendframework/zend-log.git",
                "reference": "f6538f4b61cdacafa47c7cef26c5c0204f2d1eef"
            },
            "dist": {
                "type": "zip",
                "url": "https://api.github.com/repos/zendframework/zend-log/zipball/f6538f4b61cdacafa47c7cef26c5c0204f2d1eef",
                "reference": "f6538f4b61cdacafa47c7cef26c5c0204f2d1eef",
                "shasum": ""
            },
            "require": {
                "php": ">=5.3.23",
                "zendframework/zend-servicemanager": "self.version",
                "zendframework/zend-stdlib": "self.version"
            },
            "require-dev": {
                "fabpot/php-cs-fixer": "1.7.*",
                "phpunit/phpunit": "~4.0",
                "satooshi/php-coveralls": "dev-master",
                "zendframework/zend-console": "self.version",
                "zendframework/zend-db": "self.version",
                "zendframework/zend-escaper": "self.version",
                "zendframework/zend-mail": "self.version",
                "zendframework/zend-validator": "self.version"
            },
            "suggest": {
                "ext-mongo": "*",
                "zendframework/zend-console": "Zend\\Console component",
                "zendframework/zend-db": "Zend\\Db component",
                "zendframework/zend-escaper": "Zend\\Escaper component, for use in the XML formatter",
                "zendframework/zend-mail": "Zend\\Mail component",
                "zendframework/zend-validator": "Zend\\Validator component"
            },
            "type": "library",
            "extra": {
                "branch-alias": {
                    "dev-master": "2.4-dev",
                    "dev-develop": "2.5-dev"
                }
            },
            "autoload": {
                "psr-4": {
                    "Zend\\Log\\": "src/"
                }
            },
            "notification-url": "https://packagist.org/downloads/",
            "license": [
                "BSD-3-Clause"
            ],
            "description": "component for general purpose logging",
            "homepage": "https://github.com/zendframework/zend-log",
            "keywords": [
                "log",
                "logging",
                "zf2"
            ],
            "time": "2015-05-07 14:55:31"
        },
        {
            "name": "zendframework/zend-math",
            "version": "2.4.9",
            "source": {
                "type": "git",
                "url": "https://github.com/zendframework/zend-math.git",
                "reference": "1e7e803366fc7618a8668ce2403c932196174faa"
            },
            "dist": {
                "type": "zip",
                "url": "https://api.github.com/repos/zendframework/zend-math/zipball/1e7e803366fc7618a8668ce2403c932196174faa",
                "reference": "1e7e803366fc7618a8668ce2403c932196174faa",
                "shasum": ""
            },
            "require": {
                "php": ">=5.3.23"
            },
            "require-dev": {
                "fabpot/php-cs-fixer": "1.7.*",
                "phpunit/phpunit": "~4.0",
                "satooshi/php-coveralls": "dev-master"
            },
            "suggest": {
                "ext-bcmath": "If using the bcmath functionality",
                "ext-gmp": "If using the gmp functionality",
                "ircmaxell/random-lib": "Fallback random byte generator for Zend\\Math\\Rand if OpenSSL/Mcrypt extensions are unavailable",
                "zendframework/zend-servicemanager": ">= current version, if using the BigInteger::factory functionality"
            },
            "type": "library",
            "extra": {
                "branch-alias": {
                    "dev-master": "2.4-dev",
                    "dev-develop": "2.5-dev"
                }
            },
            "autoload": {
                "psr-4": {
                    "Zend\\Math\\": "src/"
                }
            },
            "notification-url": "https://packagist.org/downloads/",
            "license": [
                "BSD-3-Clause"
            ],
            "homepage": "https://github.com/zendframework/zend-math",
            "keywords": [
                "math",
                "zf2"
            ],
            "time": "2015-05-07 14:55:31"
        },
        {
            "name": "zendframework/zend-modulemanager",
            "version": "2.4.9",
            "source": {
                "type": "git",
                "url": "https://github.com/zendframework/zend-modulemanager.git",
                "reference": "49c0713c2b560dd434aa36b83df4c89f51f8dab4"
            },
            "dist": {
                "type": "zip",
                "url": "https://api.github.com/repos/zendframework/zend-modulemanager/zipball/49c0713c2b560dd434aa36b83df4c89f51f8dab4",
                "reference": "49c0713c2b560dd434aa36b83df4c89f51f8dab4",
                "shasum": ""
            },
            "require": {
                "php": ">=5.3.23",
                "zendframework/zend-eventmanager": "self.version",
                "zendframework/zend-stdlib": "self.version"
            },
            "require-dev": {
                "fabpot/php-cs-fixer": "1.7.*",
                "phpunit/phpunit": "~4.0",
                "satooshi/php-coveralls": "dev-master",
                "zendframework/zend-config": "self.version",
                "zendframework/zend-console": "self.version",
                "zendframework/zend-loader": "self.version",
                "zendframework/zend-servicemanager": "self.version"
            },
            "suggest": {
                "zendframework/zend-config": "Zend\\Config component",
                "zendframework/zend-console": "Zend\\Console component",
                "zendframework/zend-loader": "Zend\\Loader component",
                "zendframework/zend-mvc": "Zend\\Mvc component",
                "zendframework/zend-servicemanager": "Zend\\ServiceManager component"
            },
            "type": "library",
            "extra": {
                "branch-alias": {
                    "dev-master": "2.4-dev",
                    "dev-develop": "2.5-dev"
                }
            },
            "autoload": {
                "psr-4": {
                    "Zend\\ModuleManager\\": "src/"
                }
            },
            "notification-url": "https://packagist.org/downloads/",
            "license": [
                "BSD-3-Clause"
            ],
            "homepage": "https://github.com/zendframework/zend-module-manager",
            "keywords": [
                "modulemanager",
                "zf2"
            ],
            "time": "2015-05-07 14:55:31"
        },
        {
            "name": "zendframework/zend-mvc",
            "version": "2.4.9",
            "source": {
                "type": "git",
                "url": "https://github.com/zendframework/zend-mvc.git",
                "reference": "5ecf513a82fe9fdeee84919eee45e8098639df04"
            },
            "dist": {
                "type": "zip",
                "url": "https://api.github.com/repos/zendframework/zend-mvc/zipball/5ecf513a82fe9fdeee84919eee45e8098639df04",
                "reference": "5ecf513a82fe9fdeee84919eee45e8098639df04",
                "shasum": ""
            },
            "require": {
                "php": ">=5.3.23",
                "zendframework/zend-eventmanager": "~2.4.0",
                "zendframework/zend-form": "~2.4.8",
                "zendframework/zend-servicemanager": "~2.4.0",
                "zendframework/zend-stdlib": "~2.4.0"
            },
            "require-dev": {
                "fabpot/php-cs-fixer": "1.7.*",
                "phpunit/phpunit": "~4.0",
                "satooshi/php-coveralls": "dev-master",
                "zendframework/zend-authentication": "~2.4.0",
                "zendframework/zend-cache": "~2.4.0",
                "zendframework/zend-console": "~2.4.0",
                "zendframework/zend-di": "~2.4.0",
                "zendframework/zend-filter": "~2.4.0",
                "zendframework/zend-http": "~2.4.8",
                "zendframework/zend-i18n": "~2.4.0",
                "zendframework/zend-inputfilter": "~2.4.8",
                "zendframework/zend-json": "~2.4.0",
                "zendframework/zend-log": "~2.4.0",
                "zendframework/zend-modulemanager": "~2.4.0",
                "zendframework/zend-serializer": "~2.4.0",
                "zendframework/zend-session": "~2.4.0",
                "zendframework/zend-text": "~2.4.0",
                "zendframework/zend-uri": "~2.4.0",
                "zendframework/zend-validator": "~2.4.8",
                "zendframework/zend-version": "~2.4.0",
                "zendframework/zend-view": "~2.4.0"
            },
            "suggest": {
                "zendframework/zend-authentication": "Zend\\Authentication component for Identity plugin",
                "zendframework/zend-config": "Zend\\Config component",
                "zendframework/zend-console": "Zend\\Console component",
                "zendframework/zend-di": "Zend\\Di component",
                "zendframework/zend-filter": "Zend\\Filter component",
                "zendframework/zend-http": "Zend\\Http component",
                "zendframework/zend-i18n": "Zend\\I18n component for translatable segments",
                "zendframework/zend-inputfilter": "Zend\\Inputfilter component",
                "zendframework/zend-json": "Zend\\Json component",
                "zendframework/zend-log": "Zend\\Log component",
                "zendframework/zend-modulemanager": "Zend\\ModuleManager component",
                "zendframework/zend-serializer": "Zend\\Serializer component",
                "zendframework/zend-session": "Zend\\Session component for FlashMessenger, PRG, and FPRG plugins",
                "zendframework/zend-stdlib": "Zend\\Stdlib component",
                "zendframework/zend-text": "Zend\\Text component",
                "zendframework/zend-uri": "Zend\\Uri component",
                "zendframework/zend-validator": "Zend\\Validator component",
                "zendframework/zend-version": "Zend\\Version component",
                "zendframework/zend-view": "Zend\\View component"
            },
            "type": "library",
            "extra": {
                "branch-alias": {
                    "dev-master": "2.4-dev",
                    "dev-develop": "2.5-dev"
                }
            },
            "autoload": {
                "psr-4": {
                    "Zend\\Mvc\\": "src/"
                }
            },
            "notification-url": "https://packagist.org/downloads/",
            "license": [
                "BSD-3-Clause"
            ],
            "homepage": "https://github.com/zendframework/zend-mvc",
            "keywords": [
                "mvc",
                "zf2"
            ],
            "time": "2015-09-14 16:32:50"
        },
        {
            "name": "zendframework/zend-serializer",
            "version": "2.4.9",
            "source": {
                "type": "git",
                "url": "https://github.com/zendframework/zend-serializer.git",
                "reference": "31a0da5c09f54fe76bc4e145e348b0d3d277aaf0"
            },
            "dist": {
                "type": "zip",
                "url": "https://api.github.com/repos/zendframework/zend-serializer/zipball/31a0da5c09f54fe76bc4e145e348b0d3d277aaf0",
                "reference": "31a0da5c09f54fe76bc4e145e348b0d3d277aaf0",
                "shasum": ""
            },
            "require": {
                "php": ">=5.3.23",
                "zendframework/zend-json": "self.version",
                "zendframework/zend-math": "self.version",
                "zendframework/zend-stdlib": "self.version"
            },
            "require-dev": {
                "fabpot/php-cs-fixer": "1.7.*",
                "phpunit/phpunit": "~4.0",
                "satooshi/php-coveralls": "dev-master",
                "zendframework/zend-servicemanager": "self.version"
            },
            "suggest": {
                "zendframework/zend-servicemanager": "To support plugin manager support"
            },
            "type": "library",
            "extra": {
                "branch-alias": {
                    "dev-master": "2.4-dev",
                    "dev-develop": "2.5-dev"
                }
            },
            "autoload": {
                "psr-4": {
                    "Zend\\Serializer\\": "src/"
                }
            },
            "notification-url": "https://packagist.org/downloads/",
            "license": [
                "BSD-3-Clause"
            ],
            "description": "provides an adapter based interface to simply generate storable representation of PHP types by different facilities, and recover",
            "homepage": "https://github.com/zendframework/zend-serializer",
            "keywords": [
                "serializer",
                "zf2"
            ],
            "time": "2015-05-07 14:55:31"
        },
        {
            "name": "zendframework/zend-server",
            "version": "2.4.9",
            "source": {
                "type": "git",
                "url": "https://github.com/zendframework/zend-server.git",
                "reference": "dd6da0d3c304cb43d3ac0be2dc9c334372d3734c"
            },
            "dist": {
                "type": "zip",
                "url": "https://api.github.com/repos/zendframework/zend-server/zipball/dd6da0d3c304cb43d3ac0be2dc9c334372d3734c",
                "reference": "dd6da0d3c304cb43d3ac0be2dc9c334372d3734c",
                "shasum": ""
            },
            "require": {
                "php": ">=5.3.23",
                "zendframework/zend-code": "self.version",
                "zendframework/zend-stdlib": "self.version"
            },
            "require-dev": {
                "fabpot/php-cs-fixer": "1.7.*",
                "phpunit/phpunit": "~4.0",
                "satooshi/php-coveralls": "dev-master"
            },
            "type": "library",
            "extra": {
                "branch-alias": {
                    "dev-master": "2.4-dev",
                    "dev-develop": "2.5-dev"
                }
            },
            "autoload": {
                "psr-4": {
                    "Zend\\Server\\": "src/"
                }
            },
            "notification-url": "https://packagist.org/downloads/",
            "license": [
                "BSD-3-Clause"
            ],
            "homepage": "https://github.com/zendframework/zend-server",
            "keywords": [
                "server",
                "zf2"
            ],
            "time": "2015-05-07 14:55:31"
        },
        {
            "name": "zendframework/zend-servicemanager",
            "version": "2.4.9",
            "source": {
                "type": "git",
                "url": "https://github.com/zendframework/zend-servicemanager.git",
                "reference": "855294e12771b4295c26446b6ed2df2f1785f234"
            },
            "dist": {
                "type": "zip",
                "url": "https://api.github.com/repos/zendframework/zend-servicemanager/zipball/855294e12771b4295c26446b6ed2df2f1785f234",
                "reference": "855294e12771b4295c26446b6ed2df2f1785f234",
                "shasum": ""
            },
            "require": {
                "php": ">=5.3.23"
            },
            "require-dev": {
                "fabpot/php-cs-fixer": "1.7.*",
                "phpunit/phpunit": "~4.0",
                "satooshi/php-coveralls": "dev-master",
                "zendframework/zend-di": "self.version"
            },
            "suggest": {
                "ocramius/proxy-manager": "ProxyManager 0.5.* to handle lazy initialization of services",
                "zendframework/zend-di": "Zend\\Di component"
            },
            "type": "library",
            "extra": {
                "branch-alias": {
                    "dev-master": "2.4-dev",
                    "dev-develop": "2.5-dev"
                }
            },
            "autoload": {
                "psr-4": {
                    "Zend\\ServiceManager\\": "src/"
                }
            },
            "notification-url": "https://packagist.org/downloads/",
            "license": [
                "BSD-3-Clause"
            ],
            "homepage": "https://github.com/zendframework/zend-service-manager",
            "keywords": [
                "servicemanager",
                "zf2"
            ],
            "time": "2015-05-07 14:55:31"
        },
        {
            "name": "zendframework/zend-soap",
            "version": "2.4.9",
            "source": {
                "type": "git",
                "url": "https://github.com/zendframework/zend-soap.git",
                "reference": "743ab449c4d0d03cee21db743c5aed360be49d36"
            },
            "dist": {
                "type": "zip",
                "url": "https://api.github.com/repos/zendframework/zend-soap/zipball/743ab449c4d0d03cee21db743c5aed360be49d36",
                "reference": "743ab449c4d0d03cee21db743c5aed360be49d36",
                "shasum": ""
            },
            "require": {
                "php": ">=5.3.23",
                "zendframework/zend-server": "self.version",
                "zendframework/zend-stdlib": "self.version",
                "zendframework/zend-uri": "self.version"
            },
            "require-dev": {
                "fabpot/php-cs-fixer": "1.7.*",
                "phpunit/phpunit": "~4.0",
                "satooshi/php-coveralls": "dev-master",
                "zendframework/zend-http": "self.version"
            },
            "suggest": {
                "zendframework/zend-http": "Zend\\Http component"
            },
            "type": "library",
            "extra": {
                "branch-alias": {
                    "dev-master": "2.4-dev",
                    "dev-develop": "2.5-dev"
                }
            },
            "autoload": {
                "psr-4": {
                    "Zend\\Soap\\": "src/"
                }
            },
            "notification-url": "https://packagist.org/downloads/",
            "license": [
                "BSD-3-Clause"
            ],
            "homepage": "https://github.com/zendframework/zend-soap",
            "keywords": [
                "soap",
                "zf2"
            ],
            "time": "2015-05-07 14:55:31"
        },
        {
            "name": "zendframework/zend-stdlib",
            "version": "2.4.9",
            "source": {
                "type": "git",
                "url": "https://github.com/zendframework/zend-stdlib.git",
                "reference": "d8ecb629a72da9f91bd95c5af006384823560b42"
            },
            "dist": {
                "type": "zip",
                "url": "https://api.github.com/repos/zendframework/zend-stdlib/zipball/d8ecb629a72da9f91bd95c5af006384823560b42",
                "reference": "d8ecb629a72da9f91bd95c5af006384823560b42",
                "shasum": ""
            },
            "require": {
                "php": ">=5.3.23"
            },
            "require-dev": {
                "fabpot/php-cs-fixer": "1.7.*",
                "phpunit/phpunit": "~4.0",
                "satooshi/php-coveralls": "dev-master",
                "zendframework/zend-eventmanager": "self.version",
                "zendframework/zend-filter": "self.version",
                "zendframework/zend-serializer": "self.version",
                "zendframework/zend-servicemanager": "self.version"
            },
            "suggest": {
                "zendframework/zend-eventmanager": "To support aggregate hydrator usage",
                "zendframework/zend-filter": "To support naming strategy hydrator usage",
                "zendframework/zend-serializer": "Zend\\Serializer component",
                "zendframework/zend-servicemanager": "To support hydrator plugin manager usage"
            },
            "type": "library",
            "extra": {
                "branch-alias": {
                    "dev-master": "2.4-dev",
                    "dev-develop": "2.5-dev"
                }
            },
            "autoload": {
                "psr-4": {
                    "Zend\\Stdlib\\": "src/"
                }
            },
            "notification-url": "https://packagist.org/downloads/",
            "license": [
                "BSD-3-Clause"
            ],
            "homepage": "https://github.com/zendframework/zend-stdlib",
            "keywords": [
                "stdlib",
                "zf2"
            ],
            "time": "2015-07-21 13:55:46"
        },
        {
            "name": "zendframework/zend-text",
            "version": "2.4.9",
            "source": {
                "type": "git",
                "url": "https://github.com/zendframework/zend-text.git",
                "reference": "bd2393fa1f88b719be033a07fdff23f5fa745ad5"
            },
            "dist": {
                "type": "zip",
                "url": "https://api.github.com/repos/zendframework/zend-text/zipball/bd2393fa1f88b719be033a07fdff23f5fa745ad5",
                "reference": "bd2393fa1f88b719be033a07fdff23f5fa745ad5",
                "shasum": ""
            },
            "require": {
                "php": ">=5.3.23",
                "zendframework/zend-servicemanager": "self.version",
                "zendframework/zend-stdlib": "self.version"
            },
            "require-dev": {
                "fabpot/php-cs-fixer": "1.7.*",
                "phpunit/phpunit": "~4.0",
                "satooshi/php-coveralls": "dev-master"
            },
            "type": "library",
            "extra": {
                "branch-alias": {
                    "dev-master": "2.4-dev",
                    "dev-develop": "2.5-dev"
                }
            },
            "autoload": {
                "psr-4": {
                    "Zend\\Text\\": "src/"
                }
            },
            "notification-url": "https://packagist.org/downloads/",
            "license": [
                "BSD-3-Clause"
            ],
            "homepage": "https://github.com/zendframework/zend-text",
            "keywords": [
                "text",
                "zf2"
            ],
            "time": "2015-05-07 14:55:31"
        },
        {
            "name": "zendframework/zend-uri",
            "version": "2.4.9",
            "source": {
                "type": "git",
                "url": "https://github.com/zendframework/zend-uri.git",
                "reference": "33512866d20cc4bc54a0c1a6a0bdfcf5088939b3"
            },
            "dist": {
                "type": "zip",
                "url": "https://api.github.com/repos/zendframework/zend-uri/zipball/33512866d20cc4bc54a0c1a6a0bdfcf5088939b3",
                "reference": "33512866d20cc4bc54a0c1a6a0bdfcf5088939b3",
                "shasum": ""
            },
            "require": {
                "php": ">=5.3.23",
                "zendframework/zend-escaper": "~2.4.0",
                "zendframework/zend-validator": "~2.4.0"
            },
            "require-dev": {
                "fabpot/php-cs-fixer": "1.7.*",
                "phpunit/phpunit": "~4.0",
                "satooshi/php-coveralls": "dev-master"
            },
            "type": "library",
            "extra": {
                "branch-alias": {
                    "dev-master": "2.4-dev",
                    "dev-develop": "2.5-dev"
                }
            },
            "autoload": {
                "psr-4": {
                    "Zend\\Uri\\": "src/"
                }
            },
            "notification-url": "https://packagist.org/downloads/",
            "license": [
                "BSD-3-Clause"
            ],
            "description": "a component that aids in manipulating and validating » Uniform Resource Identifiers (URIs)",
            "homepage": "https://github.com/zendframework/zend-uri",
            "keywords": [
                "uri",
                "zf2"
            ],
            "time": "2015-09-14 16:17:10"
        },
        {
            "name": "zendframework/zend-validator",
            "version": "2.4.9",
            "source": {
                "type": "git",
                "url": "https://github.com/zendframework/zend-validator.git",
                "reference": "81415511fe729e6de19a61936313cef43c80d337"
            },
            "dist": {
                "type": "zip",
                "url": "https://api.github.com/repos/zendframework/zend-validator/zipball/81415511fe729e6de19a61936313cef43c80d337",
                "reference": "81415511fe729e6de19a61936313cef43c80d337",
                "shasum": ""
            },
            "require": {
                "php": ">=5.3.23",
                "zendframework/zend-stdlib": "~2.4.0"
            },
            "require-dev": {
                "fabpot/php-cs-fixer": "1.7.*",
                "phpunit/phpunit": "~4.0",
                "satooshi/php-coveralls": "dev-master",
                "zendframework/zend-config": "~2.4.0",
                "zendframework/zend-db": "~2.4.0",
                "zendframework/zend-filter": "~2.4.0",
                "zendframework/zend-i18n": "~2.4.0",
                "zendframework/zend-math": "~2.4.0",
                "zendframework/zend-servicemanager": "~2.4.0",
                "zendframework/zend-session": "~2.4.0",
                "zendframework/zend-uri": "~2.4.0"
            },
            "suggest": {
                "zendframework/zend-db": "Zend\\Db component",
                "zendframework/zend-filter": "Zend\\Filter component, required by the Digits validator",
                "zendframework/zend-i18n": "Zend\\I18n component to allow translation of validation error messages as well as to use the various Date validators",
                "zendframework/zend-math": "Zend\\Math component",
                "zendframework/zend-resources": "Translations of validator messages",
                "zendframework/zend-servicemanager": "Zend\\ServiceManager component to allow using the ValidatorPluginManager and validator chains",
                "zendframework/zend-session": "Zend\\Session component",
                "zendframework/zend-uri": "Zend\\Uri component, required by the Uri and Sitemap\\Loc validators"
            },
            "type": "library",
            "extra": {
                "branch-alias": {
                    "dev-master": "2.4-dev",
                    "dev-develop": "2.5-dev"
                }
            },
            "autoload": {
                "psr-4": {
                    "Zend\\Validator\\": "src/"
                }
            },
            "notification-url": "https://packagist.org/downloads/",
            "license": [
                "BSD-3-Clause"
            ],
            "description": "provides a set of commonly needed validators",
            "homepage": "https://github.com/zendframework/zend-validator",
            "keywords": [
                "validator",
                "zf2"
            ],
            "time": "2015-09-08 21:04:17"
        },
        {
            "name": "zendframework/zend-view",
            "version": "2.4.9",
            "source": {
                "type": "git",
                "url": "https://github.com/zendframework/zend-view.git",
                "reference": "d81da0d932a0e35f8cbc6f10d80c8b4ab54973ea"
            },
            "dist": {
                "type": "zip",
                "url": "https://api.github.com/repos/zendframework/zend-view/zipball/d81da0d932a0e35f8cbc6f10d80c8b4ab54973ea",
                "reference": "d81da0d932a0e35f8cbc6f10d80c8b4ab54973ea",
                "shasum": ""
            },
            "require": {
                "php": ">=5.3.23",
                "zendframework/zend-eventmanager": "self.version",
                "zendframework/zend-loader": "self.version",
                "zendframework/zend-stdlib": "self.version"
            },
            "require-dev": {
                "fabpot/php-cs-fixer": "1.7.*",
                "phpunit/phpunit": "~4.0",
                "satooshi/php-coveralls": "dev-master",
                "zendframework/zend-authentication": "self.version",
                "zendframework/zend-escaper": "self.version",
                "zendframework/zend-feed": "self.version",
                "zendframework/zend-filter": "self.version",
                "zendframework/zend-http": "self.version",
                "zendframework/zend-i18n": "self.version",
                "zendframework/zend-json": "self.version",
                "zendframework/zend-mvc": "self.version",
                "zendframework/zend-navigation": "self.version",
                "zendframework/zend-paginator": "self.version",
                "zendframework/zend-permissions-acl": "self.version",
                "zendframework/zend-servicemanager": "self.version",
                "zendframework/zend-uri": "self.version"
            },
            "suggest": {
                "zendframework/zend-authentication": "Zend\\Authentication component",
                "zendframework/zend-escaper": "Zend\\Escaper component",
                "zendframework/zend-feed": "Zend\\Feed component",
                "zendframework/zend-filter": "Zend\\Filter component",
                "zendframework/zend-http": "Zend\\Http component",
                "zendframework/zend-i18n": "Zend\\I18n component",
                "zendframework/zend-json": "Zend\\Json component",
                "zendframework/zend-mvc": "Zend\\Mvc component",
                "zendframework/zend-navigation": "Zend\\Navigation component",
                "zendframework/zend-paginator": "Zend\\Paginator component",
                "zendframework/zend-permissions-acl": "Zend\\Permissions\\Acl component",
                "zendframework/zend-servicemanager": "Zend\\ServiceManager component",
                "zendframework/zend-uri": "Zend\\Uri component"
            },
            "type": "library",
            "extra": {
                "branch-alias": {
                    "dev-master": "2.4-dev",
                    "dev-develop": "2.5-dev"
                }
            },
            "autoload": {
                "psr-4": {
                    "Zend\\View\\": "src/"
                }
            },
            "notification-url": "https://packagist.org/downloads/",
            "license": [
                "BSD-3-Clause"
            ],
            "description": "provides a system of helpers, output filters, and variable escaping",
            "homepage": "https://github.com/zendframework/zend-view",
            "keywords": [
                "view",
                "zf2"
            ],
            "time": "2015-06-16 15:22:37"
        }
    ],
    "packages-dev": [
        {
            "name": "doctrine/instantiator",
            "version": "1.0.5",
            "source": {
                "type": "git",
                "url": "https://github.com/doctrine/instantiator.git",
                "reference": "8e884e78f9f0eb1329e445619e04456e64d8051d"
            },
            "dist": {
                "type": "zip",
                "url": "https://api.github.com/repos/doctrine/instantiator/zipball/8e884e78f9f0eb1329e445619e04456e64d8051d",
                "reference": "8e884e78f9f0eb1329e445619e04456e64d8051d",
                "shasum": ""
            },
            "require": {
                "php": ">=5.3,<8.0-DEV"
            },
            "require-dev": {
                "athletic/athletic": "~0.1.8",
                "ext-pdo": "*",
                "ext-phar": "*",
                "phpunit/phpunit": "~4.0",
                "squizlabs/php_codesniffer": "~2.0"
            },
            "type": "library",
            "extra": {
                "branch-alias": {
                    "dev-master": "1.0.x-dev"
                }
            },
            "autoload": {
                "psr-4": {
                    "Doctrine\\Instantiator\\": "src/Doctrine/Instantiator/"
                }
            },
            "notification-url": "https://packagist.org/downloads/",
            "license": [
                "MIT"
            ],
            "authors": [
                {
                    "name": "Marco Pivetta",
                    "email": "ocramius@gmail.com",
                    "homepage": "http://ocramius.github.com/"
                }
            ],
            "description": "A small, lightweight utility to instantiate objects in PHP without invoking their constructors",
            "homepage": "https://github.com/doctrine/instantiator",
            "keywords": [
                "constructor",
                "instantiate"
            ],
            "time": "2015-06-14 21:17:01"
        },
        {
            "name": "fabpot/php-cs-fixer",
            "version": "v1.11.2",
            "source": {
                "type": "git",
                "url": "https://github.com/FriendsOfPHP/PHP-CS-Fixer.git",
                "reference": "41f70154642ec0f9ea9ea9c290943f3b5dfa76fc"
            },
            "dist": {
                "type": "zip",
                "url": "https://api.github.com/repos/FriendsOfPHP/PHP-CS-Fixer/zipball/41f70154642ec0f9ea9ea9c290943f3b5dfa76fc",
                "reference": "41f70154642ec0f9ea9ea9c290943f3b5dfa76fc",
                "shasum": ""
            },
            "require": {
                "ext-tokenizer": "*",
                "php": ">=5.3.6",
                "sebastian/diff": "~1.1",
                "symfony/console": "~2.3|~3.0",
                "symfony/event-dispatcher": "~2.1|~3.0",
                "symfony/filesystem": "~2.1|~3.0",
                "symfony/finder": "~2.1|~3.0",
                "symfony/process": "~2.3|~3.0",
                "symfony/stopwatch": "~2.5|~3.0"
            },
            "require-dev": {
                "satooshi/php-coveralls": "0.7.*@dev"
            },
            "bin": [
                "php-cs-fixer"
            ],
            "type": "application",
            "autoload": {
                "psr-4": {
                    "Symfony\\CS\\": "Symfony/CS/"
                }
            },
            "notification-url": "https://packagist.org/downloads/",
            "license": [
                "MIT"
            ],
            "authors": [
                {
                    "name": "Dariusz Rumiński",
                    "email": "dariusz.ruminski@gmail.com"
                },
                {
                    "name": "Fabien Potencier",
                    "email": "fabien@symfony.com"
                }
            ],
            "description": "A tool to automatically fix PHP code style",
            "time": "2016-02-26 07:37:29"
        },
        {
            "name": "lusitanian/oauth",
            "version": "v0.7.0",
            "source": {
                "type": "git",
                "url": "https://github.com/Lusitanian/PHPoAuthLib.git",
                "reference": "a48f63ce1a636c86f901b9bdbdadcdbf473bb07b"
            },
            "dist": {
                "type": "zip",
                "url": "https://api.github.com/repos/Lusitanian/PHPoAuthLib/zipball/a48f63ce1a636c86f901b9bdbdadcdbf473bb07b",
                "reference": "a48f63ce1a636c86f901b9bdbdadcdbf473bb07b",
                "shasum": ""
            },
            "require": {
                "php": ">=5.3.0"
            },
            "require-dev": {
                "phpunit/phpunit": "3.7.*",
                "predis/predis": "0.8.*@dev",
                "squizlabs/php_codesniffer": "2.*",
                "symfony/http-foundation": "~2.1"
            },
            "suggest": {
                "ext-openssl": "Allows for usage of secure connections with the stream-based HTTP client.",
                "predis/predis": "Allows using the Redis storage backend.",
                "symfony/http-foundation": "Allows using the Symfony Session storage backend."
            },
            "type": "library",
            "extra": {
                "branch-alias": {
                    "dev-master": "0.1-dev"
                }
            },
            "autoload": {
                "psr-0": {
                    "OAuth": "src",
                    "OAuth\\Unit": "tests"
                }
            },
            "notification-url": "https://packagist.org/downloads/",
            "license": [
                "MIT"
            ],
            "authors": [
                {
                    "name": "David Desberg",
                    "email": "david@daviddesberg.com"
                },
                {
                    "name": "Elliot Chance",
                    "email": "elliotchance@gmail.com"
                },
                {
                    "name": "Pieter Hordijk",
                    "email": "info@pieterhordijk.com"
                }
            ],
            "description": "PHP 5.3+ oAuth 1/2 Library",
            "keywords": [
                "Authentication",
                "authorization",
                "oauth",
                "security"
            ],
            "time": "2015-10-07 00:20:04"
        },
        {
            "name": "pdepend/pdepend",
            "version": "2.2.2",
            "source": {
                "type": "git",
                "url": "https://github.com/pdepend/pdepend.git",
                "reference": "d3ae0d084d526cdc6c3f1b858fb7148de77b41c5"
            },
            "dist": {
                "type": "zip",
                "url": "https://api.github.com/repos/pdepend/pdepend/zipball/d3ae0d084d526cdc6c3f1b858fb7148de77b41c5",
                "reference": "d3ae0d084d526cdc6c3f1b858fb7148de77b41c5",
                "shasum": ""
            },
            "require": {
                "php": ">=5.3.7",
                "symfony/config": "^2.3.0",
                "symfony/dependency-injection": "^2.3.0",
                "symfony/filesystem": "^2.3.0"
            },
            "require-dev": {
                "phpunit/phpunit": "^4.0.0,<4.8",
                "squizlabs/php_codesniffer": "^2.0.0"
            },
            "bin": [
                "src/bin/pdepend"
            ],
            "type": "library",
            "autoload": {
                "psr-0": {
                    "PDepend\\": "src/main/php/"
                }
            },
            "notification-url": "https://packagist.org/downloads/",
            "license": [
                "BSD-3-Clause"
            ],
            "description": "Official version of pdepend to be handled with Composer",
            "time": "2015-10-16 08:49:58"
        },
        {
            "name": "phpmd/phpmd",
            "version": "2.4.2",
            "source": {
                "type": "git",
                "url": "https://github.com/phpmd/phpmd.git",
                "reference": "fccbdb6b222f6d7a6d35af1c396ba5435cec76a9"
            },
            "dist": {
                "type": "zip",
                "url": "https://api.github.com/repos/phpmd/phpmd/zipball/fccbdb6b222f6d7a6d35af1c396ba5435cec76a9",
                "reference": "fccbdb6b222f6d7a6d35af1c396ba5435cec76a9",
                "shasum": ""
            },
            "require": {
                "pdepend/pdepend": "~2.0",
                "php": ">=5.3.0"
            },
            "require-dev": {
                "phpunit/phpunit": "^4.0",
                "squizlabs/php_codesniffer": "^2.0"
            },
            "bin": [
                "src/bin/phpmd"
            ],
            "type": "project",
            "autoload": {
                "psr-0": {
                    "PHPMD\\": "src/main/php"
                }
            },
            "notification-url": "https://packagist.org/downloads/",
            "license": [
                "BSD-3-Clause"
            ],
            "authors": [
                {
                    "name": "Manuel Pichler",
                    "email": "github@manuel-pichler.de",
                    "homepage": "https://github.com/manuelpichler",
                    "role": "Project Founder"
                },
                {
                    "name": "Other contributors",
                    "homepage": "https://github.com/phpmd/phpmd/graphs/contributors",
                    "role": "Contributors"
                },
                {
                    "name": "Marc Würth",
                    "email": "ravage@bluewin.ch",
                    "homepage": "https://github.com/ravage84",
                    "role": "Project Maintainer"
                }
            ],
            "description": "PHPMD is a spin-off project of PHP Depend and aims to be a PHP equivalent of the well known Java tool PMD.",
            "homepage": "http://phpmd.org/",
            "keywords": [
                "mess detection",
                "mess detector",
                "pdepend",
                "phpmd",
                "pmd"
            ],
            "time": "2016-03-10 17:17:44"
        },
        {
            "name": "phpunit/php-code-coverage",
            "version": "2.2.4",
            "source": {
                "type": "git",
                "url": "https://github.com/sebastianbergmann/php-code-coverage.git",
                "reference": "eabf68b476ac7d0f73793aada060f1c1a9bf8979"
            },
            "dist": {
                "type": "zip",
                "url": "https://api.github.com/repos/sebastianbergmann/php-code-coverage/zipball/eabf68b476ac7d0f73793aada060f1c1a9bf8979",
                "reference": "eabf68b476ac7d0f73793aada060f1c1a9bf8979",
                "shasum": ""
            },
            "require": {
                "php": ">=5.3.3",
                "phpunit/php-file-iterator": "~1.3",
                "phpunit/php-text-template": "~1.2",
                "phpunit/php-token-stream": "~1.3",
                "sebastian/environment": "^1.3.2",
                "sebastian/version": "~1.0"
            },
            "require-dev": {
                "ext-xdebug": ">=2.1.4",
                "phpunit/phpunit": "~4"
            },
            "suggest": {
                "ext-dom": "*",
                "ext-xdebug": ">=2.2.1",
                "ext-xmlwriter": "*"
            },
            "type": "library",
            "extra": {
                "branch-alias": {
                    "dev-master": "2.2.x-dev"
                }
            },
            "autoload": {
                "classmap": [
                    "src/"
                ]
            },
            "notification-url": "https://packagist.org/downloads/",
            "license": [
                "BSD-3-Clause"
            ],
            "authors": [
                {
                    "name": "Sebastian Bergmann",
                    "email": "sb@sebastian-bergmann.de",
                    "role": "lead"
                }
            ],
            "description": "Library that provides collection, processing, and rendering functionality for PHP code coverage information.",
            "homepage": "https://github.com/sebastianbergmann/php-code-coverage",
            "keywords": [
                "coverage",
                "testing",
                "xunit"
            ],
            "time": "2015-10-06 15:47:00"
        },
        {
            "name": "phpunit/php-file-iterator",
            "version": "1.3.4",
            "source": {
                "type": "git",
                "url": "https://github.com/sebastianbergmann/php-file-iterator.git",
                "reference": "acd690379117b042d1c8af1fafd61bde001bf6bb"
            },
            "dist": {
                "type": "zip",
                "url": "https://api.github.com/repos/sebastianbergmann/php-file-iterator/zipball/acd690379117b042d1c8af1fafd61bde001bf6bb",
                "reference": "acd690379117b042d1c8af1fafd61bde001bf6bb",
                "shasum": ""
            },
            "require": {
                "php": ">=5.3.3"
            },
            "type": "library",
            "autoload": {
                "classmap": [
                    "File/"
                ]
            },
            "notification-url": "https://packagist.org/downloads/",
            "include-path": [
                ""
            ],
            "license": [
                "BSD-3-Clause"
            ],
            "authors": [
                {
                    "name": "Sebastian Bergmann",
                    "email": "sb@sebastian-bergmann.de",
                    "role": "lead"
                }
            ],
            "description": "FilterIterator implementation that filters files based on a list of suffixes.",
            "homepage": "https://github.com/sebastianbergmann/php-file-iterator/",
            "keywords": [
                "filesystem",
                "iterator"
            ],
            "time": "2013-10-10 15:34:57"
        },
        {
            "name": "phpunit/php-text-template",
            "version": "1.2.1",
            "source": {
                "type": "git",
                "url": "https://github.com/sebastianbergmann/php-text-template.git",
                "reference": "31f8b717e51d9a2afca6c9f046f5d69fc27c8686"
            },
            "dist": {
                "type": "zip",
                "url": "https://api.github.com/repos/sebastianbergmann/php-text-template/zipball/31f8b717e51d9a2afca6c9f046f5d69fc27c8686",
                "reference": "31f8b717e51d9a2afca6c9f046f5d69fc27c8686",
                "shasum": ""
            },
            "require": {
                "php": ">=5.3.3"
            },
            "type": "library",
            "autoload": {
                "classmap": [
                    "src/"
                ]
            },
            "notification-url": "https://packagist.org/downloads/",
            "license": [
                "BSD-3-Clause"
            ],
            "authors": [
                {
                    "name": "Sebastian Bergmann",
                    "email": "sebastian@phpunit.de",
                    "role": "lead"
                }
            ],
            "description": "Simple template engine.",
            "homepage": "https://github.com/sebastianbergmann/php-text-template/",
            "keywords": [
                "template"
            ],
            "time": "2015-06-21 13:50:34"
        },
        {
            "name": "phpunit/php-timer",
            "version": "1.0.7",
            "source": {
                "type": "git",
                "url": "https://github.com/sebastianbergmann/php-timer.git",
                "reference": "3e82f4e9fc92665fafd9157568e4dcb01d014e5b"
            },
            "dist": {
                "type": "zip",
                "url": "https://api.github.com/repos/sebastianbergmann/php-timer/zipball/3e82f4e9fc92665fafd9157568e4dcb01d014e5b",
                "reference": "3e82f4e9fc92665fafd9157568e4dcb01d014e5b",
                "shasum": ""
            },
            "require": {
                "php": ">=5.3.3"
            },
            "type": "library",
            "autoload": {
                "classmap": [
                    "src/"
                ]
            },
            "notification-url": "https://packagist.org/downloads/",
            "license": [
                "BSD-3-Clause"
            ],
            "authors": [
                {
                    "name": "Sebastian Bergmann",
                    "email": "sb@sebastian-bergmann.de",
                    "role": "lead"
                }
            ],
            "description": "Utility class for timing",
            "homepage": "https://github.com/sebastianbergmann/php-timer/",
            "keywords": [
                "timer"
            ],
            "time": "2015-06-21 08:01:12"
        },
        {
            "name": "phpunit/php-token-stream",
            "version": "1.4.8",
            "source": {
                "type": "git",
                "url": "https://github.com/sebastianbergmann/php-token-stream.git",
                "reference": "3144ae21711fb6cac0b1ab4cbe63b75ce3d4e8da"
            },
            "dist": {
                "type": "zip",
                "url": "https://api.github.com/repos/sebastianbergmann/php-token-stream/zipball/3144ae21711fb6cac0b1ab4cbe63b75ce3d4e8da",
                "reference": "3144ae21711fb6cac0b1ab4cbe63b75ce3d4e8da",
                "shasum": ""
            },
            "require": {
                "ext-tokenizer": "*",
                "php": ">=5.3.3"
            },
            "require-dev": {
                "phpunit/phpunit": "~4.2"
            },
            "type": "library",
            "extra": {
                "branch-alias": {
                    "dev-master": "1.4-dev"
                }
            },
            "autoload": {
                "classmap": [
                    "src/"
                ]
            },
            "notification-url": "https://packagist.org/downloads/",
            "license": [
                "BSD-3-Clause"
            ],
            "authors": [
                {
                    "name": "Sebastian Bergmann",
                    "email": "sebastian@phpunit.de"
                }
            ],
            "description": "Wrapper around PHP's tokenizer extension.",
            "homepage": "https://github.com/sebastianbergmann/php-token-stream/",
            "keywords": [
                "tokenizer"
            ],
            "time": "2015-09-15 10:49:45"
        },
        {
            "name": "phpunit/phpunit",
            "version": "4.1.0",
            "source": {
                "type": "git",
                "url": "https://github.com/sebastianbergmann/phpunit.git",
                "reference": "efb1b1334605594417a3bd466477772d06d460a8"
            },
            "dist": {
                "type": "zip",
                "url": "https://api.github.com/repos/sebastianbergmann/phpunit/zipball/efb1b1334605594417a3bd466477772d06d460a8",
                "reference": "efb1b1334605594417a3bd466477772d06d460a8",
                "shasum": ""
            },
            "require": {
                "ext-dom": "*",
                "ext-json": "*",
                "ext-pcre": "*",
                "ext-reflection": "*",
                "ext-spl": "*",
                "php": ">=5.3.3",
                "phpunit/php-code-coverage": "~2.0",
                "phpunit/php-file-iterator": "~1.3.1",
                "phpunit/php-text-template": "~1.2",
                "phpunit/php-timer": "~1.0.2",
                "phpunit/phpunit-mock-objects": "~2.1",
                "sebastian/comparator": "~1.0",
                "sebastian/diff": "~1.1",
                "sebastian/environment": "~1.0",
                "sebastian/exporter": "~1.0",
                "sebastian/version": "~1.0",
                "symfony/yaml": "~2.0"
            },
            "suggest": {
                "phpunit/php-invoker": "~1.1"
            },
            "bin": [
                "phpunit"
            ],
            "type": "library",
            "extra": {
                "branch-alias": {
                    "dev-master": "4.1.x-dev"
                }
            },
            "autoload": {
                "classmap": [
                    "src/"
                ]
            },
            "notification-url": "https://packagist.org/downloads/",
            "include-path": [
                "",
                "../../symfony/yaml/"
            ],
            "license": [
                "BSD-3-Clause"
            ],
            "authors": [
                {
                    "name": "Sebastian Bergmann",
                    "email": "sebastian@phpunit.de",
                    "role": "lead"
                }
            ],
            "description": "The PHP Unit Testing framework.",
            "homepage": "http://www.phpunit.de/",
            "keywords": [
                "phpunit",
                "testing",
                "xunit"
            ],
            "time": "2014-05-02 07:13:40"
        },
        {
            "name": "phpunit/phpunit-mock-objects",
            "version": "2.3.8",
            "source": {
                "type": "git",
                "url": "https://github.com/sebastianbergmann/phpunit-mock-objects.git",
                "reference": "ac8e7a3db35738d56ee9a76e78a4e03d97628983"
            },
            "dist": {
                "type": "zip",
                "url": "https://api.github.com/repos/sebastianbergmann/phpunit-mock-objects/zipball/ac8e7a3db35738d56ee9a76e78a4e03d97628983",
                "reference": "ac8e7a3db35738d56ee9a76e78a4e03d97628983",
                "shasum": ""
            },
            "require": {
                "doctrine/instantiator": "^1.0.2",
                "php": ">=5.3.3",
                "phpunit/php-text-template": "~1.2",
                "sebastian/exporter": "~1.2"
            },
            "require-dev": {
                "phpunit/phpunit": "~4.4"
            },
            "suggest": {
                "ext-soap": "*"
            },
            "type": "library",
            "extra": {
                "branch-alias": {
                    "dev-master": "2.3.x-dev"
                }
            },
            "autoload": {
                "classmap": [
                    "src/"
                ]
            },
            "notification-url": "https://packagist.org/downloads/",
            "license": [
                "BSD-3-Clause"
            ],
            "authors": [
                {
                    "name": "Sebastian Bergmann",
                    "email": "sb@sebastian-bergmann.de",
                    "role": "lead"
                }
            ],
            "description": "Mock Object library for PHPUnit",
            "homepage": "https://github.com/sebastianbergmann/phpunit-mock-objects/",
            "keywords": [
                "mock",
                "xunit"
            ],
            "time": "2015-10-02 06:51:40"
        },
        {
            "name": "sebastian/comparator",
            "version": "1.2.0",
            "source": {
                "type": "git",
                "url": "https://github.com/sebastianbergmann/comparator.git",
                "reference": "937efb279bd37a375bcadf584dec0726f84dbf22"
            },
            "dist": {
                "type": "zip",
                "url": "https://api.github.com/repos/sebastianbergmann/comparator/zipball/937efb279bd37a375bcadf584dec0726f84dbf22",
                "reference": "937efb279bd37a375bcadf584dec0726f84dbf22",
                "shasum": ""
            },
            "require": {
                "php": ">=5.3.3",
                "sebastian/diff": "~1.2",
                "sebastian/exporter": "~1.2"
            },
            "require-dev": {
                "phpunit/phpunit": "~4.4"
            },
            "type": "library",
            "extra": {
                "branch-alias": {
                    "dev-master": "1.2.x-dev"
                }
            },
            "autoload": {
                "classmap": [
                    "src/"
                ]
            },
            "notification-url": "https://packagist.org/downloads/",
            "license": [
                "BSD-3-Clause"
            ],
            "authors": [
                {
                    "name": "Jeff Welch",
                    "email": "whatthejeff@gmail.com"
                },
                {
                    "name": "Volker Dusch",
                    "email": "github@wallbash.com"
                },
                {
                    "name": "Bernhard Schussek",
                    "email": "bschussek@2bepublished.at"
                },
                {
                    "name": "Sebastian Bergmann",
                    "email": "sebastian@phpunit.de"
                }
            ],
            "description": "Provides the functionality to compare PHP values for equality",
            "homepage": "http://www.github.com/sebastianbergmann/comparator",
            "keywords": [
                "comparator",
                "compare",
                "equality"
            ],
            "time": "2015-07-26 15:48:44"
        },
        {
            "name": "sebastian/diff",
            "version": "1.4.1",
            "source": {
                "type": "git",
                "url": "https://github.com/sebastianbergmann/diff.git",
                "reference": "13edfd8706462032c2f52b4b862974dd46b71c9e"
            },
            "dist": {
                "type": "zip",
                "url": "https://api.github.com/repos/sebastianbergmann/diff/zipball/13edfd8706462032c2f52b4b862974dd46b71c9e",
                "reference": "13edfd8706462032c2f52b4b862974dd46b71c9e",
                "shasum": ""
            },
            "require": {
                "php": ">=5.3.3"
            },
            "require-dev": {
                "phpunit/phpunit": "~4.8"
            },
            "type": "library",
            "extra": {
                "branch-alias": {
                    "dev-master": "1.4-dev"
                }
            },
            "autoload": {
                "classmap": [
                    "src/"
                ]
            },
            "notification-url": "https://packagist.org/downloads/",
            "license": [
                "BSD-3-Clause"
            ],
            "authors": [
                {
                    "name": "Kore Nordmann",
                    "email": "mail@kore-nordmann.de"
                },
                {
                    "name": "Sebastian Bergmann",
                    "email": "sebastian@phpunit.de"
                }
            ],
            "description": "Diff implementation",
            "homepage": "https://github.com/sebastianbergmann/diff",
            "keywords": [
                "diff"
            ],
            "time": "2015-12-08 07:14:41"
        },
        {
            "name": "sebastian/environment",
            "version": "1.3.5",
            "source": {
                "type": "git",
                "url": "https://github.com/sebastianbergmann/environment.git",
                "reference": "dc7a29032cf72b54f36dac15a1ca5b3a1b6029bf"
            },
            "dist": {
                "type": "zip",
                "url": "https://api.github.com/repos/sebastianbergmann/environment/zipball/dc7a29032cf72b54f36dac15a1ca5b3a1b6029bf",
                "reference": "dc7a29032cf72b54f36dac15a1ca5b3a1b6029bf",
                "shasum": ""
            },
            "require": {
                "php": ">=5.3.3"
            },
            "require-dev": {
                "phpunit/phpunit": "~4.4"
            },
            "type": "library",
            "extra": {
                "branch-alias": {
                    "dev-master": "1.3.x-dev"
                }
            },
            "autoload": {
                "classmap": [
                    "src/"
                ]
            },
            "notification-url": "https://packagist.org/downloads/",
            "license": [
                "BSD-3-Clause"
            ],
            "authors": [
                {
                    "name": "Sebastian Bergmann",
                    "email": "sebastian@phpunit.de"
                }
            ],
            "description": "Provides functionality to handle HHVM/PHP environments",
            "homepage": "http://www.github.com/sebastianbergmann/environment",
            "keywords": [
                "Xdebug",
                "environment",
                "hhvm"
            ],
            "time": "2016-02-26 18:40:46"
        },
        {
            "name": "sebastian/exporter",
            "version": "1.2.1",
            "source": {
                "type": "git",
                "url": "https://github.com/sebastianbergmann/exporter.git",
                "reference": "7ae5513327cb536431847bcc0c10edba2701064e"
            },
            "dist": {
                "type": "zip",
                "url": "https://api.github.com/repos/sebastianbergmann/exporter/zipball/7ae5513327cb536431847bcc0c10edba2701064e",
                "reference": "7ae5513327cb536431847bcc0c10edba2701064e",
                "shasum": ""
            },
            "require": {
                "php": ">=5.3.3",
                "sebastian/recursion-context": "~1.0"
            },
            "require-dev": {
                "phpunit/phpunit": "~4.4"
            },
            "type": "library",
            "extra": {
                "branch-alias": {
                    "dev-master": "1.2.x-dev"
                }
            },
            "autoload": {
                "classmap": [
                    "src/"
                ]
            },
            "notification-url": "https://packagist.org/downloads/",
            "license": [
                "BSD-3-Clause"
            ],
            "authors": [
                {
                    "name": "Jeff Welch",
                    "email": "whatthejeff@gmail.com"
                },
                {
                    "name": "Volker Dusch",
                    "email": "github@wallbash.com"
                },
                {
                    "name": "Bernhard Schussek",
                    "email": "bschussek@2bepublished.at"
                },
                {
                    "name": "Sebastian Bergmann",
                    "email": "sebastian@phpunit.de"
                },
                {
                    "name": "Adam Harvey",
                    "email": "aharvey@php.net"
                }
            ],
            "description": "Provides the functionality to export PHP variables for visualization",
            "homepage": "http://www.github.com/sebastianbergmann/exporter",
            "keywords": [
                "export",
                "exporter"
            ],
            "time": "2015-06-21 07:55:53"
        },
        {
            "name": "sebastian/finder-facade",
            "version": "1.2.1",
            "source": {
                "type": "git",
                "url": "https://github.com/sebastianbergmann/finder-facade.git",
                "reference": "2a6f7f57efc0aa2d23297d9fd9e2a03111a8c0b9"
            },
            "dist": {
                "type": "zip",
                "url": "https://api.github.com/repos/sebastianbergmann/finder-facade/zipball/2a6f7f57efc0aa2d23297d9fd9e2a03111a8c0b9",
                "reference": "2a6f7f57efc0aa2d23297d9fd9e2a03111a8c0b9",
                "shasum": ""
            },
            "require": {
                "symfony/finder": "~2.3|~3.0",
                "theseer/fdomdocument": "~1.3"
            },
            "type": "library",
            "autoload": {
                "classmap": [
                    "src/"
                ]
            },
            "notification-url": "https://packagist.org/downloads/",
            "license": [
                "BSD-3-Clause"
            ],
            "authors": [
                {
                    "name": "Sebastian Bergmann",
                    "email": "sebastian@phpunit.de",
                    "role": "lead"
                }
            ],
            "description": "FinderFacade is a convenience wrapper for Symfony's Finder component.",
            "homepage": "https://github.com/sebastianbergmann/finder-facade",
            "time": "2016-02-17 07:02:23"
        },
        {
            "name": "sebastian/phpcpd",
            "version": "2.0.0",
            "source": {
                "type": "git",
                "url": "https://github.com/sebastianbergmann/phpcpd.git",
                "reference": "346c909de7adc3979988a6505a80814c8562d6b3"
            },
            "dist": {
                "type": "zip",
                "url": "https://api.github.com/repos/sebastianbergmann/phpcpd/zipball/346c909de7adc3979988a6505a80814c8562d6b3",
                "reference": "346c909de7adc3979988a6505a80814c8562d6b3",
                "shasum": ""
            },
            "require": {
                "php": ">=5.3.3",
                "phpunit/php-timer": ">=1.0.4",
                "sebastian/finder-facade": ">=1.1.0",
                "sebastian/version": ">=1.0.0",
                "symfony/console": ">=2.2.0",
                "theseer/fdomdocument": "~1.4"
            },
            "bin": [
                "composer/bin/phpcpd"
            ],
            "type": "library",
            "extra": {
                "branch-alias": {
                    "dev-master": "2.0-dev"
                }
            },
            "autoload": {
                "classmap": [
                    "src/"
                ]
            },
            "notification-url": "https://packagist.org/downloads/",
            "license": [
                "BSD-3-Clause"
            ],
            "authors": [
                {
                    "name": "Sebastian Bergmann",
                    "email": "sebastian@phpunit.de",
                    "role": "lead"
                }
            ],
            "description": "Copy/Paste Detector (CPD) for PHP code.",
            "homepage": "https://github.com/sebastianbergmann/phpcpd",
            "time": "2013-11-08 09:05:42"
        },
        {
            "name": "sebastian/recursion-context",
            "version": "1.0.2",
            "source": {
                "type": "git",
                "url": "https://github.com/sebastianbergmann/recursion-context.git",
                "reference": "913401df809e99e4f47b27cdd781f4a258d58791"
            },
            "dist": {
                "type": "zip",
                "url": "https://api.github.com/repos/sebastianbergmann/recursion-context/zipball/913401df809e99e4f47b27cdd781f4a258d58791",
                "reference": "913401df809e99e4f47b27cdd781f4a258d58791",
                "shasum": ""
            },
            "require": {
                "php": ">=5.3.3"
            },
            "require-dev": {
                "phpunit/phpunit": "~4.4"
            },
            "type": "library",
            "extra": {
                "branch-alias": {
                    "dev-master": "1.0.x-dev"
                }
            },
            "autoload": {
                "classmap": [
                    "src/"
                ]
            },
            "notification-url": "https://packagist.org/downloads/",
            "license": [
                "BSD-3-Clause"
            ],
            "authors": [
                {
                    "name": "Jeff Welch",
                    "email": "whatthejeff@gmail.com"
                },
                {
                    "name": "Sebastian Bergmann",
                    "email": "sebastian@phpunit.de"
                },
                {
                    "name": "Adam Harvey",
                    "email": "aharvey@php.net"
                }
            ],
            "description": "Provides functionality to recursively process PHP variables",
            "homepage": "http://www.github.com/sebastianbergmann/recursion-context",
            "time": "2015-11-11 19:50:13"
        },
        {
            "name": "sebastian/version",
            "version": "1.0.6",
            "source": {
                "type": "git",
                "url": "https://github.com/sebastianbergmann/version.git",
                "reference": "58b3a85e7999757d6ad81c787a1fbf5ff6c628c6"
            },
            "dist": {
                "type": "zip",
                "url": "https://api.github.com/repos/sebastianbergmann/version/zipball/58b3a85e7999757d6ad81c787a1fbf5ff6c628c6",
                "reference": "58b3a85e7999757d6ad81c787a1fbf5ff6c628c6",
                "shasum": ""
            },
            "type": "library",
            "autoload": {
                "classmap": [
                    "src/"
                ]
            },
            "notification-url": "https://packagist.org/downloads/",
            "license": [
                "BSD-3-Clause"
            ],
            "authors": [
                {
                    "name": "Sebastian Bergmann",
                    "email": "sebastian@phpunit.de",
                    "role": "lead"
                }
            ],
            "description": "Library that helps with managing the version number of Git-hosted PHP projects",
            "homepage": "https://github.com/sebastianbergmann/version",
            "time": "2015-06-21 13:59:46"
        },
        {
            "name": "squizlabs/php_codesniffer",
            "version": "1.5.3",
            "source": {
                "type": "git",
                "url": "https://github.com/squizlabs/PHP_CodeSniffer.git",
                "reference": "396178ada8499ec492363587f037125bf7b07fcc"
            },
            "dist": {
                "type": "zip",
                "url": "https://api.github.com/repos/squizlabs/PHP_CodeSniffer/zipball/396178ada8499ec492363587f037125bf7b07fcc",
                "reference": "396178ada8499ec492363587f037125bf7b07fcc",
                "shasum": ""
            },
            "require": {
                "ext-tokenizer": "*",
                "php": ">=5.1.2"
            },
            "suggest": {
                "phpunit/php-timer": "dev-master"
            },
            "bin": [
                "scripts/phpcs"
            ],
            "type": "library",
            "extra": {
                "branch-alias": {
                    "dev-phpcs-fixer": "2.0.x-dev"
                }
            },
            "autoload": {
                "classmap": [
                    "CodeSniffer.php",
                    "CodeSniffer/CLI.php",
                    "CodeSniffer/Exception.php",
                    "CodeSniffer/File.php",
                    "CodeSniffer/Report.php",
                    "CodeSniffer/Reporting.php",
                    "CodeSniffer/Sniff.php",
                    "CodeSniffer/Tokens.php",
                    "CodeSniffer/Reports/",
                    "CodeSniffer/CommentParser/",
                    "CodeSniffer/Tokenizers/",
                    "CodeSniffer/DocGenerators/",
                    "CodeSniffer/Standards/AbstractPatternSniff.php",
                    "CodeSniffer/Standards/AbstractScopeSniff.php",
                    "CodeSniffer/Standards/AbstractVariableSniff.php",
                    "CodeSniffer/Standards/IncorrectPatternException.php",
                    "CodeSniffer/Standards/Generic/Sniffs/",
                    "CodeSniffer/Standards/MySource/Sniffs/",
                    "CodeSniffer/Standards/PEAR/Sniffs/",
                    "CodeSniffer/Standards/PSR1/Sniffs/",
                    "CodeSniffer/Standards/PSR2/Sniffs/",
                    "CodeSniffer/Standards/Squiz/Sniffs/",
                    "CodeSniffer/Standards/Zend/Sniffs/"
                ]
            },
            "notification-url": "https://packagist.org/downloads/",
            "license": [
                "BSD-3-Clause"
            ],
            "authors": [
                {
                    "name": "Greg Sherwood",
                    "role": "lead"
                }
            ],
            "description": "PHP_CodeSniffer tokenises PHP, JavaScript and CSS files and detects violations of a defined set of coding standards.",
            "homepage": "http://www.squizlabs.com/php-codesniffer",
            "keywords": [
                "phpcs",
                "standards"
            ],
            "time": "2014-05-01 03:07:07"
        },
        {
            "name": "symfony/config",
            "version": "v2.8.3",
            "source": {
                "type": "git",
                "url": "https://github.com/symfony/config.git",
                "reference": "0f8f94e6a32b5c480024eed5fa5cbd2790d0ad19"
            },
            "dist": {
                "type": "zip",
                "url": "https://api.github.com/repos/symfony/config/zipball/0f8f94e6a32b5c480024eed5fa5cbd2790d0ad19",
                "reference": "0f8f94e6a32b5c480024eed5fa5cbd2790d0ad19",
                "shasum": ""
            },
            "require": {
                "php": ">=5.3.9",
                "symfony/filesystem": "~2.3|~3.0.0"
            },
            "suggest": {
                "symfony/yaml": "To use the yaml reference dumper"
            },
            "type": "library",
            "extra": {
                "branch-alias": {
                    "dev-master": "2.8-dev"
                }
            },
            "autoload": {
                "psr-4": {
                    "Symfony\\Component\\Config\\": ""
                },
                "exclude-from-classmap": [
                    "/Tests/"
                ]
            },
            "notification-url": "https://packagist.org/downloads/",
            "license": [
                "MIT"
            ],
            "authors": [
                {
                    "name": "Fabien Potencier",
                    "email": "fabien@symfony.com"
                },
                {
                    "name": "Symfony Community",
                    "homepage": "https://symfony.com/contributors"
                }
            ],
            "description": "Symfony Config Component",
            "homepage": "https://symfony.com",
            "time": "2016-02-22 16:12:45"
        },
        {
            "name": "symfony/dependency-injection",
            "version": "v2.8.3",
            "source": {
                "type": "git",
                "url": "https://github.com/symfony/dependency-injection.git",
                "reference": "62251761a7615435b22ccf562384c588b431be44"
            },
            "dist": {
                "type": "zip",
                "url": "https://api.github.com/repos/symfony/dependency-injection/zipball/62251761a7615435b22ccf562384c588b431be44",
                "reference": "62251761a7615435b22ccf562384c588b431be44",
                "shasum": ""
            },
            "require": {
                "php": ">=5.3.9"
            },
            "conflict": {
                "symfony/expression-language": "<2.6"
            },
            "require-dev": {
                "symfony/config": "~2.2|~3.0.0",
                "symfony/expression-language": "~2.6|~3.0.0",
                "symfony/yaml": "~2.1|~3.0.0"
            },
            "suggest": {
                "symfony/config": "",
                "symfony/proxy-manager-bridge": "Generate service proxies to lazy load them",
                "symfony/yaml": ""
            },
            "type": "library",
            "extra": {
                "branch-alias": {
                    "dev-master": "2.8-dev"
                }
            },
            "autoload": {
                "psr-4": {
                    "Symfony\\Component\\DependencyInjection\\": ""
                },
                "exclude-from-classmap": [
                    "/Tests/"
                ]
            },
            "notification-url": "https://packagist.org/downloads/",
            "license": [
                "MIT"
            ],
            "authors": [
                {
                    "name": "Fabien Potencier",
                    "email": "fabien@symfony.com"
                },
                {
                    "name": "Symfony Community",
                    "homepage": "https://symfony.com/contributors"
                }
            ],
            "description": "Symfony DependencyInjection Component",
            "homepage": "https://symfony.com",
            "time": "2016-02-28 16:34:46"
        },
        {
            "name": "symfony/filesystem",
            "version": "v2.8.3",
            "source": {
                "type": "git",
                "url": "https://github.com/symfony/filesystem.git",
                "reference": "65cb36b6539b1d446527d60457248f30d045464d"
            },
            "dist": {
                "type": "zip",
                "url": "https://api.github.com/repos/symfony/filesystem/zipball/65cb36b6539b1d446527d60457248f30d045464d",
                "reference": "65cb36b6539b1d446527d60457248f30d045464d",
                "shasum": ""
            },
            "require": {
                "php": ">=5.3.9"
            },
            "type": "library",
            "extra": {
                "branch-alias": {
                    "dev-master": "2.8-dev"
                }
            },
            "autoload": {
                "psr-4": {
                    "Symfony\\Component\\Filesystem\\": ""
                },
                "exclude-from-classmap": [
                    "/Tests/"
                ]
            },
            "notification-url": "https://packagist.org/downloads/",
            "license": [
                "MIT"
            ],
            "authors": [
                {
                    "name": "Fabien Potencier",
                    "email": "fabien@symfony.com"
                },
                {
                    "name": "Symfony Community",
                    "homepage": "https://symfony.com/contributors"
                }
            ],
            "description": "Symfony Filesystem Component",
            "homepage": "https://symfony.com",
            "time": "2016-02-22 15:02:30"
        },
        {
            "name": "symfony/stopwatch",
            "version": "v3.0.3",
            "source": {
                "type": "git",
                "url": "https://github.com/symfony/stopwatch.git",
                "reference": "4a204804952ff267ace88cf499e0b4bb302a475e"
            },
            "dist": {
                "type": "zip",
                "url": "https://api.github.com/repos/symfony/stopwatch/zipball/4a204804952ff267ace88cf499e0b4bb302a475e",
                "reference": "4a204804952ff267ace88cf499e0b4bb302a475e",
                "shasum": ""
            },
            "require": {
                "php": ">=5.5.9"
            },
            "type": "library",
            "extra": {
                "branch-alias": {
                    "dev-master": "3.0-dev"
                }
            },
            "autoload": {
                "psr-4": {
                    "Symfony\\Component\\Stopwatch\\": ""
                },
                "exclude-from-classmap": [
                    "/Tests/"
                ]
            },
            "notification-url": "https://packagist.org/downloads/",
            "license": [
                "MIT"
            ],
            "authors": [
                {
                    "name": "Fabien Potencier",
                    "email": "fabien@symfony.com"
                },
                {
                    "name": "Symfony Community",
                    "homepage": "https://symfony.com/contributors"
                }
            ],
            "description": "Symfony Stopwatch Component",
            "homepage": "https://symfony.com",
            "time": "2016-01-03 15:35:16"
        },
        {
            "name": "symfony/yaml",
            "version": "v2.8.3",
            "source": {
                "type": "git",
                "url": "https://github.com/symfony/yaml.git",
                "reference": "2a4ee40acb880c56f29fb1b8886e7ffe94f3b995"
            },
            "dist": {
                "type": "zip",
                "url": "https://api.github.com/repos/symfony/yaml/zipball/2a4ee40acb880c56f29fb1b8886e7ffe94f3b995",
                "reference": "2a4ee40acb880c56f29fb1b8886e7ffe94f3b995",
                "shasum": ""
            },
            "require": {
                "php": ">=5.3.9"
            },
            "type": "library",
            "extra": {
                "branch-alias": {
                    "dev-master": "2.8-dev"
                }
            },
            "autoload": {
                "psr-4": {
                    "Symfony\\Component\\Yaml\\": ""
                },
                "exclude-from-classmap": [
                    "/Tests/"
                ]
            },
            "notification-url": "https://packagist.org/downloads/",
            "license": [
                "MIT"
            ],
            "authors": [
                {
                    "name": "Fabien Potencier",
                    "email": "fabien@symfony.com"
                },
                {
                    "name": "Symfony Community",
                    "homepage": "https://symfony.com/contributors"
                }
            ],
            "description": "Symfony Yaml Component",
            "homepage": "https://symfony.com",
            "time": "2016-02-23 07:41:20"
<<<<<<< HEAD
=======
        },
        {
            "name": "theseer/fdomdocument",
            "version": "1.6.1",
            "source": {
                "type": "git",
                "url": "https://github.com/theseer/fDOMDocument.git",
                "reference": "d9ad139d6c2e8edf5e313ffbe37ff13344cf0684"
            },
            "dist": {
                "type": "zip",
                "url": "https://api.github.com/repos/theseer/fDOMDocument/zipball/d9ad139d6c2e8edf5e313ffbe37ff13344cf0684",
                "reference": "d9ad139d6c2e8edf5e313ffbe37ff13344cf0684",
                "shasum": ""
            },
            "require": {
                "ext-dom": "*",
                "lib-libxml": "*",
                "php": ">=5.3.3"
            },
            "type": "library",
            "autoload": {
                "classmap": [
                    "src/"
                ]
            },
            "notification-url": "https://packagist.org/downloads/",
            "license": [
                "BSD-3-Clause"
            ],
            "authors": [
                {
                    "name": "Arne Blankerts",
                    "email": "arne@blankerts.de",
                    "role": "lead"
                }
            ],
            "description": "The classes contained within this repository extend the standard DOM to use exceptions at all occasions of errors instead of PHP warnings or notices. They also add various custom methods and shortcuts for convenience and to simplify the usage of DOM.",
            "homepage": "https://github.com/theseer/fDOMDocument",
            "time": "2015-05-27 22:58:02"
>>>>>>> 1332dd81
        }
    ],
    "aliases": [],
    "minimum-stability": "alpha",
    "stability-flags": {
        "composer/composer": 15,
        "phpmd/phpmd": 0
    },
    "prefer-stable": true,
    "prefer-lowest": false,
    "platform": {
        "php": "~5.5.0|~5.6.0|~7.0.0",
        "lib-libxml": "*",
        "ext-ctype": "*",
        "ext-gd": "*",
        "ext-spl": "*",
        "ext-dom": "*",
        "ext-simplexml": "*",
        "ext-mcrypt": "*",
        "ext-hash": "*",
        "ext-curl": "*",
        "ext-iconv": "*",
        "ext-intl": "*",
        "ext-xsl": "*",
        "ext-mbstring": "*",
        "ext-openssl": "*",
        "ext-zip": "*"
    },
    "platform-dev": []
}<|MERGE_RESOLUTION|>--- conflicted
+++ resolved
@@ -4,13 +4,8 @@
         "Read more about it at https://getcomposer.org/doc/01-basic-usage.md#composer-lock-the-lock-file",
         "This file is @generated automatically"
     ],
-<<<<<<< HEAD
-    "hash": "8390f8d836d4daa2b32effa5c2a63ad1",
-    "content-hash": "dbb9b3bdfc1c4dea80cd1544eaabafa1",
-=======
     "hash": "92705ee6118e8f4fd8ea14da66f35c88",
     "content-hash": "6f9302d130ec41d6cc99916bb4902658",
->>>>>>> 1332dd81
     "packages": [
         {
             "name": "braintree/braintree_php",
@@ -4103,8 +4098,6 @@
             "description": "Symfony Yaml Component",
             "homepage": "https://symfony.com",
             "time": "2016-02-23 07:41:20"
-<<<<<<< HEAD
-=======
         },
         {
             "name": "theseer/fdomdocument",
@@ -4145,7 +4138,6 @@
             "description": "The classes contained within this repository extend the standard DOM to use exceptions at all occasions of errors instead of PHP warnings or notices. They also add various custom methods and shortcuts for convenience and to simplify the usage of DOM.",
             "homepage": "https://github.com/theseer/fDOMDocument",
             "time": "2015-05-27 22:58:02"
->>>>>>> 1332dd81
         }
     ],
     "aliases": [],
