{
    "_readme": [
        "This file locks the dependencies of your project to a known state",
        "Read more about it at https://getcomposer.org/doc/01-basic-usage.md#composer-lock-the-lock-file",
        "This file is @generated automatically"
    ],
<<<<<<< HEAD
    "hash": "54bdb5a5df907478f68748e0e0df96dc",
    "content-hash": "37af560fb7f83ed0ad5e14ee462336c6",
=======
    "hash": "e5946b0500f46fab5f05e46957258ed4",
    "content-hash": "07be52ec4880d0390acff2dd605a194d",
>>>>>>> cdd83d55
    "packages": [
        {
            "name": "braintree/braintree_php",
            "version": "3.7.0",
            "source": {
                "type": "git",
                "url": "https://github.com/braintree/braintree_php.git",
                "reference": "36c2b9de6793a28e25f5f9e265f60aaffef2cfe2"
            },
            "dist": {
                "type": "zip",
                "url": "https://api.github.com/repos/braintree/braintree_php/zipball/36c2b9de6793a28e25f5f9e265f60aaffef2cfe2",
                "reference": "36c2b9de6793a28e25f5f9e265f60aaffef2cfe2",
                "shasum": ""
            },
            "require": {
                "ext-curl": "*",
                "ext-dom": "*",
                "ext-hash": "*",
                "ext-openssl": "*",
                "ext-xmlwriter": "*",
                "php": ">=5.4.0"
            },
            "require-dev": {
                "phpunit/phpunit": "3.7.*"
            },
            "type": "library",
            "autoload": {
                "psr-0": {
                    "Braintree": "lib/"
                },
                "psr-4": {
                    "Braintree\\": "lib/Braintree"
                }
            },
            "notification-url": "https://packagist.org/downloads/",
            "license": [
                "MIT"
            ],
            "authors": [
                {
                    "name": "Braintree",
                    "homepage": "http://www.braintreepayments.com"
                }
            ],
            "description": "Braintree PHP Client Library",
            "time": "2015-11-19 19:14:47"
        },
        {
            "name": "colinmollenhour/cache-backend-file",
            "version": "1.4",
            "source": {
                "type": "git",
                "url": "https://github.com/colinmollenhour/Cm_Cache_Backend_File.git",
                "reference": "51251b80a817790eb624fbe2afc882c14f3c4fb0"
            },
            "dist": {
                "type": "zip",
                "url": "https://api.github.com/repos/colinmollenhour/Cm_Cache_Backend_File/zipball/51251b80a817790eb624fbe2afc882c14f3c4fb0",
                "reference": "51251b80a817790eb624fbe2afc882c14f3c4fb0",
                "shasum": ""
            },
            "require": {
                "magento-hackathon/magento-composer-installer": "*"
            },
            "type": "magento-module",
            "autoload": {
                "classmap": [
                    "File.php"
                ]
            },
            "notification-url": "https://packagist.org/downloads/",
            "license": [
                "BSD-3-Clause"
            ],
            "authors": [
                {
                    "name": "Colin Mollenhour"
                }
            ],
            "description": "The stock Zend_Cache_Backend_File backend has extremely poor performance for cleaning by tags making it become unusable as the number of cached items increases. This backend makes many changes resulting in a huge performance boost, especially for tag cleaning.",
            "homepage": "https://github.com/colinmollenhour/Cm_Cache_Backend_File",
            "time": "2016-05-02 16:24:47"
        },
        {
            "name": "colinmollenhour/cache-backend-redis",
            "version": "1.9",
            "source": {
                "type": "git",
                "url": "https://github.com/colinmollenhour/Cm_Cache_Backend_Redis.git",
                "reference": "6319714bb3a4fe699c5db0edb887f5e8fe40a6dc"
            },
            "dist": {
                "type": "zip",
                "url": "https://api.github.com/repos/colinmollenhour/Cm_Cache_Backend_Redis/zipball/6319714bb3a4fe699c5db0edb887f5e8fe40a6dc",
                "reference": "6319714bb3a4fe699c5db0edb887f5e8fe40a6dc",
                "shasum": ""
            },
            "require": {
                "magento-hackathon/magento-composer-installer": "*"
            },
            "type": "magento-module",
            "autoload": {
                "classmap": [
                    "Cm/Cache/Backend/Redis.php"
                ]
            },
            "notification-url": "https://packagist.org/downloads/",
            "license": [
                "BSD-3-Clause"
            ],
            "authors": [
                {
                    "name": "Colin Mollenhour"
                }
            ],
            "description": "Zend_Cache backend using Redis with full support for tags.",
            "homepage": "https://github.com/colinmollenhour/Cm_Cache_Backend_Redis",
            "time": "2016-05-02 16:23:36"
        },
        {
            "name": "colinmollenhour/credis",
            "version": "1.6",
            "source": {
                "type": "git",
                "url": "https://github.com/colinmollenhour/credis.git",
                "reference": "409edfd0ea81f5cb74afbdb86df54890c207b5e4"
            },
            "dist": {
                "type": "zip",
                "url": "https://api.github.com/repos/colinmollenhour/credis/zipball/409edfd0ea81f5cb74afbdb86df54890c207b5e4",
                "reference": "409edfd0ea81f5cb74afbdb86df54890c207b5e4",
                "shasum": ""
            },
            "require": {
                "php": ">=5.3.0"
            },
            "type": "library",
            "autoload": {
                "classmap": [
                    "Client.php",
                    "Cluster.php",
                    "Sentinel.php"
                ]
            },
            "notification-url": "https://packagist.org/downloads/",
            "license": [
                "MIT"
            ],
            "authors": [
                {
                    "name": "Colin Mollenhour",
                    "email": "colin@mollenhour.com"
                }
            ],
            "description": "Credis is a lightweight interface to the Redis key-value store which wraps the phpredis library when available for better performance.",
            "homepage": "https://github.com/colinmollenhour/credis",
            "time": "2015-11-28 01:20:04"
        },
        {
            "name": "colinmollenhour/php-redis-session-abstract",
            "version": "v1.2",
            "source": {
                "type": "git",
                "url": "https://github.com/colinmollenhour/php-redis-session-abstract.git",
                "reference": "2b552c9bbe06967329dd41e1bd3e0aed02313ddb"
            },
            "dist": {
                "type": "zip",
                "url": "https://api.github.com/repos/colinmollenhour/php-redis-session-abstract/zipball/2b552c9bbe06967329dd41e1bd3e0aed02313ddb",
                "reference": "2b552c9bbe06967329dd41e1bd3e0aed02313ddb",
                "shasum": ""
            },
            "require": {
                "colinmollenhour/credis": "1.6",
                "magento/zendframework1": "~1.12.0",
                "php": "~5.5.0|~5.6.0|~7.0.0"
            },
            "type": "library",
            "autoload": {
                "psr-0": {
                    "Cm\\RedisSession\\": "src/"
                }
            },
            "notification-url": "https://packagist.org/downloads/",
            "license": [
                "BSD-3-Clause"
            ],
            "authors": [
                {
                    "name": "Colin Mollenhour"
                }
            ],
            "description": "A Redis-based session handler with optimistic locking",
            "homepage": "https://github.com/colinmollenhour/php-redis-session-abstract",
            "time": "2016-08-04 18:05:51"
        },
        {
            "name": "composer/composer",
            "version": "1.0.0-beta1",
            "source": {
                "type": "git",
                "url": "https://github.com/composer/composer.git",
                "reference": "5cb2b522637a941d608c58bd522f3b2a7bda4a1c"
            },
            "dist": {
                "type": "zip",
                "url": "https://api.github.com/repos/composer/composer/zipball/5cb2b522637a941d608c58bd522f3b2a7bda4a1c",
                "reference": "5cb2b522637a941d608c58bd522f3b2a7bda4a1c",
                "shasum": ""
            },
            "require": {
                "composer/semver": "^1.0",
                "composer/spdx-licenses": "^1.0",
                "justinrainbow/json-schema": "^1.6",
                "php": "^5.3.2 || ^7.0",
                "seld/cli-prompt": "^1.0",
                "seld/jsonlint": "^1.4",
                "seld/phar-utils": "^1.0",
                "symfony/console": "^2.5 || ^3.0",
                "symfony/filesystem": "^2.5 || ^3.0",
                "symfony/finder": "^2.2 || ^3.0",
                "symfony/process": "^2.1 || ^3.0"
            },
            "require-dev": {
                "phpunit/phpunit": "^4.5 || ^5.0.5",
                "phpunit/phpunit-mock-objects": "2.3.0 || ^3.0"
            },
            "suggest": {
                "ext-openssl": "Enabling the openssl extension allows you to access https URLs for repositories and packages",
                "ext-zip": "Enabling the zip extension allows you to unzip archives",
                "ext-zlib": "Allow gzip compression of HTTP requests"
            },
            "bin": [
                "bin/composer"
            ],
            "type": "library",
            "extra": {
                "branch-alias": {
                    "dev-master": "1.0-dev"
                }
            },
            "autoload": {
                "psr-4": {
                    "Composer\\": "src/Composer"
                }
            },
            "notification-url": "https://packagist.org/downloads/",
            "license": [
                "MIT"
            ],
            "authors": [
                {
                    "name": "Nils Adermann",
                    "email": "naderman@naderman.de",
                    "homepage": "http://www.naderman.de"
                },
                {
                    "name": "Jordi Boggiano",
                    "email": "j.boggiano@seld.be",
                    "homepage": "http://seld.be"
                }
            ],
            "description": "Composer helps you declare, manage and install dependencies of PHP projects, ensuring you have the right stack everywhere.",
            "homepage": "https://getcomposer.org/",
            "keywords": [
                "autoload",
                "dependency",
                "package"
            ],
            "time": "2016-03-03 15:15:10"
        },
        {
            "name": "composer/semver",
            "version": "1.4.2",
            "source": {
                "type": "git",
                "url": "https://github.com/composer/semver.git",
                "reference": "c7cb9a2095a074d131b65a8a0cd294479d785573"
            },
            "dist": {
                "type": "zip",
                "url": "https://api.github.com/repos/composer/semver/zipball/c7cb9a2095a074d131b65a8a0cd294479d785573",
                "reference": "c7cb9a2095a074d131b65a8a0cd294479d785573",
                "shasum": ""
            },
            "require": {
                "php": "^5.3.2 || ^7.0"
            },
            "require-dev": {
                "phpunit/phpunit": "^4.5 || ^5.0.5",
                "phpunit/phpunit-mock-objects": "2.3.0 || ^3.0"
            },
            "type": "library",
            "extra": {
                "branch-alias": {
                    "dev-master": "1.x-dev"
                }
            },
            "autoload": {
                "psr-4": {
                    "Composer\\Semver\\": "src"
                }
            },
            "notification-url": "https://packagist.org/downloads/",
            "license": [
                "MIT"
            ],
            "authors": [
                {
                    "name": "Nils Adermann",
                    "email": "naderman@naderman.de",
                    "homepage": "http://www.naderman.de"
                },
                {
                    "name": "Jordi Boggiano",
                    "email": "j.boggiano@seld.be",
                    "homepage": "http://seld.be"
                },
                {
                    "name": "Rob Bast",
                    "email": "rob.bast@gmail.com",
                    "homepage": "http://robbast.nl"
                }
            ],
            "description": "Semver library that offers utilities, version constraint parsing and validation.",
            "keywords": [
                "semantic",
                "semver",
                "validation",
                "versioning"
            ],
            "time": "2016-08-30 16:08:34"
        },
        {
            "name": "composer/spdx-licenses",
            "version": "1.1.5",
            "source": {
                "type": "git",
                "url": "https://github.com/composer/spdx-licenses.git",
                "reference": "96c6a07b05b716e89a44529d060bc7f5c263cb13"
            },
            "dist": {
                "type": "zip",
                "url": "https://api.github.com/repos/composer/spdx-licenses/zipball/96c6a07b05b716e89a44529d060bc7f5c263cb13",
                "reference": "96c6a07b05b716e89a44529d060bc7f5c263cb13",
                "shasum": ""
            },
            "require": {
                "php": "^5.3.2 || ^7.0"
            },
            "require-dev": {
                "phpunit/phpunit": "^4.5 || ^5.0.5",
                "phpunit/phpunit-mock-objects": "2.3.0 || ^3.0"
            },
            "type": "library",
            "extra": {
                "branch-alias": {
                    "dev-master": "1.x-dev"
                }
            },
            "autoload": {
                "psr-4": {
                    "Composer\\Spdx\\": "src"
                }
            },
            "notification-url": "https://packagist.org/downloads/",
            "license": [
                "MIT"
            ],
            "authors": [
                {
                    "name": "Nils Adermann",
                    "email": "naderman@naderman.de",
                    "homepage": "http://www.naderman.de"
                },
                {
                    "name": "Jordi Boggiano",
                    "email": "j.boggiano@seld.be",
                    "homepage": "http://seld.be"
                },
                {
                    "name": "Rob Bast",
                    "email": "rob.bast@gmail.com",
                    "homepage": "http://robbast.nl"
                }
            ],
            "description": "SPDX licenses list and validation library.",
            "keywords": [
                "license",
                "spdx",
                "validator"
            ],
            "time": "2016-09-28 07:17:45"
        },
        {
            "name": "justinrainbow/json-schema",
            "version": "1.6.1",
            "source": {
                "type": "git",
                "url": "https://github.com/justinrainbow/json-schema.git",
                "reference": "cc84765fb7317f6b07bd8ac78364747f95b86341"
            },
            "dist": {
                "type": "zip",
                "url": "https://api.github.com/repos/justinrainbow/json-schema/zipball/cc84765fb7317f6b07bd8ac78364747f95b86341",
                "reference": "cc84765fb7317f6b07bd8ac78364747f95b86341",
                "shasum": ""
            },
            "require": {
                "php": ">=5.3.29"
            },
            "require-dev": {
                "json-schema/json-schema-test-suite": "1.1.0",
                "phpdocumentor/phpdocumentor": "~2",
                "phpunit/phpunit": "~3.7"
            },
            "bin": [
                "bin/validate-json"
            ],
            "type": "library",
            "extra": {
                "branch-alias": {
                    "dev-master": "1.6.x-dev"
                }
            },
            "autoload": {
                "psr-4": {
                    "JsonSchema\\": "src/JsonSchema/"
                }
            },
            "notification-url": "https://packagist.org/downloads/",
            "license": [
                "BSD-3-Clause"
            ],
            "authors": [
                {
                    "name": "Bruno Prieto Reis",
                    "email": "bruno.p.reis@gmail.com"
                },
                {
                    "name": "Justin Rainbow",
                    "email": "justin.rainbow@gmail.com"
                },
                {
                    "name": "Igor Wiedler",
                    "email": "igor@wiedler.ch"
                },
                {
                    "name": "Robert Schönthal",
                    "email": "seroscho@googlemail.com"
                }
            ],
            "description": "A library to validate a json schema.",
            "homepage": "https://github.com/justinrainbow/json-schema",
            "keywords": [
                "json",
                "schema"
            ],
            "time": "2016-01-25 15:43:01"
        },
        {
            "name": "league/climate",
            "version": "2.6.1",
            "source": {
                "type": "git",
                "url": "https://github.com/thephpleague/climate.git",
                "reference": "28851c909017424f61cc6a62089316313c645d1c"
            },
            "dist": {
                "type": "zip",
                "url": "https://api.github.com/repos/thephpleague/climate/zipball/28851c909017424f61cc6a62089316313c645d1c",
                "reference": "28851c909017424f61cc6a62089316313c645d1c",
                "shasum": ""
            },
            "require": {
                "php": ">=5.4.0"
            },
            "require-dev": {
                "mockery/mockery": "dev-master",
                "phpunit/phpunit": "4.1.*"
            },
            "type": "library",
            "autoload": {
                "psr-4": {
                    "League\\CLImate\\": "src/"
                }
            },
            "notification-url": "https://packagist.org/downloads/",
            "license": [
                "MIT"
            ],
            "authors": [
                {
                    "name": "Joe Tannenbaum",
                    "email": "hey@joe.codes",
                    "homepage": "http://joe.codes/",
                    "role": "Developer"
                }
            ],
            "description": "PHP's best friend for the terminal. CLImate allows you to easily output colored text, special formats, and more.",
            "keywords": [
                "cli",
                "colors",
                "command",
                "php",
                "terminal"
            ],
            "time": "2015-01-18 14:31:58"
        },
        {
            "name": "magento/composer",
            "version": "1.0.3",
            "source": {
                "type": "git",
                "url": "https://github.com/magento/composer.git",
                "reference": "b53f7c8a037860b467083e94de7c17cfd323e365"
            },
            "dist": {
                "type": "zip",
                "url": "https://api.github.com/repos/magento/composer/zipball/b53f7c8a037860b467083e94de7c17cfd323e365",
                "reference": "b53f7c8a037860b467083e94de7c17cfd323e365",
                "shasum": ""
            },
            "require": {
                "composer/composer": "1.0.0-beta1",
                "php": "~5.5.0|~5.6.0|~7.0.0",
                "symfony/console": "~2.3 <2.7"
            },
            "require-dev": {
                "phpunit/phpunit": "4.1.0"
            },
            "type": "library",
            "autoload": {
                "psr-4": {
                    "Magento\\Composer\\": "src"
                }
            },
            "notification-url": "https://packagist.org/downloads/",
            "license": [
                "OSL-3.0",
                "AFL-3.0"
            ],
            "description": "Magento composer library helps to instantiate Composer application and run composer commands.",
            "time": "2016-03-08 20:50:51"
        },
        {
            "name": "magento/magento-composer-installer",
            "version": "0.1.12",
            "source": {
                "type": "git",
                "url": "https://github.com/magento/magento-composer-installer.git",
                "reference": "10c600e88ad34fec71bb6b435ea8415ce92d51de"
            },
            "dist": {
                "type": "zip",
                "url": "https://api.github.com/repos/magento/magento-composer-installer/zipball/10c600e88ad34fec71bb6b435ea8415ce92d51de",
                "reference": "10c600e88ad34fec71bb6b435ea8415ce92d51de",
                "shasum": ""
            },
            "require": {
                "composer-plugin-api": "^1.0"
            },
            "replace": {
                "magento-hackathon/magento-composer-installer": "*"
            },
            "require-dev": {
                "composer/composer": "*@dev",
                "firegento/phpcs": "dev-patch-1",
                "mikey179/vfsstream": "*",
                "phpunit/phpunit": "*",
                "phpunit/phpunit-mock-objects": "dev-master",
                "squizlabs/php_codesniffer": "1.4.7",
                "symfony/process": "*"
            },
            "type": "composer-plugin",
            "extra": {
                "composer-command-registry": [
                    "MagentoHackathon\\Composer\\Magento\\Command\\DeployCommand"
                ],
                "class": "MagentoHackathon\\Composer\\Magento\\Plugin"
            },
            "autoload": {
                "psr-0": {
                    "MagentoHackathon\\Composer\\Magento": "src/"
                }
            },
            "notification-url": "https://packagist.org/downloads/",
            "license": [
                "OSL-3.0"
            ],
            "authors": [
                {
                    "name": "Vinai Kopp",
                    "email": "vinai@netzarbeiter.com"
                },
                {
                    "name": "Daniel Fahlke aka Flyingmana",
                    "email": "flyingmana@googlemail.com"
                },
                {
                    "name": "Jörg Weller",
                    "email": "weller@flagbit.de"
                },
                {
                    "name": "Karl Spies",
                    "email": "karl.spies@gmx.net"
                },
                {
                    "name": "Tobias Vogt",
                    "email": "tobi@webguys.de"
                },
                {
                    "name": "David Fuhr",
                    "email": "fuhr@flagbit.de"
                }
            ],
            "description": "Composer installer for Magento modules",
            "homepage": "https://github.com/magento/magento-composer-installer",
            "keywords": [
                "composer-installer",
                "magento"
            ],
            "time": "2016-10-06 16:05:07"
        },
        {
            "name": "magento/zendframework1",
            "version": "1.12.16-patch2",
            "source": {
                "type": "git",
                "url": "https://github.com/magento/zf1.git",
                "reference": "6a4cbd21245ad1854d17cccde542acd70ebdfb9c"
            },
            "dist": {
                "type": "zip",
                "url": "https://api.github.com/repos/magento/zf1/zipball/6a4cbd21245ad1854d17cccde542acd70ebdfb9c",
                "reference": "6a4cbd21245ad1854d17cccde542acd70ebdfb9c",
                "shasum": ""
            },
            "require": {
                "php": ">=5.2.11"
            },
            "require-dev": {
                "phpunit/dbunit": "1.3.*",
                "phpunit/phpunit": "3.7.*"
            },
            "type": "library",
            "extra": {
                "branch-alias": {
                    "dev-master": "1.12.x-dev"
                }
            },
            "autoload": {
                "psr-0": {
                    "Zend_": "library/"
                }
            },
            "notification-url": "https://packagist.org/downloads/",
            "include-path": [
                "library/"
            ],
            "license": [
                "BSD-3-Clause"
            ],
            "description": "Magento Zend Framework 1",
            "homepage": "http://framework.zend.com/",
            "keywords": [
                "ZF1",
                "framework"
            ],
            "time": "2017-01-17 16:40:08"
        },
        {
            "name": "monolog/monolog",
            "version": "1.16.0",
            "source": {
                "type": "git",
                "url": "https://github.com/Seldaek/monolog.git",
                "reference": "c0c0b4bee3aabce7182876b0d912ef2595563db7"
            },
            "dist": {
                "type": "zip",
                "url": "https://api.github.com/repos/Seldaek/monolog/zipball/c0c0b4bee3aabce7182876b0d912ef2595563db7",
                "reference": "c0c0b4bee3aabce7182876b0d912ef2595563db7",
                "shasum": ""
            },
            "require": {
                "php": ">=5.3.0",
                "psr/log": "~1.0"
            },
            "provide": {
                "psr/log-implementation": "1.0.0"
            },
            "require-dev": {
                "aws/aws-sdk-php": "^2.4.9",
                "doctrine/couchdb": "~1.0@dev",
                "graylog2/gelf-php": "~1.0",
                "php-console/php-console": "^3.1.3",
                "phpunit/phpunit": "~4.5",
                "phpunit/phpunit-mock-objects": "2.3.0",
                "raven/raven": "~0.8",
                "ruflin/elastica": ">=0.90 <3.0",
                "swiftmailer/swiftmailer": "~5.3",
                "videlalvaro/php-amqplib": "~2.4"
            },
            "suggest": {
                "aws/aws-sdk-php": "Allow sending log messages to AWS services like DynamoDB",
                "doctrine/couchdb": "Allow sending log messages to a CouchDB server",
                "ext-amqp": "Allow sending log messages to an AMQP server (1.0+ required)",
                "ext-mongo": "Allow sending log messages to a MongoDB server",
                "graylog2/gelf-php": "Allow sending log messages to a GrayLog2 server",
                "php-console/php-console": "Allow sending log messages to Google Chrome",
                "raven/raven": "Allow sending log messages to a Sentry server",
                "rollbar/rollbar": "Allow sending log messages to Rollbar",
                "ruflin/elastica": "Allow sending log messages to an Elastic Search server",
                "videlalvaro/php-amqplib": "Allow sending log messages to an AMQP server using php-amqplib"
            },
            "type": "library",
            "extra": {
                "branch-alias": {
                    "dev-master": "1.16.x-dev"
                }
            },
            "autoload": {
                "psr-4": {
                    "Monolog\\": "src/Monolog"
                }
            },
            "notification-url": "https://packagist.org/downloads/",
            "license": [
                "MIT"
            ],
            "authors": [
                {
                    "name": "Jordi Boggiano",
                    "email": "j.boggiano@seld.be",
                    "homepage": "http://seld.be"
                }
            ],
            "description": "Sends your logs to files, sockets, inboxes, databases and various web services",
            "homepage": "http://github.com/Seldaek/monolog",
            "keywords": [
                "log",
                "logging",
                "psr-3"
            ],
            "time": "2015-08-09 17:44:44"
        },
        {
            "name": "oyejorge/less.php",
            "version": "v1.7.0.10",
            "source": {
                "type": "git",
                "url": "https://github.com/oyejorge/less.php.git",
                "reference": "a1e2d3c20794b37ac4d0baeb24613e579584033b"
            },
            "dist": {
                "type": "zip",
                "url": "https://api.github.com/repos/oyejorge/less.php/zipball/a1e2d3c20794b37ac4d0baeb24613e579584033b",
                "reference": "a1e2d3c20794b37ac4d0baeb24613e579584033b",
                "shasum": ""
            },
            "require": {
                "php": ">=5.3"
            },
            "require-dev": {
                "phpunit/phpunit": "~4.8.18"
            },
            "bin": [
                "bin/lessc"
            ],
            "type": "library",
            "autoload": {
                "psr-0": {
                    "Less": "lib/"
                },
                "classmap": [
                    "lessc.inc.php"
                ]
            },
            "notification-url": "https://packagist.org/downloads/",
            "license": [
                "Apache-2.0"
            ],
            "authors": [
                {
                    "name": "Matt Agar",
                    "homepage": "https://github.com/agar"
                },
                {
                    "name": "Martin Jantošovič",
                    "homepage": "https://github.com/Mordred"
                },
                {
                    "name": "Josh Schmidt",
                    "homepage": "https://github.com/oyejorge"
                }
            ],
            "description": "PHP port of the Javascript version of LESS http://lesscss.org",
            "homepage": "http://lessphp.gpeasy.com",
            "keywords": [
                "css",
                "less",
                "less.js",
                "lesscss",
                "php",
                "stylesheet"
            ],
            "time": "2015-12-30 05:47:36"
        },
        {
            "name": "paragonie/random_compat",
            "version": "v2.0.4",
            "source": {
                "type": "git",
                "url": "https://github.com/paragonie/random_compat.git",
                "reference": "a9b97968bcde1c4de2a5ec6cbd06a0f6c919b46e"
            },
            "dist": {
                "type": "zip",
                "url": "https://api.github.com/repos/paragonie/random_compat/zipball/a9b97968bcde1c4de2a5ec6cbd06a0f6c919b46e",
                "reference": "a9b97968bcde1c4de2a5ec6cbd06a0f6c919b46e",
                "shasum": ""
            },
            "require": {
                "php": ">=5.2.0"
            },
            "require-dev": {
                "phpunit/phpunit": "4.*|5.*"
            },
            "suggest": {
                "ext-libsodium": "Provides a modern crypto API that can be used to generate random bytes."
            },
            "type": "library",
            "autoload": {
                "files": [
                    "lib/random.php"
                ]
            },
            "notification-url": "https://packagist.org/downloads/",
            "license": [
                "MIT"
            ],
            "authors": [
                {
                    "name": "Paragon Initiative Enterprises",
                    "email": "security@paragonie.com",
                    "homepage": "https://paragonie.com"
                }
            ],
            "description": "PHP 5.x polyfill for random_bytes() and random_int() from PHP 7",
            "keywords": [
                "csprng",
                "pseudorandom",
                "random"
            ],
            "time": "2016-11-07 23:38:38"
        },
        {
            "name": "pelago/emogrifier",
            "version": "v0.1.1",
            "source": {
                "type": "git",
                "url": "https://github.com/jjriv/emogrifier.git",
                "reference": "ed72bcd6a3c7014862ff86d026193667a172fedf"
            },
            "dist": {
                "type": "zip",
                "url": "https://api.github.com/repos/jjriv/emogrifier/zipball/ed72bcd6a3c7014862ff86d026193667a172fedf",
                "reference": "ed72bcd6a3c7014862ff86d026193667a172fedf",
                "shasum": ""
            },
            "require": {
                "ext-mbstring": "*",
                "php": ">=5.4.0"
            },
            "require-dev": {
                "phpunit/phpunit": "~4.6.0",
                "squizlabs/php_codesniffer": "~2.3.0"
            },
            "type": "library",
            "autoload": {
                "psr-4": {
                    "Pelago\\": "Classes/"
                }
            },
            "notification-url": "https://packagist.org/downloads/",
            "license": [
                "MIT"
            ],
            "authors": [
                {
                    "name": "John Reeve",
                    "email": "jreeve@pelagodesign.com"
                },
                {
                    "name": "Cameron Brooks"
                },
                {
                    "name": "Jaime Prado"
                },
                {
                    "name": "Oliver Klee",
                    "email": "typo3-coding@oliverklee.de"
                },
                {
                    "name": "Roman Ožana",
                    "email": "ozana@omdesign.cz"
                }
            ],
            "description": "Converts CSS styles into inline style attributes in your HTML code",
            "homepage": "http://www.pelagodesign.com/sidecar/emogrifier/",
            "time": "2015-05-15 11:37:51"
        },
        {
            "name": "phpseclib/phpseclib",
            "version": "2.0.4",
            "source": {
                "type": "git",
                "url": "https://github.com/phpseclib/phpseclib.git",
                "reference": "ab8028c93c03cc8d9c824efa75dc94f1db2369bf"
            },
            "dist": {
                "type": "zip",
                "url": "https://api.github.com/repos/phpseclib/phpseclib/zipball/ab8028c93c03cc8d9c824efa75dc94f1db2369bf",
                "reference": "ab8028c93c03cc8d9c824efa75dc94f1db2369bf",
                "shasum": ""
            },
            "require": {
                "php": ">=5.3.3"
            },
            "require-dev": {
                "phing/phing": "~2.7",
                "phpunit/phpunit": "~4.0",
                "sami/sami": "~2.0",
                "squizlabs/php_codesniffer": "~2.0"
            },
            "suggest": {
                "ext-gmp": "Install the GMP (GNU Multiple Precision) extension in order to speed up arbitrary precision integer arithmetic operations.",
                "ext-libsodium": "SSH2/SFTP can make use of some algorithms provided by the libsodium-php extension.",
                "ext-mcrypt": "Install the Mcrypt extension in order to speed up a few other cryptographic operations.",
                "ext-openssl": "Install the OpenSSL extension in order to speed up a wide variety of cryptographic operations."
            },
            "type": "library",
            "autoload": {
                "files": [
                    "phpseclib/bootstrap.php"
                ],
                "psr-4": {
                    "phpseclib\\": "phpseclib/"
                }
            },
            "notification-url": "https://packagist.org/downloads/",
            "license": [
                "MIT"
            ],
            "authors": [
                {
                    "name": "Jim Wigginton",
                    "email": "terrafrost@php.net",
                    "role": "Lead Developer"
                },
                {
                    "name": "Patrick Monnerat",
                    "email": "pm@datasphere.ch",
                    "role": "Developer"
                },
                {
                    "name": "Andreas Fischer",
                    "email": "bantu@phpbb.com",
                    "role": "Developer"
                },
                {
                    "name": "Hans-Jürgen Petrich",
                    "email": "petrich@tronic-media.com",
                    "role": "Developer"
                },
                {
                    "name": "Graham Campbell",
                    "email": "graham@alt-three.com",
                    "role": "Developer"
                }
            ],
            "description": "PHP Secure Communications Library - Pure-PHP implementations of RSA, AES, SSH2, SFTP, X.509 etc.",
            "homepage": "http://phpseclib.sourceforge.net",
            "keywords": [
                "BigInteger",
                "aes",
                "asn.1",
                "asn1",
                "blowfish",
                "crypto",
                "cryptography",
                "encryption",
                "rsa",
                "security",
                "sftp",
                "signature",
                "signing",
                "ssh",
                "twofish",
                "x.509",
                "x509"
            ],
            "time": "2016-10-04 00:57:04"
        },
        {
            "name": "psr/log",
            "version": "1.0.2",
            "source": {
                "type": "git",
                "url": "https://github.com/php-fig/log.git",
                "reference": "4ebe3a8bf773a19edfe0a84b6585ba3d401b724d"
            },
            "dist": {
                "type": "zip",
                "url": "https://api.github.com/repos/php-fig/log/zipball/4ebe3a8bf773a19edfe0a84b6585ba3d401b724d",
                "reference": "4ebe3a8bf773a19edfe0a84b6585ba3d401b724d",
                "shasum": ""
            },
            "require": {
                "php": ">=5.3.0"
            },
            "type": "library",
            "extra": {
                "branch-alias": {
                    "dev-master": "1.0.x-dev"
                }
            },
            "autoload": {
                "psr-4": {
                    "Psr\\Log\\": "Psr/Log/"
                }
            },
            "notification-url": "https://packagist.org/downloads/",
            "license": [
                "MIT"
            ],
            "authors": [
                {
                    "name": "PHP-FIG",
                    "homepage": "http://www.php-fig.org/"
                }
            ],
            "description": "Common interface for logging libraries",
            "homepage": "https://github.com/php-fig/log",
            "keywords": [
                "log",
                "psr",
                "psr-3"
            ],
            "time": "2016-10-10 12:19:37"
        },
        {
            "name": "ramsey/uuid",
            "version": "3.4.0",
            "source": {
                "type": "git",
                "url": "https://github.com/ramsey/uuid.git",
                "reference": "fb12163881a98588bcdc4ba820a96e0ff5ad97dc"
            },
            "dist": {
                "type": "zip",
                "url": "https://api.github.com/repos/ramsey/uuid/zipball/fb12163881a98588bcdc4ba820a96e0ff5ad97dc",
                "reference": "fb12163881a98588bcdc4ba820a96e0ff5ad97dc",
                "shasum": ""
            },
            "require": {
                "paragonie/random_compat": "^1.0|^2.0",
                "php": ">=5.4"
            },
            "replace": {
                "rhumsaa/uuid": "self.version"
            },
            "require-dev": {
                "apigen/apigen": "^4.1",
                "codeception/aspect-mock": "1.0.0",
                "goaop/framework": "1.0.0-alpha.2",
                "ircmaxell/random-lib": "^1.1",
                "jakub-onderka/php-parallel-lint": "^0.9.0",
                "mockery/mockery": "^0.9.4",
                "moontoast/math": "^1.1",
                "phpunit/phpunit": "^4.7|^5.0",
                "satooshi/php-coveralls": "^0.6.1",
                "squizlabs/php_codesniffer": "^2.3"
            },
            "suggest": {
                "ext-libsodium": "Provides the PECL libsodium extension for use with the SodiumRandomGenerator",
                "ext-uuid": "Provides the PECL UUID extension for use with the PeclUuidTimeGenerator and PeclUuidRandomGenerator",
                "ircmaxell/random-lib": "Provides RandomLib for use with the RandomLibAdapter",
                "moontoast/math": "Provides support for converting UUID to 128-bit integer (in string form).",
                "ramsey/uuid-console": "A console application for generating UUIDs with ramsey/uuid",
                "ramsey/uuid-doctrine": "Allows the use of Ramsey\\Uuid\\Uuid as Doctrine field type."
            },
            "type": "library",
            "extra": {
                "branch-alias": {
                    "dev-master": "3.x-dev"
                }
            },
            "autoload": {
                "psr-4": {
                    "Ramsey\\Uuid\\": "src/"
                }
            },
            "notification-url": "https://packagist.org/downloads/",
            "license": [
                "MIT"
            ],
            "authors": [
                {
                    "name": "Marijn Huizendveld",
                    "email": "marijn.huizendveld@gmail.com"
                },
                {
                    "name": "Thibaud Fabre",
                    "email": "thibaud@aztech.io"
                },
                {
                    "name": "Ben Ramsey",
                    "email": "ben@benramsey.com",
                    "homepage": "https://benramsey.com"
                }
            ],
            "description": "Formerly rhumsaa/uuid. A PHP 5.4+ library for generating RFC 4122 version 1, 3, 4, and 5 universally unique identifiers (UUID).",
            "homepage": "https://github.com/ramsey/uuid",
            "keywords": [
                "guid",
                "identifier",
                "uuid"
            ],
            "time": "2016-04-24 00:08:55"
        },
        {
            "name": "seld/cli-prompt",
            "version": "1.0.2",
            "source": {
                "type": "git",
                "url": "https://github.com/Seldaek/cli-prompt.git",
                "reference": "8cbe10923cae5bcd7c5a713f6703fc4727c8c1b4"
            },
            "dist": {
                "type": "zip",
                "url": "https://api.github.com/repos/Seldaek/cli-prompt/zipball/8cbe10923cae5bcd7c5a713f6703fc4727c8c1b4",
                "reference": "8cbe10923cae5bcd7c5a713f6703fc4727c8c1b4",
                "shasum": ""
            },
            "require": {
                "php": ">=5.3"
            },
            "type": "library",
            "extra": {
                "branch-alias": {
                    "dev-master": "1.x-dev"
                }
            },
            "autoload": {
                "psr-4": {
                    "Seld\\CliPrompt\\": "src/"
                }
            },
            "notification-url": "https://packagist.org/downloads/",
            "license": [
                "MIT"
            ],
            "authors": [
                {
                    "name": "Jordi Boggiano",
                    "email": "j.boggiano@seld.be"
                }
            ],
            "description": "Allows you to prompt for user input on the command line, and optionally hide the characters they type",
            "keywords": [
                "cli",
                "console",
                "hidden",
                "input",
                "prompt"
            ],
            "time": "2016-04-18 09:31:41"
        },
        {
            "name": "seld/jsonlint",
            "version": "1.5.0",
            "source": {
                "type": "git",
                "url": "https://github.com/Seldaek/jsonlint.git",
                "reference": "19495c181d6d53a0a13414154e52817e3b504189"
            },
            "dist": {
                "type": "zip",
                "url": "https://api.github.com/repos/Seldaek/jsonlint/zipball/19495c181d6d53a0a13414154e52817e3b504189",
                "reference": "19495c181d6d53a0a13414154e52817e3b504189",
                "shasum": ""
            },
            "require": {
                "php": "^5.3 || ^7.0"
            },
            "bin": [
                "bin/jsonlint"
            ],
            "type": "library",
            "autoload": {
                "psr-4": {
                    "Seld\\JsonLint\\": "src/Seld/JsonLint/"
                }
            },
            "notification-url": "https://packagist.org/downloads/",
            "license": [
                "MIT"
            ],
            "authors": [
                {
                    "name": "Jordi Boggiano",
                    "email": "j.boggiano@seld.be",
                    "homepage": "http://seld.be"
                }
            ],
            "description": "JSON Linter",
            "keywords": [
                "json",
                "linter",
                "parser",
                "validator"
            ],
            "time": "2016-11-14 17:59:58"
        },
        {
            "name": "seld/phar-utils",
            "version": "1.0.1",
            "source": {
                "type": "git",
                "url": "https://github.com/Seldaek/phar-utils.git",
                "reference": "7009b5139491975ef6486545a39f3e6dad5ac30a"
            },
            "dist": {
                "type": "zip",
                "url": "https://api.github.com/repos/Seldaek/phar-utils/zipball/7009b5139491975ef6486545a39f3e6dad5ac30a",
                "reference": "7009b5139491975ef6486545a39f3e6dad5ac30a",
                "shasum": ""
            },
            "require": {
                "php": ">=5.3"
            },
            "type": "library",
            "extra": {
                "branch-alias": {
                    "dev-master": "1.x-dev"
                }
            },
            "autoload": {
                "psr-4": {
                    "Seld\\PharUtils\\": "src/"
                }
            },
            "notification-url": "https://packagist.org/downloads/",
            "license": [
                "MIT"
            ],
            "authors": [
                {
                    "name": "Jordi Boggiano",
                    "email": "j.boggiano@seld.be"
                }
            ],
            "description": "PHAR file format utilities, for when PHP phars you up",
            "keywords": [
                "phra"
            ],
            "time": "2015-10-13 18:44:15"
        },
        {
            "name": "sjparkinson/static-review",
            "version": "4.1.1",
            "source": {
                "type": "git",
                "url": "https://github.com/sjparkinson/static-review.git",
                "reference": "493c3410cf146a12fca84209bad126c494e125f0"
            },
            "dist": {
                "type": "zip",
                "url": "https://api.github.com/repos/sjparkinson/static-review/zipball/493c3410cf146a12fca84209bad126c494e125f0",
                "reference": "493c3410cf146a12fca84209bad126c494e125f0",
                "shasum": ""
            },
            "require": {
                "league/climate": "~2.0",
                "php": ">=5.4.0",
                "symfony/console": "~2.0",
                "symfony/process": "~2.0"
            },
            "require-dev": {
                "mockery/mockery": "~0.9",
                "phpunit/phpunit": "~4.0",
                "sensiolabs/security-checker": "~2.0",
                "squizlabs/php_codesniffer": "~1.0"
            },
            "suggest": {
                "sensiolabs/security-checker": "Required for ComposerSecurityReview.",
                "squizlabs/php_codesniffer": "Required for PhpCodeSnifferReview."
            },
            "bin": [
                "bin/static-review.php"
            ],
            "type": "library",
            "autoload": {
                "psr-4": {
                    "StaticReview\\": "src/"
                }
            },
            "notification-url": "https://packagist.org/downloads/",
            "license": [
                "MIT"
            ],
            "authors": [
                {
                    "name": "Samuel Parkinson",
                    "email": "sam.james.parkinson@gmail.com",
                    "homepage": "http://samp.im"
                }
            ],
            "description": "An extendable framework for version control hooks.",
            "time": "2014-09-22 08:40:36"
        },
        {
            "name": "symfony/console",
            "version": "v2.6.13",
            "target-dir": "Symfony/Component/Console",
            "source": {
                "type": "git",
                "url": "https://github.com/symfony/console.git",
                "reference": "0e5e18ae09d3f5c06367759be940e9ed3f568359"
            },
            "dist": {
                "type": "zip",
                "url": "https://api.github.com/repos/symfony/console/zipball/0e5e18ae09d3f5c06367759be940e9ed3f568359",
                "reference": "0e5e18ae09d3f5c06367759be940e9ed3f568359",
                "shasum": ""
            },
            "require": {
                "php": ">=5.3.3"
            },
            "require-dev": {
                "psr/log": "~1.0",
                "symfony/event-dispatcher": "~2.1",
                "symfony/phpunit-bridge": "~2.7",
                "symfony/process": "~2.1"
            },
            "suggest": {
                "psr/log": "For using the console logger",
                "symfony/event-dispatcher": "",
                "symfony/process": ""
            },
            "type": "library",
            "extra": {
                "branch-alias": {
                    "dev-master": "2.6-dev"
                }
            },
            "autoload": {
                "psr-0": {
                    "Symfony\\Component\\Console\\": ""
                }
            },
            "notification-url": "https://packagist.org/downloads/",
            "license": [
                "MIT"
            ],
            "authors": [
                {
                    "name": "Fabien Potencier",
                    "email": "fabien@symfony.com"
                },
                {
                    "name": "Symfony Community",
                    "homepage": "https://symfony.com/contributors"
                }
            ],
            "description": "Symfony Console Component",
            "homepage": "https://symfony.com",
            "time": "2015-07-26 09:08:40"
        },
        {
            "name": "symfony/event-dispatcher",
            "version": "v2.8.16",
            "source": {
                "type": "git",
                "url": "https://github.com/symfony/event-dispatcher.git",
                "reference": "74877977f90fb9c3e46378d5764217c55f32df34"
            },
            "dist": {
                "type": "zip",
                "url": "https://api.github.com/repos/symfony/event-dispatcher/zipball/74877977f90fb9c3e46378d5764217c55f32df34",
                "reference": "74877977f90fb9c3e46378d5764217c55f32df34",
                "shasum": ""
            },
            "require": {
                "php": ">=5.3.9"
            },
            "require-dev": {
                "psr/log": "~1.0",
                "symfony/config": "~2.0,>=2.0.5|~3.0.0",
                "symfony/dependency-injection": "~2.6|~3.0.0",
                "symfony/expression-language": "~2.6|~3.0.0",
                "symfony/stopwatch": "~2.3|~3.0.0"
            },
            "suggest": {
                "symfony/dependency-injection": "",
                "symfony/http-kernel": ""
            },
            "type": "library",
            "extra": {
                "branch-alias": {
                    "dev-master": "2.8-dev"
                }
            },
            "autoload": {
                "psr-4": {
                    "Symfony\\Component\\EventDispatcher\\": ""
                },
                "exclude-from-classmap": [
                    "/Tests/"
                ]
            },
            "notification-url": "https://packagist.org/downloads/",
            "license": [
                "MIT"
            ],
            "authors": [
                {
                    "name": "Fabien Potencier",
                    "email": "fabien@symfony.com"
                },
                {
                    "name": "Symfony Community",
                    "homepage": "https://symfony.com/contributors"
                }
            ],
            "description": "Symfony EventDispatcher Component",
            "homepage": "https://symfony.com",
            "time": "2017-01-02 20:30:24"
        },
        {
            "name": "symfony/filesystem",
            "version": "v2.8.16",
            "source": {
                "type": "git",
                "url": "https://github.com/symfony/filesystem.git",
                "reference": "5b77d49ab76e5b12743b359ef4b4a712e6f5360d"
            },
            "dist": {
                "type": "zip",
                "url": "https://api.github.com/repos/symfony/filesystem/zipball/5b77d49ab76e5b12743b359ef4b4a712e6f5360d",
                "reference": "5b77d49ab76e5b12743b359ef4b4a712e6f5360d",
                "shasum": ""
            },
            "require": {
                "php": ">=5.3.9"
            },
            "type": "library",
            "extra": {
                "branch-alias": {
                    "dev-master": "2.8-dev"
                }
            },
            "autoload": {
                "psr-4": {
                    "Symfony\\Component\\Filesystem\\": ""
                },
                "exclude-from-classmap": [
                    "/Tests/"
                ]
            },
            "notification-url": "https://packagist.org/downloads/",
            "license": [
                "MIT"
            ],
            "authors": [
                {
                    "name": "Fabien Potencier",
                    "email": "fabien@symfony.com"
                },
                {
                    "name": "Symfony Community",
                    "homepage": "https://symfony.com/contributors"
                }
            ],
            "description": "Symfony Filesystem Component",
            "homepage": "https://symfony.com",
            "time": "2017-01-08 20:43:03"
        },
        {
            "name": "symfony/finder",
            "version": "v3.2.2",
            "source": {
                "type": "git",
                "url": "https://github.com/symfony/finder.git",
                "reference": "8c71141cae8e2957946b403cc71a67213c0380d6"
            },
            "dist": {
                "type": "zip",
                "url": "https://api.github.com/repos/symfony/finder/zipball/8c71141cae8e2957946b403cc71a67213c0380d6",
                "reference": "8c71141cae8e2957946b403cc71a67213c0380d6",
                "shasum": ""
            },
            "require": {
                "php": ">=5.5.9"
            },
            "type": "library",
            "extra": {
                "branch-alias": {
                    "dev-master": "3.2-dev"
                }
            },
            "autoload": {
                "psr-4": {
                    "Symfony\\Component\\Finder\\": ""
                },
                "exclude-from-classmap": [
                    "/Tests/"
                ]
            },
            "notification-url": "https://packagist.org/downloads/",
            "license": [
                "MIT"
            ],
            "authors": [
                {
                    "name": "Fabien Potencier",
                    "email": "fabien@symfony.com"
                },
                {
                    "name": "Symfony Community",
                    "homepage": "https://symfony.com/contributors"
                }
            ],
            "description": "Symfony Finder Component",
            "homepage": "https://symfony.com",
            "time": "2017-01-02 20:32:22"
        },
        {
            "name": "symfony/process",
            "version": "v2.8.16",
            "source": {
                "type": "git",
                "url": "https://github.com/symfony/process.git",
                "reference": "ebb3c2abe0940a703f08e0cbe373f62d97d40231"
            },
            "dist": {
                "type": "zip",
                "url": "https://api.github.com/repos/symfony/process/zipball/ebb3c2abe0940a703f08e0cbe373f62d97d40231",
                "reference": "ebb3c2abe0940a703f08e0cbe373f62d97d40231",
                "shasum": ""
            },
            "require": {
                "php": ">=5.3.9"
            },
            "type": "library",
            "extra": {
                "branch-alias": {
                    "dev-master": "2.8-dev"
                }
            },
            "autoload": {
                "psr-4": {
                    "Symfony\\Component\\Process\\": ""
                },
                "exclude-from-classmap": [
                    "/Tests/"
                ]
            },
            "notification-url": "https://packagist.org/downloads/",
            "license": [
                "MIT"
            ],
            "authors": [
                {
                    "name": "Fabien Potencier",
                    "email": "fabien@symfony.com"
                },
                {
                    "name": "Symfony Community",
                    "homepage": "https://symfony.com/contributors"
                }
            ],
            "description": "Symfony Process Component",
            "homepage": "https://symfony.com",
            "time": "2017-01-02 20:30:24"
        },
        {
            "name": "tedivm/jshrink",
            "version": "v1.0.1",
            "source": {
                "type": "git",
                "url": "https://github.com/tedious/JShrink.git",
                "reference": "7575d9d96f113bc7c1c28ec8231ee086751a9078"
            },
            "dist": {
                "type": "zip",
                "url": "https://api.github.com/repos/tedious/JShrink/zipball/7575d9d96f113bc7c1c28ec8231ee086751a9078",
                "reference": "7575d9d96f113bc7c1c28ec8231ee086751a9078",
                "shasum": ""
            },
            "require": {
                "php": ">=5.3.0"
            },
            "require-dev": {
                "fabpot/php-cs-fixer": "0.4.0",
                "phpunit/phpunit": "4.0.*",
                "satooshi/php-coveralls": "dev-master"
            },
            "type": "library",
            "autoload": {
                "psr-0": {
                    "JShrink": "src/"
                }
            },
            "notification-url": "https://packagist.org/downloads/",
            "license": [
                "BSD-3-Clause"
            ],
            "authors": [
                {
                    "name": "Robert Hafner",
                    "email": "tedivm@tedivm.com"
                }
            ],
            "description": "Javascript Minifier built in PHP",
            "homepage": "http://github.com/tedious/JShrink",
            "keywords": [
                "javascript",
                "minifier"
            ],
            "time": "2014-11-11 03:54:14"
        },
        {
            "name": "tubalmartin/cssmin",
            "version": "v2.4.8-p4",
            "source": {
                "type": "git",
                "url": "https://github.com/tubalmartin/YUI-CSS-compressor-PHP-port.git",
                "reference": "fe84d71e8420243544c0ce3bd0f5d7c1936b0f90"
            },
            "dist": {
                "type": "zip",
                "url": "https://api.github.com/repos/tubalmartin/YUI-CSS-compressor-PHP-port/zipball/fe84d71e8420243544c0ce3bd0f5d7c1936b0f90",
                "reference": "fe84d71e8420243544c0ce3bd0f5d7c1936b0f90",
                "shasum": ""
            },
            "require": {
                "php": ">=5.0.0"
            },
            "type": "library",
            "autoload": {
                "classmap": [
                    "cssmin.php"
                ]
            },
            "notification-url": "https://packagist.org/downloads/",
            "license": [
                "BSD-3-Clause"
            ],
            "authors": [
                {
                    "name": "Túbal Martín",
                    "homepage": "http://tubalmartin.me/"
                }
            ],
            "description": "A PHP port of the YUI CSS compressor",
            "homepage": "https://github.com/tubalmartin/YUI-CSS-compressor-PHP-port",
            "keywords": [
                "compress",
                "compressor",
                "css",
                "minify",
                "yui"
            ],
            "time": "2014-09-22 08:08:50"
        },
        {
            "name": "zendframework/zend-code",
            "version": "2.4.11",
            "source": {
                "type": "git",
                "url": "https://github.com/zendframework/zend-code.git",
                "reference": "e3b32fa0fa358643aa6880b04944650981208c20"
            },
            "dist": {
                "type": "zip",
                "url": "https://api.github.com/repos/zendframework/zend-code/zipball/e3b32fa0fa358643aa6880b04944650981208c20",
                "reference": "e3b32fa0fa358643aa6880b04944650981208c20",
                "shasum": ""
            },
            "require": {
                "php": ">=5.3.23",
                "zendframework/zend-eventmanager": "self.version"
            },
            "require-dev": {
                "doctrine/common": ">=2.1",
                "fabpot/php-cs-fixer": "1.7.*",
                "phpunit/phpunit": "~4.0",
                "satooshi/php-coveralls": "dev-master",
                "zendframework/zend-stdlib": "self.version"
            },
            "suggest": {
                "doctrine/common": "Doctrine\\Common >=2.1 for annotation features",
                "zendframework/zend-stdlib": "Zend\\Stdlib component"
            },
            "type": "library",
            "extra": {
                "branch-alias": {
                    "dev-master": "2.4-dev",
                    "dev-develop": "2.5-dev"
                }
            },
            "autoload": {
                "psr-4": {
                    "Zend\\Code\\": "src/"
                }
            },
            "notification-url": "https://packagist.org/downloads/",
            "license": [
                "BSD-3-Clause"
            ],
            "description": "provides facilities to generate arbitrary code using an object oriented interface",
            "homepage": "https://github.com/zendframework/zend-code",
            "keywords": [
                "code",
                "zf2"
            ],
            "time": "2015-05-11 16:17:05"
        },
        {
            "name": "zendframework/zend-config",
            "version": "2.4.11",
            "source": {
                "type": "git",
                "url": "https://github.com/zendframework/zend-config.git",
                "reference": "6b879e54096b8e0d2290f7414c38f9a5947cb8ac"
            },
            "dist": {
                "type": "zip",
                "url": "https://api.github.com/repos/zendframework/zend-config/zipball/6b879e54096b8e0d2290f7414c38f9a5947cb8ac",
                "reference": "6b879e54096b8e0d2290f7414c38f9a5947cb8ac",
                "shasum": ""
            },
            "require": {
                "php": ">=5.3.23",
                "zendframework/zend-stdlib": "self.version"
            },
            "require-dev": {
                "fabpot/php-cs-fixer": "1.7.*",
                "phpunit/phpunit": "~4.0",
                "satooshi/php-coveralls": "dev-master",
                "zendframework/zend-filter": "self.version",
                "zendframework/zend-i18n": "self.version",
                "zendframework/zend-json": "self.version",
                "zendframework/zend-servicemanager": "self.version"
            },
            "suggest": {
                "zendframework/zend-filter": "Zend\\Filter component",
                "zendframework/zend-i18n": "Zend\\I18n component",
                "zendframework/zend-json": "Zend\\Json to use the Json reader or writer classes",
                "zendframework/zend-servicemanager": "Zend\\ServiceManager for use with the Config Factory to retrieve reader and writer instances"
            },
            "type": "library",
            "extra": {
                "branch-alias": {
                    "dev-master": "2.4-dev",
                    "dev-develop": "2.5-dev"
                }
            },
            "autoload": {
                "psr-4": {
                    "Zend\\Config\\": "src/"
                }
            },
            "notification-url": "https://packagist.org/downloads/",
            "license": [
                "BSD-3-Clause"
            ],
            "description": "provides a nested object property based user interface for accessing this configuration data within application code",
            "homepage": "https://github.com/zendframework/zend-config",
            "keywords": [
                "config",
                "zf2"
            ],
            "time": "2015-05-07 14:55:31"
        },
        {
            "name": "zendframework/zend-console",
            "version": "2.4.11",
            "source": {
                "type": "git",
                "url": "https://github.com/zendframework/zend-console.git",
                "reference": "92f9c51bdc42332e63914eec892364594a9b68c8"
            },
            "dist": {
                "type": "zip",
                "url": "https://api.github.com/repos/zendframework/zend-console/zipball/92f9c51bdc42332e63914eec892364594a9b68c8",
                "reference": "92f9c51bdc42332e63914eec892364594a9b68c8",
                "shasum": ""
            },
            "require": {
                "php": ">=5.3.23",
                "zendframework/zend-stdlib": "self.version"
            },
            "require-dev": {
                "fabpot/php-cs-fixer": "1.7.*",
                "phpunit/phpunit": "~4.0",
                "satooshi/php-coveralls": "dev-master"
            },
            "suggest": {
                "zendframework/zend-filter": "To support DefaultRouteMatcher usage",
                "zendframework/zend-validator": "To support DefaultRouteMatcher usage"
            },
            "type": "library",
            "extra": {
                "branch-alias": {
                    "dev-master": "2.4-dev",
                    "dev-develop": "2.5-dev"
                }
            },
            "autoload": {
                "psr-4": {
                    "Zend\\Console\\": "src/"
                }
            },
            "notification-url": "https://packagist.org/downloads/",
            "license": [
                "BSD-3-Clause"
            ],
            "homepage": "https://github.com/zendframework/zend-console",
            "keywords": [
                "console",
                "zf2"
            ],
            "time": "2015-05-07 14:55:31"
        },
        {
            "name": "zendframework/zend-crypt",
            "version": "2.4.11",
            "source": {
                "type": "git",
                "url": "https://github.com/zendframework/zend-crypt.git",
                "reference": "165ec063868884eb952f6bca258f464f7103b79f"
            },
            "dist": {
                "type": "zip",
                "url": "https://api.github.com/repos/zendframework/zend-crypt/zipball/165ec063868884eb952f6bca258f464f7103b79f",
                "reference": "165ec063868884eb952f6bca258f464f7103b79f",
                "shasum": ""
            },
            "require": {
                "php": ">=5.3.23",
                "zendframework/zend-math": "~2.4.0",
                "zendframework/zend-servicemanager": "~2.4.0",
                "zendframework/zend-stdlib": "~2.4.0"
            },
            "require-dev": {
                "fabpot/php-cs-fixer": "1.7.*",
                "phpunit/phpunit": "~4.0",
                "satooshi/php-coveralls": "dev-master",
                "zendframework/zend-config": "~2.4.0"
            },
            "suggest": {
                "ext-mcrypt": "Required for most features of Zend\\Crypt"
            },
            "type": "library",
            "extra": {
                "branch-alias": {
                    "dev-master": "2.4-dev",
                    "dev-develop": "2.5-dev"
                }
            },
            "autoload": {
                "psr-4": {
                    "Zend\\Crypt\\": "src/"
                }
            },
            "notification-url": "https://packagist.org/downloads/",
            "license": [
                "BSD-3-Clause"
            ],
            "homepage": "https://github.com/zendframework/zend-crypt",
            "keywords": [
                "crypt",
                "zf2"
            ],
            "time": "2015-11-23 16:33:27"
        },
        {
            "name": "zendframework/zend-di",
            "version": "2.4.11",
            "source": {
                "type": "git",
                "url": "https://github.com/zendframework/zend-di.git",
                "reference": "fb578aa1e1ce9fb2dccec920f113e7db4ad44297"
            },
            "dist": {
                "type": "zip",
                "url": "https://api.github.com/repos/zendframework/zend-di/zipball/fb578aa1e1ce9fb2dccec920f113e7db4ad44297",
                "reference": "fb578aa1e1ce9fb2dccec920f113e7db4ad44297",
                "shasum": ""
            },
            "require": {
                "php": ">=5.3.23",
                "zendframework/zend-code": "self.version",
                "zendframework/zend-stdlib": "self.version"
            },
            "require-dev": {
                "fabpot/php-cs-fixer": "1.7.*",
                "phpunit/phpunit": "~4.0",
                "satooshi/php-coveralls": "dev-master",
                "zendframework/zend-servicemanager": "self.version"
            },
            "suggest": {
                "zendframework/zend-servicemanager": "Zend\\ServiceManager component"
            },
            "type": "library",
            "extra": {
                "branch-alias": {
                    "dev-master": "2.4-dev",
                    "dev-develop": "2.5-dev"
                }
            },
            "autoload": {
                "psr-4": {
                    "Zend\\Di\\": "src/"
                }
            },
            "notification-url": "https://packagist.org/downloads/",
            "license": [
                "BSD-3-Clause"
            ],
            "homepage": "https://github.com/zendframework/zend-di",
            "keywords": [
                "di",
                "zf2"
            ],
            "time": "2015-05-07 14:55:31"
        },
        {
            "name": "zendframework/zend-escaper",
            "version": "2.4.11",
            "source": {
                "type": "git",
                "url": "https://github.com/zendframework/zend-escaper.git",
                "reference": "13f468ff824f3c83018b90aff892a1b3201383a9"
            },
            "dist": {
                "type": "zip",
                "url": "https://api.github.com/repos/zendframework/zend-escaper/zipball/13f468ff824f3c83018b90aff892a1b3201383a9",
                "reference": "13f468ff824f3c83018b90aff892a1b3201383a9",
                "shasum": ""
            },
            "require": {
                "php": ">=5.3.23"
            },
            "require-dev": {
                "fabpot/php-cs-fixer": "1.7.*",
                "phpunit/phpunit": "~4.0",
                "satooshi/php-coveralls": "dev-master"
            },
            "type": "library",
            "extra": {
                "branch-alias": {
                    "dev-master": "2.4-dev",
                    "dev-develop": "2.5-dev"
                }
            },
            "autoload": {
                "psr-4": {
                    "Zend\\Escaper\\": "src/"
                }
            },
            "notification-url": "https://packagist.org/downloads/",
            "license": [
                "BSD-3-Clause"
            ],
            "homepage": "https://github.com/zendframework/zend-escaper",
            "keywords": [
                "escaper",
                "zf2"
            ],
            "time": "2015-05-07 14:55:31"
        },
        {
            "name": "zendframework/zend-eventmanager",
            "version": "2.4.11",
            "source": {
                "type": "git",
                "url": "https://github.com/zendframework/zend-eventmanager.git",
                "reference": "c2c46a7a2809b74ceb66fd79f66d43f97e1747b4"
            },
            "dist": {
                "type": "zip",
                "url": "https://api.github.com/repos/zendframework/zend-eventmanager/zipball/c2c46a7a2809b74ceb66fd79f66d43f97e1747b4",
                "reference": "c2c46a7a2809b74ceb66fd79f66d43f97e1747b4",
                "shasum": ""
            },
            "require": {
                "php": ">=5.3.23",
                "zendframework/zend-stdlib": "self.version"
            },
            "require-dev": {
                "fabpot/php-cs-fixer": "1.7.*",
                "phpunit/phpunit": "~4.0",
                "satooshi/php-coveralls": "dev-master"
            },
            "type": "library",
            "extra": {
                "branch-alias": {
                    "dev-master": "2.4-dev",
                    "dev-develop": "2.5-dev"
                }
            },
            "autoload": {
                "psr-4": {
                    "Zend\\EventManager\\": "src/"
                }
            },
            "notification-url": "https://packagist.org/downloads/",
            "license": [
                "BSD-3-Clause"
            ],
            "homepage": "https://github.com/zendframework/zend-event-manager",
            "keywords": [
                "eventmanager",
                "zf2"
            ],
            "time": "2015-05-07 14:55:31"
        },
        {
            "name": "zendframework/zend-filter",
            "version": "2.4.11",
            "source": {
                "type": "git",
                "url": "https://github.com/zendframework/zend-filter.git",
                "reference": "a3711101850078b2aa69586c71897acaada2e9cb"
            },
            "dist": {
                "type": "zip",
                "url": "https://api.github.com/repos/zendframework/zend-filter/zipball/a3711101850078b2aa69586c71897acaada2e9cb",
                "reference": "a3711101850078b2aa69586c71897acaada2e9cb",
                "shasum": ""
            },
            "require": {
                "php": ">=5.3.23",
                "zendframework/zend-stdlib": "self.version"
            },
            "require-dev": {
                "fabpot/php-cs-fixer": "1.7.*",
                "phpunit/phpunit": "~4.0",
                "satooshi/php-coveralls": "dev-master",
                "zendframework/zend-crypt": "self.version",
                "zendframework/zend-servicemanager": "self.version",
                "zendframework/zend-uri": "self.version"
            },
            "suggest": {
                "zendframework/zend-crypt": "Zend\\Crypt component",
                "zendframework/zend-i18n": "Zend\\I18n component",
                "zendframework/zend-servicemanager": "Zend\\ServiceManager component",
                "zendframework/zend-uri": "Zend\\Uri component for UriNormalize filter"
            },
            "type": "library",
            "extra": {
                "branch-alias": {
                    "dev-master": "2.4-dev",
                    "dev-develop": "2.5-dev"
                }
            },
            "autoload": {
                "psr-4": {
                    "Zend\\Filter\\": "src/"
                }
            },
            "notification-url": "https://packagist.org/downloads/",
            "license": [
                "BSD-3-Clause"
            ],
            "description": "provides a set of commonly needed data filters",
            "homepage": "https://github.com/zendframework/zend-filter",
            "keywords": [
                "filter",
                "zf2"
            ],
            "time": "2015-05-07 14:55:31"
        },
        {
            "name": "zendframework/zend-form",
            "version": "2.4.11",
            "source": {
                "type": "git",
                "url": "https://github.com/zendframework/zend-form.git",
                "reference": "779ba5da3dc040c52e632ea340462af2306c7682"
            },
            "dist": {
                "type": "zip",
                "url": "https://api.github.com/repos/zendframework/zend-form/zipball/779ba5da3dc040c52e632ea340462af2306c7682",
                "reference": "779ba5da3dc040c52e632ea340462af2306c7682",
                "shasum": ""
            },
            "require": {
                "php": ">=5.3.23",
                "zendframework/zend-inputfilter": "~2.4.0",
                "zendframework/zend-stdlib": "~2.4.0"
            },
            "require-dev": {
                "fabpot/php-cs-fixer": "1.7.*",
                "ircmaxell/random-lib": "^1.1",
                "phpunit/phpunit": "~4.0",
                "satooshi/php-coveralls": "dev-master",
                "zendframework/zend-cache": "~2.4.0",
                "zendframework/zend-captcha": "~2.4.0",
                "zendframework/zend-code": "~2.4.0",
                "zendframework/zend-eventmanager": "~2.4.0",
                "zendframework/zend-filter": "~2.4.0",
                "zendframework/zend-i18n": "~2.4.0",
                "zendframework/zend-servicemanager": "~2.4.0",
                "zendframework/zend-session": "~2.4.0",
                "zendframework/zend-text": "~2.4.0",
                "zendframework/zend-validator": "~2.4.0",
                "zendframework/zend-view": "~2.4.0",
                "zendframework/zendservice-recaptcha": "~2.0"
            },
            "suggest": {
                "zendframework/zend-captcha": "Zend\\Captcha component",
                "zendframework/zend-code": "Zend\\Code component",
                "zendframework/zend-eventmanager": "Zend\\EventManager component",
                "zendframework/zend-filter": "Zend\\Filter component",
                "zendframework/zend-i18n": "Zend\\I18n component",
                "zendframework/zend-servicemanager": "Zend\\ServiceManager component",
                "zendframework/zend-validator": "Zend\\Validator component",
                "zendframework/zend-view": "Zend\\View component",
                "zendframework/zendservice-recaptcha": "ZendService\\ReCaptcha component"
            },
            "type": "library",
            "extra": {
                "branch-alias": {
                    "dev-master": "2.4-dev",
                    "dev-develop": "2.5-dev"
                }
            },
            "autoload": {
                "psr-4": {
                    "Zend\\Form\\": "src/"
                }
            },
            "notification-url": "https://packagist.org/downloads/",
            "license": [
                "BSD-3-Clause"
            ],
            "homepage": "https://github.com/zendframework/zend-form",
            "keywords": [
                "form",
                "zf2"
            ],
            "time": "2015-09-09 19:11:05"
        },
        {
            "name": "zendframework/zend-http",
            "version": "2.4.11",
            "source": {
                "type": "git",
                "url": "https://github.com/zendframework/zend-http.git",
                "reference": "0456267c3825f3c4b558460e0bffeb4c496e6fb8"
            },
            "dist": {
                "type": "zip",
                "url": "https://api.github.com/repos/zendframework/zend-http/zipball/0456267c3825f3c4b558460e0bffeb4c496e6fb8",
                "reference": "0456267c3825f3c4b558460e0bffeb4c496e6fb8",
                "shasum": ""
            },
            "require": {
                "php": ">=5.3.23",
                "zendframework/zend-loader": "~2.4.0",
                "zendframework/zend-stdlib": "~2.4.0",
                "zendframework/zend-uri": "~2.4.0",
                "zendframework/zend-validator": "~2.4.0"
            },
            "require-dev": {
                "fabpot/php-cs-fixer": "1.7.*",
                "phpunit/phpunit": "~4.0",
                "satooshi/php-coveralls": "dev-master",
                "zendframework/zend-config": "~2.4.0"
            },
            "type": "library",
            "extra": {
                "branch-alias": {
                    "dev-master": "2.4-dev",
                    "dev-develop": "2.5-dev"
                }
            },
            "autoload": {
                "psr-4": {
                    "Zend\\Http\\": "src/"
                }
            },
            "notification-url": "https://packagist.org/downloads/",
            "license": [
                "BSD-3-Clause"
            ],
            "description": "provides an easy interface for performing Hyper-Text Transfer Protocol (HTTP) requests",
            "homepage": "https://github.com/zendframework/zend-http",
            "keywords": [
                "http",
                "zf2"
            ],
            "time": "2015-09-14 16:11:20"
        },
        {
            "name": "zendframework/zend-i18n",
            "version": "2.4.11",
            "source": {
                "type": "git",
                "url": "https://github.com/zendframework/zend-i18n.git",
                "reference": "f26d6ae4be3f1ac98fbb3708aafae908c38f46c8"
            },
            "dist": {
                "type": "zip",
                "url": "https://api.github.com/repos/zendframework/zend-i18n/zipball/f26d6ae4be3f1ac98fbb3708aafae908c38f46c8",
                "reference": "f26d6ae4be3f1ac98fbb3708aafae908c38f46c8",
                "shasum": ""
            },
            "require": {
                "php": ">=5.3.23",
                "zendframework/zend-stdlib": "self.version"
            },
            "require-dev": {
                "fabpot/php-cs-fixer": "1.7.*",
                "phpunit/phpunit": "~4.0",
                "satooshi/php-coveralls": "dev-master",
                "zendframework/zend-cache": "self.version",
                "zendframework/zend-config": "self.version",
                "zendframework/zend-eventmanager": "self.version",
                "zendframework/zend-filter": "self.version",
                "zendframework/zend-servicemanager": "self.version",
                "zendframework/zend-validator": "self.version",
                "zendframework/zend-view": "self.version"
            },
            "suggest": {
                "ext-intl": "Required for most features of Zend\\I18n; included in default builds of PHP",
                "zendframework/zend-cache": "Zend\\Cache component",
                "zendframework/zend-config": "Zend\\Config component",
                "zendframework/zend-eventmanager": "You should install this package to use the events in the translator",
                "zendframework/zend-filter": "You should install this package to use the provided filters",
                "zendframework/zend-resources": "Translation resources",
                "zendframework/zend-servicemanager": "Zend\\ServiceManager component",
                "zendframework/zend-validator": "You should install this package to use the provided validators",
                "zendframework/zend-view": "You should install this package to use the provided view helpers"
            },
            "type": "library",
            "extra": {
                "branch-alias": {
                    "dev-master": "2.4-dev",
                    "dev-develop": "2.5-dev"
                }
            },
            "autoload": {
                "psr-4": {
                    "Zend\\I18n\\": "src/"
                }
            },
            "notification-url": "https://packagist.org/downloads/",
            "license": [
                "BSD-3-Clause"
            ],
            "homepage": "https://github.com/zendframework/zend-i18n",
            "keywords": [
                "i18n",
                "zf2"
            ],
            "time": "2015-05-07 14:55:31"
        },
        {
            "name": "zendframework/zend-inputfilter",
            "version": "2.4.11",
            "source": {
                "type": "git",
                "url": "https://github.com/zendframework/zend-inputfilter.git",
                "reference": "6305e9acf7da9f5481b5266cb6e0353a96c10a06"
            },
            "dist": {
                "type": "zip",
                "url": "https://api.github.com/repos/zendframework/zend-inputfilter/zipball/6305e9acf7da9f5481b5266cb6e0353a96c10a06",
                "reference": "6305e9acf7da9f5481b5266cb6e0353a96c10a06",
                "shasum": ""
            },
            "require": {
                "php": ">=5.3.23",
                "zendframework/zend-filter": "~2.4.0",
                "zendframework/zend-stdlib": "~2.4.0",
                "zendframework/zend-validator": "~2.4.8"
            },
            "require-dev": {
                "fabpot/php-cs-fixer": "1.7.*",
                "phpunit/phpunit": "^4.5",
                "zendframework/zend-servicemanager": "~2.4.0"
            },
            "suggest": {
                "zendframework/zend-servicemanager": "To support plugin manager support"
            },
            "type": "library",
            "extra": {
                "branch-alias": {
                    "dev-master": "2.4-dev",
                    "dev-develop": "2.5-dev"
                }
            },
            "autoload": {
                "psr-4": {
                    "Zend\\InputFilter\\": "src/"
                }
            },
            "notification-url": "https://packagist.org/downloads/",
            "license": [
                "BSD-3-Clause"
            ],
            "homepage": "https://github.com/zendframework/zend-inputfilter",
            "keywords": [
                "inputfilter",
                "zf2"
            ],
            "time": "2015-09-09 15:44:54"
        },
        {
            "name": "zendframework/zend-json",
            "version": "2.4.11",
            "source": {
                "type": "git",
                "url": "https://github.com/zendframework/zend-json.git",
                "reference": "1db4b878846520e619fbcdc7ce826c8563f8e839"
            },
            "dist": {
                "type": "zip",
                "url": "https://api.github.com/repos/zendframework/zend-json/zipball/1db4b878846520e619fbcdc7ce826c8563f8e839",
                "reference": "1db4b878846520e619fbcdc7ce826c8563f8e839",
                "shasum": ""
            },
            "require": {
                "php": ">=5.3.23",
                "zendframework/zend-stdlib": "self.version"
            },
            "require-dev": {
                "fabpot/php-cs-fixer": "1.7.*",
                "phpunit/phpunit": "~4.0",
                "satooshi/php-coveralls": "dev-master",
                "zendframework/zend-http": "self.version",
                "zendframework/zend-server": "self.version"
            },
            "suggest": {
                "zendframework/zend-http": "Zend\\Http component",
                "zendframework/zend-server": "Zend\\Server component",
                "zendframework/zendxml": "To support Zend\\Json\\Json::fromXml() usage"
            },
            "type": "library",
            "extra": {
                "branch-alias": {
                    "dev-master": "2.4-dev",
                    "dev-develop": "2.5-dev"
                }
            },
            "autoload": {
                "psr-4": {
                    "Zend\\Json\\": "src/"
                }
            },
            "notification-url": "https://packagist.org/downloads/",
            "license": [
                "BSD-3-Clause"
            ],
            "description": "provides convenience methods for serializing native PHP to JSON and decoding JSON to native PHP",
            "homepage": "https://github.com/zendframework/zend-json",
            "keywords": [
                "json",
                "zf2"
            ],
            "time": "2015-05-07 14:55:31"
        },
        {
            "name": "zendframework/zend-loader",
            "version": "2.4.11",
            "source": {
                "type": "git",
                "url": "https://github.com/zendframework/zend-loader.git",
                "reference": "5e62c44a4d23c4e09d35fcc2a3b109c944dbdc22"
            },
            "dist": {
                "type": "zip",
                "url": "https://api.github.com/repos/zendframework/zend-loader/zipball/5e62c44a4d23c4e09d35fcc2a3b109c944dbdc22",
                "reference": "5e62c44a4d23c4e09d35fcc2a3b109c944dbdc22",
                "shasum": ""
            },
            "require": {
                "php": ">=5.3.23"
            },
            "require-dev": {
                "fabpot/php-cs-fixer": "1.7.*",
                "phpunit/phpunit": "~4.0",
                "satooshi/php-coveralls": "dev-master"
            },
            "type": "library",
            "extra": {
                "branch-alias": {
                    "dev-master": "2.4-dev",
                    "dev-develop": "2.5-dev"
                }
            },
            "autoload": {
                "psr-4": {
                    "Zend\\Loader\\": "src/"
                }
            },
            "notification-url": "https://packagist.org/downloads/",
            "license": [
                "BSD-3-Clause"
            ],
            "homepage": "https://github.com/zendframework/zend-loader",
            "keywords": [
                "loader",
                "zf2"
            ],
            "time": "2015-05-07 14:55:31"
        },
        {
            "name": "zendframework/zend-log",
            "version": "2.4.11",
            "source": {
                "type": "git",
                "url": "https://github.com/zendframework/zend-log.git",
                "reference": "f6538f4b61cdacafa47c7cef26c5c0204f2d1eef"
            },
            "dist": {
                "type": "zip",
                "url": "https://api.github.com/repos/zendframework/zend-log/zipball/f6538f4b61cdacafa47c7cef26c5c0204f2d1eef",
                "reference": "f6538f4b61cdacafa47c7cef26c5c0204f2d1eef",
                "shasum": ""
            },
            "require": {
                "php": ">=5.3.23",
                "zendframework/zend-servicemanager": "self.version",
                "zendframework/zend-stdlib": "self.version"
            },
            "require-dev": {
                "fabpot/php-cs-fixer": "1.7.*",
                "phpunit/phpunit": "~4.0",
                "satooshi/php-coveralls": "dev-master",
                "zendframework/zend-console": "self.version",
                "zendframework/zend-db": "self.version",
                "zendframework/zend-escaper": "self.version",
                "zendframework/zend-mail": "self.version",
                "zendframework/zend-validator": "self.version"
            },
            "suggest": {
                "ext-mongo": "*",
                "zendframework/zend-console": "Zend\\Console component",
                "zendframework/zend-db": "Zend\\Db component",
                "zendframework/zend-escaper": "Zend\\Escaper component, for use in the XML formatter",
                "zendframework/zend-mail": "Zend\\Mail component",
                "zendframework/zend-validator": "Zend\\Validator component"
            },
            "type": "library",
            "extra": {
                "branch-alias": {
                    "dev-master": "2.4-dev",
                    "dev-develop": "2.5-dev"
                }
            },
            "autoload": {
                "psr-4": {
                    "Zend\\Log\\": "src/"
                }
            },
            "notification-url": "https://packagist.org/downloads/",
            "license": [
                "BSD-3-Clause"
            ],
            "description": "component for general purpose logging",
            "homepage": "https://github.com/zendframework/zend-log",
            "keywords": [
                "log",
                "logging",
                "zf2"
            ],
            "time": "2015-05-07 14:55:31"
        },
        {
            "name": "zendframework/zend-math",
            "version": "2.4.11",
            "source": {
                "type": "git",
                "url": "https://github.com/zendframework/zend-math.git",
                "reference": "1e7e803366fc7618a8668ce2403c932196174faa"
            },
            "dist": {
                "type": "zip",
                "url": "https://api.github.com/repos/zendframework/zend-math/zipball/1e7e803366fc7618a8668ce2403c932196174faa",
                "reference": "1e7e803366fc7618a8668ce2403c932196174faa",
                "shasum": ""
            },
            "require": {
                "php": ">=5.3.23"
            },
            "require-dev": {
                "fabpot/php-cs-fixer": "1.7.*",
                "phpunit/phpunit": "~4.0",
                "satooshi/php-coveralls": "dev-master"
            },
            "suggest": {
                "ext-bcmath": "If using the bcmath functionality",
                "ext-gmp": "If using the gmp functionality",
                "ircmaxell/random-lib": "Fallback random byte generator for Zend\\Math\\Rand if OpenSSL/Mcrypt extensions are unavailable",
                "zendframework/zend-servicemanager": ">= current version, if using the BigInteger::factory functionality"
            },
            "type": "library",
            "extra": {
                "branch-alias": {
                    "dev-master": "2.4-dev",
                    "dev-develop": "2.5-dev"
                }
            },
            "autoload": {
                "psr-4": {
                    "Zend\\Math\\": "src/"
                }
            },
            "notification-url": "https://packagist.org/downloads/",
            "license": [
                "BSD-3-Clause"
            ],
            "homepage": "https://github.com/zendframework/zend-math",
            "keywords": [
                "math",
                "zf2"
            ],
            "time": "2015-05-07 14:55:31"
        },
        {
            "name": "zendframework/zend-modulemanager",
            "version": "2.4.11",
            "source": {
                "type": "git",
                "url": "https://github.com/zendframework/zend-modulemanager.git",
                "reference": "49c0713c2b560dd434aa36b83df4c89f51f8dab4"
            },
            "dist": {
                "type": "zip",
                "url": "https://api.github.com/repos/zendframework/zend-modulemanager/zipball/49c0713c2b560dd434aa36b83df4c89f51f8dab4",
                "reference": "49c0713c2b560dd434aa36b83df4c89f51f8dab4",
                "shasum": ""
            },
            "require": {
                "php": ">=5.3.23",
                "zendframework/zend-eventmanager": "self.version",
                "zendframework/zend-stdlib": "self.version"
            },
            "require-dev": {
                "fabpot/php-cs-fixer": "1.7.*",
                "phpunit/phpunit": "~4.0",
                "satooshi/php-coveralls": "dev-master",
                "zendframework/zend-config": "self.version",
                "zendframework/zend-console": "self.version",
                "zendframework/zend-loader": "self.version",
                "zendframework/zend-servicemanager": "self.version"
            },
            "suggest": {
                "zendframework/zend-config": "Zend\\Config component",
                "zendframework/zend-console": "Zend\\Console component",
                "zendframework/zend-loader": "Zend\\Loader component",
                "zendframework/zend-mvc": "Zend\\Mvc component",
                "zendframework/zend-servicemanager": "Zend\\ServiceManager component"
            },
            "type": "library",
            "extra": {
                "branch-alias": {
                    "dev-master": "2.4-dev",
                    "dev-develop": "2.5-dev"
                }
            },
            "autoload": {
                "psr-4": {
                    "Zend\\ModuleManager\\": "src/"
                }
            },
            "notification-url": "https://packagist.org/downloads/",
            "license": [
                "BSD-3-Clause"
            ],
            "homepage": "https://github.com/zendframework/zend-module-manager",
            "keywords": [
                "modulemanager",
                "zf2"
            ],
            "time": "2015-05-07 14:55:31"
        },
        {
            "name": "zendframework/zend-mvc",
            "version": "2.4.11",
            "source": {
                "type": "git",
                "url": "https://github.com/zendframework/zend-mvc.git",
                "reference": "5ecf513a82fe9fdeee84919eee45e8098639df04"
            },
            "dist": {
                "type": "zip",
                "url": "https://api.github.com/repos/zendframework/zend-mvc/zipball/5ecf513a82fe9fdeee84919eee45e8098639df04",
                "reference": "5ecf513a82fe9fdeee84919eee45e8098639df04",
                "shasum": ""
            },
            "require": {
                "php": ">=5.3.23",
                "zendframework/zend-eventmanager": "~2.4.0",
                "zendframework/zend-form": "~2.4.8",
                "zendframework/zend-servicemanager": "~2.4.0",
                "zendframework/zend-stdlib": "~2.4.0"
            },
            "require-dev": {
                "fabpot/php-cs-fixer": "1.7.*",
                "phpunit/phpunit": "~4.0",
                "satooshi/php-coveralls": "dev-master",
                "zendframework/zend-authentication": "~2.4.0",
                "zendframework/zend-cache": "~2.4.0",
                "zendframework/zend-console": "~2.4.0",
                "zendframework/zend-di": "~2.4.0",
                "zendframework/zend-filter": "~2.4.0",
                "zendframework/zend-http": "~2.4.8",
                "zendframework/zend-i18n": "~2.4.0",
                "zendframework/zend-inputfilter": "~2.4.8",
                "zendframework/zend-json": "~2.4.0",
                "zendframework/zend-log": "~2.4.0",
                "zendframework/zend-modulemanager": "~2.4.0",
                "zendframework/zend-serializer": "~2.4.0",
                "zendframework/zend-session": "~2.4.0",
                "zendframework/zend-text": "~2.4.0",
                "zendframework/zend-uri": "~2.4.0",
                "zendframework/zend-validator": "~2.4.8",
                "zendframework/zend-version": "~2.4.0",
                "zendframework/zend-view": "~2.4.0"
            },
            "suggest": {
                "zendframework/zend-authentication": "Zend\\Authentication component for Identity plugin",
                "zendframework/zend-config": "Zend\\Config component",
                "zendframework/zend-console": "Zend\\Console component",
                "zendframework/zend-di": "Zend\\Di component",
                "zendframework/zend-filter": "Zend\\Filter component",
                "zendframework/zend-http": "Zend\\Http component",
                "zendframework/zend-i18n": "Zend\\I18n component for translatable segments",
                "zendframework/zend-inputfilter": "Zend\\Inputfilter component",
                "zendframework/zend-json": "Zend\\Json component",
                "zendframework/zend-log": "Zend\\Log component",
                "zendframework/zend-modulemanager": "Zend\\ModuleManager component",
                "zendframework/zend-serializer": "Zend\\Serializer component",
                "zendframework/zend-session": "Zend\\Session component for FlashMessenger, PRG, and FPRG plugins",
                "zendframework/zend-stdlib": "Zend\\Stdlib component",
                "zendframework/zend-text": "Zend\\Text component",
                "zendframework/zend-uri": "Zend\\Uri component",
                "zendframework/zend-validator": "Zend\\Validator component",
                "zendframework/zend-version": "Zend\\Version component",
                "zendframework/zend-view": "Zend\\View component"
            },
            "type": "library",
            "extra": {
                "branch-alias": {
                    "dev-master": "2.4-dev",
                    "dev-develop": "2.5-dev"
                }
            },
            "autoload": {
                "psr-4": {
                    "Zend\\Mvc\\": "src/"
                }
            },
            "notification-url": "https://packagist.org/downloads/",
            "license": [
                "BSD-3-Clause"
            ],
            "homepage": "https://github.com/zendframework/zend-mvc",
            "keywords": [
                "mvc",
                "zf2"
            ],
            "time": "2015-09-14 16:32:50"
        },
        {
            "name": "zendframework/zend-serializer",
            "version": "2.4.11",
            "source": {
                "type": "git",
                "url": "https://github.com/zendframework/zend-serializer.git",
                "reference": "31a0da5c09f54fe76bc4e145e348b0d3d277aaf0"
            },
            "dist": {
                "type": "zip",
                "url": "https://api.github.com/repos/zendframework/zend-serializer/zipball/31a0da5c09f54fe76bc4e145e348b0d3d277aaf0",
                "reference": "31a0da5c09f54fe76bc4e145e348b0d3d277aaf0",
                "shasum": ""
            },
            "require": {
                "php": ">=5.3.23",
                "zendframework/zend-json": "self.version",
                "zendframework/zend-math": "self.version",
                "zendframework/zend-stdlib": "self.version"
            },
            "require-dev": {
                "fabpot/php-cs-fixer": "1.7.*",
                "phpunit/phpunit": "~4.0",
                "satooshi/php-coveralls": "dev-master",
                "zendframework/zend-servicemanager": "self.version"
            },
            "suggest": {
                "zendframework/zend-servicemanager": "To support plugin manager support"
            },
            "type": "library",
            "extra": {
                "branch-alias": {
                    "dev-master": "2.4-dev",
                    "dev-develop": "2.5-dev"
                }
            },
            "autoload": {
                "psr-4": {
                    "Zend\\Serializer\\": "src/"
                }
            },
            "notification-url": "https://packagist.org/downloads/",
            "license": [
                "BSD-3-Clause"
            ],
            "description": "provides an adapter based interface to simply generate storable representation of PHP types by different facilities, and recover",
            "homepage": "https://github.com/zendframework/zend-serializer",
            "keywords": [
                "serializer",
                "zf2"
            ],
            "time": "2015-05-07 14:55:31"
        },
        {
            "name": "zendframework/zend-server",
            "version": "2.4.11",
            "source": {
                "type": "git",
                "url": "https://github.com/zendframework/zend-server.git",
                "reference": "dd6da0d3c304cb43d3ac0be2dc9c334372d3734c"
            },
            "dist": {
                "type": "zip",
                "url": "https://api.github.com/repos/zendframework/zend-server/zipball/dd6da0d3c304cb43d3ac0be2dc9c334372d3734c",
                "reference": "dd6da0d3c304cb43d3ac0be2dc9c334372d3734c",
                "shasum": ""
            },
            "require": {
                "php": ">=5.3.23",
                "zendframework/zend-code": "self.version",
                "zendframework/zend-stdlib": "self.version"
            },
            "require-dev": {
                "fabpot/php-cs-fixer": "1.7.*",
                "phpunit/phpunit": "~4.0",
                "satooshi/php-coveralls": "dev-master"
            },
            "type": "library",
            "extra": {
                "branch-alias": {
                    "dev-master": "2.4-dev",
                    "dev-develop": "2.5-dev"
                }
            },
            "autoload": {
                "psr-4": {
                    "Zend\\Server\\": "src/"
                }
            },
            "notification-url": "https://packagist.org/downloads/",
            "license": [
                "BSD-3-Clause"
            ],
            "homepage": "https://github.com/zendframework/zend-server",
            "keywords": [
                "server",
                "zf2"
            ],
            "time": "2015-05-07 14:55:31"
        },
        {
            "name": "zendframework/zend-servicemanager",
            "version": "2.4.11",
            "source": {
                "type": "git",
                "url": "https://github.com/zendframework/zend-servicemanager.git",
                "reference": "855294e12771b4295c26446b6ed2df2f1785f234"
            },
            "dist": {
                "type": "zip",
                "url": "https://api.github.com/repos/zendframework/zend-servicemanager/zipball/855294e12771b4295c26446b6ed2df2f1785f234",
                "reference": "855294e12771b4295c26446b6ed2df2f1785f234",
                "shasum": ""
            },
            "require": {
                "php": ">=5.3.23"
            },
            "require-dev": {
                "fabpot/php-cs-fixer": "1.7.*",
                "phpunit/phpunit": "~4.0",
                "satooshi/php-coveralls": "dev-master",
                "zendframework/zend-di": "self.version"
            },
            "suggest": {
                "ocramius/proxy-manager": "ProxyManager 0.5.* to handle lazy initialization of services",
                "zendframework/zend-di": "Zend\\Di component"
            },
            "type": "library",
            "extra": {
                "branch-alias": {
                    "dev-master": "2.4-dev",
                    "dev-develop": "2.5-dev"
                }
            },
            "autoload": {
                "psr-4": {
                    "Zend\\ServiceManager\\": "src/"
                }
            },
            "notification-url": "https://packagist.org/downloads/",
            "license": [
                "BSD-3-Clause"
            ],
            "homepage": "https://github.com/zendframework/zend-service-manager",
            "keywords": [
                "servicemanager",
                "zf2"
            ],
            "time": "2015-05-07 14:55:31"
        },
        {
            "name": "zendframework/zend-soap",
            "version": "2.4.11",
            "source": {
                "type": "git",
                "url": "https://github.com/zendframework/zend-soap.git",
                "reference": "743ab449c4d0d03cee21db743c5aed360be49d36"
            },
            "dist": {
                "type": "zip",
                "url": "https://api.github.com/repos/zendframework/zend-soap/zipball/743ab449c4d0d03cee21db743c5aed360be49d36",
                "reference": "743ab449c4d0d03cee21db743c5aed360be49d36",
                "shasum": ""
            },
            "require": {
                "php": ">=5.3.23",
                "zendframework/zend-server": "self.version",
                "zendframework/zend-stdlib": "self.version",
                "zendframework/zend-uri": "self.version"
            },
            "require-dev": {
                "fabpot/php-cs-fixer": "1.7.*",
                "phpunit/phpunit": "~4.0",
                "satooshi/php-coveralls": "dev-master",
                "zendframework/zend-http": "self.version"
            },
            "suggest": {
                "zendframework/zend-http": "Zend\\Http component"
            },
            "type": "library",
            "extra": {
                "branch-alias": {
                    "dev-master": "2.4-dev",
                    "dev-develop": "2.5-dev"
                }
            },
            "autoload": {
                "psr-4": {
                    "Zend\\Soap\\": "src/"
                }
            },
            "notification-url": "https://packagist.org/downloads/",
            "license": [
                "BSD-3-Clause"
            ],
            "homepage": "https://github.com/zendframework/zend-soap",
            "keywords": [
                "soap",
                "zf2"
            ],
            "time": "2015-05-07 14:55:31"
        },
        {
            "name": "zendframework/zend-stdlib",
            "version": "2.4.11",
            "source": {
                "type": "git",
                "url": "https://github.com/zendframework/zend-stdlib.git",
                "reference": "d8ecb629a72da9f91bd95c5af006384823560b42"
            },
            "dist": {
                "type": "zip",
                "url": "https://api.github.com/repos/zendframework/zend-stdlib/zipball/d8ecb629a72da9f91bd95c5af006384823560b42",
                "reference": "d8ecb629a72da9f91bd95c5af006384823560b42",
                "shasum": ""
            },
            "require": {
                "php": ">=5.3.23"
            },
            "require-dev": {
                "fabpot/php-cs-fixer": "1.7.*",
                "phpunit/phpunit": "~4.0",
                "satooshi/php-coveralls": "dev-master",
                "zendframework/zend-eventmanager": "self.version",
                "zendframework/zend-filter": "self.version",
                "zendframework/zend-serializer": "self.version",
                "zendframework/zend-servicemanager": "self.version"
            },
            "suggest": {
                "zendframework/zend-eventmanager": "To support aggregate hydrator usage",
                "zendframework/zend-filter": "To support naming strategy hydrator usage",
                "zendframework/zend-serializer": "Zend\\Serializer component",
                "zendframework/zend-servicemanager": "To support hydrator plugin manager usage"
            },
            "type": "library",
            "extra": {
                "branch-alias": {
                    "dev-master": "2.4-dev",
                    "dev-develop": "2.5-dev"
                }
            },
            "autoload": {
                "psr-4": {
                    "Zend\\Stdlib\\": "src/"
                }
            },
            "notification-url": "https://packagist.org/downloads/",
            "license": [
                "BSD-3-Clause"
            ],
            "homepage": "https://github.com/zendframework/zend-stdlib",
            "keywords": [
                "stdlib",
                "zf2"
            ],
            "time": "2015-07-21 13:55:46"
        },
        {
            "name": "zendframework/zend-text",
            "version": "2.4.11",
            "source": {
                "type": "git",
                "url": "https://github.com/zendframework/zend-text.git",
                "reference": "bd2393fa1f88b719be033a07fdff23f5fa745ad5"
            },
            "dist": {
                "type": "zip",
                "url": "https://api.github.com/repos/zendframework/zend-text/zipball/bd2393fa1f88b719be033a07fdff23f5fa745ad5",
                "reference": "bd2393fa1f88b719be033a07fdff23f5fa745ad5",
                "shasum": ""
            },
            "require": {
                "php": ">=5.3.23",
                "zendframework/zend-servicemanager": "self.version",
                "zendframework/zend-stdlib": "self.version"
            },
            "require-dev": {
                "fabpot/php-cs-fixer": "1.7.*",
                "phpunit/phpunit": "~4.0",
                "satooshi/php-coveralls": "dev-master"
            },
            "type": "library",
            "extra": {
                "branch-alias": {
                    "dev-master": "2.4-dev",
                    "dev-develop": "2.5-dev"
                }
            },
            "autoload": {
                "psr-4": {
                    "Zend\\Text\\": "src/"
                }
            },
            "notification-url": "https://packagist.org/downloads/",
            "license": [
                "BSD-3-Clause"
            ],
            "homepage": "https://github.com/zendframework/zend-text",
            "keywords": [
                "text",
                "zf2"
            ],
            "time": "2015-05-07 14:55:31"
        },
        {
            "name": "zendframework/zend-uri",
            "version": "2.4.11",
            "source": {
                "type": "git",
                "url": "https://github.com/zendframework/zend-uri.git",
                "reference": "33512866d20cc4bc54a0c1a6a0bdfcf5088939b3"
            },
            "dist": {
                "type": "zip",
                "url": "https://api.github.com/repos/zendframework/zend-uri/zipball/33512866d20cc4bc54a0c1a6a0bdfcf5088939b3",
                "reference": "33512866d20cc4bc54a0c1a6a0bdfcf5088939b3",
                "shasum": ""
            },
            "require": {
                "php": ">=5.3.23",
                "zendframework/zend-escaper": "~2.4.0",
                "zendframework/zend-validator": "~2.4.0"
            },
            "require-dev": {
                "fabpot/php-cs-fixer": "1.7.*",
                "phpunit/phpunit": "~4.0",
                "satooshi/php-coveralls": "dev-master"
            },
            "type": "library",
            "extra": {
                "branch-alias": {
                    "dev-master": "2.4-dev",
                    "dev-develop": "2.5-dev"
                }
            },
            "autoload": {
                "psr-4": {
                    "Zend\\Uri\\": "src/"
                }
            },
            "notification-url": "https://packagist.org/downloads/",
            "license": [
                "BSD-3-Clause"
            ],
            "description": "a component that aids in manipulating and validating » Uniform Resource Identifiers (URIs)",
            "homepage": "https://github.com/zendframework/zend-uri",
            "keywords": [
                "uri",
                "zf2"
            ],
            "time": "2015-09-14 16:17:10"
        },
        {
            "name": "zendframework/zend-validator",
            "version": "2.4.11",
            "source": {
                "type": "git",
                "url": "https://github.com/zendframework/zend-validator.git",
                "reference": "81415511fe729e6de19a61936313cef43c80d337"
            },
            "dist": {
                "type": "zip",
                "url": "https://api.github.com/repos/zendframework/zend-validator/zipball/81415511fe729e6de19a61936313cef43c80d337",
                "reference": "81415511fe729e6de19a61936313cef43c80d337",
                "shasum": ""
            },
            "require": {
                "php": ">=5.3.23",
                "zendframework/zend-stdlib": "~2.4.0"
            },
            "require-dev": {
                "fabpot/php-cs-fixer": "1.7.*",
                "phpunit/phpunit": "~4.0",
                "satooshi/php-coveralls": "dev-master",
                "zendframework/zend-config": "~2.4.0",
                "zendframework/zend-db": "~2.4.0",
                "zendframework/zend-filter": "~2.4.0",
                "zendframework/zend-i18n": "~2.4.0",
                "zendframework/zend-math": "~2.4.0",
                "zendframework/zend-servicemanager": "~2.4.0",
                "zendframework/zend-session": "~2.4.0",
                "zendframework/zend-uri": "~2.4.0"
            },
            "suggest": {
                "zendframework/zend-db": "Zend\\Db component",
                "zendframework/zend-filter": "Zend\\Filter component, required by the Digits validator",
                "zendframework/zend-i18n": "Zend\\I18n component to allow translation of validation error messages as well as to use the various Date validators",
                "zendframework/zend-math": "Zend\\Math component",
                "zendframework/zend-resources": "Translations of validator messages",
                "zendframework/zend-servicemanager": "Zend\\ServiceManager component to allow using the ValidatorPluginManager and validator chains",
                "zendframework/zend-session": "Zend\\Session component",
                "zendframework/zend-uri": "Zend\\Uri component, required by the Uri and Sitemap\\Loc validators"
            },
            "type": "library",
            "extra": {
                "branch-alias": {
                    "dev-master": "2.4-dev",
                    "dev-develop": "2.5-dev"
                }
            },
            "autoload": {
                "psr-4": {
                    "Zend\\Validator\\": "src/"
                }
            },
            "notification-url": "https://packagist.org/downloads/",
            "license": [
                "BSD-3-Clause"
            ],
            "description": "provides a set of commonly needed validators",
            "homepage": "https://github.com/zendframework/zend-validator",
            "keywords": [
                "validator",
                "zf2"
            ],
            "time": "2015-09-08 21:04:17"
        },
        {
            "name": "zendframework/zend-view",
            "version": "2.4.11",
            "source": {
                "type": "git",
                "url": "https://github.com/zendframework/zend-view.git",
                "reference": "d81da0d932a0e35f8cbc6f10d80c8b4ab54973ea"
            },
            "dist": {
                "type": "zip",
                "url": "https://api.github.com/repos/zendframework/zend-view/zipball/d81da0d932a0e35f8cbc6f10d80c8b4ab54973ea",
                "reference": "d81da0d932a0e35f8cbc6f10d80c8b4ab54973ea",
                "shasum": ""
            },
            "require": {
                "php": ">=5.3.23",
                "zendframework/zend-eventmanager": "self.version",
                "zendframework/zend-loader": "self.version",
                "zendframework/zend-stdlib": "self.version"
            },
            "require-dev": {
                "fabpot/php-cs-fixer": "1.7.*",
                "phpunit/phpunit": "~4.0",
                "satooshi/php-coveralls": "dev-master",
                "zendframework/zend-authentication": "self.version",
                "zendframework/zend-escaper": "self.version",
                "zendframework/zend-feed": "self.version",
                "zendframework/zend-filter": "self.version",
                "zendframework/zend-http": "self.version",
                "zendframework/zend-i18n": "self.version",
                "zendframework/zend-json": "self.version",
                "zendframework/zend-mvc": "self.version",
                "zendframework/zend-navigation": "self.version",
                "zendframework/zend-paginator": "self.version",
                "zendframework/zend-permissions-acl": "self.version",
                "zendframework/zend-servicemanager": "self.version",
                "zendframework/zend-uri": "self.version"
            },
            "suggest": {
                "zendframework/zend-authentication": "Zend\\Authentication component",
                "zendframework/zend-escaper": "Zend\\Escaper component",
                "zendframework/zend-feed": "Zend\\Feed component",
                "zendframework/zend-filter": "Zend\\Filter component",
                "zendframework/zend-http": "Zend\\Http component",
                "zendframework/zend-i18n": "Zend\\I18n component",
                "zendframework/zend-json": "Zend\\Json component",
                "zendframework/zend-mvc": "Zend\\Mvc component",
                "zendframework/zend-navigation": "Zend\\Navigation component",
                "zendframework/zend-paginator": "Zend\\Paginator component",
                "zendframework/zend-permissions-acl": "Zend\\Permissions\\Acl component",
                "zendframework/zend-servicemanager": "Zend\\ServiceManager component",
                "zendframework/zend-uri": "Zend\\Uri component"
            },
            "type": "library",
            "extra": {
                "branch-alias": {
                    "dev-master": "2.4-dev",
                    "dev-develop": "2.5-dev"
                }
            },
            "autoload": {
                "psr-4": {
                    "Zend\\View\\": "src/"
                }
            },
            "notification-url": "https://packagist.org/downloads/",
            "license": [
                "BSD-3-Clause"
            ],
            "description": "provides a system of helpers, output filters, and variable escaping",
            "homepage": "https://github.com/zendframework/zend-view",
            "keywords": [
                "view",
                "zf2"
            ],
            "time": "2015-06-16 15:22:37"
        }
    ],
    "packages-dev": [
        {
            "name": "doctrine/instantiator",
            "version": "1.0.5",
            "source": {
                "type": "git",
                "url": "https://github.com/doctrine/instantiator.git",
                "reference": "8e884e78f9f0eb1329e445619e04456e64d8051d"
            },
            "dist": {
                "type": "zip",
                "url": "https://api.github.com/repos/doctrine/instantiator/zipball/8e884e78f9f0eb1329e445619e04456e64d8051d",
                "reference": "8e884e78f9f0eb1329e445619e04456e64d8051d",
                "shasum": ""
            },
            "require": {
                "php": ">=5.3,<8.0-DEV"
            },
            "require-dev": {
                "athletic/athletic": "~0.1.8",
                "ext-pdo": "*",
                "ext-phar": "*",
                "phpunit/phpunit": "~4.0",
                "squizlabs/php_codesniffer": "~2.0"
            },
            "type": "library",
            "extra": {
                "branch-alias": {
                    "dev-master": "1.0.x-dev"
                }
            },
            "autoload": {
                "psr-4": {
                    "Doctrine\\Instantiator\\": "src/Doctrine/Instantiator/"
                }
            },
            "notification-url": "https://packagist.org/downloads/",
            "license": [
                "MIT"
            ],
            "authors": [
                {
                    "name": "Marco Pivetta",
                    "email": "ocramius@gmail.com",
                    "homepage": "http://ocramius.github.com/"
                }
            ],
            "description": "A small, lightweight utility to instantiate objects in PHP without invoking their constructors",
            "homepage": "https://github.com/doctrine/instantiator",
            "keywords": [
                "constructor",
                "instantiate"
            ],
            "time": "2015-06-14 21:17:01"
        },
        {
            "name": "friendsofphp/php-cs-fixer",
            "version": "v1.13.1",
            "source": {
                "type": "git",
                "url": "https://github.com/FriendsOfPHP/PHP-CS-Fixer.git",
                "reference": "0ea4f7ed06ca55da1d8fc45da26ff87f261c4088"
            },
            "dist": {
                "type": "zip",
                "url": "https://api.github.com/repos/FriendsOfPHP/PHP-CS-Fixer/zipball/0ea4f7ed06ca55da1d8fc45da26ff87f261c4088",
                "reference": "0ea4f7ed06ca55da1d8fc45da26ff87f261c4088",
                "shasum": ""
            },
            "require": {
                "ext-tokenizer": "*",
                "php": "^5.3.6 || >=7.0 <7.2",
                "sebastian/diff": "^1.1",
                "symfony/console": "^2.3 || ^3.0",
                "symfony/event-dispatcher": "^2.1 || ^3.0",
                "symfony/filesystem": "^2.1 || ^3.0",
                "symfony/finder": "^2.1 || ^3.0",
                "symfony/process": "^2.3 || ^3.0",
                "symfony/stopwatch": "^2.5 || ^3.0"
            },
            "conflict": {
                "hhvm": "<3.9"
            },
            "require-dev": {
                "phpunit/phpunit": "^4.5|^5",
                "satooshi/php-coveralls": "^1.0"
            },
            "bin": [
                "php-cs-fixer"
            ],
            "type": "application",
            "autoload": {
                "psr-4": {
                    "Symfony\\CS\\": "Symfony/CS/"
                }
            },
            "notification-url": "https://packagist.org/downloads/",
            "license": [
                "MIT"
            ],
            "authors": [
                {
                    "name": "Dariusz Rumiński",
                    "email": "dariusz.ruminski@gmail.com"
                },
                {
                    "name": "Fabien Potencier",
                    "email": "fabien@symfony.com"
                }
            ],
            "description": "A tool to automatically fix PHP code style",
            "time": "2016-12-01 00:05:05"
        },
        {
            "name": "lusitanian/oauth",
            "version": "v0.7.0",
            "source": {
                "type": "git",
                "url": "https://github.com/Lusitanian/PHPoAuthLib.git",
                "reference": "a48f63ce1a636c86f901b9bdbdadcdbf473bb07b"
            },
            "dist": {
                "type": "zip",
                "url": "https://api.github.com/repos/Lusitanian/PHPoAuthLib/zipball/a48f63ce1a636c86f901b9bdbdadcdbf473bb07b",
                "reference": "a48f63ce1a636c86f901b9bdbdadcdbf473bb07b",
                "shasum": ""
            },
            "require": {
                "php": ">=5.3.0"
            },
            "require-dev": {
                "phpunit/phpunit": "3.7.*",
                "predis/predis": "0.8.*@dev",
                "squizlabs/php_codesniffer": "2.*",
                "symfony/http-foundation": "~2.1"
            },
            "suggest": {
                "ext-openssl": "Allows for usage of secure connections with the stream-based HTTP client.",
                "predis/predis": "Allows using the Redis storage backend.",
                "symfony/http-foundation": "Allows using the Symfony Session storage backend."
            },
            "type": "library",
            "extra": {
                "branch-alias": {
                    "dev-master": "0.1-dev"
                }
            },
            "autoload": {
                "psr-0": {
                    "OAuth": "src",
                    "OAuth\\Unit": "tests"
                }
            },
            "notification-url": "https://packagist.org/downloads/",
            "license": [
                "MIT"
            ],
            "authors": [
                {
                    "name": "David Desberg",
                    "email": "david@daviddesberg.com"
                },
                {
                    "name": "Elliot Chance",
                    "email": "elliotchance@gmail.com"
                },
                {
                    "name": "Pieter Hordijk",
                    "email": "info@pieterhordijk.com"
                }
            ],
            "description": "PHP 5.3+ oAuth 1/2 Library",
            "keywords": [
                "Authentication",
                "authorization",
                "oauth",
                "security"
            ],
            "time": "2015-10-07 00:20:04"
        },
        {
            "name": "pdepend/pdepend",
            "version": "2.2.2",
            "source": {
                "type": "git",
                "url": "https://github.com/pdepend/pdepend.git",
                "reference": "d3ae0d084d526cdc6c3f1b858fb7148de77b41c5"
            },
            "dist": {
                "type": "zip",
                "url": "https://api.github.com/repos/pdepend/pdepend/zipball/d3ae0d084d526cdc6c3f1b858fb7148de77b41c5",
                "reference": "d3ae0d084d526cdc6c3f1b858fb7148de77b41c5",
                "shasum": ""
            },
            "require": {
                "php": ">=5.3.7",
                "symfony/config": "^2.3.0",
                "symfony/dependency-injection": "^2.3.0",
                "symfony/filesystem": "^2.3.0"
            },
            "require-dev": {
                "phpunit/phpunit": "^4.0.0,<4.8",
                "squizlabs/php_codesniffer": "^2.0.0"
            },
            "bin": [
                "src/bin/pdepend"
            ],
            "type": "library",
            "autoload": {
                "psr-0": {
                    "PDepend\\": "src/main/php/"
                }
            },
            "notification-url": "https://packagist.org/downloads/",
            "license": [
                "BSD-3-Clause"
            ],
            "description": "Official version of pdepend to be handled with Composer",
            "time": "2015-10-16 08:49:58"
        },
        {
            "name": "phpmd/phpmd",
            "version": "2.5.0",
            "source": {
                "type": "git",
                "url": "https://github.com/phpmd/phpmd.git",
                "reference": "9298602a922cd8c46666df8d540a60bc5925ce55"
            },
            "dist": {
                "type": "zip",
                "url": "https://api.github.com/repos/phpmd/phpmd/zipball/9298602a922cd8c46666df8d540a60bc5925ce55",
                "reference": "9298602a922cd8c46666df8d540a60bc5925ce55",
                "shasum": ""
            },
            "require": {
                "pdepend/pdepend": "^2.0.4",
                "php": ">=5.3.9"
            },
            "require-dev": {
                "phpunit/phpunit": "^4.0",
                "squizlabs/php_codesniffer": "^2.0"
            },
            "bin": [
                "src/bin/phpmd"
            ],
            "type": "project",
            "autoload": {
                "psr-0": {
                    "PHPMD\\": "src/main/php"
                }
            },
            "notification-url": "https://packagist.org/downloads/",
            "license": [
                "BSD-3-Clause"
            ],
            "authors": [
                {
                    "name": "Manuel Pichler",
                    "email": "github@manuel-pichler.de",
                    "homepage": "https://github.com/manuelpichler",
                    "role": "Project Founder"
                },
                {
                    "name": "Other contributors",
                    "homepage": "https://github.com/phpmd/phpmd/graphs/contributors",
                    "role": "Contributors"
                },
                {
                    "name": "Marc Würth",
                    "email": "ravage@bluewin.ch",
                    "homepage": "https://github.com/ravage84",
                    "role": "Project Maintainer"
                }
            ],
            "description": "PHPMD is a spin-off project of PHP Depend and aims to be a PHP equivalent of the well known Java tool PMD.",
            "homepage": "http://phpmd.org/",
            "keywords": [
                "mess detection",
                "mess detector",
                "pdepend",
                "phpmd",
                "pmd"
            ],
            "time": "2016-11-23 20:33:32"
        },
        {
            "name": "phpunit/php-code-coverage",
            "version": "2.2.4",
            "source": {
                "type": "git",
                "url": "https://github.com/sebastianbergmann/php-code-coverage.git",
                "reference": "eabf68b476ac7d0f73793aada060f1c1a9bf8979"
            },
            "dist": {
                "type": "zip",
                "url": "https://api.github.com/repos/sebastianbergmann/php-code-coverage/zipball/eabf68b476ac7d0f73793aada060f1c1a9bf8979",
                "reference": "eabf68b476ac7d0f73793aada060f1c1a9bf8979",
                "shasum": ""
            },
            "require": {
                "php": ">=5.3.3",
                "phpunit/php-file-iterator": "~1.3",
                "phpunit/php-text-template": "~1.2",
                "phpunit/php-token-stream": "~1.3",
                "sebastian/environment": "^1.3.2",
                "sebastian/version": "~1.0"
            },
            "require-dev": {
                "ext-xdebug": ">=2.1.4",
                "phpunit/phpunit": "~4"
            },
            "suggest": {
                "ext-dom": "*",
                "ext-xdebug": ">=2.2.1",
                "ext-xmlwriter": "*"
            },
            "type": "library",
            "extra": {
                "branch-alias": {
                    "dev-master": "2.2.x-dev"
                }
            },
            "autoload": {
                "classmap": [
                    "src/"
                ]
            },
            "notification-url": "https://packagist.org/downloads/",
            "license": [
                "BSD-3-Clause"
            ],
            "authors": [
                {
                    "name": "Sebastian Bergmann",
                    "email": "sb@sebastian-bergmann.de",
                    "role": "lead"
                }
            ],
            "description": "Library that provides collection, processing, and rendering functionality for PHP code coverage information.",
            "homepage": "https://github.com/sebastianbergmann/php-code-coverage",
            "keywords": [
                "coverage",
                "testing",
                "xunit"
            ],
            "time": "2015-10-06 15:47:00"
        },
        {
            "name": "phpunit/php-file-iterator",
            "version": "1.3.4",
            "source": {
                "type": "git",
                "url": "https://github.com/sebastianbergmann/php-file-iterator.git",
                "reference": "acd690379117b042d1c8af1fafd61bde001bf6bb"
            },
            "dist": {
                "type": "zip",
                "url": "https://api.github.com/repos/sebastianbergmann/php-file-iterator/zipball/acd690379117b042d1c8af1fafd61bde001bf6bb",
                "reference": "acd690379117b042d1c8af1fafd61bde001bf6bb",
                "shasum": ""
            },
            "require": {
                "php": ">=5.3.3"
            },
            "type": "library",
            "autoload": {
                "classmap": [
                    "File/"
                ]
            },
            "notification-url": "https://packagist.org/downloads/",
            "include-path": [
                ""
            ],
            "license": [
                "BSD-3-Clause"
            ],
            "authors": [
                {
                    "name": "Sebastian Bergmann",
                    "email": "sb@sebastian-bergmann.de",
                    "role": "lead"
                }
            ],
            "description": "FilterIterator implementation that filters files based on a list of suffixes.",
            "homepage": "https://github.com/sebastianbergmann/php-file-iterator/",
            "keywords": [
                "filesystem",
                "iterator"
            ],
            "time": "2013-10-10 15:34:57"
        },
        {
            "name": "phpunit/php-text-template",
            "version": "1.2.1",
            "source": {
                "type": "git",
                "url": "https://github.com/sebastianbergmann/php-text-template.git",
                "reference": "31f8b717e51d9a2afca6c9f046f5d69fc27c8686"
            },
            "dist": {
                "type": "zip",
                "url": "https://api.github.com/repos/sebastianbergmann/php-text-template/zipball/31f8b717e51d9a2afca6c9f046f5d69fc27c8686",
                "reference": "31f8b717e51d9a2afca6c9f046f5d69fc27c8686",
                "shasum": ""
            },
            "require": {
                "php": ">=5.3.3"
            },
            "type": "library",
            "autoload": {
                "classmap": [
                    "src/"
                ]
            },
            "notification-url": "https://packagist.org/downloads/",
            "license": [
                "BSD-3-Clause"
            ],
            "authors": [
                {
                    "name": "Sebastian Bergmann",
                    "email": "sebastian@phpunit.de",
                    "role": "lead"
                }
            ],
            "description": "Simple template engine.",
            "homepage": "https://github.com/sebastianbergmann/php-text-template/",
            "keywords": [
                "template"
            ],
            "time": "2015-06-21 13:50:34"
        },
        {
            "name": "phpunit/php-timer",
            "version": "1.0.8",
            "source": {
                "type": "git",
                "url": "https://github.com/sebastianbergmann/php-timer.git",
                "reference": "38e9124049cf1a164f1e4537caf19c99bf1eb260"
            },
            "dist": {
                "type": "zip",
                "url": "https://api.github.com/repos/sebastianbergmann/php-timer/zipball/38e9124049cf1a164f1e4537caf19c99bf1eb260",
                "reference": "38e9124049cf1a164f1e4537caf19c99bf1eb260",
                "shasum": ""
            },
            "require": {
                "php": ">=5.3.3"
            },
            "require-dev": {
                "phpunit/phpunit": "~4|~5"
            },
            "type": "library",
            "autoload": {
                "classmap": [
                    "src/"
                ]
            },
            "notification-url": "https://packagist.org/downloads/",
            "license": [
                "BSD-3-Clause"
            ],
            "authors": [
                {
                    "name": "Sebastian Bergmann",
                    "email": "sb@sebastian-bergmann.de",
                    "role": "lead"
                }
            ],
            "description": "Utility class for timing",
            "homepage": "https://github.com/sebastianbergmann/php-timer/",
            "keywords": [
                "timer"
            ],
            "time": "2016-05-12 18:03:57"
        },
        {
            "name": "phpunit/php-token-stream",
            "version": "1.4.9",
            "source": {
                "type": "git",
                "url": "https://github.com/sebastianbergmann/php-token-stream.git",
                "reference": "3b402f65a4cc90abf6e1104e388b896ce209631b"
            },
            "dist": {
                "type": "zip",
                "url": "https://api.github.com/repos/sebastianbergmann/php-token-stream/zipball/3b402f65a4cc90abf6e1104e388b896ce209631b",
                "reference": "3b402f65a4cc90abf6e1104e388b896ce209631b",
                "shasum": ""
            },
            "require": {
                "ext-tokenizer": "*",
                "php": ">=5.3.3"
            },
            "require-dev": {
                "phpunit/phpunit": "~4.2"
            },
            "type": "library",
            "extra": {
                "branch-alias": {
                    "dev-master": "1.4-dev"
                }
            },
            "autoload": {
                "classmap": [
                    "src/"
                ]
            },
            "notification-url": "https://packagist.org/downloads/",
            "license": [
                "BSD-3-Clause"
            ],
            "authors": [
                {
                    "name": "Sebastian Bergmann",
                    "email": "sebastian@phpunit.de"
                }
            ],
            "description": "Wrapper around PHP's tokenizer extension.",
            "homepage": "https://github.com/sebastianbergmann/php-token-stream/",
            "keywords": [
                "tokenizer"
            ],
            "time": "2016-11-15 14:06:22"
        },
        {
            "name": "phpunit/phpunit",
            "version": "4.1.0",
            "source": {
                "type": "git",
                "url": "https://github.com/sebastianbergmann/phpunit.git",
                "reference": "efb1b1334605594417a3bd466477772d06d460a8"
            },
            "dist": {
                "type": "zip",
                "url": "https://api.github.com/repos/sebastianbergmann/phpunit/zipball/efb1b1334605594417a3bd466477772d06d460a8",
                "reference": "efb1b1334605594417a3bd466477772d06d460a8",
                "shasum": ""
            },
            "require": {
                "ext-dom": "*",
                "ext-json": "*",
                "ext-pcre": "*",
                "ext-reflection": "*",
                "ext-spl": "*",
                "php": ">=5.3.3",
                "phpunit/php-code-coverage": "~2.0",
                "phpunit/php-file-iterator": "~1.3.1",
                "phpunit/php-text-template": "~1.2",
                "phpunit/php-timer": "~1.0.2",
                "phpunit/phpunit-mock-objects": "~2.1",
                "sebastian/comparator": "~1.0",
                "sebastian/diff": "~1.1",
                "sebastian/environment": "~1.0",
                "sebastian/exporter": "~1.0",
                "sebastian/version": "~1.0",
                "symfony/yaml": "~2.0"
            },
            "suggest": {
                "phpunit/php-invoker": "~1.1"
            },
            "bin": [
                "phpunit"
            ],
            "type": "library",
            "extra": {
                "branch-alias": {
                    "dev-master": "4.1.x-dev"
                }
            },
            "autoload": {
                "classmap": [
                    "src/"
                ]
            },
            "notification-url": "https://packagist.org/downloads/",
            "include-path": [
                "",
                "../../symfony/yaml/"
            ],
            "license": [
                "BSD-3-Clause"
            ],
            "authors": [
                {
                    "name": "Sebastian Bergmann",
                    "email": "sebastian@phpunit.de",
                    "role": "lead"
                }
            ],
            "description": "The PHP Unit Testing framework.",
            "homepage": "http://www.phpunit.de/",
            "keywords": [
                "phpunit",
                "testing",
                "xunit"
            ],
            "time": "2014-05-02 07:13:40"
        },
        {
            "name": "phpunit/phpunit-mock-objects",
            "version": "2.3.8",
            "source": {
                "type": "git",
                "url": "https://github.com/sebastianbergmann/phpunit-mock-objects.git",
                "reference": "ac8e7a3db35738d56ee9a76e78a4e03d97628983"
            },
            "dist": {
                "type": "zip",
                "url": "https://api.github.com/repos/sebastianbergmann/phpunit-mock-objects/zipball/ac8e7a3db35738d56ee9a76e78a4e03d97628983",
                "reference": "ac8e7a3db35738d56ee9a76e78a4e03d97628983",
                "shasum": ""
            },
            "require": {
                "doctrine/instantiator": "^1.0.2",
                "php": ">=5.3.3",
                "phpunit/php-text-template": "~1.2",
                "sebastian/exporter": "~1.2"
            },
            "require-dev": {
                "phpunit/phpunit": "~4.4"
            },
            "suggest": {
                "ext-soap": "*"
            },
            "type": "library",
            "extra": {
                "branch-alias": {
                    "dev-master": "2.3.x-dev"
                }
            },
            "autoload": {
                "classmap": [
                    "src/"
                ]
            },
            "notification-url": "https://packagist.org/downloads/",
            "license": [
                "BSD-3-Clause"
            ],
            "authors": [
                {
                    "name": "Sebastian Bergmann",
                    "email": "sb@sebastian-bergmann.de",
                    "role": "lead"
                }
            ],
            "description": "Mock Object library for PHPUnit",
            "homepage": "https://github.com/sebastianbergmann/phpunit-mock-objects/",
            "keywords": [
                "mock",
                "xunit"
            ],
            "time": "2015-10-02 06:51:40"
        },
        {
            "name": "sebastian/comparator",
            "version": "1.2.2",
            "source": {
                "type": "git",
                "url": "https://github.com/sebastianbergmann/comparator.git",
                "reference": "6a1ed12e8b2409076ab22e3897126211ff8b1f7f"
            },
            "dist": {
                "type": "zip",
                "url": "https://api.github.com/repos/sebastianbergmann/comparator/zipball/6a1ed12e8b2409076ab22e3897126211ff8b1f7f",
                "reference": "6a1ed12e8b2409076ab22e3897126211ff8b1f7f",
                "shasum": ""
            },
            "require": {
                "php": ">=5.3.3",
                "sebastian/diff": "~1.2",
                "sebastian/exporter": "~1.2 || ~2.0"
            },
            "require-dev": {
                "phpunit/phpunit": "~4.4"
            },
            "type": "library",
            "extra": {
                "branch-alias": {
                    "dev-master": "1.2.x-dev"
                }
            },
            "autoload": {
                "classmap": [
                    "src/"
                ]
            },
            "notification-url": "https://packagist.org/downloads/",
            "license": [
                "BSD-3-Clause"
            ],
            "authors": [
                {
                    "name": "Jeff Welch",
                    "email": "whatthejeff@gmail.com"
                },
                {
                    "name": "Volker Dusch",
                    "email": "github@wallbash.com"
                },
                {
                    "name": "Bernhard Schussek",
                    "email": "bschussek@2bepublished.at"
                },
                {
                    "name": "Sebastian Bergmann",
                    "email": "sebastian@phpunit.de"
                }
            ],
            "description": "Provides the functionality to compare PHP values for equality",
            "homepage": "http://www.github.com/sebastianbergmann/comparator",
            "keywords": [
                "comparator",
                "compare",
                "equality"
            ],
            "time": "2016-11-19 09:18:40"
        },
        {
            "name": "sebastian/diff",
            "version": "1.4.1",
            "source": {
                "type": "git",
                "url": "https://github.com/sebastianbergmann/diff.git",
                "reference": "13edfd8706462032c2f52b4b862974dd46b71c9e"
            },
            "dist": {
                "type": "zip",
                "url": "https://api.github.com/repos/sebastianbergmann/diff/zipball/13edfd8706462032c2f52b4b862974dd46b71c9e",
                "reference": "13edfd8706462032c2f52b4b862974dd46b71c9e",
                "shasum": ""
            },
            "require": {
                "php": ">=5.3.3"
            },
            "require-dev": {
                "phpunit/phpunit": "~4.8"
            },
            "type": "library",
            "extra": {
                "branch-alias": {
                    "dev-master": "1.4-dev"
                }
            },
            "autoload": {
                "classmap": [
                    "src/"
                ]
            },
            "notification-url": "https://packagist.org/downloads/",
            "license": [
                "BSD-3-Clause"
            ],
            "authors": [
                {
                    "name": "Kore Nordmann",
                    "email": "mail@kore-nordmann.de"
                },
                {
                    "name": "Sebastian Bergmann",
                    "email": "sebastian@phpunit.de"
                }
            ],
            "description": "Diff implementation",
            "homepage": "https://github.com/sebastianbergmann/diff",
            "keywords": [
                "diff"
            ],
            "time": "2015-12-08 07:14:41"
        },
        {
            "name": "sebastian/environment",
            "version": "1.3.8",
            "source": {
                "type": "git",
                "url": "https://github.com/sebastianbergmann/environment.git",
                "reference": "be2c607e43ce4c89ecd60e75c6a85c126e754aea"
            },
            "dist": {
                "type": "zip",
                "url": "https://api.github.com/repos/sebastianbergmann/environment/zipball/be2c607e43ce4c89ecd60e75c6a85c126e754aea",
                "reference": "be2c607e43ce4c89ecd60e75c6a85c126e754aea",
                "shasum": ""
            },
            "require": {
                "php": "^5.3.3 || ^7.0"
            },
            "require-dev": {
                "phpunit/phpunit": "^4.8 || ^5.0"
            },
            "type": "library",
            "extra": {
                "branch-alias": {
                    "dev-master": "1.3.x-dev"
                }
            },
            "autoload": {
                "classmap": [
                    "src/"
                ]
            },
            "notification-url": "https://packagist.org/downloads/",
            "license": [
                "BSD-3-Clause"
            ],
            "authors": [
                {
                    "name": "Sebastian Bergmann",
                    "email": "sebastian@phpunit.de"
                }
            ],
            "description": "Provides functionality to handle HHVM/PHP environments",
            "homepage": "http://www.github.com/sebastianbergmann/environment",
            "keywords": [
                "Xdebug",
                "environment",
                "hhvm"
            ],
            "time": "2016-08-18 05:49:44"
        },
        {
            "name": "sebastian/exporter",
            "version": "1.2.2",
            "source": {
                "type": "git",
                "url": "https://github.com/sebastianbergmann/exporter.git",
                "reference": "42c4c2eec485ee3e159ec9884f95b431287edde4"
            },
            "dist": {
                "type": "zip",
                "url": "https://api.github.com/repos/sebastianbergmann/exporter/zipball/42c4c2eec485ee3e159ec9884f95b431287edde4",
                "reference": "42c4c2eec485ee3e159ec9884f95b431287edde4",
                "shasum": ""
            },
            "require": {
                "php": ">=5.3.3",
                "sebastian/recursion-context": "~1.0"
            },
            "require-dev": {
                "ext-mbstring": "*",
                "phpunit/phpunit": "~4.4"
            },
            "type": "library",
            "extra": {
                "branch-alias": {
                    "dev-master": "1.3.x-dev"
                }
            },
            "autoload": {
                "classmap": [
                    "src/"
                ]
            },
            "notification-url": "https://packagist.org/downloads/",
            "license": [
                "BSD-3-Clause"
            ],
            "authors": [
                {
                    "name": "Jeff Welch",
                    "email": "whatthejeff@gmail.com"
                },
                {
                    "name": "Volker Dusch",
                    "email": "github@wallbash.com"
                },
                {
                    "name": "Bernhard Schussek",
                    "email": "bschussek@2bepublished.at"
                },
                {
                    "name": "Sebastian Bergmann",
                    "email": "sebastian@phpunit.de"
                },
                {
                    "name": "Adam Harvey",
                    "email": "aharvey@php.net"
                }
            ],
            "description": "Provides the functionality to export PHP variables for visualization",
            "homepage": "http://www.github.com/sebastianbergmann/exporter",
            "keywords": [
                "export",
                "exporter"
            ],
            "time": "2016-06-17 09:04:28"
        },
        {
            "name": "sebastian/finder-facade",
            "version": "1.2.1",
            "source": {
                "type": "git",
                "url": "https://github.com/sebastianbergmann/finder-facade.git",
                "reference": "2a6f7f57efc0aa2d23297d9fd9e2a03111a8c0b9"
            },
            "dist": {
                "type": "zip",
                "url": "https://api.github.com/repos/sebastianbergmann/finder-facade/zipball/2a6f7f57efc0aa2d23297d9fd9e2a03111a8c0b9",
                "reference": "2a6f7f57efc0aa2d23297d9fd9e2a03111a8c0b9",
                "shasum": ""
            },
            "require": {
                "symfony/finder": "~2.3|~3.0",
                "theseer/fdomdocument": "~1.3"
            },
            "type": "library",
            "autoload": {
                "classmap": [
                    "src/"
                ]
            },
            "notification-url": "https://packagist.org/downloads/",
            "license": [
                "BSD-3-Clause"
            ],
            "authors": [
                {
                    "name": "Sebastian Bergmann",
                    "email": "sebastian@phpunit.de",
                    "role": "lead"
                }
            ],
            "description": "FinderFacade is a convenience wrapper for Symfony's Finder component.",
            "homepage": "https://github.com/sebastianbergmann/finder-facade",
            "time": "2016-02-17 07:02:23"
        },
        {
            "name": "sebastian/phpcpd",
            "version": "2.0.0",
            "source": {
                "type": "git",
                "url": "https://github.com/sebastianbergmann/phpcpd.git",
                "reference": "346c909de7adc3979988a6505a80814c8562d6b3"
            },
            "dist": {
                "type": "zip",
                "url": "https://api.github.com/repos/sebastianbergmann/phpcpd/zipball/346c909de7adc3979988a6505a80814c8562d6b3",
                "reference": "346c909de7adc3979988a6505a80814c8562d6b3",
                "shasum": ""
            },
            "require": {
                "php": ">=5.3.3",
                "phpunit/php-timer": ">=1.0.4",
                "sebastian/finder-facade": ">=1.1.0",
                "sebastian/version": ">=1.0.0",
                "symfony/console": ">=2.2.0",
                "theseer/fdomdocument": "~1.4"
            },
            "bin": [
                "composer/bin/phpcpd"
            ],
            "type": "library",
            "extra": {
                "branch-alias": {
                    "dev-master": "2.0-dev"
                }
            },
            "autoload": {
                "classmap": [
                    "src/"
                ]
            },
            "notification-url": "https://packagist.org/downloads/",
            "license": [
                "BSD-3-Clause"
            ],
            "authors": [
                {
                    "name": "Sebastian Bergmann",
                    "email": "sebastian@phpunit.de",
                    "role": "lead"
                }
            ],
            "description": "Copy/Paste Detector (CPD) for PHP code.",
            "homepage": "https://github.com/sebastianbergmann/phpcpd",
            "time": "2013-11-08 09:05:42"
        },
        {
            "name": "sebastian/recursion-context",
            "version": "1.0.2",
            "source": {
                "type": "git",
                "url": "https://github.com/sebastianbergmann/recursion-context.git",
                "reference": "913401df809e99e4f47b27cdd781f4a258d58791"
            },
            "dist": {
                "type": "zip",
                "url": "https://api.github.com/repos/sebastianbergmann/recursion-context/zipball/913401df809e99e4f47b27cdd781f4a258d58791",
                "reference": "913401df809e99e4f47b27cdd781f4a258d58791",
                "shasum": ""
            },
            "require": {
                "php": ">=5.3.3"
            },
            "require-dev": {
                "phpunit/phpunit": "~4.4"
            },
            "type": "library",
            "extra": {
                "branch-alias": {
                    "dev-master": "1.0.x-dev"
                }
            },
            "autoload": {
                "classmap": [
                    "src/"
                ]
            },
            "notification-url": "https://packagist.org/downloads/",
            "license": [
                "BSD-3-Clause"
            ],
            "authors": [
                {
                    "name": "Jeff Welch",
                    "email": "whatthejeff@gmail.com"
                },
                {
                    "name": "Sebastian Bergmann",
                    "email": "sebastian@phpunit.de"
                },
                {
                    "name": "Adam Harvey",
                    "email": "aharvey@php.net"
                }
            ],
            "description": "Provides functionality to recursively process PHP variables",
            "homepage": "http://www.github.com/sebastianbergmann/recursion-context",
            "time": "2015-11-11 19:50:13"
        },
        {
            "name": "sebastian/version",
            "version": "1.0.6",
            "source": {
                "type": "git",
                "url": "https://github.com/sebastianbergmann/version.git",
                "reference": "58b3a85e7999757d6ad81c787a1fbf5ff6c628c6"
            },
            "dist": {
                "type": "zip",
                "url": "https://api.github.com/repos/sebastianbergmann/version/zipball/58b3a85e7999757d6ad81c787a1fbf5ff6c628c6",
                "reference": "58b3a85e7999757d6ad81c787a1fbf5ff6c628c6",
                "shasum": ""
            },
            "type": "library",
            "autoload": {
                "classmap": [
                    "src/"
                ]
            },
            "notification-url": "https://packagist.org/downloads/",
            "license": [
                "BSD-3-Clause"
            ],
            "authors": [
                {
                    "name": "Sebastian Bergmann",
                    "email": "sebastian@phpunit.de",
                    "role": "lead"
                }
            ],
            "description": "Library that helps with managing the version number of Git-hosted PHP projects",
            "homepage": "https://github.com/sebastianbergmann/version",
            "time": "2015-06-21 13:59:46"
        },
        {
            "name": "squizlabs/php_codesniffer",
            "version": "1.5.3",
            "source": {
                "type": "git",
                "url": "https://github.com/squizlabs/PHP_CodeSniffer.git",
                "reference": "396178ada8499ec492363587f037125bf7b07fcc"
            },
            "dist": {
                "type": "zip",
                "url": "https://api.github.com/repos/squizlabs/PHP_CodeSniffer/zipball/396178ada8499ec492363587f037125bf7b07fcc",
                "reference": "396178ada8499ec492363587f037125bf7b07fcc",
                "shasum": ""
            },
            "require": {
                "ext-tokenizer": "*",
                "php": ">=5.1.2"
            },
            "suggest": {
                "phpunit/php-timer": "dev-master"
            },
            "bin": [
                "scripts/phpcs"
            ],
            "type": "library",
            "extra": {
                "branch-alias": {
                    "dev-phpcs-fixer": "2.0.x-dev"
                }
            },
            "autoload": {
                "classmap": [
                    "CodeSniffer.php",
                    "CodeSniffer/CLI.php",
                    "CodeSniffer/Exception.php",
                    "CodeSniffer/File.php",
                    "CodeSniffer/Report.php",
                    "CodeSniffer/Reporting.php",
                    "CodeSniffer/Sniff.php",
                    "CodeSniffer/Tokens.php",
                    "CodeSniffer/Reports/",
                    "CodeSniffer/CommentParser/",
                    "CodeSniffer/Tokenizers/",
                    "CodeSniffer/DocGenerators/",
                    "CodeSniffer/Standards/AbstractPatternSniff.php",
                    "CodeSniffer/Standards/AbstractScopeSniff.php",
                    "CodeSniffer/Standards/AbstractVariableSniff.php",
                    "CodeSniffer/Standards/IncorrectPatternException.php",
                    "CodeSniffer/Standards/Generic/Sniffs/",
                    "CodeSniffer/Standards/MySource/Sniffs/",
                    "CodeSniffer/Standards/PEAR/Sniffs/",
                    "CodeSniffer/Standards/PSR1/Sniffs/",
                    "CodeSniffer/Standards/PSR2/Sniffs/",
                    "CodeSniffer/Standards/Squiz/Sniffs/",
                    "CodeSniffer/Standards/Zend/Sniffs/"
                ]
            },
            "notification-url": "https://packagist.org/downloads/",
            "license": [
                "BSD-3-Clause"
            ],
            "authors": [
                {
                    "name": "Greg Sherwood",
                    "role": "lead"
                }
            ],
            "description": "PHP_CodeSniffer tokenises PHP, JavaScript and CSS files and detects violations of a defined set of coding standards.",
            "homepage": "http://www.squizlabs.com/php-codesniffer",
            "keywords": [
                "phpcs",
                "standards"
            ],
            "time": "2014-05-01 03:07:07"
        },
        {
            "name": "symfony/config",
            "version": "v2.8.16",
            "source": {
                "type": "git",
                "url": "https://github.com/symfony/config.git",
                "reference": "4537f2413348fe271c2c4b09da219ed615d79f9c"
            },
            "dist": {
                "type": "zip",
                "url": "https://api.github.com/repos/symfony/config/zipball/4537f2413348fe271c2c4b09da219ed615d79f9c",
                "reference": "4537f2413348fe271c2c4b09da219ed615d79f9c",
                "shasum": ""
            },
            "require": {
                "php": ">=5.3.9",
                "symfony/filesystem": "~2.3|~3.0.0"
            },
            "require-dev": {
                "symfony/yaml": "~2.7|~3.0.0"
            },
            "suggest": {
                "symfony/yaml": "To use the yaml reference dumper"
            },
            "type": "library",
            "extra": {
                "branch-alias": {
                    "dev-master": "2.8-dev"
                }
            },
            "autoload": {
                "psr-4": {
                    "Symfony\\Component\\Config\\": ""
                },
                "exclude-from-classmap": [
                    "/Tests/"
                ]
            },
            "notification-url": "https://packagist.org/downloads/",
            "license": [
                "MIT"
            ],
            "authors": [
                {
                    "name": "Fabien Potencier",
                    "email": "fabien@symfony.com"
                },
                {
                    "name": "Symfony Community",
                    "homepage": "https://symfony.com/contributors"
                }
            ],
            "description": "Symfony Config Component",
            "homepage": "https://symfony.com",
            "time": "2017-01-02 20:30:24"
        },
        {
            "name": "symfony/dependency-injection",
            "version": "v2.8.16",
            "source": {
                "type": "git",
                "url": "https://github.com/symfony/dependency-injection.git",
                "reference": "b75356611675364607d697f314850d9d870a84aa"
            },
            "dist": {
                "type": "zip",
                "url": "https://api.github.com/repos/symfony/dependency-injection/zipball/b75356611675364607d697f314850d9d870a84aa",
                "reference": "b75356611675364607d697f314850d9d870a84aa",
                "shasum": ""
            },
            "require": {
                "php": ">=5.3.9"
            },
            "conflict": {
                "symfony/expression-language": "<2.6"
            },
            "require-dev": {
                "symfony/config": "~2.2|~3.0.0",
                "symfony/expression-language": "~2.6|~3.0.0",
                "symfony/yaml": "~2.3.42|~2.7.14|~2.8.7|~3.0.7"
            },
            "suggest": {
                "symfony/config": "",
                "symfony/expression-language": "For using expressions in service container configuration",
                "symfony/proxy-manager-bridge": "Generate service proxies to lazy load them",
                "symfony/yaml": ""
            },
            "type": "library",
            "extra": {
                "branch-alias": {
                    "dev-master": "2.8-dev"
                }
            },
            "autoload": {
                "psr-4": {
                    "Symfony\\Component\\DependencyInjection\\": ""
                },
                "exclude-from-classmap": [
                    "/Tests/"
                ]
            },
            "notification-url": "https://packagist.org/downloads/",
            "license": [
                "MIT"
            ],
            "authors": [
                {
                    "name": "Fabien Potencier",
                    "email": "fabien@symfony.com"
                },
                {
                    "name": "Symfony Community",
                    "homepage": "https://symfony.com/contributors"
                }
            ],
            "description": "Symfony DependencyInjection Component",
            "homepage": "https://symfony.com",
            "time": "2017-01-10 14:27:01"
        },
        {
            "name": "symfony/stopwatch",
            "version": "v3.2.2",
            "source": {
                "type": "git",
                "url": "https://github.com/symfony/stopwatch.git",
                "reference": "9aa0b51889c01bca474853ef76e9394b02264464"
            },
            "dist": {
                "type": "zip",
                "url": "https://api.github.com/repos/symfony/stopwatch/zipball/9aa0b51889c01bca474853ef76e9394b02264464",
                "reference": "9aa0b51889c01bca474853ef76e9394b02264464",
                "shasum": ""
            },
            "require": {
                "php": ">=5.5.9"
            },
            "type": "library",
            "extra": {
                "branch-alias": {
                    "dev-master": "3.2-dev"
                }
            },
            "autoload": {
                "psr-4": {
                    "Symfony\\Component\\Stopwatch\\": ""
                },
                "exclude-from-classmap": [
                    "/Tests/"
                ]
            },
            "notification-url": "https://packagist.org/downloads/",
            "license": [
                "MIT"
            ],
            "authors": [
                {
                    "name": "Fabien Potencier",
                    "email": "fabien@symfony.com"
                },
                {
                    "name": "Symfony Community",
                    "homepage": "https://symfony.com/contributors"
                }
            ],
            "description": "Symfony Stopwatch Component",
            "homepage": "https://symfony.com",
            "time": "2017-01-02 20:32:22"
        },
        {
            "name": "symfony/yaml",
            "version": "v2.8.16",
            "source": {
                "type": "git",
                "url": "https://github.com/symfony/yaml.git",
                "reference": "dbe61fed9cd4a44c5b1d14e5e7b1a8640cfb2bf2"
            },
            "dist": {
                "type": "zip",
                "url": "https://api.github.com/repos/symfony/yaml/zipball/dbe61fed9cd4a44c5b1d14e5e7b1a8640cfb2bf2",
                "reference": "dbe61fed9cd4a44c5b1d14e5e7b1a8640cfb2bf2",
                "shasum": ""
            },
            "require": {
                "php": ">=5.3.9"
            },
            "type": "library",
            "extra": {
                "branch-alias": {
                    "dev-master": "2.8-dev"
                }
            },
            "autoload": {
                "psr-4": {
                    "Symfony\\Component\\Yaml\\": ""
                },
                "exclude-from-classmap": [
                    "/Tests/"
                ]
            },
            "notification-url": "https://packagist.org/downloads/",
            "license": [
                "MIT"
            ],
            "authors": [
                {
                    "name": "Fabien Potencier",
                    "email": "fabien@symfony.com"
                },
                {
                    "name": "Symfony Community",
                    "homepage": "https://symfony.com/contributors"
                }
            ],
            "description": "Symfony Yaml Component",
            "homepage": "https://symfony.com",
            "time": "2017-01-03 13:49:52"
        },
        {
            "name": "theseer/fdomdocument",
            "version": "1.6.1",
            "source": {
                "type": "git",
                "url": "https://github.com/theseer/fDOMDocument.git",
                "reference": "d9ad139d6c2e8edf5e313ffbe37ff13344cf0684"
            },
            "dist": {
                "type": "zip",
                "url": "https://api.github.com/repos/theseer/fDOMDocument/zipball/d9ad139d6c2e8edf5e313ffbe37ff13344cf0684",
                "reference": "d9ad139d6c2e8edf5e313ffbe37ff13344cf0684",
                "shasum": ""
            },
            "require": {
                "ext-dom": "*",
                "lib-libxml": "*",
                "php": ">=5.3.3"
            },
            "type": "library",
            "autoload": {
                "classmap": [
                    "src/"
                ]
            },
            "notification-url": "https://packagist.org/downloads/",
            "license": [
                "BSD-3-Clause"
            ],
            "authors": [
                {
                    "name": "Arne Blankerts",
                    "email": "arne@blankerts.de",
                    "role": "lead"
                }
            ],
            "description": "The classes contained within this repository extend the standard DOM to use exceptions at all occasions of errors instead of PHP warnings or notices. They also add various custom methods and shortcuts for convenience and to simplify the usage of DOM.",
            "homepage": "https://github.com/theseer/fDOMDocument",
            "time": "2015-05-27 22:58:02"
        }
    ],
    "aliases": [],
    "minimum-stability": "alpha",
    "stability-flags": {
        "phpmd/phpmd": 0
    },
    "prefer-stable": true,
    "prefer-lowest": false,
    "platform": {
        "php": "~5.6.5|7.0.2|7.0.4|~7.0.6",
        "lib-libxml": "*",
        "ext-ctype": "*",
        "ext-gd": "*",
        "ext-spl": "*",
        "ext-dom": "*",
        "ext-simplexml": "*",
        "ext-mcrypt": "*",
        "ext-hash": "*",
        "ext-curl": "*",
        "ext-iconv": "*",
        "ext-intl": "*",
        "ext-xsl": "*",
        "ext-mbstring": "*",
        "ext-openssl": "*",
        "ext-zip": "*",
        "ext-pdo_mysql": "*"
    },
    "platform-dev": []
}<|MERGE_RESOLUTION|>--- conflicted
+++ resolved
@@ -4,13 +4,8 @@
         "Read more about it at https://getcomposer.org/doc/01-basic-usage.md#composer-lock-the-lock-file",
         "This file is @generated automatically"
     ],
-<<<<<<< HEAD
-    "hash": "54bdb5a5df907478f68748e0e0df96dc",
-    "content-hash": "37af560fb7f83ed0ad5e14ee462336c6",
-=======
     "hash": "e5946b0500f46fab5f05e46957258ed4",
     "content-hash": "07be52ec4880d0390acff2dd605a194d",
->>>>>>> cdd83d55
     "packages": [
         {
             "name": "braintree/braintree_php",
