--- conflicted
+++ resolved
@@ -4,7 +4,7 @@
         "Read more about it at https://getcomposer.org/doc/01-basic-usage.md#composer-lock-the-lock-file",
         "This file is @generated automatically"
     ],
-    "hash": "e4150d79f684532d0a9cded9b58ebf6b",
+    "hash": "d22beacc84c2c0a73b403370e7492600",
     "packages": [
         {
             "name": "braintree/braintree_php",
@@ -2643,18 +2643,6 @@
         },
         {
             "name": "phpunit/php-code-coverage",
-<<<<<<< HEAD
-            "version": "2.1.9",
-            "source": {
-                "type": "git",
-                "url": "https://github.com/sebastianbergmann/php-code-coverage.git",
-                "reference": "5bd48b86cd282da411bb80baac1398ce3fefac41"
-            },
-            "dist": {
-                "type": "zip",
-                "url": "https://api.github.com/repos/sebastianbergmann/php-code-coverage/zipball/5bd48b86cd282da411bb80baac1398ce3fefac41",
-                "reference": "5bd48b86cd282da411bb80baac1398ce3fefac41",
-=======
             "version": "2.2.2",
             "source": {
                 "type": "git",
@@ -2665,7 +2653,6 @@
                 "type": "zip",
                 "url": "https://api.github.com/repos/sebastianbergmann/php-code-coverage/zipball/2d7c03c0e4e080901b8f33b2897b0577be18a13c",
                 "reference": "2d7c03c0e4e080901b8f33b2897b0577be18a13c",
->>>>>>> 2e3aff0a
                 "shasum": ""
             },
             "require": {
@@ -2714,11 +2701,7 @@
                 "testing",
                 "xunit"
             ],
-<<<<<<< HEAD
-            "time": "2015-07-26 12:54:47"
-=======
             "time": "2015-08-04 03:42:39"
->>>>>>> 2e3aff0a
         },
         {
             "name": "phpunit/php-file-iterator",
@@ -2849,16 +2832,16 @@
         },
         {
             "name": "phpunit/php-token-stream",
-            "version": "1.4.3",
+            "version": "1.4.6",
             "source": {
                 "type": "git",
                 "url": "https://github.com/sebastianbergmann/php-token-stream.git",
-                "reference": "7a9b0969488c3c54fd62b4d504b3ec758fd005d9"
-            },
-            "dist": {
-                "type": "zip",
-                "url": "https://api.github.com/repos/sebastianbergmann/php-token-stream/zipball/7a9b0969488c3c54fd62b4d504b3ec758fd005d9",
-                "reference": "7a9b0969488c3c54fd62b4d504b3ec758fd005d9",
+                "reference": "3ab72c62e550370a6cd5dc873e1a04ab57562f5b"
+            },
+            "dist": {
+                "type": "zip",
+                "url": "https://api.github.com/repos/sebastianbergmann/php-token-stream/zipball/3ab72c62e550370a6cd5dc873e1a04ab57562f5b",
+                "reference": "3ab72c62e550370a6cd5dc873e1a04ab57562f5b",
                 "shasum": ""
             },
             "require": {
@@ -2894,7 +2877,7 @@
             "keywords": [
                 "tokenizer"
             ],
-            "time": "2015-06-19 03:43:16"
+            "time": "2015-08-16 08:51:00"
         },
         {
             "name": "phpunit/phpunit",
@@ -2972,20 +2955,20 @@
         },
         {
             "name": "phpunit/phpunit-mock-objects",
-            "version": "2.3.6",
+            "version": "2.3.7",
             "source": {
                 "type": "git",
                 "url": "https://github.com/sebastianbergmann/phpunit-mock-objects.git",
-                "reference": "18dfbcb81d05e2296c0bcddd4db96cade75e6f42"
-            },
-            "dist": {
-                "type": "zip",
-                "url": "https://api.github.com/repos/sebastianbergmann/phpunit-mock-objects/zipball/18dfbcb81d05e2296c0bcddd4db96cade75e6f42",
-                "reference": "18dfbcb81d05e2296c0bcddd4db96cade75e6f42",
-                "shasum": ""
-            },
-            "require": {
-                "doctrine/instantiator": "~1.0,>=1.0.2",
+                "reference": "5e2645ad49d196e020b85598d7c97e482725786a"
+            },
+            "dist": {
+                "type": "zip",
+                "url": "https://api.github.com/repos/sebastianbergmann/phpunit-mock-objects/zipball/5e2645ad49d196e020b85598d7c97e482725786a",
+                "reference": "5e2645ad49d196e020b85598d7c97e482725786a",
+                "shasum": ""
+            },
+            "require": {
+                "doctrine/instantiator": "^1.0.2",
                 "php": ">=5.3.3",
                 "phpunit/php-text-template": "~1.2",
                 "sebastian/exporter": "~1.2"
@@ -3024,7 +3007,7 @@
                 "mock",
                 "xunit"
             ],
-            "time": "2015-07-10 06:54:24"
+            "time": "2015-08-19 09:14:08"
         },
         {
             "name": "sebastian/comparator",
@@ -3144,18 +3127,6 @@
         },
         {
             "name": "sebastian/environment",
-<<<<<<< HEAD
-            "version": "1.3.0",
-            "source": {
-                "type": "git",
-                "url": "https://github.com/sebastianbergmann/environment.git",
-                "reference": "4fe0a44cddd8cc19583a024bdc7374eb2fef0b87"
-            },
-            "dist": {
-                "type": "zip",
-                "url": "https://api.github.com/repos/sebastianbergmann/environment/zipball/4fe0a44cddd8cc19583a024bdc7374eb2fef0b87",
-                "reference": "4fe0a44cddd8cc19583a024bdc7374eb2fef0b87",
-=======
             "version": "1.3.2",
             "source": {
                 "type": "git",
@@ -3166,7 +3137,6 @@
                 "type": "zip",
                 "url": "https://api.github.com/repos/sebastianbergmann/environment/zipball/6324c907ce7a52478eeeaede764f48733ef5ae44",
                 "reference": "6324c907ce7a52478eeeaede764f48733ef5ae44",
->>>>>>> 2e3aff0a
                 "shasum": ""
             },
             "require": {
@@ -3203,11 +3173,7 @@
                 "environment",
                 "hhvm"
             ],
-<<<<<<< HEAD
-            "time": "2015-07-26 06:42:57"
-=======
             "time": "2015-08-03 06:14:51"
->>>>>>> 2e3aff0a
         },
         {
             "name": "sebastian/exporter",
