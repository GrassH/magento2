{
    "_readme": [
        "This file locks the dependencies of your project to a known state",
        "Read more about it at https://getcomposer.org/doc/01-basic-usage.md#installing-dependencies",
        "This file is @generated automatically"
    ],
<<<<<<< HEAD
    "content-hash": "7bcc3af151088d97a0d0ba0af783833c",
=======
    "content-hash": "db3efcfff9be8be46e053561ff4cfcee",
>>>>>>> fea0bba4
    "packages": [
        {
            "name": "aws/aws-crt-php",
            "version": "v1.0.2",
            "source": {
                "type": "git",
                "url": "https://github.com/awslabs/aws-crt-php.git",
                "reference": "3942776a8c99209908ee0b287746263725685732"
            },
            "dist": {
                "type": "zip",
                "url": "https://api.github.com/repos/awslabs/aws-crt-php/zipball/3942776a8c99209908ee0b287746263725685732",
                "reference": "3942776a8c99209908ee0b287746263725685732",
                "shasum": ""
            },
            "require": {
                "php": ">=5.5"
            },
            "require-dev": {
                "phpunit/phpunit": "^4.8.35|^5.4.3"
            },
            "type": "library",
            "autoload": {
                "classmap": [
                    "src/"
                ]
            },
            "notification-url": "https://packagist.org/downloads/",
            "license": [
                "Apache-2.0"
            ],
            "authors": [
                {
                    "name": "AWS SDK Common Runtime Team",
                    "email": "aws-sdk-common-runtime@amazon.com"
                }
            ],
            "description": "AWS Common Runtime for PHP",
            "homepage": "http://aws.amazon.com/sdkforphp",
            "keywords": [
                "amazon",
                "aws",
                "crt",
                "sdk"
            ],
            "support": {
                "issues": "https://github.com/awslabs/aws-crt-php/issues",
                "source": "https://github.com/awslabs/aws-crt-php/tree/v1.0.2"
            },
            "time": "2021-09-03T22:57:30+00:00"
        },
        {
            "name": "aws/aws-sdk-php",
<<<<<<< HEAD
            "version": "3.201.0",
            "source": {
                "type": "git",
                "url": "https://github.com/aws/aws-sdk-php.git",
                "reference": "d2bb0296a3fe62fbc975075d7b06c41002a6517d"
            },
            "dist": {
                "type": "zip",
                "url": "https://api.github.com/repos/aws/aws-sdk-php/zipball/d2bb0296a3fe62fbc975075d7b06c41002a6517d",
                "reference": "d2bb0296a3fe62fbc975075d7b06c41002a6517d",
=======
            "version": "3.202.1",
            "source": {
                "type": "git",
                "url": "https://github.com/aws/aws-sdk-php.git",
                "reference": "59ee4506f7f2b2f0f1de4b60ab2c1b8294c7afcd"
            },
            "dist": {
                "type": "zip",
                "url": "https://api.github.com/repos/aws/aws-sdk-php/zipball/59ee4506f7f2b2f0f1de4b60ab2c1b8294c7afcd",
                "reference": "59ee4506f7f2b2f0f1de4b60ab2c1b8294c7afcd",
>>>>>>> fea0bba4
                "shasum": ""
            },
            "require": {
                "aws/aws-crt-php": "^1.0.2",
                "ext-json": "*",
                "ext-pcre": "*",
                "ext-simplexml": "*",
                "guzzlehttp/guzzle": "^5.3.3|^6.2.1|^7.0",
                "guzzlehttp/promises": "^1.4.0",
                "guzzlehttp/psr7": "^1.7.0|^2.0",
                "mtdowling/jmespath.php": "^2.6",
                "php": ">=5.5"
            },
            "require-dev": {
                "andrewsville/php-token-reflection": "^1.4",
                "aws/aws-php-sns-message-validator": "~1.0",
                "behat/behat": "~3.0",
                "doctrine/cache": "~1.4",
                "ext-dom": "*",
                "ext-openssl": "*",
                "ext-pcntl": "*",
                "ext-sockets": "*",
                "nette/neon": "^2.3",
                "paragonie/random_compat": ">= 2",
                "phpunit/phpunit": "^4.8.35|^5.4.3",
                "psr/cache": "^1.0",
                "psr/simple-cache": "^1.0",
                "sebastian/comparator": "^1.2.3"
            },
            "suggest": {
                "aws/aws-php-sns-message-validator": "To validate incoming SNS notifications",
                "doctrine/cache": "To use the DoctrineCacheAdapter",
                "ext-curl": "To send requests using cURL",
                "ext-openssl": "Allows working with CloudFront private distributions and verifying received SNS messages",
                "ext-sockets": "To use client-side monitoring"
            },
            "type": "library",
            "extra": {
                "branch-alias": {
                    "dev-master": "3.0-dev"
                }
            },
            "autoload": {
                "psr-4": {
                    "Aws\\": "src/"
                },
                "files": [
                    "src/functions.php"
                ]
            },
            "notification-url": "https://packagist.org/downloads/",
            "license": [
                "Apache-2.0"
            ],
            "authors": [
                {
                    "name": "Amazon Web Services",
                    "homepage": "http://aws.amazon.com"
                }
            ],
            "description": "AWS SDK for PHP - Use Amazon Web Services in your PHP project",
            "homepage": "http://aws.amazon.com/sdkforphp",
            "keywords": [
                "amazon",
                "aws",
                "cloud",
                "dynamodb",
                "ec2",
                "glacier",
                "s3",
                "sdk"
            ],
            "support": {
                "forum": "https://forums.aws.amazon.com/forum.jspa?forumID=80",
                "issues": "https://github.com/aws/aws-sdk-php/issues",
<<<<<<< HEAD
                "source": "https://github.com/aws/aws-sdk-php/tree/3.201.0"
            },
            "time": "2021-11-09T19:28:28+00:00"
=======
                "source": "https://github.com/aws/aws-sdk-php/tree/3.202.1"
            },
            "time": "2021-11-11T19:15:25+00:00"
>>>>>>> fea0bba4
        },
        {
            "name": "brick/math",
            "version": "0.9.3",
            "source": {
                "type": "git",
                "url": "https://github.com/brick/math.git",
                "reference": "ca57d18f028f84f777b2168cd1911b0dee2343ae"
            },
            "dist": {
                "type": "zip",
                "url": "https://api.github.com/repos/brick/math/zipball/ca57d18f028f84f777b2168cd1911b0dee2343ae",
                "reference": "ca57d18f028f84f777b2168cd1911b0dee2343ae",
                "shasum": ""
            },
            "require": {
                "ext-json": "*",
                "php": "^7.1 || ^8.0"
            },
            "require-dev": {
                "php-coveralls/php-coveralls": "^2.2",
                "phpunit/phpunit": "^7.5.15 || ^8.5 || ^9.0",
                "vimeo/psalm": "4.9.2"
            },
            "type": "library",
            "autoload": {
                "psr-4": {
                    "Brick\\Math\\": "src/"
                }
            },
            "notification-url": "https://packagist.org/downloads/",
            "license": [
                "MIT"
            ],
            "description": "Arbitrary-precision arithmetic library",
            "keywords": [
                "Arbitrary-precision",
                "BigInteger",
                "BigRational",
                "arithmetic",
                "bigdecimal",
                "bignum",
                "brick",
                "math"
            ],
            "support": {
                "issues": "https://github.com/brick/math/issues",
                "source": "https://github.com/brick/math/tree/0.9.3"
            },
            "funding": [
                {
                    "url": "https://github.com/BenMorel",
                    "type": "github"
                },
                {
                    "url": "https://tidelift.com/funding/github/packagist/brick/math",
                    "type": "tidelift"
                }
            ],
            "time": "2021-08-15T20:50:18+00:00"
        },
        {
            "name": "brick/varexporter",
            "version": "0.3.5",
            "source": {
                "type": "git",
                "url": "https://github.com/brick/varexporter.git",
                "reference": "05241f28dfcba2b51b11e2d750e296316ebbe518"
            },
            "dist": {
                "type": "zip",
                "url": "https://api.github.com/repos/brick/varexporter/zipball/05241f28dfcba2b51b11e2d750e296316ebbe518",
                "reference": "05241f28dfcba2b51b11e2d750e296316ebbe518",
                "shasum": ""
            },
            "require": {
                "nikic/php-parser": "^4.0",
                "php": "^7.2 || ^8.0"
            },
            "require-dev": {
                "php-coveralls/php-coveralls": "^2.2",
                "phpunit/phpunit": "^8.5 || ^9.0",
                "vimeo/psalm": "4.4.1"
            },
            "type": "library",
            "autoload": {
                "psr-4": {
                    "Brick\\VarExporter\\": "src/"
                }
            },
            "notification-url": "https://packagist.org/downloads/",
            "license": [
                "MIT"
            ],
            "description": "A powerful alternative to var_export(), which can export closures and objects without __set_state()",
            "keywords": [
                "var_export"
            ],
            "support": {
                "issues": "https://github.com/brick/varexporter/issues",
                "source": "https://github.com/brick/varexporter/tree/0.3.5"
            },
            "time": "2021-02-10T13:53:07+00:00"
        },
        {
            "name": "colinmollenhour/cache-backend-file",
            "version": "v1.4.5",
            "source": {
                "type": "git",
                "url": "https://github.com/colinmollenhour/Cm_Cache_Backend_File.git",
                "reference": "03c7d4c0f43b2de1b559a3527d18ff697d306544"
            },
            "dist": {
                "type": "zip",
                "url": "https://api.github.com/repos/colinmollenhour/Cm_Cache_Backend_File/zipball/03c7d4c0f43b2de1b559a3527d18ff697d306544",
                "reference": "03c7d4c0f43b2de1b559a3527d18ff697d306544",
                "shasum": ""
            },
            "type": "magento-module",
            "autoload": {
                "classmap": [
                    "File.php"
                ]
            },
            "notification-url": "https://packagist.org/downloads/",
            "license": [
                "BSD-3-Clause"
            ],
            "authors": [
                {
                    "name": "Colin Mollenhour"
                }
            ],
            "description": "The stock Zend_Cache_Backend_File backend has extremely poor performance for cleaning by tags making it become unusable as the number of cached items increases. This backend makes many changes resulting in a huge performance boost, especially for tag cleaning.",
            "homepage": "https://github.com/colinmollenhour/Cm_Cache_Backend_File",
            "support": {
                "issues": "https://github.com/colinmollenhour/Cm_Cache_Backend_File/issues",
                "source": "https://github.com/colinmollenhour/Cm_Cache_Backend_File/tree/master"
            },
            "time": "2019-04-18T21:54:31+00:00"
        },
        {
            "name": "colinmollenhour/cache-backend-redis",
            "version": "1.14.2",
            "source": {
                "type": "git",
                "url": "https://github.com/colinmollenhour/Cm_Cache_Backend_Redis.git",
                "reference": "0b042d26b8c2aa093485bdc4bb03a0113a03778d"
            },
            "dist": {
                "type": "zip",
                "url": "https://api.github.com/repos/colinmollenhour/Cm_Cache_Backend_Redis/zipball/0b042d26b8c2aa093485bdc4bb03a0113a03778d",
                "reference": "0b042d26b8c2aa093485bdc4bb03a0113a03778d",
                "shasum": ""
            },
            "require": {
                "colinmollenhour/credis": "*"
            },
            "type": "magento-module",
            "autoload": {
                "classmap": [
                    "Cm/Cache/Backend/Redis.php"
                ]
            },
            "notification-url": "https://packagist.org/downloads/",
            "license": [
                "BSD-3-Clause"
            ],
            "authors": [
                {
                    "name": "Colin Mollenhour"
                }
            ],
            "description": "Zend_Cache backend using Redis with full support for tags.",
            "homepage": "https://github.com/colinmollenhour/Cm_Cache_Backend_Redis",
            "support": {
                "issues": "https://github.com/colinmollenhour/Cm_Cache_Backend_Redis/issues",
                "source": "https://github.com/colinmollenhour/Cm_Cache_Backend_Redis/tree/1.14.2"
            },
            "time": "2021-03-02T18:36:21+00:00"
        },
        {
            "name": "colinmollenhour/credis",
            "version": "v1.12.1",
            "source": {
                "type": "git",
                "url": "https://github.com/colinmollenhour/credis.git",
                "reference": "c27faa11724229986335c23f4b6d0f1d8d6547fb"
            },
            "dist": {
                "type": "zip",
                "url": "https://api.github.com/repos/colinmollenhour/credis/zipball/c27faa11724229986335c23f4b6d0f1d8d6547fb",
                "reference": "c27faa11724229986335c23f4b6d0f1d8d6547fb",
                "shasum": ""
            },
            "require": {
                "php": ">=5.4.0"
            },
            "type": "library",
            "autoload": {
                "classmap": [
                    "Client.php",
                    "Cluster.php",
                    "Sentinel.php",
                    "Module.php"
                ]
            },
            "notification-url": "https://packagist.org/downloads/",
            "license": [
                "MIT"
            ],
            "authors": [
                {
                    "name": "Colin Mollenhour",
                    "email": "colin@mollenhour.com"
                }
            ],
            "description": "Credis is a lightweight interface to the Redis key-value store which wraps the phpredis library when available for better performance.",
            "homepage": "https://github.com/colinmollenhour/credis",
            "support": {
                "issues": "https://github.com/colinmollenhour/credis/issues",
                "source": "https://github.com/colinmollenhour/credis/tree/v1.12.1"
            },
            "time": "2020-11-06T16:09:14+00:00"
        },
        {
            "name": "colinmollenhour/php-redis-session-abstract",
            "version": "v1.4.4",
            "source": {
                "type": "git",
                "url": "https://github.com/colinmollenhour/php-redis-session-abstract.git",
                "reference": "8d684bbacac99450f2a9ddf6f56be296997e2959"
            },
            "dist": {
                "type": "zip",
                "url": "https://api.github.com/repos/colinmollenhour/php-redis-session-abstract/zipball/8d684bbacac99450f2a9ddf6f56be296997e2959",
                "reference": "8d684bbacac99450f2a9ddf6f56be296997e2959",
                "shasum": ""
            },
            "require": {
                "colinmollenhour/credis": "~1.6",
                "php": "^5.5 || ^7.0 || ^8.0"
            },
            "require-dev": {
                "phpunit/phpunit": "^9"
            },
            "type": "library",
            "autoload": {
                "psr-0": {
                    "Cm\\RedisSession\\": "src/"
                }
            },
            "notification-url": "https://packagist.org/downloads/",
            "license": [
                "BSD-3-Clause"
            ],
            "authors": [
                {
                    "name": "Colin Mollenhour"
                }
            ],
            "description": "A Redis-based session handler with optimistic locking",
            "homepage": "https://github.com/colinmollenhour/php-redis-session-abstract",
            "support": {
                "issues": "https://github.com/colinmollenhour/php-redis-session-abstract/issues",
                "source": "https://github.com/colinmollenhour/php-redis-session-abstract/tree/v1.4.4"
            },
            "time": "2021-04-07T21:51:17+00:00"
        },
        {
            "name": "composer/ca-bundle",
            "version": "1.3.1",
            "source": {
                "type": "git",
                "url": "https://github.com/composer/ca-bundle.git",
                "reference": "4c679186f2aca4ab6a0f1b0b9cf9252decb44d0b"
            },
            "dist": {
                "type": "zip",
                "url": "https://api.github.com/repos/composer/ca-bundle/zipball/4c679186f2aca4ab6a0f1b0b9cf9252decb44d0b",
                "reference": "4c679186f2aca4ab6a0f1b0b9cf9252decb44d0b",
                "shasum": ""
            },
            "require": {
                "ext-openssl": "*",
                "ext-pcre": "*",
                "php": "^5.3.2 || ^7.0 || ^8.0"
            },
            "require-dev": {
                "phpstan/phpstan": "^0.12.55",
                "psr/log": "^1.0",
                "symfony/phpunit-bridge": "^4.2 || ^5",
                "symfony/process": "^2.5 || ^3.0 || ^4.0 || ^5.0 || ^6.0"
            },
            "type": "library",
            "extra": {
                "branch-alias": {
                    "dev-main": "1.x-dev"
                }
            },
            "autoload": {
                "psr-4": {
                    "Composer\\CaBundle\\": "src"
                }
            },
            "notification-url": "https://packagist.org/downloads/",
            "license": [
                "MIT"
            ],
            "authors": [
                {
                    "name": "Jordi Boggiano",
                    "email": "j.boggiano@seld.be",
                    "homepage": "http://seld.be"
                }
            ],
            "description": "Lets you find a path to the system CA bundle, and includes a fallback to the Mozilla CA bundle.",
            "keywords": [
                "cabundle",
                "cacert",
                "certificate",
                "ssl",
                "tls"
            ],
            "support": {
                "irc": "irc://irc.freenode.org/composer",
                "issues": "https://github.com/composer/ca-bundle/issues",
                "source": "https://github.com/composer/ca-bundle/tree/1.3.1"
            },
            "funding": [
                {
                    "url": "https://packagist.com",
                    "type": "custom"
                },
                {
                    "url": "https://github.com/composer",
                    "type": "github"
                },
                {
                    "url": "https://tidelift.com/funding/github/packagist/composer/composer",
                    "type": "tidelift"
                }
            ],
            "time": "2021-10-28T20:44:15+00:00"
        },
        {
            "name": "composer/composer",
            "version": "2.1.12",
            "source": {
                "type": "git",
                "url": "https://github.com/composer/composer.git",
                "reference": "6e3c2b122e0ec41a7e885fcaf19fa15e2e0819a0"
            },
            "dist": {
                "type": "zip",
                "url": "https://api.github.com/repos/composer/composer/zipball/6e3c2b122e0ec41a7e885fcaf19fa15e2e0819a0",
                "reference": "6e3c2b122e0ec41a7e885fcaf19fa15e2e0819a0",
                "shasum": ""
            },
            "require": {
                "composer/ca-bundle": "^1.0",
                "composer/metadata-minifier": "^1.0",
                "composer/semver": "^3.0",
                "composer/spdx-licenses": "^1.2",
                "composer/xdebug-handler": "^2.0",
                "justinrainbow/json-schema": "^5.2.11",
                "php": "^5.3.2 || ^7.0 || ^8.0",
                "psr/log": "^1.0 || ^2.0",
                "react/promise": "^1.2 || ^2.7",
                "seld/jsonlint": "^1.4",
                "seld/phar-utils": "^1.0",
                "symfony/console": "^2.8.52 || ^3.4.35 || ^4.4 || ^5.0 || ^6.0",
                "symfony/filesystem": "^2.8.52 || ^3.4.35 || ^4.4 || ^5.0 || ^6.0",
                "symfony/finder": "^2.8.52 || ^3.4.35 || ^4.4 || ^5.0 || ^6.0",
                "symfony/process": "^2.8.52 || ^3.4.35 || ^4.4 || ^5.0 || ^6.0"
            },
            "require-dev": {
                "phpspec/prophecy": "^1.10",
                "symfony/phpunit-bridge": "^4.2 || ^5.0 || ^6.0"
            },
            "suggest": {
                "ext-openssl": "Enabling the openssl extension allows you to access https URLs for repositories and packages",
                "ext-zip": "Enabling the zip extension allows you to unzip archives",
                "ext-zlib": "Allow gzip compression of HTTP requests"
            },
            "bin": [
                "bin/composer"
            ],
            "type": "library",
            "extra": {
                "branch-alias": {
                    "dev-main": "2.1-dev"
                }
            },
            "autoload": {
                "psr-4": {
                    "Composer\\": "src/Composer"
                }
            },
            "notification-url": "https://packagist.org/downloads/",
            "license": [
                "MIT"
            ],
            "authors": [
                {
                    "name": "Nils Adermann",
                    "email": "naderman@naderman.de",
                    "homepage": "https://www.naderman.de"
                },
                {
                    "name": "Jordi Boggiano",
                    "email": "j.boggiano@seld.be",
                    "homepage": "https://seld.be"
                }
            ],
            "description": "Composer helps you declare, manage and install dependencies of PHP projects. It ensures you have the right stack everywhere.",
            "homepage": "https://getcomposer.org/",
            "keywords": [
                "autoload",
                "dependency",
                "package"
            ],
            "support": {
                "irc": "ircs://irc.libera.chat:6697/composer",
                "issues": "https://github.com/composer/composer/issues",
                "source": "https://github.com/composer/composer/tree/2.1.12"
            },
            "funding": [
                {
                    "url": "https://packagist.com",
                    "type": "custom"
                },
                {
                    "url": "https://github.com/composer",
                    "type": "github"
                },
                {
                    "url": "https://tidelift.com/funding/github/packagist/composer/composer",
                    "type": "tidelift"
                }
            ],
            "time": "2021-11-09T15:02:04+00:00"
        },
        {
            "name": "composer/metadata-minifier",
            "version": "1.0.0",
            "source": {
                "type": "git",
                "url": "https://github.com/composer/metadata-minifier.git",
                "reference": "c549d23829536f0d0e984aaabbf02af91f443207"
            },
            "dist": {
                "type": "zip",
                "url": "https://api.github.com/repos/composer/metadata-minifier/zipball/c549d23829536f0d0e984aaabbf02af91f443207",
                "reference": "c549d23829536f0d0e984aaabbf02af91f443207",
                "shasum": ""
            },
            "require": {
                "php": "^5.3.2 || ^7.0 || ^8.0"
            },
            "require-dev": {
                "composer/composer": "^2",
                "phpstan/phpstan": "^0.12.55",
                "symfony/phpunit-bridge": "^4.2 || ^5"
            },
            "type": "library",
            "extra": {
                "branch-alias": {
                    "dev-main": "1.x-dev"
                }
            },
            "autoload": {
                "psr-4": {
                    "Composer\\MetadataMinifier\\": "src"
                }
            },
            "notification-url": "https://packagist.org/downloads/",
            "license": [
                "MIT"
            ],
            "authors": [
                {
                    "name": "Jordi Boggiano",
                    "email": "j.boggiano@seld.be",
                    "homepage": "http://seld.be"
                }
            ],
            "description": "Small utility library that handles metadata minification and expansion.",
            "keywords": [
                "composer",
                "compression"
            ],
            "support": {
                "issues": "https://github.com/composer/metadata-minifier/issues",
                "source": "https://github.com/composer/metadata-minifier/tree/1.0.0"
            },
            "funding": [
                {
                    "url": "https://packagist.com",
                    "type": "custom"
                },
                {
                    "url": "https://github.com/composer",
                    "type": "github"
                },
                {
                    "url": "https://tidelift.com/funding/github/packagist/composer/composer",
                    "type": "tidelift"
                }
            ],
            "time": "2021-04-07T13:37:33+00:00"
        },
        {
            "name": "composer/semver",
            "version": "3.2.6",
            "source": {
                "type": "git",
                "url": "https://github.com/composer/semver.git",
                "reference": "83e511e247de329283478496f7a1e114c9517506"
            },
            "dist": {
                "type": "zip",
                "url": "https://api.github.com/repos/composer/semver/zipball/83e511e247de329283478496f7a1e114c9517506",
                "reference": "83e511e247de329283478496f7a1e114c9517506",
                "shasum": ""
            },
            "require": {
                "php": "^5.3.2 || ^7.0 || ^8.0"
            },
            "require-dev": {
                "phpstan/phpstan": "^0.12.54",
                "symfony/phpunit-bridge": "^4.2 || ^5"
            },
            "type": "library",
            "extra": {
                "branch-alias": {
                    "dev-main": "3.x-dev"
                }
            },
            "autoload": {
                "psr-4": {
                    "Composer\\Semver\\": "src"
                }
            },
            "notification-url": "https://packagist.org/downloads/",
            "license": [
                "MIT"
            ],
            "authors": [
                {
                    "name": "Nils Adermann",
                    "email": "naderman@naderman.de",
                    "homepage": "http://www.naderman.de"
                },
                {
                    "name": "Jordi Boggiano",
                    "email": "j.boggiano@seld.be",
                    "homepage": "http://seld.be"
                },
                {
                    "name": "Rob Bast",
                    "email": "rob.bast@gmail.com",
                    "homepage": "http://robbast.nl"
                }
            ],
            "description": "Semver library that offers utilities, version constraint parsing and validation.",
            "keywords": [
                "semantic",
                "semver",
                "validation",
                "versioning"
            ],
            "support": {
                "irc": "irc://irc.freenode.org/composer",
                "issues": "https://github.com/composer/semver/issues",
                "source": "https://github.com/composer/semver/tree/3.2.6"
            },
            "funding": [
                {
                    "url": "https://packagist.com",
                    "type": "custom"
                },
                {
                    "url": "https://github.com/composer",
                    "type": "github"
                },
                {
                    "url": "https://tidelift.com/funding/github/packagist/composer/composer",
                    "type": "tidelift"
                }
            ],
            "time": "2021-10-25T11:34:17+00:00"
        },
        {
            "name": "composer/spdx-licenses",
            "version": "1.5.5",
            "source": {
                "type": "git",
                "url": "https://github.com/composer/spdx-licenses.git",
                "reference": "de30328a7af8680efdc03e396aad24befd513200"
            },
            "dist": {
                "type": "zip",
                "url": "https://api.github.com/repos/composer/spdx-licenses/zipball/de30328a7af8680efdc03e396aad24befd513200",
                "reference": "de30328a7af8680efdc03e396aad24befd513200",
                "shasum": ""
            },
            "require": {
                "php": "^5.3.2 || ^7.0 || ^8.0"
            },
            "require-dev": {
                "phpunit/phpunit": "^4.8.35 || ^5.7 || 6.5 - 7"
            },
            "type": "library",
            "extra": {
                "branch-alias": {
                    "dev-main": "1.x-dev"
                }
            },
            "autoload": {
                "psr-4": {
                    "Composer\\Spdx\\": "src"
                }
            },
            "notification-url": "https://packagist.org/downloads/",
            "license": [
                "MIT"
            ],
            "authors": [
                {
                    "name": "Nils Adermann",
                    "email": "naderman@naderman.de",
                    "homepage": "http://www.naderman.de"
                },
                {
                    "name": "Jordi Boggiano",
                    "email": "j.boggiano@seld.be",
                    "homepage": "http://seld.be"
                },
                {
                    "name": "Rob Bast",
                    "email": "rob.bast@gmail.com",
                    "homepage": "http://robbast.nl"
                }
            ],
            "description": "SPDX licenses list and validation library.",
            "keywords": [
                "license",
                "spdx",
                "validator"
            ],
            "support": {
                "irc": "irc://irc.freenode.org/composer",
                "issues": "https://github.com/composer/spdx-licenses/issues",
                "source": "https://github.com/composer/spdx-licenses/tree/1.5.5"
            },
            "funding": [
                {
                    "url": "https://packagist.com",
                    "type": "custom"
                },
                {
                    "url": "https://github.com/composer",
                    "type": "github"
                },
                {
                    "url": "https://tidelift.com/funding/github/packagist/composer/composer",
                    "type": "tidelift"
                }
            ],
            "time": "2020-12-03T16:04:16+00:00"
        },
        {
            "name": "composer/xdebug-handler",
            "version": "2.0.2",
            "source": {
                "type": "git",
                "url": "https://github.com/composer/xdebug-handler.git",
                "reference": "84674dd3a7575ba617f5a76d7e9e29a7d3891339"
            },
            "dist": {
                "type": "zip",
                "url": "https://api.github.com/repos/composer/xdebug-handler/zipball/84674dd3a7575ba617f5a76d7e9e29a7d3891339",
                "reference": "84674dd3a7575ba617f5a76d7e9e29a7d3891339",
                "shasum": ""
            },
            "require": {
                "php": "^5.3.2 || ^7.0 || ^8.0",
                "psr/log": "^1 || ^2 || ^3"
            },
            "require-dev": {
                "phpstan/phpstan": "^0.12.55",
                "symfony/phpunit-bridge": "^4.2 || ^5"
            },
            "type": "library",
            "autoload": {
                "psr-4": {
                    "Composer\\XdebugHandler\\": "src"
                }
            },
            "notification-url": "https://packagist.org/downloads/",
            "license": [
                "MIT"
            ],
            "authors": [
                {
                    "name": "John Stevenson",
                    "email": "john-stevenson@blueyonder.co.uk"
                }
            ],
            "description": "Restarts a process without Xdebug.",
            "keywords": [
                "Xdebug",
                "performance"
            ],
            "support": {
                "irc": "irc://irc.freenode.org/composer",
                "issues": "https://github.com/composer/xdebug-handler/issues",
                "source": "https://github.com/composer/xdebug-handler/tree/2.0.2"
            },
            "funding": [
                {
                    "url": "https://packagist.com",
                    "type": "custom"
                },
                {
                    "url": "https://github.com/composer",
                    "type": "github"
                },
                {
                    "url": "https://tidelift.com/funding/github/packagist/composer/composer",
                    "type": "tidelift"
                }
            ],
            "time": "2021-07-31T17:03:58+00:00"
        },
        {
            "name": "container-interop/container-interop",
            "version": "1.2.0",
            "source": {
                "type": "git",
                "url": "https://github.com/container-interop/container-interop.git",
                "reference": "79cbf1341c22ec75643d841642dd5d6acd83bdb8"
            },
            "dist": {
                "type": "zip",
                "url": "https://api.github.com/repos/container-interop/container-interop/zipball/79cbf1341c22ec75643d841642dd5d6acd83bdb8",
                "reference": "79cbf1341c22ec75643d841642dd5d6acd83bdb8",
                "shasum": ""
            },
            "require": {
                "psr/container": "^1.0"
            },
            "type": "library",
            "autoload": {
                "psr-4": {
                    "Interop\\Container\\": "src/Interop/Container/"
                }
            },
            "notification-url": "https://packagist.org/downloads/",
            "license": [
                "MIT"
            ],
            "description": "Promoting the interoperability of container objects (DIC, SL, etc.)",
            "homepage": "https://github.com/container-interop/container-interop",
            "support": {
                "issues": "https://github.com/container-interop/container-interop/issues",
                "source": "https://github.com/container-interop/container-interop/tree/master"
            },
            "abandoned": "psr/container",
            "time": "2017-02-14T19:40:03+00:00"
        },
        {
            "name": "elasticsearch/elasticsearch",
            "version": "v7.14.0",
            "source": {
                "type": "git",
                "url": "https://github.com/elastic/elasticsearch-php.git",
                "reference": "0f258961c36075e17a133fe0075b881035998d27"
            },
            "dist": {
                "type": "zip",
                "url": "https://api.github.com/repos/elastic/elasticsearch-php/zipball/0f258961c36075e17a133fe0075b881035998d27",
                "reference": "0f258961c36075e17a133fe0075b881035998d27",
                "shasum": ""
            },
            "require": {
                "ext-json": ">=1.3.7",
                "ezimuel/ringphp": "^1.1.2",
                "php": "^7.3 || ^8.0",
                "psr/log": "^1|^2"
            },
            "require-dev": {
                "ext-yaml": "*",
                "ext-zip": "*",
                "mockery/mockery": "^1.2",
                "phpstan/phpstan": "^0.12",
                "phpunit/phpunit": "^9.3",
                "squizlabs/php_codesniffer": "^3.4",
                "symfony/finder": "~4.0"
            },
            "suggest": {
                "ext-curl": "*",
                "monolog/monolog": "Allows for client-level logging and tracing"
            },
            "type": "library",
            "autoload": {
                "files": [
                    "src/autoload.php"
                ],
                "psr-4": {
                    "Elasticsearch\\": "src/Elasticsearch/"
                }
            },
            "notification-url": "https://packagist.org/downloads/",
            "license": [
                "Apache-2.0"
            ],
            "authors": [
                {
                    "name": "Zachary Tong"
                },
                {
                    "name": "Enrico Zimuel"
                }
            ],
            "description": "PHP Client for Elasticsearch",
            "keywords": [
                "client",
                "elasticsearch",
                "search"
            ],
            "support": {
                "issues": "https://github.com/elastic/elasticsearch-php/issues",
                "source": "https://github.com/elastic/elasticsearch-php/tree/v7.14.0"
            },
            "time": "2021-08-03T16:26:31+00:00"
        },
        {
            "name": "ezimuel/guzzlestreams",
            "version": "3.0.1",
            "source": {
                "type": "git",
                "url": "https://github.com/ezimuel/guzzlestreams.git",
                "reference": "abe3791d231167f14eb80d413420d1eab91163a8"
            },
            "dist": {
                "type": "zip",
                "url": "https://api.github.com/repos/ezimuel/guzzlestreams/zipball/abe3791d231167f14eb80d413420d1eab91163a8",
                "reference": "abe3791d231167f14eb80d413420d1eab91163a8",
                "shasum": ""
            },
            "require": {
                "php": ">=5.4.0"
            },
            "require-dev": {
                "phpunit/phpunit": "~4.0"
            },
            "type": "library",
            "extra": {
                "branch-alias": {
                    "dev-master": "3.0-dev"
                }
            },
            "autoload": {
                "psr-4": {
                    "GuzzleHttp\\Stream\\": "src/"
                }
            },
            "notification-url": "https://packagist.org/downloads/",
            "license": [
                "MIT"
            ],
            "authors": [
                {
                    "name": "Michael Dowling",
                    "email": "mtdowling@gmail.com",
                    "homepage": "https://github.com/mtdowling"
                }
            ],
            "description": "Fork of guzzle/streams (abandoned) to be used with elasticsearch-php",
            "homepage": "http://guzzlephp.org/",
            "keywords": [
                "Guzzle",
                "stream"
            ],
            "support": {
                "source": "https://github.com/ezimuel/guzzlestreams/tree/3.0.1"
            },
            "time": "2020-02-14T23:11:50+00:00"
        },
        {
            "name": "ezimuel/ringphp",
            "version": "1.1.2",
            "source": {
                "type": "git",
                "url": "https://github.com/ezimuel/ringphp.git",
                "reference": "0b78f89d8e0bb9e380046c31adfa40347e9f663b"
            },
            "dist": {
                "type": "zip",
                "url": "https://api.github.com/repos/ezimuel/ringphp/zipball/0b78f89d8e0bb9e380046c31adfa40347e9f663b",
                "reference": "0b78f89d8e0bb9e380046c31adfa40347e9f663b",
                "shasum": ""
            },
            "require": {
                "ezimuel/guzzlestreams": "^3.0.1",
                "php": ">=5.4.0",
                "react/promise": "~2.0"
            },
            "require-dev": {
                "ext-curl": "*",
                "phpunit/phpunit": "~4.0"
            },
            "suggest": {
                "ext-curl": "Guzzle will use specific adapters if cURL is present"
            },
            "type": "library",
            "extra": {
                "branch-alias": {
                    "dev-master": "1.1-dev"
                }
            },
            "autoload": {
                "psr-4": {
                    "GuzzleHttp\\Ring\\": "src/"
                }
            },
            "notification-url": "https://packagist.org/downloads/",
            "license": [
                "MIT"
            ],
            "authors": [
                {
                    "name": "Michael Dowling",
                    "email": "mtdowling@gmail.com",
                    "homepage": "https://github.com/mtdowling"
                }
            ],
            "description": "Fork of guzzle/RingPHP (abandoned) to be used with elasticsearch-php",
            "support": {
                "source": "https://github.com/ezimuel/ringphp/tree/1.1.2"
            },
            "time": "2020-02-14T23:51:21+00:00"
        },
        {
            "name": "fgrosse/phpasn1",
            "version": "v2.3.0",
            "source": {
                "type": "git",
                "url": "https://github.com/fgrosse/PHPASN1.git",
                "reference": "20299033c35f4300eb656e7e8e88cf52d1d6694e"
            },
            "dist": {
                "type": "zip",
                "url": "https://api.github.com/repos/fgrosse/PHPASN1/zipball/20299033c35f4300eb656e7e8e88cf52d1d6694e",
                "reference": "20299033c35f4300eb656e7e8e88cf52d1d6694e",
                "shasum": ""
            },
            "require": {
                "php": ">=7.0.0"
            },
            "require-dev": {
                "phpunit/phpunit": "~6.3",
                "satooshi/php-coveralls": "~2.0"
            },
            "suggest": {
                "ext-bcmath": "BCmath is the fallback extension for big integer calculations",
                "ext-curl": "For loading OID information from the web if they have not bee defined statically",
                "ext-gmp": "GMP is the preferred extension for big integer calculations",
                "phpseclib/bcmath_compat": "BCmath polyfill for servers where neither GMP nor BCmath is available"
            },
            "type": "library",
            "extra": {
                "branch-alias": {
                    "dev-master": "2.0.x-dev"
                }
            },
            "autoload": {
                "psr-4": {
                    "FG\\": "lib/"
                }
            },
            "notification-url": "https://packagist.org/downloads/",
            "license": [
                "MIT"
            ],
            "authors": [
                {
                    "name": "Friedrich Große",
                    "email": "friedrich.grosse@gmail.com",
                    "homepage": "https://github.com/FGrosse",
                    "role": "Author"
                },
                {
                    "name": "All contributors",
                    "homepage": "https://github.com/FGrosse/PHPASN1/contributors"
                }
            ],
            "description": "A PHP Framework that allows you to encode and decode arbitrary ASN.1 structures using the ITU-T X.690 Encoding Rules.",
            "homepage": "https://github.com/FGrosse/PHPASN1",
            "keywords": [
                "DER",
                "asn.1",
                "asn1",
                "ber",
                "binary",
                "decoding",
                "encoding",
                "x.509",
                "x.690",
                "x509",
                "x690"
            ],
            "support": {
                "issues": "https://github.com/fgrosse/PHPASN1/issues",
                "source": "https://github.com/fgrosse/PHPASN1/tree/v2.3.0"
            },
            "time": "2021-04-24T19:01:55+00:00"
        },
        {
            "name": "guzzlehttp/guzzle",
            "version": "7.4.0",
            "source": {
                "type": "git",
                "url": "https://github.com/guzzle/guzzle.git",
                "reference": "868b3571a039f0ebc11ac8f344f4080babe2cb94"
            },
            "dist": {
                "type": "zip",
                "url": "https://api.github.com/repos/guzzle/guzzle/zipball/868b3571a039f0ebc11ac8f344f4080babe2cb94",
                "reference": "868b3571a039f0ebc11ac8f344f4080babe2cb94",
                "shasum": ""
            },
            "require": {
                "ext-json": "*",
                "guzzlehttp/promises": "^1.5",
                "guzzlehttp/psr7": "^1.8.3 || ^2.1",
                "php": "^7.2.5 || ^8.0",
                "psr/http-client": "^1.0",
                "symfony/deprecation-contracts": "^2.2"
            },
            "provide": {
                "psr/http-client-implementation": "1.0"
            },
            "require-dev": {
                "bamarni/composer-bin-plugin": "^1.4.1",
                "ext-curl": "*",
                "php-http/client-integration-tests": "^3.0",
                "phpunit/phpunit": "^8.5.5 || ^9.3.5",
                "psr/log": "^1.1 || ^2.0 || ^3.0"
            },
            "suggest": {
                "ext-curl": "Required for CURL handler support",
                "ext-intl": "Required for Internationalized Domain Name (IDN) support",
                "psr/log": "Required for using the Log middleware"
            },
            "type": "library",
            "extra": {
                "branch-alias": {
                    "dev-master": "7.4-dev"
                }
            },
            "autoload": {
                "psr-4": {
                    "GuzzleHttp\\": "src/"
                },
                "files": [
                    "src/functions_include.php"
                ]
            },
            "notification-url": "https://packagist.org/downloads/",
            "license": [
                "MIT"
            ],
            "authors": [
                {
                    "name": "Graham Campbell",
                    "email": "hello@gjcampbell.co.uk",
                    "homepage": "https://github.com/GrahamCampbell"
                },
                {
                    "name": "Michael Dowling",
                    "email": "mtdowling@gmail.com",
                    "homepage": "https://github.com/mtdowling"
                },
                {
                    "name": "Jeremy Lindblom",
                    "email": "jeremeamia@gmail.com",
                    "homepage": "https://github.com/jeremeamia"
                },
                {
                    "name": "George Mponos",
                    "email": "gmponos@gmail.com",
                    "homepage": "https://github.com/gmponos"
                },
                {
                    "name": "Tobias Nyholm",
                    "email": "tobias.nyholm@gmail.com",
                    "homepage": "https://github.com/Nyholm"
                },
                {
                    "name": "Márk Sági-Kazár",
                    "email": "mark.sagikazar@gmail.com",
                    "homepage": "https://github.com/sagikazarmark"
                },
                {
                    "name": "Tobias Schultze",
                    "email": "webmaster@tubo-world.de",
                    "homepage": "https://github.com/Tobion"
                }
            ],
            "description": "Guzzle is a PHP HTTP client library",
            "keywords": [
                "client",
                "curl",
                "framework",
                "http",
                "http client",
                "psr-18",
                "psr-7",
                "rest",
                "web service"
            ],
            "support": {
                "issues": "https://github.com/guzzle/guzzle/issues",
                "source": "https://github.com/guzzle/guzzle/tree/7.4.0"
            },
            "funding": [
                {
                    "url": "https://github.com/GrahamCampbell",
                    "type": "github"
                },
                {
                    "url": "https://github.com/Nyholm",
                    "type": "github"
                },
                {
                    "url": "https://tidelift.com/funding/github/packagist/guzzlehttp/guzzle",
                    "type": "tidelift"
                }
            ],
            "time": "2021-10-18T09:52:00+00:00"
        },
        {
            "name": "guzzlehttp/promises",
            "version": "1.5.1",
            "source": {
                "type": "git",
                "url": "https://github.com/guzzle/promises.git",
                "reference": "fe752aedc9fd8fcca3fe7ad05d419d32998a06da"
            },
            "dist": {
                "type": "zip",
                "url": "https://api.github.com/repos/guzzle/promises/zipball/fe752aedc9fd8fcca3fe7ad05d419d32998a06da",
                "reference": "fe752aedc9fd8fcca3fe7ad05d419d32998a06da",
                "shasum": ""
            },
            "require": {
                "php": ">=5.5"
            },
            "require-dev": {
                "symfony/phpunit-bridge": "^4.4 || ^5.1"
            },
            "type": "library",
            "extra": {
                "branch-alias": {
                    "dev-master": "1.5-dev"
                }
            },
            "autoload": {
                "psr-4": {
                    "GuzzleHttp\\Promise\\": "src/"
                },
                "files": [
                    "src/functions_include.php"
                ]
            },
            "notification-url": "https://packagist.org/downloads/",
            "license": [
                "MIT"
            ],
            "authors": [
                {
                    "name": "Graham Campbell",
                    "email": "hello@gjcampbell.co.uk",
                    "homepage": "https://github.com/GrahamCampbell"
                },
                {
                    "name": "Michael Dowling",
                    "email": "mtdowling@gmail.com",
                    "homepage": "https://github.com/mtdowling"
                },
                {
                    "name": "Tobias Nyholm",
                    "email": "tobias.nyholm@gmail.com",
                    "homepage": "https://github.com/Nyholm"
                },
                {
                    "name": "Tobias Schultze",
                    "email": "webmaster@tubo-world.de",
                    "homepage": "https://github.com/Tobion"
                }
            ],
            "description": "Guzzle promises library",
            "keywords": [
                "promise"
            ],
            "support": {
                "issues": "https://github.com/guzzle/promises/issues",
                "source": "https://github.com/guzzle/promises/tree/1.5.1"
            },
            "funding": [
                {
                    "url": "https://github.com/GrahamCampbell",
                    "type": "github"
                },
                {
                    "url": "https://github.com/Nyholm",
                    "type": "github"
                },
                {
                    "url": "https://tidelift.com/funding/github/packagist/guzzlehttp/promises",
                    "type": "tidelift"
                }
            ],
            "time": "2021-10-22T20:56:57+00:00"
        },
        {
            "name": "guzzlehttp/psr7",
            "version": "2.1.0",
            "source": {
                "type": "git",
                "url": "https://github.com/guzzle/psr7.git",
                "reference": "089edd38f5b8abba6cb01567c2a8aaa47cec4c72"
            },
            "dist": {
                "type": "zip",
                "url": "https://api.github.com/repos/guzzle/psr7/zipball/089edd38f5b8abba6cb01567c2a8aaa47cec4c72",
                "reference": "089edd38f5b8abba6cb01567c2a8aaa47cec4c72",
                "shasum": ""
            },
            "require": {
                "php": "^7.2.5 || ^8.0",
                "psr/http-factory": "^1.0",
                "psr/http-message": "^1.0",
                "ralouphie/getallheaders": "^3.0"
            },
            "provide": {
                "psr/http-factory-implementation": "1.0",
                "psr/http-message-implementation": "1.0"
            },
            "require-dev": {
                "bamarni/composer-bin-plugin": "^1.4.1",
                "http-interop/http-factory-tests": "^0.9",
                "phpunit/phpunit": "^8.5.8 || ^9.3.10"
            },
            "suggest": {
                "laminas/laminas-httphandlerrunner": "Emit PSR-7 responses"
            },
            "type": "library",
            "extra": {
                "branch-alias": {
                    "dev-master": "2.1-dev"
                }
            },
            "autoload": {
                "psr-4": {
                    "GuzzleHttp\\Psr7\\": "src/"
                }
            },
            "notification-url": "https://packagist.org/downloads/",
            "license": [
                "MIT"
            ],
            "authors": [
                {
                    "name": "Graham Campbell",
                    "email": "hello@gjcampbell.co.uk",
                    "homepage": "https://github.com/GrahamCampbell"
                },
                {
                    "name": "Michael Dowling",
                    "email": "mtdowling@gmail.com",
                    "homepage": "https://github.com/mtdowling"
                },
                {
                    "name": "George Mponos",
                    "email": "gmponos@gmail.com",
                    "homepage": "https://github.com/gmponos"
                },
                {
                    "name": "Tobias Nyholm",
                    "email": "tobias.nyholm@gmail.com",
                    "homepage": "https://github.com/Nyholm"
                },
                {
                    "name": "Márk Sági-Kazár",
                    "email": "mark.sagikazar@gmail.com",
                    "homepage": "https://github.com/sagikazarmark"
                },
                {
                    "name": "Tobias Schultze",
                    "email": "webmaster@tubo-world.de",
                    "homepage": "https://github.com/Tobion"
                },
                {
                    "name": "Márk Sági-Kazár",
                    "email": "mark.sagikazar@gmail.com",
                    "homepage": "https://sagikazarmark.hu"
                }
            ],
            "description": "PSR-7 message implementation that also provides common utility methods",
            "keywords": [
                "http",
                "message",
                "psr-7",
                "request",
                "response",
                "stream",
                "uri",
                "url"
            ],
            "support": {
                "issues": "https://github.com/guzzle/psr7/issues",
                "source": "https://github.com/guzzle/psr7/tree/2.1.0"
            },
            "funding": [
                {
                    "url": "https://github.com/GrahamCampbell",
                    "type": "github"
                },
                {
                    "url": "https://github.com/Nyholm",
                    "type": "github"
                },
                {
                    "url": "https://tidelift.com/funding/github/packagist/guzzlehttp/psr7",
                    "type": "tidelift"
                }
            ],
            "time": "2021-10-06T17:43:30+00:00"
        },
        {
            "name": "justinrainbow/json-schema",
            "version": "5.2.11",
            "source": {
                "type": "git",
                "url": "https://github.com/justinrainbow/json-schema.git",
                "reference": "2ab6744b7296ded80f8cc4f9509abbff393399aa"
            },
            "dist": {
                "type": "zip",
                "url": "https://api.github.com/repos/justinrainbow/json-schema/zipball/2ab6744b7296ded80f8cc4f9509abbff393399aa",
                "reference": "2ab6744b7296ded80f8cc4f9509abbff393399aa",
                "shasum": ""
            },
            "require": {
                "php": ">=5.3.3"
            },
            "require-dev": {
                "friendsofphp/php-cs-fixer": "~2.2.20||~2.15.1",
                "json-schema/json-schema-test-suite": "1.2.0",
                "phpunit/phpunit": "^4.8.35"
            },
            "bin": [
                "bin/validate-json"
            ],
            "type": "library",
            "extra": {
                "branch-alias": {
                    "dev-master": "5.0.x-dev"
                }
            },
            "autoload": {
                "psr-4": {
                    "JsonSchema\\": "src/JsonSchema/"
                }
            },
            "notification-url": "https://packagist.org/downloads/",
            "license": [
                "MIT"
            ],
            "authors": [
                {
                    "name": "Bruno Prieto Reis",
                    "email": "bruno.p.reis@gmail.com"
                },
                {
                    "name": "Justin Rainbow",
                    "email": "justin.rainbow@gmail.com"
                },
                {
                    "name": "Igor Wiedler",
                    "email": "igor@wiedler.ch"
                },
                {
                    "name": "Robert Schönthal",
                    "email": "seroscho@googlemail.com"
                }
            ],
            "description": "A library to validate a json schema.",
            "homepage": "https://github.com/justinrainbow/json-schema",
            "keywords": [
                "json",
                "schema"
            ],
            "support": {
                "issues": "https://github.com/justinrainbow/json-schema/issues",
                "source": "https://github.com/justinrainbow/json-schema/tree/5.2.11"
            },
            "time": "2021-07-22T09:24:00+00:00"
        },
        {
            "name": "laminas/laminas-captcha",
            "version": "2.11.0",
            "source": {
                "type": "git",
                "url": "https://github.com/laminas/laminas-captcha.git",
                "reference": "6b0b98d388b713119cbb5788ea0b90cd6e63513a"
            },
            "dist": {
                "type": "zip",
                "url": "https://api.github.com/repos/laminas/laminas-captcha/zipball/6b0b98d388b713119cbb5788ea0b90cd6e63513a",
                "reference": "6b0b98d388b713119cbb5788ea0b90cd6e63513a",
                "shasum": ""
            },
            "require": {
                "laminas/laminas-math": "^2.7 || ^3.0",
                "laminas/laminas-stdlib": "^3.6",
                "php": "^7.3 || ~8.0.0 || ~8.1.0"
            },
            "conflict": {
                "zendframework/zend-captcha": "*"
            },
            "require-dev": {
                "laminas/laminas-coding-standard": "~2.1.4",
                "laminas/laminas-recaptcha": "^3.0",
                "laminas/laminas-session": "^2.12",
                "laminas/laminas-text": "^2.8",
                "laminas/laminas-validator": "^2.14",
                "phpunit/phpunit": "^9.4.3",
                "psalm/plugin-phpunit": "^0.15.1",
                "vimeo/psalm": "^4.6"
            },
            "suggest": {
                "laminas/laminas-i18n-resources": "Translations of captcha messages",
                "laminas/laminas-recaptcha": "Laminas\\ReCaptcha component",
                "laminas/laminas-session": "Laminas\\Session component",
                "laminas/laminas-text": "Laminas\\Text component",
                "laminas/laminas-validator": "Laminas\\Validator component"
            },
            "type": "library",
            "autoload": {
                "psr-4": {
                    "Laminas\\Captcha\\": "src/"
                }
            },
            "notification-url": "https://packagist.org/downloads/",
            "license": [
                "BSD-3-Clause"
            ],
            "description": "Generate and validate CAPTCHAs using Figlets, images, ReCaptcha, and more",
            "homepage": "https://laminas.dev",
            "keywords": [
                "captcha",
                "laminas"
            ],
            "support": {
                "chat": "https://laminas.dev/chat",
                "docs": "https://docs.laminas.dev/laminas-captcha/",
                "forum": "https://discourse.laminas.dev",
                "issues": "https://github.com/laminas/laminas-captcha/issues",
                "rss": "https://github.com/laminas/laminas-captcha/releases.atom",
                "source": "https://github.com/laminas/laminas-captcha"
            },
            "funding": [
                {
                    "url": "https://funding.communitybridge.org/projects/laminas-project",
                    "type": "community_bridge"
                }
            ],
            "time": "2021-10-01T15:30:12+00:00"
        },
        {
            "name": "laminas/laminas-code",
            "version": "4.5.x-dev",
            "source": {
                "type": "git",
                "url": "https://github.com/laminas/laminas-code.git",
                "reference": "e9e2dcc47159900b4187b585aaf3fd8380dc8946"
            },
            "dist": {
                "type": "zip",
                "url": "https://api.github.com/repos/laminas/laminas-code/zipball/e9e2dcc47159900b4187b585aaf3fd8380dc8946",
                "reference": "e9e2dcc47159900b4187b585aaf3fd8380dc8946",
                "shasum": ""
            },
            "require": {
                "php": ">=7.4, <8.2"
            },
            "conflict": {
                "phpspec/prophecy": "<1.9.0"
            },
            "require-dev": {
                "doctrine/annotations": "^1.10.4",
                "ext-phar": "*",
                "laminas/laminas-coding-standard": "^2.3.0",
                "laminas/laminas-stdlib": "^3.6.0",
                "phpunit/phpunit": "^9.5.9",
                "psalm/plugin-phpunit": "^0.16.1",
                "vimeo/psalm": "^4.10.0"
            },
            "suggest": {
                "doctrine/annotations": "Doctrine\\Common\\Annotations >=1.0 for annotation features",
                "laminas/laminas-stdlib": "Laminas\\Stdlib component",
                "laminas/laminas-zendframework-bridge": "A bridge with Zend Framework"
            },
            "default-branch": true,
            "type": "library",
            "autoload": {
                "psr-4": {
                    "Laminas\\Code\\": "src/"
                }
            },
            "notification-url": "https://packagist.org/downloads/",
            "license": [
                "BSD-3-Clause"
            ],
            "description": "Extensions to the PHP Reflection API, static code scanning, and code generation",
            "homepage": "https://laminas.dev",
            "keywords": [
                "code",
                "laminas",
                "laminasframework"
            ],
            "support": {
                "chat": "https://laminas.dev/chat",
                "docs": "https://docs.laminas.dev/laminas-code/",
                "forum": "https://discourse.laminas.dev",
                "issues": "https://github.com/laminas/laminas-code/issues",
                "rss": "https://github.com/laminas/laminas-code/releases.atom",
                "source": "https://github.com/laminas/laminas-code"
            },
            "funding": [
                {
                    "url": "https://funding.communitybridge.org/projects/laminas-project",
                    "type": "community_bridge"
                }
            ],
            "time": "2021-09-26T14:16:50+00:00"
        },
        {
            "name": "laminas/laminas-config",
            "version": "3.7.0",
            "source": {
                "type": "git",
                "url": "https://github.com/laminas/laminas-config.git",
                "reference": "e43d13dcfc273d4392812eb395ce636f73f34dfd"
            },
            "dist": {
                "type": "zip",
                "url": "https://api.github.com/repos/laminas/laminas-config/zipball/e43d13dcfc273d4392812eb395ce636f73f34dfd",
                "reference": "e43d13dcfc273d4392812eb395ce636f73f34dfd",
                "shasum": ""
            },
            "require": {
                "ext-json": "*",
                "laminas/laminas-stdlib": "^3.6",
                "php": "^7.3 || ~8.0.0 || ~8.1.0",
                "psr/container": "^1.0"
            },
            "conflict": {
                "container-interop/container-interop": "<1.2.0",
                "zendframework/zend-config": "*"
            },
            "require-dev": {
                "laminas/laminas-coding-standard": "~1.0.0",
                "laminas/laminas-filter": "^2.7.2",
                "laminas/laminas-i18n": "^2.10.3",
                "laminas/laminas-servicemanager": "^3.7",
                "phpunit/phpunit": "^9.5.5"
            },
            "suggest": {
                "laminas/laminas-filter": "^2.7.2; install if you want to use the Filter processor",
                "laminas/laminas-i18n": "^2.7.4; install if you want to use the Translator processor",
                "laminas/laminas-servicemanager": "^2.7.8 || ^3.3; if you need an extensible plugin manager for use with the Config Factory"
            },
            "type": "library",
            "autoload": {
                "psr-4": {
                    "Laminas\\Config\\": "src/"
                }
            },
            "notification-url": "https://packagist.org/downloads/",
            "license": [
                "BSD-3-Clause"
            ],
            "description": "provides a nested object property based user interface for accessing this configuration data within application code",
            "homepage": "https://laminas.dev",
            "keywords": [
                "config",
                "laminas"
            ],
            "support": {
                "chat": "https://laminas.dev/chat",
                "docs": "https://docs.laminas.dev/laminas-config/",
                "forum": "https://discourse.laminas.dev",
                "issues": "https://github.com/laminas/laminas-config/issues",
                "rss": "https://github.com/laminas/laminas-config/releases.atom",
                "source": "https://github.com/laminas/laminas-config"
            },
            "funding": [
                {
                    "url": "https://funding.communitybridge.org/projects/laminas-project",
                    "type": "community_bridge"
                }
            ],
            "time": "2021-10-01T16:07:46+00:00"
        },
        {
            "name": "laminas/laminas-db",
            "version": "2.13.4",
            "source": {
                "type": "git",
                "url": "https://github.com/laminas/laminas-db.git",
                "reference": "cdabb4bfa669c2c0edb0cb4e014c15b41afd3fb1"
            },
            "dist": {
                "type": "zip",
                "url": "https://api.github.com/repos/laminas/laminas-db/zipball/cdabb4bfa669c2c0edb0cb4e014c15b41afd3fb1",
                "reference": "cdabb4bfa669c2c0edb0cb4e014c15b41afd3fb1",
                "shasum": ""
            },
            "require": {
                "laminas/laminas-stdlib": "^3.6",
                "php": "^7.3 || ~8.0.0 || ~8.1.0"
            },
            "conflict": {
                "zendframework/zend-db": "*"
            },
            "require-dev": {
                "laminas/laminas-coding-standard": "~2.2.1",
                "laminas/laminas-eventmanager": "^3.4",
                "laminas/laminas-hydrator": "^3.2 || ^4.3",
                "laminas/laminas-servicemanager": "^3.7",
                "phpunit/phpunit": "^9.5.5"
            },
            "suggest": {
                "laminas/laminas-eventmanager": "Laminas\\EventManager component",
                "laminas/laminas-hydrator": "(^3.2 || ^4.3) Laminas\\Hydrator component for using HydratingResultSets",
                "laminas/laminas-servicemanager": "Laminas\\ServiceManager component"
            },
            "type": "library",
            "extra": {
                "laminas": {
                    "component": "Laminas\\Db",
                    "config-provider": "Laminas\\Db\\ConfigProvider"
                }
            },
            "autoload": {
                "psr-4": {
                    "Laminas\\Db\\": "src/"
                }
            },
            "notification-url": "https://packagist.org/downloads/",
            "license": [
                "BSD-3-Clause"
            ],
            "description": "Database abstraction layer, SQL abstraction, result set abstraction, and RowDataGateway and TableDataGateway implementations",
            "homepage": "https://laminas.dev",
            "keywords": [
                "db",
                "laminas"
            ],
            "support": {
                "chat": "https://laminas.dev/chat",
                "docs": "https://docs.laminas.dev/laminas-db/",
                "forum": "https://discourse.laminas.dev",
                "issues": "https://github.com/laminas/laminas-db/issues",
                "rss": "https://github.com/laminas/laminas-db/releases.atom",
                "source": "https://github.com/laminas/laminas-db"
            },
            "funding": [
                {
                    "url": "https://funding.communitybridge.org/projects/laminas-project",
                    "type": "community_bridge"
                }
            ],
            "time": "2021-09-21T18:59:44+00:00"
        },
        {
            "name": "laminas/laminas-dependency-plugin",
            "version": "2.2.0",
            "source": {
                "type": "git",
                "url": "https://github.com/laminas/laminas-dependency-plugin.git",
                "reference": "73cfb63ddca9d6bfedad5e0a038f6d55063975a3"
            },
            "dist": {
                "type": "zip",
                "url": "https://api.github.com/repos/laminas/laminas-dependency-plugin/zipball/73cfb63ddca9d6bfedad5e0a038f6d55063975a3",
                "reference": "73cfb63ddca9d6bfedad5e0a038f6d55063975a3",
                "shasum": ""
            },
            "require": {
                "composer-plugin-api": "^1.1 || ^2.0",
                "php": "^7.3 || ~8.0.0 || ~8.1.0"
            },
            "require-dev": {
                "composer/composer": "^1.9 || ^2.0",
                "laminas/laminas-coding-standard": "^2.2.1",
                "mikey179/vfsstream": "^1.6.10@alpha",
                "phpunit/phpunit": "^9.5.5",
                "psalm/plugin-phpunit": "^0.15.1",
                "roave/security-advisories": "dev-master",
                "vimeo/psalm": "^4.5"
            },
            "type": "composer-plugin",
            "extra": {
                "class": "Laminas\\DependencyPlugin\\DependencyRewriterPluginDelegator"
            },
            "autoload": {
                "psr-4": {
                    "Laminas\\DependencyPlugin\\": "src/"
                }
            },
            "notification-url": "https://packagist.org/downloads/",
            "license": [
                "BSD-3-Clause"
            ],
            "description": "Replace zendframework and zfcampus packages with their Laminas Project equivalents.",
            "support": {
                "issues": "https://github.com/laminas/laminas-dependency-plugin/issues",
                "source": "https://github.com/laminas/laminas-dependency-plugin/tree/2.2.0"
            },
            "funding": [
                {
                    "url": "https://funding.communitybridge.org/projects/laminas-project",
                    "type": "community_bridge"
                }
            ],
            "time": "2021-09-08T17:51:35+00:00"
        },
        {
            "name": "laminas/laminas-di",
            "version": "3.3.0",
            "source": {
                "type": "git",
                "url": "https://github.com/laminas/laminas-di.git",
                "reference": "83330af17fc2511231e805a3586d51883a452094"
            },
            "dist": {
                "type": "zip",
                "url": "https://api.github.com/repos/laminas/laminas-di/zipball/83330af17fc2511231e805a3586d51883a452094",
                "reference": "83330af17fc2511231e805a3586d51883a452094",
                "shasum": ""
            },
            "require": {
                "laminas/laminas-stdlib": "^3.6",
                "php": "^7.3 || ~8.0.0 || ~8.1.0",
                "psr/container": "^1.1.1",
                "psr/log": "^1.1.4"
            },
            "conflict": {
                "laminas/laminas-servicemanager-di": "*",
                "phpspec/prophecy": "<1.9.0",
                "zendframework/zend-di": "*"
            },
            "require-dev": {
                "container-interop/container-interop": "^1.2.0",
                "laminas/laminas-coding-standard": "~2.3.0",
                "laminas/laminas-servicemanager": "^3.7",
                "mikey179/vfsstream": "^1.6.10@alpha",
                "phpspec/prophecy-phpunit": "^2.0",
                "phpstan/phpstan": "^0.12.64",
                "phpunit/phpunit": "^9.5.5"
            },
            "suggest": {
                "laminas/laminas-servicemanager": "An IoC container without auto wiring capabilities"
            },
            "type": "library",
            "extra": {
                "laminas": {
                    "component": "Laminas\\Di",
                    "config-provider": "Laminas\\Di\\ConfigProvider"
                }
            },
            "autoload": {
                "psr-4": {
                    "Laminas\\Di\\": "src/"
                }
            },
            "notification-url": "https://packagist.org/downloads/",
            "license": [
                "BSD-3-Clause"
            ],
            "description": "Automated dependency injection for PSR-11 containers",
            "homepage": "https://laminas.dev",
            "keywords": [
                "PSR-11",
                "di",
                "laminas"
            ],
            "support": {
                "chat": "https://laminas.dev/chat",
                "docs": "https://docs.laminas.dev/laminas-di/",
                "forum": "https://discourse.laminas.dev",
                "issues": "https://github.com/laminas/laminas-di/issues",
                "rss": "https://github.com/laminas/laminas-di/releases.atom",
                "source": "https://github.com/laminas/laminas-di"
            },
            "funding": [
                {
                    "url": "https://funding.communitybridge.org/projects/laminas-project",
                    "type": "community_bridge"
                }
            ],
            "time": "2021-09-21T15:41:36+00:00"
        },
        {
            "name": "laminas/laminas-escaper",
            "version": "2.9.0",
            "source": {
                "type": "git",
                "url": "https://github.com/laminas/laminas-escaper.git",
                "reference": "891ad70986729e20ed2e86355fcf93c9dc238a5f"
            },
            "dist": {
                "type": "zip",
                "url": "https://api.github.com/repos/laminas/laminas-escaper/zipball/891ad70986729e20ed2e86355fcf93c9dc238a5f",
                "reference": "891ad70986729e20ed2e86355fcf93c9dc238a5f",
                "shasum": ""
            },
            "require": {
                "php": "^7.3 || ~8.0.0 || ~8.1.0"
            },
            "conflict": {
                "zendframework/zend-escaper": "*"
            },
            "require-dev": {
                "laminas/laminas-coding-standard": "~2.3.0",
                "phpunit/phpunit": "^9.3",
                "psalm/plugin-phpunit": "^0.12.2",
                "vimeo/psalm": "^3.16"
            },
            "suggest": {
                "ext-iconv": "*",
                "ext-mbstring": "*"
            },
            "type": "library",
            "autoload": {
                "psr-4": {
                    "Laminas\\Escaper\\": "src/"
                }
            },
            "notification-url": "https://packagist.org/downloads/",
            "license": [
                "BSD-3-Clause"
            ],
            "description": "Securely and safely escape HTML, HTML attributes, JavaScript, CSS, and URLs",
            "homepage": "https://laminas.dev",
            "keywords": [
                "escaper",
                "laminas"
            ],
            "support": {
                "chat": "https://laminas.dev/chat",
                "docs": "https://docs.laminas.dev/laminas-escaper/",
                "forum": "https://discourse.laminas.dev",
                "issues": "https://github.com/laminas/laminas-escaper/issues",
                "rss": "https://github.com/laminas/laminas-escaper/releases.atom",
                "source": "https://github.com/laminas/laminas-escaper"
            },
            "funding": [
                {
                    "url": "https://funding.communitybridge.org/projects/laminas-project",
                    "type": "community_bridge"
                }
            ],
            "time": "2021-09-02T17:10:53+00:00"
        },
        {
            "name": "laminas/laminas-eventmanager",
            "version": "3.4.0",
            "source": {
                "type": "git",
                "url": "https://github.com/laminas/laminas-eventmanager.git",
                "reference": "a93fd278c97b2d41ebbce5ba048a24e3e6f580ba"
            },
            "dist": {
                "type": "zip",
                "url": "https://api.github.com/repos/laminas/laminas-eventmanager/zipball/a93fd278c97b2d41ebbce5ba048a24e3e6f580ba",
                "reference": "a93fd278c97b2d41ebbce5ba048a24e3e6f580ba",
                "shasum": ""
            },
            "require": {
                "php": "^7.3 || ~8.0.0 || ~8.1.0"
            },
            "conflict": {
                "zendframework/zend-eventmanager": "*"
            },
            "require-dev": {
                "container-interop/container-interop": "^1.1",
                "laminas/laminas-coding-standard": "~2.2.1",
                "laminas/laminas-stdlib": "^3.6",
                "phpbench/phpbench": "^1.1",
                "phpspec/prophecy-phpunit": "^2.0",
                "phpunit/phpunit": "^9.5.5"
            },
            "suggest": {
                "container-interop/container-interop": "^1.1, to use the lazy listeners feature",
                "laminas/laminas-stdlib": "^2.7.3 || ^3.0, to use the FilterChain feature"
            },
            "type": "library",
            "autoload": {
                "psr-4": {
                    "Laminas\\EventManager\\": "src/"
                }
            },
            "notification-url": "https://packagist.org/downloads/",
            "license": [
                "BSD-3-Clause"
            ],
            "description": "Trigger and listen to events within a PHP application",
            "homepage": "https://laminas.dev",
            "keywords": [
                "event",
                "eventmanager",
                "events",
                "laminas"
            ],
            "support": {
                "chat": "https://laminas.dev/chat",
                "docs": "https://docs.laminas.dev/laminas-eventmanager/",
                "forum": "https://discourse.laminas.dev",
                "issues": "https://github.com/laminas/laminas-eventmanager/issues",
                "rss": "https://github.com/laminas/laminas-eventmanager/releases.atom",
                "source": "https://github.com/laminas/laminas-eventmanager"
            },
            "funding": [
                {
                    "url": "https://funding.communitybridge.org/projects/laminas-project",
                    "type": "community_bridge"
                }
            ],
            "time": "2021-09-07T22:35:32+00:00"
        },
        {
            "name": "laminas/laminas-feed",
            "version": "2.15.0",
            "source": {
                "type": "git",
                "url": "https://github.com/laminas/laminas-feed.git",
                "reference": "3ef837a12833c74b438d2c3780023c4244e0abae"
            },
            "dist": {
                "type": "zip",
                "url": "https://api.github.com/repos/laminas/laminas-feed/zipball/3ef837a12833c74b438d2c3780023c4244e0abae",
                "reference": "3ef837a12833c74b438d2c3780023c4244e0abae",
                "shasum": ""
            },
            "require": {
                "ext-dom": "*",
                "ext-libxml": "*",
                "laminas/laminas-escaper": "^2.9",
                "laminas/laminas-stdlib": "^3.6",
                "php": "^7.3 || ~8.0.0 || ~8.1.0"
            },
            "conflict": {
                "laminas/laminas-servicemanager": "<3.3",
                "zendframework/zend-feed": "*"
            },
            "require-dev": {
                "laminas/laminas-cache": "^2.7.2",
                "laminas/laminas-coding-standard": "~2.2.1",
                "laminas/laminas-db": "^2.13.3",
                "laminas/laminas-http": "^2.15",
                "laminas/laminas-servicemanager": "^3.7",
                "laminas/laminas-validator": "^2.15",
                "phpunit/phpunit": "^9.5.5",
                "psalm/plugin-phpunit": "^0.13.0",
                "psr/http-message": "^1.0.1",
                "vimeo/psalm": "^4.1"
            },
            "suggest": {
                "laminas/laminas-cache": "Laminas\\Cache component, for optionally caching feeds between requests",
                "laminas/laminas-db": "Laminas\\Db component, for use with PubSubHubbub",
                "laminas/laminas-http": "Laminas\\Http for PubSubHubbub, and optionally for use with Laminas\\Feed\\Reader",
                "laminas/laminas-servicemanager": "Laminas\\ServiceManager component, for easily extending ExtensionManager implementations",
                "laminas/laminas-validator": "Laminas\\Validator component, for validating email addresses used in Atom feeds and entries when using the Writer subcomponent",
                "psr/http-message": "PSR-7 ^1.0.1, if you wish to use Laminas\\Feed\\Reader\\Http\\Psr7ResponseDecorator"
            },
            "type": "library",
            "autoload": {
                "psr-4": {
                    "Laminas\\Feed\\": "src/"
                }
            },
            "notification-url": "https://packagist.org/downloads/",
            "license": [
                "BSD-3-Clause"
            ],
            "description": "provides functionality for consuming RSS and Atom feeds",
            "homepage": "https://laminas.dev",
            "keywords": [
                "feed",
                "laminas"
            ],
            "support": {
                "chat": "https://laminas.dev/chat",
                "docs": "https://docs.laminas.dev/laminas-feed/",
                "forum": "https://discourse.laminas.dev",
                "issues": "https://github.com/laminas/laminas-feed/issues",
                "rss": "https://github.com/laminas/laminas-feed/releases.atom",
                "source": "https://github.com/laminas/laminas-feed"
            },
            "funding": [
                {
                    "url": "https://funding.communitybridge.org/projects/laminas-project",
                    "type": "community_bridge"
                }
            ],
            "time": "2021-09-20T18:11:11+00:00"
        },
        {
            "name": "laminas/laminas-http",
            "version": "2.15.0",
            "source": {
                "type": "git",
                "url": "https://github.com/laminas/laminas-http.git",
                "reference": "e1f3420ab35e21ea135913d213b8d570e5e7b513"
            },
            "dist": {
                "type": "zip",
                "url": "https://api.github.com/repos/laminas/laminas-http/zipball/e1f3420ab35e21ea135913d213b8d570e5e7b513",
                "reference": "e1f3420ab35e21ea135913d213b8d570e5e7b513",
                "shasum": ""
            },
            "require": {
                "laminas/laminas-loader": "^2.8",
                "laminas/laminas-stdlib": "^3.6",
                "laminas/laminas-uri": "^2.9.1",
                "laminas/laminas-validator": "^2.15",
                "php": "^7.3 || ~8.0.0 || ~8.1.0"
            },
            "conflict": {
                "zendframework/zend-http": "*"
            },
            "require-dev": {
                "laminas/laminas-coding-standard": "~2.2.1",
                "phpunit/phpunit": "^9.5.5"
            },
            "suggest": {
                "paragonie/certainty": "For automated management of cacert.pem"
            },
            "type": "library",
            "autoload": {
                "psr-4": {
                    "Laminas\\Http\\": "src/"
                }
            },
            "notification-url": "https://packagist.org/downloads/",
            "license": [
                "BSD-3-Clause"
            ],
            "description": "Provides an easy interface for performing Hyper-Text Transfer Protocol (HTTP) requests",
            "homepage": "https://laminas.dev",
            "keywords": [
                "http",
                "http client",
                "laminas"
            ],
            "support": {
                "chat": "https://laminas.dev/chat",
                "docs": "https://docs.laminas.dev/laminas-http/",
                "forum": "https://discourse.laminas.dev",
                "issues": "https://github.com/laminas/laminas-http/issues",
                "rss": "https://github.com/laminas/laminas-http/releases.atom",
                "source": "https://github.com/laminas/laminas-http"
            },
            "funding": [
                {
                    "url": "https://funding.communitybridge.org/projects/laminas-project",
                    "type": "community_bridge"
                }
            ],
            "time": "2021-09-10T10:45:31+00:00"
        },
        {
            "name": "laminas/laminas-json",
            "version": "3.3.0",
            "source": {
                "type": "git",
                "url": "https://github.com/laminas/laminas-json.git",
                "reference": "9a0ce9f330b7d11e70c4acb44d67e8c4f03f437f"
            },
            "dist": {
                "type": "zip",
                "url": "https://api.github.com/repos/laminas/laminas-json/zipball/9a0ce9f330b7d11e70c4acb44d67e8c4f03f437f",
                "reference": "9a0ce9f330b7d11e70c4acb44d67e8c4f03f437f",
                "shasum": ""
            },
            "require": {
                "php": "^7.3 || ~8.0.0 || ~8.1.0"
            },
            "conflict": {
                "zendframework/zend-json": "*"
            },
            "require-dev": {
                "laminas/laminas-coding-standard": "~2.2.1",
                "laminas/laminas-stdlib": "^2.7.7 || ^3.1",
                "phpunit/phpunit": "^9.3"
            },
            "suggest": {
                "laminas/laminas-json-server": "For implementing JSON-RPC servers",
                "laminas/laminas-xml2json": "For converting XML documents to JSON"
            },
            "type": "library",
            "autoload": {
                "psr-4": {
                    "Laminas\\Json\\": "src/"
                }
            },
            "notification-url": "https://packagist.org/downloads/",
            "license": [
                "BSD-3-Clause"
            ],
            "description": "provides convenience methods for serializing native PHP to JSON and decoding JSON to native PHP",
            "homepage": "https://laminas.dev",
            "keywords": [
                "json",
                "laminas"
            ],
            "support": {
                "chat": "https://laminas.dev/chat",
                "docs": "https://docs.laminas.dev/laminas-json/",
                "forum": "https://discourse.laminas.dev",
                "issues": "https://github.com/laminas/laminas-json/issues",
                "rss": "https://github.com/laminas/laminas-json/releases.atom",
                "source": "https://github.com/laminas/laminas-json"
            },
            "funding": [
                {
                    "url": "https://funding.communitybridge.org/projects/laminas-project",
                    "type": "community_bridge"
                }
            ],
            "time": "2021-09-02T18:02:31+00:00"
        },
        {
            "name": "laminas/laminas-loader",
            "version": "2.8.0",
            "source": {
                "type": "git",
                "url": "https://github.com/laminas/laminas-loader.git",
                "reference": "d0589ec9dd48365fd95ad10d1c906efd7711c16b"
            },
            "dist": {
                "type": "zip",
                "url": "https://api.github.com/repos/laminas/laminas-loader/zipball/d0589ec9dd48365fd95ad10d1c906efd7711c16b",
                "reference": "d0589ec9dd48365fd95ad10d1c906efd7711c16b",
                "shasum": ""
            },
            "require": {
                "php": "^7.3 || ~8.0.0 || ~8.1.0"
            },
            "conflict": {
                "zendframework/zend-loader": "*"
            },
            "require-dev": {
                "laminas/laminas-coding-standard": "~2.2.1",
                "phpunit/phpunit": "^9.3"
            },
            "type": "library",
            "autoload": {
                "psr-4": {
                    "Laminas\\Loader\\": "src/"
                }
            },
            "notification-url": "https://packagist.org/downloads/",
            "license": [
                "BSD-3-Clause"
            ],
            "description": "Autoloading and plugin loading strategies",
            "homepage": "https://laminas.dev",
            "keywords": [
                "laminas",
                "loader"
            ],
            "support": {
                "chat": "https://laminas.dev/chat",
                "docs": "https://docs.laminas.dev/laminas-loader/",
                "forum": "https://discourse.laminas.dev",
                "issues": "https://github.com/laminas/laminas-loader/issues",
                "rss": "https://github.com/laminas/laminas-loader/releases.atom",
                "source": "https://github.com/laminas/laminas-loader"
            },
            "funding": [
                {
                    "url": "https://funding.communitybridge.org/projects/laminas-project",
                    "type": "community_bridge"
                }
            ],
            "time": "2021-09-02T18:30:53+00:00"
        },
        {
            "name": "laminas/laminas-mail",
            "version": "2.15.1",
            "source": {
                "type": "git",
                "url": "https://github.com/laminas/laminas-mail.git",
                "reference": "70c3476913c74e9befd782ab665ad1b9ebac556e"
            },
            "dist": {
                "type": "zip",
                "url": "https://api.github.com/repos/laminas/laminas-mail/zipball/70c3476913c74e9befd782ab665ad1b9ebac556e",
                "reference": "70c3476913c74e9befd782ab665ad1b9ebac556e",
                "shasum": ""
            },
            "require": {
                "ext-iconv": "*",
                "laminas/laminas-loader": "^2.8",
                "laminas/laminas-mime": "^2.9.1",
                "laminas/laminas-stdlib": "^3.6",
                "laminas/laminas-validator": "^2.15",
                "php": "^7.3 || ~8.0.0 || ~8.1.0",
                "symfony/polyfill-mbstring": "^1.12.0",
                "true/punycode": "^2.1",
                "webmozart/assert": "^1.10"
            },
            "conflict": {
                "zendframework/zend-mail": "*"
            },
            "require-dev": {
                "laminas/laminas-coding-standard": "~1.0.0",
                "laminas/laminas-crypt": "^2.6 || ^3.4",
                "laminas/laminas-db": "^2.13.3",
                "laminas/laminas-servicemanager": "^3.7",
                "phpunit/phpunit": "^9.5.5",
                "psalm/plugin-phpunit": "^0.15.1",
                "symfony/process": "^5.3.7",
                "vimeo/psalm": "^4.7"
            },
            "suggest": {
                "laminas/laminas-crypt": "Crammd5 support in SMTP Auth",
                "laminas/laminas-servicemanager": "^2.7.10 || ^3.3.1 when using SMTP to deliver messages"
            },
            "type": "library",
            "extra": {
                "laminas": {
                    "component": "Laminas\\Mail",
                    "config-provider": "Laminas\\Mail\\ConfigProvider"
                }
            },
            "autoload": {
                "psr-4": {
                    "Laminas\\Mail\\": "src/"
                }
            },
            "notification-url": "https://packagist.org/downloads/",
            "license": [
                "BSD-3-Clause"
            ],
            "description": "Provides generalized functionality to compose and send both text and MIME-compliant multipart e-mail messages",
            "homepage": "https://laminas.dev",
            "keywords": [
                "laminas",
                "mail"
            ],
            "support": {
                "chat": "https://laminas.dev/chat",
                "docs": "https://docs.laminas.dev/laminas-mail/",
                "forum": "https://discourse.laminas.dev",
                "issues": "https://github.com/laminas/laminas-mail/issues",
                "rss": "https://github.com/laminas/laminas-mail/releases.atom",
                "source": "https://github.com/laminas/laminas-mail"
            },
            "funding": [
                {
                    "url": "https://funding.communitybridge.org/projects/laminas-project",
                    "type": "community_bridge"
                }
            ],
            "time": "2021-09-23T07:33:57+00:00"
        },
        {
            "name": "laminas/laminas-math",
            "version": "3.4.0",
            "source": {
                "type": "git",
                "url": "https://github.com/laminas/laminas-math.git",
                "reference": "79f6453a47a5774cf3736c5c66cb4818486681da"
            },
            "dist": {
                "type": "zip",
                "url": "https://api.github.com/repos/laminas/laminas-math/zipball/79f6453a47a5774cf3736c5c66cb4818486681da",
                "reference": "79f6453a47a5774cf3736c5c66cb4818486681da",
                "shasum": ""
            },
            "require": {
                "ext-mbstring": "*",
                "laminas/laminas-zendframework-bridge": "^1.0",
                "php": "^7.3 || ~8.0.0 || ~8.1.0"
            },
            "replace": {
                "zendframework/zend-math": "^3.2.0"
            },
            "require-dev": {
                "laminas/laminas-coding-standard": "~1.0.0",
                "phpunit/phpunit": "^9.5.5"
            },
            "suggest": {
                "ext-bcmath": "If using the bcmath functionality",
                "ext-gmp": "If using the gmp functionality"
            },
            "type": "library",
            "extra": {
                "branch-alias": {
                    "dev-master": "3.2.x-dev",
                    "dev-develop": "3.3.x-dev"
                }
            },
            "autoload": {
                "psr-4": {
                    "Laminas\\Math\\": "src/"
                }
            },
            "notification-url": "https://packagist.org/downloads/",
            "license": [
                "BSD-3-Clause"
            ],
            "description": "Create cryptographically secure pseudo-random numbers, and manage big integers",
            "homepage": "https://laminas.dev",
            "keywords": [
                "laminas",
                "math"
            ],
            "support": {
                "chat": "https://laminas.dev/chat",
                "docs": "https://docs.laminas.dev/laminas-math/",
                "forum": "https://discourse.laminas.dev",
                "issues": "https://github.com/laminas/laminas-math/issues",
                "rss": "https://github.com/laminas/laminas-math/releases.atom",
                "source": "https://github.com/laminas/laminas-math"
            },
            "funding": [
                {
                    "url": "https://funding.communitybridge.org/projects/laminas-project",
                    "type": "community_bridge"
                }
            ],
            "time": "2021-10-09T15:15:23+00:00"
        },
        {
            "name": "laminas/laminas-mime",
            "version": "2.9.1",
            "source": {
                "type": "git",
                "url": "https://github.com/laminas/laminas-mime.git",
                "reference": "72d21a1b4bb7086d4a4d7058c0abca180b209184"
            },
            "dist": {
                "type": "zip",
                "url": "https://api.github.com/repos/laminas/laminas-mime/zipball/72d21a1b4bb7086d4a4d7058c0abca180b209184",
                "reference": "72d21a1b4bb7086d4a4d7058c0abca180b209184",
                "shasum": ""
            },
            "require": {
                "laminas/laminas-stdlib": "^2.7 || ^3.0",
                "php": "^7.3 || ~8.0.0 || ~8.1.0"
            },
            "conflict": {
                "zendframework/zend-mime": "*"
            },
            "require-dev": {
                "laminas/laminas-coding-standard": "~2.2.1",
                "laminas/laminas-mail": "^2.12",
                "phpunit/phpunit": "^9.3"
            },
            "suggest": {
                "laminas/laminas-mail": "Laminas\\Mail component"
            },
            "type": "library",
            "autoload": {
                "psr-4": {
                    "Laminas\\Mime\\": "src/"
                }
            },
            "notification-url": "https://packagist.org/downloads/",
            "license": [
                "BSD-3-Clause"
            ],
            "description": "Create and parse MIME messages and parts",
            "homepage": "https://laminas.dev",
            "keywords": [
                "laminas",
                "mime"
            ],
            "support": {
                "chat": "https://laminas.dev/chat",
                "docs": "https://docs.laminas.dev/laminas-mime/",
                "forum": "https://discourse.laminas.dev",
                "issues": "https://github.com/laminas/laminas-mime/issues",
                "rss": "https://github.com/laminas/laminas-mime/releases.atom",
                "source": "https://github.com/laminas/laminas-mime"
            },
            "funding": [
                {
                    "url": "https://funding.communitybridge.org/projects/laminas-project",
                    "type": "community_bridge"
                }
            ],
            "time": "2021-09-20T21:19:24+00:00"
        },
        {
            "name": "laminas/laminas-modulemanager",
            "version": "2.11.0",
            "source": {
                "type": "git",
                "url": "https://github.com/laminas/laminas-modulemanager.git",
                "reference": "6acf5991d10b0b38a2edb08729ed48981b2a5dad"
            },
            "dist": {
                "type": "zip",
                "url": "https://api.github.com/repos/laminas/laminas-modulemanager/zipball/6acf5991d10b0b38a2edb08729ed48981b2a5dad",
                "reference": "6acf5991d10b0b38a2edb08729ed48981b2a5dad",
                "shasum": ""
            },
            "require": {
                "brick/varexporter": "^0.3.2",
                "laminas/laminas-config": "^3.7",
                "laminas/laminas-eventmanager": "^3.4",
                "laminas/laminas-stdlib": "^3.6",
                "php": "^7.3 || ~8.0.0 || ~8.1.0",
                "webimpress/safe-writer": "^1.0.2 || ^2.1"
            },
            "conflict": {
                "zendframework/zend-modulemanager": "*"
            },
            "require-dev": {
                "laminas/laminas-coding-standard": "^2.3",
                "laminas/laminas-loader": "^2.8",
                "laminas/laminas-mvc": "^3.1.1",
                "laminas/laminas-servicemanager": "^3.7",
                "phpunit/phpunit": "^9.5.5"
            },
            "suggest": {
                "laminas/laminas-console": "Laminas\\Console component",
                "laminas/laminas-loader": "Laminas\\Loader component if you are not using Composer autoloading for your modules",
                "laminas/laminas-mvc": "Laminas\\Mvc component",
                "laminas/laminas-servicemanager": "Laminas\\ServiceManager component"
            },
            "type": "library",
            "autoload": {
                "psr-4": {
                    "Laminas\\ModuleManager\\": "src/"
                }
            },
            "notification-url": "https://packagist.org/downloads/",
            "license": [
                "BSD-3-Clause"
            ],
            "description": "Modular application system for laminas-mvc applications",
            "homepage": "https://laminas.dev",
            "keywords": [
                "laminas",
                "modulemanager"
            ],
            "support": {
                "chat": "https://laminas.dev/chat",
                "docs": "https://docs.laminas.dev/laminas-modulemanager/",
                "forum": "https://discourse.laminas.dev",
                "issues": "https://github.com/laminas/laminas-modulemanager/issues",
                "rss": "https://github.com/laminas/laminas-modulemanager/releases.atom",
                "source": "https://github.com/laminas/laminas-modulemanager"
            },
            "funding": [
                {
                    "url": "https://funding.communitybridge.org/projects/laminas-project",
                    "type": "community_bridge"
                }
            ],
            "time": "2021-10-13T17:05:17+00:00"
        },
        {
            "name": "laminas/laminas-mvc",
            "version": "3.3.0",
            "source": {
                "type": "git",
                "url": "https://github.com/laminas/laminas-mvc.git",
                "reference": "215d0ff1b504bfbc299346aae20acb362c38d139"
            },
            "dist": {
                "type": "zip",
                "url": "https://api.github.com/repos/laminas/laminas-mvc/zipball/215d0ff1b504bfbc299346aae20acb362c38d139",
                "reference": "215d0ff1b504bfbc299346aae20acb362c38d139",
                "shasum": ""
            },
            "require": {
                "container-interop/container-interop": "^1.2",
                "laminas/laminas-eventmanager": "^3.4",
                "laminas/laminas-http": "^2.15",
                "laminas/laminas-modulemanager": "^2.8",
                "laminas/laminas-router": "^3.5",
                "laminas/laminas-servicemanager": "^3.7",
                "laminas/laminas-stdlib": "^3.6",
                "laminas/laminas-view": "^2.14",
                "php": "^7.3 || ~8.0.0 || ~8.1.0"
            },
            "conflict": {
                "zendframework/zend-mvc": "*"
            },
            "require-dev": {
                "http-interop/http-middleware": "^0.4.1",
                "laminas/laminas-coding-standard": "^1.0.0",
                "laminas/laminas-json": "^3.3",
                "laminas/laminas-psr7bridge": "^1.0",
                "laminas/laminas-stratigility": ">=2.0.1 <2.2",
                "phpspec/prophecy-phpunit": "^2.0",
                "phpunit/phpunit": "^9.5.5"
            },
            "suggest": {
                "laminas/laminas-json": "(^2.6.1 || ^3.0) To auto-deserialize JSON body content in AbstractRestfulController extensions, when json_decode is unavailable",
                "laminas/laminas-log": "^2.9.1  To provide log functionality via LogFilterManager, LogFormatterManager, and LogProcessorManager",
                "laminas/laminas-mvc-console": "laminas-mvc-console provides the ability to expose laminas-mvc as a console application",
                "laminas/laminas-mvc-i18n": "laminas-mvc-i18n provides integration with laminas-i18n, including a translation bridge and translatable route segments",
                "laminas/laminas-mvc-middleware": "To dispatch middleware in your laminas-mvc application",
                "laminas/laminas-mvc-plugin-fileprg": "To provide Post/Redirect/Get functionality around forms that container file uploads",
                "laminas/laminas-mvc-plugin-flashmessenger": "To provide flash messaging capabilities between requests",
                "laminas/laminas-mvc-plugin-identity": "To access the authenticated identity (per laminas-authentication) in controllers",
                "laminas/laminas-mvc-plugin-prg": "To provide Post/Redirect/Get functionality within controllers",
                "laminas/laminas-paginator": "^2.7 To provide pagination functionality via PaginatorPluginManager",
                "laminas/laminas-servicemanager-di": "laminas-servicemanager-di provides utilities for integrating laminas-di and laminas-servicemanager in your laminas-mvc application"
            },
            "type": "library",
            "autoload": {
                "psr-4": {
                    "Laminas\\Mvc\\": "src/"
                }
            },
            "notification-url": "https://packagist.org/downloads/",
            "license": [
                "BSD-3-Clause"
            ],
            "description": "Laminas's event-driven MVC layer, including MVC Applications, Controllers, and Plugins",
            "homepage": "https://laminas.dev",
            "keywords": [
                "laminas",
                "mvc"
            ],
            "support": {
                "chat": "https://laminas.dev/chat",
                "docs": "https://docs.laminas.dev/laminas-mvc/",
                "forum": "https://discourse.laminas.dev",
                "issues": "https://github.com/laminas/laminas-mvc/issues",
                "rss": "https://github.com/laminas/laminas-mvc/releases.atom",
                "source": "https://github.com/laminas/laminas-mvc"
            },
            "funding": [
                {
                    "url": "https://funding.communitybridge.org/projects/laminas-project",
                    "type": "community_bridge"
                }
            ],
            "time": "2021-10-13T17:48:28+00:00"
        },
        {
            "name": "laminas/laminas-router",
            "version": "3.5.0",
            "source": {
                "type": "git",
                "url": "https://github.com/laminas/laminas-router.git",
                "reference": "44759e71620030c93d99e40b394fe9fff8f0beda"
            },
            "dist": {
                "type": "zip",
                "url": "https://api.github.com/repos/laminas/laminas-router/zipball/44759e71620030c93d99e40b394fe9fff8f0beda",
                "reference": "44759e71620030c93d99e40b394fe9fff8f0beda",
                "shasum": ""
            },
            "require": {
                "container-interop/container-interop": "^1.2",
                "laminas/laminas-http": "^2.15",
                "laminas/laminas-servicemanager": "^3.7",
                "laminas/laminas-stdlib": "^3.6",
                "php": "^7.3 || ~8.0.0 || ~8.1.0"
            },
            "conflict": {
                "zendframework/zend-router": "*"
            },
            "require-dev": {
                "laminas/laminas-coding-standard": "~2.2.1",
                "laminas/laminas-i18n": "^2.7.4",
                "phpunit/phpunit": "^9.5.5",
                "psalm/plugin-phpunit": "^0.15.1",
                "vimeo/psalm": "^4.7"
            },
            "suggest": {
                "laminas/laminas-i18n": "^2.7.4, if defining translatable HTTP path segments"
            },
            "type": "library",
            "extra": {
                "laminas": {
                    "component": "Laminas\\Router",
                    "config-provider": "Laminas\\Router\\ConfigProvider"
                }
            },
            "autoload": {
                "psr-4": {
                    "Laminas\\Router\\": "src/"
                }
            },
            "notification-url": "https://packagist.org/downloads/",
            "license": [
                "BSD-3-Clause"
            ],
            "description": "Flexible routing system for HTTP and console applications",
            "homepage": "https://laminas.dev",
            "keywords": [
                "laminas",
                "routing"
            ],
            "support": {
                "chat": "https://laminas.dev/chat",
                "docs": "https://docs.laminas.dev/laminas-router/",
                "forum": "https://discourse.laminas.dev",
                "issues": "https://github.com/laminas/laminas-router/issues",
                "rss": "https://github.com/laminas/laminas-router/releases.atom",
                "source": "https://github.com/laminas/laminas-router"
            },
            "funding": [
                {
                    "url": "https://funding.communitybridge.org/projects/laminas-project",
                    "type": "community_bridge"
                }
            ],
            "time": "2021-10-13T16:02:43+00:00"
        },
        {
            "name": "laminas/laminas-server",
            "version": "2.11.0",
            "source": {
                "type": "git",
                "url": "https://github.com/laminas/laminas-server.git",
                "reference": "7582832d56c5488dee4d4753bf3bf2d5f3dc5906"
            },
            "dist": {
                "type": "zip",
                "url": "https://api.github.com/repos/laminas/laminas-server/zipball/7582832d56c5488dee4d4753bf3bf2d5f3dc5906",
                "reference": "7582832d56c5488dee4d4753bf3bf2d5f3dc5906",
                "shasum": ""
            },
            "require": {
                "laminas/laminas-code": "^3.5.1 || ^4.0.0",
                "laminas/laminas-stdlib": "^3.3.1",
                "laminas/laminas-zendframework-bridge": "^1.2.0",
                "php": "^7.3 || ~8.0.0 || ~8.1.0"
            },
            "replace": {
                "zendframework/zend-server": "^2.8.1"
            },
            "require-dev": {
                "laminas/laminas-coding-standard": "~1.0.0",
                "phpunit/phpunit": "^9.5.5",
                "psalm/plugin-phpunit": "^0.15.1",
                "vimeo/psalm": "^4.6.4"
            },
            "type": "library",
            "autoload": {
                "psr-4": {
                    "Laminas\\Server\\": "src/"
                }
            },
            "notification-url": "https://packagist.org/downloads/",
            "license": [
                "BSD-3-Clause"
            ],
            "description": "Create Reflection-based RPC servers",
            "homepage": "https://laminas.dev",
            "keywords": [
                "laminas",
                "server"
            ],
            "support": {
                "chat": "https://laminas.dev/chat",
                "docs": "https://docs.laminas.dev/laminas-server/",
                "forum": "https://discourse.laminas.dev",
                "issues": "https://github.com/laminas/laminas-server/issues",
                "rss": "https://github.com/laminas/laminas-server/releases.atom",
                "source": "https://github.com/laminas/laminas-server"
            },
            "funding": [
                {
                    "url": "https://funding.communitybridge.org/projects/laminas-project",
                    "type": "community_bridge"
                }
            ],
            "time": "2021-10-08T07:49:59+00:00"
        },
        {
            "name": "laminas/laminas-servicemanager",
            "version": "3.10.0",
            "source": {
                "type": "git",
                "url": "https://github.com/laminas/laminas-servicemanager.git",
                "reference": "e52b985909e0940bf22d34f322eb3f48bbef6bd1"
            },
            "dist": {
                "type": "zip",
                "url": "https://api.github.com/repos/laminas/laminas-servicemanager/zipball/e52b985909e0940bf22d34f322eb3f48bbef6bd1",
                "reference": "e52b985909e0940bf22d34f322eb3f48bbef6bd1",
                "shasum": ""
            },
            "require": {
                "container-interop/container-interop": "^1.2",
                "laminas/laminas-stdlib": "^3.2.1",
                "php": "~7.4.0 || ~8.0.0 || ~8.1.0",
                "psr/container": "^1.0"
            },
            "conflict": {
                "laminas/laminas-code": "<3.3.1",
                "zendframework/zend-code": "<3.3.1",
                "zendframework/zend-servicemanager": "*"
            },
            "provide": {
                "container-interop/container-interop-implementation": "^1.2",
                "psr/container-implementation": "^1.0"
            },
            "require-dev": {
                "composer/package-versions-deprecated": "^1.0",
                "laminas/laminas-coding-standard": "~2.2.1",
                "laminas/laminas-container-config-test": "^0.3",
                "laminas/laminas-dependency-plugin": "^2.1.2",
                "mikey179/vfsstream": "^1.6.10@alpha",
                "ocramius/proxy-manager": "^2.11",
                "phpbench/phpbench": "^1.1",
                "phpspec/prophecy-phpunit": "^2.0",
                "phpunit/phpunit": "^9.5.5",
                "psalm/plugin-phpunit": "^0.16.1",
                "vimeo/psalm": "^4.8"
            },
            "suggest": {
                "ocramius/proxy-manager": "ProxyManager ^2.1.1 to handle lazy initialization of services"
            },
            "bin": [
                "bin/generate-deps-for-config-factory",
                "bin/generate-factory-for-class"
            ],
            "type": "library",
            "autoload": {
                "psr-4": {
                    "Laminas\\ServiceManager\\": "src/"
                }
            },
            "notification-url": "https://packagist.org/downloads/",
            "license": [
                "BSD-3-Clause"
            ],
            "description": "Factory-Driven Dependency Injection Container",
            "homepage": "https://laminas.dev",
            "keywords": [
                "PSR-11",
                "dependency-injection",
                "di",
                "dic",
                "laminas",
                "service-manager",
                "servicemanager"
            ],
            "support": {
                "chat": "https://laminas.dev/chat",
                "docs": "https://docs.laminas.dev/laminas-servicemanager/",
                "forum": "https://discourse.laminas.dev",
                "issues": "https://github.com/laminas/laminas-servicemanager/issues",
                "rss": "https://github.com/laminas/laminas-servicemanager/releases.atom",
                "source": "https://github.com/laminas/laminas-servicemanager"
            },
            "funding": [
                {
                    "url": "https://funding.communitybridge.org/projects/laminas-project",
                    "type": "community_bridge"
                }
            ],
            "time": "2021-09-18T20:19:36+00:00"
        },
        {
            "name": "laminas/laminas-session",
            "version": "2.12.0",
            "source": {
                "type": "git",
                "url": "https://github.com/laminas/laminas-session.git",
                "reference": "fc538bba5196e3b5937ae7db3c713fc7c0829881"
            },
            "dist": {
                "type": "zip",
                "url": "https://api.github.com/repos/laminas/laminas-session/zipball/fc538bba5196e3b5937ae7db3c713fc7c0829881",
                "reference": "fc538bba5196e3b5937ae7db3c713fc7c0829881",
                "shasum": ""
            },
            "require": {
                "laminas/laminas-eventmanager": "^3.4",
                "laminas/laminas-stdlib": "^3.6",
                "php": "^7.3 || ~8.0.0 || ~8.1.0"
            },
            "conflict": {
                "zendframework/zend-session": "*"
            },
            "require-dev": {
                "container-interop/container-interop": "^1.1",
                "laminas/laminas-cache": "3.0.x-dev",
                "laminas/laminas-cache-storage-adapter-memory": "2.0.x-dev",
                "laminas/laminas-coding-standard": "~2.2.1",
                "laminas/laminas-db": "^2.13.4",
                "laminas/laminas-http": "^2.15",
                "laminas/laminas-servicemanager": "^3.7",
                "laminas/laminas-validator": "^2.15",
                "mongodb/mongodb": "v1.9.x-dev",
                "php-mock/php-mock-phpunit": "^1.1.2 || ^2.0",
                "phpspec/prophecy-phpunit": "^2.0",
                "phpunit/phpunit": "^9.5.9"
            },
            "suggest": {
                "laminas/laminas-cache": "Laminas\\Cache component",
                "laminas/laminas-db": "Laminas\\Db component",
                "laminas/laminas-http": "Laminas\\Http component",
                "laminas/laminas-servicemanager": "Laminas\\ServiceManager component",
                "laminas/laminas-validator": "Laminas\\Validator component",
                "mongodb/mongodb": "If you want to use the MongoDB session save handler"
            },
            "type": "library",
            "extra": {
                "laminas": {
                    "component": "Laminas\\Session",
                    "config-provider": "Laminas\\Session\\ConfigProvider"
                }
            },
            "autoload": {
                "psr-4": {
                    "Laminas\\Session\\": "src/"
                }
            },
            "notification-url": "https://packagist.org/downloads/",
            "license": [
                "BSD-3-Clause"
            ],
            "description": "Object-oriented interface to PHP sessions and storage",
            "homepage": "https://laminas.dev",
            "keywords": [
                "laminas",
                "session"
            ],
            "support": {
                "chat": "https://laminas.dev/chat",
                "docs": "https://docs.laminas.dev/laminas-session/",
                "forum": "https://discourse.laminas.dev",
                "issues": "https://github.com/laminas/laminas-session/issues",
                "rss": "https://github.com/laminas/laminas-session/releases.atom",
                "source": "https://github.com/laminas/laminas-session"
            },
            "funding": [
                {
                    "url": "https://funding.communitybridge.org/projects/laminas-project",
                    "type": "community_bridge"
                }
            ],
            "time": "2021-09-21T19:25:14+00:00"
        },
        {
            "name": "laminas/laminas-soap",
            "version": "2.10.0",
            "source": {
                "type": "git",
                "url": "https://github.com/laminas/laminas-soap.git",
                "reference": "b1245a09b523485060407f73a0058fb871d2c656"
            },
            "dist": {
                "type": "zip",
                "url": "https://api.github.com/repos/laminas/laminas-soap/zipball/b1245a09b523485060407f73a0058fb871d2c656",
                "reference": "b1245a09b523485060407f73a0058fb871d2c656",
                "shasum": ""
            },
            "require": {
                "ext-dom": "*",
                "ext-soap": "*",
                "laminas/laminas-server": "^2.11",
                "laminas/laminas-stdlib": "^3.6",
                "laminas/laminas-uri": "^2.9.1",
                "php": "~7.4.0 || ~8.0.0 || ~8.1.0"
            },
            "conflict": {
                "laminas/laminas-code": "<4.4",
                "zendframework/zend-soap": "*"
            },
            "require-dev": {
                "laminas/laminas-coding-standard": "~2.2.1",
                "laminas/laminas-config": "^3.7",
                "laminas/laminas-http": "^2.15",
                "phpspec/prophecy-phpunit": "^2.0.1",
                "phpunit/phpunit": "^9.5.5"
            },
            "suggest": {
                "ext-curl": "Curl is required when .NET compatibility is required",
                "laminas/laminas-http": "Laminas\\Http component"
            },
            "type": "library",
            "autoload": {
                "psr-4": {
                    "Laminas\\Soap\\": "src/"
                }
            },
            "notification-url": "https://packagist.org/downloads/",
            "license": [
                "BSD-3-Clause"
            ],
            "homepage": "https://laminas.dev",
            "keywords": [
                "laminas",
                "soap"
            ],
            "support": {
                "chat": "https://laminas.dev/chat",
                "docs": "https://docs.laminas.dev/laminas-soap/",
                "forum": "https://discourse.laminas.dev",
                "issues": "https://github.com/laminas/laminas-soap/issues",
                "rss": "https://github.com/laminas/laminas-soap/releases.atom",
                "source": "https://github.com/laminas/laminas-soap"
            },
            "funding": [
                {
                    "url": "https://funding.communitybridge.org/projects/laminas-project",
                    "type": "community_bridge"
                }
            ],
            "time": "2021-10-14T14:04:27+00:00"
        },
        {
            "name": "laminas/laminas-stdlib",
            "version": "3.6.1",
            "source": {
                "type": "git",
                "url": "https://github.com/laminas/laminas-stdlib.git",
                "reference": "db581851a092246ad99e12d4fddf105184924c71"
            },
            "dist": {
                "type": "zip",
                "url": "https://api.github.com/repos/laminas/laminas-stdlib/zipball/db581851a092246ad99e12d4fddf105184924c71",
                "reference": "db581851a092246ad99e12d4fddf105184924c71",
                "shasum": ""
            },
            "require": {
                "php": "^7.3 || ~8.0.0 || ~8.1.0"
            },
            "conflict": {
                "zendframework/zend-stdlib": "*"
            },
            "require-dev": {
                "laminas/laminas-coding-standard": "~2.3.0",
                "phpbench/phpbench": "^0.17.1",
                "phpunit/phpunit": "~9.3.7",
                "psalm/plugin-phpunit": "^0.16.0",
                "vimeo/psalm": "^4.7"
            },
            "type": "library",
            "autoload": {
                "psr-4": {
                    "Laminas\\Stdlib\\": "src/"
                }
            },
            "notification-url": "https://packagist.org/downloads/",
            "license": [
                "BSD-3-Clause"
            ],
            "description": "SPL extensions, array utilities, error handlers, and more",
            "homepage": "https://laminas.dev",
            "keywords": [
                "laminas",
                "stdlib"
            ],
            "support": {
                "chat": "https://laminas.dev/chat",
                "docs": "https://docs.laminas.dev/laminas-stdlib/",
                "forum": "https://discourse.laminas.dev",
                "issues": "https://github.com/laminas/laminas-stdlib/issues",
                "rss": "https://github.com/laminas/laminas-stdlib/releases.atom",
                "source": "https://github.com/laminas/laminas-stdlib"
            },
            "funding": [
                {
                    "url": "https://funding.communitybridge.org/projects/laminas-project",
                    "type": "community_bridge"
                }
            ],
            "time": "2021-11-10T11:33:52+00:00"
        },
        {
            "name": "laminas/laminas-text",
            "version": "2.9.0",
            "source": {
                "type": "git",
                "url": "https://github.com/laminas/laminas-text.git",
                "reference": "8879e75d03e09b0d6787e6680cfa255afd4645a7"
            },
            "dist": {
                "type": "zip",
                "url": "https://api.github.com/repos/laminas/laminas-text/zipball/8879e75d03e09b0d6787e6680cfa255afd4645a7",
                "reference": "8879e75d03e09b0d6787e6680cfa255afd4645a7",
                "shasum": ""
            },
            "require": {
                "laminas/laminas-servicemanager": "^3.4",
                "laminas/laminas-stdlib": "^3.6",
                "php": "^7.3 || ~8.0.0 || ~8.1.0"
            },
            "conflict": {
                "zendframework/zend-text": "*"
            },
            "require-dev": {
                "laminas/laminas-coding-standard": "~1.0.0",
                "phpunit/phpunit": "^9.3"
            },
            "type": "library",
            "autoload": {
                "psr-4": {
                    "Laminas\\Text\\": "src/"
                }
            },
            "notification-url": "https://packagist.org/downloads/",
            "license": [
                "BSD-3-Clause"
            ],
            "description": "Create FIGlets and text-based tables",
            "homepage": "https://laminas.dev",
            "keywords": [
                "laminas",
                "text"
            ],
            "support": {
                "chat": "https://laminas.dev/chat",
                "docs": "https://docs.laminas.dev/laminas-text/",
                "forum": "https://discourse.laminas.dev",
                "issues": "https://github.com/laminas/laminas-text/issues",
                "rss": "https://github.com/laminas/laminas-text/releases.atom",
                "source": "https://github.com/laminas/laminas-text"
            },
            "funding": [
                {
                    "url": "https://funding.communitybridge.org/projects/laminas-project",
                    "type": "community_bridge"
                }
            ],
            "time": "2021-09-02T16:50:53+00:00"
        },
        {
            "name": "laminas/laminas-uri",
            "version": "2.9.1",
            "source": {
                "type": "git",
                "url": "https://github.com/laminas/laminas-uri.git",
                "reference": "7e837dc15c8fd3949df7d1213246fd7c8640032b"
            },
            "dist": {
                "type": "zip",
                "url": "https://api.github.com/repos/laminas/laminas-uri/zipball/7e837dc15c8fd3949df7d1213246fd7c8640032b",
                "reference": "7e837dc15c8fd3949df7d1213246fd7c8640032b",
                "shasum": ""
            },
            "require": {
                "laminas/laminas-escaper": "^2.9",
                "laminas/laminas-validator": "^2.15",
                "php": "^7.3 || ~8.0.0 || ~8.1.0"
            },
            "conflict": {
                "zendframework/zend-uri": "*"
            },
            "require-dev": {
                "laminas/laminas-coding-standard": "~2.2.1",
                "phpunit/phpunit": "^9.5.5"
            },
            "type": "library",
            "autoload": {
                "psr-4": {
                    "Laminas\\Uri\\": "src/"
                }
            },
            "notification-url": "https://packagist.org/downloads/",
            "license": [
                "BSD-3-Clause"
            ],
            "description": "A component that aids in manipulating and validating » Uniform Resource Identifiers (URIs)",
            "homepage": "https://laminas.dev",
            "keywords": [
                "laminas",
                "uri"
            ],
            "support": {
                "chat": "https://laminas.dev/chat",
                "docs": "https://docs.laminas.dev/laminas-uri/",
                "forum": "https://discourse.laminas.dev",
                "issues": "https://github.com/laminas/laminas-uri/issues",
                "rss": "https://github.com/laminas/laminas-uri/releases.atom",
                "source": "https://github.com/laminas/laminas-uri"
            },
            "funding": [
                {
                    "url": "https://funding.communitybridge.org/projects/laminas-project",
                    "type": "community_bridge"
                }
            ],
            "time": "2021-09-09T18:37:15+00:00"
        },
        {
            "name": "laminas/laminas-validator",
            "version": "2.15.0",
            "source": {
                "type": "git",
                "url": "https://github.com/laminas/laminas-validator.git",
                "reference": "270380e87904f5a1a1fba3059989d4ca157e16a9"
            },
            "dist": {
                "type": "zip",
                "url": "https://api.github.com/repos/laminas/laminas-validator/zipball/270380e87904f5a1a1fba3059989d4ca157e16a9",
                "reference": "270380e87904f5a1a1fba3059989d4ca157e16a9",
                "shasum": ""
            },
            "require": {
                "container-interop/container-interop": "^1.1",
                "laminas/laminas-stdlib": "^3.6",
                "php": "^7.3 || ~8.0.0 || ~8.1.0"
            },
            "conflict": {
                "zendframework/zend-validator": "*"
            },
            "require-dev": {
                "laminas/laminas-cache": "^2.6.1",
                "laminas/laminas-coding-standard": "~2.2.1",
                "laminas/laminas-db": "^2.7",
                "laminas/laminas-filter": "^2.6",
                "laminas/laminas-http": "^2.14.2",
                "laminas/laminas-i18n": "^2.6",
                "laminas/laminas-math": "^2.6",
                "laminas/laminas-servicemanager": "^2.7.11 || ^3.0.3",
                "laminas/laminas-session": "^2.8",
                "laminas/laminas-uri": "^2.7",
                "phpspec/prophecy-phpunit": "^2.0",
                "phpunit/phpunit": "^9.5.5",
                "psalm/plugin-phpunit": "^0.15.0",
                "psr/http-client": "^1.0",
                "psr/http-factory": "^1.0",
                "psr/http-message": "^1.0",
                "vimeo/psalm": "^4.3"
            },
            "suggest": {
                "laminas/laminas-db": "Laminas\\Db component, required by the (No)RecordExists validator",
                "laminas/laminas-filter": "Laminas\\Filter component, required by the Digits validator",
                "laminas/laminas-i18n": "Laminas\\I18n component to allow translation of validation error messages",
                "laminas/laminas-i18n-resources": "Translations of validator messages",
                "laminas/laminas-math": "Laminas\\Math component, required by the Csrf validator",
                "laminas/laminas-servicemanager": "Laminas\\ServiceManager component to allow using the ValidatorPluginManager and validator chains",
                "laminas/laminas-session": "Laminas\\Session component, ^2.8; required by the Csrf validator",
                "laminas/laminas-uri": "Laminas\\Uri component, required by the Uri and Sitemap\\Loc validators",
                "psr/http-message": "psr/http-message, required when validating PSR-7 UploadedFileInterface instances via the Upload and UploadFile validators"
            },
            "type": "library",
            "extra": {
                "laminas": {
                    "component": "Laminas\\Validator",
                    "config-provider": "Laminas\\Validator\\ConfigProvider"
                }
            },
            "autoload": {
                "psr-4": {
                    "Laminas\\Validator\\": "src/"
                }
            },
            "notification-url": "https://packagist.org/downloads/",
            "license": [
                "BSD-3-Clause"
            ],
            "description": "Validation classes for a wide range of domains, and the ability to chain validators to create complex validation criteria",
            "homepage": "https://laminas.dev",
            "keywords": [
                "laminas",
                "validator"
            ],
            "support": {
                "chat": "https://laminas.dev/chat",
                "docs": "https://docs.laminas.dev/laminas-validator/",
                "forum": "https://discourse.laminas.dev",
                "issues": "https://github.com/laminas/laminas-validator/issues",
                "rss": "https://github.com/laminas/laminas-validator/releases.atom",
                "source": "https://github.com/laminas/laminas-validator"
            },
            "funding": [
                {
                    "url": "https://funding.communitybridge.org/projects/laminas-project",
                    "type": "community_bridge"
                }
            ],
            "time": "2021-09-08T23:16:56+00:00"
        },
        {
            "name": "laminas/laminas-view",
            "version": "2.14.1",
            "source": {
                "type": "git",
                "url": "https://github.com/laminas/laminas-view.git",
                "reference": "164756dbec742379194381d40306cfd28f96028a"
            },
            "dist": {
                "type": "zip",
                "url": "https://api.github.com/repos/laminas/laminas-view/zipball/164756dbec742379194381d40306cfd28f96028a",
                "reference": "164756dbec742379194381d40306cfd28f96028a",
                "shasum": ""
            },
            "require": {
                "laminas/laminas-eventmanager": "^3.4",
                "laminas/laminas-json": "^2.6.1 || ^3.3",
                "laminas/laminas-stdlib": "^3.6",
                "php": "^7.3 || ~8.0.0 || ~8.1.0"
            },
            "conflict": {
                "laminas/laminas-router": "<3.0.1",
                "laminas/laminas-servicemanager": "<3.3",
                "zendframework/zend-view": "*"
            },
            "require-dev": {
                "ext-dom": "*",
                "laminas/laminas-authentication": "^2.5",
                "laminas/laminas-cache": "^2.6.1",
                "laminas/laminas-coding-standard": "~1.0.0",
                "laminas/laminas-console": "^2.6",
                "laminas/laminas-escaper": "^2.5",
                "laminas/laminas-feed": "^2.15",
                "laminas/laminas-filter": "^2.6.1",
                "laminas/laminas-http": "^2.15",
                "laminas/laminas-i18n": "^2.6",
                "laminas/laminas-modulemanager": "^2.7.1",
                "laminas/laminas-mvc": "^2.7.14 || ^3.0",
                "laminas/laminas-mvc-i18n": "^1.1",
                "laminas/laminas-mvc-plugin-flashmessenger": "^1.2",
                "laminas/laminas-navigation": "^2.8.1",
                "laminas/laminas-paginator": "^2.5",
                "laminas/laminas-permissions-acl": "^2.6",
                "laminas/laminas-router": "^3.0.1",
                "laminas/laminas-servicemanager": "^3.3",
                "laminas/laminas-session": "^2.12",
                "laminas/laminas-uri": "^2.5",
                "phpspec/prophecy": "^1.12",
                "phpspec/prophecy-phpunit": "^2.0",
                "phpunit/phpunit": "^9.5.5",
                "psalm/plugin-phpunit": "^0.16.1",
                "vimeo/psalm": "^4.10"
            },
            "suggest": {
                "laminas/laminas-authentication": "Laminas\\Authentication component",
                "laminas/laminas-escaper": "Laminas\\Escaper component",
                "laminas/laminas-feed": "Laminas\\Feed component",
                "laminas/laminas-filter": "Laminas\\Filter component",
                "laminas/laminas-http": "Laminas\\Http component",
                "laminas/laminas-i18n": "Laminas\\I18n component",
                "laminas/laminas-mvc": "Laminas\\Mvc component",
                "laminas/laminas-mvc-plugin-flashmessenger": "laminas-mvc-plugin-flashmessenger component, if you want to use the FlashMessenger view helper with laminas-mvc versions 3 and up",
                "laminas/laminas-navigation": "Laminas\\Navigation component",
                "laminas/laminas-paginator": "Laminas\\Paginator component",
                "laminas/laminas-permissions-acl": "Laminas\\Permissions\\Acl component",
                "laminas/laminas-servicemanager": "Laminas\\ServiceManager component",
                "laminas/laminas-uri": "Laminas\\Uri component"
            },
            "bin": [
                "bin/templatemap_generator.php"
            ],
            "type": "library",
            "autoload": {
                "psr-4": {
                    "Laminas\\View\\": "src/"
                }
            },
            "notification-url": "https://packagist.org/downloads/",
            "license": [
                "BSD-3-Clause"
            ],
            "description": "Flexible view layer supporting and providing multiple view layers, helpers, and more",
            "homepage": "https://laminas.dev",
            "keywords": [
                "laminas",
                "view"
            ],
            "support": {
                "chat": "https://laminas.dev/chat",
                "docs": "https://docs.laminas.dev/laminas-view/",
                "forum": "https://discourse.laminas.dev",
                "issues": "https://github.com/laminas/laminas-view/issues",
                "rss": "https://github.com/laminas/laminas-view/releases.atom",
                "source": "https://github.com/laminas/laminas-view"
            },
            "funding": [
                {
                    "url": "https://funding.communitybridge.org/projects/laminas-project",
                    "type": "community_bridge"
                }
            ],
            "time": "2021-10-13T14:21:37+00:00"
        },
        {
            "name": "laminas/laminas-zendframework-bridge",
            "version": "1.4.0",
            "source": {
                "type": "git",
                "url": "https://github.com/laminas/laminas-zendframework-bridge.git",
                "reference": "bf180a382393e7db5c1e8d0f2ec0c4af9c724baf"
            },
            "dist": {
                "type": "zip",
                "url": "https://api.github.com/repos/laminas/laminas-zendframework-bridge/zipball/bf180a382393e7db5c1e8d0f2ec0c4af9c724baf",
                "reference": "bf180a382393e7db5c1e8d0f2ec0c4af9c724baf",
                "shasum": ""
            },
            "require": {
                "php": "^7.3 || ~8.0.0 || ~8.1.0"
            },
            "require-dev": {
                "phpunit/phpunit": "^9.3",
                "psalm/plugin-phpunit": "^0.15.1",
                "squizlabs/php_codesniffer": "^3.5",
                "vimeo/psalm": "^4.6"
            },
            "type": "library",
            "extra": {
                "laminas": {
                    "module": "Laminas\\ZendFrameworkBridge"
                }
            },
            "autoload": {
                "files": [
                    "src/autoload.php"
                ],
                "psr-4": {
                    "Laminas\\ZendFrameworkBridge\\": "src//"
                }
            },
            "notification-url": "https://packagist.org/downloads/",
            "license": [
                "BSD-3-Clause"
            ],
            "description": "Alias legacy ZF class names to Laminas Project equivalents.",
            "keywords": [
                "ZendFramework",
                "autoloading",
                "laminas",
                "zf"
            ],
            "support": {
                "forum": "https://discourse.laminas.dev/",
                "issues": "https://github.com/laminas/laminas-zendframework-bridge/issues",
                "rss": "https://github.com/laminas/laminas-zendframework-bridge/releases.atom",
                "source": "https://github.com/laminas/laminas-zendframework-bridge"
            },
            "funding": [
                {
                    "url": "https://funding.communitybridge.org/projects/laminas-project",
                    "type": "community_bridge"
                }
            ],
            "time": "2021-09-03T17:53:30+00:00"
        },
        {
            "name": "league/flysystem",
            "version": "2.3.1",
            "source": {
                "type": "git",
                "url": "https://github.com/thephpleague/flysystem.git",
                "reference": "8f037e8f3321d5fd4178dcd4d91498220cebd688"
            },
            "dist": {
                "type": "zip",
                "url": "https://api.github.com/repos/thephpleague/flysystem/zipball/8f037e8f3321d5fd4178dcd4d91498220cebd688",
                "reference": "8f037e8f3321d5fd4178dcd4d91498220cebd688",
                "shasum": ""
            },
            "require": {
                "ext-json": "*",
                "league/mime-type-detection": "^1.0.0",
                "php": "^7.2 || ^8.0"
            },
            "conflict": {
                "guzzlehttp/ringphp": "<1.1.1"
            },
            "require-dev": {
                "async-aws/s3": "^1.5",
                "async-aws/simple-s3": "^1.0",
                "aws/aws-sdk-php": "^3.132.4",
                "composer/semver": "^3.0",
                "ext-fileinfo": "*",
                "friendsofphp/php-cs-fixer": "^3.2",
                "google/cloud-storage": "^1.23",
                "phpseclib/phpseclib": "^2.0",
                "phpstan/phpstan": "^0.12.26",
                "phpunit/phpunit": "^8.5 || ^9.4",
                "sabre/dav": "^4.1"
            },
            "type": "library",
            "autoload": {
                "psr-4": {
                    "League\\Flysystem\\": "src"
                }
            },
            "notification-url": "https://packagist.org/downloads/",
            "license": [
                "MIT"
            ],
            "authors": [
                {
                    "name": "Frank de Jonge",
                    "email": "info@frankdejonge.nl"
                }
            ],
            "description": "File storage abstraction for PHP",
            "keywords": [
                "WebDAV",
                "aws",
                "cloud",
                "file",
                "files",
                "filesystem",
                "filesystems",
                "ftp",
                "s3",
                "sftp",
                "storage"
            ],
            "support": {
                "issues": "https://github.com/thephpleague/flysystem/issues",
                "source": "https://github.com/thephpleague/flysystem/tree/2.3.1"
            },
            "funding": [
                {
                    "url": "https://offset.earth/frankdejonge",
                    "type": "custom"
                },
                {
                    "url": "https://github.com/frankdejonge",
                    "type": "github"
                },
                {
                    "url": "https://tidelift.com/funding/github/packagist/league/flysystem",
                    "type": "tidelift"
                }
            ],
            "time": "2021-11-04T20:29:23+00:00"
        },
        {
            "name": "league/flysystem-aws-s3-v3",
            "version": "2.1.0",
            "source": {
                "type": "git",
                "url": "https://github.com/thephpleague/flysystem-aws-s3-v3.git",
                "reference": "8d8edfe2541d94e6607808e3dd8484734c86eb2a"
            },
            "dist": {
                "type": "zip",
                "url": "https://api.github.com/repos/thephpleague/flysystem-aws-s3-v3/zipball/8d8edfe2541d94e6607808e3dd8484734c86eb2a",
                "reference": "8d8edfe2541d94e6607808e3dd8484734c86eb2a",
                "shasum": ""
            },
            "require": {
                "aws/aws-sdk-php": "^3.132.4",
                "league/flysystem": "^2.0.0",
                "league/mime-type-detection": "^1.0.0",
                "php": "^7.2 || ^8.0"
            },
            "conflict": {
                "guzzlehttp/ringphp": "<1.1.1"
            },
            "type": "library",
            "autoload": {
                "psr-4": {
                    "League\\Flysystem\\AwsS3V3\\": ""
                }
            },
            "notification-url": "https://packagist.org/downloads/",
            "license": [
                "MIT"
            ],
            "authors": [
                {
                    "name": "Frank de Jonge",
                    "email": "info@frankdejonge.nl"
                }
            ],
            "description": "AWS S3 filesystem adapter for Flysystem.",
            "keywords": [
                "Flysystem",
                "aws",
                "file",
                "files",
                "filesystem",
                "s3",
                "storage"
            ],
            "support": {
                "issues": "https://github.com/thephpleague/flysystem-aws-s3-v3/issues",
                "source": "https://github.com/thephpleague/flysystem-aws-s3-v3/tree/2.1.0"
            },
            "time": "2021-05-24T15:37:00+00:00"
        },
        {
            "name": "league/mime-type-detection",
            "version": "1.8.0",
            "source": {
                "type": "git",
                "url": "https://github.com/thephpleague/mime-type-detection.git",
                "reference": "b38b25d7b372e9fddb00335400467b223349fd7e"
            },
            "dist": {
                "type": "zip",
                "url": "https://api.github.com/repos/thephpleague/mime-type-detection/zipball/b38b25d7b372e9fddb00335400467b223349fd7e",
                "reference": "b38b25d7b372e9fddb00335400467b223349fd7e",
                "shasum": ""
            },
            "require": {
                "ext-fileinfo": "*",
                "php": "^7.2 || ^8.0"
            },
            "require-dev": {
                "friendsofphp/php-cs-fixer": "^2.18",
                "phpstan/phpstan": "^0.12.68",
                "phpunit/phpunit": "^8.5.8 || ^9.3"
            },
            "type": "library",
            "autoload": {
                "psr-4": {
                    "League\\MimeTypeDetection\\": "src"
                }
            },
            "notification-url": "https://packagist.org/downloads/",
            "license": [
                "MIT"
            ],
            "authors": [
                {
                    "name": "Frank de Jonge",
                    "email": "info@frankdejonge.nl"
                }
            ],
            "description": "Mime-type detection for Flysystem",
            "support": {
                "issues": "https://github.com/thephpleague/mime-type-detection/issues",
                "source": "https://github.com/thephpleague/mime-type-detection/tree/1.8.0"
            },
            "funding": [
                {
                    "url": "https://github.com/frankdejonge",
                    "type": "github"
                },
                {
                    "url": "https://tidelift.com/funding/github/packagist/league/flysystem",
                    "type": "tidelift"
                }
            ],
            "time": "2021-09-25T08:23:19+00:00"
        },
        {
            "name": "magento/composer",
            "version": "1.8.x-dev",
            "source": {
                "type": "git",
                "url": "https://github.com/magento/composer.git",
                "reference": "b48b298fe1ebbe4ed0effc547ec8aced2a5cb00b"
            },
            "dist": {
                "type": "zip",
                "url": "https://api.github.com/repos/magento/composer/zipball/b48b298fe1ebbe4ed0effc547ec8aced2a5cb00b",
                "reference": "b48b298fe1ebbe4ed0effc547ec8aced2a5cb00b",
                "shasum": ""
            },
            "require": {
                "composer/composer": "^1.9 || ^2.0",
                "php": "~7.4.0||~8.0.0||~8.1.0",
                "symfony/console": "~4.4.0"
            },
            "require-dev": {
                "phpunit/phpunit": "^9"
            },
            "type": "library",
            "autoload": {
                "psr-4": {
                    "Magento\\Composer\\": "src"
                }
            },
            "notification-url": "https://packagist.org/downloads/",
            "license": [
                "OSL-3.0",
                "AFL-3.0"
            ],
            "description": "Magento composer library helps to instantiate Composer application and run composer commands.",
            "support": {
                "issues": "https://github.com/magento/composer/issues",
                "source": "https://github.com/magento/composer/tree/develop"
            },
            "time": "2021-11-09T20:35:45+00:00"
        },
        {
            "name": "magento/composer-dependency-version-audit-plugin",
            "version": "0.1.1",
            "source": {
                "type": "git",
                "url": "https://github.com/magento/composer-dependency-version-audit-plugin.git",
                "reference": "2e846ae24a897163dbb610c2067ddd803175e9a2"
            },
            "dist": {
                "type": "zip",
                "url": "https://api.github.com/repos/magento/composer-dependency-version-audit-plugin/zipball/2e846ae24a897163dbb610c2067ddd803175e9a2",
                "reference": "2e846ae24a897163dbb610c2067ddd803175e9a2",
                "shasum": ""
            },
            "require": {
                "composer-plugin-api": "^1.0 || ^2.0",
                "composer/composer": "^1.9 || ^2.0"
            },
            "require-dev": {
                "phpunit/phpunit": "^9"
            },
            "type": "composer-plugin",
            "extra": {
                "class": "Magento\\ComposerDependencyVersionAuditPlugin\\Plugin"
            },
            "autoload": {
                "psr-4": {
                    "Magento\\ComposerDependencyVersionAuditPlugin\\": "src/"
                }
            },
            "notification-url": "https://packagist.org/downloads/",
            "license": [
                "OSL-3.0",
                "AFL-3.0"
            ],
            "description": "Validating packages through a composer plugin",
            "support": {
                "issues": "https://github.com/magento/composer-dependency-version-audit-plugin/issues",
                "source": "https://github.com/magento/composer-dependency-version-audit-plugin/tree/0.1.1"
            },
            "time": "2021-06-14T15:16:11+00:00"
        },
        {
            "name": "magento/magento-composer-installer",
            "version": "0.2.1",
            "source": {
                "type": "git",
                "url": "https://github.com/magento/magento-composer-installer.git",
                "reference": "b9f929f718ef93ed61b6410bad85d40c37fd5ed3"
            },
            "dist": {
                "type": "zip",
                "url": "https://api.github.com/repos/magento/magento-composer-installer/zipball/b9f929f718ef93ed61b6410bad85d40c37fd5ed3",
                "reference": "b9f929f718ef93ed61b6410bad85d40c37fd5ed3",
                "shasum": ""
            },
            "require": {
                "composer-plugin-api": "^1.1 || ^2.0",
                "composer/composer": "^1.9 || ^2.0"
            },
            "replace": {
                "magento-hackathon/magento-composer-installer": "*"
            },
            "require-dev": {
                "firegento/phpcs": "~1.1.0",
                "mikey179/vfsstream": "*",
                "phpunit/phpunit": "*",
                "phpunit/phpunit-mock-objects": "dev-master",
                "squizlabs/php_codesniffer": "1.4.7",
                "symfony/process": "*"
            },
            "type": "composer-plugin",
            "extra": {
                "composer-command-registry": [
                    "MagentoHackathon\\Composer\\Magento\\Command\\DeployCommand"
                ],
                "class": "MagentoHackathon\\Composer\\Magento\\Plugin"
            },
            "autoload": {
                "psr-0": {
                    "MagentoHackathon\\Composer\\Magento": "src/"
                }
            },
            "notification-url": "https://packagist.org/downloads/",
            "license": [
                "OSL-3.0"
            ],
            "authors": [
                {
                    "name": "Daniel Fahlke aka Flyingmana",
                    "email": "flyingmana@googlemail.com"
                },
                {
                    "name": "Jörg Weller",
                    "email": "weller@flagbit.de"
                },
                {
                    "name": "Karl Spies",
                    "email": "karl.spies@gmx.net"
                },
                {
                    "name": "Tobias Vogt",
                    "email": "tobi@webguys.de"
                },
                {
                    "name": "David Fuhr",
                    "email": "fuhr@flagbit.de"
                },
                {
                    "name": "Vinai Kopp",
                    "email": "vinai@netzarbeiter.com"
                }
            ],
            "description": "Composer installer for Magento modules",
            "homepage": "https://github.com/magento/magento-composer-installer",
            "keywords": [
                "composer-installer",
                "magento"
            ],
            "support": {
                "source": "https://github.com/magento/magento-composer-installer/tree/0.2.1"
            },
            "time": "2021-03-04T20:05:10+00:00"
        },
        {
            "name": "magento/zendframework1",
            "version": "1.14.6-beta1",
            "source": {
                "type": "git",
                "url": "https://github.com/magento/zf1.git",
                "reference": "c8ab3657c6b5048c9956ac928c4274c023b3d0af"
            },
            "dist": {
                "type": "zip",
                "url": "https://api.github.com/repos/magento/zf1/zipball/c8ab3657c6b5048c9956ac928c4274c023b3d0af",
                "reference": "c8ab3657c6b5048c9956ac928c4274c023b3d0af",
                "shasum": ""
            },
            "require": {
                "php": ">=5.2.11"
            },
            "require-dev": {
                "phpunit/dbunit": "1.3.*",
                "phpunit/phpunit": "3.7.*"
            },
            "type": "library",
            "extra": {
                "branch-alias": {
                    "dev-master": "1.12.x-dev"
                }
            },
            "autoload": {
                "psr-0": {
                    "Zend_": "library/"
                }
            },
            "notification-url": "https://packagist.org/downloads/",
            "include-path": [
                "library/"
            ],
            "license": [
                "BSD-3-Clause"
            ],
            "description": "Magento Zend Framework 1",
            "homepage": "http://framework.zend.com/",
            "keywords": [
                "ZF1",
                "framework"
            ],
            "support": {
                "issues": "https://github.com/magento/zf1/issues",
                "source": "https://github.com/magento/zf1/tree/1.14.6-beta1"
            },
            "time": "2021-09-15T19:21:56+00:00"
        },
        {
            "name": "monolog/monolog",
            "version": "2.3.5",
            "source": {
                "type": "git",
                "url": "https://github.com/Seldaek/monolog.git",
                "reference": "fd4380d6fc37626e2f799f29d91195040137eba9"
            },
            "dist": {
                "type": "zip",
                "url": "https://api.github.com/repos/Seldaek/monolog/zipball/fd4380d6fc37626e2f799f29d91195040137eba9",
                "reference": "fd4380d6fc37626e2f799f29d91195040137eba9",
                "shasum": ""
            },
            "require": {
                "php": ">=7.2",
                "psr/log": "^1.0.1 || ^2.0 || ^3.0"
            },
            "provide": {
                "psr/log-implementation": "1.0.0 || 2.0.0 || 3.0.0"
            },
            "require-dev": {
                "aws/aws-sdk-php": "^2.4.9 || ^3.0",
                "doctrine/couchdb": "~1.0@dev",
                "elasticsearch/elasticsearch": "^7",
                "graylog2/gelf-php": "^1.4.2",
                "mongodb/mongodb": "^1.8",
                "php-amqplib/php-amqplib": "~2.4 || ^3",
                "php-console/php-console": "^3.1.3",
                "phpspec/prophecy": "^1.6.1",
                "phpstan/phpstan": "^0.12.91",
                "phpunit/phpunit": "^8.5",
                "predis/predis": "^1.1",
                "rollbar/rollbar": "^1.3",
                "ruflin/elastica": ">=0.90@dev",
                "swiftmailer/swiftmailer": "^5.3|^6.0"
            },
            "suggest": {
                "aws/aws-sdk-php": "Allow sending log messages to AWS services like DynamoDB",
                "doctrine/couchdb": "Allow sending log messages to a CouchDB server",
                "elasticsearch/elasticsearch": "Allow sending log messages to an Elasticsearch server via official client",
                "ext-amqp": "Allow sending log messages to an AMQP server (1.0+ required)",
                "ext-curl": "Required to send log messages using the IFTTTHandler, the LogglyHandler, the SendGridHandler, the SlackWebhookHandler or the TelegramBotHandler",
                "ext-mbstring": "Allow to work properly with unicode symbols",
                "ext-mongodb": "Allow sending log messages to a MongoDB server (via driver)",
                "ext-openssl": "Required to send log messages using SSL",
                "ext-sockets": "Allow sending log messages to a Syslog server (via UDP driver)",
                "graylog2/gelf-php": "Allow sending log messages to a GrayLog2 server",
                "mongodb/mongodb": "Allow sending log messages to a MongoDB server (via library)",
                "php-amqplib/php-amqplib": "Allow sending log messages to an AMQP server using php-amqplib",
                "php-console/php-console": "Allow sending log messages to Google Chrome",
                "rollbar/rollbar": "Allow sending log messages to Rollbar",
                "ruflin/elastica": "Allow sending log messages to an Elastic Search server"
            },
            "type": "library",
            "extra": {
                "branch-alias": {
                    "dev-main": "2.x-dev"
                }
            },
            "autoload": {
                "psr-4": {
                    "Monolog\\": "src/Monolog"
                }
            },
            "notification-url": "https://packagist.org/downloads/",
            "license": [
                "MIT"
            ],
            "authors": [
                {
                    "name": "Jordi Boggiano",
                    "email": "j.boggiano@seld.be",
                    "homepage": "https://seld.be"
                }
            ],
            "description": "Sends your logs to files, sockets, inboxes, databases and various web services",
            "homepage": "https://github.com/Seldaek/monolog",
            "keywords": [
                "log",
                "logging",
                "psr-3"
            ],
            "support": {
                "issues": "https://github.com/Seldaek/monolog/issues",
                "source": "https://github.com/Seldaek/monolog/tree/2.3.5"
            },
            "funding": [
                {
                    "url": "https://github.com/Seldaek",
                    "type": "github"
                },
                {
                    "url": "https://tidelift.com/funding/github/packagist/monolog/monolog",
                    "type": "tidelift"
                }
            ],
            "time": "2021-10-01T21:08:31+00:00"
        },
        {
            "name": "mtdowling/jmespath.php",
            "version": "2.6.1",
            "source": {
                "type": "git",
                "url": "https://github.com/jmespath/jmespath.php.git",
                "reference": "9b87907a81b87bc76d19a7fb2d61e61486ee9edb"
            },
            "dist": {
                "type": "zip",
                "url": "https://api.github.com/repos/jmespath/jmespath.php/zipball/9b87907a81b87bc76d19a7fb2d61e61486ee9edb",
                "reference": "9b87907a81b87bc76d19a7fb2d61e61486ee9edb",
                "shasum": ""
            },
            "require": {
                "php": "^5.4 || ^7.0 || ^8.0",
                "symfony/polyfill-mbstring": "^1.17"
            },
            "require-dev": {
                "composer/xdebug-handler": "^1.4 || ^2.0",
                "phpunit/phpunit": "^4.8.36 || ^7.5.15"
            },
            "bin": [
                "bin/jp.php"
            ],
            "type": "library",
            "extra": {
                "branch-alias": {
                    "dev-master": "2.6-dev"
                }
            },
            "autoload": {
                "psr-4": {
                    "JmesPath\\": "src/"
                },
                "files": [
                    "src/JmesPath.php"
                ]
            },
            "notification-url": "https://packagist.org/downloads/",
            "license": [
                "MIT"
            ],
            "authors": [
                {
                    "name": "Michael Dowling",
                    "email": "mtdowling@gmail.com",
                    "homepage": "https://github.com/mtdowling"
                }
            ],
            "description": "Declaratively specify how to extract elements from a JSON document",
            "keywords": [
                "json",
                "jsonpath"
            ],
            "support": {
                "issues": "https://github.com/jmespath/jmespath.php/issues",
                "source": "https://github.com/jmespath/jmespath.php/tree/2.6.1"
            },
            "time": "2021-06-14T00:11:39+00:00"
        },
        {
            "name": "nikic/php-parser",
            "version": "v4.13.1",
            "source": {
                "type": "git",
                "url": "https://github.com/nikic/PHP-Parser.git",
                "reference": "63a79e8daa781cac14e5195e63ed8ae231dd10fd"
            },
            "dist": {
                "type": "zip",
                "url": "https://api.github.com/repos/nikic/PHP-Parser/zipball/63a79e8daa781cac14e5195e63ed8ae231dd10fd",
                "reference": "63a79e8daa781cac14e5195e63ed8ae231dd10fd",
                "shasum": ""
            },
            "require": {
                "ext-tokenizer": "*",
                "php": ">=7.0"
            },
            "require-dev": {
                "ircmaxell/php-yacc": "^0.0.7",
                "phpunit/phpunit": "^6.5 || ^7.0 || ^8.0 || ^9.0"
            },
            "bin": [
                "bin/php-parse"
            ],
            "type": "library",
            "extra": {
                "branch-alias": {
                    "dev-master": "4.9-dev"
                }
            },
            "autoload": {
                "psr-4": {
                    "PhpParser\\": "lib/PhpParser"
                }
            },
            "notification-url": "https://packagist.org/downloads/",
            "license": [
                "BSD-3-Clause"
            ],
            "authors": [
                {
                    "name": "Nikita Popov"
                }
            ],
            "description": "A PHP parser written in PHP",
            "keywords": [
                "parser",
                "php"
            ],
            "support": {
                "issues": "https://github.com/nikic/PHP-Parser/issues",
                "source": "https://github.com/nikic/PHP-Parser/tree/v4.13.1"
            },
            "time": "2021-11-03T20:52:16+00:00"
        },
        {
            "name": "paragonie/constant_time_encoding",
            "version": "v2.4.0",
            "source": {
                "type": "git",
                "url": "https://github.com/paragonie/constant_time_encoding.git",
                "reference": "f34c2b11eb9d2c9318e13540a1dbc2a3afbd939c"
            },
            "dist": {
                "type": "zip",
                "url": "https://api.github.com/repos/paragonie/constant_time_encoding/zipball/f34c2b11eb9d2c9318e13540a1dbc2a3afbd939c",
                "reference": "f34c2b11eb9d2c9318e13540a1dbc2a3afbd939c",
                "shasum": ""
            },
            "require": {
                "php": "^7|^8"
            },
            "require-dev": {
                "phpunit/phpunit": "^6|^7|^8|^9",
                "vimeo/psalm": "^1|^2|^3|^4"
            },
            "type": "library",
            "autoload": {
                "psr-4": {
                    "ParagonIE\\ConstantTime\\": "src/"
                }
            },
            "notification-url": "https://packagist.org/downloads/",
            "license": [
                "MIT"
            ],
            "authors": [
                {
                    "name": "Paragon Initiative Enterprises",
                    "email": "security@paragonie.com",
                    "homepage": "https://paragonie.com",
                    "role": "Maintainer"
                },
                {
                    "name": "Steve 'Sc00bz' Thomas",
                    "email": "steve@tobtu.com",
                    "homepage": "https://www.tobtu.com",
                    "role": "Original Developer"
                }
            ],
            "description": "Constant-time Implementations of RFC 4648 Encoding (Base-64, Base-32, Base-16)",
            "keywords": [
                "base16",
                "base32",
                "base32_decode",
                "base32_encode",
                "base64",
                "base64_decode",
                "base64_encode",
                "bin2hex",
                "encoding",
                "hex",
                "hex2bin",
                "rfc4648"
            ],
            "support": {
                "email": "info@paragonie.com",
                "issues": "https://github.com/paragonie/constant_time_encoding/issues",
                "source": "https://github.com/paragonie/constant_time_encoding"
            },
            "time": "2020-12-06T15:14:20+00:00"
        },
        {
            "name": "paragonie/random_compat",
            "version": "v9.99.100",
            "source": {
                "type": "git",
                "url": "https://github.com/paragonie/random_compat.git",
                "reference": "996434e5492cb4c3edcb9168db6fbb1359ef965a"
            },
            "dist": {
                "type": "zip",
                "url": "https://api.github.com/repos/paragonie/random_compat/zipball/996434e5492cb4c3edcb9168db6fbb1359ef965a",
                "reference": "996434e5492cb4c3edcb9168db6fbb1359ef965a",
                "shasum": ""
            },
            "require": {
                "php": ">= 7"
            },
            "require-dev": {
                "phpunit/phpunit": "4.*|5.*",
                "vimeo/psalm": "^1"
            },
            "suggest": {
                "ext-libsodium": "Provides a modern crypto API that can be used to generate random bytes."
            },
            "type": "library",
            "notification-url": "https://packagist.org/downloads/",
            "license": [
                "MIT"
            ],
            "authors": [
                {
                    "name": "Paragon Initiative Enterprises",
                    "email": "security@paragonie.com",
                    "homepage": "https://paragonie.com"
                }
            ],
            "description": "PHP 5.x polyfill for random_bytes() and random_int() from PHP 7",
            "keywords": [
                "csprng",
                "polyfill",
                "pseudorandom",
                "random"
            ],
            "support": {
                "email": "info@paragonie.com",
                "issues": "https://github.com/paragonie/random_compat/issues",
                "source": "https://github.com/paragonie/random_compat"
            },
            "time": "2020-10-15T08:29:30+00:00"
        },
        {
            "name": "pelago/emogrifier",
            "version": "v6.0.0",
            "source": {
                "type": "git",
                "url": "https://github.com/MyIntervals/emogrifier.git",
                "reference": "aa72d5407efac118f3896bcb995a2cba793df0ae"
            },
            "dist": {
                "type": "zip",
                "url": "https://api.github.com/repos/MyIntervals/emogrifier/zipball/aa72d5407efac118f3896bcb995a2cba793df0ae",
                "reference": "aa72d5407efac118f3896bcb995a2cba793df0ae",
                "shasum": ""
            },
            "require": {
                "ext-dom": "*",
                "ext-libxml": "*",
                "php": "~7.2.0 || ~7.3.0 || ~7.4.0 || ~8.0.0 || ~8.1.0",
                "sabberworm/php-css-parser": "^8.3.1",
                "symfony/css-selector": "^3.4.32 || ^4.4 || ^5.3 || ^6.0"
            },
            "require-dev": {
                "php-parallel-lint/php-parallel-lint": "^1.3.0",
                "phpunit/phpunit": "^8.5.16",
                "rawr/cross-data-providers": "^2.3.0"
            },
            "type": "library",
            "extra": {
                "branch-alias": {
                    "dev-main": "7.0.x-dev"
                }
            },
            "autoload": {
                "psr-4": {
                    "Pelago\\Emogrifier\\": "src/"
                }
            },
            "notification-url": "https://packagist.org/downloads/",
            "license": [
                "MIT"
            ],
            "authors": [
                {
                    "name": "Oliver Klee",
                    "email": "github@oliverklee.de"
                },
                {
                    "name": "Zoli Szabó",
                    "email": "zoli.szabo+github@gmail.com"
                },
                {
                    "name": "John Reeve",
                    "email": "jreeve@pelagodesign.com"
                },
                {
                    "name": "Jake Hotson",
                    "email": "jake@qzdesign.co.uk"
                },
                {
                    "name": "Cameron Brooks"
                },
                {
                    "name": "Jaime Prado"
                }
            ],
            "description": "Converts CSS styles into inline style attributes in your HTML code",
            "homepage": "https://www.myintervals.com/emogrifier.php",
            "keywords": [
                "css",
                "email",
                "pre-processing"
            ],
            "support": {
                "issues": "https://github.com/MyIntervals/emogrifier/issues",
                "source": "https://github.com/MyIntervals/emogrifier"
            },
            "time": "2021-09-16T16:22:04+00:00"
        },
        {
            "name": "php-amqplib/php-amqplib",
            "version": "v3.1.0",
            "source": {
                "type": "git",
                "url": "https://github.com/php-amqplib/php-amqplib.git",
                "reference": "c8812f783fe8714a8a8e387003fb297aded7f974"
            },
            "dist": {
                "type": "zip",
                "url": "https://api.github.com/repos/php-amqplib/php-amqplib/zipball/c8812f783fe8714a8a8e387003fb297aded7f974",
                "reference": "c8812f783fe8714a8a8e387003fb297aded7f974",
                "shasum": ""
            },
            "require": {
                "ext-mbstring": "*",
                "ext-sockets": "*",
                "php": "^7.1||^8.0",
                "phpseclib/phpseclib": "^2.0|^3.0"
            },
            "conflict": {
                "php": "7.4.0 - 7.4.1"
            },
            "replace": {
                "videlalvaro/php-amqplib": "self.version"
            },
            "require-dev": {
                "ext-curl": "*",
                "nategood/httpful": "^0.2.20",
                "phpunit/phpunit": "^7.5|^9.5",
                "squizlabs/php_codesniffer": "^3.6"
            },
            "type": "library",
            "extra": {
                "branch-alias": {
                    "dev-master": "3.0-dev"
                }
            },
            "autoload": {
                "psr-4": {
                    "PhpAmqpLib\\": "PhpAmqpLib/"
                }
            },
            "notification-url": "https://packagist.org/downloads/",
            "license": [
                "LGPL-2.1-or-later"
            ],
            "authors": [
                {
                    "name": "Alvaro Videla",
                    "role": "Original Maintainer"
                },
                {
                    "name": "Raúl Araya",
                    "email": "nubeiro@gmail.com",
                    "role": "Maintainer"
                },
                {
                    "name": "Luke Bakken",
                    "email": "luke@bakken.io",
                    "role": "Maintainer"
                },
                {
                    "name": "Ramūnas Dronga",
                    "email": "github@ramuno.lt",
                    "role": "Maintainer"
                }
            ],
            "description": "Formerly videlalvaro/php-amqplib.  This library is a pure PHP implementation of the AMQP protocol. It's been tested against RabbitMQ.",
            "homepage": "https://github.com/php-amqplib/php-amqplib/",
            "keywords": [
                "message",
                "queue",
                "rabbitmq"
            ],
            "support": {
                "issues": "https://github.com/php-amqplib/php-amqplib/issues",
                "source": "https://github.com/php-amqplib/php-amqplib/tree/v3.1.0"
            },
            "time": "2021-10-22T16:37:06+00:00"
        },
        {
            "name": "phpseclib/mcrypt_compat",
            "version": "2.0.0",
            "source": {
                "type": "git",
                "url": "https://github.com/phpseclib/mcrypt_compat.git",
                "reference": "66a012ebdb8ed373e1e084311f0e8286fd6e378b"
            },
            "dist": {
                "type": "zip",
                "url": "https://api.github.com/repos/phpseclib/mcrypt_compat/zipball/66a012ebdb8ed373e1e084311f0e8286fd6e378b",
                "reference": "66a012ebdb8ed373e1e084311f0e8286fd6e378b",
                "shasum": ""
            },
            "require": {
                "php": ">=5.6.1",
                "phpseclib/phpseclib": "^3.0"
            },
            "provide": {
                "ext-mcrypt": "5.6.40"
            },
            "require-dev": {
                "phpunit/phpunit": "^5.7|^6.0|^9.4"
            },
            "suggest": {
                "ext-openssl": "Will enable faster cryptographic operations"
            },
            "type": "library",
            "autoload": {
                "files": [
                    "lib/mcrypt.php"
                ]
            },
            "notification-url": "https://packagist.org/downloads/",
            "license": [
                "MIT"
            ],
            "authors": [
                {
                    "name": "Jim Wigginton",
                    "email": "terrafrost@php.net",
                    "homepage": "http://phpseclib.sourceforge.net"
                }
            ],
            "description": "PHP 5.x/7.x polyfill for mcrypt extension",
            "keywords": [
                "cryptograpy",
                "encryption",
                "mcrypt",
                "polyfill"
            ],
            "support": {
                "email": "terrafrost@php.net",
                "issues": "https://github.com/phpseclib/mcrypt_compat/issues",
                "source": "https://github.com/phpseclib/mcrypt_compat"
            },
            "funding": [
                {
                    "url": "https://www.patreon.com/phpseclib",
                    "type": "patreon"
                },
                {
                    "url": "https://tidelift.com/funding/github/packagist/phpseclib/mcrypt_compat",
                    "type": "tidelift"
                }
            ],
            "time": "2020-12-23T15:58:21+00:00"
        },
        {
            "name": "phpseclib/phpseclib",
            "version": "3.0.11",
            "source": {
                "type": "git",
                "url": "https://github.com/phpseclib/phpseclib.git",
                "reference": "6e794226a35159eb06f355efe59a0075a16551dd"
            },
            "dist": {
                "type": "zip",
                "url": "https://api.github.com/repos/phpseclib/phpseclib/zipball/6e794226a35159eb06f355efe59a0075a16551dd",
                "reference": "6e794226a35159eb06f355efe59a0075a16551dd",
                "shasum": ""
            },
            "require": {
                "paragonie/constant_time_encoding": "^1|^2",
                "paragonie/random_compat": "^1.4|^2.0|^9.99.99",
                "php": ">=5.6.1"
            },
            "require-dev": {
                "phing/phing": "~2.7",
                "phpunit/phpunit": "^5.7|^6.0|^9.4",
                "squizlabs/php_codesniffer": "~2.0"
            },
            "suggest": {
                "ext-gmp": "Install the GMP (GNU Multiple Precision) extension in order to speed up arbitrary precision integer arithmetic operations.",
                "ext-libsodium": "SSH2/SFTP can make use of some algorithms provided by the libsodium-php extension.",
                "ext-mcrypt": "Install the Mcrypt extension in order to speed up a few other cryptographic operations.",
                "ext-openssl": "Install the OpenSSL extension in order to speed up a wide variety of cryptographic operations."
            },
            "type": "library",
            "autoload": {
                "files": [
                    "phpseclib/bootstrap.php"
                ],
                "psr-4": {
                    "phpseclib3\\": "phpseclib/"
                }
            },
            "notification-url": "https://packagist.org/downloads/",
            "license": [
                "MIT"
            ],
            "authors": [
                {
                    "name": "Jim Wigginton",
                    "email": "terrafrost@php.net",
                    "role": "Lead Developer"
                },
                {
                    "name": "Patrick Monnerat",
                    "email": "pm@datasphere.ch",
                    "role": "Developer"
                },
                {
                    "name": "Andreas Fischer",
                    "email": "bantu@phpbb.com",
                    "role": "Developer"
                },
                {
                    "name": "Hans-Jürgen Petrich",
                    "email": "petrich@tronic-media.com",
                    "role": "Developer"
                },
                {
                    "name": "Graham Campbell",
                    "email": "graham@alt-three.com",
                    "role": "Developer"
                }
            ],
            "description": "PHP Secure Communications Library - Pure-PHP implementations of RSA, AES, SSH2, SFTP, X.509 etc.",
            "homepage": "http://phpseclib.sourceforge.net",
            "keywords": [
                "BigInteger",
                "aes",
                "asn.1",
                "asn1",
                "blowfish",
                "crypto",
                "cryptography",
                "encryption",
                "rsa",
                "security",
                "sftp",
                "signature",
                "signing",
                "ssh",
                "twofish",
                "x.509",
                "x509"
            ],
            "support": {
                "issues": "https://github.com/phpseclib/phpseclib/issues",
                "source": "https://github.com/phpseclib/phpseclib/tree/3.0.11"
            },
            "funding": [
                {
                    "url": "https://github.com/terrafrost",
                    "type": "github"
                },
                {
                    "url": "https://www.patreon.com/phpseclib",
                    "type": "patreon"
                },
                {
                    "url": "https://tidelift.com/funding/github/packagist/phpseclib/phpseclib",
                    "type": "tidelift"
                }
            ],
            "time": "2021-10-27T03:01:46+00:00"
        },
        {
            "name": "psr/container",
            "version": "1.1.2",
            "source": {
                "type": "git",
                "url": "https://github.com/php-fig/container.git",
                "reference": "513e0666f7216c7459170d56df27dfcefe1689ea"
            },
            "dist": {
                "type": "zip",
                "url": "https://api.github.com/repos/php-fig/container/zipball/513e0666f7216c7459170d56df27dfcefe1689ea",
                "reference": "513e0666f7216c7459170d56df27dfcefe1689ea",
                "shasum": ""
            },
            "require": {
                "php": ">=7.4.0"
            },
            "type": "library",
            "autoload": {
                "psr-4": {
                    "Psr\\Container\\": "src/"
                }
            },
            "notification-url": "https://packagist.org/downloads/",
            "license": [
                "MIT"
            ],
            "authors": [
                {
                    "name": "PHP-FIG",
                    "homepage": "https://www.php-fig.org/"
                }
            ],
            "description": "Common Container Interface (PHP FIG PSR-11)",
            "homepage": "https://github.com/php-fig/container",
            "keywords": [
                "PSR-11",
                "container",
                "container-interface",
                "container-interop",
                "psr"
            ],
            "support": {
                "issues": "https://github.com/php-fig/container/issues",
                "source": "https://github.com/php-fig/container/tree/1.1.2"
            },
            "time": "2021-11-05T16:50:12+00:00"
        },
        {
            "name": "psr/event-dispatcher",
            "version": "1.0.0",
            "source": {
                "type": "git",
                "url": "https://github.com/php-fig/event-dispatcher.git",
                "reference": "dbefd12671e8a14ec7f180cab83036ed26714bb0"
            },
            "dist": {
                "type": "zip",
                "url": "https://api.github.com/repos/php-fig/event-dispatcher/zipball/dbefd12671e8a14ec7f180cab83036ed26714bb0",
                "reference": "dbefd12671e8a14ec7f180cab83036ed26714bb0",
                "shasum": ""
            },
            "require": {
                "php": ">=7.2.0"
            },
            "type": "library",
            "extra": {
                "branch-alias": {
                    "dev-master": "1.0.x-dev"
                }
            },
            "autoload": {
                "psr-4": {
                    "Psr\\EventDispatcher\\": "src/"
                }
            },
            "notification-url": "https://packagist.org/downloads/",
            "license": [
                "MIT"
            ],
            "authors": [
                {
                    "name": "PHP-FIG",
                    "homepage": "http://www.php-fig.org/"
                }
            ],
            "description": "Standard interfaces for event handling.",
            "keywords": [
                "events",
                "psr",
                "psr-14"
            ],
            "support": {
                "issues": "https://github.com/php-fig/event-dispatcher/issues",
                "source": "https://github.com/php-fig/event-dispatcher/tree/1.0.0"
            },
            "time": "2019-01-08T18:20:26+00:00"
        },
        {
            "name": "psr/http-client",
            "version": "1.0.1",
            "source": {
                "type": "git",
                "url": "https://github.com/php-fig/http-client.git",
                "reference": "2dfb5f6c5eff0e91e20e913f8c5452ed95b86621"
            },
            "dist": {
                "type": "zip",
                "url": "https://api.github.com/repos/php-fig/http-client/zipball/2dfb5f6c5eff0e91e20e913f8c5452ed95b86621",
                "reference": "2dfb5f6c5eff0e91e20e913f8c5452ed95b86621",
                "shasum": ""
            },
            "require": {
                "php": "^7.0 || ^8.0",
                "psr/http-message": "^1.0"
            },
            "type": "library",
            "extra": {
                "branch-alias": {
                    "dev-master": "1.0.x-dev"
                }
            },
            "autoload": {
                "psr-4": {
                    "Psr\\Http\\Client\\": "src/"
                }
            },
            "notification-url": "https://packagist.org/downloads/",
            "license": [
                "MIT"
            ],
            "authors": [
                {
                    "name": "PHP-FIG",
                    "homepage": "http://www.php-fig.org/"
                }
            ],
            "description": "Common interface for HTTP clients",
            "homepage": "https://github.com/php-fig/http-client",
            "keywords": [
                "http",
                "http-client",
                "psr",
                "psr-18"
            ],
            "support": {
                "source": "https://github.com/php-fig/http-client/tree/master"
            },
            "time": "2020-06-29T06:28:15+00:00"
        },
        {
            "name": "psr/http-factory",
            "version": "1.0.1",
            "source": {
                "type": "git",
                "url": "https://github.com/php-fig/http-factory.git",
                "reference": "12ac7fcd07e5b077433f5f2bee95b3a771bf61be"
            },
            "dist": {
                "type": "zip",
                "url": "https://api.github.com/repos/php-fig/http-factory/zipball/12ac7fcd07e5b077433f5f2bee95b3a771bf61be",
                "reference": "12ac7fcd07e5b077433f5f2bee95b3a771bf61be",
                "shasum": ""
            },
            "require": {
                "php": ">=7.0.0",
                "psr/http-message": "^1.0"
            },
            "type": "library",
            "extra": {
                "branch-alias": {
                    "dev-master": "1.0.x-dev"
                }
            },
            "autoload": {
                "psr-4": {
                    "Psr\\Http\\Message\\": "src/"
                }
            },
            "notification-url": "https://packagist.org/downloads/",
            "license": [
                "MIT"
            ],
            "authors": [
                {
                    "name": "PHP-FIG",
                    "homepage": "http://www.php-fig.org/"
                }
            ],
            "description": "Common interfaces for PSR-7 HTTP message factories",
            "keywords": [
                "factory",
                "http",
                "message",
                "psr",
                "psr-17",
                "psr-7",
                "request",
                "response"
            ],
            "support": {
                "source": "https://github.com/php-fig/http-factory/tree/master"
            },
            "time": "2019-04-30T12:38:16+00:00"
        },
        {
            "name": "psr/http-message",
            "version": "1.0.1",
            "source": {
                "type": "git",
                "url": "https://github.com/php-fig/http-message.git",
                "reference": "f6561bf28d520154e4b0ec72be95418abe6d9363"
            },
            "dist": {
                "type": "zip",
                "url": "https://api.github.com/repos/php-fig/http-message/zipball/f6561bf28d520154e4b0ec72be95418abe6d9363",
                "reference": "f6561bf28d520154e4b0ec72be95418abe6d9363",
                "shasum": ""
            },
            "require": {
                "php": ">=5.3.0"
            },
            "type": "library",
            "extra": {
                "branch-alias": {
                    "dev-master": "1.0.x-dev"
                }
            },
            "autoload": {
                "psr-4": {
                    "Psr\\Http\\Message\\": "src/"
                }
            },
            "notification-url": "https://packagist.org/downloads/",
            "license": [
                "MIT"
            ],
            "authors": [
                {
                    "name": "PHP-FIG",
                    "homepage": "http://www.php-fig.org/"
                }
            ],
            "description": "Common interface for HTTP messages",
            "homepage": "https://github.com/php-fig/http-message",
            "keywords": [
                "http",
                "http-message",
                "psr",
                "psr-7",
                "request",
                "response"
            ],
            "support": {
                "source": "https://github.com/php-fig/http-message/tree/master"
            },
            "time": "2016-08-06T14:39:51+00:00"
        },
        {
            "name": "psr/log",
            "version": "1.1.4",
            "source": {
                "type": "git",
                "url": "https://github.com/php-fig/log.git",
                "reference": "d49695b909c3b7628b6289db5479a1c204601f11"
            },
            "dist": {
                "type": "zip",
                "url": "https://api.github.com/repos/php-fig/log/zipball/d49695b909c3b7628b6289db5479a1c204601f11",
                "reference": "d49695b909c3b7628b6289db5479a1c204601f11",
                "shasum": ""
            },
            "require": {
                "php": ">=5.3.0"
            },
            "type": "library",
            "extra": {
                "branch-alias": {
                    "dev-master": "1.1.x-dev"
                }
            },
            "autoload": {
                "psr-4": {
                    "Psr\\Log\\": "Psr/Log/"
                }
            },
            "notification-url": "https://packagist.org/downloads/",
            "license": [
                "MIT"
            ],
            "authors": [
                {
                    "name": "PHP-FIG",
                    "homepage": "https://www.php-fig.org/"
                }
            ],
            "description": "Common interface for logging libraries",
            "homepage": "https://github.com/php-fig/log",
            "keywords": [
                "log",
                "psr",
                "psr-3"
            ],
            "support": {
                "source": "https://github.com/php-fig/log/tree/1.1.4"
            },
            "time": "2021-05-03T11:20:27+00:00"
        },
        {
            "name": "ralouphie/getallheaders",
            "version": "3.0.3",
            "source": {
                "type": "git",
                "url": "https://github.com/ralouphie/getallheaders.git",
                "reference": "120b605dfeb996808c31b6477290a714d356e822"
            },
            "dist": {
                "type": "zip",
                "url": "https://api.github.com/repos/ralouphie/getallheaders/zipball/120b605dfeb996808c31b6477290a714d356e822",
                "reference": "120b605dfeb996808c31b6477290a714d356e822",
                "shasum": ""
            },
            "require": {
                "php": ">=5.6"
            },
            "require-dev": {
                "php-coveralls/php-coveralls": "^2.1",
                "phpunit/phpunit": "^5 || ^6.5"
            },
            "type": "library",
            "autoload": {
                "files": [
                    "src/getallheaders.php"
                ]
            },
            "notification-url": "https://packagist.org/downloads/",
            "license": [
                "MIT"
            ],
            "authors": [
                {
                    "name": "Ralph Khattar",
                    "email": "ralph.khattar@gmail.com"
                }
            ],
            "description": "A polyfill for getallheaders.",
            "support": {
                "issues": "https://github.com/ralouphie/getallheaders/issues",
                "source": "https://github.com/ralouphie/getallheaders/tree/develop"
            },
            "time": "2019-03-08T08:55:37+00:00"
        },
        {
            "name": "ramsey/collection",
            "version": "1.2.2",
            "source": {
                "type": "git",
                "url": "https://github.com/ramsey/collection.git",
                "reference": "cccc74ee5e328031b15640b51056ee8d3bb66c0a"
            },
            "dist": {
                "type": "zip",
                "url": "https://api.github.com/repos/ramsey/collection/zipball/cccc74ee5e328031b15640b51056ee8d3bb66c0a",
                "reference": "cccc74ee5e328031b15640b51056ee8d3bb66c0a",
                "shasum": ""
            },
            "require": {
                "php": "^7.3 || ^8",
                "symfony/polyfill-php81": "^1.23"
            },
            "require-dev": {
                "captainhook/captainhook": "^5.3",
                "dealerdirect/phpcodesniffer-composer-installer": "^0.7.0",
                "ergebnis/composer-normalize": "^2.6",
                "fakerphp/faker": "^1.5",
                "hamcrest/hamcrest-php": "^2",
                "jangregor/phpstan-prophecy": "^0.8",
                "mockery/mockery": "^1.3",
                "phpspec/prophecy-phpunit": "^2.0",
                "phpstan/extension-installer": "^1",
                "phpstan/phpstan": "^0.12.32",
                "phpstan/phpstan-mockery": "^0.12.5",
                "phpstan/phpstan-phpunit": "^0.12.11",
                "phpunit/phpunit": "^8.5 || ^9",
                "psy/psysh": "^0.10.4",
                "slevomat/coding-standard": "^6.3",
                "squizlabs/php_codesniffer": "^3.5",
                "vimeo/psalm": "^4.4"
            },
            "type": "library",
            "autoload": {
                "psr-4": {
                    "Ramsey\\Collection\\": "src/"
                }
            },
            "notification-url": "https://packagist.org/downloads/",
            "license": [
                "MIT"
            ],
            "authors": [
                {
                    "name": "Ben Ramsey",
                    "email": "ben@benramsey.com",
                    "homepage": "https://benramsey.com"
                }
            ],
            "description": "A PHP library for representing and manipulating collections.",
            "keywords": [
                "array",
                "collection",
                "hash",
                "map",
                "queue",
                "set"
            ],
            "support": {
                "issues": "https://github.com/ramsey/collection/issues",
                "source": "https://github.com/ramsey/collection/tree/1.2.2"
            },
            "funding": [
                {
                    "url": "https://github.com/ramsey",
                    "type": "github"
                },
                {
                    "url": "https://tidelift.com/funding/github/packagist/ramsey/collection",
                    "type": "tidelift"
                }
            ],
            "time": "2021-10-10T03:01:02+00:00"
        },
        {
            "name": "ramsey/uuid",
            "version": "4.2.3",
            "source": {
                "type": "git",
                "url": "https://github.com/ramsey/uuid.git",
                "reference": "fc9bb7fb5388691fd7373cd44dcb4d63bbcf24df"
            },
            "dist": {
                "type": "zip",
                "url": "https://api.github.com/repos/ramsey/uuid/zipball/fc9bb7fb5388691fd7373cd44dcb4d63bbcf24df",
                "reference": "fc9bb7fb5388691fd7373cd44dcb4d63bbcf24df",
                "shasum": ""
            },
            "require": {
                "brick/math": "^0.8 || ^0.9",
                "ext-json": "*",
                "php": "^7.2 || ^8.0",
                "ramsey/collection": "^1.0",
                "symfony/polyfill-ctype": "^1.8",
                "symfony/polyfill-php80": "^1.14"
            },
            "replace": {
                "rhumsaa/uuid": "self.version"
            },
            "require-dev": {
                "captainhook/captainhook": "^5.10",
                "captainhook/plugin-composer": "^5.3",
                "dealerdirect/phpcodesniffer-composer-installer": "^0.7.0",
                "doctrine/annotations": "^1.8",
                "ergebnis/composer-normalize": "^2.15",
                "mockery/mockery": "^1.3",
                "moontoast/math": "^1.1",
                "paragonie/random-lib": "^2",
                "php-mock/php-mock": "^2.2",
                "php-mock/php-mock-mockery": "^1.3",
                "php-parallel-lint/php-parallel-lint": "^1.1",
                "phpbench/phpbench": "^1.0",
                "phpstan/extension-installer": "^1.0",
                "phpstan/phpstan": "^0.12",
                "phpstan/phpstan-mockery": "^0.12",
                "phpstan/phpstan-phpunit": "^0.12",
                "phpunit/phpunit": "^8.5 || ^9",
                "slevomat/coding-standard": "^7.0",
                "squizlabs/php_codesniffer": "^3.5",
                "vimeo/psalm": "^4.9"
            },
            "suggest": {
                "ext-bcmath": "Enables faster math with arbitrary-precision integers using BCMath.",
                "ext-ctype": "Enables faster processing of character classification using ctype functions.",
                "ext-gmp": "Enables faster math with arbitrary-precision integers using GMP.",
                "ext-uuid": "Enables the use of PeclUuidTimeGenerator and PeclUuidRandomGenerator.",
                "paragonie/random-lib": "Provides RandomLib for use with the RandomLibAdapter",
                "ramsey/uuid-doctrine": "Allows the use of Ramsey\\Uuid\\Uuid as Doctrine field type."
            },
            "type": "library",
            "extra": {
                "branch-alias": {
                    "dev-main": "4.x-dev"
                },
                "captainhook": {
                    "force-install": true
                }
            },
            "autoload": {
                "psr-4": {
                    "Ramsey\\Uuid\\": "src/"
                },
                "files": [
                    "src/functions.php"
                ]
            },
            "notification-url": "https://packagist.org/downloads/",
            "license": [
                "MIT"
            ],
            "description": "A PHP library for generating and working with universally unique identifiers (UUIDs).",
            "keywords": [
                "guid",
                "identifier",
                "uuid"
            ],
            "support": {
                "issues": "https://github.com/ramsey/uuid/issues",
                "source": "https://github.com/ramsey/uuid/tree/4.2.3"
            },
            "funding": [
                {
                    "url": "https://github.com/ramsey",
                    "type": "github"
                },
                {
                    "url": "https://tidelift.com/funding/github/packagist/ramsey/uuid",
                    "type": "tidelift"
                }
            ],
            "time": "2021-09-25T23:10:38+00:00"
        },
        {
            "name": "react/promise",
            "version": "v2.8.0",
            "source": {
                "type": "git",
                "url": "https://github.com/reactphp/promise.git",
                "reference": "f3cff96a19736714524ca0dd1d4130de73dbbbc4"
            },
            "dist": {
                "type": "zip",
                "url": "https://api.github.com/repos/reactphp/promise/zipball/f3cff96a19736714524ca0dd1d4130de73dbbbc4",
                "reference": "f3cff96a19736714524ca0dd1d4130de73dbbbc4",
                "shasum": ""
            },
            "require": {
                "php": ">=5.4.0"
            },
            "require-dev": {
                "phpunit/phpunit": "^7.0 || ^6.5 || ^5.7 || ^4.8.36"
            },
            "type": "library",
            "autoload": {
                "psr-4": {
                    "React\\Promise\\": "src/"
                },
                "files": [
                    "src/functions_include.php"
                ]
            },
            "notification-url": "https://packagist.org/downloads/",
            "license": [
                "MIT"
            ],
            "authors": [
                {
                    "name": "Jan Sorgalla",
                    "email": "jsorgalla@gmail.com"
                }
            ],
            "description": "A lightweight implementation of CommonJS Promises/A for PHP",
            "keywords": [
                "promise",
                "promises"
            ],
            "support": {
                "issues": "https://github.com/reactphp/promise/issues",
                "source": "https://github.com/reactphp/promise/tree/v2.8.0"
            },
            "time": "2020-05-12T15:16:56+00:00"
        },
        {
            "name": "sabberworm/php-css-parser",
            "version": "8.3.1",
            "source": {
                "type": "git",
                "url": "https://github.com/sabberworm/PHP-CSS-Parser.git",
                "reference": "d217848e1396ef962fb1997cf3e2421acba7f796"
            },
            "dist": {
                "type": "zip",
                "url": "https://api.github.com/repos/sabberworm/PHP-CSS-Parser/zipball/d217848e1396ef962fb1997cf3e2421acba7f796",
                "reference": "d217848e1396ef962fb1997cf3e2421acba7f796",
                "shasum": ""
            },
            "require": {
                "php": ">=5.3.2"
            },
            "require-dev": {
                "codacy/coverage": "^1.4",
                "phpunit/phpunit": "~4.8"
            },
            "type": "library",
            "autoload": {
                "psr-0": {
                    "Sabberworm\\CSS": "lib/"
                }
            },
            "notification-url": "https://packagist.org/downloads/",
            "license": [
                "MIT"
            ],
            "authors": [
                {
                    "name": "Raphael Schweikert"
                }
            ],
            "description": "Parser for CSS Files written in PHP",
            "homepage": "http://www.sabberworm.com/blog/2010/6/10/php-css-parser",
            "keywords": [
                "css",
                "parser",
                "stylesheet"
            ],
            "support": {
                "issues": "https://github.com/sabberworm/PHP-CSS-Parser/issues",
                "source": "https://github.com/sabberworm/PHP-CSS-Parser/tree/8.3.1"
            },
            "time": "2020-06-01T09:10:00+00:00"
        },
        {
            "name": "seld/jsonlint",
            "version": "1.8.3",
            "source": {
                "type": "git",
                "url": "https://github.com/Seldaek/jsonlint.git",
                "reference": "9ad6ce79c342fbd44df10ea95511a1b24dee5b57"
            },
            "dist": {
                "type": "zip",
                "url": "https://api.github.com/repos/Seldaek/jsonlint/zipball/9ad6ce79c342fbd44df10ea95511a1b24dee5b57",
                "reference": "9ad6ce79c342fbd44df10ea95511a1b24dee5b57",
                "shasum": ""
            },
            "require": {
                "php": "^5.3 || ^7.0 || ^8.0"
            },
            "require-dev": {
                "phpunit/phpunit": "^4.8.35 || ^5.7 || ^6.0"
            },
            "bin": [
                "bin/jsonlint"
            ],
            "type": "library",
            "autoload": {
                "psr-4": {
                    "Seld\\JsonLint\\": "src/Seld/JsonLint/"
                }
            },
            "notification-url": "https://packagist.org/downloads/",
            "license": [
                "MIT"
            ],
            "authors": [
                {
                    "name": "Jordi Boggiano",
                    "email": "j.boggiano@seld.be",
                    "homepage": "http://seld.be"
                }
            ],
            "description": "JSON Linter",
            "keywords": [
                "json",
                "linter",
                "parser",
                "validator"
            ],
            "support": {
                "issues": "https://github.com/Seldaek/jsonlint/issues",
                "source": "https://github.com/Seldaek/jsonlint/tree/1.8.3"
            },
            "funding": [
                {
                    "url": "https://github.com/Seldaek",
                    "type": "github"
                },
                {
                    "url": "https://tidelift.com/funding/github/packagist/seld/jsonlint",
                    "type": "tidelift"
                }
            ],
            "time": "2020-11-11T09:19:24+00:00"
        },
        {
            "name": "seld/phar-utils",
            "version": "1.1.2",
            "source": {
                "type": "git",
                "url": "https://github.com/Seldaek/phar-utils.git",
                "reference": "749042a2315705d2dfbbc59234dd9ceb22bf3ff0"
            },
            "dist": {
                "type": "zip",
                "url": "https://api.github.com/repos/Seldaek/phar-utils/zipball/749042a2315705d2dfbbc59234dd9ceb22bf3ff0",
                "reference": "749042a2315705d2dfbbc59234dd9ceb22bf3ff0",
                "shasum": ""
            },
            "require": {
                "php": ">=5.3"
            },
            "type": "library",
            "extra": {
                "branch-alias": {
                    "dev-master": "1.x-dev"
                }
            },
            "autoload": {
                "psr-4": {
                    "Seld\\PharUtils\\": "src/"
                }
            },
            "notification-url": "https://packagist.org/downloads/",
            "license": [
                "MIT"
            ],
            "authors": [
                {
                    "name": "Jordi Boggiano",
                    "email": "j.boggiano@seld.be"
                }
            ],
            "description": "PHAR file format utilities, for when PHP phars you up",
            "keywords": [
                "phar"
            ],
            "support": {
                "issues": "https://github.com/Seldaek/phar-utils/issues",
                "source": "https://github.com/Seldaek/phar-utils/tree/1.1.2"
            },
            "time": "2021-08-19T21:01:38+00:00"
        },
        {
            "name": "spomky-labs/aes-key-wrap",
            "version": "v6.0.0",
            "source": {
                "type": "git",
                "url": "https://github.com/Spomky-Labs/aes-key-wrap.git",
                "reference": "97388255a37ad6fb1ed332d07e61fa2b7bb62e0d"
            },
            "dist": {
                "type": "zip",
                "url": "https://api.github.com/repos/Spomky-Labs/aes-key-wrap/zipball/97388255a37ad6fb1ed332d07e61fa2b7bb62e0d",
                "reference": "97388255a37ad6fb1ed332d07e61fa2b7bb62e0d",
                "shasum": ""
            },
            "require": {
                "ext-mbstring": "*",
                "lib-openssl": "*",
                "php": ">=7.2",
                "thecodingmachine/safe": "^1.1"
            },
            "require-dev": {
                "php-coveralls/php-coveralls": "^2.0",
                "phpstan/phpstan": "^0.12",
                "phpstan/phpstan-beberlei-assert": "^0.12",
                "phpstan/phpstan-deprecation-rules": "^0.12",
                "phpstan/phpstan-phpunit": "^0.12",
                "phpstan/phpstan-strict-rules": "^0.12",
                "phpunit/phpunit": "^7.0|^8.0|^9.0",
                "thecodingmachine/phpstan-safe-rule": "^1.0"
            },
            "type": "library",
            "extra": {
                "branch-alias": {
                    "dev-master": "5.0.x-dev"
                }
            },
            "autoload": {
                "psr-4": {
                    "AESKW\\": "src/"
                }
            },
            "notification-url": "https://packagist.org/downloads/",
            "license": [
                "MIT"
            ],
            "authors": [
                {
                    "name": "Florent Morselli",
                    "homepage": "https://github.com/Spomky-Labs/aes-key-wrap/contributors"
                }
            ],
            "description": "AES Key Wrap for PHP.",
            "homepage": "https://github.com/Spomky-Labs/aes-key-wrap",
            "keywords": [
                "A128KW",
                "A192KW",
                "A256KW",
                "RFC3394",
                "RFC5649",
                "aes",
                "key",
                "padding",
                "wrap"
            ],
            "support": {
                "issues": "https://github.com/Spomky-Labs/aes-key-wrap/issues",
                "source": "https://github.com/Spomky-Labs/aes-key-wrap/tree/v6.0.0"
            },
            "time": "2020-08-01T14:07:55+00:00"
        },
        {
            "name": "spomky-labs/base64url",
            "version": "v2.0.4",
            "source": {
                "type": "git",
                "url": "https://github.com/Spomky-Labs/base64url.git",
                "reference": "7752ce931ec285da4ed1f4c5aa27e45e097be61d"
            },
            "dist": {
                "type": "zip",
                "url": "https://api.github.com/repos/Spomky-Labs/base64url/zipball/7752ce931ec285da4ed1f4c5aa27e45e097be61d",
                "reference": "7752ce931ec285da4ed1f4c5aa27e45e097be61d",
                "shasum": ""
            },
            "require": {
                "php": ">=7.1"
            },
            "require-dev": {
                "phpstan/extension-installer": "^1.0",
                "phpstan/phpstan": "^0.11|^0.12",
                "phpstan/phpstan-beberlei-assert": "^0.11|^0.12",
                "phpstan/phpstan-deprecation-rules": "^0.11|^0.12",
                "phpstan/phpstan-phpunit": "^0.11|^0.12",
                "phpstan/phpstan-strict-rules": "^0.11|^0.12"
            },
            "type": "library",
            "autoload": {
                "psr-4": {
                    "Base64Url\\": "src/"
                }
            },
            "notification-url": "https://packagist.org/downloads/",
            "license": [
                "MIT"
            ],
            "authors": [
                {
                    "name": "Florent Morselli",
                    "homepage": "https://github.com/Spomky-Labs/base64url/contributors"
                }
            ],
            "description": "Base 64 URL Safe Encoding/Decoding PHP Library",
            "homepage": "https://github.com/Spomky-Labs/base64url",
            "keywords": [
                "base64",
                "rfc4648",
                "safe",
                "url"
            ],
            "support": {
                "issues": "https://github.com/Spomky-Labs/base64url/issues",
                "source": "https://github.com/Spomky-Labs/base64url/tree/v2.0.4"
            },
            "funding": [
                {
                    "url": "https://github.com/Spomky",
                    "type": "github"
                },
                {
                    "url": "https://www.patreon.com/FlorentMorselli",
                    "type": "patreon"
                }
            ],
            "time": "2020-11-03T09:10:25+00:00"
        },
        {
            "name": "symfony/config",
            "version": "v5.3.10",
            "source": {
                "type": "git",
                "url": "https://github.com/symfony/config.git",
                "reference": "ac23c2f24d5634966d665d836c3933d54347e5d4"
            },
            "dist": {
                "type": "zip",
                "url": "https://api.github.com/repos/symfony/config/zipball/ac23c2f24d5634966d665d836c3933d54347e5d4",
                "reference": "ac23c2f24d5634966d665d836c3933d54347e5d4",
                "shasum": ""
            },
            "require": {
                "php": ">=7.2.5",
                "symfony/deprecation-contracts": "^2.1",
                "symfony/filesystem": "^4.4|^5.0",
                "symfony/polyfill-ctype": "~1.8",
                "symfony/polyfill-php80": "^1.16",
                "symfony/polyfill-php81": "^1.22"
            },
            "conflict": {
                "symfony/finder": "<4.4"
            },
            "require-dev": {
                "symfony/event-dispatcher": "^4.4|^5.0",
                "symfony/finder": "^4.4|^5.0",
                "symfony/messenger": "^4.4|^5.0",
                "symfony/service-contracts": "^1.1|^2",
                "symfony/yaml": "^4.4|^5.0"
            },
            "suggest": {
                "symfony/yaml": "To use the yaml reference dumper"
            },
            "type": "library",
            "autoload": {
                "psr-4": {
                    "Symfony\\Component\\Config\\": ""
                },
                "exclude-from-classmap": [
                    "/Tests/"
                ]
            },
            "notification-url": "https://packagist.org/downloads/",
            "license": [
                "MIT"
            ],
            "authors": [
                {
                    "name": "Fabien Potencier",
                    "email": "fabien@symfony.com"
                },
                {
                    "name": "Symfony Community",
                    "homepage": "https://symfony.com/contributors"
                }
            ],
            "description": "Helps you find, load, combine, autofill and validate configuration values of any kind",
            "homepage": "https://symfony.com",
            "support": {
                "source": "https://github.com/symfony/config/tree/v5.3.10"
            },
            "funding": [
                {
                    "url": "https://symfony.com/sponsor",
                    "type": "custom"
                },
                {
                    "url": "https://github.com/fabpot",
                    "type": "github"
                },
                {
                    "url": "https://tidelift.com/funding/github/packagist/symfony/symfony",
                    "type": "tidelift"
                }
            ],
            "time": "2021-10-22T09:06:52+00:00"
        },
        {
            "name": "symfony/console",
            "version": "v4.4.33",
            "source": {
                "type": "git",
                "url": "https://github.com/symfony/console.git",
                "reference": "8dbd23ef7a8884051482183ddee8d9061b5feed0"
            },
            "dist": {
                "type": "zip",
                "url": "https://api.github.com/repos/symfony/console/zipball/8dbd23ef7a8884051482183ddee8d9061b5feed0",
                "reference": "8dbd23ef7a8884051482183ddee8d9061b5feed0",
                "shasum": ""
            },
            "require": {
                "php": ">=7.1.3",
                "symfony/polyfill-mbstring": "~1.0",
                "symfony/polyfill-php73": "^1.8",
                "symfony/polyfill-php80": "^1.16",
                "symfony/service-contracts": "^1.1|^2"
            },
            "conflict": {
                "psr/log": ">=3",
                "symfony/dependency-injection": "<3.4",
                "symfony/event-dispatcher": "<4.3|>=5",
                "symfony/lock": "<4.4",
                "symfony/process": "<3.3"
            },
            "provide": {
                "psr/log-implementation": "1.0|2.0"
            },
            "require-dev": {
                "psr/log": "^1|^2",
                "symfony/config": "^3.4|^4.0|^5.0",
                "symfony/dependency-injection": "^3.4|^4.0|^5.0",
                "symfony/event-dispatcher": "^4.3",
                "symfony/lock": "^4.4|^5.0",
                "symfony/process": "^3.4|^4.0|^5.0",
                "symfony/var-dumper": "^4.3|^5.0"
            },
            "suggest": {
                "psr/log": "For using the console logger",
                "symfony/event-dispatcher": "",
                "symfony/lock": "",
                "symfony/process": ""
            },
            "type": "library",
            "autoload": {
                "psr-4": {
                    "Symfony\\Component\\Console\\": ""
                },
                "exclude-from-classmap": [
                    "/Tests/"
                ]
            },
            "notification-url": "https://packagist.org/downloads/",
            "license": [
                "MIT"
            ],
            "authors": [
                {
                    "name": "Fabien Potencier",
                    "email": "fabien@symfony.com"
                },
                {
                    "name": "Symfony Community",
                    "homepage": "https://symfony.com/contributors"
                }
            ],
            "description": "Eases the creation of beautiful and testable command line interfaces",
            "homepage": "https://symfony.com",
            "support": {
                "source": "https://github.com/symfony/console/tree/v4.4.33"
            },
            "funding": [
                {
                    "url": "https://symfony.com/sponsor",
                    "type": "custom"
                },
                {
                    "url": "https://github.com/fabpot",
                    "type": "github"
                },
                {
                    "url": "https://tidelift.com/funding/github/packagist/symfony/symfony",
                    "type": "tidelift"
                }
            ],
            "time": "2021-10-25T16:36:08+00:00"
        },
        {
            "name": "symfony/css-selector",
            "version": "v5.3.4",
            "source": {
                "type": "git",
                "url": "https://github.com/symfony/css-selector.git",
                "reference": "7fb120adc7f600a59027775b224c13a33530dd90"
            },
            "dist": {
                "type": "zip",
                "url": "https://api.github.com/repos/symfony/css-selector/zipball/7fb120adc7f600a59027775b224c13a33530dd90",
                "reference": "7fb120adc7f600a59027775b224c13a33530dd90",
                "shasum": ""
            },
            "require": {
                "php": ">=7.2.5",
                "symfony/polyfill-php80": "^1.16"
            },
            "type": "library",
            "autoload": {
                "psr-4": {
                    "Symfony\\Component\\CssSelector\\": ""
                },
                "exclude-from-classmap": [
                    "/Tests/"
                ]
            },
            "notification-url": "https://packagist.org/downloads/",
            "license": [
                "MIT"
            ],
            "authors": [
                {
                    "name": "Fabien Potencier",
                    "email": "fabien@symfony.com"
                },
                {
                    "name": "Jean-François Simon",
                    "email": "jeanfrancois.simon@sensiolabs.com"
                },
                {
                    "name": "Symfony Community",
                    "homepage": "https://symfony.com/contributors"
                }
            ],
            "description": "Converts CSS selectors to XPath expressions",
            "homepage": "https://symfony.com",
            "support": {
                "source": "https://github.com/symfony/css-selector/tree/v5.3.4"
            },
            "funding": [
                {
                    "url": "https://symfony.com/sponsor",
                    "type": "custom"
                },
                {
                    "url": "https://github.com/fabpot",
                    "type": "github"
                },
                {
                    "url": "https://tidelift.com/funding/github/packagist/symfony/symfony",
                    "type": "tidelift"
                }
            ],
            "time": "2021-07-21T12:38:00+00:00"
        },
        {
            "name": "symfony/debug",
            "version": "v4.4.31",
            "source": {
                "type": "git",
                "url": "https://github.com/symfony/debug.git",
                "reference": "43ede438d4cb52cd589ae5dc070e9323866ba8e0"
            },
            "dist": {
                "type": "zip",
                "url": "https://api.github.com/repos/symfony/debug/zipball/43ede438d4cb52cd589ae5dc070e9323866ba8e0",
                "reference": "43ede438d4cb52cd589ae5dc070e9323866ba8e0",
                "shasum": ""
            },
            "require": {
                "php": ">=7.1.3",
                "psr/log": "^1|^2|^3"
            },
            "conflict": {
                "symfony/http-kernel": "<3.4"
            },
            "require-dev": {
                "symfony/http-kernel": "^3.4|^4.0|^5.0"
            },
            "type": "library",
            "autoload": {
                "psr-4": {
                    "Symfony\\Component\\Debug\\": ""
                },
                "exclude-from-classmap": [
                    "/Tests/"
                ]
            },
            "notification-url": "https://packagist.org/downloads/",
            "license": [
                "MIT"
            ],
            "authors": [
                {
                    "name": "Fabien Potencier",
                    "email": "fabien@symfony.com"
                },
                {
                    "name": "Symfony Community",
                    "homepage": "https://symfony.com/contributors"
                }
            ],
            "description": "Provides tools to ease debugging PHP code",
            "homepage": "https://symfony.com",
            "support": {
                "source": "https://github.com/symfony/debug/tree/v4.4.31"
            },
            "funding": [
                {
                    "url": "https://symfony.com/sponsor",
                    "type": "custom"
                },
                {
                    "url": "https://github.com/fabpot",
                    "type": "github"
                },
                {
                    "url": "https://tidelift.com/funding/github/packagist/symfony/symfony",
                    "type": "tidelift"
                }
            ],
            "time": "2021-09-24T13:30:14+00:00"
        },
        {
            "name": "symfony/dependency-injection",
            "version": "v5.3.10",
            "source": {
                "type": "git",
                "url": "https://github.com/symfony/dependency-injection.git",
                "reference": "be833dd336c248ef2bdabf24665351455f52afdb"
            },
            "dist": {
                "type": "zip",
                "url": "https://api.github.com/repos/symfony/dependency-injection/zipball/be833dd336c248ef2bdabf24665351455f52afdb",
                "reference": "be833dd336c248ef2bdabf24665351455f52afdb",
                "shasum": ""
            },
            "require": {
                "php": ">=7.2.5",
                "psr/container": "^1.1.1",
                "symfony/deprecation-contracts": "^2.1",
                "symfony/polyfill-php80": "^1.16",
                "symfony/service-contracts": "^1.1.6|^2"
            },
            "conflict": {
                "ext-psr": "<1.1|>=2",
                "symfony/config": "<5.3",
                "symfony/finder": "<4.4",
                "symfony/proxy-manager-bridge": "<4.4",
                "symfony/yaml": "<4.4"
            },
            "provide": {
                "psr/container-implementation": "1.0",
                "symfony/service-implementation": "1.0|2.0"
            },
            "require-dev": {
                "symfony/config": "^5.3",
                "symfony/expression-language": "^4.4|^5.0",
                "symfony/yaml": "^4.4|^5.0"
            },
            "suggest": {
                "symfony/config": "",
                "symfony/expression-language": "For using expressions in service container configuration",
                "symfony/finder": "For using double-star glob patterns or when GLOB_BRACE portability is required",
                "symfony/proxy-manager-bridge": "Generate service proxies to lazy load them",
                "symfony/yaml": ""
            },
            "type": "library",
            "autoload": {
                "psr-4": {
                    "Symfony\\Component\\DependencyInjection\\": ""
                },
                "exclude-from-classmap": [
                    "/Tests/"
                ]
            },
            "notification-url": "https://packagist.org/downloads/",
            "license": [
                "MIT"
            ],
            "authors": [
                {
                    "name": "Fabien Potencier",
                    "email": "fabien@symfony.com"
                },
                {
                    "name": "Symfony Community",
                    "homepage": "https://symfony.com/contributors"
                }
            ],
            "description": "Allows you to standardize and centralize the way objects are constructed in your application",
            "homepage": "https://symfony.com",
            "support": {
                "source": "https://github.com/symfony/dependency-injection/tree/v5.3.10"
            },
            "funding": [
                {
                    "url": "https://symfony.com/sponsor",
                    "type": "custom"
                },
                {
                    "url": "https://github.com/fabpot",
                    "type": "github"
                },
                {
                    "url": "https://tidelift.com/funding/github/packagist/symfony/symfony",
                    "type": "tidelift"
                }
            ],
            "time": "2021-10-22T18:11:05+00:00"
        },
        {
            "name": "symfony/deprecation-contracts",
            "version": "v2.4.0",
            "source": {
                "type": "git",
                "url": "https://github.com/symfony/deprecation-contracts.git",
                "reference": "5f38c8804a9e97d23e0c8d63341088cd8a22d627"
            },
            "dist": {
                "type": "zip",
                "url": "https://api.github.com/repos/symfony/deprecation-contracts/zipball/5f38c8804a9e97d23e0c8d63341088cd8a22d627",
                "reference": "5f38c8804a9e97d23e0c8d63341088cd8a22d627",
                "shasum": ""
            },
            "require": {
                "php": ">=7.1"
            },
            "type": "library",
            "extra": {
                "branch-alias": {
                    "dev-main": "2.4-dev"
                },
                "thanks": {
                    "name": "symfony/contracts",
                    "url": "https://github.com/symfony/contracts"
                }
            },
            "autoload": {
                "files": [
                    "function.php"
                ]
            },
            "notification-url": "https://packagist.org/downloads/",
            "license": [
                "MIT"
            ],
            "authors": [
                {
                    "name": "Nicolas Grekas",
                    "email": "p@tchwork.com"
                },
                {
                    "name": "Symfony Community",
                    "homepage": "https://symfony.com/contributors"
                }
            ],
            "description": "A generic function and convention to trigger deprecation notices",
            "homepage": "https://symfony.com",
            "support": {
                "source": "https://github.com/symfony/deprecation-contracts/tree/v2.4.0"
            },
            "funding": [
                {
                    "url": "https://symfony.com/sponsor",
                    "type": "custom"
                },
                {
                    "url": "https://github.com/fabpot",
                    "type": "github"
                },
                {
                    "url": "https://tidelift.com/funding/github/packagist/symfony/symfony",
                    "type": "tidelift"
                }
            ],
            "time": "2021-03-23T23:28:01+00:00"
        },
        {
            "name": "symfony/error-handler",
            "version": "v4.4.30",
            "source": {
                "type": "git",
                "url": "https://github.com/symfony/error-handler.git",
                "reference": "51f98f7aa99f00f3b1da6bafe934e67ae6ba6dc5"
            },
            "dist": {
                "type": "zip",
                "url": "https://api.github.com/repos/symfony/error-handler/zipball/51f98f7aa99f00f3b1da6bafe934e67ae6ba6dc5",
                "reference": "51f98f7aa99f00f3b1da6bafe934e67ae6ba6dc5",
                "shasum": ""
            },
            "require": {
                "php": ">=7.1.3",
                "psr/log": "^1|^2|^3",
                "symfony/debug": "^4.4.5",
                "symfony/var-dumper": "^4.4|^5.0"
            },
            "require-dev": {
                "symfony/http-kernel": "^4.4|^5.0",
                "symfony/serializer": "^4.4|^5.0"
            },
            "type": "library",
            "autoload": {
                "psr-4": {
                    "Symfony\\Component\\ErrorHandler\\": ""
                },
                "exclude-from-classmap": [
                    "/Tests/"
                ]
            },
            "notification-url": "https://packagist.org/downloads/",
            "license": [
                "MIT"
            ],
            "authors": [
                {
                    "name": "Fabien Potencier",
                    "email": "fabien@symfony.com"
                },
                {
                    "name": "Symfony Community",
                    "homepage": "https://symfony.com/contributors"
                }
            ],
            "description": "Provides tools to manage errors and ease debugging PHP code",
            "homepage": "https://symfony.com",
            "support": {
                "source": "https://github.com/symfony/error-handler/tree/v4.4.30"
            },
            "funding": [
                {
                    "url": "https://symfony.com/sponsor",
                    "type": "custom"
                },
                {
                    "url": "https://github.com/fabpot",
                    "type": "github"
                },
                {
                    "url": "https://tidelift.com/funding/github/packagist/symfony/symfony",
                    "type": "tidelift"
                }
            ],
            "time": "2021-08-27T17:42:48+00:00"
        },
        {
            "name": "symfony/event-dispatcher",
            "version": "v4.4.30",
            "source": {
                "type": "git",
                "url": "https://github.com/symfony/event-dispatcher.git",
                "reference": "2fe81680070043c4c80e7cedceb797e34f377bac"
            },
            "dist": {
                "type": "zip",
                "url": "https://api.github.com/repos/symfony/event-dispatcher/zipball/2fe81680070043c4c80e7cedceb797e34f377bac",
                "reference": "2fe81680070043c4c80e7cedceb797e34f377bac",
                "shasum": ""
            },
            "require": {
                "php": ">=7.1.3",
                "symfony/event-dispatcher-contracts": "^1.1",
                "symfony/polyfill-php80": "^1.16"
            },
            "conflict": {
                "symfony/dependency-injection": "<3.4"
            },
            "provide": {
                "psr/event-dispatcher-implementation": "1.0",
                "symfony/event-dispatcher-implementation": "1.1"
            },
            "require-dev": {
                "psr/log": "^1|^2|^3",
                "symfony/config": "^3.4|^4.0|^5.0",
                "symfony/dependency-injection": "^3.4|^4.0|^5.0",
                "symfony/error-handler": "~3.4|~4.4",
                "symfony/expression-language": "^3.4|^4.0|^5.0",
                "symfony/http-foundation": "^3.4|^4.0|^5.0",
                "symfony/service-contracts": "^1.1|^2",
                "symfony/stopwatch": "^3.4|^4.0|^5.0"
            },
            "suggest": {
                "symfony/dependency-injection": "",
                "symfony/http-kernel": ""
            },
            "type": "library",
            "autoload": {
                "psr-4": {
                    "Symfony\\Component\\EventDispatcher\\": ""
                },
                "exclude-from-classmap": [
                    "/Tests/"
                ]
            },
            "notification-url": "https://packagist.org/downloads/",
            "license": [
                "MIT"
            ],
            "authors": [
                {
                    "name": "Fabien Potencier",
                    "email": "fabien@symfony.com"
                },
                {
                    "name": "Symfony Community",
                    "homepage": "https://symfony.com/contributors"
                }
            ],
            "description": "Provides tools that allow your application components to communicate with each other by dispatching events and listening to them",
            "homepage": "https://symfony.com",
            "support": {
                "source": "https://github.com/symfony/event-dispatcher/tree/v4.4.30"
            },
            "funding": [
                {
                    "url": "https://symfony.com/sponsor",
                    "type": "custom"
                },
                {
                    "url": "https://github.com/fabpot",
                    "type": "github"
                },
                {
                    "url": "https://tidelift.com/funding/github/packagist/symfony/symfony",
                    "type": "tidelift"
                }
            ],
            "time": "2021-08-04T20:31:23+00:00"
        },
        {
            "name": "symfony/event-dispatcher-contracts",
            "version": "v1.1.9",
            "source": {
                "type": "git",
                "url": "https://github.com/symfony/event-dispatcher-contracts.git",
                "reference": "84e23fdcd2517bf37aecbd16967e83f0caee25a7"
            },
            "dist": {
                "type": "zip",
                "url": "https://api.github.com/repos/symfony/event-dispatcher-contracts/zipball/84e23fdcd2517bf37aecbd16967e83f0caee25a7",
                "reference": "84e23fdcd2517bf37aecbd16967e83f0caee25a7",
                "shasum": ""
            },
            "require": {
                "php": ">=7.1.3"
            },
            "suggest": {
                "psr/event-dispatcher": "",
                "symfony/event-dispatcher-implementation": ""
            },
            "type": "library",
            "extra": {
                "branch-alias": {
                    "dev-master": "1.1-dev"
                },
                "thanks": {
                    "name": "symfony/contracts",
                    "url": "https://github.com/symfony/contracts"
                }
            },
            "autoload": {
                "psr-4": {
                    "Symfony\\Contracts\\EventDispatcher\\": ""
                }
            },
            "notification-url": "https://packagist.org/downloads/",
            "license": [
                "MIT"
            ],
            "authors": [
                {
                    "name": "Nicolas Grekas",
                    "email": "p@tchwork.com"
                },
                {
                    "name": "Symfony Community",
                    "homepage": "https://symfony.com/contributors"
                }
            ],
            "description": "Generic abstractions related to dispatching event",
            "homepage": "https://symfony.com",
            "keywords": [
                "abstractions",
                "contracts",
                "decoupling",
                "interfaces",
                "interoperability",
                "standards"
            ],
            "support": {
                "source": "https://github.com/symfony/event-dispatcher-contracts/tree/v1.1.9"
            },
            "funding": [
                {
                    "url": "https://symfony.com/sponsor",
                    "type": "custom"
                },
                {
                    "url": "https://github.com/fabpot",
                    "type": "github"
                },
                {
                    "url": "https://tidelift.com/funding/github/packagist/symfony/symfony",
                    "type": "tidelift"
                }
            ],
            "time": "2020-07-06T13:19:58+00:00"
        },
        {
            "name": "symfony/filesystem",
            "version": "v5.3.4",
            "source": {
                "type": "git",
                "url": "https://github.com/symfony/filesystem.git",
                "reference": "343f4fe324383ca46792cae728a3b6e2f708fb32"
            },
            "dist": {
                "type": "zip",
                "url": "https://api.github.com/repos/symfony/filesystem/zipball/343f4fe324383ca46792cae728a3b6e2f708fb32",
                "reference": "343f4fe324383ca46792cae728a3b6e2f708fb32",
                "shasum": ""
            },
            "require": {
                "php": ">=7.2.5",
                "symfony/polyfill-ctype": "~1.8",
                "symfony/polyfill-php80": "^1.16"
            },
            "type": "library",
            "autoload": {
                "psr-4": {
                    "Symfony\\Component\\Filesystem\\": ""
                },
                "exclude-from-classmap": [
                    "/Tests/"
                ]
            },
            "notification-url": "https://packagist.org/downloads/",
            "license": [
                "MIT"
            ],
            "authors": [
                {
                    "name": "Fabien Potencier",
                    "email": "fabien@symfony.com"
                },
                {
                    "name": "Symfony Community",
                    "homepage": "https://symfony.com/contributors"
                }
            ],
            "description": "Provides basic utilities for the filesystem",
            "homepage": "https://symfony.com",
            "support": {
                "source": "https://github.com/symfony/filesystem/tree/v5.3.4"
            },
            "funding": [
                {
                    "url": "https://symfony.com/sponsor",
                    "type": "custom"
                },
                {
                    "url": "https://github.com/fabpot",
                    "type": "github"
                },
                {
                    "url": "https://tidelift.com/funding/github/packagist/symfony/symfony",
                    "type": "tidelift"
                }
            ],
            "time": "2021-07-21T12:40:44+00:00"
        },
        {
            "name": "symfony/finder",
            "version": "v5.3.7",
            "source": {
                "type": "git",
                "url": "https://github.com/symfony/finder.git",
                "reference": "a10000ada1e600d109a6c7632e9ac42e8bf2fb93"
            },
            "dist": {
                "type": "zip",
                "url": "https://api.github.com/repos/symfony/finder/zipball/a10000ada1e600d109a6c7632e9ac42e8bf2fb93",
                "reference": "a10000ada1e600d109a6c7632e9ac42e8bf2fb93",
                "shasum": ""
            },
            "require": {
                "php": ">=7.2.5",
                "symfony/polyfill-php80": "^1.16"
            },
            "type": "library",
            "autoload": {
                "psr-4": {
                    "Symfony\\Component\\Finder\\": ""
                },
                "exclude-from-classmap": [
                    "/Tests/"
                ]
            },
            "notification-url": "https://packagist.org/downloads/",
            "license": [
                "MIT"
            ],
            "authors": [
                {
                    "name": "Fabien Potencier",
                    "email": "fabien@symfony.com"
                },
                {
                    "name": "Symfony Community",
                    "homepage": "https://symfony.com/contributors"
                }
            ],
            "description": "Finds files and directories via an intuitive fluent interface",
            "homepage": "https://symfony.com",
            "support": {
                "source": "https://github.com/symfony/finder/tree/v5.3.7"
            },
            "funding": [
                {
                    "url": "https://symfony.com/sponsor",
                    "type": "custom"
                },
                {
                    "url": "https://github.com/fabpot",
                    "type": "github"
                },
                {
                    "url": "https://tidelift.com/funding/github/packagist/symfony/symfony",
                    "type": "tidelift"
                }
            ],
            "time": "2021-08-04T21:20:46+00:00"
        },
        {
            "name": "symfony/http-client-contracts",
            "version": "v2.4.0",
            "source": {
                "type": "git",
                "url": "https://github.com/symfony/http-client-contracts.git",
                "reference": "7e82f6084d7cae521a75ef2cb5c9457bbda785f4"
            },
            "dist": {
                "type": "zip",
                "url": "https://api.github.com/repos/symfony/http-client-contracts/zipball/7e82f6084d7cae521a75ef2cb5c9457bbda785f4",
                "reference": "7e82f6084d7cae521a75ef2cb5c9457bbda785f4",
                "shasum": ""
            },
            "require": {
                "php": ">=7.2.5"
            },
            "suggest": {
                "symfony/http-client-implementation": ""
            },
            "type": "library",
            "extra": {
                "branch-alias": {
                    "dev-main": "2.4-dev"
                },
                "thanks": {
                    "name": "symfony/contracts",
                    "url": "https://github.com/symfony/contracts"
                }
            },
            "autoload": {
                "psr-4": {
                    "Symfony\\Contracts\\HttpClient\\": ""
                }
            },
            "notification-url": "https://packagist.org/downloads/",
            "license": [
                "MIT"
            ],
            "authors": [
                {
                    "name": "Nicolas Grekas",
                    "email": "p@tchwork.com"
                },
                {
                    "name": "Symfony Community",
                    "homepage": "https://symfony.com/contributors"
                }
            ],
            "description": "Generic abstractions related to HTTP clients",
            "homepage": "https://symfony.com",
            "keywords": [
                "abstractions",
                "contracts",
                "decoupling",
                "interfaces",
                "interoperability",
                "standards"
            ],
            "support": {
                "source": "https://github.com/symfony/http-client-contracts/tree/v2.4.0"
            },
            "funding": [
                {
                    "url": "https://symfony.com/sponsor",
                    "type": "custom"
                },
                {
                    "url": "https://github.com/fabpot",
                    "type": "github"
                },
                {
                    "url": "https://tidelift.com/funding/github/packagist/symfony/symfony",
                    "type": "tidelift"
                }
            ],
            "time": "2021-04-11T23:07:08+00:00"
        },
        {
            "name": "symfony/http-foundation",
            "version": "v5.3.10",
            "source": {
                "type": "git",
                "url": "https://github.com/symfony/http-foundation.git",
                "reference": "9f34f02e8a5fdc7a56bafe011cea1ce97300e54c"
            },
            "dist": {
                "type": "zip",
                "url": "https://api.github.com/repos/symfony/http-foundation/zipball/9f34f02e8a5fdc7a56bafe011cea1ce97300e54c",
                "reference": "9f34f02e8a5fdc7a56bafe011cea1ce97300e54c",
                "shasum": ""
            },
            "require": {
                "php": ">=7.2.5",
                "symfony/deprecation-contracts": "^2.1",
                "symfony/polyfill-mbstring": "~1.1",
                "symfony/polyfill-php80": "^1.16"
            },
            "require-dev": {
                "predis/predis": "~1.0",
                "symfony/cache": "^4.4|^5.0",
                "symfony/expression-language": "^4.4|^5.0",
                "symfony/mime": "^4.4|^5.0"
            },
            "suggest": {
                "symfony/mime": "To use the file extension guesser"
            },
            "type": "library",
            "autoload": {
                "psr-4": {
                    "Symfony\\Component\\HttpFoundation\\": ""
                },
                "exclude-from-classmap": [
                    "/Tests/"
                ]
            },
            "notification-url": "https://packagist.org/downloads/",
            "license": [
                "MIT"
            ],
            "authors": [
                {
                    "name": "Fabien Potencier",
                    "email": "fabien@symfony.com"
                },
                {
                    "name": "Symfony Community",
                    "homepage": "https://symfony.com/contributors"
                }
            ],
            "description": "Defines an object-oriented layer for the HTTP specification",
            "homepage": "https://symfony.com",
            "support": {
                "source": "https://github.com/symfony/http-foundation/tree/v5.3.10"
            },
            "funding": [
                {
                    "url": "https://symfony.com/sponsor",
                    "type": "custom"
                },
                {
                    "url": "https://github.com/fabpot",
                    "type": "github"
                },
                {
                    "url": "https://tidelift.com/funding/github/packagist/symfony/symfony",
                    "type": "tidelift"
                }
            ],
            "time": "2021-10-11T15:41:55+00:00"
        },
        {
            "name": "symfony/http-kernel",
            "version": "v4.4.33",
            "source": {
                "type": "git",
                "url": "https://github.com/symfony/http-kernel.git",
                "reference": "6f1fcca1154f782796549f4f4e5090bae9525c0e"
            },
            "dist": {
                "type": "zip",
                "url": "https://api.github.com/repos/symfony/http-kernel/zipball/6f1fcca1154f782796549f4f4e5090bae9525c0e",
                "reference": "6f1fcca1154f782796549f4f4e5090bae9525c0e",
                "shasum": ""
            },
            "require": {
                "php": ">=7.1.3",
                "psr/log": "^1|^2",
                "symfony/error-handler": "^4.4",
                "symfony/event-dispatcher": "^4.4",
                "symfony/http-client-contracts": "^1.1|^2",
                "symfony/http-foundation": "^4.4.30|^5.3.7",
                "symfony/polyfill-ctype": "^1.8",
                "symfony/polyfill-php73": "^1.9",
                "symfony/polyfill-php80": "^1.16"
            },
            "conflict": {
                "symfony/browser-kit": "<4.3",
                "symfony/config": "<3.4",
                "symfony/console": ">=5",
                "symfony/dependency-injection": "<4.3",
                "symfony/translation": "<4.2",
                "twig/twig": "<1.43|<2.13,>=2"
            },
            "provide": {
                "psr/log-implementation": "1.0|2.0"
            },
            "require-dev": {
                "psr/cache": "^1.0|^2.0|^3.0",
                "symfony/browser-kit": "^4.3|^5.0",
                "symfony/config": "^3.4|^4.0|^5.0",
                "symfony/console": "^3.4|^4.0",
                "symfony/css-selector": "^3.4|^4.0|^5.0",
                "symfony/dependency-injection": "^4.3|^5.0",
                "symfony/dom-crawler": "^3.4|^4.0|^5.0",
                "symfony/expression-language": "^3.4|^4.0|^5.0",
                "symfony/finder": "^3.4|^4.0|^5.0",
                "symfony/process": "^3.4|^4.0|^5.0",
                "symfony/routing": "^3.4|^4.0|^5.0",
                "symfony/stopwatch": "^3.4|^4.0|^5.0",
                "symfony/templating": "^3.4|^4.0|^5.0",
                "symfony/translation": "^4.2|^5.0",
                "symfony/translation-contracts": "^1.1|^2",
                "twig/twig": "^1.43|^2.13|^3.0.4"
            },
            "suggest": {
                "symfony/browser-kit": "",
                "symfony/config": "",
                "symfony/console": "",
                "symfony/dependency-injection": ""
            },
            "type": "library",
            "autoload": {
                "psr-4": {
                    "Symfony\\Component\\HttpKernel\\": ""
                },
                "exclude-from-classmap": [
                    "/Tests/"
                ]
            },
            "notification-url": "https://packagist.org/downloads/",
            "license": [
                "MIT"
            ],
            "authors": [
                {
                    "name": "Fabien Potencier",
                    "email": "fabien@symfony.com"
                },
                {
                    "name": "Symfony Community",
                    "homepage": "https://symfony.com/contributors"
                }
            ],
            "description": "Provides a structured process for converting a Request into a Response",
            "homepage": "https://symfony.com",
            "support": {
                "source": "https://github.com/symfony/http-kernel/tree/v4.4.33"
            },
            "funding": [
                {
                    "url": "https://symfony.com/sponsor",
                    "type": "custom"
                },
                {
                    "url": "https://github.com/fabpot",
                    "type": "github"
                },
                {
                    "url": "https://tidelift.com/funding/github/packagist/symfony/symfony",
                    "type": "tidelift"
                }
            ],
            "time": "2021-10-29T08:14:01+00:00"
        },
        {
            "name": "symfony/polyfill-ctype",
            "version": "v1.23.0",
            "source": {
                "type": "git",
                "url": "https://github.com/symfony/polyfill-ctype.git",
                "reference": "46cd95797e9df938fdd2b03693b5fca5e64b01ce"
            },
            "dist": {
                "type": "zip",
                "url": "https://api.github.com/repos/symfony/polyfill-ctype/zipball/46cd95797e9df938fdd2b03693b5fca5e64b01ce",
                "reference": "46cd95797e9df938fdd2b03693b5fca5e64b01ce",
                "shasum": ""
            },
            "require": {
                "php": ">=7.1"
            },
            "suggest": {
                "ext-ctype": "For best performance"
            },
            "type": "library",
            "extra": {
                "branch-alias": {
                    "dev-main": "1.23-dev"
                },
                "thanks": {
                    "name": "symfony/polyfill",
                    "url": "https://github.com/symfony/polyfill"
                }
            },
            "autoload": {
                "psr-4": {
                    "Symfony\\Polyfill\\Ctype\\": ""
                },
                "files": [
                    "bootstrap.php"
                ]
            },
            "notification-url": "https://packagist.org/downloads/",
            "license": [
                "MIT"
            ],
            "authors": [
                {
                    "name": "Gert de Pagter",
                    "email": "BackEndTea@gmail.com"
                },
                {
                    "name": "Symfony Community",
                    "homepage": "https://symfony.com/contributors"
                }
            ],
            "description": "Symfony polyfill for ctype functions",
            "homepage": "https://symfony.com",
            "keywords": [
                "compatibility",
                "ctype",
                "polyfill",
                "portable"
            ],
            "support": {
                "source": "https://github.com/symfony/polyfill-ctype/tree/v1.23.0"
            },
            "funding": [
                {
                    "url": "https://symfony.com/sponsor",
                    "type": "custom"
                },
                {
                    "url": "https://github.com/fabpot",
                    "type": "github"
                },
                {
                    "url": "https://tidelift.com/funding/github/packagist/symfony/symfony",
                    "type": "tidelift"
                }
            ],
            "time": "2021-02-19T12:13:01+00:00"
        },
        {
            "name": "symfony/polyfill-mbstring",
            "version": "v1.23.1",
            "source": {
                "type": "git",
                "url": "https://github.com/symfony/polyfill-mbstring.git",
                "reference": "9174a3d80210dca8daa7f31fec659150bbeabfc6"
            },
            "dist": {
                "type": "zip",
                "url": "https://api.github.com/repos/symfony/polyfill-mbstring/zipball/9174a3d80210dca8daa7f31fec659150bbeabfc6",
                "reference": "9174a3d80210dca8daa7f31fec659150bbeabfc6",
                "shasum": ""
            },
            "require": {
                "php": ">=7.1"
            },
            "suggest": {
                "ext-mbstring": "For best performance"
            },
            "type": "library",
            "extra": {
                "branch-alias": {
                    "dev-main": "1.23-dev"
                },
                "thanks": {
                    "name": "symfony/polyfill",
                    "url": "https://github.com/symfony/polyfill"
                }
            },
            "autoload": {
                "psr-4": {
                    "Symfony\\Polyfill\\Mbstring\\": ""
                },
                "files": [
                    "bootstrap.php"
                ]
            },
            "notification-url": "https://packagist.org/downloads/",
            "license": [
                "MIT"
            ],
            "authors": [
                {
                    "name": "Nicolas Grekas",
                    "email": "p@tchwork.com"
                },
                {
                    "name": "Symfony Community",
                    "homepage": "https://symfony.com/contributors"
                }
            ],
            "description": "Symfony polyfill for the Mbstring extension",
            "homepage": "https://symfony.com",
            "keywords": [
                "compatibility",
                "mbstring",
                "polyfill",
                "portable",
                "shim"
            ],
            "support": {
                "source": "https://github.com/symfony/polyfill-mbstring/tree/v1.23.1"
            },
            "funding": [
                {
                    "url": "https://symfony.com/sponsor",
                    "type": "custom"
                },
                {
                    "url": "https://github.com/fabpot",
                    "type": "github"
                },
                {
                    "url": "https://tidelift.com/funding/github/packagist/symfony/symfony",
                    "type": "tidelift"
                }
            ],
            "time": "2021-05-27T12:26:48+00:00"
        },
        {
            "name": "symfony/polyfill-php73",
            "version": "v1.23.0",
            "source": {
                "type": "git",
                "url": "https://github.com/symfony/polyfill-php73.git",
                "reference": "fba8933c384d6476ab14fb7b8526e5287ca7e010"
            },
            "dist": {
                "type": "zip",
                "url": "https://api.github.com/repos/symfony/polyfill-php73/zipball/fba8933c384d6476ab14fb7b8526e5287ca7e010",
                "reference": "fba8933c384d6476ab14fb7b8526e5287ca7e010",
                "shasum": ""
            },
            "require": {
                "php": ">=7.1"
            },
            "type": "library",
            "extra": {
                "branch-alias": {
                    "dev-main": "1.23-dev"
                },
                "thanks": {
                    "name": "symfony/polyfill",
                    "url": "https://github.com/symfony/polyfill"
                }
            },
            "autoload": {
                "psr-4": {
                    "Symfony\\Polyfill\\Php73\\": ""
                },
                "files": [
                    "bootstrap.php"
                ],
                "classmap": [
                    "Resources/stubs"
                ]
            },
            "notification-url": "https://packagist.org/downloads/",
            "license": [
                "MIT"
            ],
            "authors": [
                {
                    "name": "Nicolas Grekas",
                    "email": "p@tchwork.com"
                },
                {
                    "name": "Symfony Community",
                    "homepage": "https://symfony.com/contributors"
                }
            ],
            "description": "Symfony polyfill backporting some PHP 7.3+ features to lower PHP versions",
            "homepage": "https://symfony.com",
            "keywords": [
                "compatibility",
                "polyfill",
                "portable",
                "shim"
            ],
            "support": {
                "source": "https://github.com/symfony/polyfill-php73/tree/v1.23.0"
            },
            "funding": [
                {
                    "url": "https://symfony.com/sponsor",
                    "type": "custom"
                },
                {
                    "url": "https://github.com/fabpot",
                    "type": "github"
                },
                {
                    "url": "https://tidelift.com/funding/github/packagist/symfony/symfony",
                    "type": "tidelift"
                }
            ],
            "time": "2021-02-19T12:13:01+00:00"
        },
        {
            "name": "symfony/polyfill-php80",
            "version": "v1.23.1",
            "source": {
                "type": "git",
                "url": "https://github.com/symfony/polyfill-php80.git",
                "reference": "1100343ed1a92e3a38f9ae122fc0eb21602547be"
            },
            "dist": {
                "type": "zip",
                "url": "https://api.github.com/repos/symfony/polyfill-php80/zipball/1100343ed1a92e3a38f9ae122fc0eb21602547be",
                "reference": "1100343ed1a92e3a38f9ae122fc0eb21602547be",
                "shasum": ""
            },
            "require": {
                "php": ">=7.1"
            },
            "type": "library",
            "extra": {
                "branch-alias": {
                    "dev-main": "1.23-dev"
                },
                "thanks": {
                    "name": "symfony/polyfill",
                    "url": "https://github.com/symfony/polyfill"
                }
            },
            "autoload": {
                "psr-4": {
                    "Symfony\\Polyfill\\Php80\\": ""
                },
                "files": [
                    "bootstrap.php"
                ],
                "classmap": [
                    "Resources/stubs"
                ]
            },
            "notification-url": "https://packagist.org/downloads/",
            "license": [
                "MIT"
            ],
            "authors": [
                {
                    "name": "Ion Bazan",
                    "email": "ion.bazan@gmail.com"
                },
                {
                    "name": "Nicolas Grekas",
                    "email": "p@tchwork.com"
                },
                {
                    "name": "Symfony Community",
                    "homepage": "https://symfony.com/contributors"
                }
            ],
            "description": "Symfony polyfill backporting some PHP 8.0+ features to lower PHP versions",
            "homepage": "https://symfony.com",
            "keywords": [
                "compatibility",
                "polyfill",
                "portable",
                "shim"
            ],
            "support": {
                "source": "https://github.com/symfony/polyfill-php80/tree/v1.23.1"
            },
            "funding": [
                {
                    "url": "https://symfony.com/sponsor",
                    "type": "custom"
                },
                {
                    "url": "https://github.com/fabpot",
                    "type": "github"
                },
                {
                    "url": "https://tidelift.com/funding/github/packagist/symfony/symfony",
                    "type": "tidelift"
                }
            ],
            "time": "2021-07-28T13:41:28+00:00"
        },
        {
            "name": "symfony/polyfill-php81",
            "version": "v1.23.0",
            "source": {
                "type": "git",
                "url": "https://github.com/symfony/polyfill-php81.git",
                "reference": "e66119f3de95efc359483f810c4c3e6436279436"
            },
            "dist": {
                "type": "zip",
                "url": "https://api.github.com/repos/symfony/polyfill-php81/zipball/e66119f3de95efc359483f810c4c3e6436279436",
                "reference": "e66119f3de95efc359483f810c4c3e6436279436",
                "shasum": ""
            },
            "require": {
                "php": ">=7.1"
            },
            "type": "library",
            "extra": {
                "branch-alias": {
                    "dev-main": "1.23-dev"
                },
                "thanks": {
                    "name": "symfony/polyfill",
                    "url": "https://github.com/symfony/polyfill"
                }
            },
            "autoload": {
                "psr-4": {
                    "Symfony\\Polyfill\\Php81\\": ""
                },
                "files": [
                    "bootstrap.php"
                ],
                "classmap": [
                    "Resources/stubs"
                ]
            },
            "notification-url": "https://packagist.org/downloads/",
            "license": [
                "MIT"
            ],
            "authors": [
                {
                    "name": "Nicolas Grekas",
                    "email": "p@tchwork.com"
                },
                {
                    "name": "Symfony Community",
                    "homepage": "https://symfony.com/contributors"
                }
            ],
            "description": "Symfony polyfill backporting some PHP 8.1+ features to lower PHP versions",
            "homepage": "https://symfony.com",
            "keywords": [
                "compatibility",
                "polyfill",
                "portable",
                "shim"
            ],
            "support": {
                "source": "https://github.com/symfony/polyfill-php81/tree/v1.23.0"
            },
            "funding": [
                {
                    "url": "https://symfony.com/sponsor",
                    "type": "custom"
                },
                {
                    "url": "https://github.com/fabpot",
                    "type": "github"
                },
                {
                    "url": "https://tidelift.com/funding/github/packagist/symfony/symfony",
                    "type": "tidelift"
                }
            ],
            "time": "2021-05-21T13:25:03+00:00"
        },
        {
            "name": "symfony/process",
            "version": "v4.4.30",
            "source": {
                "type": "git",
                "url": "https://github.com/symfony/process.git",
                "reference": "13d3161ef63a8ec21eeccaaf9a4d7f784a87a97d"
            },
            "dist": {
                "type": "zip",
                "url": "https://api.github.com/repos/symfony/process/zipball/13d3161ef63a8ec21eeccaaf9a4d7f784a87a97d",
                "reference": "13d3161ef63a8ec21eeccaaf9a4d7f784a87a97d",
                "shasum": ""
            },
            "require": {
                "php": ">=7.1.3",
                "symfony/polyfill-php80": "^1.16"
            },
            "type": "library",
            "autoload": {
                "psr-4": {
                    "Symfony\\Component\\Process\\": ""
                },
                "exclude-from-classmap": [
                    "/Tests/"
                ]
            },
            "notification-url": "https://packagist.org/downloads/",
            "license": [
                "MIT"
            ],
            "authors": [
                {
                    "name": "Fabien Potencier",
                    "email": "fabien@symfony.com"
                },
                {
                    "name": "Symfony Community",
                    "homepage": "https://symfony.com/contributors"
                }
            ],
            "description": "Executes commands in sub-processes",
            "homepage": "https://symfony.com",
            "support": {
                "source": "https://github.com/symfony/process/tree/v4.4.30"
            },
            "funding": [
                {
                    "url": "https://symfony.com/sponsor",
                    "type": "custom"
                },
                {
                    "url": "https://github.com/fabpot",
                    "type": "github"
                },
                {
                    "url": "https://tidelift.com/funding/github/packagist/symfony/symfony",
                    "type": "tidelift"
                }
            ],
            "time": "2021-08-04T20:31:23+00:00"
        },
        {
            "name": "symfony/service-contracts",
            "version": "v2.4.0",
            "source": {
                "type": "git",
                "url": "https://github.com/symfony/service-contracts.git",
                "reference": "f040a30e04b57fbcc9c6cbcf4dbaa96bd318b9bb"
            },
            "dist": {
                "type": "zip",
                "url": "https://api.github.com/repos/symfony/service-contracts/zipball/f040a30e04b57fbcc9c6cbcf4dbaa96bd318b9bb",
                "reference": "f040a30e04b57fbcc9c6cbcf4dbaa96bd318b9bb",
                "shasum": ""
            },
            "require": {
                "php": ">=7.2.5",
                "psr/container": "^1.1"
            },
            "suggest": {
                "symfony/service-implementation": ""
            },
            "type": "library",
            "extra": {
                "branch-alias": {
                    "dev-main": "2.4-dev"
                },
                "thanks": {
                    "name": "symfony/contracts",
                    "url": "https://github.com/symfony/contracts"
                }
            },
            "autoload": {
                "psr-4": {
                    "Symfony\\Contracts\\Service\\": ""
                }
            },
            "notification-url": "https://packagist.org/downloads/",
            "license": [
                "MIT"
            ],
            "authors": [
                {
                    "name": "Nicolas Grekas",
                    "email": "p@tchwork.com"
                },
                {
                    "name": "Symfony Community",
                    "homepage": "https://symfony.com/contributors"
                }
            ],
            "description": "Generic abstractions related to writing services",
            "homepage": "https://symfony.com",
            "keywords": [
                "abstractions",
                "contracts",
                "decoupling",
                "interfaces",
                "interoperability",
                "standards"
            ],
            "support": {
                "source": "https://github.com/symfony/service-contracts/tree/v2.4.0"
            },
            "funding": [
                {
                    "url": "https://symfony.com/sponsor",
                    "type": "custom"
                },
                {
                    "url": "https://github.com/fabpot",
                    "type": "github"
                },
                {
                    "url": "https://tidelift.com/funding/github/packagist/symfony/symfony",
                    "type": "tidelift"
                }
            ],
            "time": "2021-04-01T10:43:52+00:00"
        },
        {
            "name": "symfony/var-dumper",
            "version": "v5.3.10",
            "source": {
                "type": "git",
                "url": "https://github.com/symfony/var-dumper.git",
                "reference": "875432adb5f5570fff21036fd22aee244636b7d1"
            },
            "dist": {
                "type": "zip",
                "url": "https://api.github.com/repos/symfony/var-dumper/zipball/875432adb5f5570fff21036fd22aee244636b7d1",
                "reference": "875432adb5f5570fff21036fd22aee244636b7d1",
                "shasum": ""
            },
            "require": {
                "php": ">=7.2.5",
                "symfony/polyfill-mbstring": "~1.0",
                "symfony/polyfill-php80": "^1.16"
            },
            "conflict": {
                "phpunit/phpunit": "<5.4.3",
                "symfony/console": "<4.4"
            },
            "require-dev": {
                "ext-iconv": "*",
                "symfony/console": "^4.4|^5.0",
                "symfony/process": "^4.4|^5.0",
                "twig/twig": "^2.13|^3.0.4"
            },
            "suggest": {
                "ext-iconv": "To convert non-UTF-8 strings to UTF-8 (or symfony/polyfill-iconv in case ext-iconv cannot be used).",
                "ext-intl": "To show region name in time zone dump",
                "symfony/console": "To use the ServerDumpCommand and/or the bin/var-dump-server script"
            },
            "bin": [
                "Resources/bin/var-dump-server"
            ],
            "type": "library",
            "autoload": {
                "files": [
                    "Resources/functions/dump.php"
                ],
                "psr-4": {
                    "Symfony\\Component\\VarDumper\\": ""
                },
                "exclude-from-classmap": [
                    "/Tests/"
                ]
            },
            "notification-url": "https://packagist.org/downloads/",
            "license": [
                "MIT"
            ],
            "authors": [
                {
                    "name": "Nicolas Grekas",
                    "email": "p@tchwork.com"
                },
                {
                    "name": "Symfony Community",
                    "homepage": "https://symfony.com/contributors"
                }
            ],
            "description": "Provides mechanisms for walking through any arbitrary PHP variable",
            "homepage": "https://symfony.com",
            "keywords": [
                "debug",
                "dump"
            ],
            "support": {
                "source": "https://github.com/symfony/var-dumper/tree/v5.3.10"
            },
            "funding": [
                {
                    "url": "https://symfony.com/sponsor",
                    "type": "custom"
                },
                {
                    "url": "https://github.com/fabpot",
                    "type": "github"
                },
                {
                    "url": "https://tidelift.com/funding/github/packagist/symfony/symfony",
                    "type": "tidelift"
                }
            ],
            "time": "2021-10-26T09:30:15+00:00"
        },
        {
            "name": "tedivm/jshrink",
            "version": "v1.4.0",
            "source": {
                "type": "git",
                "url": "https://github.com/tedious/JShrink.git",
                "reference": "0513ba1407b1f235518a939455855e6952a48bbc"
            },
            "dist": {
                "type": "zip",
                "url": "https://api.github.com/repos/tedious/JShrink/zipball/0513ba1407b1f235518a939455855e6952a48bbc",
                "reference": "0513ba1407b1f235518a939455855e6952a48bbc",
                "shasum": ""
            },
            "require": {
                "php": "^5.6|^7.0|^8.0"
            },
            "require-dev": {
                "friendsofphp/php-cs-fixer": "^2.8",
                "php-coveralls/php-coveralls": "^1.1.0",
                "phpunit/phpunit": "^6"
            },
            "type": "library",
            "autoload": {
                "psr-0": {
                    "JShrink": "src/"
                }
            },
            "notification-url": "https://packagist.org/downloads/",
            "license": [
                "BSD-3-Clause"
            ],
            "authors": [
                {
                    "name": "Robert Hafner",
                    "email": "tedivm@tedivm.com"
                }
            ],
            "description": "Javascript Minifier built in PHP",
            "homepage": "http://github.com/tedious/JShrink",
            "keywords": [
                "javascript",
                "minifier"
            ],
            "support": {
                "issues": "https://github.com/tedious/JShrink/issues",
                "source": "https://github.com/tedious/JShrink/tree/v1.4.0"
            },
            "funding": [
                {
                    "url": "https://tidelift.com/funding/github/packagist/tedivm/jshrink",
                    "type": "tidelift"
                }
            ],
            "time": "2020-11-30T18:10:21+00:00"
        },
        {
            "name": "thecodingmachine/safe",
            "version": "v1.3.3",
            "source": {
                "type": "git",
                "url": "https://github.com/thecodingmachine/safe.git",
                "reference": "a8ab0876305a4cdaef31b2350fcb9811b5608dbc"
            },
            "dist": {
                "type": "zip",
                "url": "https://api.github.com/repos/thecodingmachine/safe/zipball/a8ab0876305a4cdaef31b2350fcb9811b5608dbc",
                "reference": "a8ab0876305a4cdaef31b2350fcb9811b5608dbc",
                "shasum": ""
            },
            "require": {
                "php": ">=7.2"
            },
            "require-dev": {
                "phpstan/phpstan": "^0.12",
                "squizlabs/php_codesniffer": "^3.2",
                "thecodingmachine/phpstan-strict-rules": "^0.12"
            },
            "type": "library",
            "extra": {
                "branch-alias": {
                    "dev-master": "0.1-dev"
                }
            },
            "autoload": {
                "psr-4": {
                    "Safe\\": [
                        "lib/",
                        "deprecated/",
                        "generated/"
                    ]
                },
                "files": [
                    "deprecated/apc.php",
                    "deprecated/libevent.php",
                    "deprecated/mssql.php",
                    "deprecated/stats.php",
                    "lib/special_cases.php",
                    "generated/apache.php",
                    "generated/apcu.php",
                    "generated/array.php",
                    "generated/bzip2.php",
                    "generated/calendar.php",
                    "generated/classobj.php",
                    "generated/com.php",
                    "generated/cubrid.php",
                    "generated/curl.php",
                    "generated/datetime.php",
                    "generated/dir.php",
                    "generated/eio.php",
                    "generated/errorfunc.php",
                    "generated/exec.php",
                    "generated/fileinfo.php",
                    "generated/filesystem.php",
                    "generated/filter.php",
                    "generated/fpm.php",
                    "generated/ftp.php",
                    "generated/funchand.php",
                    "generated/gmp.php",
                    "generated/gnupg.php",
                    "generated/hash.php",
                    "generated/ibase.php",
                    "generated/ibmDb2.php",
                    "generated/iconv.php",
                    "generated/image.php",
                    "generated/imap.php",
                    "generated/info.php",
                    "generated/ingres-ii.php",
                    "generated/inotify.php",
                    "generated/json.php",
                    "generated/ldap.php",
                    "generated/libxml.php",
                    "generated/lzf.php",
                    "generated/mailparse.php",
                    "generated/mbstring.php",
                    "generated/misc.php",
                    "generated/msql.php",
                    "generated/mysql.php",
                    "generated/mysqli.php",
                    "generated/mysqlndMs.php",
                    "generated/mysqlndQc.php",
                    "generated/network.php",
                    "generated/oci8.php",
                    "generated/opcache.php",
                    "generated/openssl.php",
                    "generated/outcontrol.php",
                    "generated/password.php",
                    "generated/pcntl.php",
                    "generated/pcre.php",
                    "generated/pdf.php",
                    "generated/pgsql.php",
                    "generated/posix.php",
                    "generated/ps.php",
                    "generated/pspell.php",
                    "generated/readline.php",
                    "generated/rpminfo.php",
                    "generated/rrd.php",
                    "generated/sem.php",
                    "generated/session.php",
                    "generated/shmop.php",
                    "generated/simplexml.php",
                    "generated/sockets.php",
                    "generated/sodium.php",
                    "generated/solr.php",
                    "generated/spl.php",
                    "generated/sqlsrv.php",
                    "generated/ssdeep.php",
                    "generated/ssh2.php",
                    "generated/stream.php",
                    "generated/strings.php",
                    "generated/swoole.php",
                    "generated/uodbc.php",
                    "generated/uopz.php",
                    "generated/url.php",
                    "generated/var.php",
                    "generated/xdiff.php",
                    "generated/xml.php",
                    "generated/xmlrpc.php",
                    "generated/yaml.php",
                    "generated/yaz.php",
                    "generated/zip.php",
                    "generated/zlib.php"
                ]
            },
            "notification-url": "https://packagist.org/downloads/",
            "license": [
                "MIT"
            ],
            "description": "PHP core functions that throw exceptions instead of returning FALSE on error",
            "support": {
                "issues": "https://github.com/thecodingmachine/safe/issues",
                "source": "https://github.com/thecodingmachine/safe/tree/v1.3.3"
            },
            "time": "2020-10-28T17:51:34+00:00"
        },
        {
            "name": "true/punycode",
            "version": "v2.1.1",
            "source": {
                "type": "git",
                "url": "https://github.com/true/php-punycode.git",
                "reference": "a4d0c11a36dd7f4e7cd7096076cab6d3378a071e"
            },
            "dist": {
                "type": "zip",
                "url": "https://api.github.com/repos/true/php-punycode/zipball/a4d0c11a36dd7f4e7cd7096076cab6d3378a071e",
                "reference": "a4d0c11a36dd7f4e7cd7096076cab6d3378a071e",
                "shasum": ""
            },
            "require": {
                "php": ">=5.3.0",
                "symfony/polyfill-mbstring": "^1.3"
            },
            "require-dev": {
                "phpunit/phpunit": "~4.7",
                "squizlabs/php_codesniffer": "~2.0"
            },
            "type": "library",
            "autoload": {
                "psr-4": {
                    "TrueBV\\": "src/"
                }
            },
            "notification-url": "https://packagist.org/downloads/",
            "license": [
                "MIT"
            ],
            "authors": [
                {
                    "name": "Renan Gonçalves",
                    "email": "renan.saddam@gmail.com"
                }
            ],
            "description": "A Bootstring encoding of Unicode for Internationalized Domain Names in Applications (IDNA)",
            "homepage": "https://github.com/true/php-punycode",
            "keywords": [
                "idna",
                "punycode"
            ],
            "support": {
                "issues": "https://github.com/true/php-punycode/issues",
                "source": "https://github.com/true/php-punycode/tree/master"
            },
            "time": "2016-11-16T10:37:54+00:00"
        },
        {
            "name": "tubalmartin/cssmin",
            "version": "v4.1.1",
            "source": {
                "type": "git",
                "url": "https://github.com/tubalmartin/YUI-CSS-compressor-PHP-port.git",
                "reference": "3cbf557f4079d83a06f9c3ff9b957c022d7805cf"
            },
            "dist": {
                "type": "zip",
                "url": "https://api.github.com/repos/tubalmartin/YUI-CSS-compressor-PHP-port/zipball/3cbf557f4079d83a06f9c3ff9b957c022d7805cf",
                "reference": "3cbf557f4079d83a06f9c3ff9b957c022d7805cf",
                "shasum": ""
            },
            "require": {
                "ext-pcre": "*",
                "php": ">=5.3.2"
            },
            "require-dev": {
                "cogpowered/finediff": "0.3.*",
                "phpunit/phpunit": "4.8.*"
            },
            "bin": [
                "cssmin"
            ],
            "type": "library",
            "autoload": {
                "psr-4": {
                    "tubalmartin\\CssMin\\": "src"
                }
            },
            "notification-url": "https://packagist.org/downloads/",
            "license": [
                "BSD-3-Clause"
            ],
            "authors": [
                {
                    "name": "Túbal Martín",
                    "homepage": "http://tubalmartin.me/"
                }
            ],
            "description": "A PHP port of the YUI CSS compressor",
            "homepage": "https://github.com/tubalmartin/YUI-CSS-compressor-PHP-port",
            "keywords": [
                "compress",
                "compressor",
                "css",
                "cssmin",
                "minify",
                "yui"
            ],
            "support": {
                "issues": "https://github.com/tubalmartin/YUI-CSS-compressor-PHP-port/issues",
                "source": "https://github.com/tubalmartin/YUI-CSS-compressor-PHP-port"
            },
            "time": "2018-01-15T15:26:51+00:00"
        },
        {
            "name": "web-token/jwt-framework",
            "version": "v2.2.11",
            "source": {
                "type": "git",
                "url": "https://github.com/web-token/jwt-framework.git",
                "reference": "643cced197e32471418bd89e7a44b69fd04eb9de"
            },
            "dist": {
                "type": "zip",
                "url": "https://api.github.com/repos/web-token/jwt-framework/zipball/643cced197e32471418bd89e7a44b69fd04eb9de",
                "reference": "643cced197e32471418bd89e7a44b69fd04eb9de",
                "shasum": ""
            },
            "require": {
                "brick/math": "^0.8.17|^0.9",
                "ext-json": "*",
                "ext-mbstring": "*",
                "ext-openssl": "*",
                "ext-sodium": "*",
                "fgrosse/phpasn1": "^2.0",
                "php": ">=7.2",
                "psr/event-dispatcher": "^1.0",
                "psr/http-client": "^1.0",
                "psr/http-factory": "^1.0",
                "spomky-labs/aes-key-wrap": "^5.0|^6.0",
                "spomky-labs/base64url": "^1.0|^2.0",
                "symfony/config": "^4.2|^5.0",
                "symfony/console": "^4.2|^5.0",
                "symfony/dependency-injection": "^4.2|^5.0",
                "symfony/event-dispatcher": "^4.2|^5.0",
                "symfony/http-kernel": "^4.2|^5.0",
                "symfony/polyfill-mbstring": "^1.12"
            },
            "conflict": {
                "spomky-labs/jose": "*"
            },
            "replace": {
                "web-token/encryption-pack": "self.version",
                "web-token/jwt-bundle": "self.version",
                "web-token/jwt-checker": "self.version",
                "web-token/jwt-console": "self.version",
                "web-token/jwt-core": "self.version",
                "web-token/jwt-easy": "self.version",
                "web-token/jwt-encryption": "self.version",
                "web-token/jwt-encryption-algorithm-aescbc": "self.version",
                "web-token/jwt-encryption-algorithm-aesgcm": "self.version",
                "web-token/jwt-encryption-algorithm-aesgcmkw": "self.version",
                "web-token/jwt-encryption-algorithm-aeskw": "self.version",
                "web-token/jwt-encryption-algorithm-dir": "self.version",
                "web-token/jwt-encryption-algorithm-ecdh-es": "self.version",
                "web-token/jwt-encryption-algorithm-experimental": "self.version",
                "web-token/jwt-encryption-algorithm-pbes2": "self.version",
                "web-token/jwt-encryption-algorithm-rsa": "self.version",
                "web-token/jwt-key-mgmt": "self.version",
                "web-token/jwt-nested-token": "self.version",
                "web-token/jwt-signature": "self.version",
                "web-token/jwt-signature-algorithm-ecdsa": "self.version",
                "web-token/jwt-signature-algorithm-eddsa": "self.version",
                "web-token/jwt-signature-algorithm-experimental": "self.version",
                "web-token/jwt-signature-algorithm-hmac": "self.version",
                "web-token/jwt-signature-algorithm-none": "self.version",
                "web-token/jwt-signature-algorithm-rsa": "self.version",
                "web-token/jwt-util-ecc": "self.version",
                "web-token/signature-pack": "self.version"
            },
            "require-dev": {
                "bjeavons/zxcvbn-php": "^1.0",
                "blackfire/php-sdk": "^1.14",
                "ext-curl": "*",
                "ext-gmp": "*",
                "friendsofphp/php-cs-fixer": "^2.16",
                "infection/infection": "^0.15|^0.16|^0.17|^0.18|^0.19|^0.20",
                "matthiasnoback/symfony-config-test": "^3.1|^4.0",
                "nyholm/psr7": "^1.3",
                "php-coveralls/php-coveralls": "^2.0",
                "php-http/mock-client": "^1.0",
                "phpstan/phpstan": "^0.12",
                "phpstan/phpstan-deprecation-rules": "^0.12",
                "phpstan/phpstan-phpunit": "^0.12",
                "phpstan/phpstan-strict-rules": "^0.12",
                "phpunit/phpunit": "^8.0|^9.0",
                "symfony/browser-kit": "^4.2|^5.0",
                "symfony/finder": "^4.2|^5.0",
                "symfony/framework-bundle": "^4.2|^5.0",
                "symfony/http-client": "^5.2",
                "symfony/phpunit-bridge": "^4.2|^5.0",
                "symfony/serializer": "^4.2|^5.0",
                "symfony/var-dumper": "^4.2|^5.0"
            },
            "suggest": {
                "bjeavons/zxcvbn-php": "Adds key quality check for oct keys.",
                "ext-sodium": "Sodium is required for OKP key creation, EdDSA signature algorithm and ECDH-ES key encryption with OKP keys",
                "php-http/httplug": "To enable JKU/X5U support.",
                "php-http/httplug-bundle": "To enable JKU/X5U support.",
                "php-http/message-factory": "To enable JKU/X5U support.",
                "symfony/serializer": "Use the Symfony serializer to serialize/unserialize JWS and JWE tokens.",
                "symfony/var-dumper": "Used to show data on the debug toolbar."
            },
            "type": "symfony-bundle",
            "autoload": {
                "psr-4": {
                    "Jose\\": "src/",
                    "Jose\\Component\\Signature\\Algorithm\\": [
                        "src/SignatureAlgorithm/ECDSA",
                        "src/SignatureAlgorithm/EdDSA",
                        "src/SignatureAlgorithm/HMAC",
                        "src/SignatureAlgorithm/None",
                        "src/SignatureAlgorithm/RSA",
                        "src/SignatureAlgorithm/Experimental"
                    ],
                    "Jose\\Component\\Core\\Util\\Ecc\\": [
                        "src/Ecc"
                    ],
                    "Jose\\Component\\Encryption\\Algorithm\\": [
                        "src/EncryptionAlgorithm/Experimental"
                    ],
                    "Jose\\Component\\Encryption\\Algorithm\\KeyEncryption\\": [
                        "src/EncryptionAlgorithm/KeyEncryption/AESGCMKW",
                        "src/EncryptionAlgorithm/KeyEncryption/AESKW",
                        "src/EncryptionAlgorithm/KeyEncryption/Direct",
                        "src/EncryptionAlgorithm/KeyEncryption/ECDHES",
                        "src/EncryptionAlgorithm/KeyEncryption/PBES2",
                        "src/EncryptionAlgorithm/KeyEncryption/RSA"
                    ],
                    "Jose\\Component\\Encryption\\Algorithm\\ContentEncryption\\": [
                        "src/EncryptionAlgorithm/ContentEncryption/AESGCM",
                        "src/EncryptionAlgorithm/ContentEncryption/AESCBC"
                    ]
                }
            },
            "notification-url": "https://packagist.org/downloads/",
            "license": [
                "MIT"
            ],
            "authors": [
                {
                    "name": "Florent Morselli",
                    "homepage": "https://github.com/Spomky"
                },
                {
                    "name": "All contributors",
                    "homepage": "https://github.com/web-token/jwt-framework/contributors"
                }
            ],
            "description": "JSON Object Signing and Encryption library for PHP and Symfony Bundle.",
            "homepage": "https://github.com/web-token/jwt-framework",
            "keywords": [
                "JOSE",
                "JWE",
                "JWK",
                "JWKSet",
                "JWS",
                "Jot",
                "RFC7515",
                "RFC7516",
                "RFC7517",
                "RFC7518",
                "RFC7519",
                "RFC7520",
                "bundle",
                "jwa",
                "jwt",
                "symfony"
            ],
            "support": {
                "issues": "https://github.com/web-token/jwt-framework/issues",
                "source": "https://github.com/web-token/jwt-framework/tree/v2.2.11"
            },
            "funding": [
                {
                    "url": "https://github.com/Spomky",
                    "type": "github"
                }
            ],
            "time": "2021-06-25T15:59:52+00:00"
        },
        {
            "name": "webimpress/safe-writer",
            "version": "2.2.0",
            "source": {
                "type": "git",
                "url": "https://github.com/webimpress/safe-writer.git",
                "reference": "9d37cc8bee20f7cb2f58f6e23e05097eab5072e6"
            },
            "dist": {
                "type": "zip",
                "url": "https://api.github.com/repos/webimpress/safe-writer/zipball/9d37cc8bee20f7cb2f58f6e23e05097eab5072e6",
                "reference": "9d37cc8bee20f7cb2f58f6e23e05097eab5072e6",
                "shasum": ""
            },
            "require": {
                "php": "^7.3 || ^8.0"
            },
            "require-dev": {
                "phpunit/phpunit": "^9.5.4",
                "vimeo/psalm": "^4.7",
                "webimpress/coding-standard": "^1.2.2"
            },
            "type": "library",
            "extra": {
                "branch-alias": {
                    "dev-master": "2.2.x-dev",
                    "dev-develop": "2.3.x-dev",
                    "dev-release-1.0": "1.0.x-dev"
                }
            },
            "autoload": {
                "psr-4": {
                    "Webimpress\\SafeWriter\\": "src/"
                }
            },
            "notification-url": "https://packagist.org/downloads/",
            "license": [
                "BSD-2-Clause"
            ],
            "description": "Tool to write files safely, to avoid race conditions",
            "keywords": [
                "concurrent write",
                "file writer",
                "race condition",
                "safe writer",
                "webimpress"
            ],
            "support": {
                "issues": "https://github.com/webimpress/safe-writer/issues",
                "source": "https://github.com/webimpress/safe-writer/tree/2.2.0"
            },
            "funding": [
                {
                    "url": "https://github.com/michalbundyra",
                    "type": "github"
                }
            ],
            "time": "2021-04-19T16:34:45+00:00"
        },
        {
            "name": "webmozart/assert",
            "version": "1.10.0",
            "source": {
                "type": "git",
                "url": "https://github.com/webmozarts/assert.git",
                "reference": "6964c76c7804814a842473e0c8fd15bab0f18e25"
            },
            "dist": {
                "type": "zip",
                "url": "https://api.github.com/repos/webmozarts/assert/zipball/6964c76c7804814a842473e0c8fd15bab0f18e25",
                "reference": "6964c76c7804814a842473e0c8fd15bab0f18e25",
                "shasum": ""
            },
            "require": {
                "php": "^7.2 || ^8.0",
                "symfony/polyfill-ctype": "^1.8"
            },
            "conflict": {
                "phpstan/phpstan": "<0.12.20",
                "vimeo/psalm": "<4.6.1 || 4.6.2"
            },
            "require-dev": {
                "phpunit/phpunit": "^8.5.13"
            },
            "type": "library",
            "extra": {
                "branch-alias": {
                    "dev-master": "1.10-dev"
                }
            },
            "autoload": {
                "psr-4": {
                    "Webmozart\\Assert\\": "src/"
                }
            },
            "notification-url": "https://packagist.org/downloads/",
            "license": [
                "MIT"
            ],
            "authors": [
                {
                    "name": "Bernhard Schussek",
                    "email": "bschussek@gmail.com"
                }
            ],
            "description": "Assertions to validate method input/output with nice error messages.",
            "keywords": [
                "assert",
                "check",
                "validate"
            ],
            "support": {
                "issues": "https://github.com/webmozarts/assert/issues",
                "source": "https://github.com/webmozarts/assert/tree/1.10.0"
            },
            "time": "2021-03-09T10:59:23+00:00"
        },
        {
            "name": "webonyx/graphql-php",
            "version": "v14.9.0",
            "source": {
                "type": "git",
                "url": "https://github.com/webonyx/graphql-php.git",
                "reference": "36b83621deb5eae354347a2e86dc7aec81b32a82"
            },
            "dist": {
                "type": "zip",
                "url": "https://api.github.com/repos/webonyx/graphql-php/zipball/36b83621deb5eae354347a2e86dc7aec81b32a82",
                "reference": "36b83621deb5eae354347a2e86dc7aec81b32a82",
                "shasum": ""
            },
            "require": {
                "ext-json": "*",
                "ext-mbstring": "*",
                "php": "^7.1||^8.0"
            },
            "require-dev": {
                "amphp/amp": "^2.3",
                "doctrine/coding-standard": "^6.0",
                "nyholm/psr7": "^1.2",
                "phpbench/phpbench": "^0.16.10",
                "phpstan/extension-installer": "^1.0",
                "phpstan/phpstan": "0.12.82",
                "phpstan/phpstan-phpunit": "0.12.18",
                "phpstan/phpstan-strict-rules": "0.12.9",
                "phpunit/phpunit": "^7.2|^8.5",
                "psr/http-message": "^1.0",
                "react/promise": "2.*",
                "simpod/php-coveralls-mirror": "^3.0",
                "squizlabs/php_codesniffer": "3.5.4"
            },
            "suggest": {
                "psr/http-message": "To use standard GraphQL server",
                "react/promise": "To leverage async resolving on React PHP platform"
            },
            "type": "library",
            "autoload": {
                "psr-4": {
                    "GraphQL\\": "src/"
                }
            },
            "notification-url": "https://packagist.org/downloads/",
            "license": [
                "MIT"
            ],
            "description": "A PHP port of GraphQL reference implementation",
            "homepage": "https://github.com/webonyx/graphql-php",
            "keywords": [
                "api",
                "graphql"
            ],
            "support": {
                "issues": "https://github.com/webonyx/graphql-php/issues",
                "source": "https://github.com/webonyx/graphql-php/tree/v14.9.0"
            },
            "funding": [
                {
                    "url": "https://opencollective.com/webonyx-graphql-php",
                    "type": "open_collective"
                }
            ],
            "time": "2021-06-15T16:14:17+00:00"
        },
        {
            "name": "wikimedia/less.php",
            "version": "v3.1.0",
            "source": {
                "type": "git",
                "url": "https://github.com/wikimedia/less.php.git",
                "reference": "a486d78b9bd16b72f237fc6093aa56d69ce8bd13"
            },
            "dist": {
                "type": "zip",
                "url": "https://api.github.com/repos/wikimedia/less.php/zipball/a486d78b9bd16b72f237fc6093aa56d69ce8bd13",
                "reference": "a486d78b9bd16b72f237fc6093aa56d69ce8bd13",
                "shasum": ""
            },
            "require": {
                "php": ">=7.2.9"
            },
            "require-dev": {
                "mediawiki/mediawiki-codesniffer": "34.0.0",
                "mediawiki/minus-x": "1.0.0",
                "php-parallel-lint/php-console-highlighter": "0.5.0",
                "php-parallel-lint/php-parallel-lint": "1.2.0",
                "phpunit/phpunit": "^8.5"
            },
            "bin": [
                "bin/lessc"
            ],
            "type": "library",
            "autoload": {
                "psr-0": {
                    "Less": "lib/"
                },
                "classmap": [
                    "lessc.inc.php"
                ]
            },
            "notification-url": "https://packagist.org/downloads/",
            "license": [
                "Apache-2.0"
            ],
            "authors": [
                {
                    "name": "Josh Schmidt",
                    "homepage": "https://github.com/oyejorge"
                },
                {
                    "name": "Matt Agar",
                    "homepage": "https://github.com/agar"
                },
                {
                    "name": "Martin Jantošovič",
                    "homepage": "https://github.com/Mordred"
                }
            ],
            "description": "PHP port of the Javascript version of LESS http://lesscss.org (Originally maintained by Josh Schmidt)",
            "keywords": [
                "css",
                "less",
                "less.js",
                "lesscss",
                "php",
                "stylesheet"
            ],
            "support": {
                "issues": "https://github.com/wikimedia/less.php/issues",
                "source": "https://github.com/wikimedia/less.php/tree/v3.1.0"
            },
            "time": "2020-12-11T19:33:31+00:00"
        }
    ],
    "packages-dev": [
        {
            "name": "allure-framework/allure-codeception",
            "version": "1.5.2",
            "source": {
                "type": "git",
                "url": "https://github.com/allure-framework/allure-codeception.git",
                "reference": "a6156aef942a4e4de0add34a73d066a9458cefc6"
            },
            "dist": {
                "type": "zip",
                "url": "https://api.github.com/repos/allure-framework/allure-codeception/zipball/a6156aef942a4e4de0add34a73d066a9458cefc6",
                "reference": "a6156aef942a4e4de0add34a73d066a9458cefc6",
                "shasum": ""
            },
            "require": {
                "allure-framework/allure-php-api": "^1.3",
                "codeception/codeception": "^2.5 | ^3 | ^4",
                "ext-json": "*",
                "php": ">=7.1.3",
                "symfony/filesystem": "^2.7 | ^3 | ^4 | ^5",
                "symfony/finder": "^2.7 | ^3 | ^4 | ^5"
            },
            "require-dev": {
                "ext-dom": "*",
                "phpunit/phpunit": "^7.2 | ^8 | ^9"
            },
            "type": "library",
            "autoload": {
                "psr-0": {
                    "Yandex": "src/"
                }
            },
            "notification-url": "https://packagist.org/downloads/",
            "license": [
                "Apache-2.0"
            ],
            "authors": [
                {
                    "name": "Ivan Krutov",
                    "email": "vania-pooh@aerokube.com",
                    "role": "Developer"
                }
            ],
            "description": "Allure Codeception integration",
            "homepage": "http://allure.qatools.ru/",
            "keywords": [
                "allure",
                "attachments",
                "cases",
                "codeception",
                "report",
                "steps",
                "testing"
            ],
            "support": {
                "email": "allure@qameta.io",
                "issues": "https://github.com/allure-framework/allure-codeception/issues",
                "source": "https://github.com/allure-framework/allure-codeception"
            },
            "time": "2021-06-04T13:24:36+00:00"
        },
        {
            "name": "allure-framework/allure-php-api",
            "version": "1.3.1",
            "source": {
                "type": "git",
                "url": "https://github.com/allure-framework/allure-php-api.git",
                "reference": "f64b69afeff472c564a4e2379efb2b69c430ec5a"
            },
            "dist": {
                "type": "zip",
                "url": "https://api.github.com/repos/allure-framework/allure-php-api/zipball/f64b69afeff472c564a4e2379efb2b69c430ec5a",
                "reference": "f64b69afeff472c564a4e2379efb2b69c430ec5a",
                "shasum": ""
            },
            "require": {
                "jms/serializer": "^1 | ^2 | ^3",
                "php": ">=7.1.3",
                "ramsey/uuid": "^3 | ^4",
                "symfony/mime": "^4.3 | ^5"
            },
            "require-dev": {
                "phpunit/phpunit": "^7 | ^8 | ^9"
            },
            "type": "library",
            "autoload": {
                "psr-0": {
                    "Yandex": [
                        "src/",
                        "test/"
                    ]
                }
            },
            "notification-url": "https://packagist.org/downloads/",
            "license": [
                "Apache-2.0"
            ],
            "authors": [
                {
                    "name": "Ivan Krutov",
                    "email": "vania-pooh@yandex-team.ru",
                    "role": "Developer"
                }
            ],
            "description": "PHP API for Allure adapter",
            "homepage": "http://allure.qatools.ru/",
            "keywords": [
                "allure",
                "api",
                "php",
                "report"
            ],
            "support": {
                "email": "allure@yandex-team.ru",
                "issues": "https://github.com/allure-framework/allure-php-api/issues",
                "source": "https://github.com/allure-framework/allure-php-api"
            },
            "time": "2021-03-26T14:32:27+00:00"
        },
        {
            "name": "allure-framework/allure-phpunit",
            "version": "1.4.0",
            "source": {
                "type": "git",
                "url": "https://github.com/allure-framework/allure-phpunit.git",
                "reference": "56c65ae482c40411b74a65f97629d16b0e7662ee"
            },
            "dist": {
                "type": "zip",
                "url": "https://api.github.com/repos/allure-framework/allure-phpunit/zipball/56c65ae482c40411b74a65f97629d16b0e7662ee",
                "reference": "56c65ae482c40411b74a65f97629d16b0e7662ee",
                "shasum": ""
            },
            "require": {
                "allure-framework/allure-php-api": "^1.3",
                "php": ">=7.1",
                "phpunit/phpunit": "^7.2 | ^8 | ^9"
            },
            "require-dev": {
                "ext-dom": "*",
                "mikey179/vfsstream": "^1"
            },
            "type": "library",
            "autoload": {
                "psr-0": {
                    "Yandex": "src/"
                }
            },
            "notification-url": "https://packagist.org/downloads/",
            "license": [
                "Apache-2.0"
            ],
            "authors": [
                {
                    "name": "Ivan Krutov",
                    "email": "vania-pooh@yandex-team.ru",
                    "role": "Developer"
                }
            ],
            "description": "Allure PHPUNit integration",
            "homepage": "http://allure.qatools.ru/",
            "keywords": [
                "allure",
                "attachments",
                "cases",
                "phpunit",
                "report",
                "steps",
                "testing"
            ],
            "support": {
                "email": "allure@qameta.io",
                "issues": "https://github.com/allure-framework/allure-phpunit/issues",
                "source": "https://github.com/allure-framework/allure-phpunit"
            },
            "time": "2021-03-26T15:43:03+00:00"
        },
        {
            "name": "beberlei/assert",
            "version": "v3.3.1",
            "source": {
                "type": "git",
                "url": "https://github.com/beberlei/assert.git",
                "reference": "5e721d7e937ca3ba2cdec1e1adf195f9e5188372"
            },
            "dist": {
                "type": "zip",
                "url": "https://api.github.com/repos/beberlei/assert/zipball/5e721d7e937ca3ba2cdec1e1adf195f9e5188372",
                "reference": "5e721d7e937ca3ba2cdec1e1adf195f9e5188372",
                "shasum": ""
            },
            "require": {
                "ext-ctype": "*",
                "ext-json": "*",
                "ext-mbstring": "*",
                "ext-simplexml": "*",
                "php": "^7.0 || ^8.0"
            },
            "require-dev": {
                "friendsofphp/php-cs-fixer": "*",
                "phpstan/phpstan": "*",
                "phpunit/phpunit": ">=6.0.0",
                "yoast/phpunit-polyfills": "^0.1.0"
            },
            "suggest": {
                "ext-intl": "Needed to allow Assertion::count(), Assertion::isCountable(), Assertion::minCount(), and Assertion::maxCount() to operate on ResourceBundles"
            },
            "type": "library",
            "autoload": {
                "psr-4": {
                    "Assert\\": "lib/Assert"
                },
                "files": [
                    "lib/Assert/functions.php"
                ]
            },
            "notification-url": "https://packagist.org/downloads/",
            "license": [
                "BSD-2-Clause"
            ],
            "authors": [
                {
                    "name": "Benjamin Eberlei",
                    "email": "kontakt@beberlei.de",
                    "role": "Lead Developer"
                },
                {
                    "name": "Richard Quadling",
                    "email": "rquadling@gmail.com",
                    "role": "Collaborator"
                }
            ],
            "description": "Thin assertion library for input validation in business models.",
            "keywords": [
                "assert",
                "assertion",
                "validation"
            ],
            "support": {
                "issues": "https://github.com/beberlei/assert/issues",
                "source": "https://github.com/beberlei/assert/tree/v3.3.1"
            },
            "time": "2021-04-18T20:11:03+00:00"
        },
        {
            "name": "behat/gherkin",
            "version": "v4.9.0",
            "source": {
                "type": "git",
                "url": "https://github.com/Behat/Gherkin.git",
                "reference": "0bc8d1e30e96183e4f36db9dc79caead300beff4"
            },
            "dist": {
                "type": "zip",
                "url": "https://api.github.com/repos/Behat/Gherkin/zipball/0bc8d1e30e96183e4f36db9dc79caead300beff4",
                "reference": "0bc8d1e30e96183e4f36db9dc79caead300beff4",
                "shasum": ""
            },
            "require": {
                "php": "~7.2|~8.0"
            },
            "require-dev": {
                "cucumber/cucumber": "dev-gherkin-22.0.0",
                "phpunit/phpunit": "~8|~9",
                "symfony/yaml": "~3|~4|~5"
            },
            "suggest": {
                "symfony/yaml": "If you want to parse features, represented in YAML files"
            },
            "type": "library",
            "extra": {
                "branch-alias": {
                    "dev-master": "4.x-dev"
                }
            },
            "autoload": {
                "psr-0": {
                    "Behat\\Gherkin": "src/"
                }
            },
            "notification-url": "https://packagist.org/downloads/",
            "license": [
                "MIT"
            ],
            "authors": [
                {
                    "name": "Konstantin Kudryashov",
                    "email": "ever.zet@gmail.com",
                    "homepage": "http://everzet.com"
                }
            ],
            "description": "Gherkin DSL parser for PHP",
            "homepage": "http://behat.org/",
            "keywords": [
                "BDD",
                "Behat",
                "Cucumber",
                "DSL",
                "gherkin",
                "parser"
            ],
            "support": {
                "issues": "https://github.com/Behat/Gherkin/issues",
                "source": "https://github.com/Behat/Gherkin/tree/v4.9.0"
            },
            "time": "2021-10-12T13:05:09+00:00"
        },
        {
            "name": "codeception/codeception",
            "version": "4.1.22",
            "source": {
                "type": "git",
                "url": "https://github.com/Codeception/Codeception.git",
                "reference": "9777ec3690ceedc4bce2ed13af7af4ca4ee3088f"
            },
            "dist": {
                "type": "zip",
                "url": "https://api.github.com/repos/Codeception/Codeception/zipball/9777ec3690ceedc4bce2ed13af7af4ca4ee3088f",
                "reference": "9777ec3690ceedc4bce2ed13af7af4ca4ee3088f",
                "shasum": ""
            },
            "require": {
                "behat/gherkin": "^4.4.0",
                "codeception/lib-asserts": "^1.0",
                "codeception/phpunit-wrapper": ">6.0.15 <6.1.0 | ^6.6.1 | ^7.7.1 | ^8.1.1 | ^9.0",
                "codeception/stub": "^2.0 | ^3.0",
                "ext-curl": "*",
                "ext-json": "*",
                "ext-mbstring": "*",
                "guzzlehttp/psr7": "^1.4 | ^2.0",
                "php": ">=5.6.0 <9.0",
                "symfony/console": ">=2.7 <6.0",
                "symfony/css-selector": ">=2.7 <6.0",
                "symfony/event-dispatcher": ">=2.7 <6.0",
                "symfony/finder": ">=2.7 <6.0",
                "symfony/yaml": ">=2.7 <6.0"
            },
            "require-dev": {
                "codeception/module-asserts": "1.*@dev",
                "codeception/module-cli": "1.*@dev",
                "codeception/module-db": "1.*@dev",
                "codeception/module-filesystem": "1.*@dev",
                "codeception/module-phpbrowser": "1.*@dev",
                "codeception/specify": "~0.3",
                "codeception/util-universalframework": "*@dev",
                "monolog/monolog": "~1.8",
                "squizlabs/php_codesniffer": "~2.0",
                "symfony/process": ">=2.7 <6.0",
                "vlucas/phpdotenv": "^2.0 | ^3.0 | ^4.0 | ^5.0"
            },
            "suggest": {
                "codeception/specify": "BDD-style code blocks",
                "codeception/verify": "BDD-style assertions",
                "hoa/console": "For interactive console functionality",
                "stecman/symfony-console-completion": "For BASH autocompletion",
                "symfony/phpunit-bridge": "For phpunit-bridge support"
            },
            "bin": [
                "codecept"
            ],
            "type": "library",
            "extra": {
                "branch-alias": []
            },
            "autoload": {
                "psr-4": {
                    "Codeception\\": "src/Codeception",
                    "Codeception\\Extension\\": "ext"
                }
            },
            "notification-url": "https://packagist.org/downloads/",
            "license": [
                "MIT"
            ],
            "authors": [
                {
                    "name": "Michael Bodnarchuk",
                    "email": "davert@mail.ua",
                    "homepage": "http://codegyre.com"
                }
            ],
            "description": "BDD-style testing framework",
            "homepage": "http://codeception.com/",
            "keywords": [
                "BDD",
                "TDD",
                "acceptance testing",
                "functional testing",
                "unit testing"
            ],
            "support": {
                "issues": "https://github.com/Codeception/Codeception/issues",
                "source": "https://github.com/Codeception/Codeception/tree/4.1.22"
            },
            "funding": [
                {
                    "url": "https://opencollective.com/codeception",
                    "type": "open_collective"
                }
            ],
            "time": "2021-08-06T17:15:34+00:00"
        },
        {
            "name": "codeception/lib-asserts",
            "version": "1.13.2",
            "source": {
                "type": "git",
                "url": "https://github.com/Codeception/lib-asserts.git",
                "reference": "184231d5eab66bc69afd6b9429344d80c67a33b6"
            },
            "dist": {
                "type": "zip",
                "url": "https://api.github.com/repos/Codeception/lib-asserts/zipball/184231d5eab66bc69afd6b9429344d80c67a33b6",
                "reference": "184231d5eab66bc69afd6b9429344d80c67a33b6",
                "shasum": ""
            },
            "require": {
                "codeception/phpunit-wrapper": ">6.0.15 <6.1.0 | ^6.6.1 | ^7.7.1 | ^8.0.3 | ^9.0",
                "ext-dom": "*",
                "php": ">=5.6.0 <9.0"
            },
            "type": "library",
            "autoload": {
                "classmap": [
                    "src/"
                ]
            },
            "notification-url": "https://packagist.org/downloads/",
            "license": [
                "MIT"
            ],
            "authors": [
                {
                    "name": "Michael Bodnarchuk",
                    "email": "davert@mail.ua",
                    "homepage": "http://codegyre.com"
                },
                {
                    "name": "Gintautas Miselis"
                },
                {
                    "name": "Gustavo Nieves",
                    "homepage": "https://medium.com/@ganieves"
                }
            ],
            "description": "Assertion methods used by Codeception core and Asserts module",
            "homepage": "https://codeception.com/",
            "keywords": [
                "codeception"
            ],
            "support": {
                "issues": "https://github.com/Codeception/lib-asserts/issues",
                "source": "https://github.com/Codeception/lib-asserts/tree/1.13.2"
            },
            "time": "2020-10-21T16:26:20+00:00"
        },
        {
            "name": "codeception/module-asserts",
            "version": "1.3.1",
            "source": {
                "type": "git",
                "url": "https://github.com/Codeception/module-asserts.git",
                "reference": "59374f2fef0cabb9e8ddb53277e85cdca74328de"
            },
            "dist": {
                "type": "zip",
                "url": "https://api.github.com/repos/Codeception/module-asserts/zipball/59374f2fef0cabb9e8ddb53277e85cdca74328de",
                "reference": "59374f2fef0cabb9e8ddb53277e85cdca74328de",
                "shasum": ""
            },
            "require": {
                "codeception/codeception": "*@dev",
                "codeception/lib-asserts": "^1.13.1",
                "php": ">=5.6.0 <9.0"
            },
            "conflict": {
                "codeception/codeception": "<4.0"
            },
            "type": "library",
            "autoload": {
                "classmap": [
                    "src/"
                ]
            },
            "notification-url": "https://packagist.org/downloads/",
            "license": [
                "MIT"
            ],
            "authors": [
                {
                    "name": "Michael Bodnarchuk"
                },
                {
                    "name": "Gintautas Miselis"
                },
                {
                    "name": "Gustavo Nieves",
                    "homepage": "https://medium.com/@ganieves"
                }
            ],
            "description": "Codeception module containing various assertions",
            "homepage": "https://codeception.com/",
            "keywords": [
                "assertions",
                "asserts",
                "codeception"
            ],
            "support": {
                "issues": "https://github.com/Codeception/module-asserts/issues",
                "source": "https://github.com/Codeception/module-asserts/tree/1.3.1"
            },
            "time": "2020-10-21T16:48:15+00:00"
        },
        {
            "name": "codeception/module-sequence",
            "version": "1.0.1",
            "source": {
                "type": "git",
                "url": "https://github.com/Codeception/module-sequence.git",
                "reference": "b75be26681ae90824cde8f8df785981f293667e1"
            },
            "dist": {
                "type": "zip",
                "url": "https://api.github.com/repos/Codeception/module-sequence/zipball/b75be26681ae90824cde8f8df785981f293667e1",
                "reference": "b75be26681ae90824cde8f8df785981f293667e1",
                "shasum": ""
            },
            "require": {
                "codeception/codeception": "^4.0",
                "php": ">=5.6.0 <9.0"
            },
            "type": "library",
            "autoload": {
                "classmap": [
                    "src/"
                ]
            },
            "notification-url": "https://packagist.org/downloads/",
            "license": [
                "MIT"
            ],
            "authors": [
                {
                    "name": "Michael Bodnarchuk"
                }
            ],
            "description": "Sequence module for Codeception",
            "homepage": "http://codeception.com/",
            "keywords": [
                "codeception"
            ],
            "support": {
                "issues": "https://github.com/Codeception/module-sequence/issues",
                "source": "https://github.com/Codeception/module-sequence/tree/1.0.1"
            },
            "time": "2020-10-31T18:36:26+00:00"
        },
        {
            "name": "codeception/module-webdriver",
            "version": "1.4.0",
            "source": {
                "type": "git",
                "url": "https://github.com/Codeception/module-webdriver.git",
                "reference": "baa18b7bf70aa024012f967b5ce5021e1faa9151"
            },
            "dist": {
                "type": "zip",
                "url": "https://api.github.com/repos/Codeception/module-webdriver/zipball/baa18b7bf70aa024012f967b5ce5021e1faa9151",
                "reference": "baa18b7bf70aa024012f967b5ce5021e1faa9151",
                "shasum": ""
            },
            "require": {
                "codeception/codeception": "^4.0",
                "php": ">=5.6.0 <9.0",
                "php-webdriver/webdriver": "^1.8.0"
            },
            "suggest": {
                "codeception/phpbuiltinserver": "Start and stop PHP built-in web server for your tests"
            },
            "type": "library",
            "autoload": {
                "classmap": [
                    "src/"
                ]
            },
            "notification-url": "https://packagist.org/downloads/",
            "license": [
                "MIT"
            ],
            "authors": [
                {
                    "name": "Michael Bodnarchuk"
                },
                {
                    "name": "Gintautas Miselis"
                },
                {
                    "name": "Zaahid Bateson"
                }
            ],
            "description": "WebDriver module for Codeception",
            "homepage": "http://codeception.com/",
            "keywords": [
                "acceptance-testing",
                "browser-testing",
                "codeception"
            ],
            "support": {
                "issues": "https://github.com/Codeception/module-webdriver/issues",
                "source": "https://github.com/Codeception/module-webdriver/tree/1.4.0"
            },
            "time": "2021-09-02T12:01:02+00:00"
        },
        {
            "name": "codeception/phpunit-wrapper",
            "version": "9.0.6",
            "source": {
                "type": "git",
                "url": "https://github.com/Codeception/phpunit-wrapper.git",
                "reference": "b0c06abb3181eedca690170f7ed0fd26a70bfacc"
            },
            "dist": {
                "type": "zip",
                "url": "https://api.github.com/repos/Codeception/phpunit-wrapper/zipball/b0c06abb3181eedca690170f7ed0fd26a70bfacc",
                "reference": "b0c06abb3181eedca690170f7ed0fd26a70bfacc",
                "shasum": ""
            },
            "require": {
                "php": ">=7.2",
                "phpunit/phpunit": "^9.0"
            },
            "require-dev": {
                "codeception/specify": "*",
                "consolidation/robo": "^3.0.0-alpha3",
                "vlucas/phpdotenv": "^3.0"
            },
            "type": "library",
            "autoload": {
                "psr-4": {
                    "Codeception\\PHPUnit\\": "src/"
                }
            },
            "notification-url": "https://packagist.org/downloads/",
            "license": [
                "MIT"
            ],
            "authors": [
                {
                    "name": "Davert",
                    "email": "davert.php@resend.cc"
                },
                {
                    "name": "Naktibalda"
                }
            ],
            "description": "PHPUnit classes used by Codeception",
            "support": {
                "issues": "https://github.com/Codeception/phpunit-wrapper/issues",
                "source": "https://github.com/Codeception/phpunit-wrapper/tree/9.0.6"
            },
            "time": "2020-12-28T13:59:47+00:00"
        },
        {
            "name": "codeception/stub",
            "version": "3.7.0",
            "source": {
                "type": "git",
                "url": "https://github.com/Codeception/Stub.git",
                "reference": "468dd5fe659f131fc997f5196aad87512f9b1304"
            },
            "dist": {
                "type": "zip",
                "url": "https://api.github.com/repos/Codeception/Stub/zipball/468dd5fe659f131fc997f5196aad87512f9b1304",
                "reference": "468dd5fe659f131fc997f5196aad87512f9b1304",
                "shasum": ""
            },
            "require": {
                "phpunit/phpunit": "^8.4 | ^9.0"
            },
            "type": "library",
            "autoload": {
                "psr-4": {
                    "Codeception\\": "src/"
                }
            },
            "notification-url": "https://packagist.org/downloads/",
            "license": [
                "MIT"
            ],
            "description": "Flexible Stub wrapper for PHPUnit's Mock Builder",
            "support": {
                "issues": "https://github.com/Codeception/Stub/issues",
                "source": "https://github.com/Codeception/Stub/tree/3.7.0"
            },
            "time": "2020-07-03T15:54:43+00:00"
        },
        {
            "name": "csharpru/vault-php",
            "version": "4.2.1",
            "source": {
                "type": "git",
                "url": "https://github.com/CSharpRU/vault-php.git",
                "reference": "89b393ecf65f61a44d3a1872547f65085982b481"
            },
            "dist": {
                "type": "zip",
                "url": "https://api.github.com/repos/CSharpRU/vault-php/zipball/89b393ecf65f61a44d3a1872547f65085982b481",
                "reference": "89b393ecf65f61a44d3a1872547f65085982b481",
                "shasum": ""
            },
            "require": {
                "ext-json": "*",
                "php": "^7.2 || ^8.0",
                "psr/cache": "^1.0",
                "psr/http-client": "^1.0",
                "psr/http-factory": "^1.0",
                "psr/log": "^1.0",
                "weew/helpers-array": "^1.3"
            },
            "require-dev": {
                "alextartan/guzzle-psr18-adapter": "^1.2 || ^2.0",
                "cache/array-adapter": "^1.0",
                "codeception/codeception": "^4.1",
                "codeception/module-asserts": "^1.3",
                "laminas/laminas-diactoros": "^2.3",
                "php-vcr/php-vcr": "^1.5",
                "symfony/event-dispatcher": "<5.0"
            },
            "suggest": {
                "cache/array-adapter": "For usage with CachedClient class"
            },
            "type": "library",
            "autoload": {
                "psr-4": {
                    "Vault\\": "src/"
                }
            },
            "notification-url": "https://packagist.org/downloads/",
            "license": [
                "MIT"
            ],
            "authors": [
                {
                    "name": "Yaroslav Lukyanov",
                    "email": "c_sharp@mail.ru"
                }
            ],
            "description": "Best Vault client for PHP that you can find",
            "keywords": [
                "hashicorp",
                "secrets",
                "vault"
            ],
            "support": {
                "issues": "https://github.com/CSharpRU/vault-php/issues",
                "source": "https://github.com/CSharpRU/vault-php/tree/4.2.1"
            },
            "time": "2021-05-21T06:39:35+00:00"
        },
        {
            "name": "dealerdirect/phpcodesniffer-composer-installer",
            "version": "v0.7.1",
            "source": {
                "type": "git",
                "url": "https://github.com/Dealerdirect/phpcodesniffer-composer-installer.git",
                "reference": "fe390591e0241955f22eb9ba327d137e501c771c"
            },
            "dist": {
                "type": "zip",
                "url": "https://api.github.com/repos/Dealerdirect/phpcodesniffer-composer-installer/zipball/fe390591e0241955f22eb9ba327d137e501c771c",
                "reference": "fe390591e0241955f22eb9ba327d137e501c771c",
                "shasum": ""
            },
            "require": {
                "composer-plugin-api": "^1.0 || ^2.0",
                "php": ">=5.3",
                "squizlabs/php_codesniffer": "^2.0 || ^3.0 || ^4.0"
            },
            "require-dev": {
                "composer/composer": "*",
                "phpcompatibility/php-compatibility": "^9.0",
                "sensiolabs/security-checker": "^4.1.0"
            },
            "type": "composer-plugin",
            "extra": {
                "class": "Dealerdirect\\Composer\\Plugin\\Installers\\PHPCodeSniffer\\Plugin"
            },
            "autoload": {
                "psr-4": {
                    "Dealerdirect\\Composer\\Plugin\\Installers\\PHPCodeSniffer\\": "src/"
                }
            },
            "notification-url": "https://packagist.org/downloads/",
            "license": [
                "MIT"
            ],
            "authors": [
                {
                    "name": "Franck Nijhof",
                    "email": "franck.nijhof@dealerdirect.com",
                    "homepage": "http://www.frenck.nl",
                    "role": "Developer / IT Manager"
                }
            ],
            "description": "PHP_CodeSniffer Standards Composer Installer Plugin",
            "homepage": "http://www.dealerdirect.com",
            "keywords": [
                "PHPCodeSniffer",
                "PHP_CodeSniffer",
                "code quality",
                "codesniffer",
                "composer",
                "installer",
                "phpcs",
                "plugin",
                "qa",
                "quality",
                "standard",
                "standards",
                "style guide",
                "stylecheck",
                "tests"
            ],
            "support": {
                "issues": "https://github.com/dealerdirect/phpcodesniffer-composer-installer/issues",
                "source": "https://github.com/dealerdirect/phpcodesniffer-composer-installer"
            },
            "time": "2020-12-07T18:04:37+00:00"
        },
        {
            "name": "doctrine/annotations",
            "version": "1.13.2",
            "source": {
                "type": "git",
                "url": "https://github.com/doctrine/annotations.git",
                "reference": "5b668aef16090008790395c02c893b1ba13f7e08"
            },
            "dist": {
                "type": "zip",
                "url": "https://api.github.com/repos/doctrine/annotations/zipball/5b668aef16090008790395c02c893b1ba13f7e08",
                "reference": "5b668aef16090008790395c02c893b1ba13f7e08",
                "shasum": ""
            },
            "require": {
                "doctrine/lexer": "1.*",
                "ext-tokenizer": "*",
                "php": "^7.1 || ^8.0",
                "psr/cache": "^1 || ^2 || ^3"
            },
            "require-dev": {
                "doctrine/cache": "^1.11 || ^2.0",
                "doctrine/coding-standard": "^6.0 || ^8.1",
                "phpstan/phpstan": "^0.12.20",
                "phpunit/phpunit": "^7.5 || ^8.0 || ^9.1.5",
                "symfony/cache": "^4.4 || ^5.2"
            },
            "type": "library",
            "autoload": {
                "psr-4": {
                    "Doctrine\\Common\\Annotations\\": "lib/Doctrine/Common/Annotations"
                }
            },
            "notification-url": "https://packagist.org/downloads/",
            "license": [
                "MIT"
            ],
            "authors": [
                {
                    "name": "Guilherme Blanco",
                    "email": "guilhermeblanco@gmail.com"
                },
                {
                    "name": "Roman Borschel",
                    "email": "roman@code-factory.org"
                },
                {
                    "name": "Benjamin Eberlei",
                    "email": "kontakt@beberlei.de"
                },
                {
                    "name": "Jonathan Wage",
                    "email": "jonwage@gmail.com"
                },
                {
                    "name": "Johannes Schmitt",
                    "email": "schmittjoh@gmail.com"
                }
            ],
            "description": "Docblock Annotations Parser",
            "homepage": "https://www.doctrine-project.org/projects/annotations.html",
            "keywords": [
                "annotations",
                "docblock",
                "parser"
            ],
            "support": {
                "issues": "https://github.com/doctrine/annotations/issues",
                "source": "https://github.com/doctrine/annotations/tree/1.13.2"
            },
            "time": "2021-08-05T19:00:23+00:00"
        },
        {
            "name": "doctrine/instantiator",
            "version": "1.4.0",
            "source": {
                "type": "git",
                "url": "https://github.com/doctrine/instantiator.git",
                "reference": "d56bf6102915de5702778fe20f2de3b2fe570b5b"
            },
            "dist": {
                "type": "zip",
                "url": "https://api.github.com/repos/doctrine/instantiator/zipball/d56bf6102915de5702778fe20f2de3b2fe570b5b",
                "reference": "d56bf6102915de5702778fe20f2de3b2fe570b5b",
                "shasum": ""
            },
            "require": {
                "php": "^7.1 || ^8.0"
            },
            "require-dev": {
                "doctrine/coding-standard": "^8.0",
                "ext-pdo": "*",
                "ext-phar": "*",
                "phpbench/phpbench": "^0.13 || 1.0.0-alpha2",
                "phpstan/phpstan": "^0.12",
                "phpstan/phpstan-phpunit": "^0.12",
                "phpunit/phpunit": "^7.0 || ^8.0 || ^9.0"
            },
            "type": "library",
            "autoload": {
                "psr-4": {
                    "Doctrine\\Instantiator\\": "src/Doctrine/Instantiator/"
                }
            },
            "notification-url": "https://packagist.org/downloads/",
            "license": [
                "MIT"
            ],
            "authors": [
                {
                    "name": "Marco Pivetta",
                    "email": "ocramius@gmail.com",
                    "homepage": "https://ocramius.github.io/"
                }
            ],
            "description": "A small, lightweight utility to instantiate objects in PHP without invoking their constructors",
            "homepage": "https://www.doctrine-project.org/projects/instantiator.html",
            "keywords": [
                "constructor",
                "instantiate"
            ],
            "support": {
                "issues": "https://github.com/doctrine/instantiator/issues",
                "source": "https://github.com/doctrine/instantiator/tree/1.4.0"
            },
            "funding": [
                {
                    "url": "https://www.doctrine-project.org/sponsorship.html",
                    "type": "custom"
                },
                {
                    "url": "https://www.patreon.com/phpdoctrine",
                    "type": "patreon"
                },
                {
                    "url": "https://tidelift.com/funding/github/packagist/doctrine%2Finstantiator",
                    "type": "tidelift"
                }
            ],
            "time": "2020-11-10T18:47:58+00:00"
        },
        {
            "name": "doctrine/lexer",
            "version": "1.2.1",
            "source": {
                "type": "git",
                "url": "https://github.com/doctrine/lexer.git",
                "reference": "e864bbf5904cb8f5bb334f99209b48018522f042"
            },
            "dist": {
                "type": "zip",
                "url": "https://api.github.com/repos/doctrine/lexer/zipball/e864bbf5904cb8f5bb334f99209b48018522f042",
                "reference": "e864bbf5904cb8f5bb334f99209b48018522f042",
                "shasum": ""
            },
            "require": {
                "php": "^7.2 || ^8.0"
            },
            "require-dev": {
                "doctrine/coding-standard": "^6.0",
                "phpstan/phpstan": "^0.11.8",
                "phpunit/phpunit": "^8.2"
            },
            "type": "library",
            "extra": {
                "branch-alias": {
                    "dev-master": "1.2.x-dev"
                }
            },
            "autoload": {
                "psr-4": {
                    "Doctrine\\Common\\Lexer\\": "lib/Doctrine/Common/Lexer"
                }
            },
            "notification-url": "https://packagist.org/downloads/",
            "license": [
                "MIT"
            ],
            "authors": [
                {
                    "name": "Guilherme Blanco",
                    "email": "guilhermeblanco@gmail.com"
                },
                {
                    "name": "Roman Borschel",
                    "email": "roman@code-factory.org"
                },
                {
                    "name": "Johannes Schmitt",
                    "email": "schmittjoh@gmail.com"
                }
            ],
            "description": "PHP Doctrine Lexer parser library that can be used in Top-Down, Recursive Descent Parsers.",
            "homepage": "https://www.doctrine-project.org/projects/lexer.html",
            "keywords": [
                "annotations",
                "docblock",
                "lexer",
                "parser",
                "php"
            ],
            "support": {
                "issues": "https://github.com/doctrine/lexer/issues",
                "source": "https://github.com/doctrine/lexer/tree/1.2.1"
            },
            "funding": [
                {
                    "url": "https://www.doctrine-project.org/sponsorship.html",
                    "type": "custom"
                },
                {
                    "url": "https://www.patreon.com/phpdoctrine",
                    "type": "patreon"
                },
                {
                    "url": "https://tidelift.com/funding/github/packagist/doctrine%2Flexer",
                    "type": "tidelift"
                }
            ],
            "time": "2020-05-25T17:44:05+00:00"
        },
        {
            "name": "friendsofphp/php-cs-fixer",
            "version": "v3.0.3",
            "source": {
                "type": "git",
                "url": "https://github.com/FriendsOfPHP/PHP-CS-Fixer.git",
                "reference": "dbf8ac24cd9000d7f238739d98cc5dcbb22ffd3b"
            },
            "dist": {
                "type": "zip",
                "url": "https://api.github.com/repos/FriendsOfPHP/PHP-CS-Fixer/zipball/dbf8ac24cd9000d7f238739d98cc5dcbb22ffd3b",
                "reference": "dbf8ac24cd9000d7f238739d98cc5dcbb22ffd3b",
                "shasum": ""
            },
            "require": {
                "composer/semver": "^3.2",
                "composer/xdebug-handler": "^2.0",
                "doctrine/annotations": "^1.12",
                "ext-json": "*",
                "ext-tokenizer": "*",
                "php": "^7.1.3 || ^8.0",
                "php-cs-fixer/diff": "^2.0",
                "symfony/console": "^4.4.20 || ^5.1.3",
                "symfony/event-dispatcher": "^4.4.20 || ^5.0",
                "symfony/filesystem": "^4.4.20 || ^5.0",
                "symfony/finder": "^4.4.20 || ^5.0",
                "symfony/options-resolver": "^4.4.20 || ^5.0",
                "symfony/polyfill-php72": "^1.23",
                "symfony/polyfill-php81": "^1.23",
                "symfony/process": "^4.4.20 || ^5.0",
                "symfony/stopwatch": "^4.4.20 || ^5.0"
            },
            "require-dev": {
                "justinrainbow/json-schema": "^5.2",
                "keradus/cli-executor": "^1.4",
                "mikey179/vfsstream": "^1.6.8",
                "php-coveralls/php-coveralls": "^2.4.3",
                "php-cs-fixer/accessible-object": "^1.1",
                "php-cs-fixer/phpunit-constraint-isidenticalstring": "^1.2",
                "php-cs-fixer/phpunit-constraint-xmlmatchesxsd": "^1.2.1",
                "phpspec/prophecy": "^1.10.3",
                "phpspec/prophecy-phpunit": "^1.1 || ^2.0",
                "phpunit/phpunit": "^7.5.20 || ^8.5.14 || ^9.5",
                "phpunitgoodpractices/polyfill": "^1.5",
                "phpunitgoodpractices/traits": "^1.9.1",
                "symfony/phpunit-bridge": "^5.2.4",
                "symfony/yaml": "^4.4.20 || ^5.0"
            },
            "suggest": {
                "ext-dom": "For handling output formats in XML",
                "ext-mbstring": "For handling non-UTF8 characters.",
                "symfony/polyfill-mbstring": "When enabling `ext-mbstring` is not possible."
            },
            "bin": [
                "php-cs-fixer"
            ],
            "type": "application",
            "autoload": {
                "psr-4": {
                    "PhpCsFixer\\": "src/"
                }
            },
            "notification-url": "https://packagist.org/downloads/",
            "license": [
                "MIT"
            ],
            "authors": [
                {
                    "name": "Fabien Potencier",
                    "email": "fabien@symfony.com"
                },
                {
                    "name": "Dariusz Rumiński",
                    "email": "dariusz.ruminski@gmail.com"
                }
            ],
            "description": "A tool to automatically fix PHP code style",
            "support": {
                "issues": "https://github.com/FriendsOfPHP/PHP-CS-Fixer/issues",
                "source": "https://github.com/FriendsOfPHP/PHP-CS-Fixer/tree/v3.0.3"
            },
            "funding": [
                {
                    "url": "https://github.com/keradus",
                    "type": "github"
                }
            ],
            "time": "2021-08-29T19:48:25+00:00"
        },
        {
            "name": "jms/metadata",
            "version": "2.5.1",
            "source": {
                "type": "git",
                "url": "https://github.com/schmittjoh/metadata.git",
                "reference": "a995e6cef6d6f56a6226e1616a519630e2ef0aeb"
            },
            "dist": {
                "type": "zip",
                "url": "https://api.github.com/repos/schmittjoh/metadata/zipball/a995e6cef6d6f56a6226e1616a519630e2ef0aeb",
                "reference": "a995e6cef6d6f56a6226e1616a519630e2ef0aeb",
                "shasum": ""
            },
            "require": {
<<<<<<< HEAD
=======
                "hoa/exception": "~1.0",
                "php": ">=5.5.0"
            },
            "require-dev": {
                "hoa/stream": "~1.0",
                "hoa/test": "~2.0"
            },
            "type": "library",
            "extra": {
                "branch-alias": {
                    "dev-master": "1.x-dev"
                }
            },
            "autoload": {
                "psr-4": {
                    "Hoa\\Consistency\\": "."
                },
                "files": [
                    "Prelude.php"
                ]
            },
            "notification-url": "https://packagist.org/downloads/",
            "license": [
                "BSD-3-Clause"
            ],
            "authors": [
                {
                    "name": "Ivan Enderlin",
                    "email": "ivan.enderlin@hoa-project.net"
                },
                {
                    "name": "Hoa community",
                    "homepage": "https://hoa-project.net/"
                }
            ],
            "description": "The Hoa\\Consistency library.",
            "homepage": "https://hoa-project.net/",
            "keywords": [
                "autoloader",
                "callable",
                "consistency",
                "entity",
                "flex",
                "keyword",
                "library"
            ],
            "support": {
                "docs": "https://central.hoa-project.net/Documentation/Library/Consistency",
                "email": "support@hoa-project.net",
                "forum": "https://users.hoa-project.net/",
                "irc": "irc://chat.freenode.net/hoaproject",
                "issues": "https://github.com/hoaproject/Consistency/issues",
                "source": "https://central.hoa-project.net/Resource/Library/Consistency"
            },
            "abandoned": true,
            "time": "2017-05-02T12:18:12+00:00"
        },
        {
            "name": "hoa/console",
            "version": "3.17.05.02",
            "source": {
                "type": "git",
                "url": "https://github.com/hoaproject/Console.git",
                "reference": "e231fd3ea70e6d773576ae78de0bdc1daf331a66"
            },
            "dist": {
                "type": "zip",
                "url": "https://api.github.com/repos/hoaproject/Console/zipball/e231fd3ea70e6d773576ae78de0bdc1daf331a66",
                "reference": "e231fd3ea70e6d773576ae78de0bdc1daf331a66",
                "shasum": ""
            },
            "require": {
                "hoa/consistency": "~1.0",
                "hoa/event": "~1.0",
                "hoa/exception": "~1.0",
                "hoa/file": "~1.0",
                "hoa/protocol": "~1.0",
                "hoa/stream": "~1.0",
                "hoa/ustring": "~4.0"
            },
            "require-dev": {
                "hoa/test": "~2.0"
            },
            "suggest": {
                "ext-pcntl": "To enable hoa://Event/Console/Window:resize.",
                "hoa/dispatcher": "To use the console kit.",
                "hoa/router": "To use the console kit."
            },
            "type": "library",
            "extra": {
                "branch-alias": {
                    "dev-master": "3.x-dev"
                }
            },
            "autoload": {
                "psr-4": {
                    "Hoa\\Console\\": "."
                }
            },
            "notification-url": "https://packagist.org/downloads/",
            "license": [
                "BSD-3-Clause"
            ],
            "authors": [
                {
                    "name": "Ivan Enderlin",
                    "email": "ivan.enderlin@hoa-project.net"
                },
                {
                    "name": "Hoa community",
                    "homepage": "https://hoa-project.net/"
                }
            ],
            "description": "The Hoa\\Console library.",
            "homepage": "https://hoa-project.net/",
            "keywords": [
                "autocompletion",
                "chrome",
                "cli",
                "console",
                "cursor",
                "getoption",
                "library",
                "option",
                "parser",
                "processus",
                "readline",
                "terminfo",
                "tput",
                "window"
            ],
            "support": {
                "docs": "https://central.hoa-project.net/Documentation/Library/Console",
                "email": "support@hoa-project.net",
                "forum": "https://users.hoa-project.net/",
                "irc": "irc://chat.freenode.net/hoaproject",
                "issues": "https://github.com/hoaproject/Console/issues",
                "source": "https://central.hoa-project.net/Resource/Library/Console"
            },
            "abandoned": true,
            "time": "2017-05-02T12:26:19+00:00"
        },
        {
            "name": "hoa/event",
            "version": "1.17.01.13",
            "source": {
                "type": "git",
                "url": "https://github.com/hoaproject/Event.git",
                "reference": "6c0060dced212ffa3af0e34bb46624f990b29c54"
            },
            "dist": {
                "type": "zip",
                "url": "https://api.github.com/repos/hoaproject/Event/zipball/6c0060dced212ffa3af0e34bb46624f990b29c54",
                "reference": "6c0060dced212ffa3af0e34bb46624f990b29c54",
                "shasum": ""
            },
            "require": {
                "hoa/consistency": "~1.0",
                "hoa/exception": "~1.0"
            },
            "require-dev": {
                "hoa/test": "~2.0"
            },
            "type": "library",
            "extra": {
                "branch-alias": {
                    "dev-master": "1.x-dev"
                }
            },
            "autoload": {
                "psr-4": {
                    "Hoa\\Event\\": "."
                }
            },
            "notification-url": "https://packagist.org/downloads/",
            "license": [
                "BSD-3-Clause"
            ],
            "authors": [
                {
                    "name": "Ivan Enderlin",
                    "email": "ivan.enderlin@hoa-project.net"
                },
                {
                    "name": "Hoa community",
                    "homepage": "https://hoa-project.net/"
                }
            ],
            "description": "The Hoa\\Event library.",
            "homepage": "https://hoa-project.net/",
            "keywords": [
                "event",
                "library",
                "listener",
                "observer"
            ],
            "support": {
                "docs": "https://central.hoa-project.net/Documentation/Library/Event",
                "email": "support@hoa-project.net",
                "forum": "https://users.hoa-project.net/",
                "irc": "irc://chat.freenode.net/hoaproject",
                "issues": "https://github.com/hoaproject/Event/issues",
                "source": "https://central.hoa-project.net/Resource/Library/Event"
            },
            "abandoned": true,
            "time": "2017-01-13T15:30:50+00:00"
        },
        {
            "name": "hoa/exception",
            "version": "1.17.01.16",
            "source": {
                "type": "git",
                "url": "https://github.com/hoaproject/Exception.git",
                "reference": "091727d46420a3d7468ef0595651488bfc3a458f"
            },
            "dist": {
                "type": "zip",
                "url": "https://api.github.com/repos/hoaproject/Exception/zipball/091727d46420a3d7468ef0595651488bfc3a458f",
                "reference": "091727d46420a3d7468ef0595651488bfc3a458f",
                "shasum": ""
            },
            "require": {
                "hoa/consistency": "~1.0",
                "hoa/event": "~1.0"
            },
            "require-dev": {
                "hoa/test": "~2.0"
            },
            "type": "library",
            "extra": {
                "branch-alias": {
                    "dev-master": "1.x-dev"
                }
            },
            "autoload": {
                "psr-4": {
                    "Hoa\\Exception\\": "."
                }
            },
            "notification-url": "https://packagist.org/downloads/",
            "license": [
                "BSD-3-Clause"
            ],
            "authors": [
                {
                    "name": "Ivan Enderlin",
                    "email": "ivan.enderlin@hoa-project.net"
                },
                {
                    "name": "Hoa community",
                    "homepage": "https://hoa-project.net/"
                }
            ],
            "description": "The Hoa\\Exception library.",
            "homepage": "https://hoa-project.net/",
            "keywords": [
                "exception",
                "library"
            ],
            "support": {
                "docs": "https://central.hoa-project.net/Documentation/Library/Exception",
                "email": "support@hoa-project.net",
                "forum": "https://users.hoa-project.net/",
                "irc": "irc://chat.freenode.net/hoaproject",
                "issues": "https://github.com/hoaproject/Exception/issues",
                "source": "https://central.hoa-project.net/Resource/Library/Exception"
            },
            "abandoned": true,
            "time": "2017-01-16T07:53:27+00:00"
        },
        {
            "name": "hoa/file",
            "version": "1.17.07.11",
            "source": {
                "type": "git",
                "url": "https://github.com/hoaproject/File.git",
                "reference": "35cb979b779bc54918d2f9a4e02ed6c7a1fa67ca"
            },
            "dist": {
                "type": "zip",
                "url": "https://api.github.com/repos/hoaproject/File/zipball/35cb979b779bc54918d2f9a4e02ed6c7a1fa67ca",
                "reference": "35cb979b779bc54918d2f9a4e02ed6c7a1fa67ca",
                "shasum": ""
            },
            "require": {
                "hoa/consistency": "~1.0",
                "hoa/event": "~1.0",
                "hoa/exception": "~1.0",
                "hoa/iterator": "~2.0",
                "hoa/stream": "~1.0"
            },
            "require-dev": {
                "hoa/test": "~2.0"
            },
            "type": "library",
            "extra": {
                "branch-alias": {
                    "dev-master": "1.x-dev"
                }
            },
            "autoload": {
                "psr-4": {
                    "Hoa\\File\\": "."
                }
            },
            "notification-url": "https://packagist.org/downloads/",
            "license": [
                "BSD-3-Clause"
            ],
            "authors": [
                {
                    "name": "Ivan Enderlin",
                    "email": "ivan.enderlin@hoa-project.net"
                },
                {
                    "name": "Hoa community",
                    "homepage": "https://hoa-project.net/"
                }
            ],
            "description": "The Hoa\\File library.",
            "homepage": "https://hoa-project.net/",
            "keywords": [
                "Socket",
                "directory",
                "file",
                "finder",
                "library",
                "link",
                "temporary"
            ],
            "support": {
                "docs": "https://central.hoa-project.net/Documentation/Library/File",
                "email": "support@hoa-project.net",
                "forum": "https://users.hoa-project.net/",
                "irc": "irc://chat.freenode.net/hoaproject",
                "issues": "https://github.com/hoaproject/File/issues",
                "source": "https://central.hoa-project.net/Resource/Library/File"
            },
            "abandoned": true,
            "time": "2017-07-11T07:42:15+00:00"
        },
        {
            "name": "hoa/iterator",
            "version": "2.17.01.10",
            "source": {
                "type": "git",
                "url": "https://github.com/hoaproject/Iterator.git",
                "reference": "d1120ba09cb4ccd049c86d10058ab94af245f0cc"
            },
            "dist": {
                "type": "zip",
                "url": "https://api.github.com/repos/hoaproject/Iterator/zipball/d1120ba09cb4ccd049c86d10058ab94af245f0cc",
                "reference": "d1120ba09cb4ccd049c86d10058ab94af245f0cc",
                "shasum": ""
            },
            "require": {
                "hoa/consistency": "~1.0",
                "hoa/exception": "~1.0"
            },
            "require-dev": {
                "hoa/test": "~2.0"
            },
            "type": "library",
            "extra": {
                "branch-alias": {
                    "dev-master": "2.x-dev"
                }
            },
            "autoload": {
                "psr-4": {
                    "Hoa\\Iterator\\": "."
                }
            },
            "notification-url": "https://packagist.org/downloads/",
            "license": [
                "BSD-3-Clause"
            ],
            "authors": [
                {
                    "name": "Ivan Enderlin",
                    "email": "ivan.enderlin@hoa-project.net"
                },
                {
                    "name": "Hoa community",
                    "homepage": "https://hoa-project.net/"
                }
            ],
            "description": "The Hoa\\Iterator library.",
            "homepage": "https://hoa-project.net/",
            "keywords": [
                "iterator",
                "library"
            ],
            "support": {
                "docs": "https://central.hoa-project.net/Documentation/Library/Iterator",
                "email": "support@hoa-project.net",
                "forum": "https://users.hoa-project.net/",
                "irc": "irc://chat.freenode.net/hoaproject",
                "issues": "https://github.com/hoaproject/Iterator/issues",
                "source": "https://central.hoa-project.net/Resource/Library/Iterator"
            },
            "abandoned": true,
            "time": "2017-01-10T10:34:47+00:00"
        },
        {
            "name": "hoa/protocol",
            "version": "1.17.01.14",
            "source": {
                "type": "git",
                "url": "https://github.com/hoaproject/Protocol.git",
                "reference": "5c2cf972151c45f373230da170ea015deecf19e2"
            },
            "dist": {
                "type": "zip",
                "url": "https://api.github.com/repos/hoaproject/Protocol/zipball/5c2cf972151c45f373230da170ea015deecf19e2",
                "reference": "5c2cf972151c45f373230da170ea015deecf19e2",
                "shasum": ""
            },
            "require": {
                "hoa/consistency": "~1.0",
                "hoa/exception": "~1.0"
            },
            "require-dev": {
                "hoa/test": "~2.0"
            },
            "type": "library",
            "extra": {
                "branch-alias": {
                    "dev-master": "1.x-dev"
                }
            },
            "autoload": {
                "psr-4": {
                    "Hoa\\Protocol\\": "."
                },
                "files": [
                    "Wrapper.php"
                ]
            },
            "notification-url": "https://packagist.org/downloads/",
            "license": [
                "BSD-3-Clause"
            ],
            "authors": [
                {
                    "name": "Ivan Enderlin",
                    "email": "ivan.enderlin@hoa-project.net"
                },
                {
                    "name": "Hoa community",
                    "homepage": "https://hoa-project.net/"
                }
            ],
            "description": "The Hoa\\Protocol library.",
            "homepage": "https://hoa-project.net/",
            "keywords": [
                "library",
                "protocol",
                "resource",
                "stream",
                "wrapper"
            ],
            "support": {
                "docs": "https://central.hoa-project.net/Documentation/Library/Protocol",
                "email": "support@hoa-project.net",
                "forum": "https://users.hoa-project.net/",
                "irc": "irc://chat.freenode.net/hoaproject",
                "issues": "https://github.com/hoaproject/Protocol/issues",
                "source": "https://central.hoa-project.net/Resource/Library/Protocol"
            },
            "abandoned": true,
            "time": "2017-01-14T12:26:10+00:00"
        },
        {
            "name": "hoa/stream",
            "version": "1.17.02.21",
            "source": {
                "type": "git",
                "url": "https://github.com/hoaproject/Stream.git",
                "reference": "3293cfffca2de10525df51436adf88a559151d82"
            },
            "dist": {
                "type": "zip",
                "url": "https://api.github.com/repos/hoaproject/Stream/zipball/3293cfffca2de10525df51436adf88a559151d82",
                "reference": "3293cfffca2de10525df51436adf88a559151d82",
                "shasum": ""
            },
            "require": {
                "hoa/consistency": "~1.0",
                "hoa/event": "~1.0",
                "hoa/exception": "~1.0",
                "hoa/protocol": "~1.0"
            },
            "require-dev": {
                "hoa/test": "~2.0"
            },
            "type": "library",
            "extra": {
                "branch-alias": {
                    "dev-master": "1.x-dev"
                }
            },
            "autoload": {
                "psr-4": {
                    "Hoa\\Stream\\": "."
                }
            },
            "notification-url": "https://packagist.org/downloads/",
            "license": [
                "BSD-3-Clause"
            ],
            "authors": [
                {
                    "name": "Ivan Enderlin",
                    "email": "ivan.enderlin@hoa-project.net"
                },
                {
                    "name": "Hoa community",
                    "homepage": "https://hoa-project.net/"
                }
            ],
            "description": "The Hoa\\Stream library.",
            "homepage": "https://hoa-project.net/",
            "keywords": [
                "Context",
                "bucket",
                "composite",
                "filter",
                "in",
                "library",
                "out",
                "protocol",
                "stream",
                "wrapper"
            ],
            "support": {
                "docs": "https://central.hoa-project.net/Documentation/Library/Stream",
                "email": "support@hoa-project.net",
                "forum": "https://users.hoa-project.net/",
                "irc": "irc://chat.freenode.net/hoaproject",
                "issues": "https://github.com/hoaproject/Stream/issues",
                "source": "https://central.hoa-project.net/Resource/Library/Stream"
            },
            "abandoned": true,
            "time": "2017-02-21T16:01:06+00:00"
        },
        {
            "name": "hoa/ustring",
            "version": "4.17.01.16",
            "source": {
                "type": "git",
                "url": "https://github.com/hoaproject/Ustring.git",
                "reference": "e6326e2739178799b1fe3fdd92029f9517fa17a0"
            },
            "dist": {
                "type": "zip",
                "url": "https://api.github.com/repos/hoaproject/Ustring/zipball/e6326e2739178799b1fe3fdd92029f9517fa17a0",
                "reference": "e6326e2739178799b1fe3fdd92029f9517fa17a0",
                "shasum": ""
            },
            "require": {
                "hoa/consistency": "~1.0",
                "hoa/exception": "~1.0"
            },
            "require-dev": {
                "hoa/test": "~2.0"
            },
            "suggest": {
                "ext-iconv": "ext/iconv must be present (or a third implementation) to use Hoa\\Ustring::transcode().",
                "ext-intl": "To get a better Hoa\\Ustring::toAscii() and Hoa\\Ustring::compareTo()."
            },
            "type": "library",
            "extra": {
                "branch-alias": {
                    "dev-master": "4.x-dev"
                }
            },
            "autoload": {
                "psr-4": {
                    "Hoa\\Ustring\\": "."
                }
            },
            "notification-url": "https://packagist.org/downloads/",
            "license": [
                "BSD-3-Clause"
            ],
            "authors": [
                {
                    "name": "Ivan Enderlin",
                    "email": "ivan.enderlin@hoa-project.net"
                },
                {
                    "name": "Hoa community",
                    "homepage": "https://hoa-project.net/"
                }
            ],
            "description": "The Hoa\\Ustring library.",
            "homepage": "https://hoa-project.net/",
            "keywords": [
                "library",
                "search",
                "string",
                "unicode"
            ],
            "support": {
                "docs": "https://central.hoa-project.net/Documentation/Library/Ustring",
                "email": "support@hoa-project.net",
                "forum": "https://users.hoa-project.net/",
                "irc": "irc://chat.freenode.net/hoaproject",
                "issues": "https://github.com/hoaproject/Ustring/issues",
                "source": "https://central.hoa-project.net/Resource/Library/Ustring"
            },
            "abandoned": true,
            "time": "2017-01-16T07:08:25+00:00"
        },
        {
            "name": "jms/metadata",
            "version": "2.5.1",
            "source": {
                "type": "git",
                "url": "https://github.com/schmittjoh/metadata.git",
                "reference": "a995e6cef6d6f56a6226e1616a519630e2ef0aeb"
            },
            "dist": {
                "type": "zip",
                "url": "https://api.github.com/repos/schmittjoh/metadata/zipball/a995e6cef6d6f56a6226e1616a519630e2ef0aeb",
                "reference": "a995e6cef6d6f56a6226e1616a519630e2ef0aeb",
                "shasum": ""
            },
            "require": {
>>>>>>> fea0bba4
                "php": "^7.2|^8.0"
            },
            "require-dev": {
                "doctrine/cache": "^1.0",
                "doctrine/coding-standard": "^8.0",
                "mikey179/vfsstream": "^1.6.7",
                "phpunit/phpunit": "^8.5|^9.0",
                "psr/container": "^1.0",
                "symfony/cache": "^3.1|^4.0|^5.0",
                "symfony/dependency-injection": "^3.1|^4.0|^5.0"
            },
            "type": "library",
            "extra": {
                "branch-alias": {
                    "dev-master": "2.x-dev"
                }
            },
            "autoload": {
                "psr-4": {
                    "Metadata\\": "src/"
                }
            },
            "notification-url": "https://packagist.org/downloads/",
            "license": [
                "MIT"
            ],
            "authors": [
                {
                    "name": "Johannes M. Schmitt",
                    "email": "schmittjoh@gmail.com"
                },
                {
                    "name": "Asmir Mustafic",
                    "email": "goetas@gmail.com"
                }
            ],
            "description": "Class/method/property metadata management in PHP",
            "keywords": [
                "annotations",
                "metadata",
                "xml",
                "yaml"
            ],
            "support": {
                "issues": "https://github.com/schmittjoh/metadata/issues",
                "source": "https://github.com/schmittjoh/metadata/tree/2.5.1"
            },
            "time": "2021-08-04T19:32:08+00:00"
        },
        {
            "name": "jms/serializer",
            "version": "3.15.0",
            "source": {
                "type": "git",
                "url": "https://github.com/schmittjoh/serializer.git",
                "reference": "9d6d9b81889904603383722ca0cd7f7999baeebc"
            },
            "dist": {
                "type": "zip",
                "url": "https://api.github.com/repos/schmittjoh/serializer/zipball/9d6d9b81889904603383722ca0cd7f7999baeebc",
                "reference": "9d6d9b81889904603383722ca0cd7f7999baeebc",
                "shasum": ""
            },
            "require": {
                "doctrine/annotations": "^1.10.4",
                "doctrine/instantiator": "^1.0.3",
                "doctrine/lexer": "^1.1",
                "jms/metadata": "^2.0",
                "php": "^7.2||^8.0",
                "phpstan/phpdoc-parser": "^0.4 || ^0.5 || ^1.0"
            },
            "require-dev": {
                "doctrine/coding-standard": "^8.1",
                "doctrine/orm": "~2.1",
                "doctrine/persistence": "^1.3.3|^2.0|^3.0",
                "doctrine/phpcr-odm": "^1.3|^2.0",
                "ext-pdo_sqlite": "*",
                "jackalope/jackalope-doctrine-dbal": "^1.1.5",
                "ocramius/proxy-manager": "^1.0|^2.0",
                "phpstan/phpstan": "^0.12.65",
                "phpunit/phpunit": "^8.0||^9.0",
                "psr/container": "^1.0",
                "symfony/dependency-injection": "^3.0|^4.0|^5.0|^6.0",
                "symfony/expression-language": "^3.0|^4.0|^5.0|^6.0",
                "symfony/filesystem": "^3.0|^4.0|^5.0|^6.0",
                "symfony/form": "^3.0|^4.0|^5.0|^6.0",
                "symfony/translation": "^3.0|^4.0|^5.0|^6.0",
                "symfony/validator": "^3.1.9|^4.0|^5.0|^6.0",
                "symfony/yaml": "^3.3|^4.0|^5.0|^6.0",
                "twig/twig": "~1.34|~2.4|^3.0"
            },
            "suggest": {
                "doctrine/collections": "Required if you like to use doctrine collection types as ArrayCollection.",
                "symfony/cache": "Required if you like to use cache functionality.",
                "symfony/yaml": "Required if you'd like to use the YAML metadata format."
            },
            "type": "library",
            "extra": {
                "branch-alias": {
                    "dev-master": "3.x-dev"
                }
            },
            "autoload": {
                "psr-4": {
                    "JMS\\Serializer\\": "src/"
                }
            },
            "notification-url": "https://packagist.org/downloads/",
            "license": [
                "MIT"
            ],
            "authors": [
                {
                    "name": "Johannes M. Schmitt",
                    "email": "schmittjoh@gmail.com"
                },
                {
                    "name": "Asmir Mustafic",
                    "email": "goetas@gmail.com"
                }
            ],
            "description": "Library for (de-)serializing data of any complexity; supports XML, JSON, and YAML.",
            "homepage": "http://jmsyst.com/libs/serializer",
            "keywords": [
                "deserialization",
                "jaxb",
                "json",
                "serialization",
                "xml"
            ],
            "support": {
                "issues": "https://github.com/schmittjoh/serializer/issues",
                "source": "https://github.com/schmittjoh/serializer/tree/3.15.0"
            },
            "funding": [
                {
                    "url": "https://github.com/goetas",
                    "type": "github"
                }
            ],
            "time": "2021-10-14T20:02:48+00:00"
        },
        {
            "name": "lusitanian/oauth",
            "version": "v0.8.11",
            "source": {
                "type": "git",
                "url": "https://github.com/Lusitanian/PHPoAuthLib.git",
                "reference": "fc11a53db4b66da555a6a11fce294f574a8374f9"
            },
            "dist": {
                "type": "zip",
                "url": "https://api.github.com/repos/Lusitanian/PHPoAuthLib/zipball/fc11a53db4b66da555a6a11fce294f574a8374f9",
                "reference": "fc11a53db4b66da555a6a11fce294f574a8374f9",
                "shasum": ""
            },
            "require": {
                "php": ">=5.3.0"
            },
            "require-dev": {
                "phpunit/phpunit": "3.7.*",
                "predis/predis": "0.8.*@dev",
                "squizlabs/php_codesniffer": "2.*",
                "symfony/http-foundation": "~2.1"
            },
            "suggest": {
                "ext-openssl": "Allows for usage of secure connections with the stream-based HTTP client.",
                "predis/predis": "Allows using the Redis storage backend.",
                "symfony/http-foundation": "Allows using the Symfony Session storage backend."
            },
            "type": "library",
            "extra": {
                "branch-alias": {
                    "dev-master": "0.1-dev"
                }
            },
            "autoload": {
                "psr-0": {
                    "OAuth": "src",
                    "OAuth\\Unit": "tests"
                }
            },
            "notification-url": "https://packagist.org/downloads/",
            "license": [
                "MIT"
            ],
            "authors": [
                {
                    "name": "David Desberg",
                    "email": "david@daviddesberg.com"
                },
                {
                    "name": "Elliot Chance",
                    "email": "elliotchance@gmail.com"
                },
                {
                    "name": "Pieter Hordijk",
                    "email": "info@pieterhordijk.com"
                }
            ],
            "description": "PHP 5.3+ oAuth 1/2 Library",
            "keywords": [
                "Authentication",
                "authorization",
                "oauth",
                "security"
            ],
            "support": {
                "issues": "https://github.com/Lusitanian/PHPoAuthLib/issues",
                "source": "https://github.com/Lusitanian/PHPoAuthLib/tree/master"
            },
            "time": "2018-02-14T22:37:14+00:00"
        },
        {
            "name": "magento/magento-coding-standard",
            "version": "15",
            "source": {
                "type": "git",
                "url": "https://github.com/magento/magento-coding-standard.git",
                "reference": "ca25070a18507ec89127c7828bbced56f0793e34"
            },
            "dist": {
                "type": "zip",
                "url": "https://api.github.com/repos/magento/magento-coding-standard/zipball/ca25070a18507ec89127c7828bbced56f0793e34",
                "reference": "ca25070a18507ec89127c7828bbced56f0793e34",
                "shasum": ""
            },
            "require": {
                "ext-dom": "*",
                "ext-simplexml": "*",
                "php": ">=7.3",
                "squizlabs/php_codesniffer": "^3.6",
                "webonyx/graphql-php": "^14.9"
            },
            "require-dev": {
                "phpunit/phpunit": "^9.5.8"
            },
            "type": "phpcodesniffer-standard",
            "autoload": {
                "classmap": [
                    "PHP_CodeSniffer/Tokenizers/"
                ],
                "psr-4": {
                    "Magento2\\": "Magento2/",
                    "Magento2Framework\\": "Magento2Framework/"
                }
            },
            "notification-url": "https://packagist.org/downloads/",
            "license": [
                "OSL-3.0",
                "AFL-3.0"
            ],
            "description": "A set of Magento specific PHP CodeSniffer rules.",
            "support": {
                "issues": "https://github.com/magento/magento-coding-standard/issues",
                "source": "https://github.com/magento/magento-coding-standard/tree/v15"
            },
            "time": "2021-11-09T10:35:30+00:00"
        },
        {
            "name": "magento/magento2-functional-testing-framework",
            "version": "dev-develop",
            "source": {
                "type": "git",
                "url": "https://github.com/magento/magento2-functional-testing-framework.git",
                "reference": "537fe57eb92106f83dd4e0991711fe99ade40609"
            },
            "dist": {
                "type": "zip",
                "url": "https://api.github.com/repos/magento/magento2-functional-testing-framework/zipball/537fe57eb92106f83dd4e0991711fe99ade40609",
                "reference": "537fe57eb92106f83dd4e0991711fe99ade40609",
                "shasum": ""
            },
            "require": {
                "allure-framework/allure-codeception": "^1.4",
                "aws/aws-sdk-php": "^3.132",
                "codeception/codeception": "^4.1",
                "codeception/module-asserts": "^1.1",
                "codeception/module-sequence": "^1.0",
                "codeception/module-webdriver": "^1.0",
                "composer/composer": "^1.9||^2.0",
                "csharpru/vault-php": "^4.2.1",
                "ext-curl": "*",
                "ext-dom": "*",
                "ext-intl": "*",
                "ext-json": "*",
                "ext-openssl": "*",
                "guzzlehttp/guzzle": "^7.3.0",
                "monolog/monolog": "^2.3",
                "mustache/mustache": "~2.5",
                "nikic/php-parser": "^4.4",
                "php": ">7.3",
                "php-webdriver/webdriver": "^1.9.0",
                "spomky-labs/otphp": "^10.0",
                "symfony/console": "^4.4",
                "symfony/dotenv": "^5.3",
                "symfony/finder": "^5.0",
                "symfony/http-foundation": "^5.0",
                "symfony/mime": "^5.0",
                "symfony/process": "^4.4",
                "weew/helpers-array": "^1.3"
            },
            "require-dev": {
                "brainmaestro/composer-git-hooks": "^2.3.1",
                "codacy/coverage": "^1.4",
                "php-coveralls/php-coveralls": "^1.0||^2.2",
                "phpmd/phpmd": "^2.8.0",
                "phpunit/phpunit": "^9.0",
                "sebastian/phpcpd": "~6.0.0",
                "squizlabs/php_codesniffer": "~3.6.0"
            },
            "suggest": {
                "hoa/console": "Enables <pause /> action and interactive console functionality"
            },
            "default-branch": true,
            "bin": [
                "bin/mftf"
            ],
            "type": "library",
            "extra": {
                "hooks": {
                    "pre-push": "bin/all-checks"
                }
            },
            "autoload": {
                "files": [
                    "src/Magento/FunctionalTestingFramework/_bootstrap.php"
                ],
                "psr-4": {
                    "Magento\\FunctionalTestingFramework\\": "src/Magento/FunctionalTestingFramework",
                    "MFTF\\": "dev/tests/functional/tests/MFTF"
                }
            },
            "notification-url": "https://packagist.org/downloads/",
            "license": [
                "AGPL-3.0"
            ],
            "description": "Magento2 Functional Testing Framework",
            "keywords": [
                "automation",
                "functional",
                "magento",
                "testing"
            ],
            "support": {
                "issues": "https://github.com/magento/magento2-functional-testing-framework/issues",
<<<<<<< HEAD
                "source": "https://github.com/magento/magento2-functional-testing-framework/tree/develop"
            },
            "time": "2021-10-27T20:51:03+00:00"
=======
                "source": "https://github.com/magento/magento2-functional-testing-framework/tree/3.7.0"
            },
            "time": "2021-09-10T15:01:50+00:00"
>>>>>>> fea0bba4
        },
        {
            "name": "mustache/mustache",
            "version": "v2.13.0",
            "source": {
                "type": "git",
                "url": "https://github.com/bobthecow/mustache.php.git",
                "reference": "e95c5a008c23d3151d59ea72484d4f72049ab7f4"
            },
            "dist": {
                "type": "zip",
                "url": "https://api.github.com/repos/bobthecow/mustache.php/zipball/e95c5a008c23d3151d59ea72484d4f72049ab7f4",
                "reference": "e95c5a008c23d3151d59ea72484d4f72049ab7f4",
                "shasum": ""
            },
            "require": {
                "php": ">=5.2.4"
            },
            "require-dev": {
                "friendsofphp/php-cs-fixer": "~1.11",
                "phpunit/phpunit": "~3.7|~4.0|~5.0"
            },
            "type": "library",
            "autoload": {
                "psr-0": {
                    "Mustache": "src/"
                }
            },
            "notification-url": "https://packagist.org/downloads/",
            "license": [
                "MIT"
            ],
            "authors": [
                {
                    "name": "Justin Hileman",
                    "email": "justin@justinhileman.info",
                    "homepage": "http://justinhileman.com"
                }
            ],
            "description": "A Mustache implementation in PHP.",
            "homepage": "https://github.com/bobthecow/mustache.php",
            "keywords": [
                "mustache",
                "templating"
            ],
            "support": {
                "issues": "https://github.com/bobthecow/mustache.php/issues",
                "source": "https://github.com/bobthecow/mustache.php/tree/master"
            },
            "time": "2019-11-23T21:40:31+00:00"
        },
        {
            "name": "myclabs/deep-copy",
            "version": "1.10.2",
            "source": {
                "type": "git",
                "url": "https://github.com/myclabs/DeepCopy.git",
                "reference": "776f831124e9c62e1a2c601ecc52e776d8bb7220"
            },
            "dist": {
                "type": "zip",
                "url": "https://api.github.com/repos/myclabs/DeepCopy/zipball/776f831124e9c62e1a2c601ecc52e776d8bb7220",
                "reference": "776f831124e9c62e1a2c601ecc52e776d8bb7220",
                "shasum": ""
            },
            "require": {
                "php": "^7.1 || ^8.0"
            },
            "replace": {
                "myclabs/deep-copy": "self.version"
            },
            "require-dev": {
                "doctrine/collections": "^1.0",
                "doctrine/common": "^2.6",
                "phpunit/phpunit": "^7.1"
            },
            "type": "library",
            "autoload": {
                "psr-4": {
                    "DeepCopy\\": "src/DeepCopy/"
                },
                "files": [
                    "src/DeepCopy/deep_copy.php"
                ]
            },
            "notification-url": "https://packagist.org/downloads/",
            "license": [
                "MIT"
            ],
            "description": "Create deep copies (clones) of your objects",
            "keywords": [
                "clone",
                "copy",
                "duplicate",
                "object",
                "object graph"
            ],
            "support": {
                "issues": "https://github.com/myclabs/DeepCopy/issues",
                "source": "https://github.com/myclabs/DeepCopy/tree/1.10.2"
            },
            "funding": [
                {
                    "url": "https://tidelift.com/funding/github/packagist/myclabs/deep-copy",
                    "type": "tidelift"
                }
            ],
            "time": "2020-11-13T09:40:50+00:00"
        },
        {
            "name": "pdepend/pdepend",
            "version": "2.10.1",
            "source": {
                "type": "git",
                "url": "https://github.com/pdepend/pdepend.git",
                "reference": "30452fdabb3dfca89f4bf977abc44adc5391e062"
            },
            "dist": {
                "type": "zip",
                "url": "https://api.github.com/repos/pdepend/pdepend/zipball/30452fdabb3dfca89f4bf977abc44adc5391e062",
                "reference": "30452fdabb3dfca89f4bf977abc44adc5391e062",
                "shasum": ""
            },
            "require": {
                "php": ">=5.3.7",
                "symfony/config": "^2.3.0|^3|^4|^5",
                "symfony/dependency-injection": "^2.3.0|^3|^4|^5",
                "symfony/filesystem": "^2.3.0|^3|^4|^5"
            },
            "require-dev": {
                "easy-doc/easy-doc": "0.0.0|^1.2.3",
                "gregwar/rst": "^1.0",
                "phpunit/phpunit": "^4.8.36|^5.7.27",
                "squizlabs/php_codesniffer": "^2.0.0"
            },
            "bin": [
                "src/bin/pdepend"
            ],
            "type": "library",
            "extra": {
                "branch-alias": {
                    "dev-master": "2.x-dev"
                }
            },
            "autoload": {
                "psr-4": {
                    "PDepend\\": "src/main/php/PDepend"
                }
            },
            "notification-url": "https://packagist.org/downloads/",
            "license": [
                "BSD-3-Clause"
            ],
            "description": "Official version of pdepend to be handled with Composer",
            "support": {
                "issues": "https://github.com/pdepend/pdepend/issues",
                "source": "https://github.com/pdepend/pdepend/tree/2.10.1"
            },
            "funding": [
                {
                    "url": "https://tidelift.com/funding/github/packagist/pdepend/pdepend",
                    "type": "tidelift"
                }
            ],
            "time": "2021-10-11T12:15:18+00:00"
        },
        {
            "name": "phar-io/manifest",
            "version": "2.0.3",
            "source": {
                "type": "git",
                "url": "https://github.com/phar-io/manifest.git",
                "reference": "97803eca37d319dfa7826cc2437fc020857acb53"
            },
            "dist": {
                "type": "zip",
                "url": "https://api.github.com/repos/phar-io/manifest/zipball/97803eca37d319dfa7826cc2437fc020857acb53",
                "reference": "97803eca37d319dfa7826cc2437fc020857acb53",
                "shasum": ""
            },
            "require": {
                "ext-dom": "*",
                "ext-phar": "*",
                "ext-xmlwriter": "*",
                "phar-io/version": "^3.0.1",
                "php": "^7.2 || ^8.0"
            },
            "type": "library",
            "extra": {
                "branch-alias": {
                    "dev-master": "2.0.x-dev"
                }
            },
            "autoload": {
                "classmap": [
                    "src/"
                ]
            },
            "notification-url": "https://packagist.org/downloads/",
            "license": [
                "BSD-3-Clause"
            ],
            "authors": [
                {
                    "name": "Arne Blankerts",
                    "email": "arne@blankerts.de",
                    "role": "Developer"
                },
                {
                    "name": "Sebastian Heuer",
                    "email": "sebastian@phpeople.de",
                    "role": "Developer"
                },
                {
                    "name": "Sebastian Bergmann",
                    "email": "sebastian@phpunit.de",
                    "role": "Developer"
                }
            ],
            "description": "Component for reading phar.io manifest information from a PHP Archive (PHAR)",
            "support": {
                "issues": "https://github.com/phar-io/manifest/issues",
                "source": "https://github.com/phar-io/manifest/tree/2.0.3"
            },
            "time": "2021-07-20T11:28:43+00:00"
        },
        {
            "name": "phar-io/version",
            "version": "3.1.0",
            "source": {
                "type": "git",
                "url": "https://github.com/phar-io/version.git",
                "reference": "bae7c545bef187884426f042434e561ab1ddb182"
            },
            "dist": {
                "type": "zip",
                "url": "https://api.github.com/repos/phar-io/version/zipball/bae7c545bef187884426f042434e561ab1ddb182",
                "reference": "bae7c545bef187884426f042434e561ab1ddb182",
                "shasum": ""
            },
            "require": {
                "php": "^7.2 || ^8.0"
            },
            "type": "library",
            "autoload": {
                "classmap": [
                    "src/"
                ]
            },
            "notification-url": "https://packagist.org/downloads/",
            "license": [
                "BSD-3-Clause"
            ],
            "authors": [
                {
                    "name": "Arne Blankerts",
                    "email": "arne@blankerts.de",
                    "role": "Developer"
                },
                {
                    "name": "Sebastian Heuer",
                    "email": "sebastian@phpeople.de",
                    "role": "Developer"
                },
                {
                    "name": "Sebastian Bergmann",
                    "email": "sebastian@phpunit.de",
                    "role": "Developer"
                }
            ],
            "description": "Library for handling version information and constraints",
            "support": {
                "issues": "https://github.com/phar-io/version/issues",
                "source": "https://github.com/phar-io/version/tree/3.1.0"
            },
            "time": "2021-02-23T14:00:09+00:00"
        },
        {
            "name": "php-cs-fixer/diff",
            "version": "v2.0.2",
            "source": {
                "type": "git",
                "url": "https://github.com/PHP-CS-Fixer/diff.git",
                "reference": "29dc0d507e838c4580d018bd8b5cb412474f7ec3"
            },
            "dist": {
                "type": "zip",
                "url": "https://api.github.com/repos/PHP-CS-Fixer/diff/zipball/29dc0d507e838c4580d018bd8b5cb412474f7ec3",
                "reference": "29dc0d507e838c4580d018bd8b5cb412474f7ec3",
                "shasum": ""
            },
            "require": {
                "php": "^5.6 || ^7.0 || ^8.0"
            },
            "require-dev": {
                "phpunit/phpunit": "^5.7.23 || ^6.4.3 || ^7.0",
                "symfony/process": "^3.3"
            },
            "type": "library",
            "autoload": {
                "classmap": [
                    "src/"
                ]
            },
            "notification-url": "https://packagist.org/downloads/",
            "license": [
                "BSD-3-Clause"
            ],
            "authors": [
                {
                    "name": "Sebastian Bergmann",
                    "email": "sebastian@phpunit.de"
                },
                {
                    "name": "Kore Nordmann",
                    "email": "mail@kore-nordmann.de"
                }
            ],
            "description": "sebastian/diff v3 backport support for PHP 5.6+",
            "homepage": "https://github.com/PHP-CS-Fixer",
            "keywords": [
                "diff"
            ],
            "support": {
                "issues": "https://github.com/PHP-CS-Fixer/diff/issues",
                "source": "https://github.com/PHP-CS-Fixer/diff/tree/v2.0.2"
            },
            "time": "2020-10-14T08:32:19+00:00"
        },
        {
            "name": "php-webdriver/webdriver",
            "version": "1.12.0",
            "source": {
                "type": "git",
                "url": "https://github.com/php-webdriver/php-webdriver.git",
                "reference": "99d4856ed7dffcdf6a52eccd6551e83d8d557ceb"
            },
            "dist": {
                "type": "zip",
                "url": "https://api.github.com/repos/php-webdriver/php-webdriver/zipball/99d4856ed7dffcdf6a52eccd6551e83d8d557ceb",
                "reference": "99d4856ed7dffcdf6a52eccd6551e83d8d557ceb",
                "shasum": ""
            },
            "require": {
                "ext-curl": "*",
                "ext-json": "*",
                "ext-zip": "*",
                "php": "^5.6 || ~7.0 || ^8.0",
                "symfony/polyfill-mbstring": "^1.12",
                "symfony/process": "^2.8 || ^3.1 || ^4.0 || ^5.0 || ^6.0"
            },
            "replace": {
                "facebook/webdriver": "*"
            },
            "require-dev": {
                "ondram/ci-detector": "^2.1 || ^3.5 || ^4.0",
                "php-coveralls/php-coveralls": "^2.4",
                "php-mock/php-mock-phpunit": "^1.1 || ^2.0",
                "php-parallel-lint/php-parallel-lint": "^1.2",
                "phpunit/phpunit": "^5.7 || ^7 || ^8 || ^9",
                "squizlabs/php_codesniffer": "^3.5",
                "symfony/var-dumper": "^3.3 || ^4.0 || ^5.0 || ^6.0"
            },
            "suggest": {
                "ext-SimpleXML": "For Firefox profile creation"
            },
            "type": "library",
            "autoload": {
                "psr-4": {
                    "Facebook\\WebDriver\\": "lib/"
                },
                "files": [
                    "lib/Exception/TimeoutException.php"
                ]
            },
            "notification-url": "https://packagist.org/downloads/",
            "license": [
                "MIT"
            ],
            "description": "A PHP client for Selenium WebDriver. Previously facebook/webdriver.",
            "homepage": "https://github.com/php-webdriver/php-webdriver",
            "keywords": [
                "Chromedriver",
                "geckodriver",
                "php",
                "selenium",
                "webdriver"
            ],
            "support": {
                "issues": "https://github.com/php-webdriver/php-webdriver/issues",
                "source": "https://github.com/php-webdriver/php-webdriver/tree/1.12.0"
            },
            "time": "2021-10-14T09:30:02+00:00"
        },
        {
            "name": "phpcompatibility/php-compatibility",
            "version": "9.3.5",
            "source": {
                "type": "git",
                "url": "https://github.com/PHPCompatibility/PHPCompatibility.git",
                "reference": "9fb324479acf6f39452e0655d2429cc0d3914243"
            },
            "dist": {
                "type": "zip",
                "url": "https://api.github.com/repos/PHPCompatibility/PHPCompatibility/zipball/9fb324479acf6f39452e0655d2429cc0d3914243",
                "reference": "9fb324479acf6f39452e0655d2429cc0d3914243",
                "shasum": ""
            },
            "require": {
                "php": ">=5.3",
                "squizlabs/php_codesniffer": "^2.3 || ^3.0.2"
            },
            "conflict": {
                "squizlabs/php_codesniffer": "2.6.2"
            },
            "require-dev": {
                "phpunit/phpunit": "~4.5 || ^5.0 || ^6.0 || ^7.0"
            },
            "suggest": {
                "dealerdirect/phpcodesniffer-composer-installer": "^0.5 || This Composer plugin will sort out the PHPCS 'installed_paths' automatically.",
                "roave/security-advisories": "dev-master || Helps prevent installing dependencies with known security issues."
            },
            "type": "phpcodesniffer-standard",
            "notification-url": "https://packagist.org/downloads/",
            "license": [
                "LGPL-3.0-or-later"
            ],
            "authors": [
                {
                    "name": "Wim Godden",
                    "homepage": "https://github.com/wimg",
                    "role": "lead"
                },
                {
                    "name": "Juliette Reinders Folmer",
                    "homepage": "https://github.com/jrfnl",
                    "role": "lead"
                },
                {
                    "name": "Contributors",
                    "homepage": "https://github.com/PHPCompatibility/PHPCompatibility/graphs/contributors"
                }
            ],
            "description": "A set of sniffs for PHP_CodeSniffer that checks for PHP cross-version compatibility.",
            "homepage": "http://techblog.wimgodden.be/tag/codesniffer/",
            "keywords": [
                "compatibility",
                "phpcs",
                "standards"
            ],
            "support": {
                "issues": "https://github.com/PHPCompatibility/PHPCompatibility/issues",
                "source": "https://github.com/PHPCompatibility/PHPCompatibility"
            },
            "time": "2019-12-27T09:44:58+00:00"
        },
        {
            "name": "phpdocumentor/reflection-common",
            "version": "2.2.0",
            "source": {
                "type": "git",
                "url": "https://github.com/phpDocumentor/ReflectionCommon.git",
                "reference": "1d01c49d4ed62f25aa84a747ad35d5a16924662b"
            },
            "dist": {
                "type": "zip",
                "url": "https://api.github.com/repos/phpDocumentor/ReflectionCommon/zipball/1d01c49d4ed62f25aa84a747ad35d5a16924662b",
                "reference": "1d01c49d4ed62f25aa84a747ad35d5a16924662b",
                "shasum": ""
            },
            "require": {
                "php": "^7.2 || ^8.0"
            },
            "type": "library",
            "extra": {
                "branch-alias": {
                    "dev-2.x": "2.x-dev"
                }
            },
            "autoload": {
                "psr-4": {
                    "phpDocumentor\\Reflection\\": "src/"
                }
            },
            "notification-url": "https://packagist.org/downloads/",
            "license": [
                "MIT"
            ],
            "authors": [
                {
                    "name": "Jaap van Otterdijk",
                    "email": "opensource@ijaap.nl"
                }
            ],
            "description": "Common reflection classes used by phpdocumentor to reflect the code structure",
            "homepage": "http://www.phpdoc.org",
            "keywords": [
                "FQSEN",
                "phpDocumentor",
                "phpdoc",
                "reflection",
                "static analysis"
            ],
            "support": {
                "issues": "https://github.com/phpDocumentor/ReflectionCommon/issues",
                "source": "https://github.com/phpDocumentor/ReflectionCommon/tree/2.x"
            },
            "time": "2020-06-27T09:03:43+00:00"
        },
        {
            "name": "phpdocumentor/reflection-docblock",
            "version": "5.3.0",
            "source": {
                "type": "git",
                "url": "https://github.com/phpDocumentor/ReflectionDocBlock.git",
                "reference": "622548b623e81ca6d78b721c5e029f4ce664f170"
            },
            "dist": {
                "type": "zip",
                "url": "https://api.github.com/repos/phpDocumentor/ReflectionDocBlock/zipball/622548b623e81ca6d78b721c5e029f4ce664f170",
                "reference": "622548b623e81ca6d78b721c5e029f4ce664f170",
                "shasum": ""
            },
            "require": {
                "ext-filter": "*",
                "php": "^7.2 || ^8.0",
                "phpdocumentor/reflection-common": "^2.2",
                "phpdocumentor/type-resolver": "^1.3",
                "webmozart/assert": "^1.9.1"
            },
            "require-dev": {
                "mockery/mockery": "~1.3.2",
                "psalm/phar": "^4.8"
            },
            "type": "library",
            "extra": {
                "branch-alias": {
                    "dev-master": "5.x-dev"
                }
            },
            "autoload": {
                "psr-4": {
                    "phpDocumentor\\Reflection\\": "src"
                }
            },
            "notification-url": "https://packagist.org/downloads/",
            "license": [
                "MIT"
            ],
            "authors": [
                {
                    "name": "Mike van Riel",
                    "email": "me@mikevanriel.com"
                },
                {
                    "name": "Jaap van Otterdijk",
                    "email": "account@ijaap.nl"
                }
            ],
            "description": "With this component, a library can provide support for annotations via DocBlocks or otherwise retrieve information that is embedded in a DocBlock.",
            "support": {
                "issues": "https://github.com/phpDocumentor/ReflectionDocBlock/issues",
                "source": "https://github.com/phpDocumentor/ReflectionDocBlock/tree/5.3.0"
            },
            "time": "2021-10-19T17:43:47+00:00"
        },
        {
            "name": "phpdocumentor/type-resolver",
            "version": "1.5.1",
            "source": {
                "type": "git",
                "url": "https://github.com/phpDocumentor/TypeResolver.git",
                "reference": "a12f7e301eb7258bb68acd89d4aefa05c2906cae"
            },
            "dist": {
                "type": "zip",
                "url": "https://api.github.com/repos/phpDocumentor/TypeResolver/zipball/a12f7e301eb7258bb68acd89d4aefa05c2906cae",
                "reference": "a12f7e301eb7258bb68acd89d4aefa05c2906cae",
                "shasum": ""
            },
            "require": {
                "php": "^7.2 || ^8.0",
                "phpdocumentor/reflection-common": "^2.0"
            },
            "require-dev": {
                "ext-tokenizer": "*",
                "psalm/phar": "^4.8"
            },
            "type": "library",
            "extra": {
                "branch-alias": {
                    "dev-1.x": "1.x-dev"
                }
            },
            "autoload": {
                "psr-4": {
                    "phpDocumentor\\Reflection\\": "src"
                }
            },
            "notification-url": "https://packagist.org/downloads/",
            "license": [
                "MIT"
            ],
            "authors": [
                {
                    "name": "Mike van Riel",
                    "email": "me@mikevanriel.com"
                }
            ],
            "description": "A PSR-5 based resolver of Class names, Types and Structural Element Names",
            "support": {
                "issues": "https://github.com/phpDocumentor/TypeResolver/issues",
                "source": "https://github.com/phpDocumentor/TypeResolver/tree/1.5.1"
            },
            "time": "2021-10-02T14:08:47+00:00"
        },
        {
            "name": "phpmd/phpmd",
            "version": "2.10.2",
            "source": {
                "type": "git",
                "url": "https://github.com/phpmd/phpmd.git",
                "reference": "1bc74db7cf834662d83abebae265be11bb2eec3a"
            },
            "dist": {
                "type": "zip",
                "url": "https://api.github.com/repos/phpmd/phpmd/zipball/1bc74db7cf834662d83abebae265be11bb2eec3a",
                "reference": "1bc74db7cf834662d83abebae265be11bb2eec3a",
                "shasum": ""
            },
            "require": {
                "composer/xdebug-handler": "^1.0 || ^2.0",
                "ext-xml": "*",
                "pdepend/pdepend": "^2.10.0",
                "php": ">=5.3.9"
            },
            "require-dev": {
                "easy-doc/easy-doc": "0.0.0 || ^1.3.2",
                "ext-json": "*",
                "ext-simplexml": "*",
                "gregwar/rst": "^1.0",
                "mikey179/vfsstream": "^1.6.8",
                "phpunit/phpunit": "^4.8.36 || ^5.7.27",
                "squizlabs/php_codesniffer": "^2.0"
            },
            "bin": [
                "src/bin/phpmd"
            ],
            "type": "library",
            "autoload": {
                "psr-0": {
                    "PHPMD\\": "src/main/php"
                }
            },
            "notification-url": "https://packagist.org/downloads/",
            "license": [
                "BSD-3-Clause"
            ],
            "authors": [
                {
                    "name": "Manuel Pichler",
                    "email": "github@manuel-pichler.de",
                    "homepage": "https://github.com/manuelpichler",
                    "role": "Project Founder"
                },
                {
                    "name": "Marc Würth",
                    "email": "ravage@bluewin.ch",
                    "homepage": "https://github.com/ravage84",
                    "role": "Project Maintainer"
                },
                {
                    "name": "Other contributors",
                    "homepage": "https://github.com/phpmd/phpmd/graphs/contributors",
                    "role": "Contributors"
                }
            ],
            "description": "PHPMD is a spin-off project of PHP Depend and aims to be a PHP equivalent of the well known Java tool PMD.",
            "homepage": "https://phpmd.org/",
            "keywords": [
                "mess detection",
                "mess detector",
                "pdepend",
                "phpmd",
                "pmd"
            ],
            "support": {
                "irc": "irc://irc.freenode.org/phpmd",
                "issues": "https://github.com/phpmd/phpmd/issues",
                "source": "https://github.com/phpmd/phpmd/tree/2.10.2"
            },
            "funding": [
                {
                    "url": "https://tidelift.com/funding/github/packagist/phpmd/phpmd",
                    "type": "tidelift"
                }
            ],
            "time": "2021-07-22T09:56:23+00:00"
        },
        {
            "name": "phpspec/prophecy",
            "version": "1.14.0",
            "source": {
                "type": "git",
                "url": "https://github.com/phpspec/prophecy.git",
                "reference": "d86dfc2e2a3cd366cee475e52c6bb3bbc371aa0e"
            },
            "dist": {
                "type": "zip",
                "url": "https://api.github.com/repos/phpspec/prophecy/zipball/d86dfc2e2a3cd366cee475e52c6bb3bbc371aa0e",
                "reference": "d86dfc2e2a3cd366cee475e52c6bb3bbc371aa0e",
                "shasum": ""
            },
            "require": {
                "doctrine/instantiator": "^1.2",
                "php": "^7.2 || ~8.0, <8.2",
                "phpdocumentor/reflection-docblock": "^5.2",
                "sebastian/comparator": "^3.0 || ^4.0",
                "sebastian/recursion-context": "^3.0 || ^4.0"
            },
            "require-dev": {
                "phpspec/phpspec": "^6.0 || ^7.0",
                "phpunit/phpunit": "^8.0 || ^9.0"
            },
            "type": "library",
            "extra": {
                "branch-alias": {
                    "dev-master": "1.x-dev"
                }
            },
            "autoload": {
                "psr-4": {
                    "Prophecy\\": "src/Prophecy"
                }
            },
            "notification-url": "https://packagist.org/downloads/",
            "license": [
                "MIT"
            ],
            "authors": [
                {
                    "name": "Konstantin Kudryashov",
                    "email": "ever.zet@gmail.com",
                    "homepage": "http://everzet.com"
                },
                {
                    "name": "Marcello Duarte",
                    "email": "marcello.duarte@gmail.com"
                }
            ],
            "description": "Highly opinionated mocking framework for PHP 5.3+",
            "homepage": "https://github.com/phpspec/prophecy",
            "keywords": [
                "Double",
                "Dummy",
                "fake",
                "mock",
                "spy",
                "stub"
            ],
            "support": {
                "issues": "https://github.com/phpspec/prophecy/issues",
                "source": "https://github.com/phpspec/prophecy/tree/1.14.0"
            },
            "time": "2021-09-10T09:02:12+00:00"
        },
        {
            "name": "phpstan/phpdoc-parser",
            "version": "1.2.0",
            "source": {
                "type": "git",
                "url": "https://github.com/phpstan/phpdoc-parser.git",
                "reference": "dbc093d7af60eff5cd575d2ed761b15ed40bd08e"
            },
            "dist": {
                "type": "zip",
                "url": "https://api.github.com/repos/phpstan/phpdoc-parser/zipball/dbc093d7af60eff5cd575d2ed761b15ed40bd08e",
                "reference": "dbc093d7af60eff5cd575d2ed761b15ed40bd08e",
                "shasum": ""
            },
            "require": {
                "php": "^7.1 || ^8.0"
            },
            "require-dev": {
                "php-parallel-lint/php-parallel-lint": "^1.2",
                "phpstan/extension-installer": "^1.0",
                "phpstan/phpstan": "^1.0",
                "phpstan/phpstan-strict-rules": "^1.0",
                "phpunit/phpunit": "^9.5",
                "symfony/process": "^5.2"
            },
            "type": "library",
            "extra": {
                "branch-alias": {
                    "dev-master": "1.0-dev"
                }
            },
            "autoload": {
                "psr-4": {
                    "PHPStan\\PhpDocParser\\": [
                        "src/"
                    ]
                }
            },
            "notification-url": "https://packagist.org/downloads/",
            "license": [
                "MIT"
            ],
            "description": "PHPDoc parser with support for nullable, intersection and generic types",
            "support": {
                "issues": "https://github.com/phpstan/phpdoc-parser/issues",
                "source": "https://github.com/phpstan/phpdoc-parser/tree/1.2.0"
            },
            "time": "2021-09-16T20:46:02+00:00"
        },
        {
            "name": "phpstan/phpstan",
            "version": "1.1.2",
            "source": {
                "type": "git",
                "url": "https://github.com/phpstan/phpstan.git",
                "reference": "bcea0ae85868a89d5789c75f012c93129f842934"
            },
            "dist": {
                "type": "zip",
                "url": "https://api.github.com/repos/phpstan/phpstan/zipball/bcea0ae85868a89d5789c75f012c93129f842934",
                "reference": "bcea0ae85868a89d5789c75f012c93129f842934",
                "shasum": ""
            },
            "require": {
                "php": "^7.1|^8.0"
            },
            "conflict": {
                "phpstan/phpstan-shim": "*"
            },
            "bin": [
                "phpstan",
                "phpstan.phar"
            ],
            "type": "library",
            "extra": {
                "branch-alias": {
                    "dev-master": "1.0-dev"
                }
            },
            "autoload": {
                "files": [
                    "bootstrap.php"
                ]
            },
            "notification-url": "https://packagist.org/downloads/",
            "license": [
                "MIT"
            ],
            "description": "PHPStan - PHP Static Analysis Tool",
            "support": {
                "issues": "https://github.com/phpstan/phpstan/issues",
<<<<<<< HEAD
                "source": "https://github.com/phpstan/phpstan/tree/0.12.99"
=======
                "source": "https://github.com/phpstan/phpstan/tree/1.1.2"
>>>>>>> fea0bba4
            },
            "funding": [
                {
                    "url": "https://github.com/ondrejmirtes",
                    "type": "github"
                },
                {
                    "url": "https://github.com/phpstan",
                    "type": "github"
                },
                {
                    "url": "https://www.patreon.com/phpstan",
                    "type": "patreon"
                },
                {
                    "url": "https://tidelift.com/funding/github/packagist/phpstan/phpstan",
                    "type": "tidelift"
                }
            ],
            "time": "2021-11-09T12:41:09+00:00"
        },
        {
            "name": "phpunit/php-code-coverage",
            "version": "9.2.8",
            "source": {
                "type": "git",
                "url": "https://github.com/sebastianbergmann/php-code-coverage.git",
                "reference": "cf04e88a2e3c56fc1a65488afd493325b4c1bc3e"
            },
            "dist": {
                "type": "zip",
                "url": "https://api.github.com/repos/sebastianbergmann/php-code-coverage/zipball/cf04e88a2e3c56fc1a65488afd493325b4c1bc3e",
                "reference": "cf04e88a2e3c56fc1a65488afd493325b4c1bc3e",
                "shasum": ""
            },
            "require": {
                "ext-dom": "*",
                "ext-libxml": "*",
                "ext-xmlwriter": "*",
                "nikic/php-parser": "^4.13.0",
                "php": ">=7.3",
                "phpunit/php-file-iterator": "^3.0.3",
                "phpunit/php-text-template": "^2.0.2",
                "sebastian/code-unit-reverse-lookup": "^2.0.2",
                "sebastian/complexity": "^2.0",
                "sebastian/environment": "^5.1.2",
                "sebastian/lines-of-code": "^1.0.3",
                "sebastian/version": "^3.0.1",
                "theseer/tokenizer": "^1.2.0"
            },
            "require-dev": {
                "phpunit/phpunit": "^9.3"
            },
            "suggest": {
                "ext-pcov": "*",
                "ext-xdebug": "*"
            },
            "type": "library",
            "extra": {
                "branch-alias": {
                    "dev-master": "9.2-dev"
                }
            },
            "autoload": {
                "classmap": [
                    "src/"
                ]
            },
            "notification-url": "https://packagist.org/downloads/",
            "license": [
                "BSD-3-Clause"
            ],
            "authors": [
                {
                    "name": "Sebastian Bergmann",
                    "email": "sebastian@phpunit.de",
                    "role": "lead"
                }
            ],
            "description": "Library that provides collection, processing, and rendering functionality for PHP code coverage information.",
            "homepage": "https://github.com/sebastianbergmann/php-code-coverage",
            "keywords": [
                "coverage",
                "testing",
                "xunit"
            ],
            "support": {
                "issues": "https://github.com/sebastianbergmann/php-code-coverage/issues",
                "source": "https://github.com/sebastianbergmann/php-code-coverage/tree/9.2.8"
            },
            "funding": [
                {
                    "url": "https://github.com/sebastianbergmann",
                    "type": "github"
                }
            ],
            "time": "2021-10-30T08:01:38+00:00"
        },
        {
            "name": "phpunit/php-file-iterator",
            "version": "3.0.5",
            "source": {
                "type": "git",
                "url": "https://github.com/sebastianbergmann/php-file-iterator.git",
                "reference": "aa4be8575f26070b100fccb67faabb28f21f66f8"
            },
            "dist": {
                "type": "zip",
                "url": "https://api.github.com/repos/sebastianbergmann/php-file-iterator/zipball/aa4be8575f26070b100fccb67faabb28f21f66f8",
                "reference": "aa4be8575f26070b100fccb67faabb28f21f66f8",
                "shasum": ""
            },
            "require": {
                "php": ">=7.3"
            },
            "require-dev": {
                "phpunit/phpunit": "^9.3"
            },
            "type": "library",
            "extra": {
                "branch-alias": {
                    "dev-master": "3.0-dev"
                }
            },
            "autoload": {
                "classmap": [
                    "src/"
                ]
            },
            "notification-url": "https://packagist.org/downloads/",
            "license": [
                "BSD-3-Clause"
            ],
            "authors": [
                {
                    "name": "Sebastian Bergmann",
                    "email": "sebastian@phpunit.de",
                    "role": "lead"
                }
            ],
            "description": "FilterIterator implementation that filters files based on a list of suffixes.",
            "homepage": "https://github.com/sebastianbergmann/php-file-iterator/",
            "keywords": [
                "filesystem",
                "iterator"
            ],
            "support": {
                "issues": "https://github.com/sebastianbergmann/php-file-iterator/issues",
                "source": "https://github.com/sebastianbergmann/php-file-iterator/tree/3.0.5"
            },
            "funding": [
                {
                    "url": "https://github.com/sebastianbergmann",
                    "type": "github"
                }
            ],
            "time": "2020-09-28T05:57:25+00:00"
        },
        {
            "name": "phpunit/php-invoker",
            "version": "3.1.1",
            "source": {
                "type": "git",
                "url": "https://github.com/sebastianbergmann/php-invoker.git",
                "reference": "5a10147d0aaf65b58940a0b72f71c9ac0423cc67"
            },
            "dist": {
                "type": "zip",
                "url": "https://api.github.com/repos/sebastianbergmann/php-invoker/zipball/5a10147d0aaf65b58940a0b72f71c9ac0423cc67",
                "reference": "5a10147d0aaf65b58940a0b72f71c9ac0423cc67",
                "shasum": ""
            },
            "require": {
                "php": ">=7.3"
            },
            "require-dev": {
                "ext-pcntl": "*",
                "phpunit/phpunit": "^9.3"
            },
            "suggest": {
                "ext-pcntl": "*"
            },
            "type": "library",
            "extra": {
                "branch-alias": {
                    "dev-master": "3.1-dev"
                }
            },
            "autoload": {
                "classmap": [
                    "src/"
                ]
            },
            "notification-url": "https://packagist.org/downloads/",
            "license": [
                "BSD-3-Clause"
            ],
            "authors": [
                {
                    "name": "Sebastian Bergmann",
                    "email": "sebastian@phpunit.de",
                    "role": "lead"
                }
            ],
            "description": "Invoke callables with a timeout",
            "homepage": "https://github.com/sebastianbergmann/php-invoker/",
            "keywords": [
                "process"
            ],
            "support": {
                "issues": "https://github.com/sebastianbergmann/php-invoker/issues",
                "source": "https://github.com/sebastianbergmann/php-invoker/tree/3.1.1"
            },
            "funding": [
                {
                    "url": "https://github.com/sebastianbergmann",
                    "type": "github"
                }
            ],
            "time": "2020-09-28T05:58:55+00:00"
        },
        {
            "name": "phpunit/php-text-template",
            "version": "2.0.4",
            "source": {
                "type": "git",
                "url": "https://github.com/sebastianbergmann/php-text-template.git",
                "reference": "5da5f67fc95621df9ff4c4e5a84d6a8a2acf7c28"
            },
            "dist": {
                "type": "zip",
                "url": "https://api.github.com/repos/sebastianbergmann/php-text-template/zipball/5da5f67fc95621df9ff4c4e5a84d6a8a2acf7c28",
                "reference": "5da5f67fc95621df9ff4c4e5a84d6a8a2acf7c28",
                "shasum": ""
            },
            "require": {
                "php": ">=7.3"
            },
            "require-dev": {
                "phpunit/phpunit": "^9.3"
            },
            "type": "library",
            "extra": {
                "branch-alias": {
                    "dev-master": "2.0-dev"
                }
            },
            "autoload": {
                "classmap": [
                    "src/"
                ]
            },
            "notification-url": "https://packagist.org/downloads/",
            "license": [
                "BSD-3-Clause"
            ],
            "authors": [
                {
                    "name": "Sebastian Bergmann",
                    "email": "sebastian@phpunit.de",
                    "role": "lead"
                }
            ],
            "description": "Simple template engine.",
            "homepage": "https://github.com/sebastianbergmann/php-text-template/",
            "keywords": [
                "template"
            ],
            "support": {
                "issues": "https://github.com/sebastianbergmann/php-text-template/issues",
                "source": "https://github.com/sebastianbergmann/php-text-template/tree/2.0.4"
            },
            "funding": [
                {
                    "url": "https://github.com/sebastianbergmann",
                    "type": "github"
                }
            ],
            "time": "2020-10-26T05:33:50+00:00"
        },
        {
            "name": "phpunit/php-timer",
            "version": "5.0.3",
            "source": {
                "type": "git",
                "url": "https://github.com/sebastianbergmann/php-timer.git",
                "reference": "5a63ce20ed1b5bf577850e2c4e87f4aa902afbd2"
            },
            "dist": {
                "type": "zip",
                "url": "https://api.github.com/repos/sebastianbergmann/php-timer/zipball/5a63ce20ed1b5bf577850e2c4e87f4aa902afbd2",
                "reference": "5a63ce20ed1b5bf577850e2c4e87f4aa902afbd2",
                "shasum": ""
            },
            "require": {
                "php": ">=7.3"
            },
            "require-dev": {
                "phpunit/phpunit": "^9.3"
            },
            "type": "library",
            "extra": {
                "branch-alias": {
                    "dev-master": "5.0-dev"
                }
            },
            "autoload": {
                "classmap": [
                    "src/"
                ]
            },
            "notification-url": "https://packagist.org/downloads/",
            "license": [
                "BSD-3-Clause"
            ],
            "authors": [
                {
                    "name": "Sebastian Bergmann",
                    "email": "sebastian@phpunit.de",
                    "role": "lead"
                }
            ],
            "description": "Utility class for timing",
            "homepage": "https://github.com/sebastianbergmann/php-timer/",
            "keywords": [
                "timer"
            ],
            "support": {
                "issues": "https://github.com/sebastianbergmann/php-timer/issues",
                "source": "https://github.com/sebastianbergmann/php-timer/tree/5.0.3"
            },
            "funding": [
                {
                    "url": "https://github.com/sebastianbergmann",
                    "type": "github"
                }
            ],
            "time": "2020-10-26T13:16:10+00:00"
        },
        {
            "name": "phpunit/phpunit",
            "version": "9.5.10",
            "source": {
                "type": "git",
                "url": "https://github.com/sebastianbergmann/phpunit.git",
                "reference": "c814a05837f2edb0d1471d6e3f4ab3501ca3899a"
            },
            "dist": {
                "type": "zip",
                "url": "https://api.github.com/repos/sebastianbergmann/phpunit/zipball/c814a05837f2edb0d1471d6e3f4ab3501ca3899a",
                "reference": "c814a05837f2edb0d1471d6e3f4ab3501ca3899a",
                "shasum": ""
            },
            "require": {
                "doctrine/instantiator": "^1.3.1",
                "ext-dom": "*",
                "ext-json": "*",
                "ext-libxml": "*",
                "ext-mbstring": "*",
                "ext-xml": "*",
                "ext-xmlwriter": "*",
                "myclabs/deep-copy": "^1.10.1",
                "phar-io/manifest": "^2.0.3",
                "phar-io/version": "^3.0.2",
                "php": ">=7.3",
                "phpspec/prophecy": "^1.12.1",
                "phpunit/php-code-coverage": "^9.2.7",
                "phpunit/php-file-iterator": "^3.0.5",
                "phpunit/php-invoker": "^3.1.1",
                "phpunit/php-text-template": "^2.0.3",
                "phpunit/php-timer": "^5.0.2",
                "sebastian/cli-parser": "^1.0.1",
                "sebastian/code-unit": "^1.0.6",
                "sebastian/comparator": "^4.0.5",
                "sebastian/diff": "^4.0.3",
                "sebastian/environment": "^5.1.3",
                "sebastian/exporter": "^4.0.3",
                "sebastian/global-state": "^5.0.1",
                "sebastian/object-enumerator": "^4.0.3",
                "sebastian/resource-operations": "^3.0.3",
                "sebastian/type": "^2.3.4",
                "sebastian/version": "^3.0.2"
            },
            "require-dev": {
                "ext-pdo": "*",
                "phpspec/prophecy-phpunit": "^2.0.1"
            },
            "suggest": {
                "ext-soap": "*",
                "ext-xdebug": "*"
            },
            "bin": [
                "phpunit"
            ],
            "type": "library",
            "extra": {
                "branch-alias": {
                    "dev-master": "9.5-dev"
                }
            },
            "autoload": {
                "classmap": [
                    "src/"
                ],
                "files": [
                    "src/Framework/Assert/Functions.php"
                ]
            },
            "notification-url": "https://packagist.org/downloads/",
            "license": [
                "BSD-3-Clause"
            ],
            "authors": [
                {
                    "name": "Sebastian Bergmann",
                    "email": "sebastian@phpunit.de",
                    "role": "lead"
                }
            ],
            "description": "The PHP Unit Testing framework.",
            "homepage": "https://phpunit.de/",
            "keywords": [
                "phpunit",
                "testing",
                "xunit"
            ],
            "support": {
                "issues": "https://github.com/sebastianbergmann/phpunit/issues",
                "source": "https://github.com/sebastianbergmann/phpunit/tree/9.5.10"
            },
            "funding": [
                {
                    "url": "https://phpunit.de/donate.html",
                    "type": "custom"
                },
                {
                    "url": "https://github.com/sebastianbergmann",
                    "type": "github"
                }
            ],
            "time": "2021-09-25T07:38:51+00:00"
        },
        {
            "name": "psr/cache",
            "version": "1.0.1",
            "source": {
                "type": "git",
                "url": "https://github.com/php-fig/cache.git",
                "reference": "d11b50ad223250cf17b86e38383413f5a6764bf8"
            },
            "dist": {
                "type": "zip",
                "url": "https://api.github.com/repos/php-fig/cache/zipball/d11b50ad223250cf17b86e38383413f5a6764bf8",
                "reference": "d11b50ad223250cf17b86e38383413f5a6764bf8",
                "shasum": ""
            },
            "require": {
                "php": ">=5.3.0"
            },
            "type": "library",
            "extra": {
                "branch-alias": {
                    "dev-master": "1.0.x-dev"
                }
            },
            "autoload": {
                "psr-4": {
                    "Psr\\Cache\\": "src/"
                }
            },
            "notification-url": "https://packagist.org/downloads/",
            "license": [
                "MIT"
            ],
            "authors": [
                {
                    "name": "PHP-FIG",
                    "homepage": "http://www.php-fig.org/"
                }
            ],
            "description": "Common interface for caching libraries",
            "keywords": [
                "cache",
                "psr",
                "psr-6"
            ],
            "support": {
                "source": "https://github.com/php-fig/cache/tree/master"
            },
            "time": "2016-08-06T20:24:11+00:00"
        },
        {
            "name": "sebastian/cli-parser",
            "version": "1.0.1",
            "source": {
                "type": "git",
                "url": "https://github.com/sebastianbergmann/cli-parser.git",
                "reference": "442e7c7e687e42adc03470c7b668bc4b2402c0b2"
            },
            "dist": {
                "type": "zip",
                "url": "https://api.github.com/repos/sebastianbergmann/cli-parser/zipball/442e7c7e687e42adc03470c7b668bc4b2402c0b2",
                "reference": "442e7c7e687e42adc03470c7b668bc4b2402c0b2",
                "shasum": ""
            },
            "require": {
                "php": ">=7.3"
            },
            "require-dev": {
                "phpunit/phpunit": "^9.3"
            },
            "type": "library",
            "extra": {
                "branch-alias": {
                    "dev-master": "1.0-dev"
                }
            },
            "autoload": {
                "classmap": [
                    "src/"
                ]
            },
            "notification-url": "https://packagist.org/downloads/",
            "license": [
                "BSD-3-Clause"
            ],
            "authors": [
                {
                    "name": "Sebastian Bergmann",
                    "email": "sebastian@phpunit.de",
                    "role": "lead"
                }
            ],
            "description": "Library for parsing CLI options",
            "homepage": "https://github.com/sebastianbergmann/cli-parser",
            "support": {
                "issues": "https://github.com/sebastianbergmann/cli-parser/issues",
                "source": "https://github.com/sebastianbergmann/cli-parser/tree/1.0.1"
            },
            "funding": [
                {
                    "url": "https://github.com/sebastianbergmann",
                    "type": "github"
                }
            ],
            "time": "2020-09-28T06:08:49+00:00"
        },
        {
            "name": "sebastian/code-unit",
            "version": "1.0.8",
            "source": {
                "type": "git",
                "url": "https://github.com/sebastianbergmann/code-unit.git",
                "reference": "1fc9f64c0927627ef78ba436c9b17d967e68e120"
            },
            "dist": {
                "type": "zip",
                "url": "https://api.github.com/repos/sebastianbergmann/code-unit/zipball/1fc9f64c0927627ef78ba436c9b17d967e68e120",
                "reference": "1fc9f64c0927627ef78ba436c9b17d967e68e120",
                "shasum": ""
            },
            "require": {
                "php": ">=7.3"
            },
            "require-dev": {
                "phpunit/phpunit": "^9.3"
            },
            "type": "library",
            "extra": {
                "branch-alias": {
                    "dev-master": "1.0-dev"
                }
            },
            "autoload": {
                "classmap": [
                    "src/"
                ]
            },
            "notification-url": "https://packagist.org/downloads/",
            "license": [
                "BSD-3-Clause"
            ],
            "authors": [
                {
                    "name": "Sebastian Bergmann",
                    "email": "sebastian@phpunit.de",
                    "role": "lead"
                }
            ],
            "description": "Collection of value objects that represent the PHP code units",
            "homepage": "https://github.com/sebastianbergmann/code-unit",
            "support": {
                "issues": "https://github.com/sebastianbergmann/code-unit/issues",
                "source": "https://github.com/sebastianbergmann/code-unit/tree/1.0.8"
            },
            "funding": [
                {
                    "url": "https://github.com/sebastianbergmann",
                    "type": "github"
                }
            ],
            "time": "2020-10-26T13:08:54+00:00"
        },
        {
            "name": "sebastian/code-unit-reverse-lookup",
            "version": "2.0.3",
            "source": {
                "type": "git",
                "url": "https://github.com/sebastianbergmann/code-unit-reverse-lookup.git",
                "reference": "ac91f01ccec49fb77bdc6fd1e548bc70f7faa3e5"
            },
            "dist": {
                "type": "zip",
                "url": "https://api.github.com/repos/sebastianbergmann/code-unit-reverse-lookup/zipball/ac91f01ccec49fb77bdc6fd1e548bc70f7faa3e5",
                "reference": "ac91f01ccec49fb77bdc6fd1e548bc70f7faa3e5",
                "shasum": ""
            },
            "require": {
                "php": ">=7.3"
            },
            "require-dev": {
                "phpunit/phpunit": "^9.3"
            },
            "type": "library",
            "extra": {
                "branch-alias": {
                    "dev-master": "2.0-dev"
                }
            },
            "autoload": {
                "classmap": [
                    "src/"
                ]
            },
            "notification-url": "https://packagist.org/downloads/",
            "license": [
                "BSD-3-Clause"
            ],
            "authors": [
                {
                    "name": "Sebastian Bergmann",
                    "email": "sebastian@phpunit.de"
                }
            ],
            "description": "Looks up which function or method a line of code belongs to",
            "homepage": "https://github.com/sebastianbergmann/code-unit-reverse-lookup/",
            "support": {
                "issues": "https://github.com/sebastianbergmann/code-unit-reverse-lookup/issues",
                "source": "https://github.com/sebastianbergmann/code-unit-reverse-lookup/tree/2.0.3"
            },
            "funding": [
                {
                    "url": "https://github.com/sebastianbergmann",
                    "type": "github"
                }
            ],
            "time": "2020-09-28T05:30:19+00:00"
        },
        {
            "name": "sebastian/comparator",
            "version": "4.0.6",
            "source": {
                "type": "git",
                "url": "https://github.com/sebastianbergmann/comparator.git",
                "reference": "55f4261989e546dc112258c7a75935a81a7ce382"
            },
            "dist": {
                "type": "zip",
                "url": "https://api.github.com/repos/sebastianbergmann/comparator/zipball/55f4261989e546dc112258c7a75935a81a7ce382",
                "reference": "55f4261989e546dc112258c7a75935a81a7ce382",
                "shasum": ""
            },
            "require": {
                "php": ">=7.3",
                "sebastian/diff": "^4.0",
                "sebastian/exporter": "^4.0"
            },
            "require-dev": {
                "phpunit/phpunit": "^9.3"
            },
            "type": "library",
            "extra": {
                "branch-alias": {
                    "dev-master": "4.0-dev"
                }
            },
            "autoload": {
                "classmap": [
                    "src/"
                ]
            },
            "notification-url": "https://packagist.org/downloads/",
            "license": [
                "BSD-3-Clause"
            ],
            "authors": [
                {
                    "name": "Sebastian Bergmann",
                    "email": "sebastian@phpunit.de"
                },
                {
                    "name": "Jeff Welch",
                    "email": "whatthejeff@gmail.com"
                },
                {
                    "name": "Volker Dusch",
                    "email": "github@wallbash.com"
                },
                {
                    "name": "Bernhard Schussek",
                    "email": "bschussek@2bepublished.at"
                }
            ],
            "description": "Provides the functionality to compare PHP values for equality",
            "homepage": "https://github.com/sebastianbergmann/comparator",
            "keywords": [
                "comparator",
                "compare",
                "equality"
            ],
            "support": {
                "issues": "https://github.com/sebastianbergmann/comparator/issues",
                "source": "https://github.com/sebastianbergmann/comparator/tree/4.0.6"
            },
            "funding": [
                {
                    "url": "https://github.com/sebastianbergmann",
                    "type": "github"
                }
            ],
            "time": "2020-10-26T15:49:45+00:00"
        },
        {
            "name": "sebastian/complexity",
            "version": "2.0.2",
            "source": {
                "type": "git",
                "url": "https://github.com/sebastianbergmann/complexity.git",
                "reference": "739b35e53379900cc9ac327b2147867b8b6efd88"
            },
            "dist": {
                "type": "zip",
                "url": "https://api.github.com/repos/sebastianbergmann/complexity/zipball/739b35e53379900cc9ac327b2147867b8b6efd88",
                "reference": "739b35e53379900cc9ac327b2147867b8b6efd88",
                "shasum": ""
            },
            "require": {
                "nikic/php-parser": "^4.7",
                "php": ">=7.3"
            },
            "require-dev": {
                "phpunit/phpunit": "^9.3"
            },
            "type": "library",
            "extra": {
                "branch-alias": {
                    "dev-master": "2.0-dev"
                }
            },
            "autoload": {
                "classmap": [
                    "src/"
                ]
            },
            "notification-url": "https://packagist.org/downloads/",
            "license": [
                "BSD-3-Clause"
            ],
            "authors": [
                {
                    "name": "Sebastian Bergmann",
                    "email": "sebastian@phpunit.de",
                    "role": "lead"
                }
            ],
            "description": "Library for calculating the complexity of PHP code units",
            "homepage": "https://github.com/sebastianbergmann/complexity",
            "support": {
                "issues": "https://github.com/sebastianbergmann/complexity/issues",
                "source": "https://github.com/sebastianbergmann/complexity/tree/2.0.2"
            },
            "funding": [
                {
                    "url": "https://github.com/sebastianbergmann",
                    "type": "github"
                }
            ],
            "time": "2020-10-26T15:52:27+00:00"
        },
        {
            "name": "sebastian/diff",
            "version": "4.0.4",
            "source": {
                "type": "git",
                "url": "https://github.com/sebastianbergmann/diff.git",
                "reference": "3461e3fccc7cfdfc2720be910d3bd73c69be590d"
            },
            "dist": {
                "type": "zip",
                "url": "https://api.github.com/repos/sebastianbergmann/diff/zipball/3461e3fccc7cfdfc2720be910d3bd73c69be590d",
                "reference": "3461e3fccc7cfdfc2720be910d3bd73c69be590d",
                "shasum": ""
            },
            "require": {
                "php": ">=7.3"
            },
            "require-dev": {
                "phpunit/phpunit": "^9.3",
                "symfony/process": "^4.2 || ^5"
            },
            "type": "library",
            "extra": {
                "branch-alias": {
                    "dev-master": "4.0-dev"
                }
            },
            "autoload": {
                "classmap": [
                    "src/"
                ]
            },
            "notification-url": "https://packagist.org/downloads/",
            "license": [
                "BSD-3-Clause"
            ],
            "authors": [
                {
                    "name": "Sebastian Bergmann",
                    "email": "sebastian@phpunit.de"
                },
                {
                    "name": "Kore Nordmann",
                    "email": "mail@kore-nordmann.de"
                }
            ],
            "description": "Diff implementation",
            "homepage": "https://github.com/sebastianbergmann/diff",
            "keywords": [
                "diff",
                "udiff",
                "unidiff",
                "unified diff"
            ],
            "support": {
                "issues": "https://github.com/sebastianbergmann/diff/issues",
                "source": "https://github.com/sebastianbergmann/diff/tree/4.0.4"
            },
            "funding": [
                {
                    "url": "https://github.com/sebastianbergmann",
                    "type": "github"
                }
            ],
            "time": "2020-10-26T13:10:38+00:00"
        },
        {
            "name": "sebastian/environment",
            "version": "5.1.3",
            "source": {
                "type": "git",
                "url": "https://github.com/sebastianbergmann/environment.git",
                "reference": "388b6ced16caa751030f6a69e588299fa09200ac"
            },
            "dist": {
                "type": "zip",
                "url": "https://api.github.com/repos/sebastianbergmann/environment/zipball/388b6ced16caa751030f6a69e588299fa09200ac",
                "reference": "388b6ced16caa751030f6a69e588299fa09200ac",
                "shasum": ""
            },
            "require": {
                "php": ">=7.3"
            },
            "require-dev": {
                "phpunit/phpunit": "^9.3"
            },
            "suggest": {
                "ext-posix": "*"
            },
            "type": "library",
            "extra": {
                "branch-alias": {
                    "dev-master": "5.1-dev"
                }
            },
            "autoload": {
                "classmap": [
                    "src/"
                ]
            },
            "notification-url": "https://packagist.org/downloads/",
            "license": [
                "BSD-3-Clause"
            ],
            "authors": [
                {
                    "name": "Sebastian Bergmann",
                    "email": "sebastian@phpunit.de"
                }
            ],
            "description": "Provides functionality to handle HHVM/PHP environments",
            "homepage": "http://www.github.com/sebastianbergmann/environment",
            "keywords": [
                "Xdebug",
                "environment",
                "hhvm"
            ],
            "support": {
                "issues": "https://github.com/sebastianbergmann/environment/issues",
                "source": "https://github.com/sebastianbergmann/environment/tree/5.1.3"
            },
            "funding": [
                {
                    "url": "https://github.com/sebastianbergmann",
                    "type": "github"
                }
            ],
            "time": "2020-09-28T05:52:38+00:00"
        },
        {
            "name": "sebastian/exporter",
            "version": "4.0.4",
            "source": {
                "type": "git",
                "url": "https://github.com/sebastianbergmann/exporter.git",
                "reference": "65e8b7db476c5dd267e65eea9cab77584d3cfff9"
            },
            "dist": {
                "type": "zip",
                "url": "https://api.github.com/repos/sebastianbergmann/exporter/zipball/65e8b7db476c5dd267e65eea9cab77584d3cfff9",
                "reference": "65e8b7db476c5dd267e65eea9cab77584d3cfff9",
                "shasum": ""
            },
            "require": {
                "php": ">=7.3",
                "sebastian/recursion-context": "^4.0"
            },
            "require-dev": {
                "ext-mbstring": "*",
                "phpunit/phpunit": "^9.3"
            },
            "type": "library",
            "extra": {
                "branch-alias": {
                    "dev-master": "4.0-dev"
                }
            },
            "autoload": {
                "classmap": [
                    "src/"
                ]
            },
            "notification-url": "https://packagist.org/downloads/",
            "license": [
                "BSD-3-Clause"
            ],
            "authors": [
                {
                    "name": "Sebastian Bergmann",
                    "email": "sebastian@phpunit.de"
                },
                {
                    "name": "Jeff Welch",
                    "email": "whatthejeff@gmail.com"
                },
                {
                    "name": "Volker Dusch",
                    "email": "github@wallbash.com"
                },
                {
                    "name": "Adam Harvey",
                    "email": "aharvey@php.net"
                },
                {
                    "name": "Bernhard Schussek",
                    "email": "bschussek@gmail.com"
                }
            ],
            "description": "Provides the functionality to export PHP variables for visualization",
            "homepage": "https://www.github.com/sebastianbergmann/exporter",
            "keywords": [
                "export",
                "exporter"
            ],
            "support": {
                "issues": "https://github.com/sebastianbergmann/exporter/issues",
<<<<<<< HEAD
                "source": "https://github.com/sebastianbergmann/exporter/tree/4.0.3"
=======
                "source": "https://github.com/sebastianbergmann/exporter/tree/4.0.4"
>>>>>>> fea0bba4
            },
            "funding": [
                {
                    "url": "https://github.com/sebastianbergmann",
                    "type": "github"
                }
            ],
            "time": "2021-11-11T14:18:36+00:00"
        },
        {
            "name": "sebastian/global-state",
            "version": "5.0.3",
            "source": {
                "type": "git",
                "url": "https://github.com/sebastianbergmann/global-state.git",
                "reference": "23bd5951f7ff26f12d4e3242864df3e08dec4e49"
            },
            "dist": {
                "type": "zip",
                "url": "https://api.github.com/repos/sebastianbergmann/global-state/zipball/23bd5951f7ff26f12d4e3242864df3e08dec4e49",
                "reference": "23bd5951f7ff26f12d4e3242864df3e08dec4e49",
                "shasum": ""
            },
            "require": {
                "php": ">=7.3",
                "sebastian/object-reflector": "^2.0",
                "sebastian/recursion-context": "^4.0"
            },
            "require-dev": {
                "ext-dom": "*",
                "phpunit/phpunit": "^9.3"
            },
            "suggest": {
                "ext-uopz": "*"
            },
            "type": "library",
            "extra": {
                "branch-alias": {
                    "dev-master": "5.0-dev"
                }
            },
            "autoload": {
                "classmap": [
                    "src/"
                ]
            },
            "notification-url": "https://packagist.org/downloads/",
            "license": [
                "BSD-3-Clause"
            ],
            "authors": [
                {
                    "name": "Sebastian Bergmann",
                    "email": "sebastian@phpunit.de"
                }
            ],
            "description": "Snapshotting of global state",
            "homepage": "http://www.github.com/sebastianbergmann/global-state",
            "keywords": [
                "global state"
            ],
            "support": {
                "issues": "https://github.com/sebastianbergmann/global-state/issues",
                "source": "https://github.com/sebastianbergmann/global-state/tree/5.0.3"
            },
            "funding": [
                {
                    "url": "https://github.com/sebastianbergmann",
                    "type": "github"
                }
            ],
            "time": "2021-06-11T13:31:12+00:00"
        },
        {
            "name": "sebastian/lines-of-code",
            "version": "1.0.3",
            "source": {
                "type": "git",
                "url": "https://github.com/sebastianbergmann/lines-of-code.git",
                "reference": "c1c2e997aa3146983ed888ad08b15470a2e22ecc"
            },
            "dist": {
                "type": "zip",
                "url": "https://api.github.com/repos/sebastianbergmann/lines-of-code/zipball/c1c2e997aa3146983ed888ad08b15470a2e22ecc",
                "reference": "c1c2e997aa3146983ed888ad08b15470a2e22ecc",
                "shasum": ""
            },
            "require": {
                "nikic/php-parser": "^4.6",
                "php": ">=7.3"
            },
            "require-dev": {
                "phpunit/phpunit": "^9.3"
            },
            "type": "library",
            "extra": {
                "branch-alias": {
                    "dev-master": "1.0-dev"
                }
            },
            "autoload": {
                "classmap": [
                    "src/"
                ]
            },
            "notification-url": "https://packagist.org/downloads/",
            "license": [
                "BSD-3-Clause"
            ],
            "authors": [
                {
                    "name": "Sebastian Bergmann",
                    "email": "sebastian@phpunit.de",
                    "role": "lead"
                }
            ],
            "description": "Library for counting the lines of code in PHP source code",
            "homepage": "https://github.com/sebastianbergmann/lines-of-code",
            "support": {
                "issues": "https://github.com/sebastianbergmann/lines-of-code/issues",
                "source": "https://github.com/sebastianbergmann/lines-of-code/tree/1.0.3"
            },
            "funding": [
                {
                    "url": "https://github.com/sebastianbergmann",
                    "type": "github"
                }
            ],
            "time": "2020-11-28T06:42:11+00:00"
        },
        {
            "name": "sebastian/object-enumerator",
            "version": "4.0.4",
            "source": {
                "type": "git",
                "url": "https://github.com/sebastianbergmann/object-enumerator.git",
                "reference": "5c9eeac41b290a3712d88851518825ad78f45c71"
            },
            "dist": {
                "type": "zip",
                "url": "https://api.github.com/repos/sebastianbergmann/object-enumerator/zipball/5c9eeac41b290a3712d88851518825ad78f45c71",
                "reference": "5c9eeac41b290a3712d88851518825ad78f45c71",
                "shasum": ""
            },
            "require": {
                "php": ">=7.3",
                "sebastian/object-reflector": "^2.0",
                "sebastian/recursion-context": "^4.0"
            },
            "require-dev": {
                "phpunit/phpunit": "^9.3"
            },
            "type": "library",
            "extra": {
                "branch-alias": {
                    "dev-master": "4.0-dev"
                }
            },
            "autoload": {
                "classmap": [
                    "src/"
                ]
            },
            "notification-url": "https://packagist.org/downloads/",
            "license": [
                "BSD-3-Clause"
            ],
            "authors": [
                {
                    "name": "Sebastian Bergmann",
                    "email": "sebastian@phpunit.de"
                }
            ],
            "description": "Traverses array structures and object graphs to enumerate all referenced objects",
            "homepage": "https://github.com/sebastianbergmann/object-enumerator/",
            "support": {
                "issues": "https://github.com/sebastianbergmann/object-enumerator/issues",
                "source": "https://github.com/sebastianbergmann/object-enumerator/tree/4.0.4"
            },
            "funding": [
                {
                    "url": "https://github.com/sebastianbergmann",
                    "type": "github"
                }
            ],
            "time": "2020-10-26T13:12:34+00:00"
        },
        {
            "name": "sebastian/object-reflector",
            "version": "2.0.4",
            "source": {
                "type": "git",
                "url": "https://github.com/sebastianbergmann/object-reflector.git",
                "reference": "b4f479ebdbf63ac605d183ece17d8d7fe49c15c7"
            },
            "dist": {
                "type": "zip",
                "url": "https://api.github.com/repos/sebastianbergmann/object-reflector/zipball/b4f479ebdbf63ac605d183ece17d8d7fe49c15c7",
                "reference": "b4f479ebdbf63ac605d183ece17d8d7fe49c15c7",
                "shasum": ""
            },
            "require": {
                "php": ">=7.3"
            },
            "require-dev": {
                "phpunit/phpunit": "^9.3"
            },
            "type": "library",
            "extra": {
                "branch-alias": {
                    "dev-master": "2.0-dev"
                }
            },
            "autoload": {
                "classmap": [
                    "src/"
                ]
            },
            "notification-url": "https://packagist.org/downloads/",
            "license": [
                "BSD-3-Clause"
            ],
            "authors": [
                {
                    "name": "Sebastian Bergmann",
                    "email": "sebastian@phpunit.de"
                }
            ],
            "description": "Allows reflection of object attributes, including inherited and non-public ones",
            "homepage": "https://github.com/sebastianbergmann/object-reflector/",
            "support": {
                "issues": "https://github.com/sebastianbergmann/object-reflector/issues",
                "source": "https://github.com/sebastianbergmann/object-reflector/tree/2.0.4"
            },
            "funding": [
                {
                    "url": "https://github.com/sebastianbergmann",
                    "type": "github"
                }
            ],
            "time": "2020-10-26T13:14:26+00:00"
        },
        {
            "name": "sebastian/phpcpd",
            "version": "6.0.3",
            "source": {
                "type": "git",
                "url": "https://github.com/sebastianbergmann/phpcpd.git",
                "reference": "f3683aa0db2e8e09287c2bb33a595b2873ea9176"
            },
            "dist": {
                "type": "zip",
                "url": "https://api.github.com/repos/sebastianbergmann/phpcpd/zipball/f3683aa0db2e8e09287c2bb33a595b2873ea9176",
                "reference": "f3683aa0db2e8e09287c2bb33a595b2873ea9176",
                "shasum": ""
            },
            "require": {
                "ext-dom": "*",
                "php": ">=7.3",
                "phpunit/php-file-iterator": "^3.0",
                "phpunit/php-timer": "^5.0",
                "sebastian/cli-parser": "^1.0",
                "sebastian/version": "^3.0"
            },
            "bin": [
                "phpcpd"
            ],
            "type": "library",
            "extra": {
                "branch-alias": {
                    "dev-master": "6.0-dev"
                }
            },
            "autoload": {
                "classmap": [
                    "src/"
                ]
            },
            "notification-url": "https://packagist.org/downloads/",
            "license": [
                "BSD-3-Clause"
            ],
            "authors": [
                {
                    "name": "Sebastian Bergmann",
                    "email": "sebastian@phpunit.de",
                    "role": "lead"
                }
            ],
            "description": "Copy/Paste Detector (CPD) for PHP code.",
            "homepage": "https://github.com/sebastianbergmann/phpcpd",
            "support": {
                "issues": "https://github.com/sebastianbergmann/phpcpd/issues",
                "source": "https://github.com/sebastianbergmann/phpcpd/tree/6.0.3"
            },
            "funding": [
                {
                    "url": "https://github.com/sebastianbergmann",
                    "type": "github"
                }
            ],
            "time": "2020-12-07T05:39:23+00:00"
        },
        {
            "name": "sebastian/recursion-context",
            "version": "4.0.4",
            "source": {
                "type": "git",
                "url": "https://github.com/sebastianbergmann/recursion-context.git",
                "reference": "cd9d8cf3c5804de4341c283ed787f099f5506172"
            },
            "dist": {
                "type": "zip",
                "url": "https://api.github.com/repos/sebastianbergmann/recursion-context/zipball/cd9d8cf3c5804de4341c283ed787f099f5506172",
                "reference": "cd9d8cf3c5804de4341c283ed787f099f5506172",
                "shasum": ""
            },
            "require": {
                "php": ">=7.3"
            },
            "require-dev": {
                "phpunit/phpunit": "^9.3"
            },
            "type": "library",
            "extra": {
                "branch-alias": {
                    "dev-master": "4.0-dev"
                }
            },
            "autoload": {
                "classmap": [
                    "src/"
                ]
            },
            "notification-url": "https://packagist.org/downloads/",
            "license": [
                "BSD-3-Clause"
            ],
            "authors": [
                {
                    "name": "Sebastian Bergmann",
                    "email": "sebastian@phpunit.de"
                },
                {
                    "name": "Jeff Welch",
                    "email": "whatthejeff@gmail.com"
                },
                {
                    "name": "Adam Harvey",
                    "email": "aharvey@php.net"
                }
            ],
            "description": "Provides functionality to recursively process PHP variables",
            "homepage": "http://www.github.com/sebastianbergmann/recursion-context",
            "support": {
                "issues": "https://github.com/sebastianbergmann/recursion-context/issues",
                "source": "https://github.com/sebastianbergmann/recursion-context/tree/4.0.4"
            },
            "funding": [
                {
                    "url": "https://github.com/sebastianbergmann",
                    "type": "github"
                }
            ],
            "time": "2020-10-26T13:17:30+00:00"
        },
        {
            "name": "sebastian/resource-operations",
            "version": "3.0.3",
            "source": {
                "type": "git",
                "url": "https://github.com/sebastianbergmann/resource-operations.git",
                "reference": "0f4443cb3a1d92ce809899753bc0d5d5a8dd19a8"
            },
            "dist": {
                "type": "zip",
                "url": "https://api.github.com/repos/sebastianbergmann/resource-operations/zipball/0f4443cb3a1d92ce809899753bc0d5d5a8dd19a8",
                "reference": "0f4443cb3a1d92ce809899753bc0d5d5a8dd19a8",
                "shasum": ""
            },
            "require": {
                "php": ">=7.3"
            },
            "require-dev": {
                "phpunit/phpunit": "^9.0"
            },
            "type": "library",
            "extra": {
                "branch-alias": {
                    "dev-master": "3.0-dev"
                }
            },
            "autoload": {
                "classmap": [
                    "src/"
                ]
            },
            "notification-url": "https://packagist.org/downloads/",
            "license": [
                "BSD-3-Clause"
            ],
            "authors": [
                {
                    "name": "Sebastian Bergmann",
                    "email": "sebastian@phpunit.de"
                }
            ],
            "description": "Provides a list of PHP built-in functions that operate on resources",
            "homepage": "https://www.github.com/sebastianbergmann/resource-operations",
            "support": {
                "issues": "https://github.com/sebastianbergmann/resource-operations/issues",
                "source": "https://github.com/sebastianbergmann/resource-operations/tree/3.0.3"
            },
            "funding": [
                {
                    "url": "https://github.com/sebastianbergmann",
                    "type": "github"
                }
            ],
            "time": "2020-09-28T06:45:17+00:00"
        },
        {
            "name": "sebastian/type",
            "version": "2.3.4",
            "source": {
                "type": "git",
                "url": "https://github.com/sebastianbergmann/type.git",
                "reference": "b8cd8a1c753c90bc1a0f5372170e3e489136f914"
            },
            "dist": {
                "type": "zip",
                "url": "https://api.github.com/repos/sebastianbergmann/type/zipball/b8cd8a1c753c90bc1a0f5372170e3e489136f914",
                "reference": "b8cd8a1c753c90bc1a0f5372170e3e489136f914",
                "shasum": ""
            },
            "require": {
                "php": ">=7.3"
            },
            "require-dev": {
                "phpunit/phpunit": "^9.3"
            },
            "type": "library",
            "extra": {
                "branch-alias": {
                    "dev-master": "2.3-dev"
                }
            },
            "autoload": {
                "classmap": [
                    "src/"
                ]
            },
            "notification-url": "https://packagist.org/downloads/",
            "license": [
                "BSD-3-Clause"
            ],
            "authors": [
                {
                    "name": "Sebastian Bergmann",
                    "email": "sebastian@phpunit.de",
                    "role": "lead"
                }
            ],
            "description": "Collection of value objects that represent the types of the PHP type system",
            "homepage": "https://github.com/sebastianbergmann/type",
            "support": {
                "issues": "https://github.com/sebastianbergmann/type/issues",
                "source": "https://github.com/sebastianbergmann/type/tree/2.3.4"
            },
            "funding": [
                {
                    "url": "https://github.com/sebastianbergmann",
                    "type": "github"
                }
            ],
            "time": "2021-06-15T12:49:02+00:00"
        },
        {
            "name": "sebastian/version",
            "version": "3.0.2",
            "source": {
                "type": "git",
                "url": "https://github.com/sebastianbergmann/version.git",
                "reference": "c6c1022351a901512170118436c764e473f6de8c"
            },
            "dist": {
                "type": "zip",
                "url": "https://api.github.com/repos/sebastianbergmann/version/zipball/c6c1022351a901512170118436c764e473f6de8c",
                "reference": "c6c1022351a901512170118436c764e473f6de8c",
                "shasum": ""
            },
            "require": {
                "php": ">=7.3"
            },
            "type": "library",
            "extra": {
                "branch-alias": {
                    "dev-master": "3.0-dev"
                }
            },
            "autoload": {
                "classmap": [
                    "src/"
                ]
            },
            "notification-url": "https://packagist.org/downloads/",
            "license": [
                "BSD-3-Clause"
            ],
            "authors": [
                {
                    "name": "Sebastian Bergmann",
                    "email": "sebastian@phpunit.de",
                    "role": "lead"
                }
            ],
            "description": "Library that helps with managing the version number of Git-hosted PHP projects",
            "homepage": "https://github.com/sebastianbergmann/version",
            "support": {
                "issues": "https://github.com/sebastianbergmann/version/issues",
                "source": "https://github.com/sebastianbergmann/version/tree/3.0.2"
            },
            "funding": [
                {
                    "url": "https://github.com/sebastianbergmann",
                    "type": "github"
                }
            ],
            "time": "2020-09-28T06:39:44+00:00"
        },
        {
            "name": "spomky-labs/otphp",
            "version": "v10.0.1",
            "source": {
                "type": "git",
                "url": "https://github.com/Spomky-Labs/otphp.git",
                "reference": "f44cce5a9db4b8da410215d992110482c931232f"
            },
            "dist": {
                "type": "zip",
                "url": "https://api.github.com/repos/Spomky-Labs/otphp/zipball/f44cce5a9db4b8da410215d992110482c931232f",
                "reference": "f44cce5a9db4b8da410215d992110482c931232f",
                "shasum": ""
            },
            "require": {
                "beberlei/assert": "^3.0",
                "ext-mbstring": "*",
                "paragonie/constant_time_encoding": "^2.0",
                "php": "^7.2|^8.0",
                "thecodingmachine/safe": "^0.1.14|^1.0"
            },
            "require-dev": {
                "php-coveralls/php-coveralls": "^2.0",
                "phpstan/phpstan": "^0.12",
                "phpstan/phpstan-beberlei-assert": "^0.12",
                "phpstan/phpstan-deprecation-rules": "^0.12",
                "phpstan/phpstan-phpunit": "^0.12",
                "phpstan/phpstan-strict-rules": "^0.12",
                "phpunit/phpunit": "^8.0",
                "thecodingmachine/phpstan-safe-rule": "^1.0"
            },
            "type": "library",
            "extra": {
                "branch-alias": {
                    "v10.0": "10.0.x-dev",
                    "v9.0": "9.0.x-dev",
                    "v8.3": "8.3.x-dev"
                }
            },
            "autoload": {
                "psr-4": {
                    "OTPHP\\": "src/"
                }
            },
            "notification-url": "https://packagist.org/downloads/",
            "license": [
                "MIT"
            ],
            "authors": [
                {
                    "name": "Florent Morselli",
                    "homepage": "https://github.com/Spomky"
                },
                {
                    "name": "All contributors",
                    "homepage": "https://github.com/Spomky-Labs/otphp/contributors"
                }
            ],
            "description": "A PHP library for generating one time passwords according to RFC 4226 (HOTP Algorithm) and the RFC 6238 (TOTP Algorithm) and compatible with Google Authenticator",
            "homepage": "https://github.com/Spomky-Labs/otphp",
            "keywords": [
                "FreeOTP",
                "RFC 4226",
                "RFC 6238",
                "google authenticator",
                "hotp",
                "otp",
                "totp"
            ],
            "support": {
                "issues": "https://github.com/Spomky-Labs/otphp/issues",
                "source": "https://github.com/Spomky-Labs/otphp/tree/v10.0.1"
            },
            "time": "2020-01-28T09:24:19+00:00"
        },
        {
            "name": "squizlabs/php_codesniffer",
            "version": "3.6.1",
            "source": {
                "type": "git",
                "url": "https://github.com/squizlabs/PHP_CodeSniffer.git",
                "reference": "f268ca40d54617c6e06757f83f699775c9b3ff2e"
            },
            "dist": {
                "type": "zip",
                "url": "https://api.github.com/repos/squizlabs/PHP_CodeSniffer/zipball/f268ca40d54617c6e06757f83f699775c9b3ff2e",
                "reference": "f268ca40d54617c6e06757f83f699775c9b3ff2e",
                "shasum": ""
            },
            "require": {
                "ext-simplexml": "*",
                "ext-tokenizer": "*",
                "ext-xmlwriter": "*",
                "php": ">=5.4.0"
            },
            "require-dev": {
                "phpunit/phpunit": "^4.0 || ^5.0 || ^6.0 || ^7.0"
            },
            "bin": [
                "bin/phpcs",
                "bin/phpcbf"
            ],
            "type": "library",
            "extra": {
                "branch-alias": {
                    "dev-master": "3.x-dev"
                }
            },
            "notification-url": "https://packagist.org/downloads/",
            "license": [
                "BSD-3-Clause"
            ],
            "authors": [
                {
                    "name": "Greg Sherwood",
                    "role": "lead"
                }
            ],
            "description": "PHP_CodeSniffer tokenizes PHP, JavaScript and CSS files and detects violations of a defined set of coding standards.",
            "homepage": "https://github.com/squizlabs/PHP_CodeSniffer",
            "keywords": [
                "phpcs",
                "standards"
            ],
            "support": {
                "issues": "https://github.com/squizlabs/PHP_CodeSniffer/issues",
                "source": "https://github.com/squizlabs/PHP_CodeSniffer",
                "wiki": "https://github.com/squizlabs/PHP_CodeSniffer/wiki"
            },
            "time": "2021-10-11T04:00:11+00:00"
        },
        {
            "name": "symfony/dotenv",
            "version": "v5.3.10",
            "source": {
                "type": "git",
                "url": "https://github.com/symfony/dotenv.git",
                "reference": "97ffd3846f8a782086e82c1b5fdefb3f3ad078db"
            },
            "dist": {
                "type": "zip",
                "url": "https://api.github.com/repos/symfony/dotenv/zipball/97ffd3846f8a782086e82c1b5fdefb3f3ad078db",
                "reference": "97ffd3846f8a782086e82c1b5fdefb3f3ad078db",
                "shasum": ""
            },
            "require": {
                "php": ">=7.2.5",
                "symfony/deprecation-contracts": "^2.1"
            },
            "require-dev": {
                "symfony/process": "^4.4|^5.0"
            },
            "type": "library",
            "autoload": {
                "psr-4": {
                    "Symfony\\Component\\Dotenv\\": ""
                },
                "exclude-from-classmap": [
                    "/Tests/"
                ]
            },
            "notification-url": "https://packagist.org/downloads/",
            "license": [
                "MIT"
            ],
            "authors": [
                {
                    "name": "Fabien Potencier",
                    "email": "fabien@symfony.com"
                },
                {
                    "name": "Symfony Community",
                    "homepage": "https://symfony.com/contributors"
                }
            ],
            "description": "Registers environment variables from a .env file",
            "homepage": "https://symfony.com",
            "keywords": [
                "dotenv",
                "env",
                "environment"
            ],
            "support": {
                "source": "https://github.com/symfony/dotenv/tree/v5.3.10"
            },
            "funding": [
                {
                    "url": "https://symfony.com/sponsor",
                    "type": "custom"
                },
                {
                    "url": "https://github.com/fabpot",
                    "type": "github"
                },
                {
                    "url": "https://tidelift.com/funding/github/packagist/symfony/symfony",
                    "type": "tidelift"
                }
            ],
            "time": "2021-10-28T21:34:29+00:00"
        },
        {
            "name": "symfony/mime",
            "version": "v5.3.8",
            "source": {
                "type": "git",
                "url": "https://github.com/symfony/mime.git",
                "reference": "a756033d0a7e53db389618653ae991eba5a19a11"
            },
            "dist": {
                "type": "zip",
                "url": "https://api.github.com/repos/symfony/mime/zipball/a756033d0a7e53db389618653ae991eba5a19a11",
                "reference": "a756033d0a7e53db389618653ae991eba5a19a11",
                "shasum": ""
            },
            "require": {
                "php": ">=7.2.5",
                "symfony/deprecation-contracts": "^2.1",
                "symfony/polyfill-intl-idn": "^1.10",
                "symfony/polyfill-mbstring": "^1.0",
                "symfony/polyfill-php80": "^1.16"
            },
            "conflict": {
                "egulias/email-validator": "~3.0.0",
                "phpdocumentor/reflection-docblock": "<3.2.2",
                "phpdocumentor/type-resolver": "<1.4.0",
                "symfony/mailer": "<4.4"
            },
            "require-dev": {
                "egulias/email-validator": "^2.1.10|^3.1",
                "phpdocumentor/reflection-docblock": "^3.0|^4.0|^5.0",
                "symfony/dependency-injection": "^4.4|^5.0",
                "symfony/property-access": "^4.4|^5.1",
                "symfony/property-info": "^4.4|^5.1",
                "symfony/serializer": "^5.2"
            },
            "type": "library",
            "autoload": {
                "psr-4": {
                    "Symfony\\Component\\Mime\\": ""
                },
                "exclude-from-classmap": [
                    "/Tests/"
                ]
            },
            "notification-url": "https://packagist.org/downloads/",
            "license": [
                "MIT"
            ],
            "authors": [
                {
                    "name": "Fabien Potencier",
                    "email": "fabien@symfony.com"
                },
                {
                    "name": "Symfony Community",
                    "homepage": "https://symfony.com/contributors"
                }
            ],
            "description": "Allows manipulating MIME messages",
            "homepage": "https://symfony.com",
            "keywords": [
                "mime",
                "mime-type"
            ],
            "support": {
                "source": "https://github.com/symfony/mime/tree/v5.3.8"
            },
            "funding": [
                {
                    "url": "https://symfony.com/sponsor",
                    "type": "custom"
                },
                {
                    "url": "https://github.com/fabpot",
                    "type": "github"
                },
                {
                    "url": "https://tidelift.com/funding/github/packagist/symfony/symfony",
                    "type": "tidelift"
                }
            ],
            "time": "2021-09-10T12:30:38+00:00"
        },
        {
            "name": "symfony/options-resolver",
            "version": "v5.3.7",
            "source": {
                "type": "git",
                "url": "https://github.com/symfony/options-resolver.git",
                "reference": "4b78e55b179003a42523a362cc0e8327f7a69b5e"
            },
            "dist": {
                "type": "zip",
                "url": "https://api.github.com/repos/symfony/options-resolver/zipball/4b78e55b179003a42523a362cc0e8327f7a69b5e",
                "reference": "4b78e55b179003a42523a362cc0e8327f7a69b5e",
                "shasum": ""
            },
            "require": {
                "php": ">=7.2.5",
                "symfony/deprecation-contracts": "^2.1",
                "symfony/polyfill-php73": "~1.0",
                "symfony/polyfill-php80": "^1.16"
            },
            "type": "library",
            "autoload": {
                "psr-4": {
                    "Symfony\\Component\\OptionsResolver\\": ""
                },
                "exclude-from-classmap": [
                    "/Tests/"
                ]
            },
            "notification-url": "https://packagist.org/downloads/",
            "license": [
                "MIT"
            ],
            "authors": [
                {
                    "name": "Fabien Potencier",
                    "email": "fabien@symfony.com"
                },
                {
                    "name": "Symfony Community",
                    "homepage": "https://symfony.com/contributors"
                }
            ],
            "description": "Provides an improved replacement for the array_replace PHP function",
            "homepage": "https://symfony.com",
            "keywords": [
                "config",
                "configuration",
                "options"
            ],
            "support": {
                "source": "https://github.com/symfony/options-resolver/tree/v5.3.7"
            },
            "funding": [
                {
                    "url": "https://symfony.com/sponsor",
                    "type": "custom"
                },
                {
                    "url": "https://github.com/fabpot",
                    "type": "github"
                },
                {
                    "url": "https://tidelift.com/funding/github/packagist/symfony/symfony",
                    "type": "tidelift"
                }
            ],
            "time": "2021-08-04T21:20:46+00:00"
        },
        {
            "name": "symfony/polyfill-intl-idn",
            "version": "v1.23.0",
            "source": {
                "type": "git",
                "url": "https://github.com/symfony/polyfill-intl-idn.git",
                "reference": "65bd267525e82759e7d8c4e8ceea44f398838e65"
            },
            "dist": {
                "type": "zip",
                "url": "https://api.github.com/repos/symfony/polyfill-intl-idn/zipball/65bd267525e82759e7d8c4e8ceea44f398838e65",
                "reference": "65bd267525e82759e7d8c4e8ceea44f398838e65",
                "shasum": ""
            },
            "require": {
                "php": ">=7.1",
                "symfony/polyfill-intl-normalizer": "^1.10",
                "symfony/polyfill-php72": "^1.10"
            },
            "suggest": {
                "ext-intl": "For best performance"
            },
            "type": "library",
            "extra": {
                "branch-alias": {
                    "dev-main": "1.23-dev"
                },
                "thanks": {
                    "name": "symfony/polyfill",
                    "url": "https://github.com/symfony/polyfill"
                }
            },
            "autoload": {
                "psr-4": {
                    "Symfony\\Polyfill\\Intl\\Idn\\": ""
                },
                "files": [
                    "bootstrap.php"
                ]
            },
            "notification-url": "https://packagist.org/downloads/",
            "license": [
                "MIT"
            ],
            "authors": [
                {
                    "name": "Laurent Bassin",
                    "email": "laurent@bassin.info"
                },
                {
                    "name": "Trevor Rowbotham",
                    "email": "trevor.rowbotham@pm.me"
                },
                {
                    "name": "Symfony Community",
                    "homepage": "https://symfony.com/contributors"
                }
            ],
            "description": "Symfony polyfill for intl's idn_to_ascii and idn_to_utf8 functions",
            "homepage": "https://symfony.com",
            "keywords": [
                "compatibility",
                "idn",
                "intl",
                "polyfill",
                "portable",
                "shim"
            ],
            "support": {
                "source": "https://github.com/symfony/polyfill-intl-idn/tree/v1.23.0"
            },
            "funding": [
                {
                    "url": "https://symfony.com/sponsor",
                    "type": "custom"
                },
                {
                    "url": "https://github.com/fabpot",
                    "type": "github"
                },
                {
                    "url": "https://tidelift.com/funding/github/packagist/symfony/symfony",
                    "type": "tidelift"
                }
            ],
            "time": "2021-05-27T09:27:20+00:00"
        },
        {
            "name": "symfony/polyfill-intl-normalizer",
            "version": "v1.23.0",
            "source": {
                "type": "git",
                "url": "https://github.com/symfony/polyfill-intl-normalizer.git",
                "reference": "8590a5f561694770bdcd3f9b5c69dde6945028e8"
            },
            "dist": {
                "type": "zip",
                "url": "https://api.github.com/repos/symfony/polyfill-intl-normalizer/zipball/8590a5f561694770bdcd3f9b5c69dde6945028e8",
                "reference": "8590a5f561694770bdcd3f9b5c69dde6945028e8",
                "shasum": ""
            },
            "require": {
                "php": ">=7.1"
            },
            "suggest": {
                "ext-intl": "For best performance"
            },
            "type": "library",
            "extra": {
                "branch-alias": {
                    "dev-main": "1.23-dev"
                },
                "thanks": {
                    "name": "symfony/polyfill",
                    "url": "https://github.com/symfony/polyfill"
                }
            },
            "autoload": {
                "psr-4": {
                    "Symfony\\Polyfill\\Intl\\Normalizer\\": ""
                },
                "files": [
                    "bootstrap.php"
                ],
                "classmap": [
                    "Resources/stubs"
                ]
            },
            "notification-url": "https://packagist.org/downloads/",
            "license": [
                "MIT"
            ],
            "authors": [
                {
                    "name": "Nicolas Grekas",
                    "email": "p@tchwork.com"
                },
                {
                    "name": "Symfony Community",
                    "homepage": "https://symfony.com/contributors"
                }
            ],
            "description": "Symfony polyfill for intl's Normalizer class and related functions",
            "homepage": "https://symfony.com",
            "keywords": [
                "compatibility",
                "intl",
                "normalizer",
                "polyfill",
                "portable",
                "shim"
            ],
            "support": {
                "source": "https://github.com/symfony/polyfill-intl-normalizer/tree/v1.23.0"
            },
            "funding": [
                {
                    "url": "https://symfony.com/sponsor",
                    "type": "custom"
                },
                {
                    "url": "https://github.com/fabpot",
                    "type": "github"
                },
                {
                    "url": "https://tidelift.com/funding/github/packagist/symfony/symfony",
                    "type": "tidelift"
                }
            ],
            "time": "2021-02-19T12:13:01+00:00"
        },
        {
            "name": "symfony/polyfill-php72",
            "version": "v1.23.0",
            "source": {
                "type": "git",
                "url": "https://github.com/symfony/polyfill-php72.git",
                "reference": "9a142215a36a3888e30d0a9eeea9766764e96976"
            },
            "dist": {
                "type": "zip",
                "url": "https://api.github.com/repos/symfony/polyfill-php72/zipball/9a142215a36a3888e30d0a9eeea9766764e96976",
                "reference": "9a142215a36a3888e30d0a9eeea9766764e96976",
                "shasum": ""
            },
            "require": {
                "php": ">=7.1"
            },
            "type": "library",
            "extra": {
                "branch-alias": {
                    "dev-main": "1.23-dev"
                },
                "thanks": {
                    "name": "symfony/polyfill",
                    "url": "https://github.com/symfony/polyfill"
                }
            },
            "autoload": {
                "psr-4": {
                    "Symfony\\Polyfill\\Php72\\": ""
                },
                "files": [
                    "bootstrap.php"
                ]
            },
            "notification-url": "https://packagist.org/downloads/",
            "license": [
                "MIT"
            ],
            "authors": [
                {
                    "name": "Nicolas Grekas",
                    "email": "p@tchwork.com"
                },
                {
                    "name": "Symfony Community",
                    "homepage": "https://symfony.com/contributors"
                }
            ],
            "description": "Symfony polyfill backporting some PHP 7.2+ features to lower PHP versions",
            "homepage": "https://symfony.com",
            "keywords": [
                "compatibility",
                "polyfill",
                "portable",
                "shim"
            ],
            "support": {
                "source": "https://github.com/symfony/polyfill-php72/tree/v1.23.0"
            },
            "funding": [
                {
                    "url": "https://symfony.com/sponsor",
                    "type": "custom"
                },
                {
                    "url": "https://github.com/fabpot",
                    "type": "github"
                },
                {
                    "url": "https://tidelift.com/funding/github/packagist/symfony/symfony",
                    "type": "tidelift"
                }
            ],
            "time": "2021-05-27T09:17:38+00:00"
        },
        {
            "name": "symfony/stopwatch",
            "version": "v5.3.4",
            "source": {
                "type": "git",
                "url": "https://github.com/symfony/stopwatch.git",
                "reference": "b24c6a92c6db316fee69e38c80591e080e41536c"
            },
            "dist": {
                "type": "zip",
                "url": "https://api.github.com/repos/symfony/stopwatch/zipball/b24c6a92c6db316fee69e38c80591e080e41536c",
                "reference": "b24c6a92c6db316fee69e38c80591e080e41536c",
                "shasum": ""
            },
            "require": {
                "php": ">=7.2.5",
                "symfony/service-contracts": "^1.0|^2"
            },
            "type": "library",
            "autoload": {
                "psr-4": {
                    "Symfony\\Component\\Stopwatch\\": ""
                },
                "exclude-from-classmap": [
                    "/Tests/"
                ]
            },
            "notification-url": "https://packagist.org/downloads/",
            "license": [
                "MIT"
            ],
            "authors": [
                {
                    "name": "Fabien Potencier",
                    "email": "fabien@symfony.com"
                },
                {
                    "name": "Symfony Community",
                    "homepage": "https://symfony.com/contributors"
                }
            ],
            "description": "Provides a way to profile code",
            "homepage": "https://symfony.com",
            "support": {
                "source": "https://github.com/symfony/stopwatch/tree/v5.3.4"
            },
            "funding": [
                {
                    "url": "https://symfony.com/sponsor",
                    "type": "custom"
                },
                {
                    "url": "https://github.com/fabpot",
                    "type": "github"
                },
                {
                    "url": "https://tidelift.com/funding/github/packagist/symfony/symfony",
                    "type": "tidelift"
                }
            ],
            "time": "2021-07-10T08:58:57+00:00"
        },
        {
            "name": "symfony/yaml",
            "version": "v5.3.6",
            "source": {
                "type": "git",
                "url": "https://github.com/symfony/yaml.git",
                "reference": "4500fe63dc9c6ffc32d3b1cb0448c329f9c814b7"
            },
            "dist": {
                "type": "zip",
                "url": "https://api.github.com/repos/symfony/yaml/zipball/4500fe63dc9c6ffc32d3b1cb0448c329f9c814b7",
                "reference": "4500fe63dc9c6ffc32d3b1cb0448c329f9c814b7",
                "shasum": ""
            },
            "require": {
                "php": ">=7.2.5",
                "symfony/deprecation-contracts": "^2.1",
                "symfony/polyfill-ctype": "~1.8"
            },
            "conflict": {
                "symfony/console": "<4.4"
            },
            "require-dev": {
                "symfony/console": "^4.4|^5.0"
            },
            "suggest": {
                "symfony/console": "For validating YAML files using the lint command"
            },
            "bin": [
                "Resources/bin/yaml-lint"
            ],
            "type": "library",
            "autoload": {
                "psr-4": {
                    "Symfony\\Component\\Yaml\\": ""
                },
                "exclude-from-classmap": [
                    "/Tests/"
                ]
            },
            "notification-url": "https://packagist.org/downloads/",
            "license": [
                "MIT"
            ],
            "authors": [
                {
                    "name": "Fabien Potencier",
                    "email": "fabien@symfony.com"
                },
                {
                    "name": "Symfony Community",
                    "homepage": "https://symfony.com/contributors"
                }
            ],
            "description": "Loads and dumps YAML files",
            "homepage": "https://symfony.com",
            "support": {
                "source": "https://github.com/symfony/yaml/tree/v5.3.6"
            },
            "funding": [
                {
                    "url": "https://symfony.com/sponsor",
                    "type": "custom"
                },
                {
                    "url": "https://github.com/fabpot",
                    "type": "github"
                },
                {
                    "url": "https://tidelift.com/funding/github/packagist/symfony/symfony",
                    "type": "tidelift"
                }
            ],
            "time": "2021-07-29T06:20:01+00:00"
        },
        {
            "name": "theseer/tokenizer",
            "version": "1.2.1",
            "source": {
                "type": "git",
                "url": "https://github.com/theseer/tokenizer.git",
                "reference": "34a41e998c2183e22995f158c581e7b5e755ab9e"
            },
            "dist": {
                "type": "zip",
                "url": "https://api.github.com/repos/theseer/tokenizer/zipball/34a41e998c2183e22995f158c581e7b5e755ab9e",
                "reference": "34a41e998c2183e22995f158c581e7b5e755ab9e",
                "shasum": ""
            },
            "require": {
                "ext-dom": "*",
                "ext-tokenizer": "*",
                "ext-xmlwriter": "*",
                "php": "^7.2 || ^8.0"
            },
            "type": "library",
            "autoload": {
                "classmap": [
                    "src/"
                ]
            },
            "notification-url": "https://packagist.org/downloads/",
            "license": [
                "BSD-3-Clause"
            ],
            "authors": [
                {
                    "name": "Arne Blankerts",
                    "email": "arne@blankerts.de",
                    "role": "Developer"
                }
            ],
            "description": "A small library for converting tokenized PHP source code into XML and potentially other formats",
            "support": {
                "issues": "https://github.com/theseer/tokenizer/issues",
                "source": "https://github.com/theseer/tokenizer/tree/1.2.1"
            },
            "funding": [
                {
                    "url": "https://github.com/theseer",
                    "type": "github"
                }
            ],
            "time": "2021-07-28T10:34:58+00:00"
        },
        {
<<<<<<< HEAD
=======
            "name": "vlucas/phpdotenv",
            "version": "v2.6.8",
            "source": {
                "type": "git",
                "url": "https://github.com/vlucas/phpdotenv.git",
                "reference": "f1e2a35e53abe9322f0ab9ada689967e30055d40"
            },
            "dist": {
                "type": "zip",
                "url": "https://api.github.com/repos/vlucas/phpdotenv/zipball/f1e2a35e53abe9322f0ab9ada689967e30055d40",
                "reference": "f1e2a35e53abe9322f0ab9ada689967e30055d40",
                "shasum": ""
            },
            "require": {
                "php": "^5.3.9 || ^7.0 || ^8.0",
                "symfony/polyfill-ctype": "^1.17"
            },
            "require-dev": {
                "ext-filter": "*",
                "ext-pcre": "*",
                "phpunit/phpunit": "^4.8.36 || ^5.7.27 || ^6.5.14 || ^7.5.20 || ^8.5.21"
            },
            "suggest": {
                "ext-filter": "Required to use the boolean validator.",
                "ext-pcre": "Required to use most of the library."
            },
            "type": "library",
            "extra": {
                "branch-alias": {
                    "dev-master": "2.6-dev"
                }
            },
            "autoload": {
                "psr-4": {
                    "Dotenv\\": "src/"
                }
            },
            "notification-url": "https://packagist.org/downloads/",
            "license": [
                "BSD-3-Clause"
            ],
            "authors": [
                {
                    "name": "Graham Campbell",
                    "email": "hello@gjcampbell.co.uk"
                },
                {
                    "name": "Vance Lucas",
                    "email": "vance@vancelucas.com"
                }
            ],
            "description": "Loads environment variables from `.env` to `getenv()`, `$_ENV` and `$_SERVER` automagically.",
            "keywords": [
                "dotenv",
                "env",
                "environment"
            ],
            "support": {
                "issues": "https://github.com/vlucas/phpdotenv/issues",
                "source": "https://github.com/vlucas/phpdotenv/tree/v2.6.8"
            },
            "funding": [
                {
                    "url": "https://github.com/GrahamCampbell",
                    "type": "github"
                },
                {
                    "url": "https://tidelift.com/funding/github/packagist/vlucas/phpdotenv",
                    "type": "tidelift"
                }
            ],
            "time": "2021-10-02T19:02:17+00:00"
        },
        {
>>>>>>> fea0bba4
            "name": "weew/helpers-array",
            "version": "v1.3.1",
            "source": {
                "type": "git",
                "url": "https://github.com/weew/helpers-array.git",
                "reference": "9bff63111f9765b4277750db8d276d92b3e16ed0"
            },
            "dist": {
                "type": "zip",
                "url": "https://api.github.com/repos/weew/helpers-array/zipball/9bff63111f9765b4277750db8d276d92b3e16ed0",
                "reference": "9bff63111f9765b4277750db8d276d92b3e16ed0",
                "shasum": ""
            },
            "require-dev": {
                "phpunit/phpunit": "^4.7",
                "satooshi/php-coveralls": "^0.6.1"
            },
            "type": "library",
            "autoload": {
                "files": [
                    "src/array.php"
                ]
            },
            "notification-url": "https://packagist.org/downloads/",
            "license": [
                "MIT"
            ],
            "authors": [
                {
                    "name": "Maxim Kott",
                    "email": "maximkott@gmail.com"
                }
            ],
            "description": "Useful collection of php array helpers.",
            "support": {
                "issues": "https://github.com/weew/helpers-array/issues",
                "source": "https://github.com/weew/helpers-array/tree/master"
            },
            "time": "2016-07-21T11:18:01+00:00"
        }
    ],
    "aliases": [
        {
            "package": "magento/composer",
            "version": "1.8.9999999.9999999-dev",
            "alias": "1.8.0",
            "alias_normalized": "1.8.0.0"
        },
        {
            "package": "magento/zendframework1",
            "version": "1.14.6.0-beta1",
            "alias": "1.14.6",
            "alias_normalized": "1.14.6.0"
        }
    ],
    "minimum-stability": "stable",
    "stability-flags": {
        "laminas/laminas-code": 20,
        "magento/composer": 20,
        "magento/zendframework1": 10,
        "magento/magento2-functional-testing-framework": 20
    },
    "prefer-stable": true,
    "prefer-lowest": false,
    "platform": {
        "php": "~7.4.0||~8.0.0||~8.1.0",
        "ext-bcmath": "*",
        "ext-ctype": "*",
        "ext-curl": "*",
        "ext-dom": "*",
        "ext-gd": "*",
        "ext-hash": "*",
        "ext-iconv": "*",
        "ext-intl": "*",
        "ext-mbstring": "*",
        "ext-openssl": "*",
        "ext-pdo_mysql": "*",
        "ext-simplexml": "*",
        "ext-soap": "*",
        "ext-sodium": "*",
        "ext-xsl": "*",
        "ext-zip": "*",
        "lib-libxml": "*"
    },
    "platform-dev": [],
    "plugin-api-version": "2.1.0"
}<|MERGE_RESOLUTION|>--- conflicted
+++ resolved
@@ -4,11 +4,7 @@
         "Read more about it at https://getcomposer.org/doc/01-basic-usage.md#installing-dependencies",
         "This file is @generated automatically"
     ],
-<<<<<<< HEAD
-    "content-hash": "7bcc3af151088d97a0d0ba0af783833c",
-=======
     "content-hash": "db3efcfff9be8be46e053561ff4cfcee",
->>>>>>> fea0bba4
     "packages": [
         {
             "name": "aws/aws-crt-php",
@@ -62,18 +58,6 @@
         },
         {
             "name": "aws/aws-sdk-php",
-<<<<<<< HEAD
-            "version": "3.201.0",
-            "source": {
-                "type": "git",
-                "url": "https://github.com/aws/aws-sdk-php.git",
-                "reference": "d2bb0296a3fe62fbc975075d7b06c41002a6517d"
-            },
-            "dist": {
-                "type": "zip",
-                "url": "https://api.github.com/repos/aws/aws-sdk-php/zipball/d2bb0296a3fe62fbc975075d7b06c41002a6517d",
-                "reference": "d2bb0296a3fe62fbc975075d7b06c41002a6517d",
-=======
             "version": "3.202.1",
             "source": {
                 "type": "git",
@@ -84,7 +68,6 @@
                 "type": "zip",
                 "url": "https://api.github.com/repos/aws/aws-sdk-php/zipball/59ee4506f7f2b2f0f1de4b60ab2c1b8294c7afcd",
                 "reference": "59ee4506f7f2b2f0f1de4b60ab2c1b8294c7afcd",
->>>>>>> fea0bba4
                 "shasum": ""
             },
             "require": {
@@ -160,15 +143,9 @@
             "support": {
                 "forum": "https://forums.aws.amazon.com/forum.jspa?forumID=80",
                 "issues": "https://github.com/aws/aws-sdk-php/issues",
-<<<<<<< HEAD
-                "source": "https://github.com/aws/aws-sdk-php/tree/3.201.0"
-            },
-            "time": "2021-11-09T19:28:28+00:00"
-=======
                 "source": "https://github.com/aws/aws-sdk-php/tree/3.202.1"
             },
             "time": "2021-11-11T19:15:25+00:00"
->>>>>>> fea0bba4
         },
         {
             "name": "brick/math",
@@ -1655,20 +1632,20 @@
         },
         {
             "name": "laminas/laminas-code",
-            "version": "4.5.x-dev",
+            "version": "4.4.3",
             "source": {
                 "type": "git",
                 "url": "https://github.com/laminas/laminas-code.git",
-                "reference": "e9e2dcc47159900b4187b585aaf3fd8380dc8946"
-            },
-            "dist": {
-                "type": "zip",
-                "url": "https://api.github.com/repos/laminas/laminas-code/zipball/e9e2dcc47159900b4187b585aaf3fd8380dc8946",
-                "reference": "e9e2dcc47159900b4187b585aaf3fd8380dc8946",
-                "shasum": ""
-            },
-            "require": {
-                "php": ">=7.4, <8.2"
+                "reference": "bb324850d09dd437b6acb142c13e64fdc725b0e1"
+            },
+            "dist": {
+                "type": "zip",
+                "url": "https://api.github.com/repos/laminas/laminas-code/zipball/bb324850d09dd437b6acb142c13e64fdc725b0e1",
+                "reference": "bb324850d09dd437b6acb142c13e64fdc725b0e1",
+                "shasum": ""
+            },
+            "require": {
+                "php": "^7.4 || ~8.0.0"
             },
             "conflict": {
                 "phpspec/prophecy": "<1.9.0"
@@ -1676,18 +1653,17 @@
             "require-dev": {
                 "doctrine/annotations": "^1.10.4",
                 "ext-phar": "*",
-                "laminas/laminas-coding-standard": "^2.3.0",
-                "laminas/laminas-stdlib": "^3.6.0",
-                "phpunit/phpunit": "^9.5.9",
-                "psalm/plugin-phpunit": "^0.16.1",
-                "vimeo/psalm": "^4.10.0"
+                "laminas/laminas-coding-standard": "^2.1.4",
+                "laminas/laminas-stdlib": "^3.3.0",
+                "phpunit/phpunit": "^9.4.2",
+                "psalm/plugin-phpunit": "^0.14.0",
+                "vimeo/psalm": "^4.3.1"
             },
             "suggest": {
                 "doctrine/annotations": "Doctrine\\Common\\Annotations >=1.0 for annotation features",
                 "laminas/laminas-stdlib": "Laminas\\Stdlib component",
                 "laminas/laminas-zendframework-bridge": "A bridge with Zend Framework"
             },
-            "default-branch": true,
             "type": "library",
             "autoload": {
                 "psr-4": {
@@ -1719,7 +1695,7 @@
                     "type": "community_bridge"
                 }
             ],
-            "time": "2021-09-26T14:16:50+00:00"
+            "time": "2021-09-21T13:40:23+00:00"
         },
         {
             "name": "laminas/laminas-config",
@@ -9062,22 +9038,20 @@
             "time": "2021-08-29T19:48:25+00:00"
         },
         {
-            "name": "jms/metadata",
-            "version": "2.5.1",
-            "source": {
-                "type": "git",
-                "url": "https://github.com/schmittjoh/metadata.git",
-                "reference": "a995e6cef6d6f56a6226e1616a519630e2ef0aeb"
-            },
-            "dist": {
-                "type": "zip",
-                "url": "https://api.github.com/repos/schmittjoh/metadata/zipball/a995e6cef6d6f56a6226e1616a519630e2ef0aeb",
-                "reference": "a995e6cef6d6f56a6226e1616a519630e2ef0aeb",
-                "shasum": ""
-            },
-            "require": {
-<<<<<<< HEAD
-=======
+            "name": "hoa/consistency",
+            "version": "1.17.05.02",
+            "source": {
+                "type": "git",
+                "url": "https://github.com/hoaproject/Consistency.git",
+                "reference": "fd7d0adc82410507f332516faf655b6ed22e4c2f"
+            },
+            "dist": {
+                "type": "zip",
+                "url": "https://api.github.com/repos/hoaproject/Consistency/zipball/fd7d0adc82410507f332516faf655b6ed22e4c2f",
+                "reference": "fd7d0adc82410507f332516faf655b6ed22e4c2f",
+                "shasum": ""
+            },
+            "require": {
                 "hoa/exception": "~1.0",
                 "php": ">=5.5.0"
             },
@@ -9708,7 +9682,6 @@
                 "shasum": ""
             },
             "require": {
->>>>>>> fea0bba4
                 "php": "^7.2|^8.0"
             },
             "require-dev": {
@@ -9970,16 +9943,16 @@
         },
         {
             "name": "magento/magento2-functional-testing-framework",
-            "version": "dev-develop",
+            "version": "3.7.0",
             "source": {
                 "type": "git",
                 "url": "https://github.com/magento/magento2-functional-testing-framework.git",
-                "reference": "537fe57eb92106f83dd4e0991711fe99ade40609"
-            },
-            "dist": {
-                "type": "zip",
-                "url": "https://api.github.com/repos/magento/magento2-functional-testing-framework/zipball/537fe57eb92106f83dd4e0991711fe99ade40609",
-                "reference": "537fe57eb92106f83dd4e0991711fe99ade40609",
+                "reference": "00b0e54a4434d5f5007b7c1e15e0ff56378e73b8"
+            },
+            "dist": {
+                "type": "zip",
+                "url": "https://api.github.com/repos/magento/magento2-functional-testing-framework/zipball/00b0e54a4434d5f5007b7c1e15e0ff56378e73b8",
+                "reference": "00b0e54a4434d5f5007b7c1e15e0ff56378e73b8",
                 "shasum": ""
             },
             "require": {
@@ -9997,6 +9970,7 @@
                 "ext-json": "*",
                 "ext-openssl": "*",
                 "guzzlehttp/guzzle": "^7.3.0",
+                "hoa/console": "~3.0",
                 "monolog/monolog": "^2.3",
                 "mustache/mustache": "~2.5",
                 "nikic/php-parser": "^4.4",
@@ -10004,11 +9978,11 @@
                 "php-webdriver/webdriver": "^1.9.0",
                 "spomky-labs/otphp": "^10.0",
                 "symfony/console": "^4.4",
-                "symfony/dotenv": "^5.3",
                 "symfony/finder": "^5.0",
                 "symfony/http-foundation": "^5.0",
                 "symfony/mime": "^5.0",
                 "symfony/process": "^4.4",
+                "vlucas/phpdotenv": "^2.4",
                 "weew/helpers-array": "^1.3"
             },
             "require-dev": {
@@ -10020,10 +9994,6 @@
                 "sebastian/phpcpd": "~6.0.0",
                 "squizlabs/php_codesniffer": "~3.6.0"
             },
-            "suggest": {
-                "hoa/console": "Enables <pause /> action and interactive console functionality"
-            },
-            "default-branch": true,
             "bin": [
                 "bin/mftf"
             ],
@@ -10055,15 +10025,9 @@
             ],
             "support": {
                 "issues": "https://github.com/magento/magento2-functional-testing-framework/issues",
-<<<<<<< HEAD
-                "source": "https://github.com/magento/magento2-functional-testing-framework/tree/develop"
-            },
-            "time": "2021-10-27T20:51:03+00:00"
-=======
                 "source": "https://github.com/magento/magento2-functional-testing-framework/tree/3.7.0"
             },
             "time": "2021-09-10T15:01:50+00:00"
->>>>>>> fea0bba4
         },
         {
             "name": "mustache/mustache",
@@ -10921,11 +10885,7 @@
             "description": "PHPStan - PHP Static Analysis Tool",
             "support": {
                 "issues": "https://github.com/phpstan/phpstan/issues",
-<<<<<<< HEAD
-                "source": "https://github.com/phpstan/phpstan/tree/0.12.99"
-=======
                 "source": "https://github.com/phpstan/phpstan/tree/1.1.2"
->>>>>>> fea0bba4
             },
             "funding": [
                 {
@@ -11911,11 +11871,7 @@
             ],
             "support": {
                 "issues": "https://github.com/sebastianbergmann/exporter/issues",
-<<<<<<< HEAD
-                "source": "https://github.com/sebastianbergmann/exporter/tree/4.0.3"
-=======
                 "source": "https://github.com/sebastianbergmann/exporter/tree/4.0.4"
->>>>>>> fea0bba4
             },
             "funding": [
                 {
@@ -12578,76 +12534,6 @@
             "time": "2021-10-11T04:00:11+00:00"
         },
         {
-            "name": "symfony/dotenv",
-            "version": "v5.3.10",
-            "source": {
-                "type": "git",
-                "url": "https://github.com/symfony/dotenv.git",
-                "reference": "97ffd3846f8a782086e82c1b5fdefb3f3ad078db"
-            },
-            "dist": {
-                "type": "zip",
-                "url": "https://api.github.com/repos/symfony/dotenv/zipball/97ffd3846f8a782086e82c1b5fdefb3f3ad078db",
-                "reference": "97ffd3846f8a782086e82c1b5fdefb3f3ad078db",
-                "shasum": ""
-            },
-            "require": {
-                "php": ">=7.2.5",
-                "symfony/deprecation-contracts": "^2.1"
-            },
-            "require-dev": {
-                "symfony/process": "^4.4|^5.0"
-            },
-            "type": "library",
-            "autoload": {
-                "psr-4": {
-                    "Symfony\\Component\\Dotenv\\": ""
-                },
-                "exclude-from-classmap": [
-                    "/Tests/"
-                ]
-            },
-            "notification-url": "https://packagist.org/downloads/",
-            "license": [
-                "MIT"
-            ],
-            "authors": [
-                {
-                    "name": "Fabien Potencier",
-                    "email": "fabien@symfony.com"
-                },
-                {
-                    "name": "Symfony Community",
-                    "homepage": "https://symfony.com/contributors"
-                }
-            ],
-            "description": "Registers environment variables from a .env file",
-            "homepage": "https://symfony.com",
-            "keywords": [
-                "dotenv",
-                "env",
-                "environment"
-            ],
-            "support": {
-                "source": "https://github.com/symfony/dotenv/tree/v5.3.10"
-            },
-            "funding": [
-                {
-                    "url": "https://symfony.com/sponsor",
-                    "type": "custom"
-                },
-                {
-                    "url": "https://github.com/fabpot",
-                    "type": "github"
-                },
-                {
-                    "url": "https://tidelift.com/funding/github/packagist/symfony/symfony",
-                    "type": "tidelift"
-                }
-            ],
-            "time": "2021-10-28T21:34:29+00:00"
-        },
-        {
             "name": "symfony/mime",
             "version": "v5.3.8",
             "source": {
@@ -13234,8 +13120,6 @@
             "time": "2021-07-28T10:34:58+00:00"
         },
         {
-<<<<<<< HEAD
-=======
             "name": "vlucas/phpdotenv",
             "version": "v2.6.8",
             "source": {
@@ -13310,7 +13194,6 @@
             "time": "2021-10-02T19:02:17+00:00"
         },
         {
->>>>>>> fea0bba4
             "name": "weew/helpers-array",
             "version": "v1.3.1",
             "source": {
@@ -13368,15 +13251,13 @@
     ],
     "minimum-stability": "stable",
     "stability-flags": {
-        "laminas/laminas-code": 20,
         "magento/composer": 20,
-        "magento/zendframework1": 10,
-        "magento/magento2-functional-testing-framework": 20
+        "magento/zendframework1": 10
     },
     "prefer-stable": true,
     "prefer-lowest": false,
     "platform": {
-        "php": "~7.4.0||~8.0.0||~8.1.0",
+        "php": "~7.4.0||~8.0.0",
         "ext-bcmath": "*",
         "ext-ctype": "*",
         "ext-curl": "*",
