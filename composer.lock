{
    "_readme": [
        "This file locks the dependencies of your project to a known state",
        "Read more about it at https://getcomposer.org/doc/01-basic-usage.md#installing-dependencies",
        "This file is @generated automatically"
    ],
<<<<<<< HEAD
    "content-hash": "1bdcad292b0fcfb4e3f669de79a8eee0",
=======
    "content-hash": "e75fa994f056960e832018efd6af5a40",
>>>>>>> 6da226d0
    "packages": [
        {
            "name": "braintree/braintree_php",
            "version": "3.35.0",
            "source": {
                "type": "git",
                "url": "https://github.com/braintree/braintree_php.git",
                "reference": "6c4388199ce379432804a5c18b88585157ef2ed7"
            },
            "dist": {
                "type": "zip",
                "url": "https://api.github.com/repos/braintree/braintree_php/zipball/6c4388199ce379432804a5c18b88585157ef2ed7",
                "reference": "6c4388199ce379432804a5c18b88585157ef2ed7",
                "shasum": ""
            },
            "require": {
                "ext-curl": "*",
                "ext-dom": "*",
                "ext-hash": "*",
                "ext-openssl": "*",
                "ext-xmlwriter": "*",
                "php": ">=5.4.0"
            },
            "require-dev": {
                "phpunit/phpunit": "3.7.*"
            },
            "type": "library",
            "autoload": {
                "psr-0": {
                    "Braintree": "lib/"
                },
                "psr-4": {
                    "Braintree\\": "lib/Braintree"
                }
            },
            "notification-url": "https://packagist.org/downloads/",
            "license": [
                "MIT"
            ],
            "authors": [
                {
                    "name": "Braintree",
                    "homepage": "https://www.braintreepayments.com"
                }
            ],
            "description": "Braintree PHP Client Library",
            "time": "2018-07-26T14:37:38+00:00"
        },
        {
            "name": "colinmollenhour/cache-backend-file",
            "version": "v1.4.5",
            "source": {
                "type": "git",
                "url": "https://github.com/colinmollenhour/Cm_Cache_Backend_File.git",
                "reference": "03c7d4c0f43b2de1b559a3527d18ff697d306544"
            },
            "dist": {
                "type": "zip",
                "url": "https://api.github.com/repos/colinmollenhour/Cm_Cache_Backend_File/zipball/03c7d4c0f43b2de1b559a3527d18ff697d306544",
                "reference": "03c7d4c0f43b2de1b559a3527d18ff697d306544",
                "shasum": ""
            },
            "type": "magento-module",
            "autoload": {
                "classmap": [
                    "File.php"
                ]
            },
            "notification-url": "https://packagist.org/downloads/",
            "license": [
                "BSD-3-Clause"
            ],
            "authors": [
                {
                    "name": "Colin Mollenhour"
                }
            ],
            "description": "The stock Zend_Cache_Backend_File backend has extremely poor performance for cleaning by tags making it become unusable as the number of cached items increases. This backend makes many changes resulting in a huge performance boost, especially for tag cleaning.",
            "homepage": "https://github.com/colinmollenhour/Cm_Cache_Backend_File",
            "time": "2019-04-18T21:54:31+00:00"
        },
        {
            "name": "colinmollenhour/cache-backend-redis",
            "version": "1.10.6",
            "source": {
                "type": "git",
                "url": "https://github.com/colinmollenhour/Cm_Cache_Backend_Redis.git",
                "reference": "cc941a5f4cc017e11d3eab9061811ba9583ed6bf"
            },
            "dist": {
                "type": "zip",
                "url": "https://api.github.com/repos/colinmollenhour/Cm_Cache_Backend_Redis/zipball/cc941a5f4cc017e11d3eab9061811ba9583ed6bf",
                "reference": "cc941a5f4cc017e11d3eab9061811ba9583ed6bf",
                "shasum": ""
            },
            "require": {
                "magento-hackathon/magento-composer-installer": "*"
            },
            "type": "magento-module",
            "autoload": {
                "classmap": [
                    "Cm/Cache/Backend/Redis.php"
                ]
            },
            "notification-url": "https://packagist.org/downloads/",
            "license": [
                "BSD-3-Clause"
            ],
            "authors": [
                {
                    "name": "Colin Mollenhour"
                }
            ],
            "description": "Zend_Cache backend using Redis with full support for tags.",
            "homepage": "https://github.com/colinmollenhour/Cm_Cache_Backend_Redis",
            "time": "2018-09-24T16:02:07+00:00"
        },
        {
            "name": "colinmollenhour/credis",
            "version": "1.10.0",
            "source": {
                "type": "git",
                "url": "https://github.com/colinmollenhour/credis.git",
                "reference": "8ab6db707c821055f9856b8cf76d5f44beb6fd8a"
            },
            "dist": {
                "type": "zip",
                "url": "https://api.github.com/repos/colinmollenhour/credis/zipball/8ab6db707c821055f9856b8cf76d5f44beb6fd8a",
                "reference": "8ab6db707c821055f9856b8cf76d5f44beb6fd8a",
                "shasum": ""
            },
            "require": {
                "php": ">=5.4.0"
            },
            "type": "library",
            "autoload": {
                "classmap": [
                    "Client.php",
                    "Cluster.php",
                    "Sentinel.php",
                    "Module.php"
                ]
            },
            "notification-url": "https://packagist.org/downloads/",
            "license": [
                "MIT"
            ],
            "authors": [
                {
                    "name": "Colin Mollenhour",
                    "email": "colin@mollenhour.com"
                }
            ],
            "description": "Credis is a lightweight interface to the Redis key-value store which wraps the phpredis library when available for better performance.",
            "homepage": "https://github.com/colinmollenhour/credis",
            "time": "2018-05-07T14:45:04+00:00"
        },
        {
            "name": "colinmollenhour/php-redis-session-abstract",
            "version": "v1.4.1",
            "source": {
                "type": "git",
                "url": "https://github.com/colinmollenhour/php-redis-session-abstract.git",
                "reference": "4949ca28b86037abb44984c77bab9d0a4e075643"
            },
            "dist": {
                "type": "zip",
                "url": "https://api.github.com/repos/colinmollenhour/php-redis-session-abstract/zipball/4949ca28b86037abb44984c77bab9d0a4e075643",
                "reference": "4949ca28b86037abb44984c77bab9d0a4e075643",
                "shasum": ""
            },
            "require": {
                "colinmollenhour/credis": "~1.6",
                "php": "^5.5 || ^7.0"
            },
            "type": "library",
            "autoload": {
                "psr-0": {
                    "Cm\\RedisSession\\": "src/"
                }
            },
            "notification-url": "https://packagist.org/downloads/",
            "license": [
                "BSD-3-Clause"
            ],
            "authors": [
                {
                    "name": "Colin Mollenhour"
                }
            ],
            "description": "A Redis-based session handler with optimistic locking",
            "homepage": "https://github.com/colinmollenhour/php-redis-session-abstract",
            "time": "2019-03-18T14:43:14+00:00"
        },
        {
            "name": "composer/ca-bundle",
            "version": "1.2.4",
            "source": {
                "type": "git",
                "url": "https://github.com/composer/ca-bundle.git",
                "reference": "10bb96592168a0f8e8f6dcde3532d9fa50b0b527"
            },
            "dist": {
                "type": "zip",
                "url": "https://api.github.com/repos/composer/ca-bundle/zipball/10bb96592168a0f8e8f6dcde3532d9fa50b0b527",
                "reference": "10bb96592168a0f8e8f6dcde3532d9fa50b0b527",
                "shasum": ""
            },
            "require": {
                "ext-openssl": "*",
                "ext-pcre": "*",
                "php": "^5.3.2 || ^7.0 || ^8.0"
            },
            "require-dev": {
                "phpunit/phpunit": "^4.8.35 || ^5.7 || 6.5 - 8",
                "psr/log": "^1.0",
                "symfony/process": "^2.5 || ^3.0 || ^4.0"
            },
            "type": "library",
            "extra": {
                "branch-alias": {
                    "dev-master": "1.x-dev"
                }
            },
            "autoload": {
                "psr-4": {
                    "Composer\\CaBundle\\": "src"
                }
            },
            "notification-url": "https://packagist.org/downloads/",
            "license": [
                "MIT"
            ],
            "authors": [
                {
                    "name": "Jordi Boggiano",
                    "email": "j.boggiano@seld.be",
                    "homepage": "http://seld.be"
                }
            ],
            "description": "Lets you find a path to the system CA bundle, and includes a fallback to the Mozilla CA bundle.",
            "keywords": [
                "cabundle",
                "cacert",
                "certificate",
                "ssl",
                "tls"
            ],
            "time": "2019-08-30T08:44:50+00:00"
        },
        {
            "name": "composer/composer",
            "version": "1.9.1",
            "source": {
                "type": "git",
                "url": "https://github.com/composer/composer.git",
                "reference": "bb01f2180df87ce7992b8331a68904f80439dd2f"
            },
            "dist": {
                "type": "zip",
                "url": "https://api.github.com/repos/composer/composer/zipball/bb01f2180df87ce7992b8331a68904f80439dd2f",
                "reference": "bb01f2180df87ce7992b8331a68904f80439dd2f",
                "shasum": ""
            },
            "require": {
                "composer/ca-bundle": "^1.0",
                "composer/semver": "^1.0",
                "composer/spdx-licenses": "^1.2",
                "composer/xdebug-handler": "^1.1",
                "justinrainbow/json-schema": "^3.0 || ^4.0 || ^5.0",
                "php": "^5.3.2 || ^7.0",
                "psr/log": "^1.0",
                "seld/jsonlint": "^1.4",
                "seld/phar-utils": "^1.0",
                "symfony/console": "^2.7 || ^3.0 || ^4.0",
                "symfony/filesystem": "^2.7 || ^3.0 || ^4.0",
                "symfony/finder": "^2.7 || ^3.0 || ^4.0",
                "symfony/process": "^2.7 || ^3.0 || ^4.0"
            },
            "conflict": {
                "symfony/console": "2.8.38"
            },
            "require-dev": {
                "phpunit/phpunit": "^4.8.35 || ^5.7",
                "phpunit/phpunit-mock-objects": "^2.3 || ^3.0"
            },
            "suggest": {
                "ext-openssl": "Enabling the openssl extension allows you to access https URLs for repositories and packages",
                "ext-zip": "Enabling the zip extension allows you to unzip archives",
                "ext-zlib": "Allow gzip compression of HTTP requests"
            },
            "bin": [
                "bin/composer"
            ],
            "type": "library",
            "extra": {
                "branch-alias": {
                    "dev-master": "1.9-dev"
                }
            },
            "autoload": {
                "psr-4": {
                    "Composer\\": "src/Composer"
                }
            },
            "notification-url": "https://packagist.org/downloads/",
            "license": [
                "MIT"
            ],
            "authors": [
                {
                    "name": "Nils Adermann",
                    "email": "naderman@naderman.de",
                    "homepage": "http://www.naderman.de"
                },
                {
                    "name": "Jordi Boggiano",
                    "email": "j.boggiano@seld.be",
                    "homepage": "http://seld.be"
                }
            ],
            "description": "Composer helps you declare, manage and install dependencies of PHP projects. It ensures you have the right stack everywhere.",
            "homepage": "https://getcomposer.org/",
            "keywords": [
                "autoload",
                "dependency",
                "package"
            ],
            "time": "2019-11-01T16:20:17+00:00"
        },
        {
            "name": "composer/semver",
            "version": "1.5.0",
            "source": {
                "type": "git",
                "url": "https://github.com/composer/semver.git",
                "reference": "46d9139568ccb8d9e7cdd4539cab7347568a5e2e"
            },
            "dist": {
                "type": "zip",
                "url": "https://api.github.com/repos/composer/semver/zipball/46d9139568ccb8d9e7cdd4539cab7347568a5e2e",
                "reference": "46d9139568ccb8d9e7cdd4539cab7347568a5e2e",
                "shasum": ""
            },
            "require": {
                "php": "^5.3.2 || ^7.0"
            },
            "require-dev": {
                "phpunit/phpunit": "^4.5 || ^5.0.5",
                "phpunit/phpunit-mock-objects": "2.3.0 || ^3.0"
            },
            "type": "library",
            "extra": {
                "branch-alias": {
                    "dev-master": "1.x-dev"
                }
            },
            "autoload": {
                "psr-4": {
                    "Composer\\Semver\\": "src"
                }
            },
            "notification-url": "https://packagist.org/downloads/",
            "license": [
                "MIT"
            ],
            "authors": [
                {
                    "name": "Nils Adermann",
                    "email": "naderman@naderman.de",
                    "homepage": "http://www.naderman.de"
                },
                {
                    "name": "Jordi Boggiano",
                    "email": "j.boggiano@seld.be",
                    "homepage": "http://seld.be"
                },
                {
                    "name": "Rob Bast",
                    "email": "rob.bast@gmail.com",
                    "homepage": "http://robbast.nl"
                }
            ],
            "description": "Semver library that offers utilities, version constraint parsing and validation.",
            "keywords": [
                "semantic",
                "semver",
                "validation",
                "versioning"
            ],
            "time": "2019-03-19T17:25:45+00:00"
        },
        {
            "name": "composer/spdx-licenses",
            "version": "1.5.2",
            "source": {
                "type": "git",
                "url": "https://github.com/composer/spdx-licenses.git",
                "reference": "7ac1e6aec371357df067f8a688c3d6974df68fa5"
            },
            "dist": {
                "type": "zip",
                "url": "https://api.github.com/repos/composer/spdx-licenses/zipball/7ac1e6aec371357df067f8a688c3d6974df68fa5",
                "reference": "7ac1e6aec371357df067f8a688c3d6974df68fa5",
                "shasum": ""
            },
            "require": {
                "php": "^5.3.2 || ^7.0 || ^8.0"
            },
            "require-dev": {
                "phpunit/phpunit": "^4.8.35 || ^5.7 || 6.5 - 7"
            },
            "type": "library",
            "extra": {
                "branch-alias": {
                    "dev-master": "1.x-dev"
                }
            },
            "autoload": {
                "psr-4": {
                    "Composer\\Spdx\\": "src"
                }
            },
            "notification-url": "https://packagist.org/downloads/",
            "license": [
                "MIT"
            ],
            "authors": [
                {
                    "name": "Nils Adermann",
                    "email": "naderman@naderman.de",
                    "homepage": "http://www.naderman.de"
                },
                {
                    "name": "Jordi Boggiano",
                    "email": "j.boggiano@seld.be",
                    "homepage": "http://seld.be"
                },
                {
                    "name": "Rob Bast",
                    "email": "rob.bast@gmail.com",
                    "homepage": "http://robbast.nl"
                }
            ],
            "description": "SPDX licenses list and validation library.",
            "keywords": [
                "license",
                "spdx",
                "validator"
            ],
            "time": "2019-07-29T10:31:59+00:00"
        },
        {
            "name": "composer/xdebug-handler",
            "version": "1.4.0",
            "source": {
                "type": "git",
                "url": "https://github.com/composer/xdebug-handler.git",
                "reference": "cbe23383749496fe0f373345208b79568e4bc248"
            },
            "dist": {
                "type": "zip",
                "url": "https://api.github.com/repos/composer/xdebug-handler/zipball/cbe23383749496fe0f373345208b79568e4bc248",
                "reference": "cbe23383749496fe0f373345208b79568e4bc248",
                "shasum": ""
            },
            "require": {
                "php": "^5.3.2 || ^7.0 || ^8.0",
                "psr/log": "^1.0"
            },
            "require-dev": {
                "phpunit/phpunit": "^4.8.35 || ^5.7 || 6.5 - 8"
            },
            "type": "library",
            "autoload": {
                "psr-4": {
                    "Composer\\XdebugHandler\\": "src"
                }
            },
            "notification-url": "https://packagist.org/downloads/",
            "license": [
                "MIT"
            ],
            "authors": [
                {
                    "name": "John Stevenson",
                    "email": "john-stevenson@blueyonder.co.uk"
                }
            ],
            "description": "Restarts a process without Xdebug.",
            "keywords": [
                "Xdebug",
                "performance"
            ],
            "time": "2019-11-06T16:40:04+00:00"
        },
        {
            "name": "container-interop/container-interop",
            "version": "1.2.0",
            "source": {
                "type": "git",
                "url": "https://github.com/container-interop/container-interop.git",
                "reference": "79cbf1341c22ec75643d841642dd5d6acd83bdb8"
            },
            "dist": {
                "type": "zip",
                "url": "https://api.github.com/repos/container-interop/container-interop/zipball/79cbf1341c22ec75643d841642dd5d6acd83bdb8",
                "reference": "79cbf1341c22ec75643d841642dd5d6acd83bdb8",
                "shasum": ""
            },
            "require": {
                "psr/container": "^1.0"
            },
            "type": "library",
            "autoload": {
                "psr-4": {
                    "Interop\\Container\\": "src/Interop/Container/"
                }
            },
            "notification-url": "https://packagist.org/downloads/",
            "license": [
                "MIT"
            ],
            "description": "Promoting the interoperability of container objects (DIC, SL, etc.)",
            "homepage": "https://github.com/container-interop/container-interop",
            "time": "2017-02-14T19:40:03+00:00"
        },
        {
            "name": "elasticsearch/elasticsearch",
            "version": "v6.7.2",
            "source": {
                "type": "git",
                "url": "https://github.com/elastic/elasticsearch-php.git",
                "reference": "9ba89f905ebf699e72dacffa410331c7fecc8255"
            },
            "dist": {
                "type": "zip",
                "url": "https://api.github.com/repos/elastic/elasticsearch-php/zipball/9ba89f905ebf699e72dacffa410331c7fecc8255",
                "reference": "9ba89f905ebf699e72dacffa410331c7fecc8255",
                "shasum": ""
            },
            "require": {
                "ext-json": ">=1.3.7",
                "guzzlehttp/ringphp": "~1.0",
                "php": "^7.0",
                "psr/log": "~1.0"
            },
            "require-dev": {
                "cpliakas/git-wrapper": "^1.7 || ^2.1",
                "doctrine/inflector": "^1.1",
                "mockery/mockery": "^1.2",
                "phpstan/phpstan-shim": "^0.9 || ^0.11",
                "phpunit/phpunit": "^5.7 || ^6.5",
                "squizlabs/php_codesniffer": "^3.4",
                "symfony/finder": "^2.8",
                "symfony/yaml": "^2.8"
            },
            "suggest": {
                "ext-curl": "*",
                "monolog/monolog": "Allows for client-level logging and tracing"
            },
            "type": "library",
            "autoload": {
                "psr-4": {
                    "Elasticsearch\\": "src/Elasticsearch/"
                }
            },
            "notification-url": "https://packagist.org/downloads/",
            "license": [
                "Apache-2.0"
            ],
            "authors": [
                {
                    "name": "Zachary Tong"
                },
                {
                    "name": "Enrico Zimuel"
                }
            ],
            "description": "PHP Client for Elasticsearch",
            "keywords": [
                "client",
                "elasticsearch",
                "search"
            ],
            "time": "2019-07-19T14:48:24+00:00"
        },
        {
            "name": "guzzlehttp/guzzle",
            "version": "6.4.1",
            "source": {
                "type": "git",
                "url": "https://github.com/guzzle/guzzle.git",
                "reference": "0895c932405407fd3a7368b6910c09a24d26db11"
            },
            "dist": {
                "type": "zip",
                "url": "https://api.github.com/repos/guzzle/guzzle/zipball/0895c932405407fd3a7368b6910c09a24d26db11",
                "reference": "0895c932405407fd3a7368b6910c09a24d26db11",
                "shasum": ""
            },
            "require": {
                "ext-json": "*",
                "guzzlehttp/promises": "^1.0",
                "guzzlehttp/psr7": "^1.6.1",
                "php": ">=5.5"
            },
            "require-dev": {
                "ext-curl": "*",
                "phpunit/phpunit": "^4.8.35 || ^5.7 || ^6.4 || ^7.0",
                "psr/log": "^1.1"
            },
            "suggest": {
                "psr/log": "Required for using the Log middleware"
            },
            "type": "library",
            "extra": {
                "branch-alias": {
                    "dev-master": "6.3-dev"
                }
            },
            "autoload": {
                "psr-4": {
                    "GuzzleHttp\\": "src/"
                },
                "files": [
                    "src/functions_include.php"
                ]
            },
            "notification-url": "https://packagist.org/downloads/",
            "license": [
                "MIT"
            ],
            "authors": [
                {
                    "name": "Michael Dowling",
                    "email": "mtdowling@gmail.com",
                    "homepage": "https://github.com/mtdowling"
                }
            ],
            "description": "Guzzle is a PHP HTTP client library",
            "homepage": "http://guzzlephp.org/",
            "keywords": [
                "client",
                "curl",
                "framework",
                "http",
                "http client",
                "rest",
                "web service"
            ],
            "time": "2019-10-23T15:58:00+00:00"
        },
        {
            "name": "guzzlehttp/promises",
            "version": "v1.3.1",
            "source": {
                "type": "git",
                "url": "https://github.com/guzzle/promises.git",
                "reference": "a59da6cf61d80060647ff4d3eb2c03a2bc694646"
            },
            "dist": {
                "type": "zip",
                "url": "https://api.github.com/repos/guzzle/promises/zipball/a59da6cf61d80060647ff4d3eb2c03a2bc694646",
                "reference": "a59da6cf61d80060647ff4d3eb2c03a2bc694646",
                "shasum": ""
            },
            "require": {
                "php": ">=5.5.0"
            },
            "require-dev": {
                "phpunit/phpunit": "^4.0"
            },
            "type": "library",
            "extra": {
                "branch-alias": {
                    "dev-master": "1.4-dev"
                }
            },
            "autoload": {
                "psr-4": {
                    "GuzzleHttp\\Promise\\": "src/"
                },
                "files": [
                    "src/functions_include.php"
                ]
            },
            "notification-url": "https://packagist.org/downloads/",
            "license": [
                "MIT"
            ],
            "authors": [
                {
                    "name": "Michael Dowling",
                    "email": "mtdowling@gmail.com",
                    "homepage": "https://github.com/mtdowling"
                }
            ],
            "description": "Guzzle promises library",
            "keywords": [
                "promise"
            ],
            "time": "2016-12-20T10:07:11+00:00"
        },
        {
            "name": "guzzlehttp/psr7",
            "version": "1.6.1",
            "source": {
                "type": "git",
                "url": "https://github.com/guzzle/psr7.git",
                "reference": "239400de7a173fe9901b9ac7c06497751f00727a"
            },
            "dist": {
                "type": "zip",
                "url": "https://api.github.com/repos/guzzle/psr7/zipball/239400de7a173fe9901b9ac7c06497751f00727a",
                "reference": "239400de7a173fe9901b9ac7c06497751f00727a",
                "shasum": ""
            },
            "require": {
                "php": ">=5.4.0",
                "psr/http-message": "~1.0",
                "ralouphie/getallheaders": "^2.0.5 || ^3.0.0"
            },
            "provide": {
                "psr/http-message-implementation": "1.0"
            },
            "require-dev": {
                "ext-zlib": "*",
                "phpunit/phpunit": "~4.8.36 || ^5.7.27 || ^6.5.8"
            },
            "suggest": {
                "zendframework/zend-httphandlerrunner": "Emit PSR-7 responses"
            },
            "type": "library",
            "extra": {
                "branch-alias": {
                    "dev-master": "1.6-dev"
                }
            },
            "autoload": {
                "psr-4": {
                    "GuzzleHttp\\Psr7\\": "src/"
                },
                "files": [
                    "src/functions_include.php"
                ]
            },
            "notification-url": "https://packagist.org/downloads/",
            "license": [
                "MIT"
            ],
            "authors": [
                {
                    "name": "Michael Dowling",
                    "email": "mtdowling@gmail.com",
                    "homepage": "https://github.com/mtdowling"
                },
                {
                    "name": "Tobias Schultze",
                    "homepage": "https://github.com/Tobion"
                }
            ],
            "description": "PSR-7 message implementation that also provides common utility methods",
            "keywords": [
                "http",
                "message",
                "psr-7",
                "request",
                "response",
                "stream",
                "uri",
                "url"
            ],
            "time": "2019-07-01T23:21:34+00:00"
        },
        {
            "name": "guzzlehttp/ringphp",
            "version": "1.1.1",
            "source": {
                "type": "git",
                "url": "https://github.com/guzzle/RingPHP.git",
                "reference": "5e2a174052995663dd68e6b5ad838afd47dd615b"
            },
            "dist": {
                "type": "zip",
                "url": "https://api.github.com/repos/guzzle/RingPHP/zipball/5e2a174052995663dd68e6b5ad838afd47dd615b",
                "reference": "5e2a174052995663dd68e6b5ad838afd47dd615b",
                "shasum": ""
            },
            "require": {
                "guzzlehttp/streams": "~3.0",
                "php": ">=5.4.0",
                "react/promise": "~2.0"
            },
            "require-dev": {
                "ext-curl": "*",
                "phpunit/phpunit": "~4.0"
            },
            "suggest": {
                "ext-curl": "Guzzle will use specific adapters if cURL is present"
            },
            "type": "library",
            "extra": {
                "branch-alias": {
                    "dev-master": "1.1-dev"
                }
            },
            "autoload": {
                "psr-4": {
                    "GuzzleHttp\\Ring\\": "src/"
                }
            },
            "notification-url": "https://packagist.org/downloads/",
            "license": [
                "MIT"
            ],
            "authors": [
                {
                    "name": "Michael Dowling",
                    "email": "mtdowling@gmail.com",
                    "homepage": "https://github.com/mtdowling"
                }
            ],
            "description": "Provides a simple API and specification that abstracts away the details of HTTP into a single PHP function.",
            "time": "2018-07-31T13:22:33+00:00"
        },
        {
            "name": "guzzlehttp/streams",
            "version": "3.0.0",
            "source": {
                "type": "git",
                "url": "https://github.com/guzzle/streams.git",
                "reference": "47aaa48e27dae43d39fc1cea0ccf0d84ac1a2ba5"
            },
            "dist": {
                "type": "zip",
                "url": "https://api.github.com/repos/guzzle/streams/zipball/47aaa48e27dae43d39fc1cea0ccf0d84ac1a2ba5",
                "reference": "47aaa48e27dae43d39fc1cea0ccf0d84ac1a2ba5",
                "shasum": ""
            },
            "require": {
                "php": ">=5.4.0"
            },
            "require-dev": {
                "phpunit/phpunit": "~4.0"
            },
            "type": "library",
            "extra": {
                "branch-alias": {
                    "dev-master": "3.0-dev"
                }
            },
            "autoload": {
                "psr-4": {
                    "GuzzleHttp\\Stream\\": "src/"
                }
            },
            "notification-url": "https://packagist.org/downloads/",
            "license": [
                "MIT"
            ],
            "authors": [
                {
                    "name": "Michael Dowling",
                    "email": "mtdowling@gmail.com",
                    "homepage": "https://github.com/mtdowling"
                }
            ],
            "description": "Provides a simple abstraction over streams of data",
            "homepage": "http://guzzlephp.org/",
            "keywords": [
                "Guzzle",
                "stream"
            ],
            "time": "2014-10-12T19:18:40+00:00"
        },
        {
            "name": "justinrainbow/json-schema",
            "version": "5.2.9",
            "source": {
                "type": "git",
                "url": "https://github.com/justinrainbow/json-schema.git",
                "reference": "44c6787311242a979fa15c704327c20e7221a0e4"
            },
            "dist": {
                "type": "zip",
                "url": "https://api.github.com/repos/justinrainbow/json-schema/zipball/44c6787311242a979fa15c704327c20e7221a0e4",
                "reference": "44c6787311242a979fa15c704327c20e7221a0e4",
                "shasum": ""
            },
            "require": {
                "php": ">=5.3.3"
            },
            "require-dev": {
                "friendsofphp/php-cs-fixer": "~2.2.20||~2.15.1",
                "json-schema/json-schema-test-suite": "1.2.0",
                "phpunit/phpunit": "^4.8.35"
            },
            "bin": [
                "bin/validate-json"
            ],
            "type": "library",
            "extra": {
                "branch-alias": {
                    "dev-master": "5.0.x-dev"
                }
            },
            "autoload": {
                "psr-4": {
                    "JsonSchema\\": "src/JsonSchema/"
                }
            },
            "notification-url": "https://packagist.org/downloads/",
            "license": [
                "MIT"
            ],
            "authors": [
                {
                    "name": "Bruno Prieto Reis",
                    "email": "bruno.p.reis@gmail.com"
                },
                {
                    "name": "Justin Rainbow",
                    "email": "justin.rainbow@gmail.com"
                },
                {
                    "name": "Igor Wiedler",
                    "email": "igor@wiedler.ch"
                },
                {
                    "name": "Robert Schönthal",
                    "email": "seroscho@googlemail.com"
                }
            ],
            "description": "A library to validate a json schema.",
            "homepage": "https://github.com/justinrainbow/json-schema",
            "keywords": [
                "json",
                "schema"
            ],
            "time": "2019-09-25T14:49:45+00:00"
        },
        {
            "name": "magento/composer",
            "version": "1.5.0",
            "source": {
                "type": "git",
                "url": "https://github.com/magento/composer.git",
                "reference": "ea12b95be5c0833b3d9497aaefa08816c19e5dcd"
            },
            "dist": {
                "type": "zip",
                "url": "https://api.github.com/repos/magento/composer/zipball/ea12b95be5c0833b3d9497aaefa08816c19e5dcd",
                "reference": "ea12b95be5c0833b3d9497aaefa08816c19e5dcd",
                "shasum": ""
            },
            "require": {
                "composer/composer": "^1.6",
                "php": "~7.1.3||~7.2.0||~7.3.0",
                "symfony/console": "~4.0.0 || ~4.1.0"
            },
            "require-dev": {
                "phpunit/phpunit": "~7.0.0"
            },
            "type": "library",
            "autoload": {
                "psr-4": {
                    "Magento\\Composer\\": "src"
                }
            },
            "notification-url": "https://packagist.org/downloads/",
            "license": [
                "OSL-3.0",
                "AFL-3.0"
            ],
            "description": "Magento composer library helps to instantiate Composer application and run composer commands.",
            "time": "2019-07-29T19:52:05+00:00"
        },
        {
            "name": "magento/magento-composer-installer",
            "version": "0.1.13",
            "source": {
                "type": "git",
                "url": "https://github.com/magento/magento-composer-installer.git",
                "reference": "8b6c32f53b4944a5d6656e86344cd0f9784709a1"
            },
            "dist": {
                "type": "zip",
                "url": "https://api.github.com/repos/magento/magento-composer-installer/zipball/8b6c32f53b4944a5d6656e86344cd0f9784709a1",
                "reference": "8b6c32f53b4944a5d6656e86344cd0f9784709a1",
                "shasum": ""
            },
            "require": {
                "composer-plugin-api": "^1.0"
            },
            "replace": {
                "magento-hackathon/magento-composer-installer": "*"
            },
            "require-dev": {
                "composer/composer": "*@dev",
                "firegento/phpcs": "dev-patch-1",
                "mikey179/vfsstream": "*",
                "phpunit/phpunit": "*",
                "phpunit/phpunit-mock-objects": "dev-master",
                "squizlabs/php_codesniffer": "1.4.7",
                "symfony/process": "*"
            },
            "type": "composer-plugin",
            "extra": {
                "composer-command-registry": [
                    "MagentoHackathon\\Composer\\Magento\\Command\\DeployCommand"
                ],
                "class": "MagentoHackathon\\Composer\\Magento\\Plugin"
            },
            "autoload": {
                "psr-0": {
                    "MagentoHackathon\\Composer\\Magento": "src/"
                }
            },
            "notification-url": "https://packagist.org/downloads/",
            "license": [
                "OSL-3.0"
            ],
            "authors": [
                {
                    "name": "Vinai Kopp",
                    "email": "vinai@netzarbeiter.com"
                },
                {
                    "name": "Daniel Fahlke aka Flyingmana",
                    "email": "flyingmana@googlemail.com"
                },
                {
                    "name": "Jörg Weller",
                    "email": "weller@flagbit.de"
                },
                {
                    "name": "Karl Spies",
                    "email": "karl.spies@gmx.net"
                },
                {
                    "name": "Tobias Vogt",
                    "email": "tobi@webguys.de"
                },
                {
                    "name": "David Fuhr",
                    "email": "fuhr@flagbit.de"
                }
            ],
            "description": "Composer installer for Magento modules",
            "homepage": "https://github.com/magento/magento-composer-installer",
            "keywords": [
                "composer-installer",
                "magento"
            ],
            "time": "2017-12-29T16:45:24+00:00"
        },
        {
            "name": "magento/zendframework1",
            "version": "1.14.2",
            "source": {
                "type": "git",
                "url": "https://github.com/magento/zf1.git",
                "reference": "8221062d42a198e431d183bbe672e5e1a2f98c5f"
            },
            "dist": {
                "type": "zip",
                "url": "https://api.github.com/repos/magento/zf1/zipball/8221062d42a198e431d183bbe672e5e1a2f98c5f",
                "reference": "8221062d42a198e431d183bbe672e5e1a2f98c5f",
                "shasum": ""
            },
            "require": {
                "php": ">=5.2.11"
            },
            "require-dev": {
                "phpunit/dbunit": "1.3.*",
                "phpunit/phpunit": "3.7.*"
            },
            "type": "library",
            "extra": {
                "branch-alias": {
                    "dev-master": "1.12.x-dev"
                }
            },
            "autoload": {
                "psr-0": {
                    "Zend_": "library/"
                }
            },
            "notification-url": "https://packagist.org/downloads/",
            "include-path": [
                "library/"
            ],
            "license": [
                "BSD-3-Clause"
            ],
            "description": "Magento Zend Framework 1",
            "homepage": "http://framework.zend.com/",
            "keywords": [
                "ZF1",
                "framework"
            ],
            "time": "2019-07-26T16:43:11+00:00"
        },
        {
            "name": "monolog/monolog",
            "version": "1.25.2",
            "source": {
                "type": "git",
                "url": "https://github.com/Seldaek/monolog.git",
                "reference": "d5e2fb341cb44f7e2ab639d12a1e5901091ec287"
            },
            "dist": {
                "type": "zip",
                "url": "https://api.github.com/repos/Seldaek/monolog/zipball/d5e2fb341cb44f7e2ab639d12a1e5901091ec287",
                "reference": "d5e2fb341cb44f7e2ab639d12a1e5901091ec287",
                "shasum": ""
            },
            "require": {
                "php": ">=5.3.0",
                "psr/log": "~1.0"
            },
            "provide": {
                "psr/log-implementation": "1.0.0"
            },
            "require-dev": {
                "aws/aws-sdk-php": "^2.4.9 || ^3.0",
                "doctrine/couchdb": "~1.0@dev",
                "graylog2/gelf-php": "~1.0",
                "jakub-onderka/php-parallel-lint": "0.9",
                "php-amqplib/php-amqplib": "~2.4",
                "php-console/php-console": "^3.1.3",
                "phpunit/phpunit": "~4.5",
                "phpunit/phpunit-mock-objects": "2.3.0",
                "ruflin/elastica": ">=0.90 <3.0",
                "sentry/sentry": "^0.13",
                "swiftmailer/swiftmailer": "^5.3|^6.0"
            },
            "suggest": {
                "aws/aws-sdk-php": "Allow sending log messages to AWS services like DynamoDB",
                "doctrine/couchdb": "Allow sending log messages to a CouchDB server",
                "ext-amqp": "Allow sending log messages to an AMQP server (1.0+ required)",
                "ext-mongo": "Allow sending log messages to a MongoDB server",
                "graylog2/gelf-php": "Allow sending log messages to a GrayLog2 server",
                "mongodb/mongodb": "Allow sending log messages to a MongoDB server via PHP Driver",
                "php-amqplib/php-amqplib": "Allow sending log messages to an AMQP server using php-amqplib",
                "php-console/php-console": "Allow sending log messages to Google Chrome",
                "rollbar/rollbar": "Allow sending log messages to Rollbar",
                "ruflin/elastica": "Allow sending log messages to an Elastic Search server",
                "sentry/sentry": "Allow sending log messages to a Sentry server"
            },
            "type": "library",
            "extra": {
                "branch-alias": {
                    "dev-master": "2.0.x-dev"
                }
            },
            "autoload": {
                "psr-4": {
                    "Monolog\\": "src/Monolog"
                }
            },
            "notification-url": "https://packagist.org/downloads/",
            "license": [
                "MIT"
            ],
            "authors": [
                {
                    "name": "Jordi Boggiano",
                    "email": "j.boggiano@seld.be",
                    "homepage": "http://seld.be"
                }
            ],
            "description": "Sends your logs to files, sockets, inboxes, databases and various web services",
            "homepage": "http://github.com/Seldaek/monolog",
            "keywords": [
                "log",
                "logging",
                "psr-3"
            ],
            "time": "2019-11-13T10:00:05+00:00"
        },
        {
            "name": "paragonie/random_compat",
            "version": "v9.99.99",
            "source": {
                "type": "git",
                "url": "https://github.com/paragonie/random_compat.git",
                "reference": "84b4dfb120c6f9b4ff7b3685f9b8f1aa365a0c95"
            },
            "dist": {
                "type": "zip",
                "url": "https://api.github.com/repos/paragonie/random_compat/zipball/84b4dfb120c6f9b4ff7b3685f9b8f1aa365a0c95",
                "reference": "84b4dfb120c6f9b4ff7b3685f9b8f1aa365a0c95",
                "shasum": ""
            },
            "require": {
                "php": "^7"
            },
            "require-dev": {
                "phpunit/phpunit": "4.*|5.*",
                "vimeo/psalm": "^1"
            },
            "suggest": {
                "ext-libsodium": "Provides a modern crypto API that can be used to generate random bytes."
            },
            "type": "library",
            "notification-url": "https://packagist.org/downloads/",
            "license": [
                "MIT"
            ],
            "authors": [
                {
                    "name": "Paragon Initiative Enterprises",
                    "email": "security@paragonie.com",
                    "homepage": "https://paragonie.com"
                }
            ],
            "description": "PHP 5.x polyfill for random_bytes() and random_int() from PHP 7",
            "keywords": [
                "csprng",
                "polyfill",
                "pseudorandom",
                "random"
            ],
            "time": "2018-07-02T15:55:56+00:00"
        },
        {
            "name": "paragonie/sodium_compat",
            "version": "v1.12.1",
            "source": {
                "type": "git",
                "url": "https://github.com/paragonie/sodium_compat.git",
                "reference": "063cae9b3a7323579063e7037720f5b52b56c178"
            },
            "dist": {
                "type": "zip",
                "url": "https://api.github.com/repos/paragonie/sodium_compat/zipball/063cae9b3a7323579063e7037720f5b52b56c178",
                "reference": "063cae9b3a7323579063e7037720f5b52b56c178",
                "shasum": ""
            },
            "require": {
                "paragonie/random_compat": ">=1",
                "php": "^5.2.4|^5.3|^5.4|^5.5|^5.6|^7|^8"
            },
            "require-dev": {
                "phpunit/phpunit": "^3|^4|^5|^6|^7"
            },
            "suggest": {
                "ext-libsodium": "PHP < 7.0: Better performance, password hashing (Argon2i), secure memory management (memzero), and better security.",
                "ext-sodium": "PHP >= 7.0: Better performance, password hashing (Argon2i), secure memory management (memzero), and better security."
            },
            "type": "library",
            "autoload": {
                "files": [
                    "autoload.php"
                ]
            },
            "notification-url": "https://packagist.org/downloads/",
            "license": [
                "ISC"
            ],
            "authors": [
                {
                    "name": "Paragon Initiative Enterprises",
                    "email": "security@paragonie.com"
                },
                {
                    "name": "Frank Denis",
                    "email": "jedisct1@pureftpd.org"
                }
            ],
            "description": "Pure PHP implementation of libsodium; uses the PHP extension if it exists",
            "keywords": [
                "Authentication",
                "BLAKE2b",
                "ChaCha20",
                "ChaCha20-Poly1305",
                "Chapoly",
                "Curve25519",
                "Ed25519",
                "EdDSA",
                "Edwards-curve Digital Signature Algorithm",
                "Elliptic Curve Diffie-Hellman",
                "Poly1305",
                "Pure-PHP cryptography",
                "RFC 7748",
                "RFC 8032",
                "Salpoly",
                "Salsa20",
                "X25519",
                "XChaCha20-Poly1305",
                "XSalsa20-Poly1305",
                "Xchacha20",
                "Xsalsa20",
                "aead",
                "cryptography",
                "ecdh",
                "elliptic curve",
                "elliptic curve cryptography",
                "encryption",
                "libsodium",
                "php",
                "public-key cryptography",
                "secret-key cryptography",
                "side-channel resistant"
            ],
            "time": "2019-11-07T17:07:24+00:00"
        },
        {
            "name": "pelago/emogrifier",
            "version": "v2.2.0",
            "source": {
                "type": "git",
                "url": "https://github.com/MyIntervals/emogrifier.git",
                "reference": "2472bc1c3a2dee8915ecc2256139c6100024332f"
            },
            "dist": {
                "type": "zip",
                "url": "https://api.github.com/repos/MyIntervals/emogrifier/zipball/2472bc1c3a2dee8915ecc2256139c6100024332f",
                "reference": "2472bc1c3a2dee8915ecc2256139c6100024332f",
                "shasum": ""
            },
            "require": {
                "ext-dom": "*",
                "ext-libxml": "*",
                "php": "^5.5.0 || ~7.0.0 || ~7.1.0 || ~7.2.0 || ~7.3.0",
                "symfony/css-selector": "^3.4.0 || ^4.0.0"
            },
            "require-dev": {
                "friendsofphp/php-cs-fixer": "^2.2.0",
                "phpmd/phpmd": "^2.6.0",
                "phpunit/phpunit": "^4.8.0",
                "squizlabs/php_codesniffer": "^3.3.2"
            },
            "type": "library",
            "extra": {
                "branch-alias": {
                    "dev-master": "3.0.x-dev"
                }
            },
            "autoload": {
                "psr-4": {
                    "Pelago\\": "src/"
                }
            },
            "notification-url": "https://packagist.org/downloads/",
            "license": [
                "MIT"
            ],
            "authors": [
                {
                    "name": "Oliver Klee",
                    "email": "github@oliverklee.de"
                },
                {
                    "name": "Zoli Szabó",
                    "email": "zoli.szabo+github@gmail.com"
                },
                {
                    "name": "John Reeve",
                    "email": "jreeve@pelagodesign.com"
                },
                {
                    "name": "Jake Hotson",
                    "email": "jake@qzdesign.co.uk"
                },
                {
                    "name": "Cameron Brooks"
                },
                {
                    "name": "Jaime Prado"
                }
            ],
            "description": "Converts CSS styles into inline style attributes in your HTML code",
            "homepage": "https://www.myintervals.com/emogrifier.php",
            "keywords": [
                "css",
                "email",
                "pre-processing"
            ],
            "time": "2019-09-04T16:07:59+00:00"
        },
        {
            "name": "php-amqplib/php-amqplib",
            "version": "v2.10.1",
            "source": {
                "type": "git",
                "url": "https://github.com/php-amqplib/php-amqplib.git",
                "reference": "6e2b2501e021e994fb64429e5a78118f83b5c200"
            },
            "dist": {
                "type": "zip",
                "url": "https://api.github.com/repos/php-amqplib/php-amqplib/zipball/6e2b2501e021e994fb64429e5a78118f83b5c200",
                "reference": "6e2b2501e021e994fb64429e5a78118f83b5c200",
                "shasum": ""
            },
            "require": {
                "ext-bcmath": "*",
                "ext-sockets": "*",
                "php": ">=5.6"
            },
            "replace": {
                "videlalvaro/php-amqplib": "self.version"
            },
            "require-dev": {
                "ext-curl": "*",
                "nategood/httpful": "^0.2.20",
                "phpunit/phpunit": "^5.7|^6.5|^7.0",
                "squizlabs/php_codesniffer": "^2.5"
            },
            "type": "library",
            "extra": {
                "branch-alias": {
                    "dev-master": "2.10-dev"
                }
            },
            "autoload": {
                "psr-4": {
                    "PhpAmqpLib\\": "PhpAmqpLib/"
                }
            },
            "notification-url": "https://packagist.org/downloads/",
            "license": [
                "LGPL-2.1-or-later"
            ],
            "authors": [
                {
                    "name": "Alvaro Videla",
                    "role": "Original Maintainer"
                },
                {
                    "name": "John Kelly",
                    "email": "johnmkelly86@gmail.com",
                    "role": "Maintainer"
                },
                {
                    "name": "Raúl Araya",
                    "email": "nubeiro@gmail.com",
                    "role": "Maintainer"
                },
                {
                    "name": "Luke Bakken",
                    "email": "luke@bakken.io",
                    "role": "Maintainer"
                }
            ],
            "description": "Formerly videlalvaro/php-amqplib.  This library is a pure PHP implementation of the AMQP protocol. It's been tested against RabbitMQ.",
            "homepage": "https://github.com/php-amqplib/php-amqplib/",
            "keywords": [
                "message",
                "queue",
                "rabbitmq"
            ],
            "time": "2019-10-10T13:23:40+00:00"
        },
        {
            "name": "phpseclib/mcrypt_compat",
            "version": "1.0.8",
            "source": {
                "type": "git",
                "url": "https://github.com/phpseclib/mcrypt_compat.git",
                "reference": "f74c7b1897b62f08f268184b8bb98d9d9ab723b0"
            },
            "dist": {
                "type": "zip",
                "url": "https://api.github.com/repos/phpseclib/mcrypt_compat/zipball/f74c7b1897b62f08f268184b8bb98d9d9ab723b0",
                "reference": "f74c7b1897b62f08f268184b8bb98d9d9ab723b0",
                "shasum": ""
            },
            "require": {
                "php": ">=5.3.3",
                "phpseclib/phpseclib": ">=2.0.11 <3.0.0"
            },
            "require-dev": {
                "phpunit/phpunit": "^4.8.35|^5.7|^6.0"
            },
            "suggest": {
                "ext-openssl": "Will enable faster cryptographic operations"
            },
            "type": "library",
            "autoload": {
                "files": [
                    "lib/mcrypt.php"
                ]
            },
            "notification-url": "https://packagist.org/downloads/",
            "license": [
                "MIT"
            ],
            "authors": [
                {
                    "name": "Jim Wigginton",
                    "email": "terrafrost@php.net",
                    "homepage": "http://phpseclib.sourceforge.net"
                }
            ],
            "description": "PHP 7.1 polyfill for the mcrypt extension from PHP <= 7.0",
            "keywords": [
                "cryptograpy",
                "encryption",
                "mcrypt"
            ],
            "time": "2018-08-22T03:11:43+00:00"
        },
        {
            "name": "phpseclib/phpseclib",
            "version": "2.0.23",
            "source": {
                "type": "git",
                "url": "https://github.com/phpseclib/phpseclib.git",
                "reference": "c78eb5058d5bb1a183133c36d4ba5b6675dfa099"
            },
            "dist": {
                "type": "zip",
                "url": "https://api.github.com/repos/phpseclib/phpseclib/zipball/c78eb5058d5bb1a183133c36d4ba5b6675dfa099",
                "reference": "c78eb5058d5bb1a183133c36d4ba5b6675dfa099",
                "shasum": ""
            },
            "require": {
                "php": ">=5.3.3"
            },
            "require-dev": {
                "phing/phing": "~2.7",
                "phpunit/phpunit": "^4.8.35|^5.7|^6.0",
                "sami/sami": "~2.0",
                "squizlabs/php_codesniffer": "~2.0"
            },
            "suggest": {
                "ext-gmp": "Install the GMP (GNU Multiple Precision) extension in order to speed up arbitrary precision integer arithmetic operations.",
                "ext-libsodium": "SSH2/SFTP can make use of some algorithms provided by the libsodium-php extension.",
                "ext-mcrypt": "Install the Mcrypt extension in order to speed up a few other cryptographic operations.",
                "ext-openssl": "Install the OpenSSL extension in order to speed up a wide variety of cryptographic operations."
            },
            "type": "library",
            "autoload": {
                "files": [
                    "phpseclib/bootstrap.php"
                ],
                "psr-4": {
                    "phpseclib\\": "phpseclib/"
                }
            },
            "notification-url": "https://packagist.org/downloads/",
            "license": [
                "MIT"
            ],
            "authors": [
                {
                    "name": "Jim Wigginton",
                    "email": "terrafrost@php.net",
                    "role": "Lead Developer"
                },
                {
                    "name": "Patrick Monnerat",
                    "email": "pm@datasphere.ch",
                    "role": "Developer"
                },
                {
                    "name": "Andreas Fischer",
                    "email": "bantu@phpbb.com",
                    "role": "Developer"
                },
                {
                    "name": "Hans-Jürgen Petrich",
                    "email": "petrich@tronic-media.com",
                    "role": "Developer"
                },
                {
                    "name": "Graham Campbell",
                    "email": "graham@alt-three.com",
                    "role": "Developer"
                }
            ],
            "description": "PHP Secure Communications Library - Pure-PHP implementations of RSA, AES, SSH2, SFTP, X.509 etc.",
            "homepage": "http://phpseclib.sourceforge.net",
            "keywords": [
                "BigInteger",
                "aes",
                "asn.1",
                "asn1",
                "blowfish",
                "crypto",
                "cryptography",
                "encryption",
                "rsa",
                "security",
                "sftp",
                "signature",
                "signing",
                "ssh",
                "twofish",
                "x.509",
                "x509"
            ],
            "time": "2019-09-17T03:41:22+00:00"
        },
        {
            "name": "psr/container",
            "version": "1.0.0",
            "source": {
                "type": "git",
                "url": "https://github.com/php-fig/container.git",
                "reference": "b7ce3b176482dbbc1245ebf52b181af44c2cf55f"
            },
            "dist": {
                "type": "zip",
                "url": "https://api.github.com/repos/php-fig/container/zipball/b7ce3b176482dbbc1245ebf52b181af44c2cf55f",
                "reference": "b7ce3b176482dbbc1245ebf52b181af44c2cf55f",
                "shasum": ""
            },
            "require": {
                "php": ">=5.3.0"
            },
            "type": "library",
            "extra": {
                "branch-alias": {
                    "dev-master": "1.0.x-dev"
                }
            },
            "autoload": {
                "psr-4": {
                    "Psr\\Container\\": "src/"
                }
            },
            "notification-url": "https://packagist.org/downloads/",
            "license": [
                "MIT"
            ],
            "authors": [
                {
                    "name": "PHP-FIG",
                    "homepage": "http://www.php-fig.org/"
                }
            ],
            "description": "Common Container Interface (PHP FIG PSR-11)",
            "homepage": "https://github.com/php-fig/container",
            "keywords": [
                "PSR-11",
                "container",
                "container-interface",
                "container-interop",
                "psr"
            ],
            "time": "2017-02-14T16:28:37+00:00"
        },
        {
            "name": "psr/http-message",
            "version": "1.0.1",
            "source": {
                "type": "git",
                "url": "https://github.com/php-fig/http-message.git",
                "reference": "f6561bf28d520154e4b0ec72be95418abe6d9363"
            },
            "dist": {
                "type": "zip",
                "url": "https://api.github.com/repos/php-fig/http-message/zipball/f6561bf28d520154e4b0ec72be95418abe6d9363",
                "reference": "f6561bf28d520154e4b0ec72be95418abe6d9363",
                "shasum": ""
            },
            "require": {
                "php": ">=5.3.0"
            },
            "type": "library",
            "extra": {
                "branch-alias": {
                    "dev-master": "1.0.x-dev"
                }
            },
            "autoload": {
                "psr-4": {
                    "Psr\\Http\\Message\\": "src/"
                }
            },
            "notification-url": "https://packagist.org/downloads/",
            "license": [
                "MIT"
            ],
            "authors": [
                {
                    "name": "PHP-FIG",
                    "homepage": "http://www.php-fig.org/"
                }
            ],
            "description": "Common interface for HTTP messages",
            "homepage": "https://github.com/php-fig/http-message",
            "keywords": [
                "http",
                "http-message",
                "psr",
                "psr-7",
                "request",
                "response"
            ],
            "time": "2016-08-06T14:39:51+00:00"
        },
        {
            "name": "psr/log",
            "version": "1.1.2",
            "source": {
                "type": "git",
                "url": "https://github.com/php-fig/log.git",
                "reference": "446d54b4cb6bf489fc9d75f55843658e6f25d801"
            },
            "dist": {
                "type": "zip",
                "url": "https://api.github.com/repos/php-fig/log/zipball/446d54b4cb6bf489fc9d75f55843658e6f25d801",
                "reference": "446d54b4cb6bf489fc9d75f55843658e6f25d801",
                "shasum": ""
            },
            "require": {
                "php": ">=5.3.0"
            },
            "type": "library",
            "extra": {
                "branch-alias": {
                    "dev-master": "1.1.x-dev"
                }
            },
            "autoload": {
                "psr-4": {
                    "Psr\\Log\\": "Psr/Log/"
                }
            },
            "notification-url": "https://packagist.org/downloads/",
            "license": [
                "MIT"
            ],
            "authors": [
                {
                    "name": "PHP-FIG",
                    "homepage": "http://www.php-fig.org/"
                }
            ],
            "description": "Common interface for logging libraries",
            "homepage": "https://github.com/php-fig/log",
            "keywords": [
                "log",
                "psr",
                "psr-3"
            ],
            "time": "2019-11-01T11:05:21+00:00"
        },
        {
            "name": "ralouphie/getallheaders",
            "version": "3.0.3",
            "source": {
                "type": "git",
                "url": "https://github.com/ralouphie/getallheaders.git",
                "reference": "120b605dfeb996808c31b6477290a714d356e822"
            },
            "dist": {
                "type": "zip",
                "url": "https://api.github.com/repos/ralouphie/getallheaders/zipball/120b605dfeb996808c31b6477290a714d356e822",
                "reference": "120b605dfeb996808c31b6477290a714d356e822",
                "shasum": ""
            },
            "require": {
                "php": ">=5.6"
            },
            "require-dev": {
                "php-coveralls/php-coveralls": "^2.1",
                "phpunit/phpunit": "^5 || ^6.5"
            },
            "type": "library",
            "autoload": {
                "files": [
                    "src/getallheaders.php"
                ]
            },
            "notification-url": "https://packagist.org/downloads/",
            "license": [
                "MIT"
            ],
            "authors": [
                {
                    "name": "Ralph Khattar",
                    "email": "ralph.khattar@gmail.com"
                }
            ],
            "description": "A polyfill for getallheaders.",
            "time": "2019-03-08T08:55:37+00:00"
        },
        {
            "name": "ramsey/uuid",
            "version": "3.8.0",
            "source": {
                "type": "git",
                "url": "https://github.com/ramsey/uuid.git",
                "reference": "d09ea80159c1929d75b3f9c60504d613aeb4a1e3"
            },
            "dist": {
                "type": "zip",
                "url": "https://api.github.com/repos/ramsey/uuid/zipball/d09ea80159c1929d75b3f9c60504d613aeb4a1e3",
                "reference": "d09ea80159c1929d75b3f9c60504d613aeb4a1e3",
                "shasum": ""
            },
            "require": {
                "paragonie/random_compat": "^1.0|^2.0|9.99.99",
                "php": "^5.4 || ^7.0",
                "symfony/polyfill-ctype": "^1.8"
            },
            "replace": {
                "rhumsaa/uuid": "self.version"
            },
            "require-dev": {
                "codeception/aspect-mock": "^1.0 | ~2.0.0",
                "doctrine/annotations": "~1.2.0",
                "goaop/framework": "1.0.0-alpha.2 | ^1.0 | ~2.1.0",
                "ircmaxell/random-lib": "^1.1",
                "jakub-onderka/php-parallel-lint": "^0.9.0",
                "mockery/mockery": "^0.9.9",
                "moontoast/math": "^1.1",
                "php-mock/php-mock-phpunit": "^0.3|^1.1",
                "phpunit/phpunit": "^4.7|^5.0|^6.5",
                "squizlabs/php_codesniffer": "^2.3"
            },
            "suggest": {
                "ext-ctype": "Provides support for PHP Ctype functions",
                "ext-libsodium": "Provides the PECL libsodium extension for use with the SodiumRandomGenerator",
                "ext-uuid": "Provides the PECL UUID extension for use with the PeclUuidTimeGenerator and PeclUuidRandomGenerator",
                "ircmaxell/random-lib": "Provides RandomLib for use with the RandomLibAdapter",
                "moontoast/math": "Provides support for converting UUID to 128-bit integer (in string form).",
                "ramsey/uuid-console": "A console application for generating UUIDs with ramsey/uuid",
                "ramsey/uuid-doctrine": "Allows the use of Ramsey\\Uuid\\Uuid as Doctrine field type."
            },
            "type": "library",
            "extra": {
                "branch-alias": {
                    "dev-master": "3.x-dev"
                }
            },
            "autoload": {
                "psr-4": {
                    "Ramsey\\Uuid\\": "src/"
                }
            },
            "notification-url": "https://packagist.org/downloads/",
            "license": [
                "MIT"
            ],
            "authors": [
                {
                    "name": "Marijn Huizendveld",
                    "email": "marijn.huizendveld@gmail.com"
                },
                {
                    "name": "Thibaud Fabre",
                    "email": "thibaud@aztech.io"
                },
                {
                    "name": "Ben Ramsey",
                    "email": "ben@benramsey.com",
                    "homepage": "https://benramsey.com"
                }
            ],
            "description": "Formerly rhumsaa/uuid. A PHP 5.4+ library for generating RFC 4122 version 1, 3, 4, and 5 universally unique identifiers (UUID).",
            "homepage": "https://github.com/ramsey/uuid",
            "keywords": [
                "guid",
                "identifier",
                "uuid"
            ],
            "time": "2018-07-19T23:38:55+00:00"
        },
        {
            "name": "react/promise",
            "version": "v2.7.1",
            "source": {
                "type": "git",
                "url": "https://github.com/reactphp/promise.git",
                "reference": "31ffa96f8d2ed0341a57848cbb84d88b89dd664d"
            },
            "dist": {
                "type": "zip",
                "url": "https://api.github.com/repos/reactphp/promise/zipball/31ffa96f8d2ed0341a57848cbb84d88b89dd664d",
                "reference": "31ffa96f8d2ed0341a57848cbb84d88b89dd664d",
                "shasum": ""
            },
            "require": {
                "php": ">=5.4.0"
            },
            "require-dev": {
                "phpunit/phpunit": "~4.8"
            },
            "type": "library",
            "autoload": {
                "psr-4": {
                    "React\\Promise\\": "src/"
                },
                "files": [
                    "src/functions_include.php"
                ]
            },
            "notification-url": "https://packagist.org/downloads/",
            "license": [
                "MIT"
            ],
            "authors": [
                {
                    "name": "Jan Sorgalla",
                    "email": "jsorgalla@gmail.com"
                }
            ],
            "description": "A lightweight implementation of CommonJS Promises/A for PHP",
            "keywords": [
                "promise",
                "promises"
            ],
            "time": "2019-01-07T21:25:54+00:00"
        },
        {
            "name": "seld/jsonlint",
            "version": "1.7.2",
            "source": {
                "type": "git",
                "url": "https://github.com/Seldaek/jsonlint.git",
                "reference": "e2e5d290e4d2a4f0eb449f510071392e00e10d19"
            },
            "dist": {
                "type": "zip",
                "url": "https://api.github.com/repos/Seldaek/jsonlint/zipball/e2e5d290e4d2a4f0eb449f510071392e00e10d19",
                "reference": "e2e5d290e4d2a4f0eb449f510071392e00e10d19",
                "shasum": ""
            },
            "require": {
                "php": "^5.3 || ^7.0"
            },
            "require-dev": {
                "phpunit/phpunit": "^4.8.35 || ^5.7 || ^6.0"
            },
            "bin": [
                "bin/jsonlint"
            ],
            "type": "library",
            "autoload": {
                "psr-4": {
                    "Seld\\JsonLint\\": "src/Seld/JsonLint/"
                }
            },
            "notification-url": "https://packagist.org/downloads/",
            "license": [
                "MIT"
            ],
            "authors": [
                {
                    "name": "Jordi Boggiano",
                    "email": "j.boggiano@seld.be",
                    "homepage": "http://seld.be"
                }
            ],
            "description": "JSON Linter",
            "keywords": [
                "json",
                "linter",
                "parser",
                "validator"
            ],
            "time": "2019-10-24T14:27:39+00:00"
        },
        {
            "name": "seld/phar-utils",
            "version": "1.0.1",
            "source": {
                "type": "git",
                "url": "https://github.com/Seldaek/phar-utils.git",
                "reference": "7009b5139491975ef6486545a39f3e6dad5ac30a"
            },
            "dist": {
                "type": "zip",
                "url": "https://api.github.com/repos/Seldaek/phar-utils/zipball/7009b5139491975ef6486545a39f3e6dad5ac30a",
                "reference": "7009b5139491975ef6486545a39f3e6dad5ac30a",
                "shasum": ""
            },
            "require": {
                "php": ">=5.3"
            },
            "type": "library",
            "extra": {
                "branch-alias": {
                    "dev-master": "1.x-dev"
                }
            },
            "autoload": {
                "psr-4": {
                    "Seld\\PharUtils\\": "src/"
                }
            },
            "notification-url": "https://packagist.org/downloads/",
            "license": [
                "MIT"
            ],
            "authors": [
                {
                    "name": "Jordi Boggiano",
                    "email": "j.boggiano@seld.be"
                }
            ],
            "description": "PHAR file format utilities, for when PHP phars you up",
            "keywords": [
                "phra"
            ],
            "time": "2015-10-13T18:44:15+00:00"
        },
        {
            "name": "symfony/console",
            "version": "v4.1.12",
            "source": {
                "type": "git",
                "url": "https://github.com/symfony/console.git",
                "reference": "9e87c798f67dc9fceeb4f3d57847b52d945d1a02"
            },
            "dist": {
                "type": "zip",
                "url": "https://api.github.com/repos/symfony/console/zipball/9e87c798f67dc9fceeb4f3d57847b52d945d1a02",
                "reference": "9e87c798f67dc9fceeb4f3d57847b52d945d1a02",
                "shasum": ""
            },
            "require": {
                "php": "^7.1.3",
                "symfony/polyfill-mbstring": "~1.0"
            },
            "conflict": {
                "symfony/dependency-injection": "<3.4",
                "symfony/process": "<3.3"
            },
            "provide": {
                "psr/log-implementation": "1.0"
            },
            "require-dev": {
                "psr/log": "~1.0",
                "symfony/config": "~3.4|~4.0",
                "symfony/dependency-injection": "~3.4|~4.0",
                "symfony/event-dispatcher": "~3.4|~4.0",
                "symfony/lock": "~3.4|~4.0",
                "symfony/process": "~3.4|~4.0"
            },
            "suggest": {
                "psr/log": "For using the console logger",
                "symfony/event-dispatcher": "",
                "symfony/lock": "",
                "symfony/process": ""
            },
            "type": "library",
            "extra": {
                "branch-alias": {
                    "dev-master": "4.1-dev"
                }
            },
            "autoload": {
                "psr-4": {
                    "Symfony\\Component\\Console\\": ""
                },
                "exclude-from-classmap": [
                    "/Tests/"
                ]
            },
            "notification-url": "https://packagist.org/downloads/",
            "license": [
                "MIT"
            ],
            "authors": [
                {
                    "name": "Fabien Potencier",
                    "email": "fabien@symfony.com"
                },
                {
                    "name": "Symfony Community",
                    "homepage": "https://symfony.com/contributors"
                }
            ],
            "description": "Symfony Console Component",
            "homepage": "https://symfony.com",
            "time": "2019-01-25T14:34:37+00:00"
        },
        {
            "name": "symfony/css-selector",
            "version": "v4.3.8",
            "source": {
                "type": "git",
                "url": "https://github.com/symfony/css-selector.git",
                "reference": "f4b3ff6a549d9ed28b2b0ecd1781bf67cf220ee9"
            },
            "dist": {
                "type": "zip",
                "url": "https://api.github.com/repos/symfony/css-selector/zipball/f4b3ff6a549d9ed28b2b0ecd1781bf67cf220ee9",
                "reference": "f4b3ff6a549d9ed28b2b0ecd1781bf67cf220ee9",
                "shasum": ""
            },
            "require": {
                "php": "^7.1.3"
            },
            "type": "library",
            "extra": {
                "branch-alias": {
                    "dev-master": "4.3-dev"
                }
            },
            "autoload": {
                "psr-4": {
                    "Symfony\\Component\\CssSelector\\": ""
                },
                "exclude-from-classmap": [
                    "/Tests/"
                ]
            },
            "notification-url": "https://packagist.org/downloads/",
            "license": [
                "MIT"
            ],
            "authors": [
                {
                    "name": "Fabien Potencier",
                    "email": "fabien@symfony.com"
                },
                {
                    "name": "Jean-François Simon",
                    "email": "jeanfrancois.simon@sensiolabs.com"
                },
                {
                    "name": "Symfony Community",
                    "homepage": "https://symfony.com/contributors"
                }
            ],
            "description": "Symfony CssSelector Component",
            "homepage": "https://symfony.com",
            "time": "2019-10-02T08:36:26+00:00"
        },
        {
            "name": "symfony/event-dispatcher",
            "version": "v4.3.8",
            "source": {
                "type": "git",
                "url": "https://github.com/symfony/event-dispatcher.git",
                "reference": "0df002fd4f500392eabd243c2947061a50937287"
            },
            "dist": {
                "type": "zip",
                "url": "https://api.github.com/repos/symfony/event-dispatcher/zipball/0df002fd4f500392eabd243c2947061a50937287",
                "reference": "0df002fd4f500392eabd243c2947061a50937287",
                "shasum": ""
            },
            "require": {
                "php": "^7.1.3",
                "symfony/event-dispatcher-contracts": "^1.1"
            },
            "conflict": {
                "symfony/dependency-injection": "<3.4"
            },
            "provide": {
                "psr/event-dispatcher-implementation": "1.0",
                "symfony/event-dispatcher-implementation": "1.1"
            },
            "require-dev": {
                "psr/log": "~1.0",
                "symfony/config": "~3.4|~4.0",
                "symfony/dependency-injection": "~3.4|~4.0",
                "symfony/expression-language": "~3.4|~4.0",
                "symfony/http-foundation": "^3.4|^4.0",
                "symfony/service-contracts": "^1.1",
                "symfony/stopwatch": "~3.4|~4.0"
            },
            "suggest": {
                "symfony/dependency-injection": "",
                "symfony/http-kernel": ""
            },
            "type": "library",
            "extra": {
                "branch-alias": {
                    "dev-master": "4.3-dev"
                }
            },
            "autoload": {
                "psr-4": {
                    "Symfony\\Component\\EventDispatcher\\": ""
                },
                "exclude-from-classmap": [
                    "/Tests/"
                ]
            },
            "notification-url": "https://packagist.org/downloads/",
            "license": [
                "MIT"
            ],
            "authors": [
                {
                    "name": "Fabien Potencier",
                    "email": "fabien@symfony.com"
                },
                {
                    "name": "Symfony Community",
                    "homepage": "https://symfony.com/contributors"
                }
            ],
            "description": "Symfony EventDispatcher Component",
            "homepage": "https://symfony.com",
            "time": "2019-11-03T09:04:05+00:00"
        },
        {
            "name": "symfony/event-dispatcher-contracts",
            "version": "v1.1.7",
            "source": {
                "type": "git",
                "url": "https://github.com/symfony/event-dispatcher-contracts.git",
                "reference": "c43ab685673fb6c8d84220c77897b1d6cdbe1d18"
            },
            "dist": {
                "type": "zip",
                "url": "https://api.github.com/repos/symfony/event-dispatcher-contracts/zipball/c43ab685673fb6c8d84220c77897b1d6cdbe1d18",
                "reference": "c43ab685673fb6c8d84220c77897b1d6cdbe1d18",
                "shasum": ""
            },
            "require": {
                "php": "^7.1.3"
            },
            "suggest": {
                "psr/event-dispatcher": "",
                "symfony/event-dispatcher-implementation": ""
            },
            "type": "library",
            "extra": {
                "branch-alias": {
                    "dev-master": "1.1-dev"
                }
            },
            "autoload": {
                "psr-4": {
                    "Symfony\\Contracts\\EventDispatcher\\": ""
                }
            },
            "notification-url": "https://packagist.org/downloads/",
            "license": [
                "MIT"
            ],
            "authors": [
                {
                    "name": "Nicolas Grekas",
                    "email": "p@tchwork.com"
                },
                {
                    "name": "Symfony Community",
                    "homepage": "https://symfony.com/contributors"
                }
            ],
            "description": "Generic abstractions related to dispatching event",
            "homepage": "https://symfony.com",
            "keywords": [
                "abstractions",
                "contracts",
                "decoupling",
                "interfaces",
                "interoperability",
                "standards"
            ],
            "time": "2019-09-17T09:54:03+00:00"
        },
        {
            "name": "symfony/filesystem",
            "version": "v4.3.8",
            "source": {
                "type": "git",
                "url": "https://github.com/symfony/filesystem.git",
                "reference": "9abbb7ef96a51f4d7e69627bc6f63307994e4263"
            },
            "dist": {
                "type": "zip",
                "url": "https://api.github.com/repos/symfony/filesystem/zipball/9abbb7ef96a51f4d7e69627bc6f63307994e4263",
                "reference": "9abbb7ef96a51f4d7e69627bc6f63307994e4263",
                "shasum": ""
            },
            "require": {
                "php": "^7.1.3",
                "symfony/polyfill-ctype": "~1.8"
            },
            "type": "library",
            "extra": {
                "branch-alias": {
                    "dev-master": "4.3-dev"
                }
            },
            "autoload": {
                "psr-4": {
                    "Symfony\\Component\\Filesystem\\": ""
                },
                "exclude-from-classmap": [
                    "/Tests/"
                ]
            },
            "notification-url": "https://packagist.org/downloads/",
            "license": [
                "MIT"
            ],
            "authors": [
                {
                    "name": "Fabien Potencier",
                    "email": "fabien@symfony.com"
                },
                {
                    "name": "Symfony Community",
                    "homepage": "https://symfony.com/contributors"
                }
            ],
            "description": "Symfony Filesystem Component",
            "homepage": "https://symfony.com",
            "time": "2019-08-20T14:07:54+00:00"
        },
        {
            "name": "symfony/finder",
            "version": "v4.3.8",
            "source": {
                "type": "git",
                "url": "https://github.com/symfony/finder.git",
                "reference": "72a068f77e317ae77c0a0495236ad292cfb5ce6f"
            },
            "dist": {
                "type": "zip",
                "url": "https://api.github.com/repos/symfony/finder/zipball/72a068f77e317ae77c0a0495236ad292cfb5ce6f",
                "reference": "72a068f77e317ae77c0a0495236ad292cfb5ce6f",
                "shasum": ""
            },
            "require": {
                "php": "^7.1.3"
            },
            "type": "library",
            "extra": {
                "branch-alias": {
                    "dev-master": "4.3-dev"
                }
            },
            "autoload": {
                "psr-4": {
                    "Symfony\\Component\\Finder\\": ""
                },
                "exclude-from-classmap": [
                    "/Tests/"
                ]
            },
            "notification-url": "https://packagist.org/downloads/",
            "license": [
                "MIT"
            ],
            "authors": [
                {
                    "name": "Fabien Potencier",
                    "email": "fabien@symfony.com"
                },
                {
                    "name": "Symfony Community",
                    "homepage": "https://symfony.com/contributors"
                }
            ],
            "description": "Symfony Finder Component",
            "homepage": "https://symfony.com",
            "time": "2019-10-30T12:53:54+00:00"
        },
        {
            "name": "symfony/polyfill-ctype",
            "version": "v1.12.0",
            "source": {
                "type": "git",
                "url": "https://github.com/symfony/polyfill-ctype.git",
                "reference": "550ebaac289296ce228a706d0867afc34687e3f4"
            },
            "dist": {
                "type": "zip",
                "url": "https://api.github.com/repos/symfony/polyfill-ctype/zipball/550ebaac289296ce228a706d0867afc34687e3f4",
                "reference": "550ebaac289296ce228a706d0867afc34687e3f4",
                "shasum": ""
            },
            "require": {
                "php": ">=5.3.3"
            },
            "suggest": {
                "ext-ctype": "For best performance"
            },
            "type": "library",
            "extra": {
                "branch-alias": {
                    "dev-master": "1.12-dev"
                }
            },
            "autoload": {
                "psr-4": {
                    "Symfony\\Polyfill\\Ctype\\": ""
                },
                "files": [
                    "bootstrap.php"
                ]
            },
            "notification-url": "https://packagist.org/downloads/",
            "license": [
                "MIT"
            ],
            "authors": [
                {
                    "name": "Gert de Pagter",
                    "email": "BackEndTea@gmail.com"
                },
                {
                    "name": "Symfony Community",
                    "homepage": "https://symfony.com/contributors"
                }
            ],
            "description": "Symfony polyfill for ctype functions",
            "homepage": "https://symfony.com",
            "keywords": [
                "compatibility",
                "ctype",
                "polyfill",
                "portable"
            ],
            "time": "2019-08-06T08:03:45+00:00"
        },
        {
            "name": "symfony/polyfill-mbstring",
            "version": "v1.12.0",
            "source": {
                "type": "git",
                "url": "https://github.com/symfony/polyfill-mbstring.git",
                "reference": "b42a2f66e8f1b15ccf25652c3424265923eb4f17"
            },
            "dist": {
                "type": "zip",
                "url": "https://api.github.com/repos/symfony/polyfill-mbstring/zipball/b42a2f66e8f1b15ccf25652c3424265923eb4f17",
                "reference": "b42a2f66e8f1b15ccf25652c3424265923eb4f17",
                "shasum": ""
            },
            "require": {
                "php": ">=5.3.3"
            },
            "suggest": {
                "ext-mbstring": "For best performance"
            },
            "type": "library",
            "extra": {
                "branch-alias": {
                    "dev-master": "1.12-dev"
                }
            },
            "autoload": {
                "psr-4": {
                    "Symfony\\Polyfill\\Mbstring\\": ""
                },
                "files": [
                    "bootstrap.php"
                ]
            },
            "notification-url": "https://packagist.org/downloads/",
            "license": [
                "MIT"
            ],
            "authors": [
                {
                    "name": "Nicolas Grekas",
                    "email": "p@tchwork.com"
                },
                {
                    "name": "Symfony Community",
                    "homepage": "https://symfony.com/contributors"
                }
            ],
            "description": "Symfony polyfill for the Mbstring extension",
            "homepage": "https://symfony.com",
            "keywords": [
                "compatibility",
                "mbstring",
                "polyfill",
                "portable",
                "shim"
            ],
            "time": "2019-08-06T08:03:45+00:00"
        },
        {
            "name": "symfony/process",
            "version": "v4.3.8",
            "source": {
                "type": "git",
                "url": "https://github.com/symfony/process.git",
                "reference": "3b2e0cb029afbb0395034509291f21191d1a4db0"
            },
            "dist": {
                "type": "zip",
                "url": "https://api.github.com/repos/symfony/process/zipball/3b2e0cb029afbb0395034509291f21191d1a4db0",
                "reference": "3b2e0cb029afbb0395034509291f21191d1a4db0",
                "shasum": ""
            },
            "require": {
                "php": "^7.1.3"
            },
            "type": "library",
            "extra": {
                "branch-alias": {
                    "dev-master": "4.3-dev"
                }
            },
            "autoload": {
                "psr-4": {
                    "Symfony\\Component\\Process\\": ""
                },
                "exclude-from-classmap": [
                    "/Tests/"
                ]
            },
            "notification-url": "https://packagist.org/downloads/",
            "license": [
                "MIT"
            ],
            "authors": [
                {
                    "name": "Fabien Potencier",
                    "email": "fabien@symfony.com"
                },
                {
                    "name": "Symfony Community",
                    "homepage": "https://symfony.com/contributors"
                }
            ],
            "description": "Symfony Process Component",
            "homepage": "https://symfony.com",
            "time": "2019-10-28T17:07:32+00:00"
        },
        {
            "name": "tedivm/jshrink",
            "version": "v1.3.3",
            "source": {
                "type": "git",
                "url": "https://github.com/tedious/JShrink.git",
                "reference": "566e0c731ba4e372be2de429ef7d54f4faf4477a"
            },
            "dist": {
                "type": "zip",
                "url": "https://api.github.com/repos/tedious/JShrink/zipball/566e0c731ba4e372be2de429ef7d54f4faf4477a",
                "reference": "566e0c731ba4e372be2de429ef7d54f4faf4477a",
                "shasum": ""
            },
            "require": {
                "php": "^5.6|^7.0"
            },
            "require-dev": {
                "friendsofphp/php-cs-fixer": "^2.8",
                "php-coveralls/php-coveralls": "^1.1.0",
                "phpunit/phpunit": "^6"
            },
            "type": "library",
            "autoload": {
                "psr-0": {
                    "JShrink": "src/"
                }
            },
            "notification-url": "https://packagist.org/downloads/",
            "license": [
                "BSD-3-Clause"
            ],
            "authors": [
                {
                    "name": "Robert Hafner",
                    "email": "tedivm@tedivm.com"
                }
            ],
            "description": "Javascript Minifier built in PHP",
            "homepage": "http://github.com/tedious/JShrink",
            "keywords": [
                "javascript",
                "minifier"
            ],
            "time": "2019-06-28T18:11:46+00:00"
        },
        {
            "name": "true/punycode",
            "version": "v2.1.1",
            "source": {
                "type": "git",
                "url": "https://github.com/true/php-punycode.git",
                "reference": "a4d0c11a36dd7f4e7cd7096076cab6d3378a071e"
            },
            "dist": {
                "type": "zip",
                "url": "https://api.github.com/repos/true/php-punycode/zipball/a4d0c11a36dd7f4e7cd7096076cab6d3378a071e",
                "reference": "a4d0c11a36dd7f4e7cd7096076cab6d3378a071e",
                "shasum": ""
            },
            "require": {
                "php": ">=5.3.0",
                "symfony/polyfill-mbstring": "^1.3"
            },
            "require-dev": {
                "phpunit/phpunit": "~4.7",
                "squizlabs/php_codesniffer": "~2.0"
            },
            "type": "library",
            "autoload": {
                "psr-4": {
                    "TrueBV\\": "src/"
                }
            },
            "notification-url": "https://packagist.org/downloads/",
            "license": [
                "MIT"
            ],
            "authors": [
                {
                    "name": "Renan Gonçalves",
                    "email": "renan.saddam@gmail.com"
                }
            ],
            "description": "A Bootstring encoding of Unicode for Internationalized Domain Names in Applications (IDNA)",
            "homepage": "https://github.com/true/php-punycode",
            "keywords": [
                "idna",
                "punycode"
            ],
            "time": "2016-11-16T10:37:54+00:00"
        },
        {
            "name": "tubalmartin/cssmin",
            "version": "v4.1.1",
            "source": {
                "type": "git",
                "url": "https://github.com/tubalmartin/YUI-CSS-compressor-PHP-port.git",
                "reference": "3cbf557f4079d83a06f9c3ff9b957c022d7805cf"
            },
            "dist": {
                "type": "zip",
                "url": "https://api.github.com/repos/tubalmartin/YUI-CSS-compressor-PHP-port/zipball/3cbf557f4079d83a06f9c3ff9b957c022d7805cf",
                "reference": "3cbf557f4079d83a06f9c3ff9b957c022d7805cf",
                "shasum": ""
            },
            "require": {
                "ext-pcre": "*",
                "php": ">=5.3.2"
            },
            "require-dev": {
                "cogpowered/finediff": "0.3.*",
                "phpunit/phpunit": "4.8.*"
            },
            "bin": [
                "cssmin"
            ],
            "type": "library",
            "autoload": {
                "psr-4": {
                    "tubalmartin\\CssMin\\": "src"
                }
            },
            "notification-url": "https://packagist.org/downloads/",
            "license": [
                "BSD-3-Clause"
            ],
            "authors": [
                {
                    "name": "Túbal Martín",
                    "homepage": "http://tubalmartin.me/"
                }
            ],
            "description": "A PHP port of the YUI CSS compressor",
            "homepage": "https://github.com/tubalmartin/YUI-CSS-compressor-PHP-port",
            "keywords": [
                "compress",
                "compressor",
                "css",
                "cssmin",
                "minify",
                "yui"
            ],
            "time": "2018-01-15T15:26:51+00:00"
        },
        {
            "name": "webonyx/graphql-php",
            "version": "v0.13.8",
            "source": {
                "type": "git",
                "url": "https://github.com/webonyx/graphql-php.git",
                "reference": "6829ae58f4c59121df1f86915fb9917a2ec595e8"
            },
            "dist": {
                "type": "zip",
                "url": "https://api.github.com/repos/webonyx/graphql-php/zipball/6829ae58f4c59121df1f86915fb9917a2ec595e8",
                "reference": "6829ae58f4c59121df1f86915fb9917a2ec595e8",
                "shasum": ""
            },
            "require": {
                "ext-json": "*",
                "ext-mbstring": "*",
                "php": "^7.1||^8.0"
            },
            "require-dev": {
                "doctrine/coding-standard": "^6.0",
                "phpbench/phpbench": "^0.14.0",
                "phpstan/phpstan": "^0.11.4",
                "phpstan/phpstan-phpunit": "^0.11.0",
                "phpstan/phpstan-strict-rules": "^0.11.0",
                "phpunit/phpcov": "^5.0",
                "phpunit/phpunit": "^7.2",
                "psr/http-message": "^1.0",
                "react/promise": "2.*"
            },
            "suggest": {
                "psr/http-message": "To use standard GraphQL server",
                "react/promise": "To leverage async resolving on React PHP platform"
            },
            "type": "library",
            "autoload": {
                "psr-4": {
                    "GraphQL\\": "src/"
                }
            },
            "notification-url": "https://packagist.org/downloads/",
            "license": [
                "MIT"
            ],
            "description": "A PHP port of GraphQL reference implementation",
            "homepage": "https://github.com/webonyx/graphql-php",
            "keywords": [
                "api",
                "graphql"
            ],
            "time": "2019-08-25T10:32:47+00:00"
        },
        {
            "name": "wikimedia/less.php",
            "version": "1.8.2",
            "source": {
                "type": "git",
                "url": "https://github.com/wikimedia/less.php.git",
                "reference": "e238ad228d74b6ffd38209c799b34e9826909266"
            },
            "dist": {
                "type": "zip",
                "url": "https://api.github.com/repos/wikimedia/less.php/zipball/e238ad228d74b6ffd38209c799b34e9826909266",
                "reference": "e238ad228d74b6ffd38209c799b34e9826909266",
                "shasum": ""
            },
            "require": {
                "php": ">=7.2.9"
            },
            "require-dev": {
                "phpunit/phpunit": "7.5.14"
            },
            "bin": [
                "bin/lessc"
            ],
            "type": "library",
            "autoload": {
                "psr-0": {
                    "Less": "lib/"
                },
                "classmap": [
                    "lessc.inc.php"
                ]
            },
            "notification-url": "https://packagist.org/downloads/",
            "license": [
                "Apache-2.0"
            ],
            "authors": [
                {
                    "name": "Josh Schmidt",
                    "homepage": "https://github.com/oyejorge"
                },
                {
                    "name": "Matt Agar",
                    "homepage": "https://github.com/agar"
                },
                {
                    "name": "Martin Jantošovič",
                    "homepage": "https://github.com/Mordred"
                }
            ],
            "description": "PHP port of the Javascript version of LESS http://lesscss.org (Originally maintained by Josh Schmidt)",
            "keywords": [
                "css",
                "less",
                "less.js",
                "lesscss",
                "php",
                "stylesheet"
            ],
            "time": "2019-11-06T18:30:11+00:00"
        },
        {
            "name": "zendframework/zend-captcha",
            "version": "2.9.0",
            "source": {
                "type": "git",
                "url": "https://github.com/zendframework/zend-captcha.git",
                "reference": "4272f3d0cde0a1fa9135d0cbc4a629fb655391d3"
            },
            "dist": {
                "type": "zip",
                "url": "https://api.github.com/repos/zendframework/zend-captcha/zipball/4272f3d0cde0a1fa9135d0cbc4a629fb655391d3",
                "reference": "4272f3d0cde0a1fa9135d0cbc4a629fb655391d3",
                "shasum": ""
            },
            "require": {
                "php": "^5.6 || ^7.0",
                "zendframework/zend-math": "^2.7 || ^3.0",
                "zendframework/zend-stdlib": "^3.2.1"
            },
            "require-dev": {
                "phpunit/phpunit": "^5.7.27 || ^6.5.8 || ^7.1.2",
                "zendframework/zend-coding-standard": "~1.0.0",
                "zendframework/zend-session": "^2.8",
                "zendframework/zend-text": "^2.6",
                "zendframework/zend-validator": "^2.10.1",
                "zendframework/zendservice-recaptcha": "^3.0"
            },
            "suggest": {
                "zendframework/zend-i18n-resources": "Translations of captcha messages",
                "zendframework/zend-session": "Zend\\Session component",
                "zendframework/zend-text": "Zend\\Text component",
                "zendframework/zend-validator": "Zend\\Validator component",
                "zendframework/zendservice-recaptcha": "ZendService\\ReCaptcha component"
            },
            "type": "library",
            "extra": {
                "branch-alias": {
                    "dev-master": "2.9.x-dev",
                    "dev-develop": "2.10.x-dev"
                }
            },
            "autoload": {
                "psr-4": {
                    "Zend\\Captcha\\": "src/"
                }
            },
            "notification-url": "https://packagist.org/downloads/",
            "license": [
                "BSD-3-Clause"
            ],
            "description": "Generate and validate CAPTCHAs using Figlets, images, ReCaptcha, and more",
            "keywords": [
                "ZendFramework",
                "captcha",
                "zf"
            ],
            "time": "2019-06-18T09:32:52+00:00"
        },
        {
            "name": "zendframework/zend-code",
            "version": "3.3.2",
            "source": {
                "type": "git",
                "url": "https://github.com/zendframework/zend-code.git",
                "reference": "936fa7ad4d53897ea3e3eb41b5b760828246a20b"
            },
            "dist": {
                "type": "zip",
                "url": "https://api.github.com/repos/zendframework/zend-code/zipball/936fa7ad4d53897ea3e3eb41b5b760828246a20b",
                "reference": "936fa7ad4d53897ea3e3eb41b5b760828246a20b",
                "shasum": ""
            },
            "require": {
                "php": "^7.1",
                "zendframework/zend-eventmanager": "^2.6 || ^3.0"
            },
            "require-dev": {
                "doctrine/annotations": "^1.0",
                "ext-phar": "*",
                "phpunit/phpunit": "^7.5.15",
                "zendframework/zend-coding-standard": "^1.0",
                "zendframework/zend-stdlib": "^2.7 || ^3.0"
            },
            "suggest": {
                "doctrine/annotations": "Doctrine\\Common\\Annotations >=1.0 for annotation features",
                "zendframework/zend-stdlib": "Zend\\Stdlib component"
            },
            "type": "library",
            "extra": {
                "branch-alias": {
                    "dev-master": "3.3.x-dev",
                    "dev-develop": "3.4.x-dev"
                }
            },
            "autoload": {
                "psr-4": {
                    "Zend\\Code\\": "src/"
                }
            },
            "notification-url": "https://packagist.org/downloads/",
            "license": [
                "BSD-3-Clause"
            ],
            "description": "Extensions to the PHP Reflection API, static code scanning, and code generation",
            "keywords": [
                "ZendFramework",
                "code",
                "zf"
            ],
            "time": "2019-08-31T14:14:34+00:00"
        },
        {
            "name": "zendframework/zend-config",
            "version": "2.6.0",
            "source": {
                "type": "git",
                "url": "https://github.com/zendframework/zend-config.git",
                "reference": "2920e877a9f6dca9fa8f6bd3b1ffc2e19bb1e30d"
            },
            "dist": {
                "type": "zip",
                "url": "https://api.github.com/repos/zendframework/zend-config/zipball/2920e877a9f6dca9fa8f6bd3b1ffc2e19bb1e30d",
                "reference": "2920e877a9f6dca9fa8f6bd3b1ffc2e19bb1e30d",
                "shasum": ""
            },
            "require": {
                "php": "^5.5 || ^7.0",
                "zendframework/zend-stdlib": "^2.7 || ^3.0"
            },
            "require-dev": {
                "fabpot/php-cs-fixer": "1.7.*",
                "phpunit/phpunit": "~4.0",
                "zendframework/zend-filter": "^2.6",
                "zendframework/zend-i18n": "^2.5",
                "zendframework/zend-json": "^2.6.1",
                "zendframework/zend-servicemanager": "^2.7.5 || ^3.0.3"
            },
            "suggest": {
                "zendframework/zend-filter": "Zend\\Filter component",
                "zendframework/zend-i18n": "Zend\\I18n component",
                "zendframework/zend-json": "Zend\\Json to use the Json reader or writer classes",
                "zendframework/zend-servicemanager": "Zend\\ServiceManager for use with the Config Factory to retrieve reader and writer instances"
            },
            "type": "library",
            "extra": {
                "branch-alias": {
                    "dev-master": "2.6-dev",
                    "dev-develop": "2.7-dev"
                }
            },
            "autoload": {
                "psr-4": {
                    "Zend\\Config\\": "src/"
                }
            },
            "notification-url": "https://packagist.org/downloads/",
            "license": [
                "BSD-3-Clause"
            ],
            "description": "provides a nested object property based user interface for accessing this configuration data within application code",
            "homepage": "https://github.com/zendframework/zend-config",
            "keywords": [
                "config",
                "zf2"
            ],
            "time": "2016-02-04T23:01:10+00:00"
        },
        {
            "name": "zendframework/zend-console",
            "version": "2.8.0",
            "source": {
                "type": "git",
                "url": "https://github.com/zendframework/zend-console.git",
                "reference": "95817ae78f73c48026972e350a2ecc31c6d9f9ae"
            },
            "dist": {
                "type": "zip",
                "url": "https://api.github.com/repos/zendframework/zend-console/zipball/95817ae78f73c48026972e350a2ecc31c6d9f9ae",
                "reference": "95817ae78f73c48026972e350a2ecc31c6d9f9ae",
                "shasum": ""
            },
            "require": {
                "php": "^5.6 || ^7.0",
                "zendframework/zend-stdlib": "^3.2.1"
            },
            "require-dev": {
                "phpunit/phpunit": "^5.7.23 || ^6.4.3",
                "zendframework/zend-coding-standard": "~1.0.0",
                "zendframework/zend-filter": "^2.7.2",
                "zendframework/zend-json": "^2.6 || ^3.0",
                "zendframework/zend-validator": "^2.10.1"
            },
            "suggest": {
                "zendframework/zend-filter": "To support DefaultRouteMatcher usage",
                "zendframework/zend-validator": "To support DefaultRouteMatcher usage"
            },
            "type": "library",
            "extra": {
                "branch-alias": {
                    "dev-master": "2.8.x-dev",
                    "dev-develop": "2.9.x-dev"
                }
            },
            "autoload": {
                "psr-4": {
                    "Zend\\Console\\": "src/"
                }
            },
            "notification-url": "https://packagist.org/downloads/",
            "license": [
                "BSD-3-Clause"
            ],
            "description": "Build console applications using getopt syntax or routing, complete with prompts",
            "keywords": [
                "ZendFramework",
                "console",
                "zf"
            ],
            "time": "2019-02-04T19:48:22+00:00"
        },
        {
            "name": "zendframework/zend-crypt",
            "version": "2.6.0",
            "source": {
                "type": "git",
                "url": "https://github.com/zendframework/zend-crypt.git",
                "reference": "1b2f5600bf6262904167116fa67b58ab1457036d"
            },
            "dist": {
                "type": "zip",
                "url": "https://api.github.com/repos/zendframework/zend-crypt/zipball/1b2f5600bf6262904167116fa67b58ab1457036d",
                "reference": "1b2f5600bf6262904167116fa67b58ab1457036d",
                "shasum": ""
            },
            "require": {
                "container-interop/container-interop": "~1.0",
                "php": "^5.5 || ^7.0",
                "zendframework/zend-math": "^2.6",
                "zendframework/zend-stdlib": "^2.7 || ^3.0"
            },
            "require-dev": {
                "fabpot/php-cs-fixer": "1.7.*",
                "phpunit/phpunit": "~4.0"
            },
            "suggest": {
                "ext-mcrypt": "Required for most features of Zend\\Crypt"
            },
            "type": "library",
            "extra": {
                "branch-alias": {
                    "dev-master": "2.6-dev",
                    "dev-develop": "2.7-dev"
                }
            },
            "autoload": {
                "psr-4": {
                    "Zend\\Crypt\\": "src/"
                }
            },
            "notification-url": "https://packagist.org/downloads/",
            "license": [
                "BSD-3-Clause"
            ],
            "homepage": "https://github.com/zendframework/zend-crypt",
            "keywords": [
                "crypt",
                "zf2"
            ],
            "time": "2016-02-03T23:46:30+00:00"
        },
        {
            "name": "zendframework/zend-db",
            "version": "2.10.0",
            "source": {
                "type": "git",
                "url": "https://github.com/zendframework/zend-db.git",
                "reference": "77022f06f6ffd384fa86d22ab8d8bbdb925a1e8e"
            },
            "dist": {
                "type": "zip",
                "url": "https://api.github.com/repos/zendframework/zend-db/zipball/77022f06f6ffd384fa86d22ab8d8bbdb925a1e8e",
                "reference": "77022f06f6ffd384fa86d22ab8d8bbdb925a1e8e",
                "shasum": ""
            },
            "require": {
                "php": "^5.6 || ^7.0",
                "zendframework/zend-stdlib": "^2.7 || ^3.0"
            },
            "require-dev": {
                "phpunit/phpunit": "^5.7.25 || ^6.4.4",
                "zendframework/zend-coding-standard": "~1.0.0",
                "zendframework/zend-eventmanager": "^2.6.2 || ^3.0",
                "zendframework/zend-hydrator": "^1.1 || ^2.1 || ^3.0",
                "zendframework/zend-servicemanager": "^2.7.5 || ^3.0.3"
            },
            "suggest": {
                "zendframework/zend-eventmanager": "Zend\\EventManager component",
                "zendframework/zend-hydrator": "Zend\\Hydrator component for using HydratingResultSets",
                "zendframework/zend-servicemanager": "Zend\\ServiceManager component"
            },
            "type": "library",
            "extra": {
                "branch-alias": {
                    "dev-master": "2.9-dev",
                    "dev-develop": "2.10-dev"
                },
                "zf": {
                    "component": "Zend\\Db",
                    "config-provider": "Zend\\Db\\ConfigProvider"
                }
            },
            "autoload": {
                "psr-4": {
                    "Zend\\Db\\": "src/"
                }
            },
            "notification-url": "https://packagist.org/downloads/",
            "license": [
                "BSD-3-Clause"
            ],
            "description": "Database abstraction layer, SQL abstraction, result set abstraction, and RowDataGateway and TableDataGateway implementations",
            "keywords": [
                "ZendFramework",
                "db",
                "zf"
            ],
            "time": "2019-02-25T11:37:45+00:00"
        },
        {
            "name": "zendframework/zend-di",
            "version": "2.6.1",
            "source": {
                "type": "git",
                "url": "https://github.com/zendframework/zend-di.git",
                "reference": "1fd1ba85660b5a2718741b38639dc7c4c3194b37"
            },
            "dist": {
                "type": "zip",
                "url": "https://api.github.com/repos/zendframework/zend-di/zipball/1fd1ba85660b5a2718741b38639dc7c4c3194b37",
                "reference": "1fd1ba85660b5a2718741b38639dc7c4c3194b37",
                "shasum": ""
            },
            "require": {
                "container-interop/container-interop": "^1.1",
                "php": "^5.5 || ^7.0",
                "zendframework/zend-code": "^2.6 || ^3.0",
                "zendframework/zend-stdlib": "^2.7 || ^3.0"
            },
            "require-dev": {
                "fabpot/php-cs-fixer": "1.7.*",
                "phpunit/phpunit": "~4.0"
            },
            "type": "library",
            "extra": {
                "branch-alias": {
                    "dev-master": "2.6-dev",
                    "dev-develop": "2.7-dev"
                }
            },
            "autoload": {
                "psr-4": {
                    "Zend\\Di\\": "src/"
                }
            },
            "notification-url": "https://packagist.org/downloads/",
            "license": [
                "BSD-3-Clause"
            ],
            "homepage": "https://github.com/zendframework/zend-di",
            "keywords": [
                "di",
                "zf2"
            ],
            "time": "2016-04-25T20:58:11+00:00"
        },
        {
            "name": "zendframework/zend-diactoros",
            "version": "1.8.7",
            "source": {
                "type": "git",
                "url": "https://github.com/zendframework/zend-diactoros.git",
                "reference": "a85e67b86e9b8520d07e6415fcbcb8391b44a75b"
            },
            "dist": {
                "type": "zip",
                "url": "https://api.github.com/repos/zendframework/zend-diactoros/zipball/a85e67b86e9b8520d07e6415fcbcb8391b44a75b",
                "reference": "a85e67b86e9b8520d07e6415fcbcb8391b44a75b",
                "shasum": ""
            },
            "require": {
                "php": "^5.6 || ^7.0",
                "psr/http-message": "^1.0"
            },
            "provide": {
                "psr/http-message-implementation": "1.0"
            },
            "require-dev": {
                "ext-dom": "*",
                "ext-libxml": "*",
                "php-http/psr7-integration-tests": "dev-master",
                "phpunit/phpunit": "^5.7.16 || ^6.0.8 || ^7.2.7",
                "zendframework/zend-coding-standard": "~1.0"
            },
            "type": "library",
            "extra": {
                "branch-alias": {
                    "dev-release-1.8": "1.8.x-dev"
                }
            },
            "autoload": {
                "files": [
                    "src/functions/create_uploaded_file.php",
                    "src/functions/marshal_headers_from_sapi.php",
                    "src/functions/marshal_method_from_sapi.php",
                    "src/functions/marshal_protocol_version_from_sapi.php",
                    "src/functions/marshal_uri_from_sapi.php",
                    "src/functions/normalize_server.php",
                    "src/functions/normalize_uploaded_files.php",
                    "src/functions/parse_cookie_header.php"
                ],
                "psr-4": {
                    "Zend\\Diactoros\\": "src/"
                }
            },
            "notification-url": "https://packagist.org/downloads/",
            "license": [
                "BSD-2-Clause"
            ],
            "description": "PSR HTTP Message implementations",
            "homepage": "https://github.com/zendframework/zend-diactoros",
            "keywords": [
                "http",
                "psr",
                "psr-7"
            ],
            "time": "2019-08-06T17:53:53+00:00"
        },
        {
            "name": "zendframework/zend-escaper",
            "version": "2.6.1",
            "source": {
                "type": "git",
                "url": "https://github.com/zendframework/zend-escaper.git",
                "reference": "3801caa21b0ca6aca57fa1c42b08d35c395ebd5f"
            },
            "dist": {
                "type": "zip",
                "url": "https://api.github.com/repos/zendframework/zend-escaper/zipball/3801caa21b0ca6aca57fa1c42b08d35c395ebd5f",
                "reference": "3801caa21b0ca6aca57fa1c42b08d35c395ebd5f",
                "shasum": ""
            },
            "require": {
                "php": "^5.6 || ^7.0"
            },
            "require-dev": {
                "phpunit/phpunit": "^5.7.27 || ^6.5.8 || ^7.1.2",
                "zendframework/zend-coding-standard": "~1.0.0"
            },
            "type": "library",
            "extra": {
                "branch-alias": {
                    "dev-master": "2.6.x-dev",
                    "dev-develop": "2.7.x-dev"
                }
            },
            "autoload": {
                "psr-4": {
                    "Zend\\Escaper\\": "src/"
                }
            },
            "notification-url": "https://packagist.org/downloads/",
            "license": [
                "BSD-3-Clause"
            ],
            "description": "Securely and safely escape HTML, HTML attributes, JavaScript, CSS, and URLs",
            "keywords": [
                "ZendFramework",
                "escaper",
                "zf"
            ],
            "time": "2019-09-05T20:03:20+00:00"
        },
        {
            "name": "zendframework/zend-eventmanager",
            "version": "3.2.1",
            "source": {
                "type": "git",
                "url": "https://github.com/zendframework/zend-eventmanager.git",
                "reference": "a5e2583a211f73604691586b8406ff7296a946dd"
            },
            "dist": {
                "type": "zip",
                "url": "https://api.github.com/repos/zendframework/zend-eventmanager/zipball/a5e2583a211f73604691586b8406ff7296a946dd",
                "reference": "a5e2583a211f73604691586b8406ff7296a946dd",
                "shasum": ""
            },
            "require": {
                "php": "^5.6 || ^7.0"
            },
            "require-dev": {
                "athletic/athletic": "^0.1",
                "container-interop/container-interop": "^1.1.0",
                "phpunit/phpunit": "^5.7.27 || ^6.5.8 || ^7.1.2",
                "zendframework/zend-coding-standard": "~1.0.0",
                "zendframework/zend-stdlib": "^2.7.3 || ^3.0"
            },
            "suggest": {
                "container-interop/container-interop": "^1.1.0, to use the lazy listeners feature",
                "zendframework/zend-stdlib": "^2.7.3 || ^3.0, to use the FilterChain feature"
            },
            "type": "library",
            "extra": {
                "branch-alias": {
                    "dev-master": "3.2-dev",
                    "dev-develop": "3.3-dev"
                }
            },
            "autoload": {
                "psr-4": {
                    "Zend\\EventManager\\": "src/"
                }
            },
            "notification-url": "https://packagist.org/downloads/",
            "license": [
                "BSD-3-Clause"
            ],
            "description": "Trigger and listen to events within a PHP application",
            "homepage": "https://github.com/zendframework/zend-eventmanager",
            "keywords": [
                "event",
                "eventmanager",
                "events",
                "zf2"
            ],
            "time": "2018-04-25T15:33:34+00:00"
        },
        {
            "name": "zendframework/zend-feed",
            "version": "2.12.0",
            "source": {
                "type": "git",
                "url": "https://github.com/zendframework/zend-feed.git",
                "reference": "d926c5af34b93a0121d5e2641af34ddb1533d733"
            },
            "dist": {
                "type": "zip",
                "url": "https://api.github.com/repos/zendframework/zend-feed/zipball/d926c5af34b93a0121d5e2641af34ddb1533d733",
                "reference": "d926c5af34b93a0121d5e2641af34ddb1533d733",
                "shasum": ""
            },
            "require": {
                "ext-dom": "*",
                "ext-libxml": "*",
                "php": "^5.6 || ^7.0",
                "zendframework/zend-escaper": "^2.5.2",
                "zendframework/zend-stdlib": "^3.2.1"
            },
            "require-dev": {
                "phpunit/phpunit": "^5.7.23 || ^6.4.3",
                "psr/http-message": "^1.0.1",
                "zendframework/zend-cache": "^2.7.2",
                "zendframework/zend-coding-standard": "~1.0.0",
                "zendframework/zend-db": "^2.8.2",
                "zendframework/zend-http": "^2.7",
                "zendframework/zend-servicemanager": "^2.7.8 || ^3.3",
                "zendframework/zend-validator": "^2.10.1"
            },
            "suggest": {
                "psr/http-message": "PSR-7 ^1.0.1, if you wish to use Zend\\Feed\\Reader\\Http\\Psr7ResponseDecorator",
                "zendframework/zend-cache": "Zend\\Cache component, for optionally caching feeds between requests",
                "zendframework/zend-db": "Zend\\Db component, for use with PubSubHubbub",
                "zendframework/zend-http": "Zend\\Http for PubSubHubbub, and optionally for use with Zend\\Feed\\Reader",
                "zendframework/zend-servicemanager": "Zend\\ServiceManager component, for easily extending ExtensionManager implementations",
                "zendframework/zend-validator": "Zend\\Validator component, for validating email addresses used in Atom feeds and entries when using the Writer subcomponent"
            },
            "type": "library",
            "extra": {
                "branch-alias": {
                    "dev-master": "2.12.x-dev",
                    "dev-develop": "2.13.x-dev"
                }
            },
            "autoload": {
                "psr-4": {
                    "Zend\\Feed\\": "src/"
                }
            },
            "notification-url": "https://packagist.org/downloads/",
            "license": [
                "BSD-3-Clause"
            ],
            "description": "provides functionality for consuming RSS and Atom feeds",
            "keywords": [
                "ZendFramework",
                "feed",
                "zf"
            ],
            "time": "2019-03-05T20:08:49+00:00"
        },
        {
            "name": "zendframework/zend-filter",
            "version": "2.9.2",
            "source": {
                "type": "git",
                "url": "https://github.com/zendframework/zend-filter.git",
                "reference": "d78f2cdde1c31975e18b2a0753381ed7b61118ef"
            },
            "dist": {
                "type": "zip",
                "url": "https://api.github.com/repos/zendframework/zend-filter/zipball/d78f2cdde1c31975e18b2a0753381ed7b61118ef",
                "reference": "d78f2cdde1c31975e18b2a0753381ed7b61118ef",
                "shasum": ""
            },
            "require": {
                "php": "^5.6 || ^7.0",
                "zendframework/zend-stdlib": "^2.7.7 || ^3.1"
            },
            "conflict": {
                "zendframework/zend-validator": "<2.10.1"
            },
            "require-dev": {
                "pear/archive_tar": "^1.4.3",
                "phpunit/phpunit": "^5.7.23 || ^6.4.3",
                "psr/http-factory": "^1.0",
                "zendframework/zend-coding-standard": "~1.0.0",
                "zendframework/zend-crypt": "^3.2.1",
                "zendframework/zend-servicemanager": "^2.7.8 || ^3.3",
                "zendframework/zend-uri": "^2.6"
            },
            "suggest": {
                "psr/http-factory-implementation": "psr/http-factory-implementation, for creating file upload instances when consuming PSR-7 in file upload filters",
                "zendframework/zend-crypt": "Zend\\Crypt component, for encryption filters",
                "zendframework/zend-i18n": "Zend\\I18n component for filters depending on i18n functionality",
                "zendframework/zend-servicemanager": "Zend\\ServiceManager component, for using the filter chain functionality",
                "zendframework/zend-uri": "Zend\\Uri component, for the UriNormalize filter"
            },
            "type": "library",
            "extra": {
                "branch-alias": {
                    "dev-master": "2.9.x-dev",
                    "dev-develop": "2.10.x-dev"
                },
                "zf": {
                    "component": "Zend\\Filter",
                    "config-provider": "Zend\\Filter\\ConfigProvider"
                }
            },
            "autoload": {
                "psr-4": {
                    "Zend\\Filter\\": "src/"
                }
            },
            "notification-url": "https://packagist.org/downloads/",
            "license": [
                "BSD-3-Clause"
            ],
            "description": "Programmatically filter and normalize data and files",
            "keywords": [
                "ZendFramework",
                "filter",
                "zf"
            ],
            "time": "2019-08-19T07:08:04+00:00"
        },
        {
            "name": "zendframework/zend-form",
            "version": "2.14.3",
            "source": {
                "type": "git",
                "url": "https://github.com/zendframework/zend-form.git",
                "reference": "0b1616c59b1f3df194284e26f98c81ad0c377871"
            },
            "dist": {
                "type": "zip",
                "url": "https://api.github.com/repos/zendframework/zend-form/zipball/0b1616c59b1f3df194284e26f98c81ad0c377871",
                "reference": "0b1616c59b1f3df194284e26f98c81ad0c377871",
                "shasum": ""
            },
            "require": {
                "php": "^5.6 || ^7.0",
                "zendframework/zend-hydrator": "^1.1 || ^2.1 || ^3.0",
                "zendframework/zend-inputfilter": "^2.8",
                "zendframework/zend-stdlib": "^3.2.1"
            },
            "require-dev": {
                "doctrine/annotations": "~1.0",
                "phpunit/phpunit": "^5.7.23 || ^6.5.3",
                "zendframework/zend-cache": "^2.6.1",
                "zendframework/zend-captcha": "^2.7.1",
                "zendframework/zend-code": "^2.6 || ^3.0",
                "zendframework/zend-coding-standard": "~1.0.0",
                "zendframework/zend-escaper": "^2.5",
                "zendframework/zend-eventmanager": "^2.6.2 || ^3.0",
                "zendframework/zend-filter": "^2.6",
                "zendframework/zend-i18n": "^2.6",
                "zendframework/zend-servicemanager": "^2.7.5 || ^3.0.3",
                "zendframework/zend-session": "^2.8.1",
                "zendframework/zend-text": "^2.6",
                "zendframework/zend-validator": "^2.6",
                "zendframework/zend-view": "^2.6.2",
                "zendframework/zendservice-recaptcha": "^3.0.0"
            },
            "suggest": {
                "zendframework/zend-captcha": "^2.7.1, required for using CAPTCHA form elements",
                "zendframework/zend-code": "^2.6 || ^3.0, required to use zend-form annotations support",
                "zendframework/zend-eventmanager": "^2.6.2 || ^3.0, reuired for zend-form annotations support",
                "zendframework/zend-i18n": "^2.6, required when using zend-form view helpers",
                "zendframework/zend-servicemanager": "^2.7.5 || ^3.0.3, required to use the form factories or provide services",
                "zendframework/zend-view": "^2.6.2, required for using the zend-form view helpers",
                "zendframework/zendservice-recaptcha": "in order to use the ReCaptcha form element"
            },
            "type": "library",
            "extra": {
                "branch-alias": {
                    "dev-master": "2.14.x-dev",
                    "dev-develop": "2.15.x-dev"
                },
                "zf": {
                    "component": "Zend\\Form",
                    "config-provider": "Zend\\Form\\ConfigProvider"
                }
            },
            "autoload": {
                "psr-4": {
                    "Zend\\Form\\": "src/"
                },
                "files": [
                    "autoload/formElementManagerPolyfill.php"
                ]
            },
            "notification-url": "https://packagist.org/downloads/",
            "license": [
                "BSD-3-Clause"
            ],
            "description": "Validate and display simple and complex forms, casting forms to business objects and vice versa",
            "keywords": [
                "ZendFramework",
                "form",
                "zf"
            ],
            "time": "2019-10-04T10:46:36+00:00"
        },
        {
            "name": "zendframework/zend-http",
            "version": "2.10.0",
            "source": {
                "type": "git",
                "url": "https://github.com/zendframework/zend-http.git",
                "reference": "4b4983178693a8fdda53b0bbee58552e2d2b1ac0"
            },
            "dist": {
                "type": "zip",
                "url": "https://api.github.com/repos/zendframework/zend-http/zipball/4b4983178693a8fdda53b0bbee58552e2d2b1ac0",
                "reference": "4b4983178693a8fdda53b0bbee58552e2d2b1ac0",
                "shasum": ""
            },
            "require": {
                "php": "^5.6 || ^7.0",
                "zendframework/zend-loader": "^2.5.1",
                "zendframework/zend-stdlib": "^3.2.1",
                "zendframework/zend-uri": "^2.5.2",
                "zendframework/zend-validator": "^2.10.1"
            },
            "require-dev": {
                "phpunit/phpunit": "^5.7.27 || ^6.5.8 || ^7.1.3",
                "zendframework/zend-coding-standard": "~1.0.0",
                "zendframework/zend-config": "^3.1 || ^2.6"
            },
            "suggest": {
                "paragonie/certainty": "For automated management of cacert.pem"
            },
            "type": "library",
            "extra": {
                "branch-alias": {
                    "dev-master": "2.10.x-dev",
                    "dev-develop": "2.11.x-dev"
                }
            },
            "autoload": {
                "psr-4": {
                    "Zend\\Http\\": "src/"
                }
            },
            "notification-url": "https://packagist.org/downloads/",
            "license": [
                "BSD-3-Clause"
            ],
            "description": "Provides an easy interface for performing Hyper-Text Transfer Protocol (HTTP) requests",
            "keywords": [
                "ZendFramework",
                "http",
                "http client",
                "zend",
                "zf"
            ],
            "time": "2019-02-19T18:58:14+00:00"
        },
        {
            "name": "zendframework/zend-hydrator",
            "version": "2.4.2",
            "source": {
                "type": "git",
                "url": "https://github.com/zendframework/zend-hydrator.git",
                "reference": "2bfc6845019e7b6d38b0ab5e55190244dc510285"
            },
            "dist": {
                "type": "zip",
                "url": "https://api.github.com/repos/zendframework/zend-hydrator/zipball/2bfc6845019e7b6d38b0ab5e55190244dc510285",
                "reference": "2bfc6845019e7b6d38b0ab5e55190244dc510285",
                "shasum": ""
            },
            "require": {
                "php": "^5.6 || ^7.0",
                "zendframework/zend-stdlib": "^3.0"
            },
            "require-dev": {
                "phpunit/phpunit": "^5.7.27 || ^6.5.8 || ^7.1.2",
                "zendframework/zend-coding-standard": "~1.0.0",
                "zendframework/zend-eventmanager": "^2.6.2 || ^3.0",
                "zendframework/zend-filter": "^2.6",
                "zendframework/zend-inputfilter": "^2.6",
                "zendframework/zend-serializer": "^2.6.1",
                "zendframework/zend-servicemanager": "^2.7.5 || ^3.0.3"
            },
            "suggest": {
                "zendframework/zend-eventmanager": "^2.6.2 || ^3.0, to support aggregate hydrator usage",
                "zendframework/zend-filter": "^2.6, to support naming strategy hydrator usage",
                "zendframework/zend-serializer": "^2.6.1, to use the SerializableStrategy",
                "zendframework/zend-servicemanager": "^2.7.5 || ^3.0.3, to support hydrator plugin manager usage"
            },
            "type": "library",
            "extra": {
                "branch-alias": {
                    "dev-release-2.4": "2.4.x-dev"
                },
                "zf": {
                    "component": "Zend\\Hydrator",
                    "config-provider": "Zend\\Hydrator\\ConfigProvider"
                }
            },
            "autoload": {
                "psr-4": {
                    "Zend\\Hydrator\\": "src/"
                }
            },
            "notification-url": "https://packagist.org/downloads/",
            "license": [
                "BSD-3-Clause"
            ],
            "description": "Serialize objects to arrays, and vice versa",
            "keywords": [
                "ZendFramework",
                "hydrator",
                "zf"
            ],
            "time": "2019-10-04T11:17:36+00:00"
        },
        {
            "name": "zendframework/zend-i18n",
            "version": "2.9.2",
            "source": {
                "type": "git",
                "url": "https://github.com/zendframework/zend-i18n.git",
                "reference": "e17a54b3aee333ab156958f570cde630acee8b07"
            },
            "dist": {
                "type": "zip",
                "url": "https://api.github.com/repos/zendframework/zend-i18n/zipball/e17a54b3aee333ab156958f570cde630acee8b07",
                "reference": "e17a54b3aee333ab156958f570cde630acee8b07",
                "shasum": ""
            },
            "require": {
                "php": "^5.6 || ^7.0",
                "zendframework/zend-stdlib": "^2.7 || ^3.0"
            },
            "require-dev": {
                "phpunit/phpunit": "^5.7.27 || ^6.5.14 || ^7.5.16",
                "zendframework/zend-cache": "^2.6.1",
                "zendframework/zend-coding-standard": "~1.0.0",
                "zendframework/zend-config": "^2.6",
                "zendframework/zend-eventmanager": "^2.6.2 || ^3.0",
                "zendframework/zend-filter": "^2.6.1",
                "zendframework/zend-servicemanager": "^2.7.5 || ^3.0.3",
                "zendframework/zend-validator": "^2.6",
                "zendframework/zend-view": "^2.6.3"
            },
            "suggest": {
                "ext-intl": "Required for most features of Zend\\I18n; included in default builds of PHP",
                "zendframework/zend-cache": "Zend\\Cache component",
                "zendframework/zend-config": "Zend\\Config component",
                "zendframework/zend-eventmanager": "You should install this package to use the events in the translator",
                "zendframework/zend-filter": "You should install this package to use the provided filters",
                "zendframework/zend-i18n-resources": "Translation resources",
                "zendframework/zend-servicemanager": "Zend\\ServiceManager component",
                "zendframework/zend-validator": "You should install this package to use the provided validators",
                "zendframework/zend-view": "You should install this package to use the provided view helpers"
            },
            "type": "library",
            "extra": {
                "branch-alias": {
                    "dev-master": "2.9.x-dev",
                    "dev-develop": "2.10.x-dev"
                },
                "zf": {
                    "component": "Zend\\I18n",
                    "config-provider": "Zend\\I18n\\ConfigProvider"
                }
            },
            "autoload": {
                "psr-4": {
                    "Zend\\I18n\\": "src/"
                }
            },
            "notification-url": "https://packagist.org/downloads/",
            "license": [
                "BSD-3-Clause"
            ],
            "description": "Provide translations for your application, and filter and validate internationalized values",
            "keywords": [
                "ZendFramework",
                "i18n",
                "zf"
            ],
            "time": "2019-09-30T12:04:37+00:00"
        },
        {
            "name": "zendframework/zend-inputfilter",
            "version": "2.10.1",
            "source": {
                "type": "git",
                "url": "https://github.com/zendframework/zend-inputfilter.git",
                "reference": "1f44a2e9bc394a71638b43bc7024b572fa65410e"
            },
            "dist": {
                "type": "zip",
                "url": "https://api.github.com/repos/zendframework/zend-inputfilter/zipball/1f44a2e9bc394a71638b43bc7024b572fa65410e",
                "reference": "1f44a2e9bc394a71638b43bc7024b572fa65410e",
                "shasum": ""
            },
            "require": {
                "php": "^5.6 || ^7.0",
                "zendframework/zend-filter": "^2.9.1",
                "zendframework/zend-servicemanager": "^2.7.10 || ^3.3.1",
                "zendframework/zend-stdlib": "^2.7 || ^3.0",
                "zendframework/zend-validator": "^2.11"
            },
            "require-dev": {
                "phpunit/phpunit": "^5.7.27 || ^6.5.14 || ^7.5.15",
                "psr/http-message": "^1.0",
                "zendframework/zend-coding-standard": "~1.0.0"
            },
            "suggest": {
                "psr/http-message-implementation": "PSR-7 is required if you wish to validate PSR-7 UploadedFileInterface payloads"
            },
            "type": "library",
            "extra": {
                "branch-alias": {
                    "dev-master": "2.10.x-dev",
                    "dev-develop": "2.11.x-dev"
                },
                "zf": {
                    "component": "Zend\\InputFilter",
                    "config-provider": "Zend\\InputFilter\\ConfigProvider"
                }
            },
            "autoload": {
                "psr-4": {
                    "Zend\\InputFilter\\": "src/"
                }
            },
            "notification-url": "https://packagist.org/downloads/",
            "license": [
                "BSD-3-Clause"
            ],
            "description": "Normalize and validate input sets from the web, APIs, the CLI, and more, including files",
            "keywords": [
                "ZendFramework",
                "inputfilter",
                "zf"
            ],
            "time": "2019-08-28T19:45:32+00:00"
        },
        {
            "name": "zendframework/zend-json",
            "version": "2.6.1",
            "source": {
                "type": "git",
                "url": "https://github.com/zendframework/zend-json.git",
                "reference": "4c8705dbe4ad7d7e51b2876c5b9eea0ef916ba28"
            },
            "dist": {
                "type": "zip",
                "url": "https://api.github.com/repos/zendframework/zend-json/zipball/4c8705dbe4ad7d7e51b2876c5b9eea0ef916ba28",
                "reference": "4c8705dbe4ad7d7e51b2876c5b9eea0ef916ba28",
                "shasum": ""
            },
            "require": {
                "php": "^5.5 || ^7.0"
            },
            "require-dev": {
                "fabpot/php-cs-fixer": "1.7.*",
                "phpunit/phpunit": "~4.0",
                "zendframework/zend-http": "^2.5.4",
                "zendframework/zend-server": "^2.6.1",
                "zendframework/zend-stdlib": "^2.5 || ^3.0",
                "zendframework/zendxml": "^1.0.2"
            },
            "suggest": {
                "zendframework/zend-http": "Zend\\Http component, required to use Zend\\Json\\Server",
                "zendframework/zend-server": "Zend\\Server component, required to use Zend\\Json\\Server",
                "zendframework/zend-stdlib": "Zend\\Stdlib component, for use with caching Zend\\Json\\Server responses",
                "zendframework/zendxml": "To support Zend\\Json\\Json::fromXml() usage"
            },
            "type": "library",
            "extra": {
                "branch-alias": {
                    "dev-master": "2.6-dev",
                    "dev-develop": "2.7-dev"
                }
            },
            "autoload": {
                "psr-4": {
                    "Zend\\Json\\": "src/"
                }
            },
            "notification-url": "https://packagist.org/downloads/",
            "license": [
                "BSD-3-Clause"
            ],
            "description": "provides convenience methods for serializing native PHP to JSON and decoding JSON to native PHP",
            "homepage": "https://github.com/zendframework/zend-json",
            "keywords": [
                "json",
                "zf2"
            ],
            "time": "2016-02-04T21:20:26+00:00"
        },
        {
            "name": "zendframework/zend-loader",
            "version": "2.6.1",
            "source": {
                "type": "git",
                "url": "https://github.com/zendframework/zend-loader.git",
                "reference": "91da574d29b58547385b2298c020b257310898c6"
            },
            "dist": {
                "type": "zip",
                "url": "https://api.github.com/repos/zendframework/zend-loader/zipball/91da574d29b58547385b2298c020b257310898c6",
                "reference": "91da574d29b58547385b2298c020b257310898c6",
                "shasum": ""
            },
            "require": {
                "php": "^5.6 || ^7.0"
            },
            "require-dev": {
                "phpunit/phpunit": "^5.7.27 || ^6.5.8 || ^7.1.4",
                "zendframework/zend-coding-standard": "~1.0.0"
            },
            "type": "library",
            "extra": {
                "branch-alias": {
                    "dev-master": "2.6.x-dev",
                    "dev-develop": "2.7.x-dev"
                }
            },
            "autoload": {
                "psr-4": {
                    "Zend\\Loader\\": "src/"
                }
            },
            "notification-url": "https://packagist.org/downloads/",
            "license": [
                "BSD-3-Clause"
            ],
            "description": "Autoloading and plugin loading strategies",
            "keywords": [
                "ZendFramework",
                "loader",
                "zf"
            ],
            "time": "2019-09-04T19:38:14+00:00"
        },
        {
            "name": "zendframework/zend-log",
            "version": "2.11.0",
            "source": {
                "type": "git",
                "url": "https://github.com/zendframework/zend-log.git",
                "reference": "cb278772afdacb1924342248a069330977625ae6"
            },
            "dist": {
                "type": "zip",
                "url": "https://api.github.com/repos/zendframework/zend-log/zipball/cb278772afdacb1924342248a069330977625ae6",
                "reference": "cb278772afdacb1924342248a069330977625ae6",
                "shasum": ""
            },
            "require": {
                "php": "^5.6 || ^7.0",
                "psr/log": "^1.0",
                "zendframework/zend-servicemanager": "^2.7.5 || ^3.0.3",
                "zendframework/zend-stdlib": "^2.7 || ^3.0"
            },
            "provide": {
                "psr/log-implementation": "1.0.0"
            },
            "require-dev": {
                "mikey179/vfsstream": "^1.6.7",
                "phpunit/phpunit": "^5.7.27 || ^6.5.14 || ^7.5.15",
                "zendframework/zend-coding-standard": "~1.0.0",
                "zendframework/zend-db": "^2.6",
                "zendframework/zend-escaper": "^2.5",
                "zendframework/zend-filter": "^2.5",
                "zendframework/zend-mail": "^2.6.1",
                "zendframework/zend-validator": "^2.10.1"
            },
            "suggest": {
                "ext-mongo": "mongo extension to use Mongo writer",
                "ext-mongodb": "mongodb extension to use MongoDB writer",
                "zendframework/zend-db": "Zend\\Db component to use the database log writer",
                "zendframework/zend-escaper": "Zend\\Escaper component, for use in the XML log formatter",
                "zendframework/zend-mail": "Zend\\Mail component to use the email log writer",
                "zendframework/zend-validator": "Zend\\Validator component to block invalid log messages"
            },
            "type": "library",
            "extra": {
                "branch-alias": {
                    "dev-master": "2.11.x-dev",
                    "dev-develop": "2.12.x-dev"
                },
                "zf": {
                    "component": "Zend\\Log",
                    "config-provider": "Zend\\Log\\ConfigProvider"
                }
            },
            "autoload": {
                "psr-4": {
                    "Zend\\Log\\": "src/"
                }
            },
            "notification-url": "https://packagist.org/downloads/",
            "license": [
                "BSD-3-Clause"
            ],
            "description": "Robust, composite logger with filtering, formatting, and PSR-3 support",
            "keywords": [
                "ZendFramework",
                "log",
                "logging",
                "zf"
            ],
            "time": "2019-08-23T21:28:18+00:00"
        },
        {
            "name": "zendframework/zend-mail",
            "version": "2.10.0",
            "source": {
                "type": "git",
                "url": "https://github.com/zendframework/zend-mail.git",
                "reference": "d7beb63d5f7144a21ac100072c453e63860cdab8"
            },
            "dist": {
                "type": "zip",
                "url": "https://api.github.com/repos/zendframework/zend-mail/zipball/d7beb63d5f7144a21ac100072c453e63860cdab8",
                "reference": "d7beb63d5f7144a21ac100072c453e63860cdab8",
                "shasum": ""
            },
            "require": {
                "ext-iconv": "*",
                "php": "^5.6 || ^7.0",
                "true/punycode": "^2.1",
                "zendframework/zend-loader": "^2.5",
                "zendframework/zend-mime": "^2.5",
                "zendframework/zend-stdlib": "^2.7 || ^3.0",
                "zendframework/zend-validator": "^2.10.2"
            },
            "require-dev": {
                "phpunit/phpunit": "^5.7.25 || ^6.4.4 || ^7.1.4",
                "zendframework/zend-coding-standard": "~1.0.0",
                "zendframework/zend-config": "^2.6",
                "zendframework/zend-crypt": "^2.6 || ^3.0",
                "zendframework/zend-servicemanager": "^2.7.10 || ^3.3.1"
            },
            "suggest": {
                "zendframework/zend-crypt": "Crammd5 support in SMTP Auth",
                "zendframework/zend-servicemanager": "^2.7.10 || ^3.3.1 when using SMTP to deliver messages"
            },
            "type": "library",
            "extra": {
                "branch-alias": {
                    "dev-master": "2.10.x-dev",
                    "dev-develop": "2.11.x-dev"
                },
                "zf": {
                    "component": "Zend\\Mail",
                    "config-provider": "Zend\\Mail\\ConfigProvider"
                }
            },
            "autoload": {
                "psr-4": {
                    "Zend\\Mail\\": "src/"
                }
            },
            "notification-url": "https://packagist.org/downloads/",
            "license": [
                "BSD-3-Clause"
            ],
            "description": "Provides generalized functionality to compose and send both text and MIME-compliant multipart e-mail messages",
            "keywords": [
                "ZendFramework",
                "mail",
                "zf"
            ],
            "time": "2018-06-07T13:37:07+00:00"
        },
        {
            "name": "zendframework/zend-math",
            "version": "2.7.1",
            "source": {
                "type": "git",
                "url": "https://github.com/zendframework/zend-math.git",
                "reference": "1abce074004dacac1a32cd54de94ad47ef960d38"
            },
            "dist": {
                "type": "zip",
                "url": "https://api.github.com/repos/zendframework/zend-math/zipball/1abce074004dacac1a32cd54de94ad47ef960d38",
                "reference": "1abce074004dacac1a32cd54de94ad47ef960d38",
                "shasum": ""
            },
            "require": {
                "php": "^5.5 || ^7.0"
            },
            "require-dev": {
                "fabpot/php-cs-fixer": "1.7.*",
                "ircmaxell/random-lib": "~1.1",
                "phpunit/phpunit": "~4.0"
            },
            "suggest": {
                "ext-bcmath": "If using the bcmath functionality",
                "ext-gmp": "If using the gmp functionality",
                "ircmaxell/random-lib": "Fallback random byte generator for Zend\\Math\\Rand if Mcrypt extensions is unavailable"
            },
            "type": "library",
            "extra": {
                "branch-alias": {
                    "dev-master": "2.7-dev",
                    "dev-develop": "2.8-dev"
                }
            },
            "autoload": {
                "psr-4": {
                    "Zend\\Math\\": "src/"
                }
            },
            "notification-url": "https://packagist.org/downloads/",
            "license": [
                "BSD-3-Clause"
            ],
            "homepage": "https://github.com/zendframework/zend-math",
            "keywords": [
                "math",
                "zf2"
            ],
            "time": "2018-12-04T15:34:17+00:00"
        },
        {
            "name": "zendframework/zend-mime",
            "version": "2.7.2",
            "source": {
                "type": "git",
                "url": "https://github.com/zendframework/zend-mime.git",
                "reference": "c91e0350be53cc9d29be15563445eec3b269d7c1"
            },
            "dist": {
                "type": "zip",
                "url": "https://api.github.com/repos/zendframework/zend-mime/zipball/c91e0350be53cc9d29be15563445eec3b269d7c1",
                "reference": "c91e0350be53cc9d29be15563445eec3b269d7c1",
                "shasum": ""
            },
            "require": {
                "php": "^5.6 || ^7.0",
                "zendframework/zend-stdlib": "^2.7 || ^3.0"
            },
            "require-dev": {
                "phpunit/phpunit": "^5.7.21 || ^6.3",
                "zendframework/zend-coding-standard": "~1.0.0",
                "zendframework/zend-mail": "^2.6"
            },
            "suggest": {
                "zendframework/zend-mail": "Zend\\Mail component"
            },
            "type": "library",
            "extra": {
                "branch-alias": {
                    "dev-master": "2.7.x-dev",
                    "dev-develop": "2.8.x-dev"
                }
            },
            "autoload": {
                "psr-4": {
                    "Zend\\Mime\\": "src/"
                }
            },
            "notification-url": "https://packagist.org/downloads/",
            "license": [
                "BSD-3-Clause"
            ],
            "description": "Create and parse MIME messages and parts",
            "keywords": [
                "ZendFramework",
                "mime",
                "zf"
            ],
            "time": "2019-10-16T19:30:37+00:00"
        },
        {
            "name": "zendframework/zend-modulemanager",
            "version": "2.8.4",
            "source": {
                "type": "git",
                "url": "https://github.com/zendframework/zend-modulemanager.git",
                "reference": "b2596d24b9a4e36a3cd114d35d3ad0918db9a243"
            },
            "dist": {
                "type": "zip",
                "url": "https://api.github.com/repos/zendframework/zend-modulemanager/zipball/b2596d24b9a4e36a3cd114d35d3ad0918db9a243",
                "reference": "b2596d24b9a4e36a3cd114d35d3ad0918db9a243",
                "shasum": ""
            },
            "require": {
                "php": "^5.6 || ^7.0",
                "zendframework/zend-config": "^3.1 || ^2.6",
                "zendframework/zend-eventmanager": "^3.2 || ^2.6.3",
                "zendframework/zend-stdlib": "^3.1 || ^2.7"
            },
            "require-dev": {
                "phpunit/phpunit": "^5.7.27 || ^6.5.14 || ^7.5.16",
                "zendframework/zend-coding-standard": "~1.0.0",
                "zendframework/zend-console": "^2.6",
                "zendframework/zend-di": "^2.6",
                "zendframework/zend-loader": "^2.5",
                "zendframework/zend-mvc": "^3.0 || ^2.7",
                "zendframework/zend-servicemanager": "^3.0.3 || ^2.7.5"
            },
            "suggest": {
                "zendframework/zend-console": "Zend\\Console component",
                "zendframework/zend-loader": "Zend\\Loader component if you are not using Composer autoloading for your modules",
                "zendframework/zend-mvc": "Zend\\Mvc component",
                "zendframework/zend-servicemanager": "Zend\\ServiceManager component"
            },
            "type": "library",
            "extra": {
                "branch-alias": {
                    "dev-master": "2.8.x-dev",
                    "dev-develop": "2.9.x-dev"
                }
            },
            "autoload": {
                "psr-4": {
                    "Zend\\ModuleManager\\": "src/"
                }
            },
            "notification-url": "https://packagist.org/downloads/",
            "license": [
                "BSD-3-Clause"
            ],
            "description": "Modular application system for zend-mvc applications",
            "keywords": [
                "ZendFramework",
                "modulemanager",
                "zf"
            ],
            "time": "2019-10-28T13:29:38+00:00"
        },
        {
            "name": "zendframework/zend-mvc",
            "version": "2.7.15",
            "source": {
                "type": "git",
                "url": "https://github.com/zendframework/zend-mvc.git",
                "reference": "a8d45689d37a9e4ff4b75ea0b7478fa3d4f9c089"
            },
            "dist": {
                "type": "zip",
                "url": "https://api.github.com/repos/zendframework/zend-mvc/zipball/a8d45689d37a9e4ff4b75ea0b7478fa3d4f9c089",
                "reference": "a8d45689d37a9e4ff4b75ea0b7478fa3d4f9c089",
                "shasum": ""
            },
            "require": {
                "container-interop/container-interop": "^1.1",
                "php": "^5.5 || ^7.0",
                "zendframework/zend-console": "^2.7",
                "zendframework/zend-eventmanager": "^2.6.4 || ^3.0",
                "zendframework/zend-form": "^2.11",
                "zendframework/zend-hydrator": "^1.1 || ^2.4",
                "zendframework/zend-psr7bridge": "^0.2",
                "zendframework/zend-servicemanager": "^2.7.10 || ^3.0.3",
                "zendframework/zend-stdlib": "^2.7.5 || ^3.0"
            },
            "replace": {
                "zendframework/zend-router": "^2.0"
            },
            "require-dev": {
                "friendsofphp/php-cs-fixer": "1.7.*",
                "phpunit/phpunit": "^4.8.36",
                "sebastian/comparator": "^1.2.4",
                "sebastian/version": "^1.0.4",
                "zendframework/zend-authentication": "^2.6",
                "zendframework/zend-cache": "^2.8",
                "zendframework/zend-di": "^2.6",
                "zendframework/zend-filter": "^2.8",
                "zendframework/zend-http": "^2.8",
                "zendframework/zend-i18n": "^2.8",
                "zendframework/zend-inputfilter": "^2.8",
                "zendframework/zend-json": "^2.6.1",
                "zendframework/zend-log": "^2.9.3",
                "zendframework/zend-modulemanager": "^2.8",
                "zendframework/zend-serializer": "^2.8",
                "zendframework/zend-session": "^2.8.1",
                "zendframework/zend-text": "^2.7",
                "zendframework/zend-uri": "^2.6",
                "zendframework/zend-validator": "^2.10",
                "zendframework/zend-view": "^2.9"
            },
            "suggest": {
                "zendframework/zend-authentication": "Zend\\Authentication component for Identity plugin",
                "zendframework/zend-config": "Zend\\Config component",
                "zendframework/zend-di": "Zend\\Di component",
                "zendframework/zend-filter": "Zend\\Filter component",
                "zendframework/zend-http": "Zend\\Http component",
                "zendframework/zend-i18n": "Zend\\I18n component for translatable segments",
                "zendframework/zend-inputfilter": "Zend\\Inputfilter component",
                "zendframework/zend-json": "Zend\\Json component",
                "zendframework/zend-log": "Zend\\Log component",
                "zendframework/zend-modulemanager": "Zend\\ModuleManager component",
                "zendframework/zend-serializer": "Zend\\Serializer component",
                "zendframework/zend-servicemanager-di": "^1.0.1, if using zend-servicemanager v3 and requiring the zend-di integration",
                "zendframework/zend-session": "Zend\\Session component for FlashMessenger, PRG, and FPRG plugins",
                "zendframework/zend-text": "Zend\\Text component",
                "zendframework/zend-uri": "Zend\\Uri component",
                "zendframework/zend-validator": "Zend\\Validator component",
                "zendframework/zend-view": "Zend\\View component"
            },
            "type": "library",
            "extra": {
                "branch-alias": {
                    "dev-master": "2.7-dev",
                    "dev-develop": "3.0-dev"
                }
            },
            "autoload": {
                "files": [
                    "src/autoload.php"
                ],
                "psr-4": {
                    "Zend\\Mvc\\": "src/"
                }
            },
            "notification-url": "https://packagist.org/downloads/",
            "license": [
                "BSD-3-Clause"
            ],
            "homepage": "https://github.com/zendframework/zend-mvc",
            "keywords": [
                "mvc",
                "zf2"
            ],
            "time": "2018-05-03T13:13:41+00:00"
        },
        {
            "name": "zendframework/zend-psr7bridge",
            "version": "0.2.2",
            "source": {
                "type": "git",
                "url": "https://github.com/zendframework/zend-psr7bridge.git",
                "reference": "86c0b53b0c6381391c4add4a93a56e51d5c74605"
            },
            "dist": {
                "type": "zip",
                "url": "https://api.github.com/repos/zendframework/zend-psr7bridge/zipball/86c0b53b0c6381391c4add4a93a56e51d5c74605",
                "reference": "86c0b53b0c6381391c4add4a93a56e51d5c74605",
                "shasum": ""
            },
            "require": {
                "php": ">=5.5",
                "psr/http-message": "^1.0",
                "zendframework/zend-diactoros": "^1.1",
                "zendframework/zend-http": "^2.5"
            },
            "require-dev": {
                "phpunit/phpunit": "^4.7",
                "squizlabs/php_codesniffer": "^2.3"
            },
            "type": "library",
            "extra": {
                "branch-alias": {
                    "dev-master": "1.0-dev",
                    "dev-develop": "1.1-dev"
                }
            },
            "autoload": {
                "psr-4": {
                    "Zend\\Psr7Bridge\\": "src/"
                }
            },
            "notification-url": "https://packagist.org/downloads/",
            "license": [
                "BSD-3-Clause"
            ],
            "description": "PSR-7 <-> Zend\\Http bridge",
            "homepage": "https://github.com/zendframework/zend-psr7bridge",
            "keywords": [
                "http",
                "psr",
                "psr-7"
            ],
            "time": "2016-05-10T21:44:39+00:00"
        },
        {
            "name": "zendframework/zend-serializer",
            "version": "2.9.1",
            "source": {
                "type": "git",
                "url": "https://github.com/zendframework/zend-serializer.git",
                "reference": "6fb7ae016cfdf0cfcdfa2b989e6a65f351170e21"
            },
            "dist": {
                "type": "zip",
                "url": "https://api.github.com/repos/zendframework/zend-serializer/zipball/6fb7ae016cfdf0cfcdfa2b989e6a65f351170e21",
                "reference": "6fb7ae016cfdf0cfcdfa2b989e6a65f351170e21",
                "shasum": ""
            },
            "require": {
                "php": "^5.6 || ^7.0",
                "zendframework/zend-json": "^2.5 || ^3.0",
                "zendframework/zend-stdlib": "^2.7 || ^3.0"
            },
            "require-dev": {
                "phpunit/phpunit": "^5.7.27 || ^6.5.14 || ^7.5.16",
                "zendframework/zend-coding-standard": "~1.0.0",
                "zendframework/zend-math": "^2.6 || ^3.0",
                "zendframework/zend-servicemanager": "^2.7.5 || ^3.0.3"
            },
            "suggest": {
                "zendframework/zend-math": "(^2.6 || ^3.0) To support Python Pickle serialization",
                "zendframework/zend-servicemanager": "(^2.7.5 || ^3.0.3) To support plugin manager support"
            },
            "type": "library",
            "extra": {
                "branch-alias": {
                    "dev-master": "2.9.x-dev",
                    "dev-develop": "2.10.x-dev"
                },
                "zf": {
                    "component": "Zend\\Serializer",
                    "config-provider": "Zend\\Serializer\\ConfigProvider"
                }
            },
            "autoload": {
                "psr-4": {
                    "Zend\\Serializer\\": "src/"
                }
            },
            "notification-url": "https://packagist.org/downloads/",
            "license": [
                "BSD-3-Clause"
            ],
            "description": "Serialize and deserialize PHP structures to a variety of representations",
            "keywords": [
                "ZendFramework",
                "serializer",
                "zf"
            ],
            "time": "2019-10-19T08:06:30+00:00"
        },
        {
            "name": "zendframework/zend-server",
            "version": "2.8.1",
            "source": {
                "type": "git",
                "url": "https://github.com/zendframework/zend-server.git",
                "reference": "d80c44700ebb92191dd9a3005316a6ab6637c0d1"
            },
            "dist": {
                "type": "zip",
                "url": "https://api.github.com/repos/zendframework/zend-server/zipball/d80c44700ebb92191dd9a3005316a6ab6637c0d1",
                "reference": "d80c44700ebb92191dd9a3005316a6ab6637c0d1",
                "shasum": ""
            },
            "require": {
                "php": "^5.6 || ^7.0",
                "zendframework/zend-code": "^2.5 || ^3.0",
                "zendframework/zend-stdlib": "^2.5 || ^3.0"
            },
            "require-dev": {
                "phpunit/phpunit": "^5.7.27 || ^6.5.8 || ^7.1.4",
                "zendframework/zend-coding-standard": "~1.0.0"
            },
            "type": "library",
            "extra": {
                "branch-alias": {
                    "dev-master": "2.8.x-dev",
                    "dev-develop": "2.9.x-dev"
                }
            },
            "autoload": {
                "psr-4": {
                    "Zend\\Server\\": "src/"
                }
            },
            "notification-url": "https://packagist.org/downloads/",
            "license": [
                "BSD-3-Clause"
            ],
            "description": "Create Reflection-based RPC servers",
            "keywords": [
                "ZendFramework",
                "server",
                "zf"
            ],
            "time": "2019-10-16T18:27:05+00:00"
        },
        {
            "name": "zendframework/zend-servicemanager",
            "version": "2.7.11",
            "source": {
                "type": "git",
                "url": "https://github.com/zendframework/zend-servicemanager.git",
                "reference": "99ec9ed5d0f15aed9876433c74c2709eb933d4c7"
            },
            "dist": {
                "type": "zip",
                "url": "https://api.github.com/repos/zendframework/zend-servicemanager/zipball/99ec9ed5d0f15aed9876433c74c2709eb933d4c7",
                "reference": "99ec9ed5d0f15aed9876433c74c2709eb933d4c7",
                "shasum": ""
            },
            "require": {
                "container-interop/container-interop": "~1.0",
                "php": "^5.5 || ^7.0"
            },
            "require-dev": {
                "athletic/athletic": "dev-master",
                "fabpot/php-cs-fixer": "1.7.*",
                "phpunit/phpunit": "~4.0",
                "zendframework/zend-di": "~2.5",
                "zendframework/zend-mvc": "~2.5"
            },
            "suggest": {
                "ocramius/proxy-manager": "ProxyManager 0.5.* to handle lazy initialization of services",
                "zendframework/zend-di": "Zend\\Di component"
            },
            "type": "library",
            "extra": {
                "branch-alias": {
                    "dev-master": "2.7-dev",
                    "dev-develop": "3.0-dev"
                }
            },
            "autoload": {
                "psr-4": {
                    "Zend\\ServiceManager\\": "src/"
                }
            },
            "notification-url": "https://packagist.org/downloads/",
            "license": [
                "BSD-3-Clause"
            ],
            "homepage": "https://github.com/zendframework/zend-servicemanager",
            "keywords": [
                "servicemanager",
                "zf2"
            ],
            "time": "2018-06-22T14:49:54+00:00"
        },
        {
            "name": "zendframework/zend-session",
            "version": "2.9.1",
            "source": {
                "type": "git",
                "url": "https://github.com/zendframework/zend-session.git",
                "reference": "c289c4d733ec23a389e25c7c451f4d062088511f"
            },
            "dist": {
                "type": "zip",
                "url": "https://api.github.com/repos/zendframework/zend-session/zipball/c289c4d733ec23a389e25c7c451f4d062088511f",
                "reference": "c289c4d733ec23a389e25c7c451f4d062088511f",
                "shasum": ""
            },
            "require": {
                "php": "^5.6 || ^7.0",
                "zendframework/zend-eventmanager": "^2.6.2 || ^3.0",
                "zendframework/zend-stdlib": "^3.2.1"
            },
            "require-dev": {
                "container-interop/container-interop": "^1.1",
                "mongodb/mongodb": "^1.0.1",
                "php-mock/php-mock-phpunit": "^1.1.2 || ^2.0",
                "phpunit/phpunit": "^5.7.27 || ^6.5.14 || ^7.5.16",
                "zendframework/zend-cache": "^2.6.1",
                "zendframework/zend-coding-standard": "~1.0.0",
                "zendframework/zend-db": "^2.7",
                "zendframework/zend-http": "^2.5.4",
                "zendframework/zend-servicemanager": "^2.7.5 || ^3.0.3",
                "zendframework/zend-validator": "^2.6"
            },
            "suggest": {
                "mongodb/mongodb": "If you want to use the MongoDB session save handler",
                "zendframework/zend-cache": "Zend\\Cache component",
                "zendframework/zend-db": "Zend\\Db component",
                "zendframework/zend-http": "Zend\\Http component",
                "zendframework/zend-servicemanager": "Zend\\ServiceManager component",
                "zendframework/zend-validator": "Zend\\Validator component"
            },
            "type": "library",
            "extra": {
                "branch-alias": {
                    "dev-master": "2.9.x-dev",
                    "dev-develop": "2.10.x-dev"
                },
                "zf": {
                    "component": "Zend\\Session",
                    "config-provider": "Zend\\Session\\ConfigProvider"
                }
            },
            "autoload": {
                "psr-4": {
                    "Zend\\Session\\": "src/"
                }
            },
            "notification-url": "https://packagist.org/downloads/",
            "license": [
                "BSD-3-Clause"
            ],
            "description": "Object-oriented interface to PHP sessions and storage",
            "keywords": [
                "ZendFramework",
                "session",
                "zf"
            ],
            "time": "2019-10-28T19:40:43+00:00"
        },
        {
            "name": "zendframework/zend-soap",
            "version": "2.8.0",
            "source": {
                "type": "git",
                "url": "https://github.com/zendframework/zend-soap.git",
                "reference": "8762d79efa220d82529c43ce08d70554146be645"
            },
            "dist": {
                "type": "zip",
                "url": "https://api.github.com/repos/zendframework/zend-soap/zipball/8762d79efa220d82529c43ce08d70554146be645",
                "reference": "8762d79efa220d82529c43ce08d70554146be645",
                "shasum": ""
            },
            "require": {
                "ext-soap": "*",
                "php": "^5.6 || ^7.0",
                "zendframework/zend-server": "^2.6.1",
                "zendframework/zend-stdlib": "^2.7 || ^3.0",
                "zendframework/zend-uri": "^2.5.2"
            },
            "require-dev": {
                "phpunit/phpunit": "^5.7.21 || ^6.3",
                "zendframework/zend-coding-standard": "~1.0.0",
                "zendframework/zend-config": "^2.6",
                "zendframework/zend-http": "^2.5.4"
            },
            "suggest": {
                "zendframework/zend-http": "Zend\\Http component"
            },
            "type": "library",
            "extra": {
                "branch-alias": {
                    "dev-master": "2.7.x-dev",
                    "dev-develop": "2.8.x-dev"
                }
            },
            "autoload": {
                "psr-4": {
                    "Zend\\Soap\\": "src/"
                }
            },
            "notification-url": "https://packagist.org/downloads/",
            "license": [
                "BSD-3-Clause"
            ],
            "homepage": "https://github.com/zendframework/zend-soap",
            "keywords": [
                "soap",
                "zf2"
            ],
            "time": "2019-04-30T16:45:35+00:00"
        },
        {
            "name": "zendframework/zend-stdlib",
            "version": "3.2.1",
            "source": {
                "type": "git",
                "url": "https://github.com/zendframework/zend-stdlib.git",
                "reference": "66536006722aff9e62d1b331025089b7ec71c065"
            },
            "dist": {
                "type": "zip",
                "url": "https://api.github.com/repos/zendframework/zend-stdlib/zipball/66536006722aff9e62d1b331025089b7ec71c065",
                "reference": "66536006722aff9e62d1b331025089b7ec71c065",
                "shasum": ""
            },
            "require": {
                "php": "^5.6 || ^7.0"
            },
            "require-dev": {
                "phpbench/phpbench": "^0.13",
                "phpunit/phpunit": "^5.7.27 || ^6.5.8 || ^7.1.2",
                "zendframework/zend-coding-standard": "~1.0.0"
            },
            "type": "library",
            "extra": {
                "branch-alias": {
                    "dev-master": "3.2.x-dev",
                    "dev-develop": "3.3.x-dev"
                }
            },
            "autoload": {
                "psr-4": {
                    "Zend\\Stdlib\\": "src/"
                }
            },
            "notification-url": "https://packagist.org/downloads/",
            "license": [
                "BSD-3-Clause"
            ],
            "description": "SPL extensions, array utilities, error handlers, and more",
            "keywords": [
                "ZendFramework",
                "stdlib",
                "zf"
            ],
            "time": "2018-08-28T21:34:05+00:00"
        },
        {
            "name": "zendframework/zend-text",
            "version": "2.7.1",
            "source": {
                "type": "git",
                "url": "https://github.com/zendframework/zend-text.git",
                "reference": "41e32dafa4015e160e2f95a7039554385c71624d"
            },
            "dist": {
                "type": "zip",
                "url": "https://api.github.com/repos/zendframework/zend-text/zipball/41e32dafa4015e160e2f95a7039554385c71624d",
                "reference": "41e32dafa4015e160e2f95a7039554385c71624d",
                "shasum": ""
            },
            "require": {
                "php": "^5.6 || ^7.0",
                "zendframework/zend-servicemanager": "^2.7.5 || ^3.0.3",
                "zendframework/zend-stdlib": "^2.7 || ^3.0"
            },
            "require-dev": {
                "phpunit/phpunit": "^5.7.27 || ^6.5.8 || ^7.1.4",
                "zendframework/zend-coding-standard": "~1.0.0",
                "zendframework/zend-config": "^2.6"
            },
            "type": "library",
            "extra": {
                "branch-alias": {
                    "dev-master": "2.7.x-dev",
                    "dev-develop": "2.8.x-dev"
                }
            },
            "autoload": {
                "psr-4": {
                    "Zend\\Text\\": "src/"
                }
            },
            "notification-url": "https://packagist.org/downloads/",
            "license": [
                "BSD-3-Clause"
            ],
            "description": "Create FIGlets and text-based tables",
            "keywords": [
                "ZendFramework",
                "text",
                "zf"
            ],
            "time": "2019-10-16T20:36:27+00:00"
        },
        {
            "name": "zendframework/zend-uri",
            "version": "2.7.1",
            "source": {
                "type": "git",
                "url": "https://github.com/zendframework/zend-uri.git",
                "reference": "bfc4a5b9a309711e968d7c72afae4ac50c650083"
            },
            "dist": {
                "type": "zip",
                "url": "https://api.github.com/repos/zendframework/zend-uri/zipball/bfc4a5b9a309711e968d7c72afae4ac50c650083",
                "reference": "bfc4a5b9a309711e968d7c72afae4ac50c650083",
                "shasum": ""
            },
            "require": {
                "php": "^5.6 || ^7.0",
                "zendframework/zend-escaper": "^2.5",
                "zendframework/zend-validator": "^2.10"
            },
            "require-dev": {
                "phpunit/phpunit": "^5.7.27 || ^6.5.8 || ^7.1.4",
                "zendframework/zend-coding-standard": "~1.0.0"
            },
            "type": "library",
            "extra": {
                "branch-alias": {
                    "dev-master": "2.7.x-dev",
                    "dev-develop": "2.8.x-dev"
                }
            },
            "autoload": {
                "psr-4": {
                    "Zend\\Uri\\": "src/"
                }
            },
            "notification-url": "https://packagist.org/downloads/",
            "license": [
                "BSD-3-Clause"
            ],
            "description": "A component that aids in manipulating and validating » Uniform Resource Identifiers (URIs)",
            "keywords": [
                "ZendFramework",
                "uri",
                "zf"
            ],
            "time": "2019-10-07T13:35:33+00:00"
        },
        {
            "name": "zendframework/zend-validator",
            "version": "2.12.2",
            "source": {
                "type": "git",
                "url": "https://github.com/zendframework/zend-validator.git",
                "reference": "fd24920c2afcf2a70d11f67c3457f8f509453a62"
            },
            "dist": {
                "type": "zip",
                "url": "https://api.github.com/repos/zendframework/zend-validator/zipball/fd24920c2afcf2a70d11f67c3457f8f509453a62",
                "reference": "fd24920c2afcf2a70d11f67c3457f8f509453a62",
                "shasum": ""
            },
            "require": {
                "container-interop/container-interop": "^1.1",
                "php": "^5.6 || ^7.0",
                "zendframework/zend-stdlib": "^3.2.1"
            },
            "require-dev": {
                "phpunit/phpunit": "^6.0.8 || ^5.7.15",
                "psr/http-message": "^1.0",
                "zendframework/zend-cache": "^2.6.1",
                "zendframework/zend-coding-standard": "~1.0.0",
                "zendframework/zend-config": "^2.6",
                "zendframework/zend-db": "^2.7",
                "zendframework/zend-filter": "^2.6",
                "zendframework/zend-http": "^2.5.4",
                "zendframework/zend-i18n": "^2.6",
                "zendframework/zend-math": "^2.6",
                "zendframework/zend-servicemanager": "^2.7.5 || ^3.0.3",
                "zendframework/zend-session": "^2.8",
                "zendframework/zend-uri": "^2.5"
            },
            "suggest": {
                "psr/http-message": "psr/http-message, required when validating PSR-7 UploadedFileInterface instances via the Upload and UploadFile validators",
                "zendframework/zend-db": "Zend\\Db component, required by the (No)RecordExists validator",
                "zendframework/zend-filter": "Zend\\Filter component, required by the Digits validator",
                "zendframework/zend-i18n": "Zend\\I18n component to allow translation of validation error messages",
                "zendframework/zend-i18n-resources": "Translations of validator messages",
                "zendframework/zend-math": "Zend\\Math component, required by the Csrf validator",
                "zendframework/zend-servicemanager": "Zend\\ServiceManager component to allow using the ValidatorPluginManager and validator chains",
                "zendframework/zend-session": "Zend\\Session component, ^2.8; required by the Csrf validator",
                "zendframework/zend-uri": "Zend\\Uri component, required by the Uri and Sitemap\\Loc validators"
            },
            "type": "library",
            "extra": {
                "branch-alias": {
                    "dev-master": "2.12.x-dev",
                    "dev-develop": "2.13.x-dev"
                },
                "zf": {
                    "component": "Zend\\Validator",
                    "config-provider": "Zend\\Validator\\ConfigProvider"
                }
            },
            "autoload": {
                "psr-4": {
                    "Zend\\Validator\\": "src/"
                }
            },
            "notification-url": "https://packagist.org/downloads/",
            "license": [
                "BSD-3-Clause"
            ],
            "description": "Validation classes for a wide range of domains, and the ability to chain validators to create complex validation criteria",
            "keywords": [
                "ZendFramework",
                "validator",
                "zf"
            ],
            "time": "2019-10-29T08:33:25+00:00"
        },
        {
            "name": "zendframework/zend-view",
            "version": "2.11.3",
            "source": {
                "type": "git",
                "url": "https://github.com/zendframework/zend-view.git",
                "reference": "e766457bd6ce13c5354e443bb949511b6904d7f5"
            },
            "dist": {
                "type": "zip",
                "url": "https://api.github.com/repos/zendframework/zend-view/zipball/e766457bd6ce13c5354e443bb949511b6904d7f5",
                "reference": "e766457bd6ce13c5354e443bb949511b6904d7f5",
                "shasum": ""
            },
            "require": {
                "php": "^5.6 || ^7.0",
                "zendframework/zend-eventmanager": "^2.6.2 || ^3.0",
                "zendframework/zend-json": "^2.6.1 || ^3.0",
                "zendframework/zend-loader": "^2.5",
                "zendframework/zend-stdlib": "^2.7 || ^3.0"
            },
            "require-dev": {
                "phpunit/phpunit": "^5.7.15 || ^6.0.8",
                "zendframework/zend-authentication": "^2.5",
                "zendframework/zend-cache": "^2.6.1",
                "zendframework/zend-coding-standard": "~1.0.0",
                "zendframework/zend-config": "^2.6",
                "zendframework/zend-console": "^2.6",
                "zendframework/zend-escaper": "^2.5",
                "zendframework/zend-feed": "^2.7",
                "zendframework/zend-filter": "^2.6.1",
                "zendframework/zend-http": "^2.5.4",
                "zendframework/zend-i18n": "^2.6",
                "zendframework/zend-log": "^2.7",
                "zendframework/zend-modulemanager": "^2.7.1",
                "zendframework/zend-mvc": "^2.7.14 || ^3.0",
                "zendframework/zend-navigation": "^2.5",
                "zendframework/zend-paginator": "^2.5",
                "zendframework/zend-permissions-acl": "^2.6",
                "zendframework/zend-router": "^3.0.1",
                "zendframework/zend-serializer": "^2.6.1",
                "zendframework/zend-servicemanager": "^2.7.5 || ^3.0.3",
                "zendframework/zend-session": "^2.8.1",
                "zendframework/zend-uri": "^2.5"
            },
            "suggest": {
                "zendframework/zend-authentication": "Zend\\Authentication component",
                "zendframework/zend-escaper": "Zend\\Escaper component",
                "zendframework/zend-feed": "Zend\\Feed component",
                "zendframework/zend-filter": "Zend\\Filter component",
                "zendframework/zend-http": "Zend\\Http component",
                "zendframework/zend-i18n": "Zend\\I18n component",
                "zendframework/zend-mvc": "Zend\\Mvc component",
                "zendframework/zend-mvc-plugin-flashmessenger": "zend-mvc-plugin-flashmessenger component, if you want to use the FlashMessenger view helper with zend-mvc versions 3 and up",
                "zendframework/zend-navigation": "Zend\\Navigation component",
                "zendframework/zend-paginator": "Zend\\Paginator component",
                "zendframework/zend-permissions-acl": "Zend\\Permissions\\Acl component",
                "zendframework/zend-servicemanager": "Zend\\ServiceManager component",
                "zendframework/zend-uri": "Zend\\Uri component"
            },
            "bin": [
                "bin/templatemap_generator.php"
            ],
            "type": "library",
            "extra": {
                "branch-alias": {
                    "dev-master": "2.11.x-dev",
                    "dev-develop": "2.12.x-dev"
                }
            },
            "autoload": {
                "psr-4": {
                    "Zend\\View\\": "src/"
                }
            },
            "notification-url": "https://packagist.org/downloads/",
            "license": [
                "BSD-3-Clause"
            ],
            "description": "Flexible view layer supporting and providing multiple view layers, helpers, and more",
            "keywords": [
                "ZendFramework",
                "view",
                "zf"
            ],
            "time": "2019-10-11T21:10:04+00:00"
        }
    ],
    "packages-dev": [
        {
            "name": "allure-framework/allure-codeception",
            "version": "1.3.0",
            "source": {
                "type": "git",
                "url": "https://github.com/allure-framework/allure-codeception.git",
                "reference": "9d31d781b3622b028f1f6210bc76ba88438bd518"
            },
            "dist": {
                "type": "zip",
                "url": "https://api.github.com/repos/allure-framework/allure-codeception/zipball/9d31d781b3622b028f1f6210bc76ba88438bd518",
                "reference": "9d31d781b3622b028f1f6210bc76ba88438bd518",
                "shasum": ""
            },
            "require": {
                "allure-framework/allure-php-api": "~1.1.0",
                "codeception/codeception": "~2.1",
                "php": ">=5.4.0",
                "symfony/filesystem": ">=2.6",
                "symfony/finder": ">=2.6"
            },
            "type": "library",
            "autoload": {
                "psr-0": {
                    "Yandex": "src/"
                }
            },
            "notification-url": "https://packagist.org/downloads/",
            "license": [
                "Apache-2.0"
            ],
            "authors": [
                {
                    "name": "Ivan Krutov",
                    "email": "vania-pooh@yandex-team.ru",
                    "role": "Developer"
                }
            ],
            "description": "A Codeception adapter for Allure report.",
            "homepage": "http://allure.qatools.ru/",
            "keywords": [
                "allure",
                "attachments",
                "cases",
                "codeception",
                "report",
                "steps",
                "testing"
            ],
            "time": "2018-12-18T19:47:23+00:00"
        },
        {
            "name": "allure-framework/allure-php-api",
            "version": "1.1.5",
            "source": {
                "type": "git",
                "url": "https://github.com/allure-framework/allure-php-commons.git",
                "reference": "c7a675823ad75b8e02ddc364baae21668e7c4e88"
            },
            "dist": {
                "type": "zip",
                "url": "https://api.github.com/repos/allure-framework/allure-php-commons/zipball/c7a675823ad75b8e02ddc364baae21668e7c4e88",
                "reference": "c7a675823ad75b8e02ddc364baae21668e7c4e88",
                "shasum": ""
            },
            "require": {
                "jms/serializer": "^0.16.0",
                "php": ">=5.4.0",
                "ramsey/uuid": "^3.0.0",
                "symfony/http-foundation": "^2.0"
            },
            "require-dev": {
                "phpunit/phpunit": "^4.0.0"
            },
            "type": "library",
            "autoload": {
                "psr-0": {
                    "Yandex": [
                        "src/",
                        "test/"
                    ]
                }
            },
            "notification-url": "https://packagist.org/downloads/",
            "license": [
                "Apache-2.0"
            ],
            "authors": [
                {
                    "name": "Ivan Krutov",
                    "email": "vania-pooh@yandex-team.ru",
                    "role": "Developer"
                }
            ],
            "description": "PHP API for Allure adapter",
            "homepage": "http://allure.qatools.ru/",
            "keywords": [
                "allure",
                "api",
                "php",
                "report"
            ],
            "time": "2018-05-25T14:02:11+00:00"
        },
        {
            "name": "allure-framework/allure-phpunit",
            "version": "1.2.3",
            "source": {
                "type": "git",
                "url": "https://github.com/allure-framework/allure-phpunit.git",
                "reference": "45504aeba41304cf155a898fa9ac1aae79f4a089"
            },
            "dist": {
                "type": "zip",
                "url": "https://api.github.com/repos/allure-framework/allure-phpunit/zipball/45504aeba41304cf155a898fa9ac1aae79f4a089",
                "reference": "45504aeba41304cf155a898fa9ac1aae79f4a089",
                "shasum": ""
            },
            "require": {
                "allure-framework/allure-php-api": "~1.1.0",
                "mikey179/vfsstream": "1.*",
                "php": ">=7.0.0",
                "phpunit/phpunit": ">=6.0.0"
            },
            "type": "library",
            "autoload": {
                "psr-0": {
                    "Yandex": "src/"
                }
            },
            "notification-url": "https://packagist.org/downloads/",
            "license": [
                "Apache-2.0"
            ],
            "authors": [
                {
                    "name": "Ivan Krutov",
                    "email": "vania-pooh@yandex-team.ru",
                    "role": "Developer"
                }
            ],
            "description": "A PHPUnit adapter for Allure report.",
            "homepage": "http://allure.qatools.ru/",
            "keywords": [
                "allure",
                "attachments",
                "cases",
                "phpunit",
                "report",
                "steps",
                "testing"
            ],
            "time": "2017-11-03T13:08:21+00:00"
        },
        {
            "name": "behat/gherkin",
            "version": "v4.6.0",
            "source": {
                "type": "git",
                "url": "https://github.com/Behat/Gherkin.git",
                "reference": "ab0a02ea14893860bca00f225f5621d351a3ad07"
            },
            "dist": {
                "type": "zip",
                "url": "https://api.github.com/repos/Behat/Gherkin/zipball/ab0a02ea14893860bca00f225f5621d351a3ad07",
                "reference": "ab0a02ea14893860bca00f225f5621d351a3ad07",
                "shasum": ""
            },
            "require": {
                "php": ">=5.3.1"
            },
            "require-dev": {
                "phpunit/phpunit": "~4.5|~5",
                "symfony/phpunit-bridge": "~2.7|~3|~4",
                "symfony/yaml": "~2.3|~3|~4"
            },
            "suggest": {
                "symfony/yaml": "If you want to parse features, represented in YAML files"
            },
            "type": "library",
            "extra": {
                "branch-alias": {
                    "dev-master": "4.4-dev"
                }
            },
            "autoload": {
                "psr-0": {
                    "Behat\\Gherkin": "src/"
                }
            },
            "notification-url": "https://packagist.org/downloads/",
            "license": [
                "MIT"
            ],
            "authors": [
                {
                    "name": "Konstantin Kudryashov",
                    "email": "ever.zet@gmail.com",
                    "homepage": "http://everzet.com"
                }
            ],
            "description": "Gherkin DSL parser for PHP 5.3",
            "homepage": "http://behat.org/",
            "keywords": [
                "BDD",
                "Behat",
                "Cucumber",
                "DSL",
                "gherkin",
                "parser"
            ],
            "time": "2019-01-16T14:22:17+00:00"
        },
        {
            "name": "cache/cache",
            "version": "0.4.0",
            "source": {
                "type": "git",
                "url": "https://github.com/php-cache/cache.git",
                "reference": "902b2e5b54ea57e3a801437748652228c4c58604"
            },
            "dist": {
                "type": "zip",
                "url": "https://api.github.com/repos/php-cache/cache/zipball/902b2e5b54ea57e3a801437748652228c4c58604",
                "reference": "902b2e5b54ea57e3a801437748652228c4c58604",
                "shasum": ""
            },
            "require": {
                "doctrine/cache": "^1.3",
                "league/flysystem": "^1.0",
                "php": "^5.6 || ^7.0",
                "psr/cache": "^1.0",
                "psr/log": "^1.0",
                "psr/simple-cache": "^1.0"
            },
            "conflict": {
                "cache/adapter-common": "*",
                "cache/apc-adapter": "*",
                "cache/apcu-adapter": "*",
                "cache/array-adapter": "*",
                "cache/chain-adapter": "*",
                "cache/doctrine-adapter": "*",
                "cache/filesystem-adapter": "*",
                "cache/hierarchical-cache": "*",
                "cache/illuminate-adapter": "*",
                "cache/memcache-adapter": "*",
                "cache/memcached-adapter": "*",
                "cache/mongodb-adapter": "*",
                "cache/predis-adapter": "*",
                "cache/psr-6-doctrine-bridge": "*",
                "cache/redis-adapter": "*",
                "cache/session-handler": "*",
                "cache/taggable-cache": "*",
                "cache/void-adapter": "*"
            },
            "require-dev": {
                "cache/integration-tests": "^0.16",
                "defuse/php-encryption": "^2.0",
                "illuminate/cache": "^5.4",
                "mockery/mockery": "^0.9",
                "phpunit/phpunit": "^4.0 || ^5.1",
                "predis/predis": "^1.0",
                "symfony/cache": "dev-master"
            },
            "suggest": {
                "ext-apc": "APC extension is required to use the APC Adapter",
                "ext-apcu": "APCu extension is required to use the APCu Adapter",
                "ext-memcache": "Memcache extension is required to use the Memcache Adapter",
                "ext-memcached": "Memcached extension is required to use the Memcached Adapter",
                "ext-mongodb": "Mongodb extension required to use the Mongodb adapter",
                "ext-redis": "Redis extension is required to use the Redis adapter",
                "mongodb/mongodb": "Mongodb lib required to use the Mongodb adapter"
            },
            "type": "library",
            "autoload": {
                "psr-4": {
                    "Cache\\": "src/"
                },
                "exclude-from-classmap": [
                    "**/Tests/"
                ]
            },
            "notification-url": "https://packagist.org/downloads/",
            "license": [
                "MIT"
            ],
            "authors": [
                {
                    "name": "Aaron Scherer",
                    "email": "aequasi@gmail.com",
                    "homepage": "https://github.com/aequasi"
                },
                {
                    "name": "Tobias Nyholm",
                    "email": "tobias.nyholm@gmail.com",
                    "homepage": "https://github.com/Nyholm"
                }
            ],
            "description": "Library of all the php-cache adapters",
            "homepage": "http://www.php-cache.com/en/latest/",
            "keywords": [
                "cache",
                "psr6"
            ],
            "time": "2017-03-28T16:08:48+00:00"
        },
        {
            "name": "codeception/codeception",
            "version": "2.4.5",
            "source": {
                "type": "git",
                "url": "https://github.com/Codeception/Codeception.git",
                "reference": "5fee32d5c82791548931cbc34806b4de6aa1abfc"
            },
            "dist": {
                "type": "zip",
                "url": "https://api.github.com/repos/Codeception/Codeception/zipball/5fee32d5c82791548931cbc34806b4de6aa1abfc",
                "reference": "5fee32d5c82791548931cbc34806b4de6aa1abfc",
                "shasum": ""
            },
            "require": {
                "behat/gherkin": "^4.4.0",
                "codeception/phpunit-wrapper": "^6.0.9|^7.0.6",
                "codeception/stub": "^2.0",
                "ext-json": "*",
                "ext-mbstring": "*",
                "facebook/webdriver": ">=1.1.3 <2.0",
                "guzzlehttp/guzzle": ">=4.1.4 <7.0",
                "guzzlehttp/psr7": "~1.0",
                "php": ">=5.6.0 <8.0",
                "symfony/browser-kit": ">=2.7 <5.0",
                "symfony/console": ">=2.7 <5.0",
                "symfony/css-selector": ">=2.7 <5.0",
                "symfony/dom-crawler": ">=2.7 <5.0",
                "symfony/event-dispatcher": ">=2.7 <5.0",
                "symfony/finder": ">=2.7 <5.0",
                "symfony/yaml": ">=2.7 <5.0"
            },
            "require-dev": {
                "codeception/specify": "~0.3",
                "facebook/graph-sdk": "~5.3",
                "flow/jsonpath": "~0.2",
                "monolog/monolog": "~1.8",
                "pda/pheanstalk": "~3.0",
                "php-amqplib/php-amqplib": "~2.4",
                "predis/predis": "^1.0",
                "squizlabs/php_codesniffer": "~2.0",
                "symfony/process": ">=2.7 <5.0",
                "vlucas/phpdotenv": "^2.4.0"
            },
            "suggest": {
                "aws/aws-sdk-php": "For using AWS Auth in REST module and Queue module",
                "codeception/phpbuiltinserver": "Start and stop PHP built-in web server for your tests",
                "codeception/specify": "BDD-style code blocks",
                "codeception/verify": "BDD-style assertions",
                "flow/jsonpath": "For using JSONPath in REST module",
                "league/factory-muffin": "For DataFactory module",
                "league/factory-muffin-faker": "For Faker support in DataFactory module",
                "phpseclib/phpseclib": "for SFTP option in FTP Module",
                "stecman/symfony-console-completion": "For BASH autocompletion",
                "symfony/phpunit-bridge": "For phpunit-bridge support"
            },
            "bin": [
                "codecept"
            ],
            "type": "library",
            "extra": {
                "branch-alias": []
            },
            "autoload": {
                "psr-4": {
                    "Codeception\\": "src\\Codeception",
                    "Codeception\\Extension\\": "ext"
                }
            },
            "notification-url": "https://packagist.org/downloads/",
            "license": [
                "MIT"
            ],
            "authors": [
                {
                    "name": "Michael Bodnarchuk",
                    "email": "davert@mail.ua",
                    "homepage": "http://codegyre.com"
                }
            ],
            "description": "BDD-style testing framework",
            "homepage": "http://codeception.com/",
            "keywords": [
                "BDD",
                "TDD",
                "acceptance testing",
                "functional testing",
                "unit testing"
            ],
            "time": "2018-08-01T07:21:49+00:00"
        },
        {
            "name": "codeception/phpunit-wrapper",
            "version": "6.7.0",
            "source": {
                "type": "git",
                "url": "https://github.com/Codeception/phpunit-wrapper.git",
                "reference": "93f59e028826464eac086052fa226e58967f6907"
            },
            "dist": {
                "type": "zip",
                "url": "https://api.github.com/repos/Codeception/phpunit-wrapper/zipball/93f59e028826464eac086052fa226e58967f6907",
                "reference": "93f59e028826464eac086052fa226e58967f6907",
                "shasum": ""
            },
            "require": {
                "phpunit/php-code-coverage": ">=4.0.4 <6.0",
                "phpunit/phpunit": ">=6.5.13 <7.0",
                "sebastian/comparator": ">=1.2.4 <3.0",
                "sebastian/diff": ">=1.4 <4.0"
            },
            "replace": {
                "codeception/phpunit-wrapper": "*"
            },
            "require-dev": {
                "codeception/specify": "*",
                "vlucas/phpdotenv": "^3.0"
            },
            "type": "library",
            "autoload": {
                "psr-4": {
                    "Codeception\\PHPUnit\\": "src\\"
                }
            },
            "notification-url": "https://packagist.org/downloads/",
            "license": [
                "MIT"
            ],
            "authors": [
                {
                    "name": "Davert",
                    "email": "davert.php@resend.cc"
                }
            ],
            "description": "PHPUnit classes used by Codeception",
            "time": "2019-08-18T15:43:35+00:00"
        },
        {
            "name": "codeception/stub",
            "version": "2.1.0",
            "source": {
                "type": "git",
                "url": "https://github.com/Codeception/Stub.git",
                "reference": "853657f988942f7afb69becf3fd0059f192c705a"
            },
            "dist": {
                "type": "zip",
                "url": "https://api.github.com/repos/Codeception/Stub/zipball/853657f988942f7afb69becf3fd0059f192c705a",
                "reference": "853657f988942f7afb69becf3fd0059f192c705a",
                "shasum": ""
            },
            "require": {
                "codeception/phpunit-wrapper": ">6.0.15 <6.1.0 | ^6.6.1 | ^7.7.1 | ^8.0.3"
            },
            "type": "library",
            "autoload": {
                "psr-4": {
                    "Codeception\\": "src/"
                }
            },
            "notification-url": "https://packagist.org/downloads/",
            "license": [
                "MIT"
            ],
            "description": "Flexible Stub wrapper for PHPUnit's Mock Builder",
            "time": "2019-03-02T15:35:10+00:00"
        },
        {
            "name": "consolidation/annotated-command",
            "version": "2.12.0",
            "source": {
                "type": "git",
                "url": "https://github.com/consolidation/annotated-command.git",
                "reference": "512a2e54c98f3af377589de76c43b24652bcb789"
            },
            "dist": {
                "type": "zip",
                "url": "https://api.github.com/repos/consolidation/annotated-command/zipball/512a2e54c98f3af377589de76c43b24652bcb789",
                "reference": "512a2e54c98f3af377589de76c43b24652bcb789",
                "shasum": ""
            },
            "require": {
                "consolidation/output-formatters": "^3.4",
                "php": ">=5.4.5",
                "psr/log": "^1",
                "symfony/console": "^2.8|^3|^4",
                "symfony/event-dispatcher": "^2.5|^3|^4",
                "symfony/finder": "^2.5|^3|^4"
            },
            "require-dev": {
                "g1a/composer-test-scenarios": "^3",
                "php-coveralls/php-coveralls": "^1",
                "phpunit/phpunit": "^6",
                "squizlabs/php_codesniffer": "^2.7"
            },
            "type": "library",
            "extra": {
                "scenarios": {
                    "symfony4": {
                        "require": {
                            "symfony/console": "^4.0"
                        },
                        "config": {
                            "platform": {
                                "php": "7.1.3"
                            }
                        }
                    },
                    "symfony2": {
                        "require": {
                            "symfony/console": "^2.8"
                        },
                        "require-dev": {
                            "phpunit/phpunit": "^4.8.36"
                        },
                        "remove": [
                            "php-coveralls/php-coveralls"
                        ],
                        "config": {
                            "platform": {
                                "php": "5.4.8"
                            }
                        },
                        "scenario-options": {
                            "create-lockfile": "false"
                        }
                    },
                    "phpunit4": {
                        "require-dev": {
                            "phpunit/phpunit": "^4.8.36"
                        },
                        "remove": [
                            "php-coveralls/php-coveralls"
                        ],
                        "config": {
                            "platform": {
                                "php": "5.4.8"
                            }
                        }
                    }
                },
                "branch-alias": {
                    "dev-master": "2.x-dev"
                }
            },
            "autoload": {
                "psr-4": {
                    "Consolidation\\AnnotatedCommand\\": "src"
                }
            },
            "notification-url": "https://packagist.org/downloads/",
            "license": [
                "MIT"
            ],
            "authors": [
                {
                    "name": "Greg Anderson",
                    "email": "greg.1.anderson@greenknowe.org"
                }
            ],
            "description": "Initialize Symfony Console commands from annotated command class methods.",
            "time": "2019-03-08T16:55:03+00:00"
        },
        {
            "name": "consolidation/config",
            "version": "1.2.1",
            "source": {
                "type": "git",
                "url": "https://github.com/consolidation/config.git",
                "reference": "cac1279bae7efb5c7fb2ca4c3ba4b8eb741a96c1"
            },
            "dist": {
                "type": "zip",
                "url": "https://api.github.com/repos/consolidation/config/zipball/cac1279bae7efb5c7fb2ca4c3ba4b8eb741a96c1",
                "reference": "cac1279bae7efb5c7fb2ca4c3ba4b8eb741a96c1",
                "shasum": ""
            },
            "require": {
                "dflydev/dot-access-data": "^1.1.0",
                "grasmash/expander": "^1",
                "php": ">=5.4.0"
            },
            "require-dev": {
                "g1a/composer-test-scenarios": "^3",
                "php-coveralls/php-coveralls": "^1",
                "phpunit/phpunit": "^5",
                "squizlabs/php_codesniffer": "2.*",
                "symfony/console": "^2.5|^3|^4",
                "symfony/yaml": "^2.8.11|^3|^4"
            },
            "suggest": {
                "symfony/yaml": "Required to use Consolidation\\Config\\Loader\\YamlConfigLoader"
            },
            "type": "library",
            "extra": {
                "scenarios": {
                    "symfony4": {
                        "require-dev": {
                            "symfony/console": "^4.0"
                        },
                        "config": {
                            "platform": {
                                "php": "7.1.3"
                            }
                        }
                    },
                    "symfony2": {
                        "require-dev": {
                            "symfony/console": "^2.8",
                            "symfony/event-dispatcher": "^2.8",
                            "phpunit/phpunit": "^4.8.36"
                        },
                        "remove": [
                            "php-coveralls/php-coveralls"
                        ],
                        "config": {
                            "platform": {
                                "php": "5.4.8"
                            }
                        }
                    }
                },
                "branch-alias": {
                    "dev-master": "1.x-dev"
                }
            },
            "autoload": {
                "psr-4": {
                    "Consolidation\\Config\\": "src"
                }
            },
            "notification-url": "https://packagist.org/downloads/",
            "license": [
                "MIT"
            ],
            "authors": [
                {
                    "name": "Greg Anderson",
                    "email": "greg.1.anderson@greenknowe.org"
                }
            ],
            "description": "Provide configuration services for a commandline tool.",
            "time": "2019-03-03T19:37:04+00:00"
        },
        {
            "name": "consolidation/log",
            "version": "1.1.1",
            "source": {
                "type": "git",
                "url": "https://github.com/consolidation/log.git",
                "reference": "b2e887325ee90abc96b0a8b7b474cd9e7c896e3a"
            },
            "dist": {
                "type": "zip",
                "url": "https://api.github.com/repos/consolidation/log/zipball/b2e887325ee90abc96b0a8b7b474cd9e7c896e3a",
                "reference": "b2e887325ee90abc96b0a8b7b474cd9e7c896e3a",
                "shasum": ""
            },
            "require": {
                "php": ">=5.4.5",
                "psr/log": "^1.0",
                "symfony/console": "^2.8|^3|^4"
            },
            "require-dev": {
                "g1a/composer-test-scenarios": "^3",
                "php-coveralls/php-coveralls": "^1",
                "phpunit/phpunit": "^6",
                "squizlabs/php_codesniffer": "^2"
            },
            "type": "library",
            "extra": {
                "scenarios": {
                    "symfony4": {
                        "require": {
                            "symfony/console": "^4.0"
                        },
                        "config": {
                            "platform": {
                                "php": "7.1.3"
                            }
                        }
                    },
                    "symfony2": {
                        "require": {
                            "symfony/console": "^2.8"
                        },
                        "require-dev": {
                            "phpunit/phpunit": "^4.8.36"
                        },
                        "remove": [
                            "php-coveralls/php-coveralls"
                        ],
                        "config": {
                            "platform": {
                                "php": "5.4.8"
                            }
                        }
                    },
                    "phpunit4": {
                        "require-dev": {
                            "phpunit/phpunit": "^4.8.36"
                        },
                        "remove": [
                            "php-coveralls/php-coveralls"
                        ],
                        "config": {
                            "platform": {
                                "php": "5.4.8"
                            }
                        }
                    }
                },
                "branch-alias": {
                    "dev-master": "1.x-dev"
                }
            },
            "autoload": {
                "psr-4": {
                    "Consolidation\\Log\\": "src"
                }
            },
            "notification-url": "https://packagist.org/downloads/",
            "license": [
                "MIT"
            ],
            "authors": [
                {
                    "name": "Greg Anderson",
                    "email": "greg.1.anderson@greenknowe.org"
                }
            ],
            "description": "Improved Psr-3 / Psr\\Log logger based on Symfony Console components.",
            "time": "2019-01-01T17:30:51+00:00"
        },
        {
            "name": "consolidation/output-formatters",
            "version": "3.5.0",
            "source": {
                "type": "git",
                "url": "https://github.com/consolidation/output-formatters.git",
                "reference": "99ec998ffb697e0eada5aacf81feebfb13023605"
            },
            "dist": {
                "type": "zip",
                "url": "https://api.github.com/repos/consolidation/output-formatters/zipball/99ec998ffb697e0eada5aacf81feebfb13023605",
                "reference": "99ec998ffb697e0eada5aacf81feebfb13023605",
                "shasum": ""
            },
            "require": {
                "dflydev/dot-access-data": "^1.1.0",
                "php": ">=5.4.0",
                "symfony/console": "^2.8|^3|^4",
                "symfony/finder": "^2.5|^3|^4"
            },
            "require-dev": {
                "g1a/composer-test-scenarios": "^3",
                "php-coveralls/php-coveralls": "^1",
                "phpunit/phpunit": "^5.7.27",
                "squizlabs/php_codesniffer": "^2.7",
                "symfony/var-dumper": "^2.8|^3|^4",
                "victorjonsson/markdowndocs": "^1.3"
            },
            "suggest": {
                "symfony/var-dumper": "For using the var_dump formatter"
            },
            "type": "library",
            "extra": {
                "scenarios": {
                    "symfony4": {
                        "require": {
                            "symfony/console": "^4.0"
                        },
                        "require-dev": {
                            "phpunit/phpunit": "^6"
                        },
                        "config": {
                            "platform": {
                                "php": "7.1.3"
                            }
                        }
                    },
                    "symfony3": {
                        "require": {
                            "symfony/console": "^3.4",
                            "symfony/finder": "^3.4",
                            "symfony/var-dumper": "^3.4"
                        },
                        "config": {
                            "platform": {
                                "php": "5.6.32"
                            }
                        }
                    },
                    "symfony2": {
                        "require": {
                            "symfony/console": "^2.8"
                        },
                        "require-dev": {
                            "phpunit/phpunit": "^4.8.36"
                        },
                        "remove": [
                            "php-coveralls/php-coveralls"
                        ],
                        "config": {
                            "platform": {
                                "php": "5.4.8"
                            }
                        },
                        "scenario-options": {
                            "create-lockfile": "false"
                        }
                    }
                },
                "branch-alias": {
                    "dev-master": "3.x-dev"
                }
            },
            "autoload": {
                "psr-4": {
                    "Consolidation\\OutputFormatters\\": "src"
                }
            },
            "notification-url": "https://packagist.org/downloads/",
            "license": [
                "MIT"
            ],
            "authors": [
                {
                    "name": "Greg Anderson",
                    "email": "greg.1.anderson@greenknowe.org"
                }
            ],
            "description": "Format text by applying transformations provided by plug-in formatters.",
            "time": "2019-05-30T23:16:01+00:00"
        },
        {
            "name": "consolidation/robo",
            "version": "1.4.11",
            "source": {
                "type": "git",
                "url": "https://github.com/consolidation/Robo.git",
                "reference": "5fa1d901776a628167a325baa9db95d8edf13a80"
            },
            "dist": {
                "type": "zip",
                "url": "https://api.github.com/repos/consolidation/Robo/zipball/5fa1d901776a628167a325baa9db95d8edf13a80",
                "reference": "5fa1d901776a628167a325baa9db95d8edf13a80",
                "shasum": ""
            },
            "require": {
                "consolidation/annotated-command": "^2.11.0",
                "consolidation/config": "^1.2",
                "consolidation/log": "~1",
                "consolidation/output-formatters": "^3.1.13",
                "consolidation/self-update": "^1",
                "grasmash/yaml-expander": "^1.3",
                "league/container": "^2.2",
                "php": ">=5.5.0",
                "symfony/console": "^2.8|^3|^4",
                "symfony/event-dispatcher": "^2.5|^3|^4",
                "symfony/filesystem": "^2.5|^3|^4",
                "symfony/finder": "^2.5|^3|^4",
                "symfony/process": "^2.5|^3|^4"
            },
            "replace": {
                "codegyre/robo": "< 1.0"
            },
            "require-dev": {
                "codeception/aspect-mock": "^1|^2.1.1",
                "codeception/base": "^2.3.7",
                "codeception/verify": "^0.3.2",
                "g1a/composer-test-scenarios": "^3",
                "goaop/framework": "~2.1.2",
                "goaop/parser-reflection": "^1.1.0",
                "natxet/cssmin": "3.0.4",
                "nikic/php-parser": "^3.1.5",
                "patchwork/jsqueeze": "~2",
                "pear/archive_tar": "^1.4.4",
                "php-coveralls/php-coveralls": "^1",
                "phpunit/php-code-coverage": "~2|~4",
                "sebastian/comparator": "^1.2.4",
                "squizlabs/php_codesniffer": "^2.8"
            },
            "suggest": {
                "henrikbjorn/lurker": "For monitoring filesystem changes in taskWatch",
                "natxet/CssMin": "For minifying CSS files in taskMinify",
                "patchwork/jsqueeze": "For minifying JS files in taskMinify",
                "pear/archive_tar": "Allows tar archives to be created and extracted in taskPack and taskExtract, respectively."
            },
            "bin": [
                "robo"
            ],
            "type": "library",
            "extra": {
                "scenarios": {
                    "symfony4": {
                        "require": {
                            "symfony/console": "^4"
                        },
                        "config": {
                            "platform": {
                                "php": "7.1.3"
                            }
                        }
                    },
                    "symfony2": {
                        "require": {
                            "symfony/console": "^2.8"
                        },
                        "remove": [
                            "goaop/framework"
                        ],
                        "config": {
                            "platform": {
                                "php": "5.5.9"
                            }
                        },
                        "scenario-options": {
                            "create-lockfile": "false"
                        }
                    }
                },
                "branch-alias": {
                    "dev-master": "2.x-dev"
                }
            },
            "autoload": {
                "psr-4": {
                    "Robo\\": "src"
                }
            },
            "notification-url": "https://packagist.org/downloads/",
            "license": [
                "MIT"
            ],
            "authors": [
                {
                    "name": "Davert",
                    "email": "davert.php@resend.cc"
                }
            ],
            "description": "Modern task runner",
            "time": "2019-10-29T15:50:02+00:00"
        },
        {
            "name": "consolidation/self-update",
            "version": "1.1.5",
            "source": {
                "type": "git",
                "url": "https://github.com/consolidation/self-update.git",
                "reference": "a1c273b14ce334789825a09d06d4c87c0a02ad54"
            },
            "dist": {
                "type": "zip",
                "url": "https://api.github.com/repos/consolidation/self-update/zipball/a1c273b14ce334789825a09d06d4c87c0a02ad54",
                "reference": "a1c273b14ce334789825a09d06d4c87c0a02ad54",
                "shasum": ""
            },
            "require": {
                "php": ">=5.5.0",
                "symfony/console": "^2.8|^3|^4",
                "symfony/filesystem": "^2.5|^3|^4"
            },
            "bin": [
                "scripts/release"
            ],
            "type": "library",
            "extra": {
                "branch-alias": {
                    "dev-master": "1.x-dev"
                }
            },
            "autoload": {
                "psr-4": {
                    "SelfUpdate\\": "src"
                }
            },
            "notification-url": "https://packagist.org/downloads/",
            "license": [
                "MIT"
            ],
            "authors": [
                {
                    "name": "Greg Anderson",
                    "email": "greg.1.anderson@greenknowe.org"
                },
                {
                    "name": "Alexander Menk",
                    "email": "menk@mestrona.net"
                }
            ],
            "description": "Provides a self:update command for Symfony Console applications.",
            "time": "2018-10-28T01:52:03+00:00"
        },
        {
            "name": "csharpru/vault-php",
            "version": "3.5.3",
            "source": {
                "type": "git",
                "url": "https://github.com/CSharpRU/vault-php.git",
                "reference": "04be9776310fe7d1afb97795645f95c21e6b4fcf"
            },
            "dist": {
                "type": "zip",
                "url": "https://api.github.com/repos/CSharpRU/vault-php/zipball/04be9776310fe7d1afb97795645f95c21e6b4fcf",
                "reference": "04be9776310fe7d1afb97795645f95c21e6b4fcf",
                "shasum": ""
            },
            "require": {
                "cache/cache": "^0.4.0",
                "doctrine/inflector": "~1.1.0",
                "guzzlehttp/promises": "^1.3",
                "guzzlehttp/psr7": "^1.4",
                "psr/cache": "^1.0",
                "psr/log": "^1.0",
                "weew/helpers-array": "^1.3"
            },
            "require-dev": {
                "codacy/coverage": "^1.1",
                "codeception/codeception": "^2.2",
                "csharpru/vault-php-guzzle6-transport": "~2.0",
                "php-vcr/php-vcr": "^1.3"
            },
            "type": "library",
            "autoload": {
                "psr-4": {
                    "Vault\\": "src/"
                }
            },
            "notification-url": "https://packagist.org/downloads/",
            "license": [
                "MIT"
            ],
            "authors": [
                {
                    "name": "Yaroslav Lukyanov",
                    "email": "c_sharp@mail.ru"
                }
            ],
            "description": "Best Vault client for PHP that you can find",
            "time": "2018-04-28T04:52:17+00:00"
        },
        {
            "name": "csharpru/vault-php-guzzle6-transport",
            "version": "2.0.4",
            "source": {
                "type": "git",
                "url": "https://github.com/CSharpRU/vault-php-guzzle6-transport.git",
                "reference": "33c392120ac9f253b62b034e0e8ffbbdb3513bd8"
            },
            "dist": {
                "type": "zip",
                "url": "https://api.github.com/repos/CSharpRU/vault-php-guzzle6-transport/zipball/33c392120ac9f253b62b034e0e8ffbbdb3513bd8",
                "reference": "33c392120ac9f253b62b034e0e8ffbbdb3513bd8",
                "shasum": ""
            },
            "require": {
                "guzzlehttp/guzzle": "~6.2",
                "guzzlehttp/promises": "^1.3",
                "guzzlehttp/psr7": "^1.4"
            },
            "type": "library",
            "autoload": {
                "psr-4": {
                    "VaultTransports\\": "src/"
                }
            },
            "notification-url": "https://packagist.org/downloads/",
            "license": [
                "MIT"
            ],
            "authors": [
                {
                    "name": "Yaroslav Lukyanov",
                    "email": "c_sharp@mail.ru"
                }
            ],
            "description": "Guzzle6 transport for Vault PHP client",
            "time": "2019-03-10T06:17:37+00:00"
        },
        {
            "name": "dealerdirect/phpcodesniffer-composer-installer",
            "version": "v0.5.0",
            "source": {
                "type": "git",
                "url": "https://github.com/Dealerdirect/phpcodesniffer-composer-installer.git",
                "reference": "e749410375ff6fb7a040a68878c656c2e610b132"
            },
            "dist": {
                "type": "zip",
                "url": "https://api.github.com/repos/Dealerdirect/phpcodesniffer-composer-installer/zipball/e749410375ff6fb7a040a68878c656c2e610b132",
                "reference": "e749410375ff6fb7a040a68878c656c2e610b132",
                "shasum": ""
            },
            "require": {
                "composer-plugin-api": "^1.0",
                "php": "^5.3|^7",
                "squizlabs/php_codesniffer": "^2|^3"
            },
            "require-dev": {
                "composer/composer": "*",
                "phpcompatibility/php-compatibility": "^9.0",
                "sensiolabs/security-checker": "^4.1.0"
            },
            "type": "composer-plugin",
            "extra": {
                "class": "Dealerdirect\\Composer\\Plugin\\Installers\\PHPCodeSniffer\\Plugin"
            },
            "autoload": {
                "psr-4": {
                    "Dealerdirect\\Composer\\Plugin\\Installers\\PHPCodeSniffer\\": "src/"
                }
            },
            "notification-url": "https://packagist.org/downloads/",
            "license": [
                "MIT"
            ],
            "authors": [
                {
                    "name": "Franck Nijhof",
                    "email": "franck.nijhof@dealerdirect.com",
                    "homepage": "http://www.frenck.nl",
                    "role": "Developer / IT Manager"
                }
            ],
            "description": "PHP_CodeSniffer Standards Composer Installer Plugin",
            "homepage": "http://www.dealerdirect.com",
            "keywords": [
                "PHPCodeSniffer",
                "PHP_CodeSniffer",
                "code quality",
                "codesniffer",
                "composer",
                "installer",
                "phpcs",
                "plugin",
                "qa",
                "quality",
                "standard",
                "standards",
                "style guide",
                "stylecheck",
                "tests"
            ],
            "time": "2018-10-26T13:21:45+00:00"
        },
        {
            "name": "dflydev/dot-access-data",
            "version": "v1.1.0",
            "source": {
                "type": "git",
                "url": "https://github.com/dflydev/dflydev-dot-access-data.git",
                "reference": "3fbd874921ab2c041e899d044585a2ab9795df8a"
            },
            "dist": {
                "type": "zip",
                "url": "https://api.github.com/repos/dflydev/dflydev-dot-access-data/zipball/3fbd874921ab2c041e899d044585a2ab9795df8a",
                "reference": "3fbd874921ab2c041e899d044585a2ab9795df8a",
                "shasum": ""
            },
            "require": {
                "php": ">=5.3.2"
            },
            "type": "library",
            "extra": {
                "branch-alias": {
                    "dev-master": "1.0-dev"
                }
            },
            "autoload": {
                "psr-0": {
                    "Dflydev\\DotAccessData": "src"
                }
            },
            "notification-url": "https://packagist.org/downloads/",
            "license": [
                "MIT"
            ],
            "authors": [
                {
                    "name": "Dragonfly Development Inc.",
                    "email": "info@dflydev.com",
                    "homepage": "http://dflydev.com"
                },
                {
                    "name": "Beau Simensen",
                    "email": "beau@dflydev.com",
                    "homepage": "http://beausimensen.com"
                },
                {
                    "name": "Carlos Frutos",
                    "email": "carlos@kiwing.it",
                    "homepage": "https://github.com/cfrutos"
                }
            ],
            "description": "Given a deep data structure, access data by dot notation.",
            "homepage": "https://github.com/dflydev/dflydev-dot-access-data",
            "keywords": [
                "access",
                "data",
                "dot",
                "notation"
            ],
            "time": "2017-01-20T21:14:22+00:00"
        },
        {
            "name": "doctrine/annotations",
            "version": "v1.8.0",
            "source": {
                "type": "git",
                "url": "https://github.com/doctrine/annotations.git",
                "reference": "904dca4eb10715b92569fbcd79e201d5c349b6bc"
            },
            "dist": {
                "type": "zip",
                "url": "https://api.github.com/repos/doctrine/annotations/zipball/904dca4eb10715b92569fbcd79e201d5c349b6bc",
                "reference": "904dca4eb10715b92569fbcd79e201d5c349b6bc",
                "shasum": ""
            },
            "require": {
                "doctrine/lexer": "1.*",
                "php": "^7.1"
            },
            "require-dev": {
                "doctrine/cache": "1.*",
                "phpunit/phpunit": "^7.5"
            },
            "type": "library",
            "extra": {
                "branch-alias": {
                    "dev-master": "1.7.x-dev"
                }
            },
            "autoload": {
                "psr-4": {
                    "Doctrine\\Common\\Annotations\\": "lib/Doctrine/Common/Annotations"
                }
            },
            "notification-url": "https://packagist.org/downloads/",
            "license": [
                "MIT"
            ],
            "authors": [
                {
                    "name": "Guilherme Blanco",
                    "email": "guilhermeblanco@gmail.com"
                },
                {
                    "name": "Roman Borschel",
                    "email": "roman@code-factory.org"
                },
                {
                    "name": "Benjamin Eberlei",
                    "email": "kontakt@beberlei.de"
                },
                {
                    "name": "Jonathan Wage",
                    "email": "jonwage@gmail.com"
                },
                {
                    "name": "Johannes Schmitt",
                    "email": "schmittjoh@gmail.com"
                }
            ],
            "description": "Docblock Annotations Parser",
            "homepage": "http://www.doctrine-project.org",
            "keywords": [
                "annotations",
                "docblock",
                "parser"
            ],
            "time": "2019-10-01T18:55:10+00:00"
        },
        {
            "name": "doctrine/cache",
            "version": "1.9.1",
            "source": {
                "type": "git",
                "url": "https://github.com/doctrine/cache.git",
                "reference": "89a5c76c39c292f7798f964ab3c836c3f8192a55"
            },
            "dist": {
                "type": "zip",
                "url": "https://api.github.com/repos/doctrine/cache/zipball/89a5c76c39c292f7798f964ab3c836c3f8192a55",
                "reference": "89a5c76c39c292f7798f964ab3c836c3f8192a55",
                "shasum": ""
            },
            "require": {
                "php": "~7.1"
            },
            "conflict": {
                "doctrine/common": ">2.2,<2.4"
            },
            "require-dev": {
                "alcaeus/mongo-php-adapter": "^1.1",
                "doctrine/coding-standard": "^6.0",
                "mongodb/mongodb": "^1.1",
                "phpunit/phpunit": "^7.0",
                "predis/predis": "~1.0"
            },
            "suggest": {
                "alcaeus/mongo-php-adapter": "Required to use legacy MongoDB driver"
            },
            "type": "library",
            "extra": {
                "branch-alias": {
                    "dev-master": "1.9.x-dev"
                }
            },
            "autoload": {
                "psr-4": {
                    "Doctrine\\Common\\Cache\\": "lib/Doctrine/Common/Cache"
                }
            },
            "notification-url": "https://packagist.org/downloads/",
            "license": [
                "MIT"
            ],
            "authors": [
                {
                    "name": "Guilherme Blanco",
                    "email": "guilhermeblanco@gmail.com"
                },
                {
                    "name": "Roman Borschel",
                    "email": "roman@code-factory.org"
                },
                {
                    "name": "Benjamin Eberlei",
                    "email": "kontakt@beberlei.de"
                },
                {
                    "name": "Jonathan Wage",
                    "email": "jonwage@gmail.com"
                },
                {
                    "name": "Johannes Schmitt",
                    "email": "schmittjoh@gmail.com"
                }
            ],
            "description": "PHP Doctrine Cache library is a popular cache implementation that supports many different drivers such as redis, memcache, apc, mongodb and others.",
            "homepage": "https://www.doctrine-project.org/projects/cache.html",
            "keywords": [
                "abstraction",
                "apcu",
                "cache",
                "caching",
                "couchdb",
                "memcached",
                "php",
                "redis",
                "riak",
                "xcache"
            ],
            "time": "2019-11-15T14:31:57+00:00"
        },
        {
            "name": "doctrine/inflector",
            "version": "v1.1.0",
            "source": {
                "type": "git",
                "url": "https://github.com/doctrine/inflector.git",
                "reference": "90b2128806bfde671b6952ab8bea493942c1fdae"
            },
            "dist": {
                "type": "zip",
                "url": "https://api.github.com/repos/doctrine/inflector/zipball/90b2128806bfde671b6952ab8bea493942c1fdae",
                "reference": "90b2128806bfde671b6952ab8bea493942c1fdae",
                "shasum": ""
            },
            "require": {
                "php": ">=5.3.2"
            },
            "require-dev": {
                "phpunit/phpunit": "4.*"
            },
            "type": "library",
            "extra": {
                "branch-alias": {
                    "dev-master": "1.1.x-dev"
                }
            },
            "autoload": {
                "psr-0": {
                    "Doctrine\\Common\\Inflector\\": "lib/"
                }
            },
            "notification-url": "https://packagist.org/downloads/",
            "license": [
                "MIT"
            ],
            "authors": [
                {
                    "name": "Roman Borschel",
                    "email": "roman@code-factory.org"
                },
                {
                    "name": "Benjamin Eberlei",
                    "email": "kontakt@beberlei.de"
                },
                {
                    "name": "Guilherme Blanco",
                    "email": "guilhermeblanco@gmail.com"
                },
                {
                    "name": "Jonathan Wage",
                    "email": "jonwage@gmail.com"
                },
                {
                    "name": "Johannes Schmitt",
                    "email": "schmittjoh@gmail.com"
                }
            ],
            "description": "Common String Manipulations with regard to casing and singular/plural rules.",
            "homepage": "http://www.doctrine-project.org",
            "keywords": [
                "inflection",
                "pluralize",
                "singularize",
                "string"
            ],
            "time": "2015-11-06T14:35:42+00:00"
        },
        {
            "name": "doctrine/instantiator",
            "version": "1.3.0",
            "source": {
                "type": "git",
                "url": "https://github.com/doctrine/instantiator.git",
                "reference": "ae466f726242e637cebdd526a7d991b9433bacf1"
            },
            "dist": {
                "type": "zip",
                "url": "https://api.github.com/repos/doctrine/instantiator/zipball/ae466f726242e637cebdd526a7d991b9433bacf1",
                "reference": "ae466f726242e637cebdd526a7d991b9433bacf1",
                "shasum": ""
            },
            "require": {
                "php": "^7.1"
            },
            "require-dev": {
                "doctrine/coding-standard": "^6.0",
                "ext-pdo": "*",
                "ext-phar": "*",
                "phpbench/phpbench": "^0.13",
                "phpstan/phpstan-phpunit": "^0.11",
                "phpstan/phpstan-shim": "^0.11",
                "phpunit/phpunit": "^7.0"
            },
            "type": "library",
            "extra": {
                "branch-alias": {
                    "dev-master": "1.2.x-dev"
                }
            },
            "autoload": {
                "psr-4": {
                    "Doctrine\\Instantiator\\": "src/Doctrine/Instantiator/"
                }
            },
            "notification-url": "https://packagist.org/downloads/",
            "license": [
                "MIT"
            ],
            "authors": [
                {
                    "name": "Marco Pivetta",
                    "email": "ocramius@gmail.com",
                    "homepage": "http://ocramius.github.com/"
                }
            ],
            "description": "A small, lightweight utility to instantiate objects in PHP without invoking their constructors",
            "homepage": "https://www.doctrine-project.org/projects/instantiator.html",
            "keywords": [
                "constructor",
                "instantiate"
            ],
            "time": "2019-10-21T16:45:58+00:00"
        },
        {
            "name": "doctrine/lexer",
            "version": "1.2.0",
            "source": {
                "type": "git",
                "url": "https://github.com/doctrine/lexer.git",
                "reference": "5242d66dbeb21a30dd8a3e66bf7a73b66e05e1f6"
            },
            "dist": {
                "type": "zip",
                "url": "https://api.github.com/repos/doctrine/lexer/zipball/5242d66dbeb21a30dd8a3e66bf7a73b66e05e1f6",
                "reference": "5242d66dbeb21a30dd8a3e66bf7a73b66e05e1f6",
                "shasum": ""
            },
            "require": {
                "php": "^7.2"
            },
            "require-dev": {
                "doctrine/coding-standard": "^6.0",
                "phpstan/phpstan": "^0.11.8",
                "phpunit/phpunit": "^8.2"
            },
            "type": "library",
            "extra": {
                "branch-alias": {
                    "dev-master": "1.2.x-dev"
                }
            },
            "autoload": {
                "psr-4": {
                    "Doctrine\\Common\\Lexer\\": "lib/Doctrine/Common/Lexer"
                }
            },
            "notification-url": "https://packagist.org/downloads/",
            "license": [
                "MIT"
            ],
            "authors": [
                {
                    "name": "Guilherme Blanco",
                    "email": "guilhermeblanco@gmail.com"
                },
                {
                    "name": "Roman Borschel",
                    "email": "roman@code-factory.org"
                },
                {
                    "name": "Johannes Schmitt",
                    "email": "schmittjoh@gmail.com"
                }
            ],
            "description": "PHP Doctrine Lexer parser library that can be used in Top-Down, Recursive Descent Parsers.",
            "homepage": "https://www.doctrine-project.org/projects/lexer.html",
            "keywords": [
                "annotations",
                "docblock",
                "lexer",
                "parser",
                "php"
            ],
            "time": "2019-10-30T14:39:59+00:00"
        },
        {
            "name": "facebook/webdriver",
            "version": "1.7.1",
            "source": {
                "type": "git",
                "url": "https://github.com/facebook/php-webdriver.git",
                "reference": "e43de70f3c7166169d0f14a374505392734160e5"
            },
            "dist": {
                "type": "zip",
                "url": "https://api.github.com/repos/facebook/php-webdriver/zipball/e43de70f3c7166169d0f14a374505392734160e5",
                "reference": "e43de70f3c7166169d0f14a374505392734160e5",
                "shasum": ""
            },
            "require": {
                "ext-curl": "*",
                "ext-json": "*",
                "ext-mbstring": "*",
                "ext-zip": "*",
                "php": "^5.6 || ~7.0",
                "symfony/process": "^2.8 || ^3.1 || ^4.0"
            },
            "require-dev": {
                "friendsofphp/php-cs-fixer": "^2.0",
                "jakub-onderka/php-parallel-lint": "^0.9.2",
                "php-coveralls/php-coveralls": "^2.0",
                "php-mock/php-mock-phpunit": "^1.1",
                "phpunit/phpunit": "^5.7",
                "sebastian/environment": "^1.3.4 || ^2.0 || ^3.0",
                "squizlabs/php_codesniffer": "^2.6",
                "symfony/var-dumper": "^3.3 || ^4.0"
            },
            "suggest": {
                "ext-SimpleXML": "For Firefox profile creation"
            },
            "type": "library",
            "extra": {
                "branch-alias": {
                    "dev-community": "1.5-dev"
                }
            },
            "autoload": {
                "psr-4": {
                    "Facebook\\WebDriver\\": "lib/"
                }
            },
            "notification-url": "https://packagist.org/downloads/",
            "license": [
                "Apache-2.0"
            ],
            "description": "A PHP client for Selenium WebDriver",
            "homepage": "https://github.com/facebook/php-webdriver",
            "keywords": [
                "facebook",
                "php",
                "selenium",
                "webdriver"
            ],
            "time": "2019-06-13T08:02:18+00:00"
        },
        {
            "name": "flow/jsonpath",
            "version": "0.4.0",
            "source": {
                "type": "git",
                "url": "https://github.com/FlowCommunications/JSONPath.git",
                "reference": "f0222818d5c938e4ab668ab2e2c079bd51a27112"
            },
            "dist": {
                "type": "zip",
                "url": "https://api.github.com/repos/FlowCommunications/JSONPath/zipball/f0222818d5c938e4ab668ab2e2c079bd51a27112",
                "reference": "f0222818d5c938e4ab668ab2e2c079bd51a27112",
                "shasum": ""
            },
            "require": {
                "php": ">=5.4.0"
            },
            "require-dev": {
                "peekmo/jsonpath": "dev-master",
                "phpunit/phpunit": "^4.0"
            },
            "type": "library",
            "autoload": {
                "psr-0": {
                    "Flow\\JSONPath": "src/",
                    "Flow\\JSONPath\\Test": "tests/"
                }
            },
            "notification-url": "https://packagist.org/downloads/",
            "license": [
                "MIT"
            ],
            "authors": [
                {
                    "name": "Stephen Frank",
                    "email": "stephen@flowsa.com"
                }
            ],
            "description": "JSONPath implementation for parsing, searching and flattening arrays",
            "time": "2018-03-04T16:39:47+00:00"
        },
        {
            "name": "friendsofphp/php-cs-fixer",
            "version": "v2.14.6",
            "source": {
                "type": "git",
                "url": "https://github.com/FriendsOfPHP/PHP-CS-Fixer.git",
                "reference": "8d18a8bb180e2acde1c8031db09aefb9b73f6127"
            },
            "dist": {
                "type": "zip",
                "url": "https://api.github.com/repos/FriendsOfPHP/PHP-CS-Fixer/zipball/8d18a8bb180e2acde1c8031db09aefb9b73f6127",
                "reference": "8d18a8bb180e2acde1c8031db09aefb9b73f6127",
                "shasum": ""
            },
            "require": {
                "composer/semver": "^1.4",
                "composer/xdebug-handler": "^1.2",
                "doctrine/annotations": "^1.2",
                "ext-json": "*",
                "ext-tokenizer": "*",
                "php": "^5.6 || ^7.0",
                "php-cs-fixer/diff": "^1.3",
                "symfony/console": "^3.4.17 || ^4.1.6",
                "symfony/event-dispatcher": "^3.0 || ^4.0",
                "symfony/filesystem": "^3.0 || ^4.0",
                "symfony/finder": "^3.0 || ^4.0",
                "symfony/options-resolver": "^3.0 || ^4.0",
                "symfony/polyfill-php70": "^1.0",
                "symfony/polyfill-php72": "^1.4",
                "symfony/process": "^3.0 || ^4.0",
                "symfony/stopwatch": "^3.0 || ^4.0"
            },
            "require-dev": {
                "johnkary/phpunit-speedtrap": "^1.1 || ^2.0 || ^3.0",
                "justinrainbow/json-schema": "^5.0",
                "keradus/cli-executor": "^1.2",
                "mikey179/vfsstream": "^1.6",
                "php-coveralls/php-coveralls": "^2.1",
                "php-cs-fixer/accessible-object": "^1.0",
                "php-cs-fixer/phpunit-constraint-isidenticalstring": "^1.1",
                "php-cs-fixer/phpunit-constraint-xmlmatchesxsd": "^1.1",
                "phpunit/phpunit": "^5.7.27 || ^6.5.14 || ^7.1",
                "phpunitgoodpractices/traits": "^1.5.1",
                "symfony/phpunit-bridge": "^4.0",
                "symfony/yaml": "^3.0 || ^4.0"
            },
            "suggest": {
                "ext-mbstring": "For handling non-UTF8 characters in cache signature.",
                "php-cs-fixer/phpunit-constraint-isidenticalstring": "For IsIdenticalString constraint.",
                "php-cs-fixer/phpunit-constraint-xmlmatchesxsd": "For XmlMatchesXsd constraint.",
                "symfony/polyfill-mbstring": "When enabling `ext-mbstring` is not possible."
            },
            "bin": [
                "php-cs-fixer"
            ],
            "type": "application",
            "autoload": {
                "psr-4": {
                    "PhpCsFixer\\": "src/"
                },
                "classmap": [
                    "tests/Test/AbstractFixerTestCase.php",
                    "tests/Test/AbstractIntegrationCaseFactory.php",
                    "tests/Test/AbstractIntegrationTestCase.php",
                    "tests/Test/Assert/AssertTokensTrait.php",
                    "tests/Test/IntegrationCase.php",
                    "tests/Test/IntegrationCaseFactory.php",
                    "tests/Test/IntegrationCaseFactoryInterface.php",
                    "tests/Test/InternalIntegrationCaseFactory.php",
                    "tests/TestCase.php"
                ]
            },
            "notification-url": "https://packagist.org/downloads/",
            "license": [
                "MIT"
            ],
            "authors": [
                {
                    "name": "Fabien Potencier",
                    "email": "fabien@symfony.com"
                },
                {
                    "name": "Dariusz Rumiński",
                    "email": "dariusz.ruminski@gmail.com"
                }
            ],
            "description": "A tool to automatically fix PHP code style",
            "time": "2019-08-31T12:47:52+00:00"
        },
        {
            "name": "fzaninotto/faker",
            "version": "v1.9.0",
            "source": {
                "type": "git",
                "url": "https://github.com/fzaninotto/Faker.git",
                "reference": "27a216cbe72327b2d6369fab721a5843be71e57d"
            },
            "dist": {
                "type": "zip",
                "url": "https://api.github.com/repos/fzaninotto/Faker/zipball/27a216cbe72327b2d6369fab721a5843be71e57d",
                "reference": "27a216cbe72327b2d6369fab721a5843be71e57d",
                "shasum": ""
            },
            "require": {
                "php": "^5.3.3 || ^7.0"
            },
            "require-dev": {
                "ext-intl": "*",
                "phpunit/phpunit": "^4.8.35 || ^5.7",
                "squizlabs/php_codesniffer": "^2.9.2"
            },
            "type": "library",
            "extra": {
                "branch-alias": []
            },
            "autoload": {
                "psr-4": {
                    "Faker\\": "src/Faker/"
                }
            },
            "notification-url": "https://packagist.org/downloads/",
            "license": [
                "MIT"
            ],
            "authors": [
                {
                    "name": "François Zaninotto"
                }
            ],
            "description": "Faker is a PHP library that generates fake data for you.",
            "keywords": [
                "data",
                "faker",
                "fixtures"
            ],
            "time": "2019-11-14T13:13:06+00:00"
        },
        {
            "name": "grasmash/expander",
            "version": "1.0.0",
            "source": {
                "type": "git",
                "url": "https://github.com/grasmash/expander.git",
                "reference": "95d6037344a4be1dd5f8e0b0b2571a28c397578f"
            },
            "dist": {
                "type": "zip",
                "url": "https://api.github.com/repos/grasmash/expander/zipball/95d6037344a4be1dd5f8e0b0b2571a28c397578f",
                "reference": "95d6037344a4be1dd5f8e0b0b2571a28c397578f",
                "shasum": ""
            },
            "require": {
                "dflydev/dot-access-data": "^1.1.0",
                "php": ">=5.4"
            },
            "require-dev": {
                "greg-1-anderson/composer-test-scenarios": "^1",
                "phpunit/phpunit": "^4|^5.5.4",
                "satooshi/php-coveralls": "^1.0.2|dev-master",
                "squizlabs/php_codesniffer": "^2.7"
            },
            "type": "library",
            "extra": {
                "branch-alias": {
                    "dev-master": "1.x-dev"
                }
            },
            "autoload": {
                "psr-4": {
                    "Grasmash\\Expander\\": "src/"
                }
            },
            "notification-url": "https://packagist.org/downloads/",
            "license": [
                "MIT"
            ],
            "authors": [
                {
                    "name": "Matthew Grasmick"
                }
            ],
            "description": "Expands internal property references in PHP arrays file.",
            "time": "2017-12-21T22:14:55+00:00"
        },
        {
            "name": "grasmash/yaml-expander",
            "version": "1.4.0",
            "source": {
                "type": "git",
                "url": "https://github.com/grasmash/yaml-expander.git",
                "reference": "3f0f6001ae707a24f4d9733958d77d92bf9693b1"
            },
            "dist": {
                "type": "zip",
                "url": "https://api.github.com/repos/grasmash/yaml-expander/zipball/3f0f6001ae707a24f4d9733958d77d92bf9693b1",
                "reference": "3f0f6001ae707a24f4d9733958d77d92bf9693b1",
                "shasum": ""
            },
            "require": {
                "dflydev/dot-access-data": "^1.1.0",
                "php": ">=5.4",
                "symfony/yaml": "^2.8.11|^3|^4"
            },
            "require-dev": {
                "greg-1-anderson/composer-test-scenarios": "^1",
                "phpunit/phpunit": "^4.8|^5.5.4",
                "satooshi/php-coveralls": "^1.0.2|dev-master",
                "squizlabs/php_codesniffer": "^2.7"
            },
            "type": "library",
            "extra": {
                "branch-alias": {
                    "dev-master": "1.x-dev"
                }
            },
            "autoload": {
                "psr-4": {
                    "Grasmash\\YamlExpander\\": "src/"
                }
            },
            "notification-url": "https://packagist.org/downloads/",
            "license": [
                "MIT"
            ],
            "authors": [
                {
                    "name": "Matthew Grasmick"
                }
            ],
            "description": "Expands internal property references in a yaml file.",
            "time": "2017-12-16T16:06:03+00:00"
        },
        {
            "name": "ircmaxell/password-compat",
            "version": "v1.0.4",
            "source": {
                "type": "git",
                "url": "https://github.com/ircmaxell/password_compat.git",
                "reference": "5c5cde8822a69545767f7c7f3058cb15ff84614c"
            },
            "dist": {
                "type": "zip",
                "url": "https://api.github.com/repos/ircmaxell/password_compat/zipball/5c5cde8822a69545767f7c7f3058cb15ff84614c",
                "reference": "5c5cde8822a69545767f7c7f3058cb15ff84614c",
                "shasum": ""
            },
            "require-dev": {
                "phpunit/phpunit": "4.*"
            },
            "type": "library",
            "autoload": {
                "files": [
                    "lib/password.php"
                ]
            },
            "notification-url": "https://packagist.org/downloads/",
            "license": [
                "MIT"
            ],
            "authors": [
                {
                    "name": "Anthony Ferrara",
                    "email": "ircmaxell@php.net",
                    "homepage": "http://blog.ircmaxell.com"
                }
            ],
            "description": "A compatibility library for the proposed simplified password hashing algorithm: https://wiki.php.net/rfc/password_hash",
            "homepage": "https://github.com/ircmaxell/password_compat",
            "keywords": [
                "hashing",
                "password"
            ],
            "time": "2014-11-20T16:49:30+00:00"
        },
        {
            "name": "jms/metadata",
            "version": "1.7.0",
            "source": {
                "type": "git",
                "url": "https://github.com/schmittjoh/metadata.git",
                "reference": "e5854ab1aa643623dc64adde718a8eec32b957a8"
            },
            "dist": {
                "type": "zip",
                "url": "https://api.github.com/repos/schmittjoh/metadata/zipball/e5854ab1aa643623dc64adde718a8eec32b957a8",
                "reference": "e5854ab1aa643623dc64adde718a8eec32b957a8",
                "shasum": ""
            },
            "require": {
                "php": ">=5.3.0"
            },
            "require-dev": {
                "doctrine/cache": "~1.0",
                "symfony/cache": "~3.1"
            },
            "type": "library",
            "extra": {
                "branch-alias": {
                    "dev-master": "1.5.x-dev"
                }
            },
            "autoload": {
                "psr-0": {
                    "Metadata\\": "src/"
                }
            },
            "notification-url": "https://packagist.org/downloads/",
            "license": [
                "MIT"
            ],
            "authors": [
                {
                    "name": "Asmir Mustafic",
                    "email": "goetas@gmail.com"
                },
                {
                    "name": "Johannes M. Schmitt",
                    "email": "schmittjoh@gmail.com"
                }
            ],
            "description": "Class/method/property metadata management in PHP",
            "keywords": [
                "annotations",
                "metadata",
                "xml",
                "yaml"
            ],
            "time": "2018-10-26T12:40:10+00:00"
        },
        {
            "name": "jms/parser-lib",
            "version": "1.0.0",
            "source": {
                "type": "git",
                "url": "https://github.com/schmittjoh/parser-lib.git",
                "reference": "c509473bc1b4866415627af0e1c6cc8ac97fa51d"
            },
            "dist": {
                "type": "zip",
                "url": "https://api.github.com/repos/schmittjoh/parser-lib/zipball/c509473bc1b4866415627af0e1c6cc8ac97fa51d",
                "reference": "c509473bc1b4866415627af0e1c6cc8ac97fa51d",
                "shasum": ""
            },
            "require": {
                "phpoption/phpoption": ">=0.9,<2.0-dev"
            },
            "type": "library",
            "extra": {
                "branch-alias": {
                    "dev-master": "1.0-dev"
                }
            },
            "autoload": {
                "psr-0": {
                    "JMS\\": "src/"
                }
            },
            "notification-url": "https://packagist.org/downloads/",
            "license": [
                "Apache2"
            ],
            "description": "A library for easily creating recursive-descent parsers.",
            "time": "2012-11-18T18:08:43+00:00"
        },
        {
            "name": "jms/serializer",
            "version": "0.16.0",
            "source": {
                "type": "git",
                "url": "https://github.com/schmittjoh/serializer.git",
                "reference": "c8a171357ca92b6706e395c757f334902d430ea9"
            },
            "dist": {
                "type": "zip",
                "url": "https://api.github.com/repos/schmittjoh/serializer/zipball/c8a171357ca92b6706e395c757f334902d430ea9",
                "reference": "c8a171357ca92b6706e395c757f334902d430ea9",
                "shasum": ""
            },
            "require": {
                "doctrine/annotations": "1.*",
                "jms/metadata": "~1.1",
                "jms/parser-lib": "1.*",
                "php": ">=5.3.2",
                "phpcollection/phpcollection": "~0.1"
            },
            "require-dev": {
                "doctrine/orm": "~2.1",
                "doctrine/phpcr-odm": "~1.0.1",
                "jackalope/jackalope-doctrine-dbal": "1.0.*",
                "propel/propel1": "~1.7",
                "symfony/filesystem": "2.*",
                "symfony/form": "~2.1",
                "symfony/translation": "~2.0",
                "symfony/validator": "~2.0",
                "symfony/yaml": "2.*",
                "twig/twig": ">=1.8,<2.0-dev"
            },
            "suggest": {
                "symfony/yaml": "Required if you'd like to serialize data to YAML format."
            },
            "type": "library",
            "extra": {
                "branch-alias": {
                    "dev-master": "0.15-dev"
                }
            },
            "autoload": {
                "psr-0": {
                    "JMS\\Serializer": "src/"
                }
            },
            "notification-url": "https://packagist.org/downloads/",
            "license": [
                "Apache2"
            ],
            "authors": [
                {
                    "name": "Johannes Schmitt",
                    "email": "schmittjoh@gmail.com",
                    "homepage": "https://github.com/schmittjoh",
                    "role": "Developer of wrapped JMSSerializerBundle"
                }
            ],
            "description": "Library for (de-)serializing data of any complexity; supports XML, JSON, and YAML.",
            "homepage": "http://jmsyst.com/libs/serializer",
            "keywords": [
                "deserialization",
                "jaxb",
                "json",
                "serialization",
                "xml"
            ],
            "time": "2014-03-18T08:39:00+00:00"
        },
        {
            "name": "league/container",
            "version": "2.4.1",
            "source": {
                "type": "git",
                "url": "https://github.com/thephpleague/container.git",
                "reference": "43f35abd03a12977a60ffd7095efd6a7808488c0"
            },
            "dist": {
                "type": "zip",
                "url": "https://api.github.com/repos/thephpleague/container/zipball/43f35abd03a12977a60ffd7095efd6a7808488c0",
                "reference": "43f35abd03a12977a60ffd7095efd6a7808488c0",
                "shasum": ""
            },
            "require": {
                "container-interop/container-interop": "^1.2",
                "php": "^5.4.0 || ^7.0"
            },
            "provide": {
                "container-interop/container-interop-implementation": "^1.2",
                "psr/container-implementation": "^1.0"
            },
            "replace": {
                "orno/di": "~2.0"
            },
            "require-dev": {
                "phpunit/phpunit": "4.*"
            },
            "type": "library",
            "extra": {
                "branch-alias": {
                    "dev-2.x": "2.x-dev",
                    "dev-1.x": "1.x-dev"
                }
            },
            "autoload": {
                "psr-4": {
                    "League\\Container\\": "src"
                }
            },
            "notification-url": "https://packagist.org/downloads/",
            "license": [
                "MIT"
            ],
            "authors": [
                {
                    "name": "Phil Bennett",
                    "email": "philipobenito@gmail.com",
                    "homepage": "http://www.philipobenito.com",
                    "role": "Developer"
                }
            ],
            "description": "A fast and intuitive dependency injection container.",
            "homepage": "https://github.com/thephpleague/container",
            "keywords": [
                "container",
                "dependency",
                "di",
                "injection",
                "league",
                "provider",
                "service"
            ],
            "time": "2017-05-10T09:20:27+00:00"
        },
        {
            "name": "league/flysystem",
            "version": "1.0.57",
            "source": {
                "type": "git",
                "url": "https://github.com/thephpleague/flysystem.git",
                "reference": "0e9db7f0b96b9f12dcf6f65bc34b72b1a30ea55a"
            },
            "dist": {
                "type": "zip",
                "url": "https://api.github.com/repos/thephpleague/flysystem/zipball/0e9db7f0b96b9f12dcf6f65bc34b72b1a30ea55a",
                "reference": "0e9db7f0b96b9f12dcf6f65bc34b72b1a30ea55a",
                "shasum": ""
            },
            "require": {
                "ext-fileinfo": "*",
                "php": ">=5.5.9"
            },
            "conflict": {
                "league/flysystem-sftp": "<1.0.6"
            },
            "require-dev": {
                "phpspec/phpspec": "^3.4",
                "phpunit/phpunit": "^5.7.10"
            },
            "suggest": {
                "ext-fileinfo": "Required for MimeType",
                "ext-ftp": "Allows you to use FTP server storage",
                "ext-openssl": "Allows you to use FTPS server storage",
                "league/flysystem-aws-s3-v2": "Allows you to use S3 storage with AWS SDK v2",
                "league/flysystem-aws-s3-v3": "Allows you to use S3 storage with AWS SDK v3",
                "league/flysystem-azure": "Allows you to use Windows Azure Blob storage",
                "league/flysystem-cached-adapter": "Flysystem adapter decorator for metadata caching",
                "league/flysystem-eventable-filesystem": "Allows you to use EventableFilesystem",
                "league/flysystem-rackspace": "Allows you to use Rackspace Cloud Files",
                "league/flysystem-sftp": "Allows you to use SFTP server storage via phpseclib",
                "league/flysystem-webdav": "Allows you to use WebDAV storage",
                "league/flysystem-ziparchive": "Allows you to use ZipArchive adapter",
                "spatie/flysystem-dropbox": "Allows you to use Dropbox storage",
                "srmklive/flysystem-dropbox-v2": "Allows you to use Dropbox storage for PHP 5 applications"
            },
            "type": "library",
            "extra": {
                "branch-alias": {
                    "dev-master": "1.1-dev"
                }
            },
            "autoload": {
                "psr-4": {
                    "League\\Flysystem\\": "src/"
                }
            },
            "notification-url": "https://packagist.org/downloads/",
            "license": [
                "MIT"
            ],
            "authors": [
                {
                    "name": "Frank de Jonge",
                    "email": "info@frenky.net"
                }
            ],
            "description": "Filesystem abstraction: Many filesystems, one API.",
            "keywords": [
                "Cloud Files",
                "WebDAV",
                "abstraction",
                "aws",
                "cloud",
                "copy.com",
                "dropbox",
                "file systems",
                "files",
                "filesystem",
                "filesystems",
                "ftp",
                "rackspace",
                "remote",
                "s3",
                "sftp",
                "storage"
            ],
            "time": "2019-10-16T21:01:05+00:00"
        },
        {
            "name": "lusitanian/oauth",
            "version": "v0.8.11",
            "source": {
                "type": "git",
                "url": "https://github.com/Lusitanian/PHPoAuthLib.git",
                "reference": "fc11a53db4b66da555a6a11fce294f574a8374f9"
            },
            "dist": {
                "type": "zip",
                "url": "https://api.github.com/repos/Lusitanian/PHPoAuthLib/zipball/fc11a53db4b66da555a6a11fce294f574a8374f9",
                "reference": "fc11a53db4b66da555a6a11fce294f574a8374f9",
                "shasum": ""
            },
            "require": {
                "php": ">=5.3.0"
            },
            "require-dev": {
                "phpunit/phpunit": "3.7.*",
                "predis/predis": "0.8.*@dev",
                "squizlabs/php_codesniffer": "2.*",
                "symfony/http-foundation": "~2.1"
            },
            "suggest": {
                "ext-openssl": "Allows for usage of secure connections with the stream-based HTTP client.",
                "predis/predis": "Allows using the Redis storage backend.",
                "symfony/http-foundation": "Allows using the Symfony Session storage backend."
            },
            "type": "library",
            "extra": {
                "branch-alias": {
                    "dev-master": "0.1-dev"
                }
            },
            "autoload": {
                "psr-0": {
                    "OAuth": "src",
                    "OAuth\\Unit": "tests"
                }
            },
            "notification-url": "https://packagist.org/downloads/",
            "license": [
                "MIT"
            ],
            "authors": [
                {
                    "name": "David Desberg",
                    "email": "david@daviddesberg.com"
                },
                {
                    "name": "Elliot Chance",
                    "email": "elliotchance@gmail.com"
                },
                {
                    "name": "Pieter Hordijk",
                    "email": "info@pieterhordijk.com"
                }
            ],
            "description": "PHP 5.3+ oAuth 1/2 Library",
            "keywords": [
                "Authentication",
                "authorization",
                "oauth",
                "security"
            ],
            "time": "2018-02-14T22:37:14+00:00"
        },
        {
            "name": "magento/magento-coding-standard",
            "version": "4",
            "source": {
                "type": "git",
                "url": "https://github.com/magento/magento-coding-standard.git",
                "reference": "d24e0230a532e19941ed264f57db38fad5b1008a"
            },
            "dist": {
                "type": "zip",
                "url": "https://api.github.com/repos/magento/magento-coding-standard/zipball/d24e0230a532e19941ed264f57db38fad5b1008a",
                "reference": "d24e0230a532e19941ed264f57db38fad5b1008a",
                "shasum": ""
            },
            "require": {
                "php": ">=5.6.0",
                "squizlabs/php_codesniffer": "^3.4"
            },
            "require-dev": {
                "phpunit/phpunit": "^4.0 || ^5.0 || ^6.0 || ^7.0"
            },
            "type": "phpcodesniffer-standard",
            "notification-url": "https://packagist.org/downloads/",
            "license": [
                "OSL-3.0",
                "AFL-3.0"
            ],
            "description": "A set of Magento specific PHP CodeSniffer rules.",
            "time": "2019-08-06T15:58:37+00:00"
        },
        {
            "name": "magento/magento2-functional-testing-framework",
            "version": "2.5.3",
            "source": {
                "type": "git",
                "url": "https://github.com/magento/magento2-functional-testing-framework.git",
                "reference": "f627085a469da79e4a628d4bf0452f12aefa4389"
            },
            "dist": {
                "type": "zip",
                "url": "https://api.github.com/repos/magento/magento2-functional-testing-framework/zipball/f627085a469da79e4a628d4bf0452f12aefa4389",
                "reference": "f627085a469da79e4a628d4bf0452f12aefa4389",
                "shasum": ""
            },
            "require": {
                "allure-framework/allure-codeception": "~1.3.0",
                "codeception/codeception": "~2.3.4 || ~2.4.0 ",
                "composer/composer": "^1.4",
                "consolidation/robo": "^1.0.0",
                "csharpru/vault-php": "~3.5.3",
                "csharpru/vault-php-guzzle6-transport": "^2.0",
                "ext-curl": "*",
                "flow/jsonpath": ">0.2",
                "fzaninotto/faker": "^1.6",
                "monolog/monolog": "^1.0",
                "mustache/mustache": "~2.5",
                "php": "7.0.2||7.0.4||~7.0.6||~7.1.0||~7.2.0||~7.3.0",
                "symfony/process": "^2.8 || ^3.1 || ^4.0",
                "vlucas/phpdotenv": "^2.4"
            },
            "require-dev": {
                "brainmaestro/composer-git-hooks": "^2.3.1",
                "codacy/coverage": "^1.4",
                "codeception/aspect-mock": "^3.0",
                "doctrine/cache": "<1.7.0",
                "goaop/framework": "2.2.0",
                "php-coveralls/php-coveralls": "^1.0",
                "phpmd/phpmd": "^2.6.0",
                "phpunit/phpunit": "~6.5.0 || ~7.0.0",
                "rregeer/phpunit-coverage-check": "^0.1.4",
                "sebastian/phpcpd": "~3.0 || ~4.0",
                "squizlabs/php_codesniffer": "~3.2",
                "symfony/stopwatch": "~3.4.6"
            },
            "suggest": {
                "epfremme/swagger-php": "^2.0"
            },
            "bin": [
                "bin/mftf"
            ],
            "type": "library",
            "extra": {
                "hooks": {
                    "pre-push": "bin/all-checks"
                }
            },
            "autoload": {
                "files": [
                    "src/Magento/FunctionalTestingFramework/_bootstrap.php"
                ],
                "psr-4": {
                    "Magento\\FunctionalTestingFramework\\": "src/Magento/FunctionalTestingFramework",
                    "MFTF\\": "dev/tests/functional/MFTF"
                }
            },
            "notification-url": "https://packagist.org/downloads/",
            "license": [
                "AGPL-3.0"
            ],
            "description": "Magento2 Functional Testing Framework",
            "keywords": [
                "automation",
                "functional",
                "magento",
                "testing"
            ],
            "time": "2019-10-31T14:52:02+00:00"
        },
        {
            "name": "mikey179/vfsstream",
            "version": "v1.6.8",
            "source": {
                "type": "git",
                "url": "https://github.com/bovigo/vfsStream.git",
                "reference": "231c73783ebb7dd9ec77916c10037eff5a2b6efe"
            },
            "dist": {
                "type": "zip",
                "url": "https://api.github.com/repos/bovigo/vfsStream/zipball/231c73783ebb7dd9ec77916c10037eff5a2b6efe",
                "reference": "231c73783ebb7dd9ec77916c10037eff5a2b6efe",
                "shasum": ""
            },
            "require": {
                "php": ">=5.3.0"
            },
            "require-dev": {
                "phpunit/phpunit": "^4.5|^5.0"
            },
            "type": "library",
            "extra": {
                "branch-alias": {
                    "dev-master": "1.6.x-dev"
                }
            },
            "autoload": {
                "psr-0": {
                    "org\\bovigo\\vfs\\": "src/main/php"
                }
            },
            "notification-url": "https://packagist.org/downloads/",
            "license": [
                "BSD-3-Clause"
            ],
            "authors": [
                {
                    "name": "Frank Kleine",
                    "homepage": "http://frankkleine.de/",
                    "role": "Developer"
                }
            ],
            "description": "Virtual file system to mock the real file system in unit tests.",
            "homepage": "http://vfs.bovigo.org/",
            "time": "2019-10-30T15:31:00+00:00"
        },
        {
            "name": "mustache/mustache",
            "version": "v2.12.0",
            "source": {
                "type": "git",
                "url": "https://github.com/bobthecow/mustache.php.git",
                "reference": "fe8fe72e9d580591854de404cc59a1b83ca4d19e"
            },
            "dist": {
                "type": "zip",
                "url": "https://api.github.com/repos/bobthecow/mustache.php/zipball/fe8fe72e9d580591854de404cc59a1b83ca4d19e",
                "reference": "fe8fe72e9d580591854de404cc59a1b83ca4d19e",
                "shasum": ""
            },
            "require": {
                "php": ">=5.2.4"
            },
            "require-dev": {
                "friendsofphp/php-cs-fixer": "~1.11",
                "phpunit/phpunit": "~3.7|~4.0|~5.0"
            },
            "type": "library",
            "autoload": {
                "psr-0": {
                    "Mustache": "src/"
                }
            },
            "notification-url": "https://packagist.org/downloads/",
            "license": [
                "MIT"
            ],
            "authors": [
                {
                    "name": "Justin Hileman",
                    "email": "justin@justinhileman.info",
                    "homepage": "http://justinhileman.com"
                }
            ],
            "description": "A Mustache implementation in PHP.",
            "homepage": "https://github.com/bobthecow/mustache.php",
            "keywords": [
                "mustache",
                "templating"
            ],
            "time": "2017-07-11T12:54:05+00:00"
        },
        {
            "name": "myclabs/deep-copy",
            "version": "1.9.3",
            "source": {
                "type": "git",
                "url": "https://github.com/myclabs/DeepCopy.git",
                "reference": "007c053ae6f31bba39dfa19a7726f56e9763bbea"
            },
            "dist": {
                "type": "zip",
                "url": "https://api.github.com/repos/myclabs/DeepCopy/zipball/007c053ae6f31bba39dfa19a7726f56e9763bbea",
                "reference": "007c053ae6f31bba39dfa19a7726f56e9763bbea",
                "shasum": ""
            },
            "require": {
                "php": "^7.1"
            },
            "replace": {
                "myclabs/deep-copy": "self.version"
            },
            "require-dev": {
                "doctrine/collections": "^1.0",
                "doctrine/common": "^2.6",
                "phpunit/phpunit": "^7.1"
            },
            "type": "library",
            "autoload": {
                "psr-4": {
                    "DeepCopy\\": "src/DeepCopy/"
                },
                "files": [
                    "src/DeepCopy/deep_copy.php"
                ]
            },
            "notification-url": "https://packagist.org/downloads/",
            "license": [
                "MIT"
            ],
            "description": "Create deep copies (clones) of your objects",
            "keywords": [
                "clone",
                "copy",
                "duplicate",
                "object",
                "object graph"
            ],
            "time": "2019-08-09T12:45:53+00:00"
        },
        {
            "name": "pdepend/pdepend",
            "version": "2.5.2",
            "source": {
                "type": "git",
                "url": "https://github.com/pdepend/pdepend.git",
                "reference": "9daf26d0368d4a12bed1cacae1a9f3a6f0adf239"
            },
            "dist": {
                "type": "zip",
                "url": "https://api.github.com/repos/pdepend/pdepend/zipball/9daf26d0368d4a12bed1cacae1a9f3a6f0adf239",
                "reference": "9daf26d0368d4a12bed1cacae1a9f3a6f0adf239",
                "shasum": ""
            },
            "require": {
                "php": ">=5.3.7",
                "symfony/config": "^2.3.0|^3|^4",
                "symfony/dependency-injection": "^2.3.0|^3|^4",
                "symfony/filesystem": "^2.3.0|^3|^4"
            },
            "require-dev": {
                "phpunit/phpunit": "^4.8|^5.7",
                "squizlabs/php_codesniffer": "^2.0.0"
            },
            "bin": [
                "src/bin/pdepend"
            ],
            "type": "library",
            "autoload": {
                "psr-4": {
                    "PDepend\\": "src/main/php/PDepend"
                }
            },
            "notification-url": "https://packagist.org/downloads/",
            "license": [
                "BSD-3-Clause"
            ],
            "description": "Official version of pdepend to be handled with Composer",
            "time": "2017-12-13T13:21:38+00:00"
        },
        {
            "name": "phar-io/manifest",
            "version": "1.0.1",
            "source": {
                "type": "git",
                "url": "https://github.com/phar-io/manifest.git",
                "reference": "2df402786ab5368a0169091f61a7c1e0eb6852d0"
            },
            "dist": {
                "type": "zip",
                "url": "https://api.github.com/repos/phar-io/manifest/zipball/2df402786ab5368a0169091f61a7c1e0eb6852d0",
                "reference": "2df402786ab5368a0169091f61a7c1e0eb6852d0",
                "shasum": ""
            },
            "require": {
                "ext-dom": "*",
                "ext-phar": "*",
                "phar-io/version": "^1.0.1",
                "php": "^5.6 || ^7.0"
            },
            "type": "library",
            "extra": {
                "branch-alias": {
                    "dev-master": "1.0.x-dev"
                }
            },
            "autoload": {
                "classmap": [
                    "src/"
                ]
            },
            "notification-url": "https://packagist.org/downloads/",
            "license": [
                "BSD-3-Clause"
            ],
            "authors": [
                {
                    "name": "Arne Blankerts",
                    "email": "arne@blankerts.de",
                    "role": "Developer"
                },
                {
                    "name": "Sebastian Heuer",
                    "email": "sebastian@phpeople.de",
                    "role": "Developer"
                },
                {
                    "name": "Sebastian Bergmann",
                    "email": "sebastian@phpunit.de",
                    "role": "Developer"
                }
            ],
            "description": "Component for reading phar.io manifest information from a PHP Archive (PHAR)",
            "time": "2017-03-05T18:14:27+00:00"
        },
        {
            "name": "phar-io/version",
            "version": "1.0.1",
            "source": {
                "type": "git",
                "url": "https://github.com/phar-io/version.git",
                "reference": "a70c0ced4be299a63d32fa96d9281d03e94041df"
            },
            "dist": {
                "type": "zip",
                "url": "https://api.github.com/repos/phar-io/version/zipball/a70c0ced4be299a63d32fa96d9281d03e94041df",
                "reference": "a70c0ced4be299a63d32fa96d9281d03e94041df",
                "shasum": ""
            },
            "require": {
                "php": "^5.6 || ^7.0"
            },
            "type": "library",
            "autoload": {
                "classmap": [
                    "src/"
                ]
            },
            "notification-url": "https://packagist.org/downloads/",
            "license": [
                "BSD-3-Clause"
            ],
            "authors": [
                {
                    "name": "Arne Blankerts",
                    "email": "arne@blankerts.de",
                    "role": "Developer"
                },
                {
                    "name": "Sebastian Heuer",
                    "email": "sebastian@phpeople.de",
                    "role": "Developer"
                },
                {
                    "name": "Sebastian Bergmann",
                    "email": "sebastian@phpunit.de",
                    "role": "Developer"
                }
            ],
            "description": "Library for handling version information and constraints",
            "time": "2017-03-05T17:38:23+00:00"
        },
        {
            "name": "php-cs-fixer/diff",
            "version": "v1.3.0",
            "source": {
                "type": "git",
                "url": "https://github.com/PHP-CS-Fixer/diff.git",
                "reference": "78bb099e9c16361126c86ce82ec4405ebab8e756"
            },
            "dist": {
                "type": "zip",
                "url": "https://api.github.com/repos/PHP-CS-Fixer/diff/zipball/78bb099e9c16361126c86ce82ec4405ebab8e756",
                "reference": "78bb099e9c16361126c86ce82ec4405ebab8e756",
                "shasum": ""
            },
            "require": {
                "php": "^5.6 || ^7.0"
            },
            "require-dev": {
                "phpunit/phpunit": "^5.7.23 || ^6.4.3",
                "symfony/process": "^3.3"
            },
            "type": "library",
            "autoload": {
                "classmap": [
                    "src/"
                ]
            },
            "notification-url": "https://packagist.org/downloads/",
            "license": [
                "BSD-3-Clause"
            ],
            "authors": [
                {
                    "name": "Kore Nordmann",
                    "email": "mail@kore-nordmann.de"
                },
                {
                    "name": "Sebastian Bergmann",
                    "email": "sebastian@phpunit.de"
                },
                {
                    "name": "SpacePossum"
                }
            ],
            "description": "sebastian/diff v2 backport support for PHP5.6",
            "homepage": "https://github.com/PHP-CS-Fixer",
            "keywords": [
                "diff"
            ],
            "time": "2018-02-15T16:58:55+00:00"
        },
        {
            "name": "phpcollection/phpcollection",
            "version": "0.5.0",
            "source": {
                "type": "git",
                "url": "https://github.com/schmittjoh/php-collection.git",
                "reference": "f2bcff45c0da7c27991bbc1f90f47c4b7fb434a6"
            },
            "dist": {
                "type": "zip",
                "url": "https://api.github.com/repos/schmittjoh/php-collection/zipball/f2bcff45c0da7c27991bbc1f90f47c4b7fb434a6",
                "reference": "f2bcff45c0da7c27991bbc1f90f47c4b7fb434a6",
                "shasum": ""
            },
            "require": {
                "phpoption/phpoption": "1.*"
            },
            "type": "library",
            "extra": {
                "branch-alias": {
                    "dev-master": "0.4-dev"
                }
            },
            "autoload": {
                "psr-0": {
                    "PhpCollection": "src/"
                }
            },
            "notification-url": "https://packagist.org/downloads/",
            "license": [
                "Apache2"
            ],
            "authors": [
                {
                    "name": "Johannes M. Schmitt",
                    "email": "schmittjoh@gmail.com"
                }
            ],
            "description": "General-Purpose Collection Library for PHP",
            "keywords": [
                "collection",
                "list",
                "map",
                "sequence",
                "set"
            ],
            "time": "2015-05-17T12:39:23+00:00"
        },
        {
            "name": "phpcompatibility/php-compatibility",
            "version": "9.3.4",
            "source": {
                "type": "git",
                "url": "https://github.com/PHPCompatibility/PHPCompatibility.git",
                "reference": "1f37659196e4f3113ea506a7efba201c52303bf1"
            },
            "dist": {
                "type": "zip",
                "url": "https://api.github.com/repos/PHPCompatibility/PHPCompatibility/zipball/1f37659196e4f3113ea506a7efba201c52303bf1",
                "reference": "1f37659196e4f3113ea506a7efba201c52303bf1",
                "shasum": ""
            },
            "require": {
                "php": ">=5.3",
                "squizlabs/php_codesniffer": "^2.3 || ^3.0.2"
            },
            "conflict": {
                "squizlabs/php_codesniffer": "2.6.2"
            },
            "require-dev": {
                "phpunit/phpunit": "~4.5 || ^5.0 || ^6.0 || ^7.0"
            },
            "suggest": {
                "dealerdirect/phpcodesniffer-composer-installer": "^0.5 || This Composer plugin will sort out the PHPCS 'installed_paths' automatically.",
                "roave/security-advisories": "dev-master || Helps prevent installing dependencies with known security issues."
            },
            "type": "phpcodesniffer-standard",
            "notification-url": "https://packagist.org/downloads/",
            "license": [
                "LGPL-3.0-or-later"
            ],
            "authors": [
                {
                    "name": "Wim Godden",
                    "homepage": "https://github.com/wimg",
                    "role": "lead"
                },
                {
                    "name": "Juliette Reinders Folmer",
                    "homepage": "https://github.com/jrfnl",
                    "role": "lead"
                },
                {
                    "name": "Contributors",
                    "homepage": "https://github.com/PHPCompatibility/PHPCompatibility/graphs/contributors"
                }
            ],
            "description": "A set of sniffs for PHP_CodeSniffer that checks for PHP cross-version compatibility.",
            "homepage": "http://techblog.wimgodden.be/tag/codesniffer/",
            "keywords": [
                "compatibility",
                "phpcs",
                "standards"
            ],
            "time": "2019-11-15T04:12:02+00:00"
        },
        {
            "name": "phpdocumentor/reflection-common",
            "version": "2.0.0",
            "source": {
                "type": "git",
                "url": "https://github.com/phpDocumentor/ReflectionCommon.git",
                "reference": "63a995caa1ca9e5590304cd845c15ad6d482a62a"
            },
            "dist": {
                "type": "zip",
                "url": "https://api.github.com/repos/phpDocumentor/ReflectionCommon/zipball/63a995caa1ca9e5590304cd845c15ad6d482a62a",
                "reference": "63a995caa1ca9e5590304cd845c15ad6d482a62a",
                "shasum": ""
            },
            "require": {
                "php": ">=7.1"
            },
            "require-dev": {
                "phpunit/phpunit": "~6"
            },
            "type": "library",
            "extra": {
                "branch-alias": {
                    "dev-master": "2.x-dev"
                }
            },
            "autoload": {
                "psr-4": {
                    "phpDocumentor\\Reflection\\": "src/"
                }
            },
            "notification-url": "https://packagist.org/downloads/",
            "license": [
                "MIT"
            ],
            "authors": [
                {
                    "name": "Jaap van Otterdijk",
                    "email": "opensource@ijaap.nl"
                }
            ],
            "description": "Common reflection classes used by phpdocumentor to reflect the code structure",
            "homepage": "http://www.phpdoc.org",
            "keywords": [
                "FQSEN",
                "phpDocumentor",
                "phpdoc",
                "reflection",
                "static analysis"
            ],
            "time": "2018-08-07T13:53:10+00:00"
        },
        {
            "name": "phpdocumentor/reflection-docblock",
            "version": "4.3.2",
            "source": {
                "type": "git",
                "url": "https://github.com/phpDocumentor/ReflectionDocBlock.git",
                "reference": "b83ff7cfcfee7827e1e78b637a5904fe6a96698e"
            },
            "dist": {
                "type": "zip",
                "url": "https://api.github.com/repos/phpDocumentor/ReflectionDocBlock/zipball/b83ff7cfcfee7827e1e78b637a5904fe6a96698e",
                "reference": "b83ff7cfcfee7827e1e78b637a5904fe6a96698e",
                "shasum": ""
            },
            "require": {
                "php": "^7.0",
                "phpdocumentor/reflection-common": "^1.0.0 || ^2.0.0",
                "phpdocumentor/type-resolver": "~0.4 || ^1.0.0",
                "webmozart/assert": "^1.0"
            },
            "require-dev": {
                "doctrine/instantiator": "^1.0.5",
                "mockery/mockery": "^1.0",
                "phpunit/phpunit": "^6.4"
            },
            "type": "library",
            "extra": {
                "branch-alias": {
                    "dev-master": "4.x-dev"
                }
            },
            "autoload": {
                "psr-4": {
                    "phpDocumentor\\Reflection\\": [
                        "src/"
                    ]
                }
            },
            "notification-url": "https://packagist.org/downloads/",
            "license": [
                "MIT"
            ],
            "authors": [
                {
                    "name": "Mike van Riel",
                    "email": "me@mikevanriel.com"
                }
            ],
            "description": "With this component, a library can provide support for annotations via DocBlocks or otherwise retrieve information that is embedded in a DocBlock.",
            "time": "2019-09-12T14:27:41+00:00"
        },
        {
            "name": "phpdocumentor/type-resolver",
            "version": "1.0.1",
            "source": {
                "type": "git",
                "url": "https://github.com/phpDocumentor/TypeResolver.git",
                "reference": "2e32a6d48972b2c1976ed5d8967145b6cec4a4a9"
            },
            "dist": {
                "type": "zip",
                "url": "https://api.github.com/repos/phpDocumentor/TypeResolver/zipball/2e32a6d48972b2c1976ed5d8967145b6cec4a4a9",
                "reference": "2e32a6d48972b2c1976ed5d8967145b6cec4a4a9",
                "shasum": ""
            },
            "require": {
                "php": "^7.1",
                "phpdocumentor/reflection-common": "^2.0"
            },
            "require-dev": {
                "ext-tokenizer": "^7.1",
                "mockery/mockery": "~1",
                "phpunit/phpunit": "^7.0"
            },
            "type": "library",
            "extra": {
                "branch-alias": {
                    "dev-master": "1.x-dev"
                }
            },
            "autoload": {
                "psr-4": {
                    "phpDocumentor\\Reflection\\": "src"
                }
            },
            "notification-url": "https://packagist.org/downloads/",
            "license": [
                "MIT"
            ],
            "authors": [
                {
                    "name": "Mike van Riel",
                    "email": "me@mikevanriel.com"
                }
            ],
            "description": "A PSR-5 based resolver of Class names, Types and Structural Element Names",
            "time": "2019-08-22T18:11:29+00:00"
        },
        {
            "name": "phpmd/phpmd",
            "version": "2.7.0",
            "source": {
                "type": "git",
                "url": "https://github.com/phpmd/phpmd.git",
                "reference": "a05a999c644f4bc9a204846017db7bb7809fbe4c"
            },
            "dist": {
                "type": "zip",
                "url": "https://api.github.com/repos/phpmd/phpmd/zipball/a05a999c644f4bc9a204846017db7bb7809fbe4c",
                "reference": "a05a999c644f4bc9a204846017db7bb7809fbe4c",
                "shasum": ""
            },
            "require": {
                "ext-xml": "*",
                "pdepend/pdepend": "^2.5",
                "php": ">=5.3.9"
            },
            "require-dev": {
                "gregwar/rst": "^1.0",
                "mikey179/vfsstream": "^1.6.4",
                "phpunit/phpunit": "^4.8.36 || ^5.7.27",
                "squizlabs/php_codesniffer": "^2.0"
            },
            "bin": [
                "src/bin/phpmd"
            ],
            "type": "library",
            "autoload": {
                "psr-0": {
                    "PHPMD\\": "src/main/php"
                }
            },
            "notification-url": "https://packagist.org/downloads/",
            "license": [
                "BSD-3-Clause"
            ],
            "authors": [
                {
                    "name": "Manuel Pichler",
                    "email": "github@manuel-pichler.de",
                    "homepage": "https://github.com/manuelpichler",
                    "role": "Project Founder"
                },
                {
                    "name": "Marc Würth",
                    "email": "ravage@bluewin.ch",
                    "homepage": "https://github.com/ravage84",
                    "role": "Project Maintainer"
                },
                {
                    "name": "Other contributors",
                    "homepage": "https://github.com/phpmd/phpmd/graphs/contributors",
                    "role": "Contributors"
                }
            ],
            "description": "PHPMD is a spin-off project of PHP Depend and aims to be a PHP equivalent of the well known Java tool PMD.",
            "homepage": "https://phpmd.org/",
            "keywords": [
                "mess detection",
                "mess detector",
                "pdepend",
                "phpmd",
                "pmd"
            ],
            "time": "2019-07-30T21:13:32+00:00"
        },
        {
            "name": "phpoption/phpoption",
            "version": "1.5.2",
            "source": {
                "type": "git",
                "url": "https://github.com/schmittjoh/php-option.git",
                "reference": "2ba2586380f8d2b44ad1b9feb61c371020b27793"
            },
            "dist": {
                "type": "zip",
                "url": "https://api.github.com/repos/schmittjoh/php-option/zipball/2ba2586380f8d2b44ad1b9feb61c371020b27793",
                "reference": "2ba2586380f8d2b44ad1b9feb61c371020b27793",
                "shasum": ""
            },
            "require": {
                "php": ">=5.3.0"
            },
            "require-dev": {
                "phpunit/phpunit": "^4.7|^5.0"
            },
            "type": "library",
            "extra": {
                "branch-alias": {
                    "dev-master": "1.5-dev"
                }
            },
            "autoload": {
                "psr-0": {
                    "PhpOption\\": "src/"
                }
            },
            "notification-url": "https://packagist.org/downloads/",
            "license": [
                "Apache-2.0"
            ],
            "authors": [
                {
                    "name": "Johannes M. Schmitt",
                    "email": "schmittjoh@gmail.com"
                }
            ],
            "description": "Option Type for PHP",
            "keywords": [
                "language",
                "option",
                "php",
                "type"
            ],
            "time": "2019-11-06T22:27:00+00:00"
        },
        {
            "name": "phpspec/prophecy",
            "version": "1.9.0",
            "source": {
                "type": "git",
                "url": "https://github.com/phpspec/prophecy.git",
                "reference": "f6811d96d97bdf400077a0cc100ae56aa32b9203"
            },
            "dist": {
                "type": "zip",
                "url": "https://api.github.com/repos/phpspec/prophecy/zipball/f6811d96d97bdf400077a0cc100ae56aa32b9203",
                "reference": "f6811d96d97bdf400077a0cc100ae56aa32b9203",
                "shasum": ""
            },
            "require": {
                "doctrine/instantiator": "^1.0.2",
                "php": "^5.3|^7.0",
                "phpdocumentor/reflection-docblock": "^2.0|^3.0.2|^4.0|^5.0",
                "sebastian/comparator": "^1.1|^2.0|^3.0",
                "sebastian/recursion-context": "^1.0|^2.0|^3.0"
            },
            "require-dev": {
                "phpspec/phpspec": "^2.5|^3.2",
                "phpunit/phpunit": "^4.8.35 || ^5.7 || ^6.5 || ^7.1"
            },
            "type": "library",
            "extra": {
                "branch-alias": {
                    "dev-master": "1.8.x-dev"
                }
            },
            "autoload": {
                "psr-4": {
                    "Prophecy\\": "src/Prophecy"
                }
            },
            "notification-url": "https://packagist.org/downloads/",
            "license": [
                "MIT"
            ],
            "authors": [
                {
                    "name": "Konstantin Kudryashov",
                    "email": "ever.zet@gmail.com",
                    "homepage": "http://everzet.com"
                },
                {
                    "name": "Marcello Duarte",
                    "email": "marcello.duarte@gmail.com"
                }
            ],
            "description": "Highly opinionated mocking framework for PHP 5.3+",
            "homepage": "https://github.com/phpspec/prophecy",
            "keywords": [
                "Double",
                "Dummy",
                "fake",
                "mock",
                "spy",
                "stub"
            ],
            "time": "2019-10-03T11:07:50+00:00"
        },
        {
            "name": "phpunit/php-code-coverage",
            "version": "5.3.2",
            "source": {
                "type": "git",
                "url": "https://github.com/sebastianbergmann/php-code-coverage.git",
                "reference": "c89677919c5dd6d3b3852f230a663118762218ac"
            },
            "dist": {
                "type": "zip",
                "url": "https://api.github.com/repos/sebastianbergmann/php-code-coverage/zipball/c89677919c5dd6d3b3852f230a663118762218ac",
                "reference": "c89677919c5dd6d3b3852f230a663118762218ac",
                "shasum": ""
            },
            "require": {
                "ext-dom": "*",
                "ext-xmlwriter": "*",
                "php": "^7.0",
                "phpunit/php-file-iterator": "^1.4.2",
                "phpunit/php-text-template": "^1.2.1",
                "phpunit/php-token-stream": "^2.0.1",
                "sebastian/code-unit-reverse-lookup": "^1.0.1",
                "sebastian/environment": "^3.0",
                "sebastian/version": "^2.0.1",
                "theseer/tokenizer": "^1.1"
            },
            "require-dev": {
                "phpunit/phpunit": "^6.0"
            },
            "suggest": {
                "ext-xdebug": "^2.5.5"
            },
            "type": "library",
            "extra": {
                "branch-alias": {
                    "dev-master": "5.3.x-dev"
                }
            },
            "autoload": {
                "classmap": [
                    "src/"
                ]
            },
            "notification-url": "https://packagist.org/downloads/",
            "license": [
                "BSD-3-Clause"
            ],
            "authors": [
                {
                    "name": "Sebastian Bergmann",
                    "email": "sebastian@phpunit.de",
                    "role": "lead"
                }
            ],
            "description": "Library that provides collection, processing, and rendering functionality for PHP code coverage information.",
            "homepage": "https://github.com/sebastianbergmann/php-code-coverage",
            "keywords": [
                "coverage",
                "testing",
                "xunit"
            ],
            "time": "2018-04-06T15:36:58+00:00"
        },
        {
            "name": "phpunit/php-file-iterator",
            "version": "1.4.5",
            "source": {
                "type": "git",
                "url": "https://github.com/sebastianbergmann/php-file-iterator.git",
                "reference": "730b01bc3e867237eaac355e06a36b85dd93a8b4"
            },
            "dist": {
                "type": "zip",
                "url": "https://api.github.com/repos/sebastianbergmann/php-file-iterator/zipball/730b01bc3e867237eaac355e06a36b85dd93a8b4",
                "reference": "730b01bc3e867237eaac355e06a36b85dd93a8b4",
                "shasum": ""
            },
            "require": {
                "php": ">=5.3.3"
            },
            "type": "library",
            "extra": {
                "branch-alias": {
                    "dev-master": "1.4.x-dev"
                }
            },
            "autoload": {
                "classmap": [
                    "src/"
                ]
            },
            "notification-url": "https://packagist.org/downloads/",
            "license": [
                "BSD-3-Clause"
            ],
            "authors": [
                {
                    "name": "Sebastian Bergmann",
                    "email": "sb@sebastian-bergmann.de",
                    "role": "lead"
                }
            ],
            "description": "FilterIterator implementation that filters files based on a list of suffixes.",
            "homepage": "https://github.com/sebastianbergmann/php-file-iterator/",
            "keywords": [
                "filesystem",
                "iterator"
            ],
            "time": "2017-11-27T13:52:08+00:00"
        },
        {
            "name": "phpunit/php-text-template",
            "version": "1.2.1",
            "source": {
                "type": "git",
                "url": "https://github.com/sebastianbergmann/php-text-template.git",
                "reference": "31f8b717e51d9a2afca6c9f046f5d69fc27c8686"
            },
            "dist": {
                "type": "zip",
                "url": "https://api.github.com/repos/sebastianbergmann/php-text-template/zipball/31f8b717e51d9a2afca6c9f046f5d69fc27c8686",
                "reference": "31f8b717e51d9a2afca6c9f046f5d69fc27c8686",
                "shasum": ""
            },
            "require": {
                "php": ">=5.3.3"
            },
            "type": "library",
            "autoload": {
                "classmap": [
                    "src/"
                ]
            },
            "notification-url": "https://packagist.org/downloads/",
            "license": [
                "BSD-3-Clause"
            ],
            "authors": [
                {
                    "name": "Sebastian Bergmann",
                    "email": "sebastian@phpunit.de",
                    "role": "lead"
                }
            ],
            "description": "Simple template engine.",
            "homepage": "https://github.com/sebastianbergmann/php-text-template/",
            "keywords": [
                "template"
            ],
            "time": "2015-06-21T13:50:34+00:00"
        },
        {
            "name": "phpunit/php-timer",
            "version": "1.0.9",
            "source": {
                "type": "git",
                "url": "https://github.com/sebastianbergmann/php-timer.git",
                "reference": "3dcf38ca72b158baf0bc245e9184d3fdffa9c46f"
            },
            "dist": {
                "type": "zip",
                "url": "https://api.github.com/repos/sebastianbergmann/php-timer/zipball/3dcf38ca72b158baf0bc245e9184d3fdffa9c46f",
                "reference": "3dcf38ca72b158baf0bc245e9184d3fdffa9c46f",
                "shasum": ""
            },
            "require": {
                "php": "^5.3.3 || ^7.0"
            },
            "require-dev": {
                "phpunit/phpunit": "^4.8.35 || ^5.7 || ^6.0"
            },
            "type": "library",
            "extra": {
                "branch-alias": {
                    "dev-master": "1.0-dev"
                }
            },
            "autoload": {
                "classmap": [
                    "src/"
                ]
            },
            "notification-url": "https://packagist.org/downloads/",
            "license": [
                "BSD-3-Clause"
            ],
            "authors": [
                {
                    "name": "Sebastian Bergmann",
                    "email": "sb@sebastian-bergmann.de",
                    "role": "lead"
                }
            ],
            "description": "Utility class for timing",
            "homepage": "https://github.com/sebastianbergmann/php-timer/",
            "keywords": [
                "timer"
            ],
            "time": "2017-02-26T11:10:40+00:00"
        },
        {
            "name": "phpunit/php-token-stream",
            "version": "2.0.2",
            "source": {
                "type": "git",
                "url": "https://github.com/sebastianbergmann/php-token-stream.git",
                "reference": "791198a2c6254db10131eecfe8c06670700904db"
            },
            "dist": {
                "type": "zip",
                "url": "https://api.github.com/repos/sebastianbergmann/php-token-stream/zipball/791198a2c6254db10131eecfe8c06670700904db",
                "reference": "791198a2c6254db10131eecfe8c06670700904db",
                "shasum": ""
            },
            "require": {
                "ext-tokenizer": "*",
                "php": "^7.0"
            },
            "require-dev": {
                "phpunit/phpunit": "^6.2.4"
            },
            "type": "library",
            "extra": {
                "branch-alias": {
                    "dev-master": "2.0-dev"
                }
            },
            "autoload": {
                "classmap": [
                    "src/"
                ]
            },
            "notification-url": "https://packagist.org/downloads/",
            "license": [
                "BSD-3-Clause"
            ],
            "authors": [
                {
                    "name": "Sebastian Bergmann",
                    "email": "sebastian@phpunit.de"
                }
            ],
            "description": "Wrapper around PHP's tokenizer extension.",
            "homepage": "https://github.com/sebastianbergmann/php-token-stream/",
            "keywords": [
                "tokenizer"
            ],
            "time": "2017-11-27T05:48:46+00:00"
        },
        {
            "name": "phpunit/phpunit",
            "version": "6.5.14",
            "source": {
                "type": "git",
                "url": "https://github.com/sebastianbergmann/phpunit.git",
                "reference": "bac23fe7ff13dbdb461481f706f0e9fe746334b7"
            },
            "dist": {
                "type": "zip",
                "url": "https://api.github.com/repos/sebastianbergmann/phpunit/zipball/bac23fe7ff13dbdb461481f706f0e9fe746334b7",
                "reference": "bac23fe7ff13dbdb461481f706f0e9fe746334b7",
                "shasum": ""
            },
            "require": {
                "ext-dom": "*",
                "ext-json": "*",
                "ext-libxml": "*",
                "ext-mbstring": "*",
                "ext-xml": "*",
                "myclabs/deep-copy": "^1.6.1",
                "phar-io/manifest": "^1.0.1",
                "phar-io/version": "^1.0",
                "php": "^7.0",
                "phpspec/prophecy": "^1.7",
                "phpunit/php-code-coverage": "^5.3",
                "phpunit/php-file-iterator": "^1.4.3",
                "phpunit/php-text-template": "^1.2.1",
                "phpunit/php-timer": "^1.0.9",
                "phpunit/phpunit-mock-objects": "^5.0.9",
                "sebastian/comparator": "^2.1",
                "sebastian/diff": "^2.0",
                "sebastian/environment": "^3.1",
                "sebastian/exporter": "^3.1",
                "sebastian/global-state": "^2.0",
                "sebastian/object-enumerator": "^3.0.3",
                "sebastian/resource-operations": "^1.0",
                "sebastian/version": "^2.0.1"
            },
            "conflict": {
                "phpdocumentor/reflection-docblock": "3.0.2",
                "phpunit/dbunit": "<3.0"
            },
            "require-dev": {
                "ext-pdo": "*"
            },
            "suggest": {
                "ext-xdebug": "*",
                "phpunit/php-invoker": "^1.1"
            },
            "bin": [
                "phpunit"
            ],
            "type": "library",
            "extra": {
                "branch-alias": {
                    "dev-master": "6.5.x-dev"
                }
            },
            "autoload": {
                "classmap": [
                    "src/"
                ]
            },
            "notification-url": "https://packagist.org/downloads/",
            "license": [
                "BSD-3-Clause"
            ],
            "authors": [
                {
                    "name": "Sebastian Bergmann",
                    "email": "sebastian@phpunit.de",
                    "role": "lead"
                }
            ],
            "description": "The PHP Unit Testing framework.",
            "homepage": "https://phpunit.de/",
            "keywords": [
                "phpunit",
                "testing",
                "xunit"
            ],
            "time": "2019-02-01T05:22:47+00:00"
        },
        {
            "name": "phpunit/phpunit-mock-objects",
            "version": "5.0.10",
            "source": {
                "type": "git",
                "url": "https://github.com/sebastianbergmann/phpunit-mock-objects.git",
                "reference": "cd1cf05c553ecfec36b170070573e540b67d3f1f"
            },
            "dist": {
                "type": "zip",
                "url": "https://api.github.com/repos/sebastianbergmann/phpunit-mock-objects/zipball/cd1cf05c553ecfec36b170070573e540b67d3f1f",
                "reference": "cd1cf05c553ecfec36b170070573e540b67d3f1f",
                "shasum": ""
            },
            "require": {
                "doctrine/instantiator": "^1.0.5",
                "php": "^7.0",
                "phpunit/php-text-template": "^1.2.1",
                "sebastian/exporter": "^3.1"
            },
            "conflict": {
                "phpunit/phpunit": "<6.0"
            },
            "require-dev": {
                "phpunit/phpunit": "^6.5.11"
            },
            "suggest": {
                "ext-soap": "*"
            },
            "type": "library",
            "extra": {
                "branch-alias": {
                    "dev-master": "5.0.x-dev"
                }
            },
            "autoload": {
                "classmap": [
                    "src/"
                ]
            },
            "notification-url": "https://packagist.org/downloads/",
            "license": [
                "BSD-3-Clause"
            ],
            "authors": [
                {
                    "name": "Sebastian Bergmann",
                    "email": "sebastian@phpunit.de",
                    "role": "lead"
                }
            ],
            "description": "Mock Object library for PHPUnit",
            "homepage": "https://github.com/sebastianbergmann/phpunit-mock-objects/",
            "keywords": [
                "mock",
                "xunit"
            ],
            "abandoned": true,
            "time": "2018-08-09T05:50:03+00:00"
        },
        {
            "name": "psr/cache",
            "version": "1.0.1",
            "source": {
                "type": "git",
                "url": "https://github.com/php-fig/cache.git",
                "reference": "d11b50ad223250cf17b86e38383413f5a6764bf8"
            },
            "dist": {
                "type": "zip",
                "url": "https://api.github.com/repos/php-fig/cache/zipball/d11b50ad223250cf17b86e38383413f5a6764bf8",
                "reference": "d11b50ad223250cf17b86e38383413f5a6764bf8",
                "shasum": ""
            },
            "require": {
                "php": ">=5.3.0"
            },
            "type": "library",
            "extra": {
                "branch-alias": {
                    "dev-master": "1.0.x-dev"
                }
            },
            "autoload": {
                "psr-4": {
                    "Psr\\Cache\\": "src/"
                }
            },
            "notification-url": "https://packagist.org/downloads/",
            "license": [
                "MIT"
            ],
            "authors": [
                {
                    "name": "PHP-FIG",
                    "homepage": "http://www.php-fig.org/"
                }
            ],
            "description": "Common interface for caching libraries",
            "keywords": [
                "cache",
                "psr",
                "psr-6"
            ],
            "time": "2016-08-06T20:24:11+00:00"
        },
        {
            "name": "psr/simple-cache",
            "version": "1.0.1",
            "source": {
                "type": "git",
                "url": "https://github.com/php-fig/simple-cache.git",
                "reference": "408d5eafb83c57f6365a3ca330ff23aa4a5fa39b"
            },
            "dist": {
                "type": "zip",
                "url": "https://api.github.com/repos/php-fig/simple-cache/zipball/408d5eafb83c57f6365a3ca330ff23aa4a5fa39b",
                "reference": "408d5eafb83c57f6365a3ca330ff23aa4a5fa39b",
                "shasum": ""
            },
            "require": {
                "php": ">=5.3.0"
            },
            "type": "library",
            "extra": {
                "branch-alias": {
                    "dev-master": "1.0.x-dev"
                }
            },
            "autoload": {
                "psr-4": {
                    "Psr\\SimpleCache\\": "src/"
                }
            },
            "notification-url": "https://packagist.org/downloads/",
            "license": [
                "MIT"
            ],
            "authors": [
                {
                    "name": "PHP-FIG",
                    "homepage": "http://www.php-fig.org/"
                }
            ],
            "description": "Common interfaces for simple caching",
            "keywords": [
                "cache",
                "caching",
                "psr",
                "psr-16",
                "simple-cache"
            ],
            "time": "2017-10-23T01:57:42+00:00"
        },
        {
            "name": "sebastian/code-unit-reverse-lookup",
            "version": "1.0.1",
            "source": {
                "type": "git",
                "url": "https://github.com/sebastianbergmann/code-unit-reverse-lookup.git",
                "reference": "4419fcdb5eabb9caa61a27c7a1db532a6b55dd18"
            },
            "dist": {
                "type": "zip",
                "url": "https://api.github.com/repos/sebastianbergmann/code-unit-reverse-lookup/zipball/4419fcdb5eabb9caa61a27c7a1db532a6b55dd18",
                "reference": "4419fcdb5eabb9caa61a27c7a1db532a6b55dd18",
                "shasum": ""
            },
            "require": {
                "php": "^5.6 || ^7.0"
            },
            "require-dev": {
                "phpunit/phpunit": "^5.7 || ^6.0"
            },
            "type": "library",
            "extra": {
                "branch-alias": {
                    "dev-master": "1.0.x-dev"
                }
            },
            "autoload": {
                "classmap": [
                    "src/"
                ]
            },
            "notification-url": "https://packagist.org/downloads/",
            "license": [
                "BSD-3-Clause"
            ],
            "authors": [
                {
                    "name": "Sebastian Bergmann",
                    "email": "sebastian@phpunit.de"
                }
            ],
            "description": "Looks up which function or method a line of code belongs to",
            "homepage": "https://github.com/sebastianbergmann/code-unit-reverse-lookup/",
            "time": "2017-03-04T06:30:41+00:00"
        },
        {
            "name": "sebastian/comparator",
            "version": "2.1.3",
            "source": {
                "type": "git",
                "url": "https://github.com/sebastianbergmann/comparator.git",
                "reference": "34369daee48eafb2651bea869b4b15d75ccc35f9"
            },
            "dist": {
                "type": "zip",
                "url": "https://api.github.com/repos/sebastianbergmann/comparator/zipball/34369daee48eafb2651bea869b4b15d75ccc35f9",
                "reference": "34369daee48eafb2651bea869b4b15d75ccc35f9",
                "shasum": ""
            },
            "require": {
                "php": "^7.0",
                "sebastian/diff": "^2.0 || ^3.0",
                "sebastian/exporter": "^3.1"
            },
            "require-dev": {
                "phpunit/phpunit": "^6.4"
            },
            "type": "library",
            "extra": {
                "branch-alias": {
                    "dev-master": "2.1.x-dev"
                }
            },
            "autoload": {
                "classmap": [
                    "src/"
                ]
            },
            "notification-url": "https://packagist.org/downloads/",
            "license": [
                "BSD-3-Clause"
            ],
            "authors": [
                {
                    "name": "Jeff Welch",
                    "email": "whatthejeff@gmail.com"
                },
                {
                    "name": "Volker Dusch",
                    "email": "github@wallbash.com"
                },
                {
                    "name": "Bernhard Schussek",
                    "email": "bschussek@2bepublished.at"
                },
                {
                    "name": "Sebastian Bergmann",
                    "email": "sebastian@phpunit.de"
                }
            ],
            "description": "Provides the functionality to compare PHP values for equality",
            "homepage": "https://github.com/sebastianbergmann/comparator",
            "keywords": [
                "comparator",
                "compare",
                "equality"
            ],
            "time": "2018-02-01T13:46:46+00:00"
        },
        {
            "name": "sebastian/diff",
            "version": "2.0.1",
            "source": {
                "type": "git",
                "url": "https://github.com/sebastianbergmann/diff.git",
                "reference": "347c1d8b49c5c3ee30c7040ea6fc446790e6bddd"
            },
            "dist": {
                "type": "zip",
                "url": "https://api.github.com/repos/sebastianbergmann/diff/zipball/347c1d8b49c5c3ee30c7040ea6fc446790e6bddd",
                "reference": "347c1d8b49c5c3ee30c7040ea6fc446790e6bddd",
                "shasum": ""
            },
            "require": {
                "php": "^7.0"
            },
            "require-dev": {
                "phpunit/phpunit": "^6.2"
            },
            "type": "library",
            "extra": {
                "branch-alias": {
                    "dev-master": "2.0-dev"
                }
            },
            "autoload": {
                "classmap": [
                    "src/"
                ]
            },
            "notification-url": "https://packagist.org/downloads/",
            "license": [
                "BSD-3-Clause"
            ],
            "authors": [
                {
                    "name": "Kore Nordmann",
                    "email": "mail@kore-nordmann.de"
                },
                {
                    "name": "Sebastian Bergmann",
                    "email": "sebastian@phpunit.de"
                }
            ],
            "description": "Diff implementation",
            "homepage": "https://github.com/sebastianbergmann/diff",
            "keywords": [
                "diff"
            ],
            "time": "2017-08-03T08:09:46+00:00"
        },
        {
            "name": "sebastian/environment",
            "version": "3.1.0",
            "source": {
                "type": "git",
                "url": "https://github.com/sebastianbergmann/environment.git",
                "reference": "cd0871b3975fb7fc44d11314fd1ee20925fce4f5"
            },
            "dist": {
                "type": "zip",
                "url": "https://api.github.com/repos/sebastianbergmann/environment/zipball/cd0871b3975fb7fc44d11314fd1ee20925fce4f5",
                "reference": "cd0871b3975fb7fc44d11314fd1ee20925fce4f5",
                "shasum": ""
            },
            "require": {
                "php": "^7.0"
            },
            "require-dev": {
                "phpunit/phpunit": "^6.1"
            },
            "type": "library",
            "extra": {
                "branch-alias": {
                    "dev-master": "3.1.x-dev"
                }
            },
            "autoload": {
                "classmap": [
                    "src/"
                ]
            },
            "notification-url": "https://packagist.org/downloads/",
            "license": [
                "BSD-3-Clause"
            ],
            "authors": [
                {
                    "name": "Sebastian Bergmann",
                    "email": "sebastian@phpunit.de"
                }
            ],
            "description": "Provides functionality to handle HHVM/PHP environments",
            "homepage": "http://www.github.com/sebastianbergmann/environment",
            "keywords": [
                "Xdebug",
                "environment",
                "hhvm"
            ],
            "time": "2017-07-01T08:51:00+00:00"
        },
        {
            "name": "sebastian/exporter",
            "version": "3.1.2",
            "source": {
                "type": "git",
                "url": "https://github.com/sebastianbergmann/exporter.git",
                "reference": "68609e1261d215ea5b21b7987539cbfbe156ec3e"
            },
            "dist": {
                "type": "zip",
                "url": "https://api.github.com/repos/sebastianbergmann/exporter/zipball/68609e1261d215ea5b21b7987539cbfbe156ec3e",
                "reference": "68609e1261d215ea5b21b7987539cbfbe156ec3e",
                "shasum": ""
            },
            "require": {
                "php": "^7.0",
                "sebastian/recursion-context": "^3.0"
            },
            "require-dev": {
                "ext-mbstring": "*",
                "phpunit/phpunit": "^6.0"
            },
            "type": "library",
            "extra": {
                "branch-alias": {
                    "dev-master": "3.1.x-dev"
                }
            },
            "autoload": {
                "classmap": [
                    "src/"
                ]
            },
            "notification-url": "https://packagist.org/downloads/",
            "license": [
                "BSD-3-Clause"
            ],
            "authors": [
                {
                    "name": "Sebastian Bergmann",
                    "email": "sebastian@phpunit.de"
                },
                {
                    "name": "Jeff Welch",
                    "email": "whatthejeff@gmail.com"
                },
                {
                    "name": "Volker Dusch",
                    "email": "github@wallbash.com"
                },
                {
                    "name": "Adam Harvey",
                    "email": "aharvey@php.net"
                },
                {
                    "name": "Bernhard Schussek",
                    "email": "bschussek@gmail.com"
                }
            ],
            "description": "Provides the functionality to export PHP variables for visualization",
            "homepage": "http://www.github.com/sebastianbergmann/exporter",
            "keywords": [
                "export",
                "exporter"
            ],
            "time": "2019-09-14T09:02:43+00:00"
        },
        {
            "name": "sebastian/finder-facade",
            "version": "1.2.2",
            "source": {
                "type": "git",
                "url": "https://github.com/sebastianbergmann/finder-facade.git",
                "reference": "4a3174709c2dc565fe5fb26fcf827f6a1fc7b09f"
            },
            "dist": {
                "type": "zip",
                "url": "https://api.github.com/repos/sebastianbergmann/finder-facade/zipball/4a3174709c2dc565fe5fb26fcf827f6a1fc7b09f",
                "reference": "4a3174709c2dc565fe5fb26fcf827f6a1fc7b09f",
                "shasum": ""
            },
            "require": {
                "symfony/finder": "~2.3|~3.0|~4.0",
                "theseer/fdomdocument": "~1.3"
            },
            "type": "library",
            "autoload": {
                "classmap": [
                    "src/"
                ]
            },
            "notification-url": "https://packagist.org/downloads/",
            "license": [
                "BSD-3-Clause"
            ],
            "authors": [
                {
                    "name": "Sebastian Bergmann",
                    "email": "sebastian@phpunit.de",
                    "role": "lead"
                }
            ],
            "description": "FinderFacade is a convenience wrapper for Symfony's Finder component.",
            "homepage": "https://github.com/sebastianbergmann/finder-facade",
            "time": "2017-11-18T17:31:49+00:00"
        },
        {
            "name": "sebastian/global-state",
            "version": "2.0.0",
            "source": {
                "type": "git",
                "url": "https://github.com/sebastianbergmann/global-state.git",
                "reference": "e8ba02eed7bbbb9e59e43dedd3dddeff4a56b0c4"
            },
            "dist": {
                "type": "zip",
                "url": "https://api.github.com/repos/sebastianbergmann/global-state/zipball/e8ba02eed7bbbb9e59e43dedd3dddeff4a56b0c4",
                "reference": "e8ba02eed7bbbb9e59e43dedd3dddeff4a56b0c4",
                "shasum": ""
            },
            "require": {
                "php": "^7.0"
            },
            "require-dev": {
                "phpunit/phpunit": "^6.0"
            },
            "suggest": {
                "ext-uopz": "*"
            },
            "type": "library",
            "extra": {
                "branch-alias": {
                    "dev-master": "2.0-dev"
                }
            },
            "autoload": {
                "classmap": [
                    "src/"
                ]
            },
            "notification-url": "https://packagist.org/downloads/",
            "license": [
                "BSD-3-Clause"
            ],
            "authors": [
                {
                    "name": "Sebastian Bergmann",
                    "email": "sebastian@phpunit.de"
                }
            ],
            "description": "Snapshotting of global state",
            "homepage": "http://www.github.com/sebastianbergmann/global-state",
            "keywords": [
                "global state"
            ],
            "time": "2017-04-27T15:39:26+00:00"
        },
        {
            "name": "sebastian/object-enumerator",
            "version": "3.0.3",
            "source": {
                "type": "git",
                "url": "https://github.com/sebastianbergmann/object-enumerator.git",
                "reference": "7cfd9e65d11ffb5af41198476395774d4c8a84c5"
            },
            "dist": {
                "type": "zip",
                "url": "https://api.github.com/repos/sebastianbergmann/object-enumerator/zipball/7cfd9e65d11ffb5af41198476395774d4c8a84c5",
                "reference": "7cfd9e65d11ffb5af41198476395774d4c8a84c5",
                "shasum": ""
            },
            "require": {
                "php": "^7.0",
                "sebastian/object-reflector": "^1.1.1",
                "sebastian/recursion-context": "^3.0"
            },
            "require-dev": {
                "phpunit/phpunit": "^6.0"
            },
            "type": "library",
            "extra": {
                "branch-alias": {
                    "dev-master": "3.0.x-dev"
                }
            },
            "autoload": {
                "classmap": [
                    "src/"
                ]
            },
            "notification-url": "https://packagist.org/downloads/",
            "license": [
                "BSD-3-Clause"
            ],
            "authors": [
                {
                    "name": "Sebastian Bergmann",
                    "email": "sebastian@phpunit.de"
                }
            ],
            "description": "Traverses array structures and object graphs to enumerate all referenced objects",
            "homepage": "https://github.com/sebastianbergmann/object-enumerator/",
            "time": "2017-08-03T12:35:26+00:00"
        },
        {
            "name": "sebastian/object-reflector",
            "version": "1.1.1",
            "source": {
                "type": "git",
                "url": "https://github.com/sebastianbergmann/object-reflector.git",
                "reference": "773f97c67f28de00d397be301821b06708fca0be"
            },
            "dist": {
                "type": "zip",
                "url": "https://api.github.com/repos/sebastianbergmann/object-reflector/zipball/773f97c67f28de00d397be301821b06708fca0be",
                "reference": "773f97c67f28de00d397be301821b06708fca0be",
                "shasum": ""
            },
            "require": {
                "php": "^7.0"
            },
            "require-dev": {
                "phpunit/phpunit": "^6.0"
            },
            "type": "library",
            "extra": {
                "branch-alias": {
                    "dev-master": "1.1-dev"
                }
            },
            "autoload": {
                "classmap": [
                    "src/"
                ]
            },
            "notification-url": "https://packagist.org/downloads/",
            "license": [
                "BSD-3-Clause"
            ],
            "authors": [
                {
                    "name": "Sebastian Bergmann",
                    "email": "sebastian@phpunit.de"
                }
            ],
            "description": "Allows reflection of object attributes, including inherited and non-public ones",
            "homepage": "https://github.com/sebastianbergmann/object-reflector/",
            "time": "2017-03-29T09:07:27+00:00"
        },
        {
            "name": "sebastian/phpcpd",
            "version": "3.0.1",
            "source": {
                "type": "git",
                "url": "https://github.com/sebastianbergmann/phpcpd.git",
                "reference": "dfed51c1288790fc957c9433e2f49ab152e8a564"
            },
            "dist": {
                "type": "zip",
                "url": "https://api.github.com/repos/sebastianbergmann/phpcpd/zipball/dfed51c1288790fc957c9433e2f49ab152e8a564",
                "reference": "dfed51c1288790fc957c9433e2f49ab152e8a564",
                "shasum": ""
            },
            "require": {
                "php": "^5.6|^7.0",
                "phpunit/php-timer": "^1.0.6",
                "sebastian/finder-facade": "^1.1",
                "sebastian/version": "^1.0|^2.0",
                "symfony/console": "^2.7|^3.0|^4.0"
            },
            "bin": [
                "phpcpd"
            ],
            "type": "library",
            "extra": {
                "branch-alias": {
                    "dev-master": "3.0-dev"
                }
            },
            "autoload": {
                "classmap": [
                    "src/"
                ]
            },
            "notification-url": "https://packagist.org/downloads/",
            "license": [
                "BSD-3-Clause"
            ],
            "authors": [
                {
                    "name": "Sebastian Bergmann",
                    "email": "sebastian@phpunit.de",
                    "role": "lead"
                }
            ],
            "description": "Copy/Paste Detector (CPD) for PHP code.",
            "homepage": "https://github.com/sebastianbergmann/phpcpd",
            "time": "2017-11-16T08:49:28+00:00"
        },
        {
            "name": "sebastian/recursion-context",
            "version": "3.0.0",
            "source": {
                "type": "git",
                "url": "https://github.com/sebastianbergmann/recursion-context.git",
                "reference": "5b0cd723502bac3b006cbf3dbf7a1e3fcefe4fa8"
            },
            "dist": {
                "type": "zip",
                "url": "https://api.github.com/repos/sebastianbergmann/recursion-context/zipball/5b0cd723502bac3b006cbf3dbf7a1e3fcefe4fa8",
                "reference": "5b0cd723502bac3b006cbf3dbf7a1e3fcefe4fa8",
                "shasum": ""
            },
            "require": {
                "php": "^7.0"
            },
            "require-dev": {
                "phpunit/phpunit": "^6.0"
            },
            "type": "library",
            "extra": {
                "branch-alias": {
                    "dev-master": "3.0.x-dev"
                }
            },
            "autoload": {
                "classmap": [
                    "src/"
                ]
            },
            "notification-url": "https://packagist.org/downloads/",
            "license": [
                "BSD-3-Clause"
            ],
            "authors": [
                {
                    "name": "Jeff Welch",
                    "email": "whatthejeff@gmail.com"
                },
                {
                    "name": "Sebastian Bergmann",
                    "email": "sebastian@phpunit.de"
                },
                {
                    "name": "Adam Harvey",
                    "email": "aharvey@php.net"
                }
            ],
            "description": "Provides functionality to recursively process PHP variables",
            "homepage": "http://www.github.com/sebastianbergmann/recursion-context",
            "time": "2017-03-03T06:23:57+00:00"
        },
        {
            "name": "sebastian/resource-operations",
            "version": "1.0.0",
            "source": {
                "type": "git",
                "url": "https://github.com/sebastianbergmann/resource-operations.git",
                "reference": "ce990bb21759f94aeafd30209e8cfcdfa8bc3f52"
            },
            "dist": {
                "type": "zip",
                "url": "https://api.github.com/repos/sebastianbergmann/resource-operations/zipball/ce990bb21759f94aeafd30209e8cfcdfa8bc3f52",
                "reference": "ce990bb21759f94aeafd30209e8cfcdfa8bc3f52",
                "shasum": ""
            },
            "require": {
                "php": ">=5.6.0"
            },
            "type": "library",
            "extra": {
                "branch-alias": {
                    "dev-master": "1.0.x-dev"
                }
            },
            "autoload": {
                "classmap": [
                    "src/"
                ]
            },
            "notification-url": "https://packagist.org/downloads/",
            "license": [
                "BSD-3-Clause"
            ],
            "authors": [
                {
                    "name": "Sebastian Bergmann",
                    "email": "sebastian@phpunit.de"
                }
            ],
            "description": "Provides a list of PHP built-in functions that operate on resources",
            "homepage": "https://www.github.com/sebastianbergmann/resource-operations",
            "time": "2015-07-28T20:34:47+00:00"
        },
        {
            "name": "sebastian/version",
            "version": "2.0.1",
            "source": {
                "type": "git",
                "url": "https://github.com/sebastianbergmann/version.git",
                "reference": "99732be0ddb3361e16ad77b68ba41efc8e979019"
            },
            "dist": {
                "type": "zip",
                "url": "https://api.github.com/repos/sebastianbergmann/version/zipball/99732be0ddb3361e16ad77b68ba41efc8e979019",
                "reference": "99732be0ddb3361e16ad77b68ba41efc8e979019",
                "shasum": ""
            },
            "require": {
                "php": ">=5.6"
            },
            "type": "library",
            "extra": {
                "branch-alias": {
                    "dev-master": "2.0.x-dev"
                }
            },
            "autoload": {
                "classmap": [
                    "src/"
                ]
            },
            "notification-url": "https://packagist.org/downloads/",
            "license": [
                "BSD-3-Clause"
            ],
            "authors": [
                {
                    "name": "Sebastian Bergmann",
                    "email": "sebastian@phpunit.de",
                    "role": "lead"
                }
            ],
            "description": "Library that helps with managing the version number of Git-hosted PHP projects",
            "homepage": "https://github.com/sebastianbergmann/version",
            "time": "2016-10-03T07:35:21+00:00"
        },
        {
            "name": "squizlabs/php_codesniffer",
            "version": "3.4.2",
            "source": {
                "type": "git",
                "url": "https://github.com/squizlabs/PHP_CodeSniffer.git",
                "reference": "b8a7362af1cc1aadb5bd36c3defc4dda2cf5f0a8"
            },
            "dist": {
                "type": "zip",
                "url": "https://api.github.com/repos/squizlabs/PHP_CodeSniffer/zipball/b8a7362af1cc1aadb5bd36c3defc4dda2cf5f0a8",
                "reference": "b8a7362af1cc1aadb5bd36c3defc4dda2cf5f0a8",
                "shasum": ""
            },
            "require": {
                "ext-simplexml": "*",
                "ext-tokenizer": "*",
                "ext-xmlwriter": "*",
                "php": ">=5.4.0"
            },
            "require-dev": {
                "phpunit/phpunit": "^4.0 || ^5.0 || ^6.0 || ^7.0"
            },
            "bin": [
                "bin/phpcs",
                "bin/phpcbf"
            ],
            "type": "library",
            "extra": {
                "branch-alias": {
                    "dev-master": "3.x-dev"
                }
            },
            "notification-url": "https://packagist.org/downloads/",
            "license": [
                "BSD-3-Clause"
            ],
            "authors": [
                {
                    "name": "Greg Sherwood",
                    "role": "lead"
                }
            ],
            "description": "PHP_CodeSniffer tokenizes PHP, JavaScript and CSS files and detects violations of a defined set of coding standards.",
            "homepage": "https://github.com/squizlabs/PHP_CodeSniffer",
            "keywords": [
                "phpcs",
                "standards"
            ],
            "time": "2019-04-10T23:49:02+00:00"
        },
        {
            "name": "symfony/browser-kit",
            "version": "v4.3.8",
            "source": {
                "type": "git",
                "url": "https://github.com/symfony/browser-kit.git",
                "reference": "b14fa08508afd152257d5dcc7adb5f278654d972"
            },
            "dist": {
                "type": "zip",
                "url": "https://api.github.com/repos/symfony/browser-kit/zipball/b14fa08508afd152257d5dcc7adb5f278654d972",
                "reference": "b14fa08508afd152257d5dcc7adb5f278654d972",
                "shasum": ""
            },
            "require": {
                "php": "^7.1.3",
                "symfony/dom-crawler": "~3.4|~4.0"
            },
            "require-dev": {
                "symfony/css-selector": "~3.4|~4.0",
                "symfony/http-client": "^4.3",
                "symfony/mime": "^4.3",
                "symfony/process": "~3.4|~4.0"
            },
            "suggest": {
                "symfony/process": ""
            },
            "type": "library",
            "extra": {
                "branch-alias": {
                    "dev-master": "4.3-dev"
                }
            },
            "autoload": {
                "psr-4": {
                    "Symfony\\Component\\BrowserKit\\": ""
                },
                "exclude-from-classmap": [
                    "/Tests/"
                ]
            },
            "notification-url": "https://packagist.org/downloads/",
            "license": [
                "MIT"
            ],
            "authors": [
                {
                    "name": "Fabien Potencier",
                    "email": "fabien@symfony.com"
                },
                {
                    "name": "Symfony Community",
                    "homepage": "https://symfony.com/contributors"
                }
            ],
            "description": "Symfony BrowserKit Component",
            "homepage": "https://symfony.com",
            "time": "2019-10-28T17:07:32+00:00"
        },
        {
            "name": "symfony/config",
            "version": "v4.3.8",
            "source": {
                "type": "git",
                "url": "https://github.com/symfony/config.git",
                "reference": "8267214841c44d315a55242ea867684eb43c42ce"
            },
            "dist": {
                "type": "zip",
                "url": "https://api.github.com/repos/symfony/config/zipball/8267214841c44d315a55242ea867684eb43c42ce",
                "reference": "8267214841c44d315a55242ea867684eb43c42ce",
                "shasum": ""
            },
            "require": {
                "php": "^7.1.3",
                "symfony/filesystem": "~3.4|~4.0",
                "symfony/polyfill-ctype": "~1.8"
            },
            "conflict": {
                "symfony/finder": "<3.4"
            },
            "require-dev": {
                "symfony/dependency-injection": "~3.4|~4.0",
                "symfony/event-dispatcher": "~3.4|~4.0",
                "symfony/finder": "~3.4|~4.0",
                "symfony/messenger": "~4.1",
                "symfony/yaml": "~3.4|~4.0"
            },
            "suggest": {
                "symfony/yaml": "To use the yaml reference dumper"
            },
            "type": "library",
            "extra": {
                "branch-alias": {
                    "dev-master": "4.3-dev"
                }
            },
            "autoload": {
                "psr-4": {
                    "Symfony\\Component\\Config\\": ""
                },
                "exclude-from-classmap": [
                    "/Tests/"
                ]
            },
            "notification-url": "https://packagist.org/downloads/",
            "license": [
                "MIT"
            ],
            "authors": [
                {
                    "name": "Fabien Potencier",
                    "email": "fabien@symfony.com"
                },
                {
                    "name": "Symfony Community",
                    "homepage": "https://symfony.com/contributors"
                }
            ],
            "description": "Symfony Config Component",
            "homepage": "https://symfony.com",
            "time": "2019-11-08T08:31:27+00:00"
        },
        {
            "name": "symfony/dependency-injection",
            "version": "v4.3.8",
            "source": {
                "type": "git",
                "url": "https://github.com/symfony/dependency-injection.git",
                "reference": "80c6d9e19467dfbba14f830ed478eb592ce51b64"
            },
            "dist": {
                "type": "zip",
                "url": "https://api.github.com/repos/symfony/dependency-injection/zipball/80c6d9e19467dfbba14f830ed478eb592ce51b64",
                "reference": "80c6d9e19467dfbba14f830ed478eb592ce51b64",
                "shasum": ""
            },
            "require": {
                "php": "^7.1.3",
                "psr/container": "^1.0",
                "symfony/service-contracts": "^1.1.6"
            },
            "conflict": {
                "symfony/config": "<4.3",
                "symfony/finder": "<3.4",
                "symfony/proxy-manager-bridge": "<3.4",
                "symfony/yaml": "<3.4"
            },
            "provide": {
                "psr/container-implementation": "1.0",
                "symfony/service-implementation": "1.0"
            },
            "require-dev": {
                "symfony/config": "^4.3",
                "symfony/expression-language": "~3.4|~4.0",
                "symfony/yaml": "~3.4|~4.0"
            },
            "suggest": {
                "symfony/config": "",
                "symfony/expression-language": "For using expressions in service container configuration",
                "symfony/finder": "For using double-star glob patterns or when GLOB_BRACE portability is required",
                "symfony/proxy-manager-bridge": "Generate service proxies to lazy load them",
                "symfony/yaml": ""
            },
            "type": "library",
            "extra": {
                "branch-alias": {
                    "dev-master": "4.3-dev"
                }
            },
            "autoload": {
                "psr-4": {
                    "Symfony\\Component\\DependencyInjection\\": ""
                },
                "exclude-from-classmap": [
                    "/Tests/"
                ]
            },
            "notification-url": "https://packagist.org/downloads/",
            "license": [
                "MIT"
            ],
            "authors": [
                {
                    "name": "Fabien Potencier",
                    "email": "fabien@symfony.com"
                },
                {
                    "name": "Symfony Community",
                    "homepage": "https://symfony.com/contributors"
                }
            ],
            "description": "Symfony DependencyInjection Component",
            "homepage": "https://symfony.com",
            "time": "2019-11-08T16:22:27+00:00"
        },
        {
            "name": "symfony/dom-crawler",
            "version": "v4.3.8",
            "source": {
                "type": "git",
                "url": "https://github.com/symfony/dom-crawler.git",
                "reference": "4b9efd5708c3a38593e19b6a33e40867f4f89d72"
            },
            "dist": {
                "type": "zip",
                "url": "https://api.github.com/repos/symfony/dom-crawler/zipball/4b9efd5708c3a38593e19b6a33e40867f4f89d72",
                "reference": "4b9efd5708c3a38593e19b6a33e40867f4f89d72",
                "shasum": ""
            },
            "require": {
                "php": "^7.1.3",
                "symfony/polyfill-ctype": "~1.8",
                "symfony/polyfill-mbstring": "~1.0"
            },
            "conflict": {
                "masterminds/html5": "<2.6"
            },
            "require-dev": {
                "masterminds/html5": "^2.6",
                "symfony/css-selector": "~3.4|~4.0"
            },
            "suggest": {
                "symfony/css-selector": ""
            },
            "type": "library",
            "extra": {
                "branch-alias": {
                    "dev-master": "4.3-dev"
                }
            },
            "autoload": {
                "psr-4": {
                    "Symfony\\Component\\DomCrawler\\": ""
                },
                "exclude-from-classmap": [
                    "/Tests/"
                ]
            },
            "notification-url": "https://packagist.org/downloads/",
            "license": [
                "MIT"
            ],
            "authors": [
                {
                    "name": "Fabien Potencier",
                    "email": "fabien@symfony.com"
                },
                {
                    "name": "Symfony Community",
                    "homepage": "https://symfony.com/contributors"
                }
            ],
            "description": "Symfony DomCrawler Component",
            "homepage": "https://symfony.com",
            "time": "2019-10-28T17:07:32+00:00"
        },
        {
            "name": "symfony/http-foundation",
            "version": "v2.8.52",
            "source": {
                "type": "git",
                "url": "https://github.com/symfony/http-foundation.git",
                "reference": "3929d9fe8148d17819ad0178c748b8d339420709"
            },
            "dist": {
                "type": "zip",
                "url": "https://api.github.com/repos/symfony/http-foundation/zipball/3929d9fe8148d17819ad0178c748b8d339420709",
                "reference": "3929d9fe8148d17819ad0178c748b8d339420709",
                "shasum": ""
            },
            "require": {
                "php": ">=5.3.9",
                "symfony/polyfill-mbstring": "~1.1",
                "symfony/polyfill-php54": "~1.0",
                "symfony/polyfill-php55": "~1.0"
            },
            "require-dev": {
                "symfony/expression-language": "~2.4|~3.0.0"
            },
            "type": "library",
            "extra": {
                "branch-alias": {
                    "dev-master": "2.8-dev"
                }
            },
            "autoload": {
                "psr-4": {
                    "Symfony\\Component\\HttpFoundation\\": ""
                },
                "exclude-from-classmap": [
                    "/Tests/"
                ]
            },
            "notification-url": "https://packagist.org/downloads/",
            "license": [
                "MIT"
            ],
            "authors": [
                {
                    "name": "Fabien Potencier",
                    "email": "fabien@symfony.com"
                },
                {
                    "name": "Symfony Community",
                    "homepage": "https://symfony.com/contributors"
                }
            ],
            "description": "Symfony HttpFoundation Component",
            "homepage": "https://symfony.com",
            "time": "2019-11-12T12:34:41+00:00"
        },
        {
            "name": "symfony/options-resolver",
            "version": "v4.3.8",
            "source": {
                "type": "git",
                "url": "https://github.com/symfony/options-resolver.git",
                "reference": "f46c7fc8e207bd8a2188f54f8738f232533765a4"
            },
            "dist": {
                "type": "zip",
                "url": "https://api.github.com/repos/symfony/options-resolver/zipball/f46c7fc8e207bd8a2188f54f8738f232533765a4",
                "reference": "f46c7fc8e207bd8a2188f54f8738f232533765a4",
                "shasum": ""
            },
            "require": {
                "php": "^7.1.3"
            },
            "type": "library",
            "extra": {
                "branch-alias": {
                    "dev-master": "4.3-dev"
                }
            },
            "autoload": {
                "psr-4": {
                    "Symfony\\Component\\OptionsResolver\\": ""
                },
                "exclude-from-classmap": [
                    "/Tests/"
                ]
            },
            "notification-url": "https://packagist.org/downloads/",
            "license": [
                "MIT"
            ],
            "authors": [
                {
                    "name": "Fabien Potencier",
                    "email": "fabien@symfony.com"
                },
                {
                    "name": "Symfony Community",
                    "homepage": "https://symfony.com/contributors"
                }
            ],
            "description": "Symfony OptionsResolver Component",
            "homepage": "https://symfony.com",
            "keywords": [
                "config",
                "configuration",
                "options"
            ],
            "time": "2019-10-28T20:59:01+00:00"
        },
        {
            "name": "symfony/polyfill-php54",
            "version": "v1.12.0",
            "source": {
                "type": "git",
                "url": "https://github.com/symfony/polyfill-php54.git",
                "reference": "a043bcced870214922fbb4bf22679d431ec0296a"
            },
            "dist": {
                "type": "zip",
                "url": "https://api.github.com/repos/symfony/polyfill-php54/zipball/a043bcced870214922fbb4bf22679d431ec0296a",
                "reference": "a043bcced870214922fbb4bf22679d431ec0296a",
                "shasum": ""
            },
            "require": {
                "php": ">=5.3.3"
            },
            "type": "library",
            "extra": {
                "branch-alias": {
                    "dev-master": "1.12-dev"
                }
            },
            "autoload": {
                "psr-4": {
                    "Symfony\\Polyfill\\Php54\\": ""
                },
                "files": [
                    "bootstrap.php"
                ],
                "classmap": [
                    "Resources/stubs"
                ]
            },
            "notification-url": "https://packagist.org/downloads/",
            "license": [
                "MIT"
            ],
            "authors": [
                {
                    "name": "Nicolas Grekas",
                    "email": "p@tchwork.com"
                },
                {
                    "name": "Symfony Community",
                    "homepage": "https://symfony.com/contributors"
                }
            ],
            "description": "Symfony polyfill backporting some PHP 5.4+ features to lower PHP versions",
            "homepage": "https://symfony.com",
            "keywords": [
                "compatibility",
                "polyfill",
                "portable",
                "shim"
            ],
            "time": "2019-08-06T08:03:45+00:00"
        },
        {
            "name": "symfony/polyfill-php55",
            "version": "v1.12.0",
            "source": {
                "type": "git",
                "url": "https://github.com/symfony/polyfill-php55.git",
                "reference": "548bb39407e78e54f785b4e18c7e0d5d9e493265"
            },
            "dist": {
                "type": "zip",
                "url": "https://api.github.com/repos/symfony/polyfill-php55/zipball/548bb39407e78e54f785b4e18c7e0d5d9e493265",
                "reference": "548bb39407e78e54f785b4e18c7e0d5d9e493265",
                "shasum": ""
            },
            "require": {
                "ircmaxell/password-compat": "~1.0",
                "php": ">=5.3.3"
            },
            "type": "library",
            "extra": {
                "branch-alias": {
                    "dev-master": "1.12-dev"
                }
            },
            "autoload": {
                "psr-4": {
                    "Symfony\\Polyfill\\Php55\\": ""
                },
                "files": [
                    "bootstrap.php"
                ]
            },
            "notification-url": "https://packagist.org/downloads/",
            "license": [
                "MIT"
            ],
            "authors": [
                {
                    "name": "Nicolas Grekas",
                    "email": "p@tchwork.com"
                },
                {
                    "name": "Symfony Community",
                    "homepage": "https://symfony.com/contributors"
                }
            ],
            "description": "Symfony polyfill backporting some PHP 5.5+ features to lower PHP versions",
            "homepage": "https://symfony.com",
            "keywords": [
                "compatibility",
                "polyfill",
                "portable",
                "shim"
            ],
            "time": "2019-08-06T08:03:45+00:00"
        },
        {
            "name": "symfony/polyfill-php70",
            "version": "v1.12.0",
            "source": {
                "type": "git",
                "url": "https://github.com/symfony/polyfill-php70.git",
                "reference": "54b4c428a0054e254223797d2713c31e08610831"
            },
            "dist": {
                "type": "zip",
                "url": "https://api.github.com/repos/symfony/polyfill-php70/zipball/54b4c428a0054e254223797d2713c31e08610831",
                "reference": "54b4c428a0054e254223797d2713c31e08610831",
                "shasum": ""
            },
            "require": {
                "paragonie/random_compat": "~1.0|~2.0|~9.99",
                "php": ">=5.3.3"
            },
            "type": "library",
            "extra": {
                "branch-alias": {
                    "dev-master": "1.12-dev"
                }
            },
            "autoload": {
                "psr-4": {
                    "Symfony\\Polyfill\\Php70\\": ""
                },
                "files": [
                    "bootstrap.php"
                ],
                "classmap": [
                    "Resources/stubs"
                ]
            },
            "notification-url": "https://packagist.org/downloads/",
            "license": [
                "MIT"
            ],
            "authors": [
                {
                    "name": "Nicolas Grekas",
                    "email": "p@tchwork.com"
                },
                {
                    "name": "Symfony Community",
                    "homepage": "https://symfony.com/contributors"
                }
            ],
            "description": "Symfony polyfill backporting some PHP 7.0+ features to lower PHP versions",
            "homepage": "https://symfony.com",
            "keywords": [
                "compatibility",
                "polyfill",
                "portable",
                "shim"
            ],
            "time": "2019-08-06T08:03:45+00:00"
        },
        {
            "name": "symfony/polyfill-php72",
            "version": "v1.12.0",
            "source": {
                "type": "git",
                "url": "https://github.com/symfony/polyfill-php72.git",
                "reference": "04ce3335667451138df4307d6a9b61565560199e"
            },
            "dist": {
                "type": "zip",
                "url": "https://api.github.com/repos/symfony/polyfill-php72/zipball/04ce3335667451138df4307d6a9b61565560199e",
                "reference": "04ce3335667451138df4307d6a9b61565560199e",
                "shasum": ""
            },
            "require": {
                "php": ">=5.3.3"
            },
            "type": "library",
            "extra": {
                "branch-alias": {
                    "dev-master": "1.12-dev"
                }
            },
            "autoload": {
                "psr-4": {
                    "Symfony\\Polyfill\\Php72\\": ""
                },
                "files": [
                    "bootstrap.php"
                ]
            },
            "notification-url": "https://packagist.org/downloads/",
            "license": [
                "MIT"
            ],
            "authors": [
                {
                    "name": "Nicolas Grekas",
                    "email": "p@tchwork.com"
                },
                {
                    "name": "Symfony Community",
                    "homepage": "https://symfony.com/contributors"
                }
            ],
            "description": "Symfony polyfill backporting some PHP 7.2+ features to lower PHP versions",
            "homepage": "https://symfony.com",
            "keywords": [
                "compatibility",
                "polyfill",
                "portable",
                "shim"
            ],
            "time": "2019-08-06T08:03:45+00:00"
        },
        {
            "name": "symfony/service-contracts",
            "version": "v1.1.8",
            "source": {
                "type": "git",
                "url": "https://github.com/symfony/service-contracts.git",
                "reference": "ffc7f5692092df31515df2a5ecf3b7302b3ddacf"
            },
            "dist": {
                "type": "zip",
                "url": "https://api.github.com/repos/symfony/service-contracts/zipball/ffc7f5692092df31515df2a5ecf3b7302b3ddacf",
                "reference": "ffc7f5692092df31515df2a5ecf3b7302b3ddacf",
                "shasum": ""
            },
            "require": {
                "php": "^7.1.3",
                "psr/container": "^1.0"
            },
            "suggest": {
                "symfony/service-implementation": ""
            },
            "type": "library",
            "extra": {
                "branch-alias": {
                    "dev-master": "1.1-dev"
                }
            },
            "autoload": {
                "psr-4": {
                    "Symfony\\Contracts\\Service\\": ""
                }
            },
            "notification-url": "https://packagist.org/downloads/",
            "license": [
                "MIT"
            ],
            "authors": [
                {
                    "name": "Nicolas Grekas",
                    "email": "p@tchwork.com"
                },
                {
                    "name": "Symfony Community",
                    "homepage": "https://symfony.com/contributors"
                }
            ],
            "description": "Generic abstractions related to writing services",
            "homepage": "https://symfony.com",
            "keywords": [
                "abstractions",
                "contracts",
                "decoupling",
                "interfaces",
                "interoperability",
                "standards"
            ],
            "time": "2019-10-14T12:27:06+00:00"
        },
        {
            "name": "symfony/stopwatch",
            "version": "v4.3.8",
            "source": {
                "type": "git",
                "url": "https://github.com/symfony/stopwatch.git",
                "reference": "e96c259de6abcd0cead71f0bf4d730d53ee464d0"
            },
            "dist": {
                "type": "zip",
                "url": "https://api.github.com/repos/symfony/stopwatch/zipball/e96c259de6abcd0cead71f0bf4d730d53ee464d0",
                "reference": "e96c259de6abcd0cead71f0bf4d730d53ee464d0",
                "shasum": ""
            },
            "require": {
                "php": "^7.1.3",
                "symfony/service-contracts": "^1.0"
            },
            "type": "library",
            "extra": {
                "branch-alias": {
                    "dev-master": "4.3-dev"
                }
            },
            "autoload": {
                "psr-4": {
                    "Symfony\\Component\\Stopwatch\\": ""
                },
                "exclude-from-classmap": [
                    "/Tests/"
                ]
            },
            "notification-url": "https://packagist.org/downloads/",
            "license": [
                "MIT"
            ],
            "authors": [
                {
                    "name": "Fabien Potencier",
                    "email": "fabien@symfony.com"
                },
                {
                    "name": "Symfony Community",
                    "homepage": "https://symfony.com/contributors"
                }
            ],
            "description": "Symfony Stopwatch Component",
            "homepage": "https://symfony.com",
            "time": "2019-11-05T14:48:09+00:00"
        },
        {
            "name": "symfony/yaml",
            "version": "v4.3.8",
            "source": {
                "type": "git",
                "url": "https://github.com/symfony/yaml.git",
                "reference": "324cf4b19c345465fad14f3602050519e09e361d"
            },
            "dist": {
                "type": "zip",
                "url": "https://api.github.com/repos/symfony/yaml/zipball/324cf4b19c345465fad14f3602050519e09e361d",
                "reference": "324cf4b19c345465fad14f3602050519e09e361d",
                "shasum": ""
            },
            "require": {
                "php": "^7.1.3",
                "symfony/polyfill-ctype": "~1.8"
            },
            "conflict": {
                "symfony/console": "<3.4"
            },
            "require-dev": {
                "symfony/console": "~3.4|~4.0"
            },
            "suggest": {
                "symfony/console": "For validating YAML files using the lint command"
            },
            "type": "library",
            "extra": {
                "branch-alias": {
                    "dev-master": "4.3-dev"
                }
            },
            "autoload": {
                "psr-4": {
                    "Symfony\\Component\\Yaml\\": ""
                },
                "exclude-from-classmap": [
                    "/Tests/"
                ]
            },
            "notification-url": "https://packagist.org/downloads/",
            "license": [
                "MIT"
            ],
            "authors": [
                {
                    "name": "Fabien Potencier",
                    "email": "fabien@symfony.com"
                },
                {
                    "name": "Symfony Community",
                    "homepage": "https://symfony.com/contributors"
                }
            ],
            "description": "Symfony Yaml Component",
            "homepage": "https://symfony.com",
            "time": "2019-10-30T12:58:49+00:00"
        },
        {
            "name": "theseer/fdomdocument",
            "version": "1.6.6",
            "source": {
                "type": "git",
                "url": "https://github.com/theseer/fDOMDocument.git",
                "reference": "6e8203e40a32a9c770bcb62fe37e68b948da6dca"
            },
            "dist": {
                "type": "zip",
                "url": "https://api.github.com/repos/theseer/fDOMDocument/zipball/6e8203e40a32a9c770bcb62fe37e68b948da6dca",
                "reference": "6e8203e40a32a9c770bcb62fe37e68b948da6dca",
                "shasum": ""
            },
            "require": {
                "ext-dom": "*",
                "lib-libxml": "*",
                "php": ">=5.3.3"
            },
            "type": "library",
            "autoload": {
                "classmap": [
                    "src/"
                ]
            },
            "notification-url": "https://packagist.org/downloads/",
            "license": [
                "BSD-3-Clause"
            ],
            "authors": [
                {
                    "name": "Arne Blankerts",
                    "email": "arne@blankerts.de",
                    "role": "lead"
                }
            ],
            "description": "The classes contained within this repository extend the standard DOM to use exceptions at all occasions of errors instead of PHP warnings or notices. They also add various custom methods and shortcuts for convenience and to simplify the usage of DOM.",
            "homepage": "https://github.com/theseer/fDOMDocument",
            "time": "2017-06-30T11:53:12+00:00"
        },
        {
            "name": "theseer/tokenizer",
            "version": "1.1.3",
            "source": {
                "type": "git",
                "url": "https://github.com/theseer/tokenizer.git",
                "reference": "11336f6f84e16a720dae9d8e6ed5019efa85a0f9"
            },
            "dist": {
                "type": "zip",
                "url": "https://api.github.com/repos/theseer/tokenizer/zipball/11336f6f84e16a720dae9d8e6ed5019efa85a0f9",
                "reference": "11336f6f84e16a720dae9d8e6ed5019efa85a0f9",
                "shasum": ""
            },
            "require": {
                "ext-dom": "*",
                "ext-tokenizer": "*",
                "ext-xmlwriter": "*",
                "php": "^7.0"
            },
            "type": "library",
            "autoload": {
                "classmap": [
                    "src/"
                ]
            },
            "notification-url": "https://packagist.org/downloads/",
            "license": [
                "BSD-3-Clause"
            ],
            "authors": [
                {
                    "name": "Arne Blankerts",
                    "email": "arne@blankerts.de",
                    "role": "Developer"
                }
            ],
            "description": "A small library for converting tokenized PHP source code into XML and potentially other formats",
            "time": "2019-06-13T22:48:21+00:00"
        },
        {
            "name": "vlucas/phpdotenv",
            "version": "v2.6.1",
            "source": {
                "type": "git",
                "url": "https://github.com/vlucas/phpdotenv.git",
                "reference": "2a7dcf7e3e02dc5e701004e51a6f304b713107d5"
            },
            "dist": {
                "type": "zip",
                "url": "https://api.github.com/repos/vlucas/phpdotenv/zipball/2a7dcf7e3e02dc5e701004e51a6f304b713107d5",
                "reference": "2a7dcf7e3e02dc5e701004e51a6f304b713107d5",
                "shasum": ""
            },
            "require": {
                "php": ">=5.3.9",
                "symfony/polyfill-ctype": "^1.9"
            },
            "require-dev": {
                "phpunit/phpunit": "^4.8.35 || ^5.0"
            },
            "type": "library",
            "extra": {
                "branch-alias": {
                    "dev-master": "2.6-dev"
                }
            },
            "autoload": {
                "psr-4": {
                    "Dotenv\\": "src/"
                }
            },
            "notification-url": "https://packagist.org/downloads/",
            "license": [
                "BSD-3-Clause"
            ],
            "authors": [
                {
                    "name": "Vance Lucas",
                    "email": "vance@vancelucas.com",
                    "homepage": "http://www.vancelucas.com"
                }
            ],
            "description": "Loads environment variables from `.env` to `getenv()`, `$_ENV` and `$_SERVER` automagically.",
            "keywords": [
                "dotenv",
                "env",
                "environment"
            ],
            "time": "2019-01-29T11:11:52+00:00"
        },
        {
            "name": "webmozart/assert",
            "version": "1.5.0",
            "source": {
                "type": "git",
                "url": "https://github.com/webmozart/assert.git",
                "reference": "88e6d84706d09a236046d686bbea96f07b3a34f4"
            },
            "dist": {
                "type": "zip",
                "url": "https://api.github.com/repos/webmozart/assert/zipball/88e6d84706d09a236046d686bbea96f07b3a34f4",
                "reference": "88e6d84706d09a236046d686bbea96f07b3a34f4",
                "shasum": ""
            },
            "require": {
                "php": "^5.3.3 || ^7.0",
                "symfony/polyfill-ctype": "^1.8"
            },
            "require-dev": {
                "phpunit/phpunit": "^4.8.36 || ^7.5.13"
            },
            "type": "library",
            "extra": {
                "branch-alias": {
                    "dev-master": "1.3-dev"
                }
            },
            "autoload": {
                "psr-4": {
                    "Webmozart\\Assert\\": "src/"
                }
            },
            "notification-url": "https://packagist.org/downloads/",
            "license": [
                "MIT"
            ],
            "authors": [
                {
                    "name": "Bernhard Schussek",
                    "email": "bschussek@gmail.com"
                }
            ],
            "description": "Assertions to validate method input/output with nice error messages.",
            "keywords": [
                "assert",
                "check",
                "validate"
            ],
            "time": "2019-08-24T08:43:50+00:00"
        },
        {
            "name": "weew/helpers-array",
            "version": "v1.3.1",
            "source": {
                "type": "git",
                "url": "https://github.com/weew/helpers-array.git",
                "reference": "9bff63111f9765b4277750db8d276d92b3e16ed0"
            },
            "dist": {
                "type": "zip",
                "url": "https://api.github.com/repos/weew/helpers-array/zipball/9bff63111f9765b4277750db8d276d92b3e16ed0",
                "reference": "9bff63111f9765b4277750db8d276d92b3e16ed0",
                "shasum": ""
            },
            "require-dev": {
                "phpunit/phpunit": "^4.7",
                "satooshi/php-coveralls": "^0.6.1"
            },
            "type": "library",
            "autoload": {
                "files": [
                    "src/array.php"
                ]
            },
            "notification-url": "https://packagist.org/downloads/",
            "license": [
                "MIT"
            ],
            "authors": [
                {
                    "name": "Maxim Kott",
                    "email": "maximkott@gmail.com"
                }
            ],
            "description": "Useful collection of php array helpers.",
            "time": "2016-07-21T11:18:01+00:00"
        }
    ],
    "aliases": [],
    "minimum-stability": "stable",
    "stability-flags": {
        "phpmd/phpmd": 0
    },
    "prefer-stable": true,
    "prefer-lowest": false,
    "platform": {
        "php": "~7.1.3||~7.2.0||~7.3.0",
        "ext-bcmath": "*",
        "ext-ctype": "*",
        "ext-curl": "*",
        "ext-dom": "*",
        "ext-gd": "*",
        "ext-hash": "*",
        "ext-iconv": "*",
        "ext-intl": "*",
        "ext-mbstring": "*",
        "ext-openssl": "*",
        "ext-pdo_mysql": "*",
        "ext-simplexml": "*",
        "ext-soap": "*",
        "ext-xsl": "*",
        "ext-zip": "*",
        "lib-libxml": "*"
    },
    "platform-dev": []
}<|MERGE_RESOLUTION|>--- conflicted
+++ resolved
@@ -4,11 +4,7 @@
         "Read more about it at https://getcomposer.org/doc/01-basic-usage.md#installing-dependencies",
         "This file is @generated automatically"
     ],
-<<<<<<< HEAD
-    "content-hash": "1bdcad292b0fcfb4e3f669de79a8eee0",
-=======
     "content-hash": "e75fa994f056960e832018efd6af5a40",
->>>>>>> 6da226d0
     "packages": [
         {
             "name": "braintree/braintree_php",
@@ -1115,16 +1111,16 @@
         },
         {
             "name": "monolog/monolog",
-            "version": "1.25.2",
+            "version": "1.25.1",
             "source": {
                 "type": "git",
                 "url": "https://github.com/Seldaek/monolog.git",
-                "reference": "d5e2fb341cb44f7e2ab639d12a1e5901091ec287"
-            },
-            "dist": {
-                "type": "zip",
-                "url": "https://api.github.com/repos/Seldaek/monolog/zipball/d5e2fb341cb44f7e2ab639d12a1e5901091ec287",
-                "reference": "d5e2fb341cb44f7e2ab639d12a1e5901091ec287",
+                "reference": "70e65a5470a42cfec1a7da00d30edb6e617e8dcf"
+            },
+            "dist": {
+                "type": "zip",
+                "url": "https://api.github.com/repos/Seldaek/monolog/zipball/70e65a5470a42cfec1a7da00d30edb6e617e8dcf",
+                "reference": "70e65a5470a42cfec1a7da00d30edb6e617e8dcf",
                 "shasum": ""
             },
             "require": {
@@ -1189,7 +1185,7 @@
                 "logging",
                 "psr-3"
             ],
-            "time": "2019-11-13T10:00:05+00:00"
+            "time": "2019-09-06T13:49:17+00:00"
         },
         {
             "name": "paragonie/random_compat",
@@ -1394,36 +1390,39 @@
         },
         {
             "name": "php-amqplib/php-amqplib",
-            "version": "v2.10.1",
+            "version": "v2.7.3",
             "source": {
                 "type": "git",
                 "url": "https://github.com/php-amqplib/php-amqplib.git",
-                "reference": "6e2b2501e021e994fb64429e5a78118f83b5c200"
-            },
-            "dist": {
-                "type": "zip",
-                "url": "https://api.github.com/repos/php-amqplib/php-amqplib/zipball/6e2b2501e021e994fb64429e5a78118f83b5c200",
-                "reference": "6e2b2501e021e994fb64429e5a78118f83b5c200",
+                "reference": "a8ba54bd35b973fc6861e4c2e105f71e9e95f43f"
+            },
+            "dist": {
+                "type": "zip",
+                "url": "https://api.github.com/repos/php-amqplib/php-amqplib/zipball/a8ba54bd35b973fc6861e4c2e105f71e9e95f43f",
+                "reference": "a8ba54bd35b973fc6861e4c2e105f71e9e95f43f",
                 "shasum": ""
             },
             "require": {
                 "ext-bcmath": "*",
-                "ext-sockets": "*",
-                "php": ">=5.6"
+                "ext-mbstring": "*",
+                "php": ">=5.3.0"
             },
             "replace": {
                 "videlalvaro/php-amqplib": "self.version"
             },
             "require-dev": {
-                "ext-curl": "*",
-                "nategood/httpful": "^0.2.20",
-                "phpunit/phpunit": "^5.7|^6.5|^7.0",
+                "phpdocumentor/phpdocumentor": "^2.9",
+                "phpunit/phpunit": "^4.8",
+                "scrutinizer/ocular": "^1.1",
                 "squizlabs/php_codesniffer": "^2.5"
             },
-            "type": "library",
-            "extra": {
-                "branch-alias": {
-                    "dev-master": "2.10-dev"
+            "suggest": {
+                "ext-sockets": "Use AMQPSocketConnection"
+            },
+            "type": "library",
+            "extra": {
+                "branch-alias": {
+                    "dev-master": "2.7-dev"
                 }
             },
             "autoload": {
@@ -1449,11 +1448,6 @@
                     "name": "Raúl Araya",
                     "email": "nubeiro@gmail.com",
                     "role": "Maintainer"
-                },
-                {
-                    "name": "Luke Bakken",
-                    "email": "luke@bakken.io",
-                    "role": "Maintainer"
                 }
             ],
             "description": "Formerly videlalvaro/php-amqplib.  This library is a pure PHP implementation of the AMQP protocol. It's been tested against RabbitMQ.",
@@ -1463,7 +1457,7 @@
                 "queue",
                 "rabbitmq"
             ],
-            "time": "2019-10-10T13:23:40+00:00"
+            "time": "2018-04-30T03:54:54+00:00"
         },
         {
             "name": "phpseclib/mcrypt_compat",
@@ -2086,7 +2080,7 @@
         },
         {
             "name": "symfony/css-selector",
-            "version": "v4.3.8",
+            "version": "v4.3.7",
             "source": {
                 "type": "git",
                 "url": "https://github.com/symfony/css-selector.git",
@@ -2139,7 +2133,7 @@
         },
         {
             "name": "symfony/event-dispatcher",
-            "version": "v4.3.8",
+            "version": "v4.3.7",
             "source": {
                 "type": "git",
                 "url": "https://github.com/symfony/event-dispatcher.git",
@@ -2267,7 +2261,7 @@
         },
         {
             "name": "symfony/filesystem",
-            "version": "v4.3.8",
+            "version": "v4.3.7",
             "source": {
                 "type": "git",
                 "url": "https://github.com/symfony/filesystem.git",
@@ -2317,7 +2311,7 @@
         },
         {
             "name": "symfony/finder",
-            "version": "v4.3.8",
+            "version": "v4.3.7",
             "source": {
                 "type": "git",
                 "url": "https://github.com/symfony/finder.git",
@@ -2483,7 +2477,7 @@
         },
         {
             "name": "symfony/process",
-            "version": "v4.3.8",
+            "version": "v4.3.7",
             "source": {
                 "type": "git",
                 "url": "https://github.com/symfony/process.git",
@@ -2729,23 +2723,23 @@
         },
         {
             "name": "wikimedia/less.php",
-            "version": "1.8.2",
+            "version": "1.8.1",
             "source": {
                 "type": "git",
                 "url": "https://github.com/wikimedia/less.php.git",
-                "reference": "e238ad228d74b6ffd38209c799b34e9826909266"
-            },
-            "dist": {
-                "type": "zip",
-                "url": "https://api.github.com/repos/wikimedia/less.php/zipball/e238ad228d74b6ffd38209c799b34e9826909266",
-                "reference": "e238ad228d74b6ffd38209c799b34e9826909266",
-                "shasum": ""
-            },
-            "require": {
-                "php": ">=7.2.9"
-            },
-            "require-dev": {
-                "phpunit/phpunit": "7.5.14"
+                "reference": "f0f7768f6fa8a9d2ac6a0274f6f477c72159bf9b"
+            },
+            "dist": {
+                "type": "zip",
+                "url": "https://api.github.com/repos/wikimedia/less.php/zipball/f0f7768f6fa8a9d2ac6a0274f6f477c72159bf9b",
+                "reference": "f0f7768f6fa8a9d2ac6a0274f6f477c72159bf9b",
+                "shasum": ""
+            },
+            "require": {
+                "php": ">=5.3"
+            },
+            "require-dev": {
+                "phpunit/phpunit": "~4.8.24"
             },
             "bin": [
                 "bin/lessc"
@@ -2765,16 +2759,16 @@
             ],
             "authors": [
                 {
+                    "name": "Matt Agar",
+                    "homepage": "https://github.com/agar"
+                },
+                {
+                    "name": "Martin Jantošovič",
+                    "homepage": "https://github.com/Mordred"
+                },
+                {
                     "name": "Josh Schmidt",
                     "homepage": "https://github.com/oyejorge"
-                },
-                {
-                    "name": "Matt Agar",
-                    "homepage": "https://github.com/agar"
-                },
-                {
-                    "name": "Martin Jantošovič",
-                    "homepage": "https://github.com/Mordred"
                 }
             ],
             "description": "PHP port of the Javascript version of LESS http://lesscss.org (Originally maintained by Josh Schmidt)",
@@ -2786,7 +2780,7 @@
                 "php",
                 "stylesheet"
             ],
-            "time": "2019-11-06T18:30:11+00:00"
+            "time": "2019-01-19T01:01:33+00:00"
         },
         {
             "name": "zendframework/zend-captcha",
@@ -6165,16 +6159,16 @@
         },
         {
             "name": "doctrine/cache",
-            "version": "1.9.1",
+            "version": "1.9.0",
             "source": {
                 "type": "git",
                 "url": "https://github.com/doctrine/cache.git",
-                "reference": "89a5c76c39c292f7798f964ab3c836c3f8192a55"
-            },
-            "dist": {
-                "type": "zip",
-                "url": "https://api.github.com/repos/doctrine/cache/zipball/89a5c76c39c292f7798f964ab3c836c3f8192a55",
-                "reference": "89a5c76c39c292f7798f964ab3c836c3f8192a55",
+                "reference": "c15dcd24b756f9e52ea7c3ae8227354f3628f11a"
+            },
+            "dist": {
+                "type": "zip",
+                "url": "https://api.github.com/repos/doctrine/cache/zipball/c15dcd24b756f9e52ea7c3ae8227354f3628f11a",
+                "reference": "c15dcd24b756f9e52ea7c3ae8227354f3628f11a",
                 "shasum": ""
             },
             "require": {
@@ -6244,7 +6238,7 @@
                 "riak",
                 "xcache"
             ],
-            "time": "2019-11-15T14:31:57+00:00"
+            "time": "2019-11-11T10:31:52+00:00"
         },
         {
             "name": "doctrine/inflector",
@@ -6371,30 +6365,28 @@
         },
         {
             "name": "doctrine/lexer",
-            "version": "1.2.0",
+            "version": "1.0.2",
             "source": {
                 "type": "git",
                 "url": "https://github.com/doctrine/lexer.git",
-                "reference": "5242d66dbeb21a30dd8a3e66bf7a73b66e05e1f6"
-            },
-            "dist": {
-                "type": "zip",
-                "url": "https://api.github.com/repos/doctrine/lexer/zipball/5242d66dbeb21a30dd8a3e66bf7a73b66e05e1f6",
-                "reference": "5242d66dbeb21a30dd8a3e66bf7a73b66e05e1f6",
-                "shasum": ""
-            },
-            "require": {
-                "php": "^7.2"
-            },
-            "require-dev": {
-                "doctrine/coding-standard": "^6.0",
-                "phpstan/phpstan": "^0.11.8",
-                "phpunit/phpunit": "^8.2"
-            },
-            "type": "library",
-            "extra": {
-                "branch-alias": {
-                    "dev-master": "1.2.x-dev"
+                "reference": "1febd6c3ef84253d7c815bed85fc622ad207a9f8"
+            },
+            "dist": {
+                "type": "zip",
+                "url": "https://api.github.com/repos/doctrine/lexer/zipball/1febd6c3ef84253d7c815bed85fc622ad207a9f8",
+                "reference": "1febd6c3ef84253d7c815bed85fc622ad207a9f8",
+                "shasum": ""
+            },
+            "require": {
+                "php": ">=5.3.2"
+            },
+            "require-dev": {
+                "phpunit/phpunit": "^4.5"
+            },
+            "type": "library",
+            "extra": {
+                "branch-alias": {
+                    "dev-master": "1.0.x-dev"
                 }
             },
             "autoload": {
@@ -6407,13 +6399,13 @@
                 "MIT"
             ],
             "authors": [
+                {
+                    "name": "Roman Borschel",
+                    "email": "roman@code-factory.org"
+                },
                 {
                     "name": "Guilherme Blanco",
                     "email": "guilhermeblanco@gmail.com"
-                },
-                {
-                    "name": "Roman Borschel",
-                    "email": "roman@code-factory.org"
                 },
                 {
                     "name": "Johannes Schmitt",
@@ -6429,7 +6421,7 @@
                 "parser",
                 "php"
             ],
-            "time": "2019-10-30T14:39:59+00:00"
+            "time": "2019-06-08T11:03:04+00:00"
         },
         {
             "name": "facebook/webdriver",
@@ -6623,16 +6615,16 @@
         },
         {
             "name": "fzaninotto/faker",
-            "version": "v1.9.0",
+            "version": "v1.8.0",
             "source": {
                 "type": "git",
                 "url": "https://github.com/fzaninotto/Faker.git",
-                "reference": "27a216cbe72327b2d6369fab721a5843be71e57d"
-            },
-            "dist": {
-                "type": "zip",
-                "url": "https://api.github.com/repos/fzaninotto/Faker/zipball/27a216cbe72327b2d6369fab721a5843be71e57d",
-                "reference": "27a216cbe72327b2d6369fab721a5843be71e57d",
+                "reference": "f72816b43e74063c8b10357394b6bba8cb1c10de"
+            },
+            "dist": {
+                "type": "zip",
+                "url": "https://api.github.com/repos/fzaninotto/Faker/zipball/f72816b43e74063c8b10357394b6bba8cb1c10de",
+                "reference": "f72816b43e74063c8b10357394b6bba8cb1c10de",
                 "shasum": ""
             },
             "require": {
@@ -6641,11 +6633,13 @@
             "require-dev": {
                 "ext-intl": "*",
                 "phpunit/phpunit": "^4.8.35 || ^5.7",
-                "squizlabs/php_codesniffer": "^2.9.2"
-            },
-            "type": "library",
-            "extra": {
-                "branch-alias": []
+                "squizlabs/php_codesniffer": "^1.5"
+            },
+            "type": "library",
+            "extra": {
+                "branch-alias": {
+                    "dev-master": "1.8-dev"
+                }
             },
             "autoload": {
                 "psr-4": {
@@ -6667,7 +6661,7 @@
                 "faker",
                 "fixtures"
             ],
-            "time": "2019-11-14T13:13:06+00:00"
+            "time": "2018-07-12T10:23:15+00:00"
         },
         {
             "name": "grasmash/expander",
@@ -7673,16 +7667,16 @@
         },
         {
             "name": "phpcompatibility/php-compatibility",
-            "version": "9.3.4",
+            "version": "9.3.3",
             "source": {
                 "type": "git",
                 "url": "https://github.com/PHPCompatibility/PHPCompatibility.git",
-                "reference": "1f37659196e4f3113ea506a7efba201c52303bf1"
-            },
-            "dist": {
-                "type": "zip",
-                "url": "https://api.github.com/repos/PHPCompatibility/PHPCompatibility/zipball/1f37659196e4f3113ea506a7efba201c52303bf1",
-                "reference": "1f37659196e4f3113ea506a7efba201c52303bf1",
+                "reference": "1af08ca3861048a8bfb39d0405d0ac3e50ba2696"
+            },
+            "dist": {
+                "type": "zip",
+                "url": "https://api.github.com/repos/PHPCompatibility/PHPCompatibility/zipball/1af08ca3861048a8bfb39d0405d0ac3e50ba2696",
+                "reference": "1af08ca3861048a8bfb39d0405d0ac3e50ba2696",
                 "shasum": ""
             },
             "require": {
@@ -7727,7 +7721,7 @@
                 "phpcs",
                 "standards"
             ],
-            "time": "2019-11-15T04:12:02+00:00"
+            "time": "2019-11-11T03:25:23+00:00"
         },
         {
             "name": "phpdocumentor/reflection-common",
@@ -9248,7 +9242,7 @@
         },
         {
             "name": "symfony/browser-kit",
-            "version": "v4.3.8",
+            "version": "v4.3.7",
             "source": {
                 "type": "git",
                 "url": "https://github.com/symfony/browser-kit.git",
@@ -9307,7 +9301,7 @@
         },
         {
             "name": "symfony/config",
-            "version": "v4.3.8",
+            "version": "v4.3.7",
             "source": {
                 "type": "git",
                 "url": "https://github.com/symfony/config.git",
@@ -9371,7 +9365,7 @@
         },
         {
             "name": "symfony/dependency-injection",
-            "version": "v4.3.8",
+            "version": "v4.3.7",
             "source": {
                 "type": "git",
                 "url": "https://github.com/symfony/dependency-injection.git",
@@ -9444,7 +9438,7 @@
         },
         {
             "name": "symfony/dom-crawler",
-            "version": "v4.3.8",
+            "version": "v4.3.7",
             "source": {
                 "type": "git",
                 "url": "https://github.com/symfony/dom-crawler.git",
@@ -9505,16 +9499,16 @@
         },
         {
             "name": "symfony/http-foundation",
-            "version": "v2.8.52",
+            "version": "v2.8.50",
             "source": {
                 "type": "git",
                 "url": "https://github.com/symfony/http-foundation.git",
-                "reference": "3929d9fe8148d17819ad0178c748b8d339420709"
-            },
-            "dist": {
-                "type": "zip",
-                "url": "https://api.github.com/repos/symfony/http-foundation/zipball/3929d9fe8148d17819ad0178c748b8d339420709",
-                "reference": "3929d9fe8148d17819ad0178c748b8d339420709",
+                "reference": "746f8d3638bf46ee8b202e62f2b214c3d61fb06a"
+            },
+            "dist": {
+                "type": "zip",
+                "url": "https://api.github.com/repos/symfony/http-foundation/zipball/746f8d3638bf46ee8b202e62f2b214c3d61fb06a",
+                "reference": "746f8d3638bf46ee8b202e62f2b214c3d61fb06a",
                 "shasum": ""
             },
             "require": {
@@ -9556,11 +9550,11 @@
             ],
             "description": "Symfony HttpFoundation Component",
             "homepage": "https://symfony.com",
-            "time": "2019-11-12T12:34:41+00:00"
+            "time": "2019-04-16T10:00:53+00:00"
         },
         {
             "name": "symfony/options-resolver",
-            "version": "v4.3.8",
+            "version": "v4.3.7",
             "source": {
                 "type": "git",
                 "url": "https://github.com/symfony/options-resolver.git",
@@ -9900,7 +9894,7 @@
         },
         {
             "name": "symfony/stopwatch",
-            "version": "v4.3.8",
+            "version": "v4.3.7",
             "source": {
                 "type": "git",
                 "url": "https://github.com/symfony/stopwatch.git",
@@ -9950,7 +9944,7 @@
         },
         {
             "name": "symfony/yaml",
-            "version": "v4.3.8",
+            "version": "v4.3.7",
             "source": {
                 "type": "git",
                 "url": "https://github.com/symfony/yaml.git",
