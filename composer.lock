{
    "_readme": [
        "This file locks the dependencies of your project to a known state",
        "Read more about it at https://getcomposer.org/doc/01-basic-usage.md#installing-dependencies",
        "This file is @generated automatically"
    ],
<<<<<<< HEAD
    "content-hash": "1e35ddc47906ca8144b4c449e7a7d25d",
=======
    "content-hash": "7eecadfa81f5a39ced573e6a4e7dad2a",
>>>>>>> 1eba3e86
    "packages": [
        {
            "name": "aws/aws-sdk-php",
            "version": "3.158.19",
            "source": {
                "type": "git",
                "url": "https://github.com/aws/aws-sdk-php.git",
                "reference": "b1c3c763e227e518768f0416cbd2b29c11f79561"
            },
            "dist": {
                "type": "zip",
                "url": "https://api.github.com/repos/aws/aws-sdk-php/zipball/b1c3c763e227e518768f0416cbd2b29c11f79561",
                "reference": "b1c3c763e227e518768f0416cbd2b29c11f79561",
                "shasum": ""
            },
            "require": {
                "ext-json": "*",
                "ext-pcre": "*",
                "ext-simplexml": "*",
                "guzzlehttp/guzzle": "^5.3.3|^6.2.1|^7.0",
                "guzzlehttp/promises": "^1.0",
                "guzzlehttp/psr7": "^1.4.1",
                "mtdowling/jmespath.php": "^2.5",
                "php": ">=5.5"
            },
            "require-dev": {
                "andrewsville/php-token-reflection": "^1.4",
                "aws/aws-php-sns-message-validator": "~1.0",
                "behat/behat": "~3.0",
                "doctrine/cache": "~1.4",
                "ext-dom": "*",
                "ext-openssl": "*",
                "ext-pcntl": "*",
                "ext-sockets": "*",
                "nette/neon": "^2.3",
                "paragonie/random_compat": ">= 2",
                "phpunit/phpunit": "^4.8.35|^5.4.3",
                "psr/cache": "^1.0",
                "psr/simple-cache": "^1.0",
                "sebastian/comparator": "^1.2.3"
            },
            "suggest": {
                "aws/aws-php-sns-message-validator": "To validate incoming SNS notifications",
                "doctrine/cache": "To use the DoctrineCacheAdapter",
                "ext-curl": "To send requests using cURL",
                "ext-openssl": "Allows working with CloudFront private distributions and verifying received SNS messages",
                "ext-sockets": "To use client-side monitoring"
            },
            "type": "library",
            "extra": {
                "branch-alias": {
                    "dev-master": "3.0-dev"
                }
            },
            "autoload": {
                "psr-4": {
                    "Aws\\": "src/"
                },
                "files": [
                    "src/functions.php"
                ]
            },
            "notification-url": "https://packagist.org/downloads/",
            "license": [
                "Apache-2.0"
            ],
            "authors": [
                {
                    "name": "Amazon Web Services",
                    "homepage": "http://aws.amazon.com"
                }
            ],
            "description": "AWS SDK for PHP - Use Amazon Web Services in your PHP project",
            "homepage": "http://aws.amazon.com/sdkforphp",
            "keywords": [
                "amazon",
                "aws",
                "cloud",
                "dynamodb",
                "ec2",
                "glacier",
                "s3",
                "sdk"
            ],
            "time": "2020-11-02T19:49:21+00:00"
        },
        {
            "name": "colinmollenhour/cache-backend-file",
            "version": "v1.4.5",
            "source": {
                "type": "git",
                "url": "https://github.com/colinmollenhour/Cm_Cache_Backend_File.git",
                "reference": "03c7d4c0f43b2de1b559a3527d18ff697d306544"
            },
            "dist": {
                "type": "zip",
                "url": "https://api.github.com/repos/colinmollenhour/Cm_Cache_Backend_File/zipball/03c7d4c0f43b2de1b559a3527d18ff697d306544",
                "reference": "03c7d4c0f43b2de1b559a3527d18ff697d306544",
                "shasum": ""
            },
            "type": "magento-module",
            "autoload": {
                "classmap": [
                    "File.php"
                ]
            },
            "notification-url": "https://packagist.org/downloads/",
            "license": [
                "BSD-3-Clause"
            ],
            "authors": [
                {
                    "name": "Colin Mollenhour"
                }
            ],
            "description": "The stock Zend_Cache_Backend_File backend has extremely poor performance for cleaning by tags making it become unusable as the number of cached items increases. This backend makes many changes resulting in a huge performance boost, especially for tag cleaning.",
            "homepage": "https://github.com/colinmollenhour/Cm_Cache_Backend_File",
            "time": "2019-04-18T21:54:31+00:00"
        },
        {
            "name": "colinmollenhour/cache-backend-redis",
            "version": "1.11.0",
            "source": {
                "type": "git",
                "url": "https://github.com/colinmollenhour/Cm_Cache_Backend_Redis.git",
                "reference": "389fb68de15660e39b055d149d31f3708b5d6cbc"
            },
            "dist": {
                "type": "zip",
                "url": "https://api.github.com/repos/colinmollenhour/Cm_Cache_Backend_Redis/zipball/389fb68de15660e39b055d149d31f3708b5d6cbc",
                "reference": "389fb68de15660e39b055d149d31f3708b5d6cbc",
                "shasum": ""
            },
            "require": {
                "magento-hackathon/magento-composer-installer": "*"
            },
            "type": "magento-module",
            "autoload": {
                "classmap": [
                    "Cm/Cache/Backend/Redis.php"
                ]
            },
            "notification-url": "https://packagist.org/downloads/",
            "license": [
                "BSD-3-Clause"
            ],
            "authors": [
                {
                    "name": "Colin Mollenhour"
                }
            ],
            "description": "Zend_Cache backend using Redis with full support for tags.",
            "homepage": "https://github.com/colinmollenhour/Cm_Cache_Backend_Redis",
            "time": "2019-03-03T04:04:49+00:00"
        },
        {
            "name": "colinmollenhour/credis",
            "version": "1.11.1",
            "source": {
                "type": "git",
                "url": "https://github.com/colinmollenhour/credis.git",
                "reference": "bd1da4698ab1918477f9e71e5ff0062b9a345008"
            },
            "dist": {
                "type": "zip",
                "url": "https://api.github.com/repos/colinmollenhour/credis/zipball/bd1da4698ab1918477f9e71e5ff0062b9a345008",
                "reference": "bd1da4698ab1918477f9e71e5ff0062b9a345008",
                "shasum": ""
            },
            "require": {
                "php": ">=5.4.0"
            },
            "type": "library",
            "autoload": {
                "classmap": [
                    "Client.php",
                    "Cluster.php",
                    "Sentinel.php",
                    "Module.php"
                ]
            },
            "notification-url": "https://packagist.org/downloads/",
            "license": [
                "MIT"
            ],
            "authors": [
                {
                    "name": "Colin Mollenhour",
                    "email": "colin@mollenhour.com"
                }
            ],
            "description": "Credis is a lightweight interface to the Redis key-value store which wraps the phpredis library when available for better performance.",
            "homepage": "https://github.com/colinmollenhour/credis",
            "time": "2019-11-26T18:09:45+00:00"
        },
        {
            "name": "colinmollenhour/php-redis-session-abstract",
            "version": "v1.4.3",
            "source": {
                "type": "git",
                "url": "https://github.com/colinmollenhour/php-redis-session-abstract.git",
                "reference": "39ca38da5e0a981bc1a7e39a86693c128784a513"
            },
            "dist": {
                "type": "zip",
                "url": "https://api.github.com/repos/colinmollenhour/php-redis-session-abstract/zipball/39ca38da5e0a981bc1a7e39a86693c128784a513",
                "reference": "39ca38da5e0a981bc1a7e39a86693c128784a513",
                "shasum": ""
            },
            "require": {
                "colinmollenhour/credis": "~1.6",
                "php": "^5.5 || ^7.0|| ^7.1 || ^7.2"
            },
            "type": "library",
            "autoload": {
                "psr-0": {
                    "Cm\\RedisSession\\": "src/"
                }
            },
            "notification-url": "https://packagist.org/downloads/",
            "license": [
                "BSD-3-Clause"
            ],
            "authors": [
                {
                    "name": "Colin Mollenhour"
                }
            ],
            "description": "A Redis-based session handler with optimistic locking",
            "homepage": "https://github.com/colinmollenhour/php-redis-session-abstract",
            "time": "2020-10-07T09:47:22+00:00"
        },
        {
            "name": "composer/ca-bundle",
            "version": "1.2.8",
            "source": {
                "type": "git",
                "url": "https://github.com/composer/ca-bundle.git",
                "reference": "8a7ecad675253e4654ea05505233285377405215"
            },
            "dist": {
                "type": "zip",
                "url": "https://api.github.com/repos/composer/ca-bundle/zipball/8a7ecad675253e4654ea05505233285377405215",
                "reference": "8a7ecad675253e4654ea05505233285377405215",
                "shasum": ""
            },
            "require": {
                "ext-openssl": "*",
                "ext-pcre": "*",
                "php": "^5.3.2 || ^7.0 || ^8.0"
            },
            "require-dev": {
                "phpunit/phpunit": "^4.8.35 || ^5.7 || 6.5 - 8",
                "psr/log": "^1.0",
                "symfony/process": "^2.5 || ^3.0 || ^4.0 || ^5.0"
            },
            "type": "library",
            "extra": {
                "branch-alias": {
                    "dev-master": "1.x-dev"
                }
            },
            "autoload": {
                "psr-4": {
                    "Composer\\CaBundle\\": "src"
                }
            },
            "notification-url": "https://packagist.org/downloads/",
            "license": [
                "MIT"
            ],
            "authors": [
                {
                    "name": "Jordi Boggiano",
                    "email": "j.boggiano@seld.be",
                    "homepage": "http://seld.be"
                }
            ],
            "description": "Lets you find a path to the system CA bundle, and includes a fallback to the Mozilla CA bundle.",
            "keywords": [
                "cabundle",
                "cacert",
                "certificate",
                "ssl",
                "tls"
            ],
            "time": "2020-08-23T12:54:47+00:00"
        },
        {
            "name": "composer/composer",
            "version": "1.10.17",
            "source": {
                "type": "git",
                "url": "https://github.com/composer/composer.git",
                "reference": "09d42e18394d8594be24e37923031c4b7442a1cb"
            },
            "dist": {
                "type": "zip",
                "url": "https://api.github.com/repos/composer/composer/zipball/09d42e18394d8594be24e37923031c4b7442a1cb",
                "reference": "09d42e18394d8594be24e37923031c4b7442a1cb",
                "shasum": ""
            },
            "require": {
                "composer/ca-bundle": "^1.0",
                "composer/semver": "^1.0",
                "composer/spdx-licenses": "^1.2",
                "composer/xdebug-handler": "^1.1",
                "justinrainbow/json-schema": "^5.2.10",
                "php": "^5.3.2 || ^7.0",
                "psr/log": "^1.0",
                "seld/jsonlint": "^1.4",
                "seld/phar-utils": "^1.0",
                "symfony/console": "^2.7 || ^3.0 || ^4.0 || ^5.0",
                "symfony/filesystem": "^2.7 || ^3.0 || ^4.0 || ^5.0",
                "symfony/finder": "^2.7 || ^3.0 || ^4.0 || ^5.0",
                "symfony/process": "^2.7 || ^3.0 || ^4.0 || ^5.0"
            },
            "conflict": {
                "symfony/console": "2.8.38"
            },
            "require-dev": {
                "phpspec/prophecy": "^1.10",
                "symfony/phpunit-bridge": "^4.2"
            },
            "suggest": {
                "ext-openssl": "Enabling the openssl extension allows you to access https URLs for repositories and packages",
                "ext-zip": "Enabling the zip extension allows you to unzip archives",
                "ext-zlib": "Allow gzip compression of HTTP requests"
            },
            "bin": [
                "bin/composer"
            ],
            "type": "library",
            "extra": {
                "branch-alias": {
                    "dev-master": "1.10-dev"
                }
            },
            "autoload": {
                "psr-4": {
                    "Composer\\": "src/Composer"
                }
            },
            "notification-url": "https://packagist.org/downloads/",
            "license": [
                "MIT"
            ],
            "authors": [
                {
                    "name": "Nils Adermann",
                    "email": "naderman@naderman.de",
                    "homepage": "http://www.naderman.de"
                },
                {
                    "name": "Jordi Boggiano",
                    "email": "j.boggiano@seld.be",
                    "homepage": "http://seld.be"
                }
            ],
            "description": "Composer helps you declare, manage and install dependencies of PHP projects. It ensures you have the right stack everywhere.",
            "homepage": "https://getcomposer.org/",
            "keywords": [
                "autoload",
                "dependency",
                "package"
            ],
            "time": "2020-10-30T21:31:58+00:00"
        },
        {
            "name": "composer/semver",
            "version": "1.7.1",
            "source": {
                "type": "git",
                "url": "https://github.com/composer/semver.git",
                "reference": "38276325bd896f90dfcfe30029aa5db40df387a7"
            },
            "dist": {
                "type": "zip",
                "url": "https://api.github.com/repos/composer/semver/zipball/38276325bd896f90dfcfe30029aa5db40df387a7",
                "reference": "38276325bd896f90dfcfe30029aa5db40df387a7",
                "shasum": ""
            },
            "require": {
                "php": "^5.3.2 || ^7.0"
            },
            "require-dev": {
                "phpunit/phpunit": "^4.5 || ^5.0.5"
            },
            "type": "library",
            "extra": {
                "branch-alias": {
                    "dev-master": "1.x-dev"
                }
            },
            "autoload": {
                "psr-4": {
                    "Composer\\Semver\\": "src"
                }
            },
            "notification-url": "https://packagist.org/downloads/",
            "license": [
                "MIT"
            ],
            "authors": [
                {
                    "name": "Nils Adermann",
                    "email": "naderman@naderman.de",
                    "homepage": "http://www.naderman.de"
                },
                {
                    "name": "Jordi Boggiano",
                    "email": "j.boggiano@seld.be",
                    "homepage": "http://seld.be"
                },
                {
                    "name": "Rob Bast",
                    "email": "rob.bast@gmail.com",
                    "homepage": "http://robbast.nl"
                }
            ],
            "description": "Semver library that offers utilities, version constraint parsing and validation.",
            "keywords": [
                "semantic",
                "semver",
                "validation",
                "versioning"
            ],
            "time": "2020-09-27T13:13:07+00:00"
        },
        {
            "name": "composer/spdx-licenses",
            "version": "1.5.4",
            "source": {
                "type": "git",
                "url": "https://github.com/composer/spdx-licenses.git",
                "reference": "6946f785871e2314c60b4524851f3702ea4f2223"
            },
            "dist": {
                "type": "zip",
                "url": "https://api.github.com/repos/composer/spdx-licenses/zipball/6946f785871e2314c60b4524851f3702ea4f2223",
                "reference": "6946f785871e2314c60b4524851f3702ea4f2223",
                "shasum": ""
            },
            "require": {
                "php": "^5.3.2 || ^7.0 || ^8.0"
            },
            "require-dev": {
                "phpunit/phpunit": "^4.8.35 || ^5.7 || 6.5 - 7"
            },
            "type": "library",
            "extra": {
                "branch-alias": {
                    "dev-master": "1.x-dev"
                }
            },
            "autoload": {
                "psr-4": {
                    "Composer\\Spdx\\": "src"
                }
            },
            "notification-url": "https://packagist.org/downloads/",
            "license": [
                "MIT"
            ],
            "authors": [
                {
                    "name": "Nils Adermann",
                    "email": "naderman@naderman.de",
                    "homepage": "http://www.naderman.de"
                },
                {
                    "name": "Jordi Boggiano",
                    "email": "j.boggiano@seld.be",
                    "homepage": "http://seld.be"
                },
                {
                    "name": "Rob Bast",
                    "email": "rob.bast@gmail.com",
                    "homepage": "http://robbast.nl"
                }
            ],
            "description": "SPDX licenses list and validation library.",
            "keywords": [
                "license",
                "spdx",
                "validator"
            ],
            "time": "2020-07-15T15:35:07+00:00"
        },
        {
            "name": "composer/xdebug-handler",
            "version": "1.4.4",
            "source": {
                "type": "git",
                "url": "https://github.com/composer/xdebug-handler.git",
                "reference": "6e076a124f7ee146f2487554a94b6a19a74887ba"
            },
            "dist": {
                "type": "zip",
                "url": "https://api.github.com/repos/composer/xdebug-handler/zipball/6e076a124f7ee146f2487554a94b6a19a74887ba",
                "reference": "6e076a124f7ee146f2487554a94b6a19a74887ba",
                "shasum": ""
            },
            "require": {
                "php": "^5.3.2 || ^7.0 || ^8.0",
                "psr/log": "^1.0"
            },
            "require-dev": {
                "phpunit/phpunit": "^4.8.35 || ^5.7 || 6.5 - 8"
            },
            "type": "library",
            "autoload": {
                "psr-4": {
                    "Composer\\XdebugHandler\\": "src"
                }
            },
            "notification-url": "https://packagist.org/downloads/",
            "license": [
                "MIT"
            ],
            "authors": [
                {
                    "name": "John Stevenson",
                    "email": "john-stevenson@blueyonder.co.uk"
                }
            ],
            "description": "Restarts a process without Xdebug.",
            "keywords": [
                "Xdebug",
                "performance"
            ],
            "time": "2020-10-24T12:39:10+00:00"
        },
        {
            "name": "container-interop/container-interop",
            "version": "1.2.0",
            "source": {
                "type": "git",
                "url": "https://github.com/container-interop/container-interop.git",
                "reference": "79cbf1341c22ec75643d841642dd5d6acd83bdb8"
            },
            "dist": {
                "type": "zip",
                "url": "https://api.github.com/repos/container-interop/container-interop/zipball/79cbf1341c22ec75643d841642dd5d6acd83bdb8",
                "reference": "79cbf1341c22ec75643d841642dd5d6acd83bdb8",
                "shasum": ""
            },
            "require": {
                "psr/container": "^1.0"
            },
            "type": "library",
            "autoload": {
                "psr-4": {
                    "Interop\\Container\\": "src/Interop/Container/"
                }
            },
            "notification-url": "https://packagist.org/downloads/",
            "license": [
                "MIT"
            ],
            "description": "Promoting the interoperability of container objects (DIC, SL, etc.)",
            "homepage": "https://github.com/container-interop/container-interop",
            "abandoned": "psr/container",
            "time": "2017-02-14T19:40:03+00:00"
        },
        {
            "name": "elasticsearch/elasticsearch",
            "version": "v7.7.0",
            "source": {
                "type": "git",
                "url": "https://github.com/elastic/elasticsearch-php.git",
                "reference": "1d90a7ff4fb1936dc4376f09d723af75714f6f05"
            },
            "dist": {
                "type": "zip",
                "url": "https://api.github.com/repos/elastic/elasticsearch-php/zipball/1d90a7ff4fb1936dc4376f09d723af75714f6f05",
                "reference": "1d90a7ff4fb1936dc4376f09d723af75714f6f05",
                "shasum": ""
            },
            "require": {
                "ext-json": ">=1.3.7",
                "ezimuel/ringphp": "^1.1.2",
                "php": "^7.1",
                "psr/log": "~1.0"
            },
            "require-dev": {
                "cpliakas/git-wrapper": "~2.0",
                "doctrine/inflector": "^1.3",
                "mockery/mockery": "^1.2",
                "phpstan/phpstan": "^0.12",
                "phpunit/phpunit": "^7.5",
                "squizlabs/php_codesniffer": "^3.4",
                "symfony/finder": "~4.0",
                "symfony/yaml": "~4.0"
            },
            "suggest": {
                "ext-curl": "*",
                "monolog/monolog": "Allows for client-level logging and tracing"
            },
            "type": "library",
            "autoload": {
                "files": [
                    "src/autoload.php"
                ],
                "psr-4": {
                    "Elasticsearch\\": "src/Elasticsearch/"
                }
            },
            "notification-url": "https://packagist.org/downloads/",
            "license": [
                "Apache-2.0"
            ],
            "authors": [
                {
                    "name": "Zachary Tong"
                },
                {
                    "name": "Enrico Zimuel"
                }
            ],
            "description": "PHP Client for Elasticsearch",
            "keywords": [
                "client",
                "elasticsearch",
                "search"
            ],
            "time": "2020-05-13T15:19:26+00:00"
        },
        {
            "name": "ezimuel/guzzlestreams",
            "version": "3.0.1",
            "source": {
                "type": "git",
                "url": "https://github.com/ezimuel/guzzlestreams.git",
                "reference": "abe3791d231167f14eb80d413420d1eab91163a8"
            },
            "dist": {
                "type": "zip",
                "url": "https://api.github.com/repos/ezimuel/guzzlestreams/zipball/abe3791d231167f14eb80d413420d1eab91163a8",
                "reference": "abe3791d231167f14eb80d413420d1eab91163a8",
                "shasum": ""
            },
            "require": {
                "php": ">=5.4.0"
            },
            "require-dev": {
                "phpunit/phpunit": "~4.0"
            },
            "type": "library",
            "extra": {
                "branch-alias": {
                    "dev-master": "3.0-dev"
                }
            },
            "autoload": {
                "psr-4": {
                    "GuzzleHttp\\Stream\\": "src/"
                }
            },
            "notification-url": "https://packagist.org/downloads/",
            "license": [
                "MIT"
            ],
            "authors": [
                {
                    "name": "Michael Dowling",
                    "email": "mtdowling@gmail.com",
                    "homepage": "https://github.com/mtdowling"
                }
            ],
            "description": "Fork of guzzle/streams (abandoned) to be used with elasticsearch-php",
            "homepage": "http://guzzlephp.org/",
            "keywords": [
                "Guzzle",
                "stream"
            ],
            "time": "2020-02-14T23:11:50+00:00"
        },
        {
            "name": "ezimuel/ringphp",
            "version": "1.1.2",
            "source": {
                "type": "git",
                "url": "https://github.com/ezimuel/ringphp.git",
                "reference": "0b78f89d8e0bb9e380046c31adfa40347e9f663b"
            },
            "dist": {
                "type": "zip",
                "url": "https://api.github.com/repos/ezimuel/ringphp/zipball/0b78f89d8e0bb9e380046c31adfa40347e9f663b",
                "reference": "0b78f89d8e0bb9e380046c31adfa40347e9f663b",
                "shasum": ""
            },
            "require": {
                "ezimuel/guzzlestreams": "^3.0.1",
                "php": ">=5.4.0",
                "react/promise": "~2.0"
            },
            "require-dev": {
                "ext-curl": "*",
                "phpunit/phpunit": "~4.0"
            },
            "suggest": {
                "ext-curl": "Guzzle will use specific adapters if cURL is present"
            },
            "type": "library",
            "extra": {
                "branch-alias": {
                    "dev-master": "1.1-dev"
                }
            },
            "autoload": {
                "psr-4": {
                    "GuzzleHttp\\Ring\\": "src/"
                }
            },
            "notification-url": "https://packagist.org/downloads/",
            "license": [
                "MIT"
            ],
            "authors": [
                {
                    "name": "Michael Dowling",
                    "email": "mtdowling@gmail.com",
                    "homepage": "https://github.com/mtdowling"
                }
            ],
            "description": "Fork of guzzle/RingPHP (abandoned) to be used with elasticsearch-php",
            "time": "2020-02-14T23:51:21+00:00"
        },
        {
            "name": "guzzlehttp/guzzle",
            "version": "6.5.5",
            "source": {
                "type": "git",
                "url": "https://github.com/guzzle/guzzle.git",
                "reference": "9d4290de1cfd701f38099ef7e183b64b4b7b0c5e"
            },
            "dist": {
                "type": "zip",
                "url": "https://api.github.com/repos/guzzle/guzzle/zipball/9d4290de1cfd701f38099ef7e183b64b4b7b0c5e",
                "reference": "9d4290de1cfd701f38099ef7e183b64b4b7b0c5e",
                "shasum": ""
            },
            "require": {
                "ext-json": "*",
                "guzzlehttp/promises": "^1.0",
                "guzzlehttp/psr7": "^1.6.1",
                "php": ">=5.5",
                "symfony/polyfill-intl-idn": "^1.17.0"
            },
            "require-dev": {
                "ext-curl": "*",
                "phpunit/phpunit": "^4.8.35 || ^5.7 || ^6.4 || ^7.0",
                "psr/log": "^1.1"
            },
            "suggest": {
                "psr/log": "Required for using the Log middleware"
            },
            "type": "library",
            "extra": {
                "branch-alias": {
                    "dev-master": "6.5-dev"
                }
            },
            "autoload": {
                "psr-4": {
                    "GuzzleHttp\\": "src/"
                },
                "files": [
                    "src/functions_include.php"
                ]
            },
            "notification-url": "https://packagist.org/downloads/",
            "license": [
                "MIT"
            ],
            "authors": [
                {
                    "name": "Michael Dowling",
                    "email": "mtdowling@gmail.com",
                    "homepage": "https://github.com/mtdowling"
                }
            ],
            "description": "Guzzle is a PHP HTTP client library",
            "homepage": "http://guzzlephp.org/",
            "keywords": [
                "client",
                "curl",
                "framework",
                "http",
                "http client",
                "rest",
                "web service"
            ],
            "time": "2020-06-16T21:01:06+00:00"
        },
        {
            "name": "guzzlehttp/promises",
            "version": "1.4.0",
            "source": {
                "type": "git",
                "url": "https://github.com/guzzle/promises.git",
                "reference": "60d379c243457e073cff02bc323a2a86cb355631"
            },
            "dist": {
                "type": "zip",
                "url": "https://api.github.com/repos/guzzle/promises/zipball/60d379c243457e073cff02bc323a2a86cb355631",
                "reference": "60d379c243457e073cff02bc323a2a86cb355631",
                "shasum": ""
            },
            "require": {
                "php": ">=5.5"
            },
            "require-dev": {
                "symfony/phpunit-bridge": "^4.4 || ^5.1"
            },
            "type": "library",
            "extra": {
                "branch-alias": {
                    "dev-master": "1.4-dev"
                }
            },
            "autoload": {
                "psr-4": {
                    "GuzzleHttp\\Promise\\": "src/"
                },
                "files": [
                    "src/functions_include.php"
                ]
            },
            "notification-url": "https://packagist.org/downloads/",
            "license": [
                "MIT"
            ],
            "authors": [
                {
                    "name": "Michael Dowling",
                    "email": "mtdowling@gmail.com",
                    "homepage": "https://github.com/mtdowling"
                }
            ],
            "description": "Guzzle promises library",
            "keywords": [
                "promise"
            ],
            "time": "2020-09-30T07:37:28+00:00"
        },
        {
            "name": "guzzlehttp/psr7",
            "version": "1.7.0",
            "source": {
                "type": "git",
                "url": "https://github.com/guzzle/psr7.git",
                "reference": "53330f47520498c0ae1f61f7e2c90f55690c06a3"
            },
            "dist": {
                "type": "zip",
                "url": "https://api.github.com/repos/guzzle/psr7/zipball/53330f47520498c0ae1f61f7e2c90f55690c06a3",
                "reference": "53330f47520498c0ae1f61f7e2c90f55690c06a3",
                "shasum": ""
            },
            "require": {
                "php": ">=5.4.0",
                "psr/http-message": "~1.0",
                "ralouphie/getallheaders": "^2.0.5 || ^3.0.0"
            },
            "provide": {
                "psr/http-message-implementation": "1.0"
            },
            "require-dev": {
                "ext-zlib": "*",
                "phpunit/phpunit": "~4.8.36 || ^5.7.27 || ^6.5.14 || ^7.5.20 || ^8.5.8 || ^9.3.10"
            },
            "suggest": {
                "laminas/laminas-httphandlerrunner": "Emit PSR-7 responses"
            },
            "type": "library",
            "extra": {
                "branch-alias": {
                    "dev-master": "1.7-dev"
                }
            },
            "autoload": {
                "psr-4": {
                    "GuzzleHttp\\Psr7\\": "src/"
                },
                "files": [
                    "src/functions_include.php"
                ]
            },
            "notification-url": "https://packagist.org/downloads/",
            "license": [
                "MIT"
            ],
            "authors": [
                {
                    "name": "Michael Dowling",
                    "email": "mtdowling@gmail.com",
                    "homepage": "https://github.com/mtdowling"
                },
                {
                    "name": "Tobias Schultze",
                    "homepage": "https://github.com/Tobion"
                }
            ],
            "description": "PSR-7 message implementation that also provides common utility methods",
            "keywords": [
                "http",
                "message",
                "psr-7",
                "request",
                "response",
                "stream",
                "uri",
                "url"
            ],
            "time": "2020-09-30T07:37:11+00:00"
        },
        {
            "name": "justinrainbow/json-schema",
            "version": "5.2.10",
            "source": {
                "type": "git",
                "url": "https://github.com/justinrainbow/json-schema.git",
                "reference": "2ba9c8c862ecd5510ed16c6340aa9f6eadb4f31b"
            },
            "dist": {
                "type": "zip",
                "url": "https://api.github.com/repos/justinrainbow/json-schema/zipball/2ba9c8c862ecd5510ed16c6340aa9f6eadb4f31b",
                "reference": "2ba9c8c862ecd5510ed16c6340aa9f6eadb4f31b",
                "shasum": ""
            },
            "require": {
                "php": ">=5.3.3"
            },
            "require-dev": {
                "friendsofphp/php-cs-fixer": "~2.2.20||~2.15.1",
                "json-schema/json-schema-test-suite": "1.2.0",
                "phpunit/phpunit": "^4.8.35"
            },
            "bin": [
                "bin/validate-json"
            ],
            "type": "library",
            "extra": {
                "branch-alias": {
                    "dev-master": "5.0.x-dev"
                }
            },
            "autoload": {
                "psr-4": {
                    "JsonSchema\\": "src/JsonSchema/"
                }
            },
            "notification-url": "https://packagist.org/downloads/",
            "license": [
                "MIT"
            ],
            "authors": [
                {
                    "name": "Bruno Prieto Reis",
                    "email": "bruno.p.reis@gmail.com"
                },
                {
                    "name": "Justin Rainbow",
                    "email": "justin.rainbow@gmail.com"
                },
                {
                    "name": "Igor Wiedler",
                    "email": "igor@wiedler.ch"
                },
                {
                    "name": "Robert Schönthal",
                    "email": "seroscho@googlemail.com"
                }
            ],
            "description": "A library to validate a json schema.",
            "homepage": "https://github.com/justinrainbow/json-schema",
            "keywords": [
                "json",
                "schema"
            ],
            "time": "2020-05-27T16:41:55+00:00"
        },
        {
            "name": "laminas/laminas-captcha",
            "version": "2.9.0",
            "source": {
                "type": "git",
                "url": "https://github.com/laminas/laminas-captcha.git",
                "reference": "b88f650f3adf2d902ef56f6377cceb5cd87b9876"
            },
            "dist": {
                "type": "zip",
                "url": "https://api.github.com/repos/laminas/laminas-captcha/zipball/b88f650f3adf2d902ef56f6377cceb5cd87b9876",
                "reference": "b88f650f3adf2d902ef56f6377cceb5cd87b9876",
                "shasum": ""
            },
            "require": {
                "laminas/laminas-math": "^2.7 || ^3.0",
                "laminas/laminas-stdlib": "^3.2.1",
                "laminas/laminas-zendframework-bridge": "^1.0",
                "php": "^5.6 || ^7.0"
            },
            "replace": {
                "zendframework/zend-captcha": "self.version"
            },
            "require-dev": {
                "laminas/laminas-coding-standard": "~1.0.0",
                "laminas/laminas-recaptcha": "^3.0",
                "laminas/laminas-session": "^2.8",
                "laminas/laminas-text": "^2.6",
                "laminas/laminas-validator": "^2.10.1",
                "phpunit/phpunit": "^5.7.27 || ^6.5.8 || ^7.1.2"
            },
            "suggest": {
                "laminas/laminas-i18n-resources": "Translations of captcha messages",
                "laminas/laminas-recaptcha": "Laminas\\ReCaptcha component",
                "laminas/laminas-session": "Laminas\\Session component",
                "laminas/laminas-text": "Laminas\\Text component",
                "laminas/laminas-validator": "Laminas\\Validator component"
            },
            "type": "library",
            "extra": {
                "branch-alias": {
                    "dev-master": "2.9.x-dev",
                    "dev-develop": "2.10.x-dev"
                }
            },
            "autoload": {
                "psr-4": {
                    "Laminas\\Captcha\\": "src/"
                }
            },
            "notification-url": "https://packagist.org/downloads/",
            "license": [
                "BSD-3-Clause"
            ],
            "description": "Generate and validate CAPTCHAs using Figlets, images, ReCaptcha, and more",
            "homepage": "https://laminas.dev",
            "keywords": [
                "captcha",
                "laminas"
            ],
            "time": "2019-12-31T16:24:14+00:00"
        },
        {
            "name": "laminas/laminas-code",
            "version": "3.4.1",
            "source": {
                "type": "git",
                "url": "https://github.com/laminas/laminas-code.git",
                "reference": "1cb8f203389ab1482bf89c0e70a04849bacd7766"
            },
            "dist": {
                "type": "zip",
                "url": "https://api.github.com/repos/laminas/laminas-code/zipball/1cb8f203389ab1482bf89c0e70a04849bacd7766",
                "reference": "1cb8f203389ab1482bf89c0e70a04849bacd7766",
                "shasum": ""
            },
            "require": {
                "laminas/laminas-eventmanager": "^2.6 || ^3.0",
                "laminas/laminas-zendframework-bridge": "^1.0",
                "php": "^7.1"
            },
            "conflict": {
                "phpspec/prophecy": "<1.9.0"
            },
            "replace": {
                "zendframework/zend-code": "self.version"
            },
            "require-dev": {
                "doctrine/annotations": "^1.7",
                "ext-phar": "*",
                "laminas/laminas-coding-standard": "^1.0",
                "laminas/laminas-stdlib": "^2.7 || ^3.0",
                "phpunit/phpunit": "^7.5.16 || ^8.4"
            },
            "suggest": {
                "doctrine/annotations": "Doctrine\\Common\\Annotations >=1.0 for annotation features",
                "laminas/laminas-stdlib": "Laminas\\Stdlib component"
            },
            "type": "library",
            "extra": {
                "branch-alias": {
                    "dev-master": "3.4.x-dev",
                    "dev-develop": "3.5.x-dev",
                    "dev-dev-4.0": "4.0.x-dev"
                }
            },
            "autoload": {
                "psr-4": {
                    "Laminas\\Code\\": "src/"
                }
            },
            "notification-url": "https://packagist.org/downloads/",
            "license": [
                "BSD-3-Clause"
            ],
            "description": "Extensions to the PHP Reflection API, static code scanning, and code generation",
            "homepage": "https://laminas.dev",
            "keywords": [
                "code",
                "laminas"
            ],
            "time": "2019-12-31T16:28:24+00:00"
        },
        {
            "name": "laminas/laminas-config",
            "version": "2.6.0",
            "source": {
                "type": "git",
                "url": "https://github.com/laminas/laminas-config.git",
                "reference": "71ba6d5dd703196ce66b25abc4d772edb094dae1"
            },
            "dist": {
                "type": "zip",
                "url": "https://api.github.com/repos/laminas/laminas-config/zipball/71ba6d5dd703196ce66b25abc4d772edb094dae1",
                "reference": "71ba6d5dd703196ce66b25abc4d772edb094dae1",
                "shasum": ""
            },
            "require": {
                "laminas/laminas-stdlib": "^2.7 || ^3.0",
                "laminas/laminas-zendframework-bridge": "^1.0",
                "php": "^5.5 || ^7.0"
            },
            "replace": {
                "zendframework/zend-config": "self.version"
            },
            "require-dev": {
                "fabpot/php-cs-fixer": "1.7.*",
                "laminas/laminas-filter": "^2.6",
                "laminas/laminas-i18n": "^2.5",
                "laminas/laminas-json": "^2.6.1",
                "laminas/laminas-servicemanager": "^2.7.5 || ^3.0.3",
                "phpunit/phpunit": "~4.0"
            },
            "suggest": {
                "laminas/laminas-filter": "Laminas\\Filter component",
                "laminas/laminas-i18n": "Laminas\\I18n component",
                "laminas/laminas-json": "Laminas\\Json to use the Json reader or writer classes",
                "laminas/laminas-servicemanager": "Laminas\\ServiceManager for use with the Config Factory to retrieve reader and writer instances"
            },
            "type": "library",
            "extra": {
                "branch-alias": {
                    "dev-master": "2.6-dev",
                    "dev-develop": "2.7-dev"
                }
            },
            "autoload": {
                "psr-4": {
                    "Laminas\\Config\\": "src/"
                }
            },
            "notification-url": "https://packagist.org/downloads/",
            "license": [
                "BSD-3-Clause"
            ],
            "description": "provides a nested object property based user interface for accessing this configuration data within application code",
            "homepage": "https://laminas.dev",
            "keywords": [
                "config",
                "laminas"
            ],
            "time": "2019-12-31T16:30:04+00:00"
        },
        {
            "name": "laminas/laminas-console",
            "version": "2.8.0",
            "source": {
                "type": "git",
                "url": "https://github.com/laminas/laminas-console.git",
                "reference": "478a6ceac3e31fb38d6314088abda8b239ee23a5"
            },
            "dist": {
                "type": "zip",
                "url": "https://api.github.com/repos/laminas/laminas-console/zipball/478a6ceac3e31fb38d6314088abda8b239ee23a5",
                "reference": "478a6ceac3e31fb38d6314088abda8b239ee23a5",
                "shasum": ""
            },
            "require": {
                "laminas/laminas-stdlib": "^3.2.1",
                "laminas/laminas-zendframework-bridge": "^1.0",
                "php": "^5.6 || ^7.0"
            },
            "replace": {
                "zendframework/zend-console": "self.version"
            },
            "require-dev": {
                "laminas/laminas-coding-standard": "~1.0.0",
                "laminas/laminas-filter": "^2.7.2",
                "laminas/laminas-json": "^2.6 || ^3.0",
                "laminas/laminas-validator": "^2.10.1",
                "phpunit/phpunit": "^5.7.23 || ^6.4.3"
            },
            "suggest": {
                "laminas/laminas-filter": "To support DefaultRouteMatcher usage",
                "laminas/laminas-validator": "To support DefaultRouteMatcher usage"
            },
            "type": "library",
            "extra": {
                "branch-alias": {
                    "dev-master": "2.8.x-dev",
                    "dev-develop": "2.9.x-dev"
                }
            },
            "autoload": {
                "psr-4": {
                    "Laminas\\Console\\": "src/"
                }
            },
            "notification-url": "https://packagist.org/downloads/",
            "license": [
                "BSD-3-Clause"
            ],
            "description": "Build console applications using getopt syntax or routing, complete with prompts",
            "homepage": "https://laminas.dev",
            "keywords": [
                "console",
                "laminas"
            ],
            "time": "2019-12-31T16:31:45+00:00"
        },
        {
            "name": "laminas/laminas-crypt",
            "version": "2.6.0",
            "source": {
                "type": "git",
                "url": "https://github.com/laminas/laminas-crypt.git",
                "reference": "6f291fe90c84c74d737c9dc9b8f0ad2b55dc0567"
            },
            "dist": {
                "type": "zip",
                "url": "https://api.github.com/repos/laminas/laminas-crypt/zipball/6f291fe90c84c74d737c9dc9b8f0ad2b55dc0567",
                "reference": "6f291fe90c84c74d737c9dc9b8f0ad2b55dc0567",
                "shasum": ""
            },
            "require": {
                "container-interop/container-interop": "~1.0",
                "laminas/laminas-math": "^2.6",
                "laminas/laminas-stdlib": "^2.7 || ^3.0",
                "laminas/laminas-zendframework-bridge": "^1.0",
                "php": "^5.5 || ^7.0"
            },
            "replace": {
                "zendframework/zend-crypt": "self.version"
            },
            "require-dev": {
                "fabpot/php-cs-fixer": "1.7.*",
                "phpunit/phpunit": "~4.0"
            },
            "suggest": {
                "ext-mcrypt": "Required for most features of Laminas\\Crypt"
            },
            "type": "library",
            "extra": {
                "branch-alias": {
                    "dev-master": "2.6-dev",
                    "dev-develop": "2.7-dev"
                }
            },
            "autoload": {
                "psr-4": {
                    "Laminas\\Crypt\\": "src/"
                }
            },
            "notification-url": "https://packagist.org/downloads/",
            "license": [
                "BSD-3-Clause"
            ],
            "homepage": "https://laminas.dev",
            "keywords": [
                "crypt",
                "laminas"
            ],
            "time": "2019-12-31T16:33:11+00:00"
        },
        {
            "name": "laminas/laminas-db",
            "version": "2.11.3",
            "source": {
                "type": "git",
                "url": "https://github.com/laminas/laminas-db.git",
                "reference": "6c4238918b9204db1eb8cafae2c1940d40f4c007"
            },
            "dist": {
                "type": "zip",
                "url": "https://api.github.com/repos/laminas/laminas-db/zipball/6c4238918b9204db1eb8cafae2c1940d40f4c007",
                "reference": "6c4238918b9204db1eb8cafae2c1940d40f4c007",
                "shasum": ""
            },
            "require": {
                "laminas/laminas-stdlib": "^2.7 || ^3.0",
                "laminas/laminas-zendframework-bridge": "^1.0",
                "php": "^5.6 || ^7.0"
            },
            "replace": {
                "zendframework/zend-db": "^2.11.0"
            },
            "require-dev": {
                "laminas/laminas-coding-standard": "~1.0.0",
                "laminas/laminas-eventmanager": "^2.6.2 || ^3.0",
                "laminas/laminas-hydrator": "^1.1 || ^2.1 || ^3.0",
                "laminas/laminas-servicemanager": "^2.7.5 || ^3.0.3",
                "phpunit/phpunit": "^5.7.27 || ^6.5.14"
            },
            "suggest": {
                "laminas/laminas-eventmanager": "Laminas\\EventManager component",
                "laminas/laminas-hydrator": "Laminas\\Hydrator component for using HydratingResultSets",
                "laminas/laminas-servicemanager": "Laminas\\ServiceManager component"
            },
            "type": "library",
            "extra": {
                "branch-alias": {
                    "dev-master": "2.11.x-dev",
                    "dev-develop": "2.12.x-dev"
                },
                "laminas": {
                    "component": "Laminas\\Db",
                    "config-provider": "Laminas\\Db\\ConfigProvider"
                }
            },
            "autoload": {
                "psr-4": {
                    "Laminas\\Db\\": "src/"
                }
            },
            "notification-url": "https://packagist.org/downloads/",
            "license": [
                "BSD-3-Clause"
            ],
            "description": "Database abstraction layer, SQL abstraction, result set abstraction, and RowDataGateway and TableDataGateway implementations",
            "homepage": "https://laminas.dev",
            "keywords": [
                "db",
                "laminas"
            ],
            "time": "2020-03-29T12:08:51+00:00"
        },
        {
            "name": "laminas/laminas-dependency-plugin",
            "version": "1.0.4",
            "source": {
                "type": "git",
                "url": "https://github.com/laminas/laminas-dependency-plugin.git",
                "reference": "38bf91861f5b4d49f9a1c530327c997f7a7fb2db"
            },
            "dist": {
                "type": "zip",
                "url": "https://api.github.com/repos/laminas/laminas-dependency-plugin/zipball/38bf91861f5b4d49f9a1c530327c997f7a7fb2db",
                "reference": "38bf91861f5b4d49f9a1c530327c997f7a7fb2db",
                "shasum": ""
            },
            "require": {
                "composer-plugin-api": "^1.1",
                "php": "^5.6 || ^7.0"
            },
            "require-dev": {
                "composer/composer": "^1.9",
                "dealerdirect/phpcodesniffer-composer-installer": "^0.5.0",
                "phpcompatibility/php-compatibility": "^9.3",
                "phpunit/phpunit": "^8.4",
                "roave/security-advisories": "dev-master",
                "webimpress/coding-standard": "^1.0"
            },
            "type": "composer-plugin",
            "extra": {
                "branch-alias": {
                    "dev-master": "1.0.x-dev",
                    "dev-develop": "1.1.x-dev"
                },
                "class": "Laminas\\DependencyPlugin\\DependencyRewriterPlugin"
            },
            "autoload": {
                "psr-4": {
                    "Laminas\\DependencyPlugin\\": "src/"
                }
            },
            "notification-url": "https://packagist.org/downloads/",
            "license": [
                "BSD-3-Clause"
            ],
            "description": "Replace zendframework and zfcampus packages with their Laminas Project equivalents.",
            "funding": [
                {
                    "url": "https://funding.communitybridge.org/projects/laminas-project",
                    "type": "community_bridge"
                }
            ],
            "time": "2020-05-20T13:45:39+00:00"
        },
        {
            "name": "laminas/laminas-di",
            "version": "3.2.1",
            "source": {
                "type": "git",
                "url": "https://github.com/laminas/laminas-di.git",
                "reference": "feee971d50ea327a0cac987f5de313a988203b9f"
            },
            "dist": {
                "type": "zip",
                "url": "https://api.github.com/repos/laminas/laminas-di/zipball/feee971d50ea327a0cac987f5de313a988203b9f",
                "reference": "feee971d50ea327a0cac987f5de313a988203b9f",
                "shasum": ""
            },
            "require": {
                "laminas/laminas-stdlib": "^3.3",
                "laminas/laminas-zendframework-bridge": "^0.4.5 || ^1.0",
                "php": "^7.3 || ~8.0.0",
                "psr/container": "^1.0",
                "psr/log": "^1.0"
            },
            "conflict": {
                "laminas/laminas-servicemanager-di": "*",
                "phpspec/prophecy": "<1.9.0"
            },
            "replace": {
                "zendframework/zend-di": "^3.1.2"
            },
            "require-dev": {
                "container-interop/container-interop": "^1.2.0",
                "laminas/laminas-coding-standard": "^2",
                "laminas/laminas-servicemanager": "^3.4",
                "mikey179/vfsstream": "^1.6.7",
                "phpspec/prophecy-phpunit": "^2.0",
                "phpstan/phpstan": "^0.12.64",
                "phpunit/phpunit": "^9.3"
            },
            "suggest": {
                "laminas/laminas-servicemanager": "An IoC container without auto wiring capabilities"
            },
            "type": "library",
            "extra": {
                "laminas": {
                    "component": "Laminas\\Di",
                    "config-provider": "Laminas\\Di\\ConfigProvider"
                }
            },
            "autoload": {
                "psr-4": {
                    "Laminas\\Di\\": "src/"
                }
            },
            "notification-url": "https://packagist.org/downloads/",
            "license": [
                "BSD-3-Clause"
            ],
            "description": "Automated dependency injection for PSR-11 containers",
            "homepage": "https://laminas.dev",
            "keywords": [
                "PSR-11",
                "di",
                "laminas"
            ],
            "time": "2020-12-24T12:46:22+00:00"
        },
        {
            "name": "laminas/laminas-diactoros",
            "version": "1.8.7p2",
            "source": {
                "type": "git",
                "url": "https://github.com/laminas/laminas-diactoros.git",
                "reference": "6991c1af7c8d2c8efee81b22ba97024781824aaa"
            },
            "dist": {
                "type": "zip",
                "url": "https://api.github.com/repos/laminas/laminas-diactoros/zipball/6991c1af7c8d2c8efee81b22ba97024781824aaa",
                "reference": "6991c1af7c8d2c8efee81b22ba97024781824aaa",
                "shasum": ""
            },
            "require": {
                "laminas/laminas-zendframework-bridge": "^1.0",
                "php": "^5.6 || ^7.0",
                "psr/http-message": "^1.0"
            },
            "provide": {
                "psr/http-message-implementation": "1.0"
            },
            "replace": {
                "zendframework/zend-diactoros": "~1.8.7.0"
            },
            "require-dev": {
                "ext-dom": "*",
                "ext-libxml": "*",
                "laminas/laminas-coding-standard": "~1.0",
                "php-http/psr7-integration-tests": "dev-master",
                "phpunit/phpunit": "^5.7.16 || ^6.0.8 || ^7.2.7"
            },
            "type": "library",
            "extra": {
                "branch-alias": {
                    "dev-release-1.8": "1.8.x-dev"
                }
            },
            "autoload": {
                "files": [
                    "src/functions/create_uploaded_file.php",
                    "src/functions/marshal_headers_from_sapi.php",
                    "src/functions/marshal_method_from_sapi.php",
                    "src/functions/marshal_protocol_version_from_sapi.php",
                    "src/functions/marshal_uri_from_sapi.php",
                    "src/functions/normalize_server.php",
                    "src/functions/normalize_uploaded_files.php",
                    "src/functions/parse_cookie_header.php",
                    "src/functions/create_uploaded_file.legacy.php",
                    "src/functions/marshal_headers_from_sapi.legacy.php",
                    "src/functions/marshal_method_from_sapi.legacy.php",
                    "src/functions/marshal_protocol_version_from_sapi.legacy.php",
                    "src/functions/marshal_uri_from_sapi.legacy.php",
                    "src/functions/normalize_server.legacy.php",
                    "src/functions/normalize_uploaded_files.legacy.php",
                    "src/functions/parse_cookie_header.legacy.php"
                ],
                "psr-4": {
                    "Laminas\\Diactoros\\": "src/"
                }
            },
            "notification-url": "https://packagist.org/downloads/",
            "license": [
                "BSD-3-Clause"
            ],
            "description": "PSR HTTP Message implementations",
            "homepage": "https://laminas.dev",
            "keywords": [
                "http",
                "laminas",
                "psr",
                "psr-7"
            ],
            "time": "2020-03-23T15:28:28+00:00"
        },
        {
            "name": "laminas/laminas-escaper",
            "version": "2.6.1",
            "source": {
                "type": "git",
                "url": "https://github.com/laminas/laminas-escaper.git",
                "reference": "25f2a053eadfa92ddacb609dcbbc39362610da70"
            },
            "dist": {
                "type": "zip",
                "url": "https://api.github.com/repos/laminas/laminas-escaper/zipball/25f2a053eadfa92ddacb609dcbbc39362610da70",
                "reference": "25f2a053eadfa92ddacb609dcbbc39362610da70",
                "shasum": ""
            },
            "require": {
                "laminas/laminas-zendframework-bridge": "^1.0",
                "php": "^5.6 || ^7.0"
            },
            "replace": {
                "zendframework/zend-escaper": "self.version"
            },
            "require-dev": {
                "laminas/laminas-coding-standard": "~1.0.0",
                "phpunit/phpunit": "^5.7.27 || ^6.5.8 || ^7.1.2"
            },
            "type": "library",
            "extra": {
                "branch-alias": {
                    "dev-master": "2.6.x-dev",
                    "dev-develop": "2.7.x-dev"
                }
            },
            "autoload": {
                "psr-4": {
                    "Laminas\\Escaper\\": "src/"
                }
            },
            "notification-url": "https://packagist.org/downloads/",
            "license": [
                "BSD-3-Clause"
            ],
            "description": "Securely and safely escape HTML, HTML attributes, JavaScript, CSS, and URLs",
            "homepage": "https://laminas.dev",
            "keywords": [
                "escaper",
                "laminas"
            ],
            "time": "2019-12-31T16:43:30+00:00"
        },
        {
            "name": "laminas/laminas-eventmanager",
            "version": "3.3.0",
            "source": {
                "type": "git",
                "url": "https://github.com/laminas/laminas-eventmanager.git",
                "reference": "1940ccf30e058b2fd66f5a9d696f1b5e0027b082"
            },
            "dist": {
                "type": "zip",
                "url": "https://api.github.com/repos/laminas/laminas-eventmanager/zipball/1940ccf30e058b2fd66f5a9d696f1b5e0027b082",
                "reference": "1940ccf30e058b2fd66f5a9d696f1b5e0027b082",
                "shasum": ""
            },
            "require": {
                "laminas/laminas-zendframework-bridge": "^1.0",
                "php": "^7.3 || ^8.0"
            },
            "replace": {
                "zendframework/zend-eventmanager": "^3.2.1"
            },
            "require-dev": {
                "container-interop/container-interop": "^1.1",
                "laminas/laminas-coding-standard": "~1.0.0",
                "laminas/laminas-stdlib": "^2.7.3 || ^3.0",
                "phpbench/phpbench": "^0.17.1",
                "phpunit/phpunit": "^8.5.8"
            },
            "suggest": {
                "container-interop/container-interop": "^1.1, to use the lazy listeners feature",
                "laminas/laminas-stdlib": "^2.7.3 || ^3.0, to use the FilterChain feature"
            },
            "type": "library",
            "extra": {
                "branch-alias": {
                    "dev-master": "3.3.x-dev",
                    "dev-develop": "3.4.x-dev"
                }
            },
            "autoload": {
                "psr-4": {
                    "Laminas\\EventManager\\": "src/"
                }
            },
            "notification-url": "https://packagist.org/downloads/",
            "license": [
                "BSD-3-Clause"
            ],
            "description": "Trigger and listen to events within a PHP application",
            "homepage": "https://laminas.dev",
            "keywords": [
                "event",
                "eventmanager",
                "events",
                "laminas"
            ],
            "time": "2020-08-25T11:10:44+00:00"
        },
        {
            "name": "laminas/laminas-feed",
            "version": "2.12.3",
            "source": {
                "type": "git",
                "url": "https://github.com/laminas/laminas-feed.git",
                "reference": "3c91415633cb1be6f9d78683d69b7dcbfe6b4012"
            },
            "dist": {
                "type": "zip",
                "url": "https://api.github.com/repos/laminas/laminas-feed/zipball/3c91415633cb1be6f9d78683d69b7dcbfe6b4012",
                "reference": "3c91415633cb1be6f9d78683d69b7dcbfe6b4012",
                "shasum": ""
            },
            "require": {
                "ext-dom": "*",
                "ext-libxml": "*",
                "laminas/laminas-escaper": "^2.5.2",
                "laminas/laminas-stdlib": "^3.2.1",
                "laminas/laminas-zendframework-bridge": "^1.0",
                "php": "^5.6 || ^7.0"
            },
            "replace": {
                "zendframework/zend-feed": "^2.12.0"
            },
            "require-dev": {
                "laminas/laminas-cache": "^2.7.2",
                "laminas/laminas-coding-standard": "~1.0.0",
                "laminas/laminas-db": "^2.8.2",
                "laminas/laminas-http": "^2.7",
                "laminas/laminas-servicemanager": "^2.7.8 || ^3.3",
                "laminas/laminas-validator": "^2.10.1",
                "phpunit/phpunit": "^5.7.27 || ^6.5.14 || ^7.5.20",
                "psr/http-message": "^1.0.1"
            },
            "suggest": {
                "laminas/laminas-cache": "Laminas\\Cache component, for optionally caching feeds between requests",
                "laminas/laminas-db": "Laminas\\Db component, for use with PubSubHubbub",
                "laminas/laminas-http": "Laminas\\Http for PubSubHubbub, and optionally for use with Laminas\\Feed\\Reader",
                "laminas/laminas-servicemanager": "Laminas\\ServiceManager component, for easily extending ExtensionManager implementations",
                "laminas/laminas-validator": "Laminas\\Validator component, for validating email addresses used in Atom feeds and entries when using the Writer subcomponent",
                "psr/http-message": "PSR-7 ^1.0.1, if you wish to use Laminas\\Feed\\Reader\\Http\\Psr7ResponseDecorator"
            },
            "type": "library",
            "extra": {
                "branch-alias": {
                    "dev-master": "2.12.x-dev",
                    "dev-develop": "2.13.x-dev"
                }
            },
            "autoload": {
                "psr-4": {
                    "Laminas\\Feed\\": "src/"
                }
            },
            "notification-url": "https://packagist.org/downloads/",
            "license": [
                "BSD-3-Clause"
            ],
            "description": "provides functionality for consuming RSS and Atom feeds",
            "homepage": "https://laminas.dev",
            "keywords": [
                "feed",
                "laminas"
            ],
            "time": "2020-08-18T13:45:04+00:00"
        },
        {
            "name": "laminas/laminas-filter",
            "version": "2.9.4",
            "source": {
                "type": "git",
                "url": "https://github.com/laminas/laminas-filter.git",
                "reference": "3c4476e772a062cef7531c6793377ae585d89c82"
            },
            "dist": {
                "type": "zip",
                "url": "https://api.github.com/repos/laminas/laminas-filter/zipball/3c4476e772a062cef7531c6793377ae585d89c82",
                "reference": "3c4476e772a062cef7531c6793377ae585d89c82",
                "shasum": ""
            },
            "require": {
                "laminas/laminas-stdlib": "^2.7.7 || ^3.1",
                "laminas/laminas-zendframework-bridge": "^1.0",
                "php": "^5.6 || ^7.0"
            },
            "conflict": {
                "laminas/laminas-validator": "<2.10.1"
            },
            "replace": {
                "zendframework/zend-filter": "^2.9.2"
            },
            "require-dev": {
                "laminas/laminas-coding-standard": "~1.0.0",
                "laminas/laminas-crypt": "^3.2.1",
                "laminas/laminas-servicemanager": "^2.7.8 || ^3.3",
                "laminas/laminas-uri": "^2.6",
                "pear/archive_tar": "^1.4.3",
                "phpunit/phpunit": "^5.7.23 || ^6.4.3",
                "psr/http-factory": "^1.0"
            },
            "suggest": {
                "laminas/laminas-crypt": "Laminas\\Crypt component, for encryption filters",
                "laminas/laminas-i18n": "Laminas\\I18n component for filters depending on i18n functionality",
                "laminas/laminas-servicemanager": "Laminas\\ServiceManager component, for using the filter chain functionality",
                "laminas/laminas-uri": "Laminas\\Uri component, for the UriNormalize filter",
                "psr/http-factory-implementation": "psr/http-factory-implementation, for creating file upload instances when consuming PSR-7 in file upload filters"
            },
            "type": "library",
            "extra": {
                "branch-alias": {
                    "dev-master": "2.9.x-dev",
                    "dev-develop": "2.10.x-dev"
                },
                "laminas": {
                    "component": "Laminas\\Filter",
                    "config-provider": "Laminas\\Filter\\ConfigProvider"
                }
            },
            "autoload": {
                "psr-4": {
                    "Laminas\\Filter\\": "src/"
                }
            },
            "notification-url": "https://packagist.org/downloads/",
            "license": [
                "BSD-3-Clause"
            ],
            "description": "Programmatically filter and normalize data and files",
            "homepage": "https://laminas.dev",
            "keywords": [
                "filter",
                "laminas"
            ],
            "time": "2020-03-29T12:41:29+00:00"
        },
        {
            "name": "laminas/laminas-form",
            "version": "2.15.0",
            "source": {
                "type": "git",
                "url": "https://github.com/laminas/laminas-form.git",
                "reference": "359cd372c565e18a17f32ccfeacdf21bba091ce2"
            },
            "dist": {
                "type": "zip",
                "url": "https://api.github.com/repos/laminas/laminas-form/zipball/359cd372c565e18a17f32ccfeacdf21bba091ce2",
                "reference": "359cd372c565e18a17f32ccfeacdf21bba091ce2",
                "shasum": ""
            },
            "require": {
                "laminas/laminas-hydrator": "^1.1 || ^2.1 || ^3.0",
                "laminas/laminas-inputfilter": "^2.8",
                "laminas/laminas-stdlib": "^3.2.1",
                "laminas/laminas-zendframework-bridge": "^1.0",
                "php": "^5.6 || ^7.0"
            },
            "replace": {
                "zendframework/zend-form": "^2.14.3"
            },
            "require-dev": {
                "doctrine/annotations": "~1.0",
                "laminas/laminas-cache": "^2.6.1",
                "laminas/laminas-captcha": "^2.7.1",
                "laminas/laminas-code": "^2.6 || ^3.0",
                "laminas/laminas-coding-standard": "~1.0.0",
                "laminas/laminas-escaper": "^2.5",
                "laminas/laminas-eventmanager": "^2.6.2 || ^3.0",
                "laminas/laminas-filter": "^2.6",
                "laminas/laminas-i18n": "^2.6",
                "laminas/laminas-recaptcha": "^3.0.0",
                "laminas/laminas-servicemanager": "^2.7.5 || ^3.0.3",
                "laminas/laminas-session": "^2.8.1",
                "laminas/laminas-text": "^2.6",
                "laminas/laminas-validator": "^2.6",
                "laminas/laminas-view": "^2.6.2",
                "phpunit/phpunit": "^5.7.27 || ^6.5.14 || ^7.5.20"
            },
            "suggest": {
                "laminas/laminas-captcha": "^2.7.1, required for using CAPTCHA form elements",
                "laminas/laminas-code": "^2.6 || ^3.0, required to use laminas-form annotations support",
                "laminas/laminas-eventmanager": "^2.6.2 || ^3.0, reuired for laminas-form annotations support",
                "laminas/laminas-i18n": "^2.6, required when using laminas-form view helpers",
                "laminas/laminas-recaptcha": "in order to use the ReCaptcha form element",
                "laminas/laminas-servicemanager": "^2.7.5 || ^3.0.3, required to use the form factories or provide services",
                "laminas/laminas-view": "^2.6.2, required for using the laminas-form view helpers"
            },
            "type": "library",
            "extra": {
                "branch-alias": {
                    "dev-master": "2.15.x-dev",
                    "dev-develop": "2.16.x-dev"
                },
                "laminas": {
                    "component": "Laminas\\Form",
                    "config-provider": "Laminas\\Form\\ConfigProvider"
                }
            },
            "autoload": {
                "psr-4": {
                    "Laminas\\Form\\": "src/"
                },
                "files": [
                    "autoload/formElementManagerPolyfill.php"
                ]
            },
            "notification-url": "https://packagist.org/downloads/",
            "license": [
                "BSD-3-Clause"
            ],
            "description": "Validate and display simple and complex forms, casting forms to business objects and vice versa",
            "homepage": "https://laminas.dev",
            "keywords": [
                "form",
                "laminas"
            ],
            "time": "2020-07-14T13:53:27+00:00"
        },
        {
            "name": "laminas/laminas-http",
            "version": "2.13.0",
            "source": {
                "type": "git",
                "url": "https://github.com/laminas/laminas-http.git",
                "reference": "33b7942f51ce905ce9bfc8bf28badc501d3904b5"
            },
            "dist": {
                "type": "zip",
                "url": "https://api.github.com/repos/laminas/laminas-http/zipball/33b7942f51ce905ce9bfc8bf28badc501d3904b5",
                "reference": "33b7942f51ce905ce9bfc8bf28badc501d3904b5",
                "shasum": ""
            },
            "require": {
                "laminas/laminas-loader": "^2.5.1",
                "laminas/laminas-stdlib": "^3.2.1",
                "laminas/laminas-uri": "^2.5.2",
                "laminas/laminas-validator": "^2.10.1",
                "laminas/laminas-zendframework-bridge": "^1.0",
                "php": "^5.6 || ^7.0"
            },
            "replace": {
                "zendframework/zend-http": "^2.11.2"
            },
            "require-dev": {
                "laminas/laminas-coding-standard": "~1.0.0",
                "laminas/laminas-config": "^3.1 || ^2.6",
                "phpunit/phpunit": "^5.7.27 || ^6.5.8 || ^7.1.3"
            },
            "suggest": {
                "paragonie/certainty": "For automated management of cacert.pem"
            },
            "type": "library",
            "autoload": {
                "psr-4": {
                    "Laminas\\Http\\": "src/"
                }
            },
            "notification-url": "https://packagist.org/downloads/",
            "license": [
                "BSD-3-Clause"
            ],
            "description": "Provides an easy interface for performing Hyper-Text Transfer Protocol (HTTP) requests",
            "homepage": "https://laminas.dev",
            "keywords": [
                "http",
                "http client",
                "laminas"
            ],
            "time": "2020-08-18T17:11:58+00:00"
        },
        {
            "name": "laminas/laminas-hydrator",
            "version": "2.4.2",
            "source": {
                "type": "git",
                "url": "https://github.com/laminas/laminas-hydrator.git",
                "reference": "4a0e81cf05f32edcace817f1f48cb4055f689d85"
            },
            "dist": {
                "type": "zip",
                "url": "https://api.github.com/repos/laminas/laminas-hydrator/zipball/4a0e81cf05f32edcace817f1f48cb4055f689d85",
                "reference": "4a0e81cf05f32edcace817f1f48cb4055f689d85",
                "shasum": ""
            },
            "require": {
                "laminas/laminas-stdlib": "^3.0",
                "laminas/laminas-zendframework-bridge": "^1.0",
                "php": "^5.6 || ^7.0"
            },
            "replace": {
                "zendframework/zend-hydrator": "self.version"
            },
            "require-dev": {
                "laminas/laminas-coding-standard": "~1.0.0",
                "laminas/laminas-eventmanager": "^2.6.2 || ^3.0",
                "laminas/laminas-filter": "^2.6",
                "laminas/laminas-inputfilter": "^2.6",
                "laminas/laminas-serializer": "^2.6.1",
                "laminas/laminas-servicemanager": "^2.7.5 || ^3.0.3",
                "phpunit/phpunit": "^5.7.27 || ^6.5.8 || ^7.1.2"
            },
            "suggest": {
                "laminas/laminas-eventmanager": "^2.6.2 || ^3.0, to support aggregate hydrator usage",
                "laminas/laminas-filter": "^2.6, to support naming strategy hydrator usage",
                "laminas/laminas-serializer": "^2.6.1, to use the SerializableStrategy",
                "laminas/laminas-servicemanager": "^2.7.5 || ^3.0.3, to support hydrator plugin manager usage"
            },
            "type": "library",
            "extra": {
                "branch-alias": {
                    "dev-release-2.4": "2.4.x-dev"
                },
                "laminas": {
                    "component": "Laminas\\Hydrator",
                    "config-provider": "Laminas\\Hydrator\\ConfigProvider"
                }
            },
            "autoload": {
                "psr-4": {
                    "Laminas\\Hydrator\\": "src/"
                }
            },
            "notification-url": "https://packagist.org/downloads/",
            "license": [
                "BSD-3-Clause"
            ],
            "description": "Serialize objects to arrays, and vice versa",
            "homepage": "https://laminas.dev",
            "keywords": [
                "hydrator",
                "laminas"
            ],
            "time": "2019-12-31T17:06:38+00:00"
        },
        {
            "name": "laminas/laminas-i18n",
            "version": "2.11.0",
            "source": {
                "type": "git",
                "url": "https://github.com/laminas/laminas-i18n.git",
                "reference": "85678f444b6dcb48e8a04591779e11c24e5bb901"
            },
            "dist": {
                "type": "zip",
                "url": "https://api.github.com/repos/laminas/laminas-i18n/zipball/85678f444b6dcb48e8a04591779e11c24e5bb901",
                "reference": "85678f444b6dcb48e8a04591779e11c24e5bb901",
                "shasum": ""
            },
            "require": {
                "ext-intl": "*",
                "laminas/laminas-stdlib": "^2.7 || ^3.0",
                "laminas/laminas-zendframework-bridge": "^1.0",
                "php": "^7.3 || ~8.0.0"
            },
            "conflict": {
                "phpspec/prophecy": "<1.9.0"
            },
            "replace": {
                "zendframework/zend-i18n": "^2.10.1"
            },
            "require-dev": {
                "laminas/laminas-cache": "^2.6.1",
                "laminas/laminas-coding-standard": "~1.0.0",
                "laminas/laminas-config": "^2.6",
                "laminas/laminas-eventmanager": "^2.6.2 || ^3.0",
                "laminas/laminas-filter": "^2.6.1",
                "laminas/laminas-servicemanager": "^3.2.1",
                "laminas/laminas-validator": "^2.6",
                "laminas/laminas-view": "^2.6.3",
                "phpunit/phpunit": "^9.3"
            },
            "suggest": {
                "laminas/laminas-cache": "Laminas\\Cache component",
                "laminas/laminas-config": "Laminas\\Config component",
                "laminas/laminas-eventmanager": "You should install this package to use the events in the translator",
                "laminas/laminas-filter": "You should install this package to use the provided filters",
                "laminas/laminas-i18n-resources": "Translation resources",
                "laminas/laminas-servicemanager": "Laminas\\ServiceManager component",
                "laminas/laminas-validator": "You should install this package to use the provided validators",
                "laminas/laminas-view": "You should install this package to use the provided view helpers"
            },
            "type": "library",
            "extra": {
                "laminas": {
                    "component": "Laminas\\I18n",
                    "config-provider": "Laminas\\I18n\\ConfigProvider"
                }
            },
            "autoload": {
                "psr-4": {
                    "Laminas\\I18n\\": "src/"
                }
            },
            "notification-url": "https://packagist.org/downloads/",
            "license": [
                "BSD-3-Clause"
            ],
            "description": "Provide translations for your application, and filter and validate internationalized values",
            "homepage": "https://laminas.dev",
            "keywords": [
                "i18n",
                "laminas"
            ],
            "time": "2020-10-24T13:14:32+00:00"
        },
        {
            "name": "laminas/laminas-inputfilter",
            "version": "2.10.1",
            "source": {
                "type": "git",
                "url": "git@github.com:laminas/laminas-inputfilter.git",
                "reference": "b29ce8f512c966468eee37ea4873ae5fb545d00a"
            },
            "dist": {
                "type": "zip",
                "url": "https://api.github.com/repos/laminas/laminas-inputfilter/zipball/b29ce8f512c966468eee37ea4873ae5fb545d00a",
                "reference": "b29ce8f512c966468eee37ea4873ae5fb545d00a",
                "shasum": ""
            },
            "require": {
                "laminas/laminas-filter": "^2.9.1",
                "laminas/laminas-servicemanager": "^2.7.10 || ^3.3.1",
                "laminas/laminas-stdlib": "^2.7 || ^3.0",
                "laminas/laminas-validator": "^2.11",
                "laminas/laminas-zendframework-bridge": "^1.0",
                "php": "^5.6 || ^7.0"
            },
            "replace": {
                "zendframework/zend-inputfilter": "self.version"
            },
            "require-dev": {
                "laminas/laminas-coding-standard": "~1.0.0",
                "phpunit/phpunit": "^5.7.27 || ^6.5.14 || ^7.5.15",
                "psr/http-message": "^1.0"
            },
            "suggest": {
                "psr/http-message-implementation": "PSR-7 is required if you wish to validate PSR-7 UploadedFileInterface payloads"
            },
            "type": "library",
            "extra": {
                "branch-alias": {
                    "dev-master": "2.10.x-dev",
                    "dev-develop": "2.11.x-dev"
                },
                "laminas": {
                    "component": "Laminas\\InputFilter",
                    "config-provider": "Laminas\\InputFilter\\ConfigProvider"
                }
            },
            "autoload": {
                "psr-4": {
                    "Laminas\\InputFilter\\": "src/"
                }
            },
            "notification-url": "https://packagist.org/downloads/",
            "license": [
                "BSD-3-Clause"
            ],
            "description": "Normalize and validate input sets from the web, APIs, the CLI, and more, including files",
            "homepage": "https://laminas.dev",
            "keywords": [
                "inputfilter",
                "laminas"
            ],
            "time": "2019-12-31T17:11:54+00:00"
        },
        {
            "name": "laminas/laminas-json",
            "version": "2.6.1",
            "source": {
                "type": "git",
                "url": "https://github.com/laminas/laminas-json.git",
                "reference": "db58425b7f0eba44a7539450cc926af80915951a"
            },
            "dist": {
                "type": "zip",
                "url": "https://api.github.com/repos/laminas/laminas-json/zipball/db58425b7f0eba44a7539450cc926af80915951a",
                "reference": "db58425b7f0eba44a7539450cc926af80915951a",
                "shasum": ""
            },
            "require": {
                "laminas/laminas-zendframework-bridge": "^1.0",
                "php": "^5.5 || ^7.0"
            },
            "replace": {
                "zendframework/zend-json": "self.version"
            },
            "require-dev": {
                "fabpot/php-cs-fixer": "1.7.*",
                "laminas/laminas-http": "^2.5.4",
                "laminas/laminas-server": "^2.6.1",
                "laminas/laminas-stdlib": "^2.5 || ^3.0",
                "laminas/laminas-xml": "^1.0.2",
                "phpunit/phpunit": "~4.0"
            },
            "suggest": {
                "laminas/laminas-http": "Laminas\\Http component, required to use Laminas\\Json\\Server",
                "laminas/laminas-server": "Laminas\\Server component, required to use Laminas\\Json\\Server",
                "laminas/laminas-stdlib": "Laminas\\Stdlib component, for use with caching Laminas\\Json\\Server responses",
                "laminas/laminas-xml": "To support Laminas\\Json\\Json::fromXml() usage"
            },
            "type": "library",
            "extra": {
                "branch-alias": {
                    "dev-master": "2.6-dev",
                    "dev-develop": "2.7-dev"
                }
            },
            "autoload": {
                "psr-4": {
                    "Laminas\\Json\\": "src/"
                }
            },
            "notification-url": "https://packagist.org/downloads/",
            "license": [
                "BSD-3-Clause"
            ],
            "description": "provides convenience methods for serializing native PHP to JSON and decoding JSON to native PHP",
            "homepage": "https://laminas.dev",
            "keywords": [
                "json",
                "laminas"
            ],
            "time": "2019-12-31T17:15:00+00:00"
        },
        {
            "name": "laminas/laminas-loader",
            "version": "2.6.1",
            "source": {
                "type": "git",
                "url": "https://github.com/laminas/laminas-loader.git",
                "reference": "5d01c2c237ae9e68bec262f339947e2ea18979bc"
            },
            "dist": {
                "type": "zip",
                "url": "https://api.github.com/repos/laminas/laminas-loader/zipball/5d01c2c237ae9e68bec262f339947e2ea18979bc",
                "reference": "5d01c2c237ae9e68bec262f339947e2ea18979bc",
                "shasum": ""
            },
            "require": {
                "laminas/laminas-zendframework-bridge": "^1.0",
                "php": "^5.6 || ^7.0"
            },
            "replace": {
                "zendframework/zend-loader": "self.version"
            },
            "require-dev": {
                "laminas/laminas-coding-standard": "~1.0.0",
                "phpunit/phpunit": "^5.7.27 || ^6.5.8 || ^7.1.4"
            },
            "type": "library",
            "extra": {
                "branch-alias": {
                    "dev-master": "2.6.x-dev",
                    "dev-develop": "2.7.x-dev"
                }
            },
            "autoload": {
                "psr-4": {
                    "Laminas\\Loader\\": "src/"
                }
            },
            "notification-url": "https://packagist.org/downloads/",
            "license": [
                "BSD-3-Clause"
            ],
            "description": "Autoloading and plugin loading strategies",
            "homepage": "https://laminas.dev",
            "keywords": [
                "laminas",
                "loader"
            ],
            "time": "2019-12-31T17:18:27+00:00"
        },
        {
            "name": "laminas/laminas-log",
            "version": "2.12.0",
            "source": {
                "type": "git",
                "url": "https://github.com/laminas/laminas-log.git",
                "reference": "4e92d841b48868714a070b10866e94be80fc92ff"
            },
            "dist": {
                "type": "zip",
                "url": "https://api.github.com/repos/laminas/laminas-log/zipball/4e92d841b48868714a070b10866e94be80fc92ff",
                "reference": "4e92d841b48868714a070b10866e94be80fc92ff",
                "shasum": ""
            },
            "require": {
                "laminas/laminas-servicemanager": "^2.7.5 || ^3.0.3",
                "laminas/laminas-stdlib": "^2.7 || ^3.0",
                "laminas/laminas-zendframework-bridge": "^1.0",
                "php": "^5.6 || ^7.0",
                "psr/log": "^1.1.2"
            },
            "provide": {
                "psr/log-implementation": "1.0.0"
            },
            "replace": {
                "zendframework/zend-log": "self.version"
            },
            "require-dev": {
                "laminas/laminas-coding-standard": "~1.0.0",
                "laminas/laminas-db": "^2.6",
                "laminas/laminas-escaper": "^2.5",
                "laminas/laminas-filter": "^2.5",
                "laminas/laminas-mail": "^2.6.1",
                "laminas/laminas-validator": "^2.10.1",
                "mikey179/vfsstream": "^1.6.7",
                "phpunit/phpunit": "^5.7.27 || ^6.5.14 || ^7.5.15"
            },
            "suggest": {
                "ext-mongo": "mongo extension to use Mongo writer",
                "ext-mongodb": "mongodb extension to use MongoDB writer",
                "laminas/laminas-db": "Laminas\\Db component to use the database log writer",
                "laminas/laminas-escaper": "Laminas\\Escaper component, for use in the XML log formatter",
                "laminas/laminas-mail": "Laminas\\Mail component to use the email log writer",
                "laminas/laminas-validator": "Laminas\\Validator component to block invalid log messages"
            },
            "type": "library",
            "extra": {
                "branch-alias": {
                    "dev-master": "2.12.x-dev",
                    "dev-develop": "2.13.x-dev"
                },
                "laminas": {
                    "component": "Laminas\\Log",
                    "config-provider": "Laminas\\Log\\ConfigProvider"
                }
            },
            "autoload": {
                "psr-4": {
                    "Laminas\\Log\\": "src/"
                }
            },
            "notification-url": "https://packagist.org/downloads/",
            "license": [
                "BSD-3-Clause"
            ],
            "description": "Robust, composite logger with filtering, formatting, and PSR-3 support",
            "homepage": "https://laminas.dev",
            "keywords": [
                "laminas",
                "log",
                "logging"
            ],
            "time": "2019-12-31T17:18:59+00:00"
        },
        {
            "name": "laminas/laminas-mail",
            "version": "2.12.3",
            "source": {
                "type": "git",
                "url": "https://github.com/laminas/laminas-mail.git",
                "reference": "c154a733b122539ac2c894561996c770db289f70"
            },
            "dist": {
                "type": "zip",
                "url": "https://api.github.com/repos/laminas/laminas-mail/zipball/c154a733b122539ac2c894561996c770db289f70",
                "reference": "c154a733b122539ac2c894561996c770db289f70",
                "shasum": ""
            },
            "require": {
                "ext-iconv": "*",
                "laminas/laminas-loader": "^2.5",
                "laminas/laminas-mime": "^2.5",
                "laminas/laminas-stdlib": "^2.7 || ^3.0",
                "laminas/laminas-validator": "^2.10.2",
                "laminas/laminas-zendframework-bridge": "^1.0",
                "php": "^7.1",
                "true/punycode": "^2.1"
            },
            "replace": {
                "zendframework/zend-mail": "^2.10.0"
            },
            "require-dev": {
                "laminas/laminas-coding-standard": "~1.0.0",
                "laminas/laminas-config": "^2.6",
                "laminas/laminas-crypt": "^2.6 || ^3.0",
                "laminas/laminas-servicemanager": "^3.2.1",
                "phpunit/phpunit": "^7.5.20"
            },
            "suggest": {
                "laminas/laminas-crypt": "Crammd5 support in SMTP Auth",
                "laminas/laminas-servicemanager": "^2.7.10 || ^3.3.1 when using SMTP to deliver messages"
            },
            "type": "library",
            "extra": {
                "laminas": {
                    "component": "Laminas\\Mail",
                    "config-provider": "Laminas\\Mail\\ConfigProvider"
                }
            },
            "autoload": {
                "psr-4": {
                    "Laminas\\Mail\\": "src/"
                }
            },
            "notification-url": "https://packagist.org/downloads/",
            "license": [
                "BSD-3-Clause"
            ],
            "description": "Provides generalized functionality to compose and send both text and MIME-compliant multipart e-mail messages",
            "homepage": "https://laminas.dev",
            "keywords": [
                "laminas",
                "mail"
            ],
            "time": "2020-08-12T14:51:33+00:00"
        },
        {
            "name": "laminas/laminas-math",
            "version": "2.7.1",
            "source": {
                "type": "git",
                "url": "https://github.com/laminas/laminas-math.git",
                "reference": "8027b37e00accc43f28605c7d8fd081baed1f475"
            },
            "dist": {
                "type": "zip",
                "url": "https://api.github.com/repos/laminas/laminas-math/zipball/8027b37e00accc43f28605c7d8fd081baed1f475",
                "reference": "8027b37e00accc43f28605c7d8fd081baed1f475",
                "shasum": ""
            },
            "require": {
                "laminas/laminas-zendframework-bridge": "^1.0",
                "php": "^5.5 || ^7.0"
            },
            "replace": {
                "zendframework/zend-math": "self.version"
            },
            "require-dev": {
                "fabpot/php-cs-fixer": "1.7.*",
                "ircmaxell/random-lib": "~1.1",
                "phpunit/phpunit": "~4.0"
            },
            "suggest": {
                "ext-bcmath": "If using the bcmath functionality",
                "ext-gmp": "If using the gmp functionality",
                "ircmaxell/random-lib": "Fallback random byte generator for Laminas\\Math\\Rand if Mcrypt extensions is unavailable"
            },
            "type": "library",
            "extra": {
                "branch-alias": {
                    "dev-master": "2.7-dev",
                    "dev-develop": "2.8-dev"
                }
            },
            "autoload": {
                "psr-4": {
                    "Laminas\\Math\\": "src/"
                }
            },
            "notification-url": "https://packagist.org/downloads/",
            "license": [
                "BSD-3-Clause"
            ],
            "homepage": "https://laminas.dev",
            "keywords": [
                "laminas",
                "math"
            ],
            "time": "2019-12-31T17:24:15+00:00"
        },
        {
            "name": "laminas/laminas-mime",
            "version": "2.7.4",
            "source": {
                "type": "git",
                "url": "https://github.com/laminas/laminas-mime.git",
                "reference": "e45a7d856bf7b4a7b5bd00d6371f9961dc233add"
            },
            "dist": {
                "type": "zip",
                "url": "https://api.github.com/repos/laminas/laminas-mime/zipball/e45a7d856bf7b4a7b5bd00d6371f9961dc233add",
                "reference": "e45a7d856bf7b4a7b5bd00d6371f9961dc233add",
                "shasum": ""
            },
            "require": {
                "laminas/laminas-stdlib": "^2.7 || ^3.0",
                "laminas/laminas-zendframework-bridge": "^1.0",
                "php": "^5.6 || ^7.0"
            },
            "replace": {
                "zendframework/zend-mime": "^2.7.2"
            },
            "require-dev": {
                "laminas/laminas-coding-standard": "~1.0.0",
                "laminas/laminas-mail": "^2.6",
                "phpunit/phpunit": "^5.7.27 || ^6.5.14 || ^7.5.20"
            },
            "suggest": {
                "laminas/laminas-mail": "Laminas\\Mail component"
            },
            "type": "library",
            "extra": {
                "branch-alias": {
                    "dev-master": "2.7.x-dev",
                    "dev-develop": "2.8.x-dev"
                }
            },
            "autoload": {
                "psr-4": {
                    "Laminas\\Mime\\": "src/"
                }
            },
            "notification-url": "https://packagist.org/downloads/",
            "license": [
                "BSD-3-Clause"
            ],
            "description": "Create and parse MIME messages and parts",
            "homepage": "https://laminas.dev",
            "keywords": [
                "laminas",
                "mime"
            ],
            "time": "2020-03-29T13:12:07+00:00"
        },
        {
            "name": "laminas/laminas-modulemanager",
            "version": "2.9.0",
            "source": {
                "type": "git",
                "url": "https://github.com/laminas/laminas-modulemanager.git",
                "reference": "789bbd4ab391da9221f265f6bb2d594f8f11855b"
            },
            "dist": {
                "type": "zip",
                "url": "https://api.github.com/repos/laminas/laminas-modulemanager/zipball/789bbd4ab391da9221f265f6bb2d594f8f11855b",
                "reference": "789bbd4ab391da9221f265f6bb2d594f8f11855b",
                "shasum": ""
            },
            "require": {
                "laminas/laminas-config": "^3.1 || ^2.6",
                "laminas/laminas-eventmanager": "^3.2 || ^2.6.3",
                "laminas/laminas-stdlib": "^3.1 || ^2.7",
                "laminas/laminas-zendframework-bridge": "^1.0",
                "php": "^5.6 || ^7.0",
                "webimpress/safe-writer": "^1.0.2 || ^2.1"
            },
            "replace": {
                "zendframework/zend-modulemanager": "^2.8.4"
            },
            "require-dev": {
                "laminas/laminas-coding-standard": "~1.0.0",
                "laminas/laminas-console": "^2.6",
                "laminas/laminas-di": "^2.6",
                "laminas/laminas-loader": "^2.5",
                "laminas/laminas-mvc": "^3.0 || ^2.7",
                "laminas/laminas-servicemanager": "^3.0.3 || ^2.7.5",
                "phpunit/phpunit": "^5.7.27 || ^6.5.14 || ^7.5.16"
            },
            "suggest": {
                "laminas/laminas-console": "Laminas\\Console component",
                "laminas/laminas-loader": "Laminas\\Loader component if you are not using Composer autoloading for your modules",
                "laminas/laminas-mvc": "Laminas\\Mvc component",
                "laminas/laminas-servicemanager": "Laminas\\ServiceManager component"
            },
            "type": "library",
            "extra": {
                "branch-alias": {
                    "dev-master": "2.9.x-dev",
                    "dev-develop": "2.10.x-dev"
                }
            },
            "autoload": {
                "psr-4": {
                    "Laminas\\ModuleManager\\": "src/"
                }
            },
            "notification-url": "https://packagist.org/downloads/",
            "license": [
                "BSD-3-Clause"
            ],
            "description": "Modular application system for laminas-mvc applications",
            "homepage": "https://laminas.dev",
            "keywords": [
                "laminas",
                "modulemanager"
            ],
            "time": "2020-08-25T09:29:22+00:00"
        },
        {
            "name": "laminas/laminas-mvc",
            "version": "2.7.15",
            "source": {
                "type": "git",
                "url": "https://github.com/laminas/laminas-mvc.git",
                "reference": "7e7198b03556a57fb5fd3ed919d9e1cf71500642"
            },
            "dist": {
                "type": "zip",
                "url": "https://api.github.com/repos/laminas/laminas-mvc/zipball/7e7198b03556a57fb5fd3ed919d9e1cf71500642",
                "reference": "7e7198b03556a57fb5fd3ed919d9e1cf71500642",
                "shasum": ""
            },
            "require": {
                "container-interop/container-interop": "^1.1",
                "laminas/laminas-console": "^2.7",
                "laminas/laminas-eventmanager": "^2.6.4 || ^3.0",
                "laminas/laminas-form": "^2.11",
                "laminas/laminas-hydrator": "^1.1 || ^2.4",
                "laminas/laminas-psr7bridge": "^0.2",
                "laminas/laminas-servicemanager": "^2.7.10 || ^3.0.3",
                "laminas/laminas-stdlib": "^2.7.5 || ^3.0",
                "laminas/laminas-zendframework-bridge": "^1.0",
                "php": "^5.5 || ^7.0"
            },
            "replace": {
                "zendframework/zend-mvc": "self.version"
            },
            "require-dev": {
                "friendsofphp/php-cs-fixer": "1.7.*",
                "laminas/laminas-authentication": "^2.6",
                "laminas/laminas-cache": "^2.8",
                "laminas/laminas-di": "^2.6",
                "laminas/laminas-filter": "^2.8",
                "laminas/laminas-http": "^2.8",
                "laminas/laminas-i18n": "^2.8",
                "laminas/laminas-inputfilter": "^2.8",
                "laminas/laminas-json": "^2.6.1",
                "laminas/laminas-log": "^2.9.3",
                "laminas/laminas-modulemanager": "^2.8",
                "laminas/laminas-serializer": "^2.8",
                "laminas/laminas-session": "^2.8.1",
                "laminas/laminas-text": "^2.7",
                "laminas/laminas-uri": "^2.6",
                "laminas/laminas-validator": "^2.10",
                "laminas/laminas-view": "^2.9",
                "phpunit/phpunit": "^4.8.36",
                "sebastian/comparator": "^1.2.4",
                "sebastian/version": "^1.0.4"
            },
            "suggest": {
                "laminas/laminas-authentication": "Laminas\\Authentication component for Identity plugin",
                "laminas/laminas-config": "Laminas\\Config component",
                "laminas/laminas-di": "Laminas\\Di component",
                "laminas/laminas-filter": "Laminas\\Filter component",
                "laminas/laminas-http": "Laminas\\Http component",
                "laminas/laminas-i18n": "Laminas\\I18n component for translatable segments",
                "laminas/laminas-inputfilter": "Laminas\\Inputfilter component",
                "laminas/laminas-json": "Laminas\\Json component",
                "laminas/laminas-log": "Laminas\\Log component",
                "laminas/laminas-modulemanager": "Laminas\\ModuleManager component",
                "laminas/laminas-serializer": "Laminas\\Serializer component",
                "laminas/laminas-servicemanager-di": "^1.0.1, if using laminas-servicemanager v3 and requiring the laminas-di integration",
                "laminas/laminas-session": "Laminas\\Session component for FlashMessenger, PRG, and FPRG plugins",
                "laminas/laminas-text": "Laminas\\Text component",
                "laminas/laminas-uri": "Laminas\\Uri component",
                "laminas/laminas-validator": "Laminas\\Validator component",
                "laminas/laminas-view": "Laminas\\View component"
            },
            "type": "library",
            "extra": {
                "branch-alias": {
                    "dev-master": "2.7-dev",
                    "dev-develop": "3.0-dev"
                }
            },
            "autoload": {
                "files": [
                    "src/autoload.php"
                ],
                "psr-4": {
                    "Laminas\\Mvc\\": "src/"
                }
            },
            "notification-url": "https://packagist.org/downloads/",
            "license": [
                "BSD-3-Clause"
            ],
            "homepage": "https://laminas.dev",
            "keywords": [
                "laminas",
                "mvc"
            ],
            "time": "2019-12-31T17:32:15+00:00"
        },
        {
            "name": "laminas/laminas-psr7bridge",
            "version": "0.2.2",
            "source": {
                "type": "git",
                "url": "https://github.com/laminas/laminas-psr7bridge.git",
                "reference": "14780ef1d40effd59d77ab29c6d439b2af42cdfa"
            },
            "dist": {
                "type": "zip",
                "url": "https://api.github.com/repos/laminas/laminas-psr7bridge/zipball/14780ef1d40effd59d77ab29c6d439b2af42cdfa",
                "reference": "14780ef1d40effd59d77ab29c6d439b2af42cdfa",
                "shasum": ""
            },
            "require": {
                "laminas/laminas-diactoros": "^1.1",
                "laminas/laminas-http": "^2.5",
                "laminas/laminas-zendframework-bridge": "^1.0",
                "php": ">=5.5",
                "psr/http-message": "^1.0"
            },
            "replace": {
                "zendframework/zend-psr7bridge": "self.version"
            },
            "require-dev": {
                "phpunit/phpunit": "^4.7",
                "squizlabs/php_codesniffer": "^2.3"
            },
            "type": "library",
            "extra": {
                "branch-alias": {
                    "dev-master": "1.0-dev",
                    "dev-develop": "1.1-dev"
                }
            },
            "autoload": {
                "psr-4": {
                    "Laminas\\Psr7Bridge\\": "src/"
                }
            },
            "notification-url": "https://packagist.org/downloads/",
            "license": [
                "BSD-3-Clause"
            ],
            "description": "PSR-7 <-> Laminas\\Http bridge",
            "homepage": "https://laminas.dev",
            "keywords": [
                "http",
                "laminas",
                "psr",
                "psr-7"
            ],
            "time": "2019-12-31T17:38:47+00:00"
        },
        {
            "name": "laminas/laminas-serializer",
            "version": "2.9.1",
            "source": {
                "type": "git",
                "url": "https://github.com/laminas/laminas-serializer.git",
                "reference": "c1c9361f114271b0736db74e0083a919081af5e0"
            },
            "dist": {
                "type": "zip",
                "url": "https://api.github.com/repos/laminas/laminas-serializer/zipball/c1c9361f114271b0736db74e0083a919081af5e0",
                "reference": "c1c9361f114271b0736db74e0083a919081af5e0",
                "shasum": ""
            },
            "require": {
                "laminas/laminas-json": "^2.5 || ^3.0",
                "laminas/laminas-stdlib": "^2.7 || ^3.0",
                "laminas/laminas-zendframework-bridge": "^1.0",
                "php": "^5.6 || ^7.0"
            },
            "replace": {
                "zendframework/zend-serializer": "self.version"
            },
            "require-dev": {
                "laminas/laminas-coding-standard": "~1.0.0",
                "laminas/laminas-math": "^2.6 || ^3.0",
                "laminas/laminas-servicemanager": "^2.7.5 || ^3.0.3",
                "phpunit/phpunit": "^5.7.27 || ^6.5.14 || ^7.5.16"
            },
            "suggest": {
                "laminas/laminas-math": "(^2.6 || ^3.0) To support Python Pickle serialization",
                "laminas/laminas-servicemanager": "(^2.7.5 || ^3.0.3) To support plugin manager support"
            },
            "type": "library",
            "extra": {
                "branch-alias": {
                    "dev-master": "2.9.x-dev",
                    "dev-develop": "2.10.x-dev"
                },
                "laminas": {
                    "component": "Laminas\\Serializer",
                    "config-provider": "Laminas\\Serializer\\ConfigProvider"
                }
            },
            "autoload": {
                "psr-4": {
                    "Laminas\\Serializer\\": "src/"
                }
            },
            "notification-url": "https://packagist.org/downloads/",
            "license": [
                "BSD-3-Clause"
            ],
            "description": "Serialize and deserialize PHP structures to a variety of representations",
            "homepage": "https://laminas.dev",
            "keywords": [
                "laminas",
                "serializer"
            ],
            "time": "2019-12-31T17:42:11+00:00"
        },
        {
            "name": "laminas/laminas-server",
            "version": "2.8.1",
            "source": {
                "type": "git",
                "url": "https://github.com/laminas/laminas-server.git",
                "reference": "4aaca9174c40a2fab2e2aa77999da99f71bdd88e"
            },
            "dist": {
                "type": "zip",
                "url": "https://api.github.com/repos/laminas/laminas-server/zipball/4aaca9174c40a2fab2e2aa77999da99f71bdd88e",
                "reference": "4aaca9174c40a2fab2e2aa77999da99f71bdd88e",
                "shasum": ""
            },
            "require": {
                "laminas/laminas-code": "^2.5 || ^3.0",
                "laminas/laminas-stdlib": "^2.5 || ^3.0",
                "laminas/laminas-zendframework-bridge": "^1.0",
                "php": "^5.6 || ^7.0"
            },
            "replace": {
                "zendframework/zend-server": "self.version"
            },
            "require-dev": {
                "laminas/laminas-coding-standard": "~1.0.0",
                "phpunit/phpunit": "^5.7.27 || ^6.5.8 || ^7.1.4"
            },
            "type": "library",
            "extra": {
                "branch-alias": {
                    "dev-master": "2.8.x-dev",
                    "dev-develop": "2.9.x-dev"
                }
            },
            "autoload": {
                "psr-4": {
                    "Laminas\\Server\\": "src/"
                }
            },
            "notification-url": "https://packagist.org/downloads/",
            "license": [
                "BSD-3-Clause"
            ],
            "description": "Create Reflection-based RPC servers",
            "homepage": "https://laminas.dev",
            "keywords": [
                "laminas",
                "server"
            ],
            "time": "2019-12-31T17:43:03+00:00"
        },
        {
            "name": "laminas/laminas-servicemanager",
            "version": "2.7.11",
            "source": {
                "type": "git",
                "url": "https://github.com/laminas/laminas-servicemanager.git",
                "reference": "841abb656c6018afebeec1f355be438426d6a3dd"
            },
            "dist": {
                "type": "zip",
                "url": "https://api.github.com/repos/laminas/laminas-servicemanager/zipball/841abb656c6018afebeec1f355be438426d6a3dd",
                "reference": "841abb656c6018afebeec1f355be438426d6a3dd",
                "shasum": ""
            },
            "require": {
                "container-interop/container-interop": "~1.0",
                "laminas/laminas-zendframework-bridge": "^1.0",
                "php": "^5.5 || ^7.0"
            },
            "replace": {
                "zendframework/zend-servicemanager": "self.version"
            },
            "require-dev": {
                "athletic/athletic": "dev-master",
                "fabpot/php-cs-fixer": "1.7.*",
                "laminas/laminas-di": "~2.5",
                "laminas/laminas-mvc": "~2.5",
                "phpunit/phpunit": "~4.0"
            },
            "suggest": {
                "laminas/laminas-di": "Laminas\\Di component",
                "ocramius/proxy-manager": "ProxyManager 0.5.* to handle lazy initialization of services"
            },
            "type": "library",
            "extra": {
                "branch-alias": {
                    "dev-master": "2.7-dev",
                    "dev-develop": "3.0-dev"
                }
            },
            "autoload": {
                "psr-4": {
                    "Laminas\\ServiceManager\\": "src/"
                }
            },
            "notification-url": "https://packagist.org/downloads/",
            "license": [
                "BSD-3-Clause"
            ],
            "homepage": "https://laminas.dev",
            "keywords": [
                "laminas",
                "servicemanager"
            ],
            "time": "2019-12-31T17:44:16+00:00"
        },
        {
            "name": "laminas/laminas-session",
            "version": "2.10.0",
            "source": {
                "type": "git",
                "url": "https://github.com/laminas/laminas-session.git",
                "reference": "921e6a9f807ee243a9a4f8a8a297929d0c2b50cd"
            },
            "dist": {
                "type": "zip",
                "url": "https://api.github.com/repos/laminas/laminas-session/zipball/921e6a9f807ee243a9a4f8a8a297929d0c2b50cd",
                "reference": "921e6a9f807ee243a9a4f8a8a297929d0c2b50cd",
                "shasum": ""
            },
            "require": {
                "laminas/laminas-eventmanager": "^3.0",
                "laminas/laminas-stdlib": "^3.2.1",
                "laminas/laminas-zendframework-bridge": "^1.0",
                "php": "^7.3 || ~8.0.0"
            },
            "replace": {
                "zendframework/zend-session": "^2.9.1"
            },
            "require-dev": {
                "container-interop/container-interop": "^1.1",
                "laminas/laminas-cache": "^2.6.1",
                "laminas/laminas-coding-standard": "~1.0.0",
                "laminas/laminas-db": "^2.7",
                "laminas/laminas-http": "^2.5.4",
                "laminas/laminas-servicemanager": "^3.0.3",
                "laminas/laminas-validator": "^2.6",
                "mongodb/mongodb": "^1.0.1",
                "php-mock/php-mock-phpunit": "^1.1.2 || ^2.0",
                "phpspec/prophecy-phpunit": "^2.0",
                "phpunit/phpunit": "^9.3"
            },
            "suggest": {
                "laminas/laminas-cache": "Laminas\\Cache component",
                "laminas/laminas-db": "Laminas\\Db component",
                "laminas/laminas-http": "Laminas\\Http component",
                "laminas/laminas-servicemanager": "Laminas\\ServiceManager component",
                "laminas/laminas-validator": "Laminas\\Validator component",
                "mongodb/mongodb": "If you want to use the MongoDB session save handler"
            },
            "type": "library",
            "extra": {
                "laminas": {
                    "component": "Laminas\\Session",
                    "config-provider": "Laminas\\Session\\ConfigProvider"
                }
            },
            "autoload": {
                "psr-4": {
                    "Laminas\\Session\\": "src/"
                }
            },
            "notification-url": "https://packagist.org/downloads/",
            "license": [
                "BSD-3-Clause"
            ],
            "description": "Object-oriented interface to PHP sessions and storage",
            "homepage": "https://laminas.dev",
            "keywords": [
                "laminas",
                "session"
            ],
            "time": "2020-10-31T15:33:31+00:00"
        },
        {
            "name": "laminas/laminas-soap",
            "version": "2.8.0",
            "source": {
                "type": "git",
                "url": "https://github.com/laminas/laminas-soap.git",
                "reference": "34f91d5c4c0a78bc5689cca2d1eaf829b27edd72"
            },
            "dist": {
                "type": "zip",
                "url": "https://api.github.com/repos/laminas/laminas-soap/zipball/34f91d5c4c0a78bc5689cca2d1eaf829b27edd72",
                "reference": "34f91d5c4c0a78bc5689cca2d1eaf829b27edd72",
                "shasum": ""
            },
            "require": {
                "ext-soap": "*",
                "laminas/laminas-server": "^2.6.1",
                "laminas/laminas-stdlib": "^2.7 || ^3.0",
                "laminas/laminas-uri": "^2.5.2",
                "laminas/laminas-zendframework-bridge": "^1.0",
                "php": "^5.6 || ^7.0"
            },
            "replace": {
                "zendframework/zend-soap": "self.version"
            },
            "require-dev": {
                "laminas/laminas-coding-standard": "~1.0.0",
                "laminas/laminas-config": "^2.6",
                "laminas/laminas-http": "^2.5.4",
                "phpunit/phpunit": "^5.7.21 || ^6.3"
            },
            "suggest": {
                "laminas/laminas-http": "Laminas\\Http component"
            },
            "type": "library",
            "extra": {
                "branch-alias": {
                    "dev-master": "2.7.x-dev",
                    "dev-develop": "2.8.x-dev"
                }
            },
            "autoload": {
                "psr-4": {
                    "Laminas\\Soap\\": "src/"
                }
            },
            "notification-url": "https://packagist.org/downloads/",
            "license": [
                "BSD-3-Clause"
            ],
            "homepage": "https://laminas.dev",
            "keywords": [
                "laminas",
                "soap"
            ],
            "time": "2019-12-31T17:48:49+00:00"
        },
        {
            "name": "laminas/laminas-stdlib",
            "version": "3.3.0",
            "source": {
                "type": "git",
                "url": "https://github.com/laminas/laminas-stdlib.git",
                "reference": "b9d84eaa39fde733356ea948cdef36c631f202b6"
            },
            "dist": {
                "type": "zip",
                "url": "https://api.github.com/repos/laminas/laminas-stdlib/zipball/b9d84eaa39fde733356ea948cdef36c631f202b6",
                "reference": "b9d84eaa39fde733356ea948cdef36c631f202b6",
                "shasum": ""
            },
            "require": {
                "laminas/laminas-zendframework-bridge": "^1.0",
                "php": "^7.3 || ^8.0"
            },
            "replace": {
                "zendframework/zend-stdlib": "^3.2.1"
            },
            "require-dev": {
                "laminas/laminas-coding-standard": "~1.0.0",
                "phpbench/phpbench": "^0.17.1",
                "phpunit/phpunit": "^9.3.7"
            },
            "type": "library",
            "extra": {
                "branch-alias": {
                    "dev-master": "3.3.x-dev",
                    "dev-develop": "3.4.x-dev"
                }
            },
            "autoload": {
                "psr-4": {
                    "Laminas\\Stdlib\\": "src/"
                }
            },
            "notification-url": "https://packagist.org/downloads/",
            "license": [
                "BSD-3-Clause"
            ],
            "description": "SPL extensions, array utilities, error handlers, and more",
            "homepage": "https://laminas.dev",
            "keywords": [
                "laminas",
                "stdlib"
            ],
            "time": "2020-08-25T09:08:16+00:00"
        },
        {
            "name": "laminas/laminas-text",
            "version": "2.7.1",
            "source": {
                "type": "git",
                "url": "https://github.com/laminas/laminas-text.git",
                "reference": "3601b5eacb06ed0a12f658df860cc0f9613cf4db"
            },
            "dist": {
                "type": "zip",
                "url": "https://api.github.com/repos/laminas/laminas-text/zipball/3601b5eacb06ed0a12f658df860cc0f9613cf4db",
                "reference": "3601b5eacb06ed0a12f658df860cc0f9613cf4db",
                "shasum": ""
            },
            "require": {
                "laminas/laminas-servicemanager": "^2.7.5 || ^3.0.3",
                "laminas/laminas-stdlib": "^2.7 || ^3.0",
                "laminas/laminas-zendframework-bridge": "^1.0",
                "php": "^5.6 || ^7.0"
            },
            "replace": {
                "zendframework/zend-text": "self.version"
            },
            "require-dev": {
                "laminas/laminas-coding-standard": "~1.0.0",
                "laminas/laminas-config": "^2.6",
                "phpunit/phpunit": "^5.7.27 || ^6.5.8 || ^7.1.4"
            },
            "type": "library",
            "extra": {
                "branch-alias": {
                    "dev-master": "2.7.x-dev",
                    "dev-develop": "2.8.x-dev"
                }
            },
            "autoload": {
                "psr-4": {
                    "Laminas\\Text\\": "src/"
                }
            },
            "notification-url": "https://packagist.org/downloads/",
            "license": [
                "BSD-3-Clause"
            ],
            "description": "Create FIGlets and text-based tables",
            "homepage": "https://laminas.dev",
            "keywords": [
                "laminas",
                "text"
            ],
            "time": "2019-12-31T17:54:52+00:00"
        },
        {
            "name": "laminas/laminas-uri",
            "version": "2.8.0",
            "source": {
                "type": "git",
                "url": "https://github.com/laminas/laminas-uri.git",
                "reference": "8651611b6285529f25a4cb9a466c686d9b31468e"
            },
            "dist": {
                "type": "zip",
                "url": "https://api.github.com/repos/laminas/laminas-uri/zipball/8651611b6285529f25a4cb9a466c686d9b31468e",
                "reference": "8651611b6285529f25a4cb9a466c686d9b31468e",
                "shasum": ""
            },
            "require": {
                "laminas/laminas-escaper": "^2.5",
                "laminas/laminas-validator": "^2.10",
                "laminas/laminas-zendframework-bridge": "^1.0",
                "php": "^7.3 || ~8.0.0"
            },
            "replace": {
                "zendframework/zend-uri": "^2.7.1"
            },
            "require-dev": {
                "laminas/laminas-coding-standard": "^2.1",
                "phpunit/phpunit": "^9.3"
            },
            "type": "library",
            "autoload": {
                "psr-4": {
                    "Laminas\\Uri\\": "src/"
                }
            },
            "notification-url": "https://packagist.org/downloads/",
            "license": [
                "BSD-3-Clause"
            ],
            "description": "A component that aids in manipulating and validating » Uniform Resource Identifiers (URIs)",
            "homepage": "https://laminas.dev",
            "keywords": [
                "laminas",
                "uri"
            ],
            "time": "2020-10-31T20:20:07+00:00"
        },
        {
            "name": "laminas/laminas-validator",
            "version": "2.13.4",
            "source": {
                "type": "git",
                "url": "https://github.com/laminas/laminas-validator.git",
                "reference": "93593684e70b8ed1e870cacd34ca32b0c0ace185"
            },
            "dist": {
                "type": "zip",
                "url": "https://api.github.com/repos/laminas/laminas-validator/zipball/93593684e70b8ed1e870cacd34ca32b0c0ace185",
                "reference": "93593684e70b8ed1e870cacd34ca32b0c0ace185",
                "shasum": ""
            },
            "require": {
                "container-interop/container-interop": "^1.1",
                "laminas/laminas-stdlib": "^3.2.1",
                "laminas/laminas-zendframework-bridge": "^1.0",
                "php": "^7.1"
            },
            "replace": {
                "zendframework/zend-validator": "^2.13.0"
            },
            "require-dev": {
                "laminas/laminas-cache": "^2.6.1",
                "laminas/laminas-coding-standard": "~1.0.0",
                "laminas/laminas-config": "^2.6",
                "laminas/laminas-db": "^2.7",
                "laminas/laminas-filter": "^2.6",
                "laminas/laminas-http": "^2.5.4",
                "laminas/laminas-i18n": "^2.6",
                "laminas/laminas-math": "^2.6",
                "laminas/laminas-servicemanager": "^2.7.5 || ^3.0.3",
                "laminas/laminas-session": "^2.8",
                "laminas/laminas-uri": "^2.5",
                "phpunit/phpunit": "^7.5.20 || ^8.5.2",
                "psr/http-client": "^1.0",
                "psr/http-factory": "^1.0",
                "psr/http-message": "^1.0"
            },
            "suggest": {
                "laminas/laminas-db": "Laminas\\Db component, required by the (No)RecordExists validator",
                "laminas/laminas-filter": "Laminas\\Filter component, required by the Digits validator",
                "laminas/laminas-i18n": "Laminas\\I18n component to allow translation of validation error messages",
                "laminas/laminas-i18n-resources": "Translations of validator messages",
                "laminas/laminas-math": "Laminas\\Math component, required by the Csrf validator",
                "laminas/laminas-servicemanager": "Laminas\\ServiceManager component to allow using the ValidatorPluginManager and validator chains",
                "laminas/laminas-session": "Laminas\\Session component, ^2.8; required by the Csrf validator",
                "laminas/laminas-uri": "Laminas\\Uri component, required by the Uri and Sitemap\\Loc validators",
                "psr/http-message": "psr/http-message, required when validating PSR-7 UploadedFileInterface instances via the Upload and UploadFile validators"
            },
            "type": "library",
            "extra": {
                "branch-alias": {
                    "dev-master": "2.13.x-dev",
                    "dev-develop": "2.14.x-dev"
                },
                "laminas": {
                    "component": "Laminas\\Validator",
                    "config-provider": "Laminas\\Validator\\ConfigProvider"
                }
            },
            "autoload": {
                "psr-4": {
                    "Laminas\\Validator\\": "src/"
                }
            },
            "notification-url": "https://packagist.org/downloads/",
            "license": [
                "BSD-3-Clause"
            ],
            "description": "Validation classes for a wide range of domains, and the ability to chain validators to create complex validation criteria",
            "homepage": "https://laminas.dev",
            "keywords": [
                "laminas",
                "validator"
            ],
            "time": "2020-03-31T18:57:01+00:00"
        },
        {
            "name": "laminas/laminas-view",
            "version": "2.11.4",
            "source": {
                "type": "git",
                "url": "https://github.com/laminas/laminas-view.git",
                "reference": "3bbb2e94287383604c898284a18d2d06cf17301e"
            },
            "dist": {
                "type": "zip",
                "url": "https://api.github.com/repos/laminas/laminas-view/zipball/3bbb2e94287383604c898284a18d2d06cf17301e",
                "reference": "3bbb2e94287383604c898284a18d2d06cf17301e",
                "shasum": ""
            },
            "require": {
                "laminas/laminas-eventmanager": "^2.6.2 || ^3.0",
                "laminas/laminas-json": "^2.6.1 || ^3.0",
                "laminas/laminas-loader": "^2.5",
                "laminas/laminas-stdlib": "^2.7 || ^3.0",
                "laminas/laminas-zendframework-bridge": "^1.0",
                "php": "^5.6 || ^7.0"
            },
            "replace": {
                "zendframework/zend-view": "self.version"
            },
            "require-dev": {
                "laminas/laminas-authentication": "^2.5",
                "laminas/laminas-cache": "^2.6.1",
                "laminas/laminas-coding-standard": "~1.0.0",
                "laminas/laminas-config": "^2.6",
                "laminas/laminas-console": "^2.6",
                "laminas/laminas-escaper": "^2.5",
                "laminas/laminas-feed": "^2.7",
                "laminas/laminas-filter": "^2.6.1",
                "laminas/laminas-http": "^2.5.4",
                "laminas/laminas-i18n": "^2.6",
                "laminas/laminas-log": "^2.7",
                "laminas/laminas-modulemanager": "^2.7.1",
                "laminas/laminas-mvc": "^2.7.14 || ^3.0",
                "laminas/laminas-navigation": "^2.5",
                "laminas/laminas-paginator": "^2.5",
                "laminas/laminas-permissions-acl": "^2.6",
                "laminas/laminas-router": "^3.0.1",
                "laminas/laminas-serializer": "^2.6.1",
                "laminas/laminas-servicemanager": "^2.7.5 || ^3.0.3",
                "laminas/laminas-session": "^2.8.1",
                "laminas/laminas-uri": "^2.5",
                "phpunit/phpunit": "^5.7.15 || ^6.0.8"
            },
            "suggest": {
                "laminas/laminas-authentication": "Laminas\\Authentication component",
                "laminas/laminas-escaper": "Laminas\\Escaper component",
                "laminas/laminas-feed": "Laminas\\Feed component",
                "laminas/laminas-filter": "Laminas\\Filter component",
                "laminas/laminas-http": "Laminas\\Http component",
                "laminas/laminas-i18n": "Laminas\\I18n component",
                "laminas/laminas-mvc": "Laminas\\Mvc component",
                "laminas/laminas-mvc-plugin-flashmessenger": "laminas-mvc-plugin-flashmessenger component, if you want to use the FlashMessenger view helper with laminas-mvc versions 3 and up",
                "laminas/laminas-navigation": "Laminas\\Navigation component",
                "laminas/laminas-paginator": "Laminas\\Paginator component",
                "laminas/laminas-permissions-acl": "Laminas\\Permissions\\Acl component",
                "laminas/laminas-servicemanager": "Laminas\\ServiceManager component",
                "laminas/laminas-uri": "Laminas\\Uri component"
            },
            "bin": [
                "bin/templatemap_generator.php"
            ],
            "type": "library",
            "extra": {
                "branch-alias": {
                    "dev-master": "2.11.x-dev",
                    "dev-develop": "2.12.x-dev"
                }
            },
            "autoload": {
                "psr-4": {
                    "Laminas\\View\\": "src/"
                }
            },
            "notification-url": "https://packagist.org/downloads/",
            "license": [
                "BSD-3-Clause"
            ],
            "description": "Flexible view layer supporting and providing multiple view layers, helpers, and more",
            "homepage": "https://laminas.dev",
            "keywords": [
                "laminas",
                "view"
            ],
            "time": "2019-12-31T18:03:30+00:00"
        },
        {
            "name": "laminas/laminas-zendframework-bridge",
            "version": "1.1.1",
            "source": {
                "type": "git",
                "url": "https://github.com/laminas/laminas-zendframework-bridge.git",
                "reference": "6ede70583e101030bcace4dcddd648f760ddf642"
            },
            "dist": {
                "type": "zip",
                "url": "https://api.github.com/repos/laminas/laminas-zendframework-bridge/zipball/6ede70583e101030bcace4dcddd648f760ddf642",
                "reference": "6ede70583e101030bcace4dcddd648f760ddf642",
                "shasum": ""
            },
            "require": {
                "php": "^5.6 || ^7.0 || ^8.0"
            },
            "require-dev": {
                "phpunit/phpunit": "^5.7 || ^6.5 || ^7.5 || ^8.1 || ^9.3",
                "squizlabs/php_codesniffer": "^3.5"
            },
            "type": "library",
            "extra": {
                "laminas": {
                    "module": "Laminas\\ZendFrameworkBridge"
                }
            },
            "autoload": {
                "files": [
                    "src/autoload.php"
                ],
                "psr-4": {
                    "Laminas\\ZendFrameworkBridge\\": "src//"
                }
            },
            "notification-url": "https://packagist.org/downloads/",
            "license": [
                "BSD-3-Clause"
            ],
            "description": "Alias legacy ZF class names to Laminas Project equivalents.",
            "keywords": [
                "ZendFramework",
                "autoloading",
                "laminas",
                "zf"
            ],
            "time": "2020-09-14T14:23:00+00:00"
        },
        {
            "name": "league/flysystem",
            "version": "1.1.3",
            "source": {
                "type": "git",
                "url": "https://github.com/thephpleague/flysystem.git",
                "reference": "9be3b16c877d477357c015cec057548cf9b2a14a"
            },
            "dist": {
                "type": "zip",
                "url": "https://api.github.com/repos/thephpleague/flysystem/zipball/9be3b16c877d477357c015cec057548cf9b2a14a",
                "reference": "9be3b16c877d477357c015cec057548cf9b2a14a",
                "shasum": ""
            },
            "require": {
                "ext-fileinfo": "*",
                "league/mime-type-detection": "^1.3",
                "php": "^7.2.5 || ^8.0"
            },
            "conflict": {
                "league/flysystem-sftp": "<1.0.6"
            },
            "require-dev": {
                "phpspec/prophecy": "^1.11.1",
                "phpunit/phpunit": "^8.5.8"
            },
            "suggest": {
                "ext-fileinfo": "Required for MimeType",
                "ext-ftp": "Allows you to use FTP server storage",
                "ext-openssl": "Allows you to use FTPS server storage",
                "league/flysystem-aws-s3-v2": "Allows you to use S3 storage with AWS SDK v2",
                "league/flysystem-aws-s3-v3": "Allows you to use S3 storage with AWS SDK v3",
                "league/flysystem-azure": "Allows you to use Windows Azure Blob storage",
                "league/flysystem-cached-adapter": "Flysystem adapter decorator for metadata caching",
                "league/flysystem-eventable-filesystem": "Allows you to use EventableFilesystem",
                "league/flysystem-rackspace": "Allows you to use Rackspace Cloud Files",
                "league/flysystem-sftp": "Allows you to use SFTP server storage via phpseclib",
                "league/flysystem-webdav": "Allows you to use WebDAV storage",
                "league/flysystem-ziparchive": "Allows you to use ZipArchive adapter",
                "spatie/flysystem-dropbox": "Allows you to use Dropbox storage",
                "srmklive/flysystem-dropbox-v2": "Allows you to use Dropbox storage for PHP 5 applications"
            },
            "type": "library",
            "extra": {
                "branch-alias": {
                    "dev-master": "1.1-dev"
                }
            },
            "autoload": {
                "psr-4": {
                    "League\\Flysystem\\": "src/"
                }
            },
            "notification-url": "https://packagist.org/downloads/",
            "license": [
                "MIT"
            ],
            "authors": [
                {
                    "name": "Frank de Jonge",
                    "email": "info@frenky.net"
                }
            ],
            "description": "Filesystem abstraction: Many filesystems, one API.",
            "keywords": [
                "Cloud Files",
                "WebDAV",
                "abstraction",
                "aws",
                "cloud",
                "copy.com",
                "dropbox",
                "file systems",
                "files",
                "filesystem",
                "filesystems",
                "ftp",
                "rackspace",
                "remote",
                "s3",
                "sftp",
                "storage"
            ],
            "time": "2020-08-23T07:39:11+00:00"
        },
        {
            "name": "league/flysystem-aws-s3-v3",
            "version": "1.0.29",
            "source": {
                "type": "git",
                "url": "https://github.com/thephpleague/flysystem-aws-s3-v3.git",
                "reference": "4e25cc0582a36a786c31115e419c6e40498f6972"
            },
            "dist": {
                "type": "zip",
                "url": "https://api.github.com/repos/thephpleague/flysystem-aws-s3-v3/zipball/4e25cc0582a36a786c31115e419c6e40498f6972",
                "reference": "4e25cc0582a36a786c31115e419c6e40498f6972",
                "shasum": ""
            },
            "require": {
                "aws/aws-sdk-php": "^3.20.0",
                "league/flysystem": "^1.0.40",
                "php": ">=5.5.0"
            },
            "require-dev": {
                "henrikbjorn/phpspec-code-coverage": "~1.0.1",
                "phpspec/phpspec": "^2.0.0"
            },
            "type": "library",
            "extra": {
                "branch-alias": {
                    "dev-master": "1.0-dev"
                }
            },
            "autoload": {
                "psr-4": {
                    "League\\Flysystem\\AwsS3v3\\": "src/"
                }
            },
            "notification-url": "https://packagist.org/downloads/",
            "license": [
                "MIT"
            ],
            "authors": [
                {
                    "name": "Frank de Jonge",
                    "email": "info@frenky.net"
                }
            ],
            "description": "Flysystem adapter for the AWS S3 SDK v3.x",
            "time": "2020-10-08T18:58:37+00:00"
        },
        {
            "name": "league/flysystem-cached-adapter",
            "version": "1.1.0",
            "source": {
                "type": "git",
                "url": "https://github.com/thephpleague/flysystem-cached-adapter.git",
                "reference": "d1925efb2207ac4be3ad0c40b8277175f99ffaff"
            },
            "dist": {
                "type": "zip",
                "url": "https://api.github.com/repos/thephpleague/flysystem-cached-adapter/zipball/d1925efb2207ac4be3ad0c40b8277175f99ffaff",
                "reference": "d1925efb2207ac4be3ad0c40b8277175f99ffaff",
                "shasum": ""
            },
            "require": {
                "league/flysystem": "~1.0",
                "psr/cache": "^1.0.0"
            },
            "require-dev": {
                "mockery/mockery": "~0.9",
                "phpspec/phpspec": "^3.4",
                "phpunit/phpunit": "^5.7",
                "predis/predis": "~1.0",
                "tedivm/stash": "~0.12"
            },
            "suggest": {
                "ext-phpredis": "Pure C implemented extension for PHP"
            },
            "type": "library",
            "autoload": {
                "psr-4": {
                    "League\\Flysystem\\Cached\\": "src/"
                }
            },
            "notification-url": "https://packagist.org/downloads/",
            "license": [
                "MIT"
            ],
            "authors": [
                {
                    "name": "frankdejonge",
                    "email": "info@frenky.net"
                }
            ],
            "description": "An adapter decorator to enable meta-data caching.",
            "time": "2020-07-25T15:56:04+00:00"
        },
        {
            "name": "league/mime-type-detection",
            "version": "1.5.1",
            "source": {
                "type": "git",
                "url": "https://github.com/thephpleague/mime-type-detection.git",
                "reference": "353f66d7555d8a90781f6f5e7091932f9a4250aa"
            },
            "dist": {
                "type": "zip",
                "url": "https://api.github.com/repos/thephpleague/mime-type-detection/zipball/353f66d7555d8a90781f6f5e7091932f9a4250aa",
                "reference": "353f66d7555d8a90781f6f5e7091932f9a4250aa",
                "shasum": ""
            },
            "require": {
                "ext-fileinfo": "*",
                "php": "^7.2 || ^8.0"
            },
            "require-dev": {
                "phpstan/phpstan": "^0.12.36",
                "phpunit/phpunit": "^8.5.8"
            },
            "type": "library",
            "autoload": {
                "psr-4": {
                    "League\\MimeTypeDetection\\": "src"
                }
            },
            "notification-url": "https://packagist.org/downloads/",
            "license": [
                "MIT"
            ],
            "authors": [
                {
                    "name": "Frank de Jonge",
                    "email": "info@frankdejonge.nl"
                }
            ],
            "description": "Mime-type detection for Flysystem",
            "time": "2020-10-18T11:50:25+00:00"
        },
        {
            "name": "magento/composer",
            "version": "1.6.0",
            "source": {
                "type": "git",
                "url": "https://github.com/magento/composer.git",
                "reference": "fcc66f535d631788f2ba160ff547357086d9b2c9"
            },
            "dist": {
                "type": "zip",
                "url": "https://api.github.com/repos/magento/composer/zipball/fcc66f535d631788f2ba160ff547357086d9b2c9",
                "reference": "fcc66f535d631788f2ba160ff547357086d9b2c9",
                "shasum": ""
            },
            "require": {
                "composer/composer": "^1.9",
                "php": "~7.3.0||~7.4.0",
                "symfony/console": "~4.4.0"
            },
            "require-dev": {
                "phpunit/phpunit": "^9"
            },
            "type": "library",
            "autoload": {
                "psr-4": {
                    "Magento\\Composer\\": "src"
                }
            },
            "license": [
                "OSL-3.0",
                "AFL-3.0"
            ],
            "description": "Magento composer library helps to instantiate Composer application and run composer commands."
        },
        {
            "name": "magento/magento-composer-installer",
            "version": "0.1.13",
            "source": {
                "type": "git",
                "url": "https://github.com/magento/magento-composer-installer.git",
                "reference": "8b6c32f53b4944a5d6656e86344cd0f9784709a1"
            },
            "dist": {
                "type": "zip",
                "url": "https://api.github.com/repos/magento/magento-composer-installer/zipball/8b6c32f53b4944a5d6656e86344cd0f9784709a1",
                "reference": "8b6c32f53b4944a5d6656e86344cd0f9784709a1",
                "shasum": ""
            },
            "require": {
                "composer-plugin-api": "^1.0"
            },
            "replace": {
                "magento-hackathon/magento-composer-installer": "*"
            },
            "require-dev": {
                "composer/composer": "*@dev",
                "firegento/phpcs": "dev-patch-1",
                "mikey179/vfsstream": "*",
                "phpunit/phpunit": "*",
                "phpunit/phpunit-mock-objects": "dev-master",
                "squizlabs/php_codesniffer": "1.4.7",
                "symfony/process": "*"
            },
            "type": "composer-plugin",
            "extra": {
                "composer-command-registry": [
                    "MagentoHackathon\\Composer\\Magento\\Command\\DeployCommand"
                ],
                "class": "MagentoHackathon\\Composer\\Magento\\Plugin"
            },
            "autoload": {
                "psr-0": {
                    "MagentoHackathon\\Composer\\Magento": "src/"
                }
            },
            "notification-url": "https://packagist.org/downloads/",
            "license": [
                "OSL-3.0"
            ],
            "authors": [
                {
                    "name": "Vinai Kopp",
                    "email": "vinai@netzarbeiter.com"
                },
                {
                    "name": "Daniel Fahlke aka Flyingmana",
                    "email": "flyingmana@googlemail.com"
                },
                {
                    "name": "Jörg Weller",
                    "email": "weller@flagbit.de"
                },
                {
                    "name": "Karl Spies",
                    "email": "karl.spies@gmx.net"
                },
                {
                    "name": "Tobias Vogt",
                    "email": "tobi@webguys.de"
                },
                {
                    "name": "David Fuhr",
                    "email": "fuhr@flagbit.de"
                }
            ],
            "description": "Composer installer for Magento modules",
            "homepage": "https://github.com/magento/magento-composer-installer",
            "keywords": [
                "composer-installer",
                "magento"
            ],
            "time": "2017-12-29T16:45:24+00:00"
        },
        {
            "name": "magento/zendframework1",
            "version": "1.14.4",
            "source": {
                "type": "git",
                "url": "https://github.com/magento/zf1.git",
                "reference": "250f35c0e80b5e6fa1a1598c144cba2fff36b565"
            },
            "dist": {
                "type": "zip",
                "url": "https://api.github.com/repos/magento/zf1/zipball/250f35c0e80b5e6fa1a1598c144cba2fff36b565",
                "reference": "250f35c0e80b5e6fa1a1598c144cba2fff36b565",
                "shasum": ""
            },
            "require": {
                "php": ">=5.2.11"
            },
            "require-dev": {
                "phpunit/dbunit": "1.3.*",
                "phpunit/phpunit": "3.7.*"
            },
            "type": "library",
            "extra": {
                "branch-alias": {
                    "dev-master": "1.12.x-dev"
                }
            },
            "autoload": {
                "psr-0": {
                    "Zend_": "library/"
                }
            },
            "notification-url": "https://packagist.org/downloads/",
            "include-path": [
                "library/"
            ],
            "license": [
                "BSD-3-Clause"
            ],
            "description": "Magento Zend Framework 1",
            "homepage": "http://framework.zend.com/",
            "keywords": [
                "ZF1",
                "framework"
            ],
            "time": "2020-05-19T23:25:07+00:00"
        },
        {
            "name": "monolog/monolog",
            "version": "1.25.5",
            "source": {
                "type": "git",
                "url": "https://github.com/Seldaek/monolog.git",
                "reference": "1817faadd1846cd08be9a49e905dc68823bc38c0"
            },
            "dist": {
                "type": "zip",
                "url": "https://api.github.com/repos/Seldaek/monolog/zipball/1817faadd1846cd08be9a49e905dc68823bc38c0",
                "reference": "1817faadd1846cd08be9a49e905dc68823bc38c0",
                "shasum": ""
            },
            "require": {
                "php": ">=5.3.0",
                "psr/log": "~1.0"
            },
            "provide": {
                "psr/log-implementation": "1.0.0"
            },
            "require-dev": {
                "aws/aws-sdk-php": "^2.4.9 || ^3.0",
                "doctrine/couchdb": "~1.0@dev",
                "graylog2/gelf-php": "~1.0",
                "php-amqplib/php-amqplib": "~2.4",
                "php-console/php-console": "^3.1.3",
                "php-parallel-lint/php-parallel-lint": "^1.0",
                "phpunit/phpunit": "~4.5",
                "ruflin/elastica": ">=0.90 <3.0",
                "sentry/sentry": "^0.13",
                "swiftmailer/swiftmailer": "^5.3|^6.0"
            },
            "suggest": {
                "aws/aws-sdk-php": "Allow sending log messages to AWS services like DynamoDB",
                "doctrine/couchdb": "Allow sending log messages to a CouchDB server",
                "ext-amqp": "Allow sending log messages to an AMQP server (1.0+ required)",
                "ext-mongo": "Allow sending log messages to a MongoDB server",
                "graylog2/gelf-php": "Allow sending log messages to a GrayLog2 server",
                "mongodb/mongodb": "Allow sending log messages to a MongoDB server via PHP Driver",
                "php-amqplib/php-amqplib": "Allow sending log messages to an AMQP server using php-amqplib",
                "php-console/php-console": "Allow sending log messages to Google Chrome",
                "rollbar/rollbar": "Allow sending log messages to Rollbar",
                "ruflin/elastica": "Allow sending log messages to an Elastic Search server",
                "sentry/sentry": "Allow sending log messages to a Sentry server"
            },
            "type": "library",
            "extra": {
                "branch-alias": {
                    "dev-master": "2.0.x-dev"
                }
            },
            "autoload": {
                "psr-4": {
                    "Monolog\\": "src/Monolog"
                }
            },
            "notification-url": "https://packagist.org/downloads/",
            "license": [
                "MIT"
            ],
            "authors": [
                {
                    "name": "Jordi Boggiano",
                    "email": "j.boggiano@seld.be",
                    "homepage": "http://seld.be"
                }
            ],
            "description": "Sends your logs to files, sockets, inboxes, databases and various web services",
            "homepage": "http://github.com/Seldaek/monolog",
            "keywords": [
                "log",
                "logging",
                "psr-3"
            ],
            "time": "2020-07-23T08:35:51+00:00"
        },
        {
            "name": "mtdowling/jmespath.php",
            "version": "2.6.0",
            "source": {
                "type": "git",
                "url": "https://github.com/jmespath/jmespath.php.git",
                "reference": "42dae2cbd13154083ca6d70099692fef8ca84bfb"
            },
            "dist": {
                "type": "zip",
                "url": "https://api.github.com/repos/jmespath/jmespath.php/zipball/42dae2cbd13154083ca6d70099692fef8ca84bfb",
                "reference": "42dae2cbd13154083ca6d70099692fef8ca84bfb",
                "shasum": ""
            },
            "require": {
                "php": "^5.4 || ^7.0 || ^8.0",
                "symfony/polyfill-mbstring": "^1.17"
            },
            "require-dev": {
                "composer/xdebug-handler": "^1.4",
                "phpunit/phpunit": "^4.8.36 || ^7.5.15"
            },
            "bin": [
                "bin/jp.php"
            ],
            "type": "library",
            "extra": {
                "branch-alias": {
                    "dev-master": "2.6-dev"
                }
            },
            "autoload": {
                "psr-4": {
                    "JmesPath\\": "src/"
                },
                "files": [
                    "src/JmesPath.php"
                ]
            },
            "notification-url": "https://packagist.org/downloads/",
            "license": [
                "MIT"
            ],
            "authors": [
                {
                    "name": "Michael Dowling",
                    "email": "mtdowling@gmail.com",
                    "homepage": "https://github.com/mtdowling"
                }
            ],
            "description": "Declaratively specify how to extract elements from a JSON document",
            "keywords": [
                "json",
                "jsonpath"
            ],
            "time": "2020-07-31T21:01:56+00:00"
        },
        {
            "name": "paragonie/random_compat",
            "version": "v9.99.99",
            "source": {
                "type": "git",
                "url": "https://github.com/paragonie/random_compat.git",
                "reference": "84b4dfb120c6f9b4ff7b3685f9b8f1aa365a0c95"
            },
            "dist": {
                "type": "zip",
                "url": "https://api.github.com/repos/paragonie/random_compat/zipball/84b4dfb120c6f9b4ff7b3685f9b8f1aa365a0c95",
                "reference": "84b4dfb120c6f9b4ff7b3685f9b8f1aa365a0c95",
                "shasum": ""
            },
            "require": {
                "php": "^7"
            },
            "require-dev": {
                "phpunit/phpunit": "4.*|5.*",
                "vimeo/psalm": "^1"
            },
            "suggest": {
                "ext-libsodium": "Provides a modern crypto API that can be used to generate random bytes."
            },
            "type": "library",
            "notification-url": "https://packagist.org/downloads/",
            "license": [
                "MIT"
            ],
            "authors": [
                {
                    "name": "Paragon Initiative Enterprises",
                    "email": "security@paragonie.com",
                    "homepage": "https://paragonie.com"
                }
            ],
            "description": "PHP 5.x polyfill for random_bytes() and random_int() from PHP 7",
            "keywords": [
                "csprng",
                "polyfill",
                "pseudorandom",
                "random"
            ],
            "time": "2018-07-02T15:55:56+00:00"
        },
        {
            "name": "paragonie/sodium_compat",
            "version": "v1.13.0",
            "source": {
                "type": "git",
                "url": "https://github.com/paragonie/sodium_compat.git",
                "reference": "bbade402cbe84c69b718120911506a3aa2bae653"
            },
            "dist": {
                "type": "zip",
                "url": "https://api.github.com/repos/paragonie/sodium_compat/zipball/bbade402cbe84c69b718120911506a3aa2bae653",
                "reference": "bbade402cbe84c69b718120911506a3aa2bae653",
                "shasum": ""
            },
            "require": {
                "paragonie/random_compat": ">=1",
                "php": "^5.2.4|^5.3|^5.4|^5.5|^5.6|^7|^8"
            },
            "require-dev": {
                "phpunit/phpunit": "^3|^4|^5|^6|^7"
            },
            "suggest": {
                "ext-libsodium": "PHP < 7.0: Better performance, password hashing (Argon2i), secure memory management (memzero), and better security.",
                "ext-sodium": "PHP >= 7.0: Better performance, password hashing (Argon2i), secure memory management (memzero), and better security."
            },
            "type": "library",
            "autoload": {
                "files": [
                    "autoload.php"
                ]
            },
            "notification-url": "https://packagist.org/downloads/",
            "license": [
                "ISC"
            ],
            "authors": [
                {
                    "name": "Paragon Initiative Enterprises",
                    "email": "security@paragonie.com"
                },
                {
                    "name": "Frank Denis",
                    "email": "jedisct1@pureftpd.org"
                }
            ],
            "description": "Pure PHP implementation of libsodium; uses the PHP extension if it exists",
            "keywords": [
                "Authentication",
                "BLAKE2b",
                "ChaCha20",
                "ChaCha20-Poly1305",
                "Chapoly",
                "Curve25519",
                "Ed25519",
                "EdDSA",
                "Edwards-curve Digital Signature Algorithm",
                "Elliptic Curve Diffie-Hellman",
                "Poly1305",
                "Pure-PHP cryptography",
                "RFC 7748",
                "RFC 8032",
                "Salpoly",
                "Salsa20",
                "X25519",
                "XChaCha20-Poly1305",
                "XSalsa20-Poly1305",
                "Xchacha20",
                "Xsalsa20",
                "aead",
                "cryptography",
                "ecdh",
                "elliptic curve",
                "elliptic curve cryptography",
                "encryption",
                "libsodium",
                "php",
                "public-key cryptography",
                "secret-key cryptography",
                "side-channel resistant"
            ],
            "time": "2020-03-20T21:48:09+00:00"
        },
        {
            "name": "pelago/emogrifier",
            "version": "v3.1.0",
            "source": {
                "type": "git",
                "url": "https://github.com/MyIntervals/emogrifier.git",
                "reference": "f6a5c7d44612d86c3901c93f1592f5440e6b2cd8"
            },
            "dist": {
                "type": "zip",
                "url": "https://api.github.com/repos/MyIntervals/emogrifier/zipball/f6a5c7d44612d86c3901c93f1592f5440e6b2cd8",
                "reference": "f6a5c7d44612d86c3901c93f1592f5440e6b2cd8",
                "shasum": ""
            },
            "require": {
                "ext-dom": "*",
                "ext-libxml": "*",
                "php": "^5.6 || ~7.0 || ~7.1 || ~7.2 || ~7.3 || ~7.4",
                "symfony/css-selector": "^2.8 || ^3.0 || ^4.0 || ^5.0"
            },
            "require-dev": {
                "friendsofphp/php-cs-fixer": "^2.15.3",
                "phpmd/phpmd": "^2.7.0",
                "phpunit/phpunit": "^5.7.27",
                "squizlabs/php_codesniffer": "^3.5.0"
            },
            "type": "library",
            "extra": {
                "branch-alias": {
                    "dev-master": "4.0.x-dev"
                }
            },
            "autoload": {
                "psr-4": {
                    "Pelago\\": "src/"
                }
            },
            "notification-url": "https://packagist.org/downloads/",
            "license": [
                "MIT"
            ],
            "authors": [
                {
                    "name": "Oliver Klee",
                    "email": "github@oliverklee.de"
                },
                {
                    "name": "Zoli Szabó",
                    "email": "zoli.szabo+github@gmail.com"
                },
                {
                    "name": "John Reeve",
                    "email": "jreeve@pelagodesign.com"
                },
                {
                    "name": "Jake Hotson",
                    "email": "jake@qzdesign.co.uk"
                },
                {
                    "name": "Cameron Brooks"
                },
                {
                    "name": "Jaime Prado"
                }
            ],
            "description": "Converts CSS styles into inline style attributes in your HTML code",
            "homepage": "https://www.myintervals.com/emogrifier.php",
            "keywords": [
                "css",
                "email",
                "pre-processing"
            ],
            "time": "2019-12-26T19:37:31+00:00"
        },
        {
            "name": "php-amqplib/php-amqplib",
            "version": "v2.10.1",
            "source": {
                "type": "git",
                "url": "https://github.com/php-amqplib/php-amqplib.git",
                "reference": "6e2b2501e021e994fb64429e5a78118f83b5c200"
            },
            "dist": {
                "type": "zip",
                "url": "https://api.github.com/repos/php-amqplib/php-amqplib/zipball/6e2b2501e021e994fb64429e5a78118f83b5c200",
                "reference": "6e2b2501e021e994fb64429e5a78118f83b5c200",
                "shasum": ""
            },
            "require": {
                "ext-bcmath": "*",
                "ext-sockets": "*",
                "php": ">=5.6"
            },
            "replace": {
                "videlalvaro/php-amqplib": "self.version"
            },
            "require-dev": {
                "ext-curl": "*",
                "nategood/httpful": "^0.2.20",
                "phpunit/phpunit": "^5.7|^6.5|^7.0",
                "squizlabs/php_codesniffer": "^2.5"
            },
            "type": "library",
            "extra": {
                "branch-alias": {
                    "dev-master": "2.10-dev"
                }
            },
            "autoload": {
                "psr-4": {
                    "PhpAmqpLib\\": "PhpAmqpLib/"
                }
            },
            "notification-url": "https://packagist.org/downloads/",
            "license": [
                "LGPL-2.1-or-later"
            ],
            "authors": [
                {
                    "name": "Alvaro Videla",
                    "role": "Original Maintainer"
                },
                {
                    "name": "John Kelly",
                    "email": "johnmkelly86@gmail.com",
                    "role": "Maintainer"
                },
                {
                    "name": "Raúl Araya",
                    "email": "nubeiro@gmail.com",
                    "role": "Maintainer"
                },
                {
                    "name": "Luke Bakken",
                    "email": "luke@bakken.io",
                    "role": "Maintainer"
                }
            ],
            "description": "Formerly videlalvaro/php-amqplib.  This library is a pure PHP implementation of the AMQP protocol. It's been tested against RabbitMQ.",
            "homepage": "https://github.com/php-amqplib/php-amqplib/",
            "keywords": [
                "message",
                "queue",
                "rabbitmq"
            ],
            "time": "2019-10-10T13:23:40+00:00"
        },
        {
            "name": "phpseclib/mcrypt_compat",
            "version": "1.0.8",
            "source": {
                "type": "git",
                "url": "https://github.com/phpseclib/mcrypt_compat.git",
                "reference": "f74c7b1897b62f08f268184b8bb98d9d9ab723b0"
            },
            "dist": {
                "type": "zip",
                "url": "https://api.github.com/repos/phpseclib/mcrypt_compat/zipball/f74c7b1897b62f08f268184b8bb98d9d9ab723b0",
                "reference": "f74c7b1897b62f08f268184b8bb98d9d9ab723b0",
                "shasum": ""
            },
            "require": {
                "php": ">=5.3.3",
                "phpseclib/phpseclib": ">=2.0.11 <3.0.0"
            },
            "require-dev": {
                "phpunit/phpunit": "^4.8.35|^5.7|^6.0"
            },
            "suggest": {
                "ext-openssl": "Will enable faster cryptographic operations"
            },
            "type": "library",
            "autoload": {
                "files": [
                    "lib/mcrypt.php"
                ]
            },
            "notification-url": "https://packagist.org/downloads/",
            "license": [
                "MIT"
            ],
            "authors": [
                {
                    "name": "Jim Wigginton",
                    "email": "terrafrost@php.net",
                    "homepage": "http://phpseclib.sourceforge.net"
                }
            ],
            "description": "PHP 7.1 polyfill for the mcrypt extension from PHP <= 7.0",
            "keywords": [
                "cryptograpy",
                "encryption",
                "mcrypt"
            ],
            "time": "2018-08-22T03:11:43+00:00"
        },
        {
            "name": "phpseclib/phpseclib",
            "version": "2.0.29",
            "source": {
                "type": "git",
                "url": "https://github.com/phpseclib/phpseclib.git",
                "reference": "497856a8d997f640b4a516062f84228a772a48a8"
            },
            "dist": {
                "type": "zip",
                "url": "https://api.github.com/repos/phpseclib/phpseclib/zipball/497856a8d997f640b4a516062f84228a772a48a8",
                "reference": "497856a8d997f640b4a516062f84228a772a48a8",
                "shasum": ""
            },
            "require": {
                "php": ">=5.3.3"
            },
            "require-dev": {
                "phing/phing": "~2.7",
                "phpunit/phpunit": "^4.8.35|^5.7|^6.0",
                "squizlabs/php_codesniffer": "~2.0"
            },
            "suggest": {
                "ext-gmp": "Install the GMP (GNU Multiple Precision) extension in order to speed up arbitrary precision integer arithmetic operations.",
                "ext-libsodium": "SSH2/SFTP can make use of some algorithms provided by the libsodium-php extension.",
                "ext-mcrypt": "Install the Mcrypt extension in order to speed up a few other cryptographic operations.",
                "ext-openssl": "Install the OpenSSL extension in order to speed up a wide variety of cryptographic operations."
            },
            "type": "library",
            "autoload": {
                "files": [
                    "phpseclib/bootstrap.php"
                ],
                "psr-4": {
                    "phpseclib\\": "phpseclib/"
                }
            },
            "notification-url": "https://packagist.org/downloads/",
            "license": [
                "MIT"
            ],
            "authors": [
                {
                    "name": "Jim Wigginton",
                    "email": "terrafrost@php.net",
                    "role": "Lead Developer"
                },
                {
                    "name": "Patrick Monnerat",
                    "email": "pm@datasphere.ch",
                    "role": "Developer"
                },
                {
                    "name": "Andreas Fischer",
                    "email": "bantu@phpbb.com",
                    "role": "Developer"
                },
                {
                    "name": "Hans-Jürgen Petrich",
                    "email": "petrich@tronic-media.com",
                    "role": "Developer"
                },
                {
                    "name": "Graham Campbell",
                    "email": "graham@alt-three.com",
                    "role": "Developer"
                }
            ],
            "description": "PHP Secure Communications Library - Pure-PHP implementations of RSA, AES, SSH2, SFTP, X.509 etc.",
            "homepage": "http://phpseclib.sourceforge.net",
            "keywords": [
                "BigInteger",
                "aes",
                "asn.1",
                "asn1",
                "blowfish",
                "crypto",
                "cryptography",
                "encryption",
                "rsa",
                "security",
                "sftp",
                "signature",
                "signing",
                "ssh",
                "twofish",
                "x.509",
                "x509"
            ],
            "time": "2020-09-08T04:24:43+00:00"
        },
        {
            "name": "psr/cache",
            "version": "1.0.1",
            "source": {
                "type": "git",
                "url": "https://github.com/php-fig/cache.git",
                "reference": "d11b50ad223250cf17b86e38383413f5a6764bf8"
            },
            "dist": {
                "type": "zip",
                "url": "https://api.github.com/repos/php-fig/cache/zipball/d11b50ad223250cf17b86e38383413f5a6764bf8",
                "reference": "d11b50ad223250cf17b86e38383413f5a6764bf8",
                "shasum": ""
            },
            "require": {
                "php": ">=5.3.0"
            },
            "type": "library",
            "extra": {
                "branch-alias": {
                    "dev-master": "1.0.x-dev"
                }
            },
            "autoload": {
                "psr-4": {
                    "Psr\\Cache\\": "src/"
                }
            },
            "notification-url": "https://packagist.org/downloads/",
            "license": [
                "MIT"
            ],
            "authors": [
                {
                    "name": "PHP-FIG",
                    "homepage": "http://www.php-fig.org/"
                }
            ],
            "description": "Common interface for caching libraries",
            "keywords": [
                "cache",
                "psr",
                "psr-6"
            ],
            "time": "2016-08-06T20:24:11+00:00"
        },
        {
            "name": "psr/container",
            "version": "1.0.0",
            "source": {
                "type": "git",
                "url": "https://github.com/php-fig/container.git",
                "reference": "b7ce3b176482dbbc1245ebf52b181af44c2cf55f"
            },
            "dist": {
                "type": "zip",
                "url": "https://api.github.com/repos/php-fig/container/zipball/b7ce3b176482dbbc1245ebf52b181af44c2cf55f",
                "reference": "b7ce3b176482dbbc1245ebf52b181af44c2cf55f",
                "shasum": ""
            },
            "require": {
                "php": ">=5.3.0"
            },
            "type": "library",
            "extra": {
                "branch-alias": {
                    "dev-master": "1.0.x-dev"
                }
            },
            "autoload": {
                "psr-4": {
                    "Psr\\Container\\": "src/"
                }
            },
            "notification-url": "https://packagist.org/downloads/",
            "license": [
                "MIT"
            ],
            "authors": [
                {
                    "name": "PHP-FIG",
                    "homepage": "http://www.php-fig.org/"
                }
            ],
            "description": "Common Container Interface (PHP FIG PSR-11)",
            "homepage": "https://github.com/php-fig/container",
            "keywords": [
                "PSR-11",
                "container",
                "container-interface",
                "container-interop",
                "psr"
            ],
            "time": "2017-02-14T16:28:37+00:00"
        },
        {
            "name": "psr/http-message",
            "version": "1.0.1",
            "source": {
                "type": "git",
                "url": "https://github.com/php-fig/http-message.git",
                "reference": "f6561bf28d520154e4b0ec72be95418abe6d9363"
            },
            "dist": {
                "type": "zip",
                "url": "https://api.github.com/repos/php-fig/http-message/zipball/f6561bf28d520154e4b0ec72be95418abe6d9363",
                "reference": "f6561bf28d520154e4b0ec72be95418abe6d9363",
                "shasum": ""
            },
            "require": {
                "php": ">=5.3.0"
            },
            "type": "library",
            "extra": {
                "branch-alias": {
                    "dev-master": "1.0.x-dev"
                }
            },
            "autoload": {
                "psr-4": {
                    "Psr\\Http\\Message\\": "src/"
                }
            },
            "notification-url": "https://packagist.org/downloads/",
            "license": [
                "MIT"
            ],
            "authors": [
                {
                    "name": "PHP-FIG",
                    "homepage": "http://www.php-fig.org/"
                }
            ],
            "description": "Common interface for HTTP messages",
            "homepage": "https://github.com/php-fig/http-message",
            "keywords": [
                "http",
                "http-message",
                "psr",
                "psr-7",
                "request",
                "response"
            ],
            "time": "2016-08-06T14:39:51+00:00"
        },
        {
            "name": "psr/log",
            "version": "1.1.3",
            "source": {
                "type": "git",
                "url": "https://github.com/php-fig/log.git",
                "reference": "0f73288fd15629204f9d42b7055f72dacbe811fc"
            },
            "dist": {
                "type": "zip",
                "url": "https://api.github.com/repos/php-fig/log/zipball/0f73288fd15629204f9d42b7055f72dacbe811fc",
                "reference": "0f73288fd15629204f9d42b7055f72dacbe811fc",
                "shasum": ""
            },
            "require": {
                "php": ">=5.3.0"
            },
            "type": "library",
            "extra": {
                "branch-alias": {
                    "dev-master": "1.1.x-dev"
                }
            },
            "autoload": {
                "psr-4": {
                    "Psr\\Log\\": "Psr/Log/"
                }
            },
            "notification-url": "https://packagist.org/downloads/",
            "license": [
                "MIT"
            ],
            "authors": [
                {
                    "name": "PHP-FIG",
                    "homepage": "http://www.php-fig.org/"
                }
            ],
            "description": "Common interface for logging libraries",
            "homepage": "https://github.com/php-fig/log",
            "keywords": [
                "log",
                "psr",
                "psr-3"
            ],
            "time": "2020-03-23T09:12:05+00:00"
        },
        {
            "name": "ralouphie/getallheaders",
            "version": "3.0.3",
            "source": {
                "type": "git",
                "url": "https://github.com/ralouphie/getallheaders.git",
                "reference": "120b605dfeb996808c31b6477290a714d356e822"
            },
            "dist": {
                "type": "zip",
                "url": "https://api.github.com/repos/ralouphie/getallheaders/zipball/120b605dfeb996808c31b6477290a714d356e822",
                "reference": "120b605dfeb996808c31b6477290a714d356e822",
                "shasum": ""
            },
            "require": {
                "php": ">=5.6"
            },
            "require-dev": {
                "php-coveralls/php-coveralls": "^2.1",
                "phpunit/phpunit": "^5 || ^6.5"
            },
            "type": "library",
            "autoload": {
                "files": [
                    "src/getallheaders.php"
                ]
            },
            "notification-url": "https://packagist.org/downloads/",
            "license": [
                "MIT"
            ],
            "authors": [
                {
                    "name": "Ralph Khattar",
                    "email": "ralph.khattar@gmail.com"
                }
            ],
            "description": "A polyfill for getallheaders.",
            "time": "2019-03-08T08:55:37+00:00"
        },
        {
            "name": "ramsey/uuid",
            "version": "3.8.0",
            "source": {
                "type": "git",
                "url": "https://github.com/ramsey/uuid.git",
                "reference": "d09ea80159c1929d75b3f9c60504d613aeb4a1e3"
            },
            "dist": {
                "type": "zip",
                "url": "https://api.github.com/repos/ramsey/uuid/zipball/d09ea80159c1929d75b3f9c60504d613aeb4a1e3",
                "reference": "d09ea80159c1929d75b3f9c60504d613aeb4a1e3",
                "shasum": ""
            },
            "require": {
                "paragonie/random_compat": "^1.0|^2.0|9.99.99",
                "php": "^5.4 || ^7.0",
                "symfony/polyfill-ctype": "^1.8"
            },
            "replace": {
                "rhumsaa/uuid": "self.version"
            },
            "require-dev": {
                "codeception/aspect-mock": "^1.0 | ~2.0.0",
                "doctrine/annotations": "~1.2.0",
                "goaop/framework": "1.0.0-alpha.2 | ^1.0 | ~2.1.0",
                "ircmaxell/random-lib": "^1.1",
                "jakub-onderka/php-parallel-lint": "^0.9.0",
                "mockery/mockery": "^0.9.9",
                "moontoast/math": "^1.1",
                "php-mock/php-mock-phpunit": "^0.3|^1.1",
                "phpunit/phpunit": "^4.7|^5.0|^6.5",
                "squizlabs/php_codesniffer": "^2.3"
            },
            "suggest": {
                "ext-ctype": "Provides support for PHP Ctype functions",
                "ext-libsodium": "Provides the PECL libsodium extension for use with the SodiumRandomGenerator",
                "ext-uuid": "Provides the PECL UUID extension for use with the PeclUuidTimeGenerator and PeclUuidRandomGenerator",
                "ircmaxell/random-lib": "Provides RandomLib for use with the RandomLibAdapter",
                "moontoast/math": "Provides support for converting UUID to 128-bit integer (in string form).",
                "ramsey/uuid-console": "A console application for generating UUIDs with ramsey/uuid",
                "ramsey/uuid-doctrine": "Allows the use of Ramsey\\Uuid\\Uuid as Doctrine field type."
            },
            "type": "library",
            "extra": {
                "branch-alias": {
                    "dev-master": "3.x-dev"
                }
            },
            "autoload": {
                "psr-4": {
                    "Ramsey\\Uuid\\": "src/"
                }
            },
            "notification-url": "https://packagist.org/downloads/",
            "license": [
                "MIT"
            ],
            "authors": [
                {
                    "name": "Ben Ramsey",
                    "email": "ben@benramsey.com",
                    "homepage": "https://benramsey.com"
                },
                {
                    "name": "Marijn Huizendveld",
                    "email": "marijn.huizendveld@gmail.com"
                },
                {
                    "name": "Thibaud Fabre",
                    "email": "thibaud@aztech.io"
                }
            ],
            "description": "Formerly rhumsaa/uuid. A PHP 5.4+ library for generating RFC 4122 version 1, 3, 4, and 5 universally unique identifiers (UUID).",
            "homepage": "https://github.com/ramsey/uuid",
            "keywords": [
                "guid",
                "identifier",
                "uuid"
            ],
            "time": "2018-07-19T23:38:55+00:00"
        },
        {
            "name": "react/promise",
            "version": "v2.8.0",
            "source": {
                "type": "git",
                "url": "https://github.com/reactphp/promise.git",
                "reference": "f3cff96a19736714524ca0dd1d4130de73dbbbc4"
            },
            "dist": {
                "type": "zip",
                "url": "https://api.github.com/repos/reactphp/promise/zipball/f3cff96a19736714524ca0dd1d4130de73dbbbc4",
                "reference": "f3cff96a19736714524ca0dd1d4130de73dbbbc4",
                "shasum": ""
            },
            "require": {
                "php": ">=5.4.0"
            },
            "require-dev": {
                "phpunit/phpunit": "^7.0 || ^6.5 || ^5.7 || ^4.8.36"
            },
            "type": "library",
            "autoload": {
                "psr-4": {
                    "React\\Promise\\": "src/"
                },
                "files": [
                    "src/functions_include.php"
                ]
            },
            "notification-url": "https://packagist.org/downloads/",
            "license": [
                "MIT"
            ],
            "authors": [
                {
                    "name": "Jan Sorgalla",
                    "email": "jsorgalla@gmail.com"
                }
            ],
            "description": "A lightweight implementation of CommonJS Promises/A for PHP",
            "keywords": [
                "promise",
                "promises"
            ],
            "time": "2020-05-12T15:16:56+00:00"
        },
        {
            "name": "seld/jsonlint",
            "version": "1.8.2",
            "source": {
                "type": "git",
                "url": "https://github.com/Seldaek/jsonlint.git",
                "reference": "590cfec960b77fd55e39b7d9246659e95dd6d337"
            },
            "dist": {
                "type": "zip",
                "url": "https://api.github.com/repos/Seldaek/jsonlint/zipball/590cfec960b77fd55e39b7d9246659e95dd6d337",
                "reference": "590cfec960b77fd55e39b7d9246659e95dd6d337",
                "shasum": ""
            },
            "require": {
                "php": "^5.3 || ^7.0 || ^8.0"
            },
            "require-dev": {
                "phpunit/phpunit": "^4.8.35 || ^5.7 || ^6.0"
            },
            "bin": [
                "bin/jsonlint"
            ],
            "type": "library",
            "autoload": {
                "psr-4": {
                    "Seld\\JsonLint\\": "src/Seld/JsonLint/"
                }
            },
            "notification-url": "https://packagist.org/downloads/",
            "license": [
                "MIT"
            ],
            "authors": [
                {
                    "name": "Jordi Boggiano",
                    "email": "j.boggiano@seld.be",
                    "homepage": "http://seld.be"
                }
            ],
            "description": "JSON Linter",
            "keywords": [
                "json",
                "linter",
                "parser",
                "validator"
            ],
            "time": "2020-08-25T06:56:57+00:00"
        },
        {
            "name": "seld/phar-utils",
            "version": "1.1.1",
            "source": {
                "type": "git",
                "url": "https://github.com/Seldaek/phar-utils.git",
                "reference": "8674b1d84ffb47cc59a101f5d5a3b61e87d23796"
            },
            "dist": {
                "type": "zip",
                "url": "https://api.github.com/repos/Seldaek/phar-utils/zipball/8674b1d84ffb47cc59a101f5d5a3b61e87d23796",
                "reference": "8674b1d84ffb47cc59a101f5d5a3b61e87d23796",
                "shasum": ""
            },
            "require": {
                "php": ">=5.3"
            },
            "type": "library",
            "extra": {
                "branch-alias": {
                    "dev-master": "1.x-dev"
                }
            },
            "autoload": {
                "psr-4": {
                    "Seld\\PharUtils\\": "src/"
                }
            },
            "notification-url": "https://packagist.org/downloads/",
            "license": [
                "MIT"
            ],
            "authors": [
                {
                    "name": "Jordi Boggiano",
                    "email": "j.boggiano@seld.be"
                }
            ],
            "description": "PHAR file format utilities, for when PHP phars you up",
            "keywords": [
                "phar"
            ],
            "time": "2020-07-07T18:42:57+00:00"
        },
        {
            "name": "symfony/console",
            "version": "v4.4.16",
            "source": {
                "type": "git",
                "url": "https://github.com/symfony/console.git",
                "reference": "20f73dd143a5815d475e0838ff867bce1eebd9d5"
            },
            "dist": {
                "type": "zip",
                "url": "https://api.github.com/repos/symfony/console/zipball/20f73dd143a5815d475e0838ff867bce1eebd9d5",
                "reference": "20f73dd143a5815d475e0838ff867bce1eebd9d5",
                "shasum": ""
            },
            "require": {
                "php": ">=7.1.3",
                "symfony/polyfill-mbstring": "~1.0",
                "symfony/polyfill-php73": "^1.8",
                "symfony/polyfill-php80": "^1.15",
                "symfony/service-contracts": "^1.1|^2"
            },
            "conflict": {
                "symfony/dependency-injection": "<3.4",
                "symfony/event-dispatcher": "<4.3|>=5",
                "symfony/lock": "<4.4",
                "symfony/process": "<3.3"
            },
            "provide": {
                "psr/log-implementation": "1.0"
            },
            "require-dev": {
                "psr/log": "~1.0",
                "symfony/config": "^3.4|^4.0|^5.0",
                "symfony/dependency-injection": "^3.4|^4.0|^5.0",
                "symfony/event-dispatcher": "^4.3",
                "symfony/lock": "^4.4|^5.0",
                "symfony/process": "^3.4|^4.0|^5.0",
                "symfony/var-dumper": "^4.3|^5.0"
            },
            "suggest": {
                "psr/log": "For using the console logger",
                "symfony/event-dispatcher": "",
                "symfony/lock": "",
                "symfony/process": ""
            },
            "type": "library",
            "autoload": {
                "psr-4": {
                    "Symfony\\Component\\Console\\": ""
                },
                "exclude-from-classmap": [
                    "/Tests/"
                ]
            },
            "notification-url": "https://packagist.org/downloads/",
            "license": [
                "MIT"
            ],
            "authors": [
                {
                    "name": "Fabien Potencier",
                    "email": "fabien@symfony.com"
                },
                {
                    "name": "Symfony Community",
                    "homepage": "https://symfony.com/contributors"
                }
            ],
            "description": "Symfony Console Component",
            "homepage": "https://symfony.com",
            "time": "2020-10-24T11:50:19+00:00"
        },
        {
            "name": "symfony/css-selector",
            "version": "v5.1.8",
            "source": {
                "type": "git",
                "url": "https://github.com/symfony/css-selector.git",
                "reference": "6cbebda22ffc0d4bb8fea0c1311c2ca54c4c8fa0"
            },
            "dist": {
                "type": "zip",
                "url": "https://api.github.com/repos/symfony/css-selector/zipball/6cbebda22ffc0d4bb8fea0c1311c2ca54c4c8fa0",
                "reference": "6cbebda22ffc0d4bb8fea0c1311c2ca54c4c8fa0",
                "shasum": ""
            },
            "require": {
                "php": ">=7.2.5"
            },
            "type": "library",
            "autoload": {
                "psr-4": {
                    "Symfony\\Component\\CssSelector\\": ""
                },
                "exclude-from-classmap": [
                    "/Tests/"
                ]
            },
            "notification-url": "https://packagist.org/downloads/",
            "license": [
                "MIT"
            ],
            "authors": [
                {
                    "name": "Fabien Potencier",
                    "email": "fabien@symfony.com"
                },
                {
                    "name": "Jean-François Simon",
                    "email": "jeanfrancois.simon@sensiolabs.com"
                },
                {
                    "name": "Symfony Community",
                    "homepage": "https://symfony.com/contributors"
                }
            ],
            "description": "Symfony CssSelector Component",
            "homepage": "https://symfony.com",
            "time": "2020-10-24T12:01:57+00:00"
        },
        {
            "name": "symfony/event-dispatcher",
            "version": "v4.4.16",
            "source": {
                "type": "git",
                "url": "https://github.com/symfony/event-dispatcher.git",
                "reference": "4204f13d2d0b7ad09454f221bb2195fccdf1fe98"
            },
            "dist": {
                "type": "zip",
                "url": "https://api.github.com/repos/symfony/event-dispatcher/zipball/4204f13d2d0b7ad09454f221bb2195fccdf1fe98",
                "reference": "4204f13d2d0b7ad09454f221bb2195fccdf1fe98",
                "shasum": ""
            },
            "require": {
                "php": ">=7.1.3",
                "symfony/event-dispatcher-contracts": "^1.1"
            },
            "conflict": {
                "symfony/dependency-injection": "<3.4"
            },
            "provide": {
                "psr/event-dispatcher-implementation": "1.0",
                "symfony/event-dispatcher-implementation": "1.1"
            },
            "require-dev": {
                "psr/log": "~1.0",
                "symfony/config": "^3.4|^4.0|^5.0",
                "symfony/dependency-injection": "^3.4|^4.0|^5.0",
                "symfony/error-handler": "~3.4|~4.4",
                "symfony/expression-language": "^3.4|^4.0|^5.0",
                "symfony/http-foundation": "^3.4|^4.0|^5.0",
                "symfony/service-contracts": "^1.1|^2",
                "symfony/stopwatch": "^3.4|^4.0|^5.0"
            },
            "suggest": {
                "symfony/dependency-injection": "",
                "symfony/http-kernel": ""
            },
            "type": "library",
            "autoload": {
                "psr-4": {
                    "Symfony\\Component\\EventDispatcher\\": ""
                },
                "exclude-from-classmap": [
                    "/Tests/"
                ]
            },
            "notification-url": "https://packagist.org/downloads/",
            "license": [
                "MIT"
            ],
            "authors": [
                {
                    "name": "Fabien Potencier",
                    "email": "fabien@symfony.com"
                },
                {
                    "name": "Symfony Community",
                    "homepage": "https://symfony.com/contributors"
                }
            ],
            "description": "Symfony EventDispatcher Component",
            "homepage": "https://symfony.com",
            "time": "2020-10-24T11:50:19+00:00"
        },
        {
            "name": "symfony/event-dispatcher-contracts",
            "version": "v1.1.9",
            "source": {
                "type": "git",
                "url": "https://github.com/symfony/event-dispatcher-contracts.git",
                "reference": "84e23fdcd2517bf37aecbd16967e83f0caee25a7"
            },
            "dist": {
                "type": "zip",
                "url": "https://api.github.com/repos/symfony/event-dispatcher-contracts/zipball/84e23fdcd2517bf37aecbd16967e83f0caee25a7",
                "reference": "84e23fdcd2517bf37aecbd16967e83f0caee25a7",
                "shasum": ""
            },
            "require": {
                "php": ">=7.1.3"
            },
            "suggest": {
                "psr/event-dispatcher": "",
                "symfony/event-dispatcher-implementation": ""
            },
            "type": "library",
            "extra": {
                "branch-alias": {
                    "dev-master": "1.1-dev"
                },
                "thanks": {
                    "name": "symfony/contracts",
                    "url": "https://github.com/symfony/contracts"
                }
            },
            "autoload": {
                "psr-4": {
                    "Symfony\\Contracts\\EventDispatcher\\": ""
                }
            },
            "notification-url": "https://packagist.org/downloads/",
            "license": [
                "MIT"
            ],
            "authors": [
                {
                    "name": "Nicolas Grekas",
                    "email": "p@tchwork.com"
                },
                {
                    "name": "Symfony Community",
                    "homepage": "https://symfony.com/contributors"
                }
            ],
            "description": "Generic abstractions related to dispatching event",
            "homepage": "https://symfony.com",
            "keywords": [
                "abstractions",
                "contracts",
                "decoupling",
                "interfaces",
                "interoperability",
                "standards"
            ],
            "time": "2020-07-06T13:19:58+00:00"
        },
        {
            "name": "symfony/filesystem",
            "version": "v5.1.8",
            "source": {
                "type": "git",
                "url": "https://github.com/symfony/filesystem.git",
                "reference": "df08650ea7aee2d925380069c131a66124d79177"
            },
            "dist": {
                "type": "zip",
                "url": "https://api.github.com/repos/symfony/filesystem/zipball/df08650ea7aee2d925380069c131a66124d79177",
                "reference": "df08650ea7aee2d925380069c131a66124d79177",
                "shasum": ""
            },
            "require": {
                "php": ">=7.2.5",
                "symfony/polyfill-ctype": "~1.8"
            },
            "type": "library",
            "autoload": {
                "psr-4": {
                    "Symfony\\Component\\Filesystem\\": ""
                },
                "exclude-from-classmap": [
                    "/Tests/"
                ]
            },
            "notification-url": "https://packagist.org/downloads/",
            "license": [
                "MIT"
            ],
            "authors": [
                {
                    "name": "Fabien Potencier",
                    "email": "fabien@symfony.com"
                },
                {
                    "name": "Symfony Community",
                    "homepage": "https://symfony.com/contributors"
                }
            ],
            "description": "Symfony Filesystem Component",
            "homepage": "https://symfony.com",
            "time": "2020-10-24T12:01:57+00:00"
        },
        {
            "name": "symfony/finder",
            "version": "v5.1.8",
            "source": {
                "type": "git",
                "url": "https://github.com/symfony/finder.git",
                "reference": "e70eb5a69c2ff61ea135a13d2266e8914a67b3a0"
            },
            "dist": {
                "type": "zip",
                "url": "https://api.github.com/repos/symfony/finder/zipball/e70eb5a69c2ff61ea135a13d2266e8914a67b3a0",
                "reference": "e70eb5a69c2ff61ea135a13d2266e8914a67b3a0",
                "shasum": ""
            },
            "require": {
                "php": ">=7.2.5"
            },
            "type": "library",
            "autoload": {
                "psr-4": {
                    "Symfony\\Component\\Finder\\": ""
                },
                "exclude-from-classmap": [
                    "/Tests/"
                ]
            },
            "notification-url": "https://packagist.org/downloads/",
            "license": [
                "MIT"
            ],
            "authors": [
                {
                    "name": "Fabien Potencier",
                    "email": "fabien@symfony.com"
                },
                {
                    "name": "Symfony Community",
                    "homepage": "https://symfony.com/contributors"
                }
            ],
            "description": "Symfony Finder Component",
            "homepage": "https://symfony.com",
            "time": "2020-10-24T12:01:57+00:00"
        },
        {
            "name": "symfony/polyfill-ctype",
            "version": "v1.20.0",
            "source": {
                "type": "git",
                "url": "https://github.com/symfony/polyfill-ctype.git",
                "reference": "f4ba089a5b6366e453971d3aad5fe8e897b37f41"
            },
            "dist": {
                "type": "zip",
                "url": "https://api.github.com/repos/symfony/polyfill-ctype/zipball/f4ba089a5b6366e453971d3aad5fe8e897b37f41",
                "reference": "f4ba089a5b6366e453971d3aad5fe8e897b37f41",
                "shasum": ""
            },
            "require": {
                "php": ">=7.1"
            },
            "suggest": {
                "ext-ctype": "For best performance"
            },
            "type": "library",
            "extra": {
                "branch-alias": {
                    "dev-main": "1.20-dev"
                },
                "thanks": {
                    "name": "symfony/polyfill",
                    "url": "https://github.com/symfony/polyfill"
                }
            },
            "autoload": {
                "psr-4": {
                    "Symfony\\Polyfill\\Ctype\\": ""
                },
                "files": [
                    "bootstrap.php"
                ]
            },
            "notification-url": "https://packagist.org/downloads/",
            "license": [
                "MIT"
            ],
            "authors": [
                {
                    "name": "Gert de Pagter",
                    "email": "BackEndTea@gmail.com"
                },
                {
                    "name": "Symfony Community",
                    "homepage": "https://symfony.com/contributors"
                }
            ],
            "description": "Symfony polyfill for ctype functions",
            "homepage": "https://symfony.com",
            "keywords": [
                "compatibility",
                "ctype",
                "polyfill",
                "portable"
            ],
            "time": "2020-10-23T14:02:19+00:00"
        },
        {
            "name": "symfony/polyfill-intl-idn",
            "version": "v1.20.0",
            "source": {
                "type": "git",
                "url": "https://github.com/symfony/polyfill-intl-idn.git",
                "reference": "3b75acd829741c768bc8b1f84eb33265e7cc5117"
            },
            "dist": {
                "type": "zip",
                "url": "https://api.github.com/repos/symfony/polyfill-intl-idn/zipball/3b75acd829741c768bc8b1f84eb33265e7cc5117",
                "reference": "3b75acd829741c768bc8b1f84eb33265e7cc5117",
                "shasum": ""
            },
            "require": {
                "php": ">=7.1",
                "symfony/polyfill-intl-normalizer": "^1.10",
                "symfony/polyfill-php72": "^1.10"
            },
            "suggest": {
                "ext-intl": "For best performance"
            },
            "type": "library",
            "extra": {
                "branch-alias": {
                    "dev-main": "1.20-dev"
                },
                "thanks": {
                    "name": "symfony/polyfill",
                    "url": "https://github.com/symfony/polyfill"
                }
            },
            "autoload": {
                "psr-4": {
                    "Symfony\\Polyfill\\Intl\\Idn\\": ""
                },
                "files": [
                    "bootstrap.php"
                ]
            },
            "notification-url": "https://packagist.org/downloads/",
            "license": [
                "MIT"
            ],
            "authors": [
                {
                    "name": "Laurent Bassin",
                    "email": "laurent@bassin.info"
                },
                {
                    "name": "Trevor Rowbotham",
                    "email": "trevor.rowbotham@pm.me"
                },
                {
                    "name": "Symfony Community",
                    "homepage": "https://symfony.com/contributors"
                }
            ],
            "description": "Symfony polyfill for intl's idn_to_ascii and idn_to_utf8 functions",
            "homepage": "https://symfony.com",
            "keywords": [
                "compatibility",
                "idn",
                "intl",
                "polyfill",
                "portable",
                "shim"
            ],
            "time": "2020-10-23T14:02:19+00:00"
        },
        {
            "name": "symfony/polyfill-intl-normalizer",
            "version": "v1.20.0",
            "source": {
                "type": "git",
                "url": "https://github.com/symfony/polyfill-intl-normalizer.git",
                "reference": "727d1096295d807c309fb01a851577302394c897"
            },
            "dist": {
                "type": "zip",
                "url": "https://api.github.com/repos/symfony/polyfill-intl-normalizer/zipball/727d1096295d807c309fb01a851577302394c897",
                "reference": "727d1096295d807c309fb01a851577302394c897",
                "shasum": ""
            },
            "require": {
                "php": ">=7.1"
            },
            "suggest": {
                "ext-intl": "For best performance"
            },
            "type": "library",
            "extra": {
                "branch-alias": {
                    "dev-main": "1.20-dev"
                },
                "thanks": {
                    "name": "symfony/polyfill",
                    "url": "https://github.com/symfony/polyfill"
                }
            },
            "autoload": {
                "psr-4": {
                    "Symfony\\Polyfill\\Intl\\Normalizer\\": ""
                },
                "files": [
                    "bootstrap.php"
                ],
                "classmap": [
                    "Resources/stubs"
                ]
            },
            "notification-url": "https://packagist.org/downloads/",
            "license": [
                "MIT"
            ],
            "authors": [
                {
                    "name": "Nicolas Grekas",
                    "email": "p@tchwork.com"
                },
                {
                    "name": "Symfony Community",
                    "homepage": "https://symfony.com/contributors"
                }
            ],
            "description": "Symfony polyfill for intl's Normalizer class and related functions",
            "homepage": "https://symfony.com",
            "keywords": [
                "compatibility",
                "intl",
                "normalizer",
                "polyfill",
                "portable",
                "shim"
            ],
            "time": "2020-10-23T14:02:19+00:00"
        },
        {
            "name": "symfony/polyfill-mbstring",
            "version": "v1.20.0",
            "source": {
                "type": "git",
                "url": "https://github.com/symfony/polyfill-mbstring.git",
                "reference": "39d483bdf39be819deabf04ec872eb0b2410b531"
            },
            "dist": {
                "type": "zip",
                "url": "https://api.github.com/repos/symfony/polyfill-mbstring/zipball/39d483bdf39be819deabf04ec872eb0b2410b531",
                "reference": "39d483bdf39be819deabf04ec872eb0b2410b531",
                "shasum": ""
            },
            "require": {
                "php": ">=7.1"
            },
            "suggest": {
                "ext-mbstring": "For best performance"
            },
            "type": "library",
            "extra": {
                "branch-alias": {
                    "dev-main": "1.20-dev"
                },
                "thanks": {
                    "name": "symfony/polyfill",
                    "url": "https://github.com/symfony/polyfill"
                }
            },
            "autoload": {
                "psr-4": {
                    "Symfony\\Polyfill\\Mbstring\\": ""
                },
                "files": [
                    "bootstrap.php"
                ]
            },
            "notification-url": "https://packagist.org/downloads/",
            "license": [
                "MIT"
            ],
            "authors": [
                {
                    "name": "Nicolas Grekas",
                    "email": "p@tchwork.com"
                },
                {
                    "name": "Symfony Community",
                    "homepage": "https://symfony.com/contributors"
                }
            ],
            "description": "Symfony polyfill for the Mbstring extension",
            "homepage": "https://symfony.com",
            "keywords": [
                "compatibility",
                "mbstring",
                "polyfill",
                "portable",
                "shim"
            ],
            "time": "2020-10-23T14:02:19+00:00"
        },
        {
            "name": "symfony/polyfill-php72",
            "version": "v1.20.0",
            "source": {
                "type": "git",
                "url": "https://github.com/symfony/polyfill-php72.git",
                "reference": "cede45fcdfabdd6043b3592e83678e42ec69e930"
            },
            "dist": {
                "type": "zip",
                "url": "https://api.github.com/repos/symfony/polyfill-php72/zipball/cede45fcdfabdd6043b3592e83678e42ec69e930",
                "reference": "cede45fcdfabdd6043b3592e83678e42ec69e930",
                "shasum": ""
            },
            "require": {
                "php": ">=7.1"
            },
            "type": "library",
            "extra": {
                "branch-alias": {
                    "dev-main": "1.20-dev"
                },
                "thanks": {
                    "name": "symfony/polyfill",
                    "url": "https://github.com/symfony/polyfill"
                }
            },
            "autoload": {
                "psr-4": {
                    "Symfony\\Polyfill\\Php72\\": ""
                },
                "files": [
                    "bootstrap.php"
                ]
            },
            "notification-url": "https://packagist.org/downloads/",
            "license": [
                "MIT"
            ],
            "authors": [
                {
                    "name": "Nicolas Grekas",
                    "email": "p@tchwork.com"
                },
                {
                    "name": "Symfony Community",
                    "homepage": "https://symfony.com/contributors"
                }
            ],
            "description": "Symfony polyfill backporting some PHP 7.2+ features to lower PHP versions",
            "homepage": "https://symfony.com",
            "keywords": [
                "compatibility",
                "polyfill",
                "portable",
                "shim"
            ],
            "time": "2020-10-23T14:02:19+00:00"
        },
        {
            "name": "symfony/polyfill-php73",
            "version": "v1.20.0",
            "source": {
                "type": "git",
                "url": "https://github.com/symfony/polyfill-php73.git",
                "reference": "8ff431c517be11c78c48a39a66d37431e26a6bed"
            },
            "dist": {
                "type": "zip",
                "url": "https://api.github.com/repos/symfony/polyfill-php73/zipball/8ff431c517be11c78c48a39a66d37431e26a6bed",
                "reference": "8ff431c517be11c78c48a39a66d37431e26a6bed",
                "shasum": ""
            },
            "require": {
                "php": ">=7.1"
            },
            "type": "library",
            "extra": {
                "branch-alias": {
                    "dev-main": "1.20-dev"
                },
                "thanks": {
                    "name": "symfony/polyfill",
                    "url": "https://github.com/symfony/polyfill"
                }
            },
            "autoload": {
                "psr-4": {
                    "Symfony\\Polyfill\\Php73\\": ""
                },
                "files": [
                    "bootstrap.php"
                ],
                "classmap": [
                    "Resources/stubs"
                ]
            },
            "notification-url": "https://packagist.org/downloads/",
            "license": [
                "MIT"
            ],
            "authors": [
                {
                    "name": "Nicolas Grekas",
                    "email": "p@tchwork.com"
                },
                {
                    "name": "Symfony Community",
                    "homepage": "https://symfony.com/contributors"
                }
            ],
            "description": "Symfony polyfill backporting some PHP 7.3+ features to lower PHP versions",
            "homepage": "https://symfony.com",
            "keywords": [
                "compatibility",
                "polyfill",
                "portable",
                "shim"
            ],
            "time": "2020-10-23T14:02:19+00:00"
        },
        {
            "name": "symfony/polyfill-php80",
            "version": "v1.20.0",
            "source": {
                "type": "git",
                "url": "https://github.com/symfony/polyfill-php80.git",
                "reference": "e70aa8b064c5b72d3df2abd5ab1e90464ad009de"
            },
            "dist": {
                "type": "zip",
                "url": "https://api.github.com/repos/symfony/polyfill-php80/zipball/e70aa8b064c5b72d3df2abd5ab1e90464ad009de",
                "reference": "e70aa8b064c5b72d3df2abd5ab1e90464ad009de",
                "shasum": ""
            },
            "require": {
                "php": ">=7.1"
            },
            "type": "library",
            "extra": {
                "branch-alias": {
                    "dev-main": "1.20-dev"
                },
                "thanks": {
                    "name": "symfony/polyfill",
                    "url": "https://github.com/symfony/polyfill"
                }
            },
            "autoload": {
                "psr-4": {
                    "Symfony\\Polyfill\\Php80\\": ""
                },
                "files": [
                    "bootstrap.php"
                ],
                "classmap": [
                    "Resources/stubs"
                ]
            },
            "notification-url": "https://packagist.org/downloads/",
            "license": [
                "MIT"
            ],
            "authors": [
                {
                    "name": "Ion Bazan",
                    "email": "ion.bazan@gmail.com"
                },
                {
                    "name": "Nicolas Grekas",
                    "email": "p@tchwork.com"
                },
                {
                    "name": "Symfony Community",
                    "homepage": "https://symfony.com/contributors"
                }
            ],
            "description": "Symfony polyfill backporting some PHP 8.0+ features to lower PHP versions",
            "homepage": "https://symfony.com",
            "keywords": [
                "compatibility",
                "polyfill",
                "portable",
                "shim"
            ],
            "time": "2020-10-23T14:02:19+00:00"
        },
        {
            "name": "symfony/process",
            "version": "v4.4.16",
            "source": {
                "type": "git",
                "url": "https://github.com/symfony/process.git",
                "reference": "2f4b049fb80ca5e9874615a2a85dc2a502090f05"
            },
            "dist": {
                "type": "zip",
                "url": "https://api.github.com/repos/symfony/process/zipball/2f4b049fb80ca5e9874615a2a85dc2a502090f05",
                "reference": "2f4b049fb80ca5e9874615a2a85dc2a502090f05",
                "shasum": ""
            },
            "require": {
                "php": ">=7.1.3"
            },
            "type": "library",
            "autoload": {
                "psr-4": {
                    "Symfony\\Component\\Process\\": ""
                },
                "exclude-from-classmap": [
                    "/Tests/"
                ]
            },
            "notification-url": "https://packagist.org/downloads/",
            "license": [
                "MIT"
            ],
            "authors": [
                {
                    "name": "Fabien Potencier",
                    "email": "fabien@symfony.com"
                },
                {
                    "name": "Symfony Community",
                    "homepage": "https://symfony.com/contributors"
                }
            ],
            "description": "Symfony Process Component",
            "homepage": "https://symfony.com",
            "time": "2020-10-24T11:50:19+00:00"
        },
        {
            "name": "symfony/service-contracts",
            "version": "v2.2.0",
            "source": {
                "type": "git",
                "url": "https://github.com/symfony/service-contracts.git",
                "reference": "d15da7ba4957ffb8f1747218be9e1a121fd298a1"
            },
            "dist": {
                "type": "zip",
                "url": "https://api.github.com/repos/symfony/service-contracts/zipball/d15da7ba4957ffb8f1747218be9e1a121fd298a1",
                "reference": "d15da7ba4957ffb8f1747218be9e1a121fd298a1",
                "shasum": ""
            },
            "require": {
                "php": ">=7.2.5",
                "psr/container": "^1.0"
            },
            "suggest": {
                "symfony/service-implementation": ""
            },
            "type": "library",
            "extra": {
                "branch-alias": {
                    "dev-master": "2.2-dev"
                },
                "thanks": {
                    "name": "symfony/contracts",
                    "url": "https://github.com/symfony/contracts"
                }
            },
            "autoload": {
                "psr-4": {
                    "Symfony\\Contracts\\Service\\": ""
                }
            },
            "notification-url": "https://packagist.org/downloads/",
            "license": [
                "MIT"
            ],
            "authors": [
                {
                    "name": "Nicolas Grekas",
                    "email": "p@tchwork.com"
                },
                {
                    "name": "Symfony Community",
                    "homepage": "https://symfony.com/contributors"
                }
            ],
            "description": "Generic abstractions related to writing services",
            "homepage": "https://symfony.com",
            "keywords": [
                "abstractions",
                "contracts",
                "decoupling",
                "interfaces",
                "interoperability",
                "standards"
            ],
            "time": "2020-09-07T11:33:47+00:00"
        },
        {
            "name": "tedivm/jshrink",
            "version": "v1.3.3",
            "source": {
                "type": "git",
                "url": "https://github.com/tedious/JShrink.git",
                "reference": "566e0c731ba4e372be2de429ef7d54f4faf4477a"
            },
            "dist": {
                "type": "zip",
                "url": "https://api.github.com/repos/tedious/JShrink/zipball/566e0c731ba4e372be2de429ef7d54f4faf4477a",
                "reference": "566e0c731ba4e372be2de429ef7d54f4faf4477a",
                "shasum": ""
            },
            "require": {
                "php": "^5.6|^7.0"
            },
            "require-dev": {
                "friendsofphp/php-cs-fixer": "^2.8",
                "php-coveralls/php-coveralls": "^1.1.0",
                "phpunit/phpunit": "^6"
            },
            "type": "library",
            "autoload": {
                "psr-0": {
                    "JShrink": "src/"
                }
            },
            "notification-url": "https://packagist.org/downloads/",
            "license": [
                "BSD-3-Clause"
            ],
            "authors": [
                {
                    "name": "Robert Hafner",
                    "email": "tedivm@tedivm.com"
                }
            ],
            "description": "Javascript Minifier built in PHP",
            "homepage": "http://github.com/tedious/JShrink",
            "keywords": [
                "javascript",
                "minifier"
            ],
            "time": "2019-06-28T18:11:46+00:00"
        },
        {
            "name": "true/punycode",
            "version": "v2.1.1",
            "source": {
                "type": "git",
                "url": "https://github.com/true/php-punycode.git",
                "reference": "a4d0c11a36dd7f4e7cd7096076cab6d3378a071e"
            },
            "dist": {
                "type": "zip",
                "url": "https://api.github.com/repos/true/php-punycode/zipball/a4d0c11a36dd7f4e7cd7096076cab6d3378a071e",
                "reference": "a4d0c11a36dd7f4e7cd7096076cab6d3378a071e",
                "shasum": ""
            },
            "require": {
                "php": ">=5.3.0",
                "symfony/polyfill-mbstring": "^1.3"
            },
            "require-dev": {
                "phpunit/phpunit": "~4.7",
                "squizlabs/php_codesniffer": "~2.0"
            },
            "type": "library",
            "autoload": {
                "psr-4": {
                    "TrueBV\\": "src/"
                }
            },
            "notification-url": "https://packagist.org/downloads/",
            "license": [
                "MIT"
            ],
            "authors": [
                {
                    "name": "Renan Gonçalves",
                    "email": "renan.saddam@gmail.com"
                }
            ],
            "description": "A Bootstring encoding of Unicode for Internationalized Domain Names in Applications (IDNA)",
            "homepage": "https://github.com/true/php-punycode",
            "keywords": [
                "idna",
                "punycode"
            ],
            "time": "2016-11-16T10:37:54+00:00"
        },
        {
            "name": "tubalmartin/cssmin",
            "version": "v4.1.1",
            "source": {
                "type": "git",
                "url": "https://github.com/tubalmartin/YUI-CSS-compressor-PHP-port.git",
                "reference": "3cbf557f4079d83a06f9c3ff9b957c022d7805cf"
            },
            "dist": {
                "type": "zip",
                "url": "https://api.github.com/repos/tubalmartin/YUI-CSS-compressor-PHP-port/zipball/3cbf557f4079d83a06f9c3ff9b957c022d7805cf",
                "reference": "3cbf557f4079d83a06f9c3ff9b957c022d7805cf",
                "shasum": ""
            },
            "require": {
                "ext-pcre": "*",
                "php": ">=5.3.2"
            },
            "require-dev": {
                "cogpowered/finediff": "0.3.*",
                "phpunit/phpunit": "4.8.*"
            },
            "bin": [
                "cssmin"
            ],
            "type": "library",
            "autoload": {
                "psr-4": {
                    "tubalmartin\\CssMin\\": "src"
                }
            },
            "notification-url": "https://packagist.org/downloads/",
            "license": [
                "BSD-3-Clause"
            ],
            "authors": [
                {
                    "name": "Túbal Martín",
                    "homepage": "http://tubalmartin.me/"
                }
            ],
            "description": "A PHP port of the YUI CSS compressor",
            "homepage": "https://github.com/tubalmartin/YUI-CSS-compressor-PHP-port",
            "keywords": [
                "compress",
                "compressor",
                "css",
                "cssmin",
                "minify",
                "yui"
            ],
            "time": "2018-01-15T15:26:51+00:00"
        },
        {
            "name": "webimpress/safe-writer",
            "version": "2.1.0",
            "source": {
                "type": "git",
                "url": "https://github.com/webimpress/safe-writer.git",
                "reference": "5cfafdec5873c389036f14bf832a5efc9390dcdd"
            },
            "dist": {
                "type": "zip",
                "url": "https://api.github.com/repos/webimpress/safe-writer/zipball/5cfafdec5873c389036f14bf832a5efc9390dcdd",
                "reference": "5cfafdec5873c389036f14bf832a5efc9390dcdd",
                "shasum": ""
            },
            "require": {
                "php": "^7.2 || ^8.0"
            },
            "require-dev": {
                "phpunit/phpunit": "^8.5.8 || ^9.3.7",
                "vimeo/psalm": "^3.14.2",
                "webimpress/coding-standard": "^1.1.5"
            },
            "type": "library",
            "extra": {
                "branch-alias": {
                    "dev-master": "2.1.x-dev",
                    "dev-develop": "2.2.x-dev",
                    "dev-release-1.0": "1.0.x-dev"
                }
            },
            "autoload": {
                "psr-4": {
                    "Webimpress\\SafeWriter\\": "src/"
                }
            },
            "notification-url": "https://packagist.org/downloads/",
            "license": [
                "BSD-2-Clause"
            ],
            "description": "Tool to write files safely, to avoid race conditions",
            "keywords": [
                "concurrent write",
                "file writer",
                "race condition",
                "safe writer",
                "webimpress"
            ],
            "time": "2020-08-25T07:21:11+00:00"
        },
        {
            "name": "webonyx/graphql-php",
            "version": "v0.13.9",
            "source": {
                "type": "git",
                "url": "https://github.com/webonyx/graphql-php.git",
                "reference": "d9a94fddcad0a35d4bced212b8a44ad1bc59bdf3"
            },
            "dist": {
                "type": "zip",
                "url": "https://api.github.com/repos/webonyx/graphql-php/zipball/d9a94fddcad0a35d4bced212b8a44ad1bc59bdf3",
                "reference": "d9a94fddcad0a35d4bced212b8a44ad1bc59bdf3",
                "shasum": ""
            },
            "require": {
                "ext-json": "*",
                "ext-mbstring": "*",
                "php": "^7.1||^8.0"
            },
            "require-dev": {
                "doctrine/coding-standard": "^6.0",
                "phpbench/phpbench": "^0.14.0",
                "phpstan/phpstan": "^0.11.4",
                "phpstan/phpstan-phpunit": "^0.11.0",
                "phpstan/phpstan-strict-rules": "^0.11.0",
                "phpunit/phpcov": "^5.0",
                "phpunit/phpunit": "^7.2",
                "psr/http-message": "^1.0",
                "react/promise": "2.*"
            },
            "suggest": {
                "psr/http-message": "To use standard GraphQL server",
                "react/promise": "To leverage async resolving on React PHP platform"
            },
            "type": "library",
            "autoload": {
                "psr-4": {
                    "GraphQL\\": "src/"
                }
            },
            "notification-url": "https://packagist.org/downloads/",
            "license": [
                "MIT"
            ],
            "description": "A PHP port of GraphQL reference implementation",
            "homepage": "https://github.com/webonyx/graphql-php",
            "keywords": [
                "api",
                "graphql"
            ],
            "time": "2020-07-02T05:49:25+00:00"
        },
        {
            "name": "wikimedia/less.php",
            "version": "v3.1.0",
            "source": {
                "type": "git",
                "url": "https://github.com/wikimedia/less.php.git",
                "reference": "a486d78b9bd16b72f237fc6093aa56d69ce8bd13"
            },
            "dist": {
                "type": "zip",
                "url": "https://api.github.com/repos/wikimedia/less.php/zipball/a486d78b9bd16b72f237fc6093aa56d69ce8bd13",
                "reference": "a486d78b9bd16b72f237fc6093aa56d69ce8bd13",
                "shasum": ""
            },
            "require": {
                "php": ">=7.2.9"
            },
            "require-dev": {
                "mediawiki/mediawiki-codesniffer": "34.0.0",
                "mediawiki/minus-x": "1.0.0",
                "php-parallel-lint/php-console-highlighter": "0.5.0",
                "php-parallel-lint/php-parallel-lint": "1.2.0",
                "phpunit/phpunit": "^8.5"
            },
            "bin": [
                "bin/lessc"
            ],
            "type": "library",
            "autoload": {
                "psr-0": {
                    "Less": "lib/"
                },
                "classmap": [
                    "lessc.inc.php"
                ]
            },
            "notification-url": "https://packagist.org/downloads/",
            "license": [
                "Apache-2.0"
            ],
            "authors": [
                {
                    "name": "Josh Schmidt",
                    "homepage": "https://github.com/oyejorge"
                },
                {
                    "name": "Matt Agar",
                    "homepage": "https://github.com/agar"
                },
                {
                    "name": "Martin Jantošovič",
                    "homepage": "https://github.com/Mordred"
                }
            ],
            "description": "PHP port of the Javascript version of LESS http://lesscss.org (Originally maintained by Josh Schmidt)",
            "keywords": [
                "css",
                "less",
                "less.js",
                "lesscss",
                "php",
                "stylesheet"
            ],
            "time": "2020-12-11T19:33:31+00:00"
        }
    ],
    "packages-dev": [
        {
            "name": "allure-framework/allure-codeception",
            "version": "1.4.4",
            "source": {
                "type": "git",
                "url": "https://github.com/allure-framework/allure-codeception.git",
                "reference": "a69800eeef83007ced9502a3349ff72f5fb6b4e2"
            },
            "dist": {
                "type": "zip",
                "url": "https://api.github.com/repos/allure-framework/allure-codeception/zipball/a69800eeef83007ced9502a3349ff72f5fb6b4e2",
                "reference": "a69800eeef83007ced9502a3349ff72f5fb6b4e2",
                "shasum": ""
            },
            "require": {
                "allure-framework/allure-php-api": "~1.1.8",
                "codeception/codeception": "^2.3|^3.0|^4.0",
                "php": ">=5.6",
                "symfony/filesystem": ">=2.6",
                "symfony/finder": ">=2.6"
            },
            "type": "library",
            "autoload": {
                "psr-0": {
                    "Yandex": "src/"
                }
            },
            "notification-url": "https://packagist.org/downloads/",
            "license": [
                "Apache-2.0"
            ],
            "authors": [
                {
                    "name": "Ivan Krutov",
                    "email": "vania-pooh@yandex-team.ru",
                    "role": "Developer"
                }
            ],
            "description": "A Codeception adapter for Allure report.",
            "homepage": "http://allure.qatools.ru/",
            "keywords": [
                "allure",
                "attachments",
                "cases",
                "codeception",
                "report",
                "steps",
                "testing"
            ],
            "time": "2020-09-09T10:51:33+00:00"
        },
        {
            "name": "allure-framework/allure-php-api",
            "version": "1.1.8",
            "source": {
                "type": "git",
                "url": "https://github.com/allure-framework/allure-php-commons.git",
                "reference": "5ae2deac1c7e1b992cfa572167370de45bdd346d"
            },
            "dist": {
                "type": "zip",
                "url": "https://api.github.com/repos/allure-framework/allure-php-commons/zipball/5ae2deac1c7e1b992cfa572167370de45bdd346d",
                "reference": "5ae2deac1c7e1b992cfa572167370de45bdd346d",
                "shasum": ""
            },
            "require": {
                "jms/serializer": "^0.16 || ^1.0",
                "php": ">=5.4.0",
                "ramsey/uuid": "^3.0",
                "symfony/http-foundation": "^2.0 || ^3.0 || ^4.0 || ^5.0"
            },
            "require-dev": {
                "phpunit/phpunit": "^4.0.0"
            },
            "type": "library",
            "autoload": {
                "psr-0": {
                    "Yandex": [
                        "src/",
                        "test/"
                    ]
                }
            },
            "notification-url": "https://packagist.org/downloads/",
            "license": [
                "Apache-2.0"
            ],
            "authors": [
                {
                    "name": "Ivan Krutov",
                    "email": "vania-pooh@yandex-team.ru",
                    "role": "Developer"
                }
            ],
            "description": "PHP API for Allure adapter",
            "homepage": "http://allure.qatools.ru/",
            "keywords": [
                "allure",
                "api",
                "php",
                "report"
            ],
            "time": "2020-03-13T10:47:35+00:00"
        },
        {
            "name": "allure-framework/allure-phpunit",
            "version": "1.2.4",
            "source": {
                "type": "git",
                "url": "https://github.com/allure-framework/allure-phpunit.git",
                "reference": "9399629c6eed79da4be18fd22adf83ef36c2d2e0"
            },
            "dist": {
                "type": "zip",
                "url": "https://api.github.com/repos/allure-framework/allure-phpunit/zipball/9399629c6eed79da4be18fd22adf83ef36c2d2e0",
                "reference": "9399629c6eed79da4be18fd22adf83ef36c2d2e0",
                "shasum": ""
            },
            "require": {
                "allure-framework/allure-php-api": "~1.1.0",
                "mikey179/vfsstream": "1.*",
                "php": ">=7.1.0",
                "phpunit/phpunit": ">=7.0.0"
            },
            "type": "library",
            "autoload": {
                "psr-0": {
                    "Yandex": "src/"
                }
            },
            "notification-url": "https://packagist.org/downloads/",
            "license": [
                "Apache-2.0"
            ],
            "authors": [
                {
                    "name": "Ivan Krutov",
                    "email": "vania-pooh@yandex-team.ru",
                    "role": "Developer"
                }
            ],
            "description": "A PHPUnit adapter for Allure report.",
            "homepage": "http://allure.qatools.ru/",
            "keywords": [
                "allure",
                "attachments",
                "cases",
                "phpunit",
                "report",
                "steps",
                "testing"
            ],
            "time": "2018-10-25T12:03:54+00:00"
        },
        {
            "name": "beberlei/assert",
            "version": "v3.2.7",
            "source": {
                "type": "git",
                "url": "https://github.com/beberlei/assert.git",
                "reference": "d63a6943fc4fd1a2aedb65994e3548715105abcf"
            },
            "dist": {
                "type": "zip",
                "url": "https://api.github.com/repos/beberlei/assert/zipball/d63a6943fc4fd1a2aedb65994e3548715105abcf",
                "reference": "d63a6943fc4fd1a2aedb65994e3548715105abcf",
                "shasum": ""
            },
            "require": {
                "ext-ctype": "*",
                "ext-json": "*",
                "ext-mbstring": "*",
                "ext-simplexml": "*",
                "php": "^7"
            },
            "require-dev": {
                "friendsofphp/php-cs-fixer": "*",
                "phpstan/phpstan-shim": "*",
                "phpunit/phpunit": ">=6.0.0 <8"
            },
            "suggest": {
                "ext-intl": "Needed to allow Assertion::count(), Assertion::isCountable(), Assertion::minCount(), and Assertion::maxCount() to operate on ResourceBundles"
            },
            "type": "library",
            "autoload": {
                "psr-4": {
                    "Assert\\": "lib/Assert"
                },
                "files": [
                    "lib/Assert/functions.php"
                ]
            },
            "notification-url": "https://packagist.org/downloads/",
            "license": [
                "BSD-2-Clause"
            ],
            "authors": [
                {
                    "name": "Benjamin Eberlei",
                    "email": "kontakt@beberlei.de",
                    "role": "Lead Developer"
                },
                {
                    "name": "Richard Quadling",
                    "email": "rquadling@gmail.com",
                    "role": "Collaborator"
                }
            ],
            "description": "Thin assertion library for input validation in business models.",
            "keywords": [
                "assert",
                "assertion",
                "validation"
            ],
            "time": "2019-12-19T17:51:41+00:00"
        },
        {
            "name": "behat/gherkin",
            "version": "v4.6.2",
            "source": {
                "type": "git",
                "url": "https://github.com/Behat/Gherkin.git",
                "reference": "51ac4500c4dc30cbaaabcd2f25694299df666a31"
            },
            "dist": {
                "type": "zip",
                "url": "https://api.github.com/repos/Behat/Gherkin/zipball/51ac4500c4dc30cbaaabcd2f25694299df666a31",
                "reference": "51ac4500c4dc30cbaaabcd2f25694299df666a31",
                "shasum": ""
            },
            "require": {
                "php": ">=5.3.1"
            },
            "require-dev": {
                "phpunit/phpunit": "~4.5|~5",
                "symfony/phpunit-bridge": "~2.7|~3|~4",
                "symfony/yaml": "~2.3|~3|~4"
            },
            "suggest": {
                "symfony/yaml": "If you want to parse features, represented in YAML files"
            },
            "type": "library",
            "extra": {
                "branch-alias": {
                    "dev-master": "4.4-dev"
                }
            },
            "autoload": {
                "psr-0": {
                    "Behat\\Gherkin": "src/"
                }
            },
            "notification-url": "https://packagist.org/downloads/",
            "license": [
                "MIT"
            ],
            "authors": [
                {
                    "name": "Konstantin Kudryashov",
                    "email": "ever.zet@gmail.com",
                    "homepage": "http://everzet.com"
                }
            ],
            "description": "Gherkin DSL parser for PHP 5.3",
            "homepage": "http://behat.org/",
            "keywords": [
                "BDD",
                "Behat",
                "Cucumber",
                "DSL",
                "gherkin",
                "parser"
            ],
            "time": "2020-03-17T14:03:26+00:00"
        },
        {
            "name": "cache/cache",
            "version": "0.4.0",
            "source": {
                "type": "git",
                "url": "https://github.com/php-cache/cache.git",
                "reference": "902b2e5b54ea57e3a801437748652228c4c58604"
            },
            "dist": {
                "type": "zip",
                "url": "https://api.github.com/repos/php-cache/cache/zipball/902b2e5b54ea57e3a801437748652228c4c58604",
                "reference": "902b2e5b54ea57e3a801437748652228c4c58604",
                "shasum": ""
            },
            "require": {
                "doctrine/cache": "^1.3",
                "league/flysystem": "^1.0",
                "php": "^5.6 || ^7.0",
                "psr/cache": "^1.0",
                "psr/log": "^1.0",
                "psr/simple-cache": "^1.0"
            },
            "conflict": {
                "cache/adapter-common": "*",
                "cache/apc-adapter": "*",
                "cache/apcu-adapter": "*",
                "cache/array-adapter": "*",
                "cache/chain-adapter": "*",
                "cache/doctrine-adapter": "*",
                "cache/filesystem-adapter": "*",
                "cache/hierarchical-cache": "*",
                "cache/illuminate-adapter": "*",
                "cache/memcache-adapter": "*",
                "cache/memcached-adapter": "*",
                "cache/mongodb-adapter": "*",
                "cache/predis-adapter": "*",
                "cache/psr-6-doctrine-bridge": "*",
                "cache/redis-adapter": "*",
                "cache/session-handler": "*",
                "cache/taggable-cache": "*",
                "cache/void-adapter": "*"
            },
            "require-dev": {
                "cache/integration-tests": "^0.16",
                "defuse/php-encryption": "^2.0",
                "illuminate/cache": "^5.4",
                "mockery/mockery": "^0.9",
                "phpunit/phpunit": "^4.0 || ^5.1",
                "predis/predis": "^1.0",
                "symfony/cache": "dev-master"
            },
            "suggest": {
                "ext-apc": "APC extension is required to use the APC Adapter",
                "ext-apcu": "APCu extension is required to use the APCu Adapter",
                "ext-memcache": "Memcache extension is required to use the Memcache Adapter",
                "ext-memcached": "Memcached extension is required to use the Memcached Adapter",
                "ext-mongodb": "Mongodb extension required to use the Mongodb adapter",
                "ext-redis": "Redis extension is required to use the Redis adapter",
                "mongodb/mongodb": "Mongodb lib required to use the Mongodb adapter"
            },
            "type": "library",
            "autoload": {
                "psr-4": {
                    "Cache\\": "src/"
                },
                "exclude-from-classmap": [
                    "**/Tests/"
                ]
            },
            "notification-url": "https://packagist.org/downloads/",
            "license": [
                "MIT"
            ],
            "authors": [
                {
                    "name": "Aaron Scherer",
                    "email": "aequasi@gmail.com",
                    "homepage": "https://github.com/aequasi"
                },
                {
                    "name": "Tobias Nyholm",
                    "email": "tobias.nyholm@gmail.com",
                    "homepage": "https://github.com/Nyholm"
                }
            ],
            "description": "Library of all the php-cache adapters",
            "homepage": "http://www.php-cache.com/en/latest/",
            "keywords": [
                "cache",
                "psr6"
            ],
            "time": "2017-03-28T16:08:48+00:00"
        },
        {
            "name": "codeception/codeception",
            "version": "4.1.11",
            "source": {
                "type": "git",
                "url": "https://github.com/Codeception/Codeception.git",
                "reference": "bf2b548a358750a5ecb3d1aa2b32ebfb82a46061"
            },
            "dist": {
                "type": "zip",
                "url": "https://api.github.com/repos/Codeception/Codeception/zipball/bf2b548a358750a5ecb3d1aa2b32ebfb82a46061",
                "reference": "bf2b548a358750a5ecb3d1aa2b32ebfb82a46061",
                "shasum": ""
            },
            "require": {
                "behat/gherkin": "^4.4.0",
                "codeception/lib-asserts": "^1.0",
                "codeception/phpunit-wrapper": ">6.0.15 <6.1.0 | ^6.6.1 | ^7.7.1 | ^8.1.1 | ^9.0",
                "codeception/stub": "^2.0 | ^3.0",
                "ext-curl": "*",
                "ext-json": "*",
                "ext-mbstring": "*",
                "guzzlehttp/psr7": "~1.4",
                "php": ">=5.6.0 <9.0",
                "symfony/console": ">=2.7 <6.0",
                "symfony/css-selector": ">=2.7 <6.0",
                "symfony/event-dispatcher": ">=2.7 <6.0",
                "symfony/finder": ">=2.7 <6.0",
                "symfony/yaml": ">=2.7 <6.0"
            },
            "require-dev": {
                "codeception/module-asserts": "*@dev",
                "codeception/module-cli": "*@dev",
                "codeception/module-db": "*@dev",
                "codeception/module-filesystem": "*@dev",
                "codeception/module-phpbrowser": "*@dev",
                "codeception/specify": "~0.3",
                "codeception/util-universalframework": "*@dev",
                "monolog/monolog": "~1.8",
                "squizlabs/php_codesniffer": "~2.0",
                "symfony/process": ">=2.7 <6.0",
                "vlucas/phpdotenv": "^2.0 | ^3.0 | ^4.0 | ^5.0"
            },
            "suggest": {
                "codeception/specify": "BDD-style code blocks",
                "codeception/verify": "BDD-style assertions",
                "hoa/console": "For interactive console functionality",
                "stecman/symfony-console-completion": "For BASH autocompletion",
                "symfony/phpunit-bridge": "For phpunit-bridge support"
            },
            "bin": [
                "codecept"
            ],
            "type": "library",
            "extra": {
                "branch-alias": []
            },
            "autoload": {
                "psr-4": {
                    "Codeception\\": "src/Codeception",
                    "Codeception\\Extension\\": "ext"
                }
            },
            "notification-url": "https://packagist.org/downloads/",
            "license": [
                "MIT"
            ],
            "authors": [
                {
                    "name": "Michael Bodnarchuk",
                    "email": "davert@mail.ua",
                    "homepage": "http://codegyre.com"
                }
            ],
            "description": "BDD-style testing framework",
            "homepage": "http://codeception.com/",
            "keywords": [
                "BDD",
                "TDD",
                "acceptance testing",
                "functional testing",
                "unit testing"
            ],
            "time": "2020-11-03T17:34:51+00:00"
        },
        {
            "name": "codeception/lib-asserts",
            "version": "1.13.2",
            "source": {
                "type": "git",
                "url": "https://github.com/Codeception/lib-asserts.git",
                "reference": "184231d5eab66bc69afd6b9429344d80c67a33b6"
            },
            "dist": {
                "type": "zip",
                "url": "https://api.github.com/repos/Codeception/lib-asserts/zipball/184231d5eab66bc69afd6b9429344d80c67a33b6",
                "reference": "184231d5eab66bc69afd6b9429344d80c67a33b6",
                "shasum": ""
            },
            "require": {
                "codeception/phpunit-wrapper": ">6.0.15 <6.1.0 | ^6.6.1 | ^7.7.1 | ^8.0.3 | ^9.0",
                "ext-dom": "*",
                "php": ">=5.6.0 <9.0"
            },
            "type": "library",
            "autoload": {
                "classmap": [
                    "src/"
                ]
            },
            "notification-url": "https://packagist.org/downloads/",
            "license": [
                "MIT"
            ],
            "authors": [
                {
                    "name": "Michael Bodnarchuk",
                    "email": "davert@mail.ua",
                    "homepage": "http://codegyre.com"
                },
                {
                    "name": "Gintautas Miselis"
                },
                {
                    "name": "Gustavo Nieves",
                    "homepage": "https://medium.com/@ganieves"
                }
            ],
            "description": "Assertion methods used by Codeception core and Asserts module",
            "homepage": "https://codeception.com/",
            "keywords": [
                "codeception"
            ],
            "time": "2020-10-21T16:26:20+00:00"
        },
        {
            "name": "codeception/module-asserts",
            "version": "1.3.1",
            "source": {
                "type": "git",
                "url": "https://github.com/Codeception/module-asserts.git",
                "reference": "59374f2fef0cabb9e8ddb53277e85cdca74328de"
            },
            "dist": {
                "type": "zip",
                "url": "https://api.github.com/repos/Codeception/module-asserts/zipball/59374f2fef0cabb9e8ddb53277e85cdca74328de",
                "reference": "59374f2fef0cabb9e8ddb53277e85cdca74328de",
                "shasum": ""
            },
            "require": {
                "codeception/codeception": "*@dev",
                "codeception/lib-asserts": "^1.13.1",
                "php": ">=5.6.0 <9.0"
            },
            "conflict": {
                "codeception/codeception": "<4.0"
            },
            "type": "library",
            "autoload": {
                "classmap": [
                    "src/"
                ]
            },
            "notification-url": "https://packagist.org/downloads/",
            "license": [
                "MIT"
            ],
            "authors": [
                {
                    "name": "Michael Bodnarchuk"
                },
                {
                    "name": "Gintautas Miselis"
                },
                {
                    "name": "Gustavo Nieves",
                    "homepage": "https://medium.com/@ganieves"
                }
            ],
            "description": "Codeception module containing various assertions",
            "homepage": "https://codeception.com/",
            "keywords": [
                "assertions",
                "asserts",
                "codeception"
            ],
            "time": "2020-10-21T16:48:15+00:00"
        },
        {
            "name": "codeception/module-sequence",
            "version": "1.0.1",
            "source": {
                "type": "git",
                "url": "https://github.com/Codeception/module-sequence.git",
                "reference": "b75be26681ae90824cde8f8df785981f293667e1"
            },
            "dist": {
                "type": "zip",
                "url": "https://api.github.com/repos/Codeception/module-sequence/zipball/b75be26681ae90824cde8f8df785981f293667e1",
                "reference": "b75be26681ae90824cde8f8df785981f293667e1",
                "shasum": ""
            },
            "require": {
                "codeception/codeception": "^4.0",
                "php": ">=5.6.0 <9.0"
            },
            "type": "library",
            "autoload": {
                "classmap": [
                    "src/"
                ]
            },
            "notification-url": "https://packagist.org/downloads/",
            "license": [
                "MIT"
            ],
            "authors": [
                {
                    "name": "Michael Bodnarchuk"
                }
            ],
            "description": "Sequence module for Codeception",
            "homepage": "http://codeception.com/",
            "keywords": [
                "codeception"
            ],
            "time": "2020-10-31T18:36:26+00:00"
        },
        {
            "name": "codeception/module-webdriver",
            "version": "1.1.3",
            "source": {
                "type": "git",
                "url": "https://github.com/Codeception/module-webdriver.git",
                "reference": "b7dc227f91730e7abb520439decc9ad0677b8a55"
            },
            "dist": {
                "type": "zip",
                "url": "https://api.github.com/repos/Codeception/module-webdriver/zipball/b7dc227f91730e7abb520439decc9ad0677b8a55",
                "reference": "b7dc227f91730e7abb520439decc9ad0677b8a55",
                "shasum": ""
            },
            "require": {
                "codeception/codeception": "^4.0",
                "php": ">=5.6.0 <9.0",
                "php-webdriver/webdriver": "^1.6.0"
            },
            "suggest": {
                "codeception/phpbuiltinserver": "Start and stop PHP built-in web server for your tests"
            },
            "type": "library",
            "autoload": {
                "classmap": [
                    "src/"
                ]
            },
            "notification-url": "https://packagist.org/downloads/",
            "license": [
                "MIT"
            ],
            "authors": [
                {
                    "name": "Michael Bodnarchuk"
                },
                {
                    "name": "Gintautas Miselis"
                },
                {
                    "name": "Zaahid Bateson"
                }
            ],
            "description": "WebDriver module for Codeception",
            "homepage": "http://codeception.com/",
            "keywords": [
                "acceptance-testing",
                "browser-testing",
                "codeception"
            ],
            "time": "2020-10-24T15:41:19+00:00"
        },
        {
            "name": "codeception/phpunit-wrapper",
            "version": "9.0.5",
            "source": {
                "type": "git",
                "url": "https://github.com/Codeception/phpunit-wrapper.git",
                "reference": "72bac7770866799e23a7dda1ac6bec2f8baccf45"
            },
            "dist": {
                "type": "zip",
                "url": "https://api.github.com/repos/Codeception/phpunit-wrapper/zipball/72bac7770866799e23a7dda1ac6bec2f8baccf45",
                "reference": "72bac7770866799e23a7dda1ac6bec2f8baccf45",
                "shasum": ""
            },
            "require": {
                "php": ">=7.2",
                "phpunit/phpunit": "^9.0"
            },
            "require-dev": {
                "codeception/specify": "*",
                "vlucas/phpdotenv": "^3.0"
            },
            "type": "library",
            "autoload": {
                "psr-4": {
                    "Codeception\\PHPUnit\\": "src/"
                }
            },
            "notification-url": "https://packagist.org/downloads/",
            "license": [
                "MIT"
            ],
            "authors": [
                {
                    "name": "Davert",
                    "email": "davert.php@resend.cc"
                },
                {
                    "name": "Naktibalda"
                }
            ],
            "description": "PHPUnit classes used by Codeception",
            "time": "2020-10-11T18:14:42+00:00"
        },
        {
            "name": "codeception/stub",
            "version": "3.7.0",
            "source": {
                "type": "git",
                "url": "https://github.com/Codeception/Stub.git",
                "reference": "468dd5fe659f131fc997f5196aad87512f9b1304"
            },
            "dist": {
                "type": "zip",
                "url": "https://api.github.com/repos/Codeception/Stub/zipball/468dd5fe659f131fc997f5196aad87512f9b1304",
                "reference": "468dd5fe659f131fc997f5196aad87512f9b1304",
                "shasum": ""
            },
            "require": {
                "phpunit/phpunit": "^8.4 | ^9.0"
            },
            "type": "library",
            "autoload": {
                "psr-4": {
                    "Codeception\\": "src/"
                }
            },
            "notification-url": "https://packagist.org/downloads/",
            "license": [
                "MIT"
            ],
            "description": "Flexible Stub wrapper for PHPUnit's Mock Builder",
            "time": "2020-07-03T15:54:43+00:00"
        },
        {
            "name": "csharpru/vault-php",
            "version": "3.5.3",
            "source": {
                "type": "git",
                "url": "https://github.com/CSharpRU/vault-php.git",
                "reference": "04be9776310fe7d1afb97795645f95c21e6b4fcf"
            },
            "dist": {
                "type": "zip",
                "url": "https://api.github.com/repos/CSharpRU/vault-php/zipball/04be9776310fe7d1afb97795645f95c21e6b4fcf",
                "reference": "04be9776310fe7d1afb97795645f95c21e6b4fcf",
                "shasum": ""
            },
            "require": {
                "cache/cache": "^0.4.0",
                "doctrine/inflector": "~1.1.0",
                "guzzlehttp/promises": "^1.3",
                "guzzlehttp/psr7": "^1.4",
                "psr/cache": "^1.0",
                "psr/log": "^1.0",
                "weew/helpers-array": "^1.3"
            },
            "require-dev": {
                "codacy/coverage": "^1.1",
                "codeception/codeception": "^2.2",
                "csharpru/vault-php-guzzle6-transport": "~2.0",
                "php-vcr/php-vcr": "^1.3"
            },
            "type": "library",
            "autoload": {
                "psr-4": {
                    "Vault\\": "src/"
                }
            },
            "notification-url": "https://packagist.org/downloads/",
            "license": [
                "MIT"
            ],
            "authors": [
                {
                    "name": "Yaroslav Lukyanov",
                    "email": "c_sharp@mail.ru"
                }
            ],
            "description": "Best Vault client for PHP that you can find",
            "time": "2018-04-28T04:52:17+00:00"
        },
        {
            "name": "csharpru/vault-php-guzzle6-transport",
            "version": "2.0.4",
            "source": {
                "type": "git",
                "url": "https://github.com/CSharpRU/vault-php-guzzle6-transport.git",
                "reference": "33c392120ac9f253b62b034e0e8ffbbdb3513bd8"
            },
            "dist": {
                "type": "zip",
                "url": "https://api.github.com/repos/CSharpRU/vault-php-guzzle6-transport/zipball/33c392120ac9f253b62b034e0e8ffbbdb3513bd8",
                "reference": "33c392120ac9f253b62b034e0e8ffbbdb3513bd8",
                "shasum": ""
            },
            "require": {
                "guzzlehttp/guzzle": "~6.2",
                "guzzlehttp/promises": "^1.3",
                "guzzlehttp/psr7": "^1.4"
            },
            "type": "library",
            "autoload": {
                "psr-4": {
                    "VaultTransports\\": "src/"
                }
            },
            "notification-url": "https://packagist.org/downloads/",
            "license": [
                "MIT"
            ],
            "authors": [
                {
                    "name": "Yaroslav Lukyanov",
                    "email": "c_sharp@mail.ru"
                }
            ],
            "description": "Guzzle6 transport for Vault PHP client",
            "time": "2019-03-10T06:17:37+00:00"
        },
        {
            "name": "dealerdirect/phpcodesniffer-composer-installer",
            "version": "v0.5.0",
            "source": {
                "type": "git",
                "url": "https://github.com/Dealerdirect/phpcodesniffer-composer-installer.git",
                "reference": "e749410375ff6fb7a040a68878c656c2e610b132"
            },
            "dist": {
                "type": "zip",
                "url": "https://api.github.com/repos/Dealerdirect/phpcodesniffer-composer-installer/zipball/e749410375ff6fb7a040a68878c656c2e610b132",
                "reference": "e749410375ff6fb7a040a68878c656c2e610b132",
                "shasum": ""
            },
            "require": {
                "composer-plugin-api": "^1.0",
                "php": "^5.3|^7",
                "squizlabs/php_codesniffer": "^2|^3"
            },
            "require-dev": {
                "composer/composer": "*",
                "phpcompatibility/php-compatibility": "^9.0",
                "sensiolabs/security-checker": "^4.1.0"
            },
            "type": "composer-plugin",
            "extra": {
                "class": "Dealerdirect\\Composer\\Plugin\\Installers\\PHPCodeSniffer\\Plugin"
            },
            "autoload": {
                "psr-4": {
                    "Dealerdirect\\Composer\\Plugin\\Installers\\PHPCodeSniffer\\": "src/"
                }
            },
            "notification-url": "https://packagist.org/downloads/",
            "license": [
                "MIT"
            ],
            "authors": [
                {
                    "name": "Franck Nijhof",
                    "email": "franck.nijhof@dealerdirect.com",
                    "homepage": "http://www.frenck.nl",
                    "role": "Developer / IT Manager"
                }
            ],
            "description": "PHP_CodeSniffer Standards Composer Installer Plugin",
            "homepage": "http://www.dealerdirect.com",
            "keywords": [
                "PHPCodeSniffer",
                "PHP_CodeSniffer",
                "code quality",
                "codesniffer",
                "composer",
                "installer",
                "phpcs",
                "plugin",
                "qa",
                "quality",
                "standard",
                "standards",
                "style guide",
                "stylecheck",
                "tests"
            ],
            "time": "2018-10-26T13:21:45+00:00"
        },
        {
            "name": "doctrine/annotations",
            "version": "1.11.1",
            "source": {
                "type": "git",
                "url": "https://github.com/doctrine/annotations.git",
                "reference": "ce77a7ba1770462cd705a91a151b6c3746f9c6ad"
            },
            "dist": {
                "type": "zip",
                "url": "https://api.github.com/repos/doctrine/annotations/zipball/ce77a7ba1770462cd705a91a151b6c3746f9c6ad",
                "reference": "ce77a7ba1770462cd705a91a151b6c3746f9c6ad",
                "shasum": ""
            },
            "require": {
                "doctrine/lexer": "1.*",
                "ext-tokenizer": "*",
                "php": "^7.1 || ^8.0"
            },
            "require-dev": {
                "doctrine/cache": "1.*",
                "doctrine/coding-standard": "^6.0 || ^8.1",
                "phpstan/phpstan": "^0.12.20",
                "phpunit/phpunit": "^7.5 || ^9.1.5"
            },
            "type": "library",
            "extra": {
                "branch-alias": {
                    "dev-master": "1.11.x-dev"
                }
            },
            "autoload": {
                "psr-4": {
                    "Doctrine\\Common\\Annotations\\": "lib/Doctrine/Common/Annotations"
                }
            },
            "notification-url": "https://packagist.org/downloads/",
            "license": [
                "MIT"
            ],
            "authors": [
                {
                    "name": "Guilherme Blanco",
                    "email": "guilhermeblanco@gmail.com"
                },
                {
                    "name": "Roman Borschel",
                    "email": "roman@code-factory.org"
                },
                {
                    "name": "Benjamin Eberlei",
                    "email": "kontakt@beberlei.de"
                },
                {
                    "name": "Jonathan Wage",
                    "email": "jonwage@gmail.com"
                },
                {
                    "name": "Johannes Schmitt",
                    "email": "schmittjoh@gmail.com"
                }
            ],
            "description": "Docblock Annotations Parser",
            "homepage": "https://www.doctrine-project.org/projects/annotations.html",
            "keywords": [
                "annotations",
                "docblock",
                "parser"
            ],
            "time": "2020-10-26T10:28:16+00:00"
        },
        {
            "name": "doctrine/cache",
            "version": "1.10.2",
            "source": {
                "type": "git",
                "url": "https://github.com/doctrine/cache.git",
                "reference": "13e3381b25847283a91948d04640543941309727"
            },
            "dist": {
                "type": "zip",
                "url": "https://api.github.com/repos/doctrine/cache/zipball/13e3381b25847283a91948d04640543941309727",
                "reference": "13e3381b25847283a91948d04640543941309727",
                "shasum": ""
            },
            "require": {
                "php": "~7.1 || ^8.0"
            },
            "conflict": {
                "doctrine/common": ">2.2,<2.4"
            },
            "require-dev": {
                "alcaeus/mongo-php-adapter": "^1.1",
                "doctrine/coding-standard": "^6.0",
                "mongodb/mongodb": "^1.1",
                "phpunit/phpunit": "^7.0",
                "predis/predis": "~1.0"
            },
            "suggest": {
                "alcaeus/mongo-php-adapter": "Required to use legacy MongoDB driver"
            },
            "type": "library",
            "extra": {
                "branch-alias": {
                    "dev-master": "1.9.x-dev"
                }
            },
            "autoload": {
                "psr-4": {
                    "Doctrine\\Common\\Cache\\": "lib/Doctrine/Common/Cache"
                }
            },
            "notification-url": "https://packagist.org/downloads/",
            "license": [
                "MIT"
            ],
            "authors": [
                {
                    "name": "Guilherme Blanco",
                    "email": "guilhermeblanco@gmail.com"
                },
                {
                    "name": "Roman Borschel",
                    "email": "roman@code-factory.org"
                },
                {
                    "name": "Benjamin Eberlei",
                    "email": "kontakt@beberlei.de"
                },
                {
                    "name": "Jonathan Wage",
                    "email": "jonwage@gmail.com"
                },
                {
                    "name": "Johannes Schmitt",
                    "email": "schmittjoh@gmail.com"
                }
            ],
            "description": "PHP Doctrine Cache library is a popular cache implementation that supports many different drivers such as redis, memcache, apc, mongodb and others.",
            "homepage": "https://www.doctrine-project.org/projects/cache.html",
            "keywords": [
                "abstraction",
                "apcu",
                "cache",
                "caching",
                "couchdb",
                "memcached",
                "php",
                "redis",
                "xcache"
            ],
            "time": "2020-07-07T18:54:01+00:00"
        },
        {
            "name": "doctrine/inflector",
            "version": "v1.1.0",
            "source": {
                "type": "git",
                "url": "https://github.com/doctrine/inflector.git",
                "reference": "90b2128806bfde671b6952ab8bea493942c1fdae"
            },
            "dist": {
                "type": "zip",
                "url": "https://api.github.com/repos/doctrine/inflector/zipball/90b2128806bfde671b6952ab8bea493942c1fdae",
                "reference": "90b2128806bfde671b6952ab8bea493942c1fdae",
                "shasum": ""
            },
            "require": {
                "php": ">=5.3.2"
            },
            "require-dev": {
                "phpunit/phpunit": "4.*"
            },
            "type": "library",
            "extra": {
                "branch-alias": {
                    "dev-master": "1.1.x-dev"
                }
            },
            "autoload": {
                "psr-0": {
                    "Doctrine\\Common\\Inflector\\": "lib/"
                }
            },
            "notification-url": "https://packagist.org/downloads/",
            "license": [
                "MIT"
            ],
            "authors": [
                {
                    "name": "Roman Borschel",
                    "email": "roman@code-factory.org"
                },
                {
                    "name": "Benjamin Eberlei",
                    "email": "kontakt@beberlei.de"
                },
                {
                    "name": "Guilherme Blanco",
                    "email": "guilhermeblanco@gmail.com"
                },
                {
                    "name": "Jonathan Wage",
                    "email": "jonwage@gmail.com"
                },
                {
                    "name": "Johannes Schmitt",
                    "email": "schmittjoh@gmail.com"
                }
            ],
            "description": "Common String Manipulations with regard to casing and singular/plural rules.",
            "homepage": "http://www.doctrine-project.org",
            "keywords": [
                "inflection",
                "pluralize",
                "singularize",
                "string"
            ],
            "time": "2015-11-06T14:35:42+00:00"
        },
        {
            "name": "doctrine/instantiator",
            "version": "1.3.1",
            "source": {
                "type": "git",
                "url": "https://github.com/doctrine/instantiator.git",
                "reference": "f350df0268e904597e3bd9c4685c53e0e333feea"
            },
            "dist": {
                "type": "zip",
                "url": "https://api.github.com/repos/doctrine/instantiator/zipball/f350df0268e904597e3bd9c4685c53e0e333feea",
                "reference": "f350df0268e904597e3bd9c4685c53e0e333feea",
                "shasum": ""
            },
            "require": {
                "php": "^7.1 || ^8.0"
            },
            "require-dev": {
                "doctrine/coding-standard": "^6.0",
                "ext-pdo": "*",
                "ext-phar": "*",
                "phpbench/phpbench": "^0.13",
                "phpstan/phpstan-phpunit": "^0.11",
                "phpstan/phpstan-shim": "^0.11",
                "phpunit/phpunit": "^7.0"
            },
            "type": "library",
            "extra": {
                "branch-alias": {
                    "dev-master": "1.2.x-dev"
                }
            },
            "autoload": {
                "psr-4": {
                    "Doctrine\\Instantiator\\": "src/Doctrine/Instantiator/"
                }
            },
            "notification-url": "https://packagist.org/downloads/",
            "license": [
                "MIT"
            ],
            "authors": [
                {
                    "name": "Marco Pivetta",
                    "email": "ocramius@gmail.com",
                    "homepage": "http://ocramius.github.com/"
                }
            ],
            "description": "A small, lightweight utility to instantiate objects in PHP without invoking their constructors",
            "homepage": "https://www.doctrine-project.org/projects/instantiator.html",
            "keywords": [
                "constructor",
                "instantiate"
            ],
            "time": "2020-05-29T17:27:14+00:00"
        },
        {
            "name": "doctrine/lexer",
            "version": "1.2.1",
            "source": {
                "type": "git",
                "url": "https://github.com/doctrine/lexer.git",
                "reference": "e864bbf5904cb8f5bb334f99209b48018522f042"
            },
            "dist": {
                "type": "zip",
                "url": "https://api.github.com/repos/doctrine/lexer/zipball/e864bbf5904cb8f5bb334f99209b48018522f042",
                "reference": "e864bbf5904cb8f5bb334f99209b48018522f042",
                "shasum": ""
            },
            "require": {
                "php": "^7.2 || ^8.0"
            },
            "require-dev": {
                "doctrine/coding-standard": "^6.0",
                "phpstan/phpstan": "^0.11.8",
                "phpunit/phpunit": "^8.2"
            },
            "type": "library",
            "extra": {
                "branch-alias": {
                    "dev-master": "1.2.x-dev"
                }
            },
            "autoload": {
                "psr-4": {
                    "Doctrine\\Common\\Lexer\\": "lib/Doctrine/Common/Lexer"
                }
            },
            "notification-url": "https://packagist.org/downloads/",
            "license": [
                "MIT"
            ],
            "authors": [
                {
                    "name": "Guilherme Blanco",
                    "email": "guilhermeblanco@gmail.com"
                },
                {
                    "name": "Roman Borschel",
                    "email": "roman@code-factory.org"
                },
                {
                    "name": "Johannes Schmitt",
                    "email": "schmittjoh@gmail.com"
                }
            ],
            "description": "PHP Doctrine Lexer parser library that can be used in Top-Down, Recursive Descent Parsers.",
            "homepage": "https://www.doctrine-project.org/projects/lexer.html",
            "keywords": [
                "annotations",
                "docblock",
                "lexer",
                "parser",
                "php"
            ],
            "funding": [
                {
                    "url": "https://www.doctrine-project.org/sponsorship.html",
                    "type": "custom"
                },
                {
                    "url": "https://www.patreon.com/phpdoctrine",
                    "type": "patreon"
                },
                {
                    "url": "https://tidelift.com/funding/github/packagist/doctrine%2Flexer",
                    "type": "tidelift"
                }
            ],
            "time": "2020-05-25T17:44:05+00:00"
        },
        {
            "name": "friendsofphp/php-cs-fixer",
            "version": "v2.16.7",
            "source": {
                "type": "git",
                "url": "https://github.com/FriendsOfPHP/PHP-CS-Fixer.git",
                "reference": "4e35806a6d7d8510d6842ae932e8832363d22c87"
            },
            "dist": {
                "type": "zip",
                "url": "https://api.github.com/repos/FriendsOfPHP/PHP-CS-Fixer/zipball/4e35806a6d7d8510d6842ae932e8832363d22c87",
                "reference": "4e35806a6d7d8510d6842ae932e8832363d22c87",
                "shasum": ""
            },
            "require": {
                "composer/semver": "^1.4 || ^2.0 || ^3.0",
                "composer/xdebug-handler": "^1.2",
                "doctrine/annotations": "^1.2",
                "ext-json": "*",
                "ext-tokenizer": "*",
                "php": "^7.1",
                "php-cs-fixer/diff": "^1.3",
                "symfony/console": "^3.4.43 || ^4.1.6 || ^5.0",
                "symfony/event-dispatcher": "^3.0 || ^4.0 || ^5.0",
                "symfony/filesystem": "^3.0 || ^4.0 || ^5.0",
                "symfony/finder": "^3.0 || ^4.0 || ^5.0",
                "symfony/options-resolver": "^3.0 || ^4.0 || ^5.0",
                "symfony/polyfill-php70": "^1.0",
                "symfony/polyfill-php72": "^1.4",
                "symfony/process": "^3.0 || ^4.0 || ^5.0",
                "symfony/stopwatch": "^3.0 || ^4.0 || ^5.0"
            },
            "require-dev": {
                "johnkary/phpunit-speedtrap": "^1.1 || ^2.0 || ^3.0",
                "justinrainbow/json-schema": "^5.0",
                "keradus/cli-executor": "^1.4",
                "mikey179/vfsstream": "^1.6",
                "php-coveralls/php-coveralls": "^2.4.1",
                "php-cs-fixer/accessible-object": "^1.0",
                "php-cs-fixer/phpunit-constraint-isidenticalstring": "^1.2",
                "php-cs-fixer/phpunit-constraint-xmlmatchesxsd": "^1.2.1",
                "phpunit/phpunit": "^5.7.27 || ^6.5.14 || ^7.1",
                "phpunitgoodpractices/traits": "^1.9.1",
                "symfony/phpunit-bridge": "^5.1",
                "symfony/yaml": "^3.0 || ^4.0 || ^5.0"
            },
            "suggest": {
                "ext-dom": "For handling output formats in XML",
                "ext-mbstring": "For handling non-UTF8 characters.",
                "php-cs-fixer/phpunit-constraint-isidenticalstring": "For IsIdenticalString constraint.",
                "php-cs-fixer/phpunit-constraint-xmlmatchesxsd": "For XmlMatchesXsd constraint.",
                "symfony/polyfill-mbstring": "When enabling `ext-mbstring` is not possible."
            },
            "bin": [
                "php-cs-fixer"
            ],
            "type": "application",
            "autoload": {
                "psr-4": {
                    "PhpCsFixer\\": "src/"
                },
                "classmap": [
                    "tests/Test/AbstractFixerTestCase.php",
                    "tests/Test/AbstractIntegrationCaseFactory.php",
                    "tests/Test/AbstractIntegrationTestCase.php",
                    "tests/Test/Assert/AssertTokensTrait.php",
                    "tests/Test/IntegrationCase.php",
                    "tests/Test/IntegrationCaseFactory.php",
                    "tests/Test/IntegrationCaseFactoryInterface.php",
                    "tests/Test/InternalIntegrationCaseFactory.php",
                    "tests/Test/IsIdenticalConstraint.php",
                    "tests/TestCase.php"
                ]
            },
            "notification-url": "https://packagist.org/downloads/",
            "license": [
                "MIT"
            ],
            "authors": [
                {
                    "name": "Fabien Potencier",
                    "email": "fabien@symfony.com"
                },
                {
                    "name": "Dariusz Rumiński",
                    "email": "dariusz.ruminski@gmail.com"
                }
            ],
            "description": "A tool to automatically fix PHP code style",
            "time": "2020-10-27T22:44:27+00:00"
        },
        {
            "name": "hoa/consistency",
            "version": "1.17.05.02",
            "source": {
                "type": "git",
                "url": "https://github.com/hoaproject/Consistency.git",
                "reference": "fd7d0adc82410507f332516faf655b6ed22e4c2f"
            },
            "dist": {
                "type": "zip",
                "url": "https://api.github.com/repos/hoaproject/Consistency/zipball/fd7d0adc82410507f332516faf655b6ed22e4c2f",
                "reference": "fd7d0adc82410507f332516faf655b6ed22e4c2f",
                "shasum": ""
            },
            "require": {
                "hoa/exception": "~1.0",
                "php": ">=5.5.0"
            },
            "require-dev": {
                "hoa/stream": "~1.0",
                "hoa/test": "~2.0"
            },
            "type": "library",
            "extra": {
                "branch-alias": {
                    "dev-master": "1.x-dev"
                }
            },
            "autoload": {
                "psr-4": {
                    "Hoa\\Consistency\\": "."
                },
                "files": [
                    "Prelude.php"
                ]
            },
            "notification-url": "https://packagist.org/downloads/",
            "license": [
                "BSD-3-Clause"
            ],
            "authors": [
                {
                    "name": "Ivan Enderlin",
                    "email": "ivan.enderlin@hoa-project.net"
                },
                {
                    "name": "Hoa community",
                    "homepage": "https://hoa-project.net/"
                }
            ],
            "description": "The Hoa\\Consistency library.",
            "homepage": "https://hoa-project.net/",
            "keywords": [
                "autoloader",
                "callable",
                "consistency",
                "entity",
                "flex",
                "keyword",
                "library"
            ],
            "time": "2017-05-02T12:18:12+00:00"
        },
        {
            "name": "hoa/console",
            "version": "3.17.05.02",
            "source": {
                "type": "git",
                "url": "https://github.com/hoaproject/Console.git",
                "reference": "e231fd3ea70e6d773576ae78de0bdc1daf331a66"
            },
            "dist": {
                "type": "zip",
                "url": "https://api.github.com/repos/hoaproject/Console/zipball/e231fd3ea70e6d773576ae78de0bdc1daf331a66",
                "reference": "e231fd3ea70e6d773576ae78de0bdc1daf331a66",
                "shasum": ""
            },
            "require": {
                "hoa/consistency": "~1.0",
                "hoa/event": "~1.0",
                "hoa/exception": "~1.0",
                "hoa/file": "~1.0",
                "hoa/protocol": "~1.0",
                "hoa/stream": "~1.0",
                "hoa/ustring": "~4.0"
            },
            "require-dev": {
                "hoa/test": "~2.0"
            },
            "suggest": {
                "ext-pcntl": "To enable hoa://Event/Console/Window:resize.",
                "hoa/dispatcher": "To use the console kit.",
                "hoa/router": "To use the console kit."
            },
            "type": "library",
            "extra": {
                "branch-alias": {
                    "dev-master": "3.x-dev"
                }
            },
            "autoload": {
                "psr-4": {
                    "Hoa\\Console\\": "."
                }
            },
            "notification-url": "https://packagist.org/downloads/",
            "license": [
                "BSD-3-Clause"
            ],
            "authors": [
                {
                    "name": "Ivan Enderlin",
                    "email": "ivan.enderlin@hoa-project.net"
                },
                {
                    "name": "Hoa community",
                    "homepage": "https://hoa-project.net/"
                }
            ],
            "description": "The Hoa\\Console library.",
            "homepage": "https://hoa-project.net/",
            "keywords": [
                "autocompletion",
                "chrome",
                "cli",
                "console",
                "cursor",
                "getoption",
                "library",
                "option",
                "parser",
                "processus",
                "readline",
                "terminfo",
                "tput",
                "window"
            ],
            "time": "2017-05-02T12:26:19+00:00"
        },
        {
            "name": "hoa/event",
            "version": "1.17.01.13",
            "source": {
                "type": "git",
                "url": "https://github.com/hoaproject/Event.git",
                "reference": "6c0060dced212ffa3af0e34bb46624f990b29c54"
            },
            "dist": {
                "type": "zip",
                "url": "https://api.github.com/repos/hoaproject/Event/zipball/6c0060dced212ffa3af0e34bb46624f990b29c54",
                "reference": "6c0060dced212ffa3af0e34bb46624f990b29c54",
                "shasum": ""
            },
            "require": {
                "hoa/consistency": "~1.0",
                "hoa/exception": "~1.0"
            },
            "require-dev": {
                "hoa/test": "~2.0"
            },
            "type": "library",
            "extra": {
                "branch-alias": {
                    "dev-master": "1.x-dev"
                }
            },
            "autoload": {
                "psr-4": {
                    "Hoa\\Event\\": "."
                }
            },
            "notification-url": "https://packagist.org/downloads/",
            "license": [
                "BSD-3-Clause"
            ],
            "authors": [
                {
                    "name": "Ivan Enderlin",
                    "email": "ivan.enderlin@hoa-project.net"
                },
                {
                    "name": "Hoa community",
                    "homepage": "https://hoa-project.net/"
                }
            ],
            "description": "The Hoa\\Event library.",
            "homepage": "https://hoa-project.net/",
            "keywords": [
                "event",
                "library",
                "listener",
                "observer"
            ],
            "time": "2017-01-13T15:30:50+00:00"
        },
        {
            "name": "hoa/exception",
            "version": "1.17.01.16",
            "source": {
                "type": "git",
                "url": "https://github.com/hoaproject/Exception.git",
                "reference": "091727d46420a3d7468ef0595651488bfc3a458f"
            },
            "dist": {
                "type": "zip",
                "url": "https://api.github.com/repos/hoaproject/Exception/zipball/091727d46420a3d7468ef0595651488bfc3a458f",
                "reference": "091727d46420a3d7468ef0595651488bfc3a458f",
                "shasum": ""
            },
            "require": {
                "hoa/consistency": "~1.0",
                "hoa/event": "~1.0"
            },
            "require-dev": {
                "hoa/test": "~2.0"
            },
            "type": "library",
            "extra": {
                "branch-alias": {
                    "dev-master": "1.x-dev"
                }
            },
            "autoload": {
                "psr-4": {
                    "Hoa\\Exception\\": "."
                }
            },
            "notification-url": "https://packagist.org/downloads/",
            "license": [
                "BSD-3-Clause"
            ],
            "authors": [
                {
                    "name": "Ivan Enderlin",
                    "email": "ivan.enderlin@hoa-project.net"
                },
                {
                    "name": "Hoa community",
                    "homepage": "https://hoa-project.net/"
                }
            ],
            "description": "The Hoa\\Exception library.",
            "homepage": "https://hoa-project.net/",
            "keywords": [
                "exception",
                "library"
            ],
            "time": "2017-01-16T07:53:27+00:00"
        },
        {
            "name": "hoa/file",
            "version": "1.17.07.11",
            "source": {
                "type": "git",
                "url": "https://github.com/hoaproject/File.git",
                "reference": "35cb979b779bc54918d2f9a4e02ed6c7a1fa67ca"
            },
            "dist": {
                "type": "zip",
                "url": "https://api.github.com/repos/hoaproject/File/zipball/35cb979b779bc54918d2f9a4e02ed6c7a1fa67ca",
                "reference": "35cb979b779bc54918d2f9a4e02ed6c7a1fa67ca",
                "shasum": ""
            },
            "require": {
                "hoa/consistency": "~1.0",
                "hoa/event": "~1.0",
                "hoa/exception": "~1.0",
                "hoa/iterator": "~2.0",
                "hoa/stream": "~1.0"
            },
            "require-dev": {
                "hoa/test": "~2.0"
            },
            "type": "library",
            "extra": {
                "branch-alias": {
                    "dev-master": "1.x-dev"
                }
            },
            "autoload": {
                "psr-4": {
                    "Hoa\\File\\": "."
                }
            },
            "notification-url": "https://packagist.org/downloads/",
            "license": [
                "BSD-3-Clause"
            ],
            "authors": [
                {
                    "name": "Ivan Enderlin",
                    "email": "ivan.enderlin@hoa-project.net"
                },
                {
                    "name": "Hoa community",
                    "homepage": "https://hoa-project.net/"
                }
            ],
            "description": "The Hoa\\File library.",
            "homepage": "https://hoa-project.net/",
            "keywords": [
                "Socket",
                "directory",
                "file",
                "finder",
                "library",
                "link",
                "temporary"
            ],
            "time": "2017-07-11T07:42:15+00:00"
        },
        {
            "name": "hoa/iterator",
            "version": "2.17.01.10",
            "source": {
                "type": "git",
                "url": "https://github.com/hoaproject/Iterator.git",
                "reference": "d1120ba09cb4ccd049c86d10058ab94af245f0cc"
            },
            "dist": {
                "type": "zip",
                "url": "https://api.github.com/repos/hoaproject/Iterator/zipball/d1120ba09cb4ccd049c86d10058ab94af245f0cc",
                "reference": "d1120ba09cb4ccd049c86d10058ab94af245f0cc",
                "shasum": ""
            },
            "require": {
                "hoa/consistency": "~1.0",
                "hoa/exception": "~1.0"
            },
            "require-dev": {
                "hoa/test": "~2.0"
            },
            "type": "library",
            "extra": {
                "branch-alias": {
                    "dev-master": "2.x-dev"
                }
            },
            "autoload": {
                "psr-4": {
                    "Hoa\\Iterator\\": "."
                }
            },
            "notification-url": "https://packagist.org/downloads/",
            "license": [
                "BSD-3-Clause"
            ],
            "authors": [
                {
                    "name": "Ivan Enderlin",
                    "email": "ivan.enderlin@hoa-project.net"
                },
                {
                    "name": "Hoa community",
                    "homepage": "https://hoa-project.net/"
                }
            ],
            "description": "The Hoa\\Iterator library.",
            "homepage": "https://hoa-project.net/",
            "keywords": [
                "iterator",
                "library"
            ],
            "time": "2017-01-10T10:34:47+00:00"
        },
        {
            "name": "hoa/protocol",
            "version": "1.17.01.14",
            "source": {
                "type": "git",
                "url": "https://github.com/hoaproject/Protocol.git",
                "reference": "5c2cf972151c45f373230da170ea015deecf19e2"
            },
            "dist": {
                "type": "zip",
                "url": "https://api.github.com/repos/hoaproject/Protocol/zipball/5c2cf972151c45f373230da170ea015deecf19e2",
                "reference": "5c2cf972151c45f373230da170ea015deecf19e2",
                "shasum": ""
            },
            "require": {
                "hoa/consistency": "~1.0",
                "hoa/exception": "~1.0"
            },
            "require-dev": {
                "hoa/test": "~2.0"
            },
            "type": "library",
            "extra": {
                "branch-alias": {
                    "dev-master": "1.x-dev"
                }
            },
            "autoload": {
                "psr-4": {
                    "Hoa\\Protocol\\": "."
                },
                "files": [
                    "Wrapper.php"
                ]
            },
            "notification-url": "https://packagist.org/downloads/",
            "license": [
                "BSD-3-Clause"
            ],
            "authors": [
                {
                    "name": "Ivan Enderlin",
                    "email": "ivan.enderlin@hoa-project.net"
                },
                {
                    "name": "Hoa community",
                    "homepage": "https://hoa-project.net/"
                }
            ],
            "description": "The Hoa\\Protocol library.",
            "homepage": "https://hoa-project.net/",
            "keywords": [
                "library",
                "protocol",
                "resource",
                "stream",
                "wrapper"
            ],
            "time": "2017-01-14T12:26:10+00:00"
        },
        {
            "name": "hoa/stream",
            "version": "1.17.02.21",
            "source": {
                "type": "git",
                "url": "https://github.com/hoaproject/Stream.git",
                "reference": "3293cfffca2de10525df51436adf88a559151d82"
            },
            "dist": {
                "type": "zip",
                "url": "https://api.github.com/repos/hoaproject/Stream/zipball/3293cfffca2de10525df51436adf88a559151d82",
                "reference": "3293cfffca2de10525df51436adf88a559151d82",
                "shasum": ""
            },
            "require": {
                "hoa/consistency": "~1.0",
                "hoa/event": "~1.0",
                "hoa/exception": "~1.0",
                "hoa/protocol": "~1.0"
            },
            "require-dev": {
                "hoa/test": "~2.0"
            },
            "type": "library",
            "extra": {
                "branch-alias": {
                    "dev-master": "1.x-dev"
                }
            },
            "autoload": {
                "psr-4": {
                    "Hoa\\Stream\\": "."
                }
            },
            "notification-url": "https://packagist.org/downloads/",
            "license": [
                "BSD-3-Clause"
            ],
            "authors": [
                {
                    "name": "Ivan Enderlin",
                    "email": "ivan.enderlin@hoa-project.net"
                },
                {
                    "name": "Hoa community",
                    "homepage": "https://hoa-project.net/"
                }
            ],
            "description": "The Hoa\\Stream library.",
            "homepage": "https://hoa-project.net/",
            "keywords": [
                "Context",
                "bucket",
                "composite",
                "filter",
                "in",
                "library",
                "out",
                "protocol",
                "stream",
                "wrapper"
            ],
            "time": "2017-02-21T16:01:06+00:00"
        },
        {
            "name": "hoa/ustring",
            "version": "4.17.01.16",
            "source": {
                "type": "git",
                "url": "https://github.com/hoaproject/Ustring.git",
                "reference": "e6326e2739178799b1fe3fdd92029f9517fa17a0"
            },
            "dist": {
                "type": "zip",
                "url": "https://api.github.com/repos/hoaproject/Ustring/zipball/e6326e2739178799b1fe3fdd92029f9517fa17a0",
                "reference": "e6326e2739178799b1fe3fdd92029f9517fa17a0",
                "shasum": ""
            },
            "require": {
                "hoa/consistency": "~1.0",
                "hoa/exception": "~1.0"
            },
            "require-dev": {
                "hoa/test": "~2.0"
            },
            "suggest": {
                "ext-iconv": "ext/iconv must be present (or a third implementation) to use Hoa\\Ustring::transcode().",
                "ext-intl": "To get a better Hoa\\Ustring::toAscii() and Hoa\\Ustring::compareTo()."
            },
            "type": "library",
            "extra": {
                "branch-alias": {
                    "dev-master": "4.x-dev"
                }
            },
            "autoload": {
                "psr-4": {
                    "Hoa\\Ustring\\": "."
                }
            },
            "notification-url": "https://packagist.org/downloads/",
            "license": [
                "BSD-3-Clause"
            ],
            "authors": [
                {
                    "name": "Ivan Enderlin",
                    "email": "ivan.enderlin@hoa-project.net"
                },
                {
                    "name": "Hoa community",
                    "homepage": "https://hoa-project.net/"
                }
            ],
            "description": "The Hoa\\Ustring library.",
            "homepage": "https://hoa-project.net/",
            "keywords": [
                "library",
                "search",
                "string",
                "unicode"
            ],
            "time": "2017-01-16T07:08:25+00:00"
        },
        {
            "name": "jms/metadata",
            "version": "1.7.0",
            "source": {
                "type": "git",
                "url": "https://github.com/schmittjoh/metadata.git",
                "reference": "e5854ab1aa643623dc64adde718a8eec32b957a8"
            },
            "dist": {
                "type": "zip",
                "url": "https://api.github.com/repos/schmittjoh/metadata/zipball/e5854ab1aa643623dc64adde718a8eec32b957a8",
                "reference": "e5854ab1aa643623dc64adde718a8eec32b957a8",
                "shasum": ""
            },
            "require": {
                "php": ">=5.3.0"
            },
            "require-dev": {
                "doctrine/cache": "~1.0",
                "symfony/cache": "~3.1"
            },
            "type": "library",
            "extra": {
                "branch-alias": {
                    "dev-master": "1.5.x-dev"
                }
            },
            "autoload": {
                "psr-0": {
                    "Metadata\\": "src/"
                }
            },
            "notification-url": "https://packagist.org/downloads/",
            "license": [
                "MIT"
            ],
            "authors": [
                {
                    "name": "Asmir Mustafic",
                    "email": "goetas@gmail.com"
                },
                {
                    "name": "Johannes M. Schmitt",
                    "email": "schmittjoh@gmail.com"
                }
            ],
            "description": "Class/method/property metadata management in PHP",
            "keywords": [
                "annotations",
                "metadata",
                "xml",
                "yaml"
            ],
            "time": "2018-10-26T12:40:10+00:00"
        },
        {
            "name": "jms/parser-lib",
            "version": "1.0.0",
            "source": {
                "type": "git",
                "url": "https://github.com/schmittjoh/parser-lib.git",
                "reference": "c509473bc1b4866415627af0e1c6cc8ac97fa51d"
            },
            "dist": {
                "type": "zip",
                "url": "https://api.github.com/repos/schmittjoh/parser-lib/zipball/c509473bc1b4866415627af0e1c6cc8ac97fa51d",
                "reference": "c509473bc1b4866415627af0e1c6cc8ac97fa51d",
                "shasum": ""
            },
            "require": {
                "phpoption/phpoption": ">=0.9,<2.0-dev"
            },
            "type": "library",
            "extra": {
                "branch-alias": {
                    "dev-master": "1.0-dev"
                }
            },
            "autoload": {
                "psr-0": {
                    "JMS\\": "src/"
                }
            },
            "notification-url": "https://packagist.org/downloads/",
            "license": [
                "Apache2"
            ],
            "description": "A library for easily creating recursive-descent parsers.",
            "time": "2012-11-18T18:08:43+00:00"
        },
        {
            "name": "jms/serializer",
            "version": "1.14.1",
            "source": {
                "type": "git",
                "url": "https://github.com/schmittjoh/serializer.git",
                "reference": "ba908d278fff27ec01fb4349f372634ffcd697c0"
            },
            "dist": {
                "type": "zip",
                "url": "https://api.github.com/repos/schmittjoh/serializer/zipball/ba908d278fff27ec01fb4349f372634ffcd697c0",
                "reference": "ba908d278fff27ec01fb4349f372634ffcd697c0",
                "shasum": ""
            },
            "require": {
                "doctrine/annotations": "^1.0",
                "doctrine/instantiator": "^1.0.3",
                "jms/metadata": "^1.3",
                "jms/parser-lib": "1.*",
                "php": "^5.5|^7.0",
                "phpcollection/phpcollection": "~0.1",
                "phpoption/phpoption": "^1.1"
            },
            "conflict": {
                "twig/twig": "<1.12"
            },
            "require-dev": {
                "doctrine/orm": "~2.1",
                "doctrine/phpcr-odm": "^1.3|^2.0",
                "ext-pdo_sqlite": "*",
                "jackalope/jackalope-doctrine-dbal": "^1.1.5",
                "phpunit/phpunit": "^4.8|^5.0",
                "propel/propel1": "~1.7",
                "psr/container": "^1.0",
                "symfony/dependency-injection": "^2.7|^3.3|^4.0",
                "symfony/expression-language": "^2.6|^3.0",
                "symfony/filesystem": "^2.1",
                "symfony/form": "~2.1|^3.0",
                "symfony/translation": "^2.1|^3.0",
                "symfony/validator": "^2.2|^3.0",
                "symfony/yaml": "^2.1|^3.0",
                "twig/twig": "~1.12|~2.0"
            },
            "suggest": {
                "doctrine/cache": "Required if you like to use cache functionality.",
                "doctrine/collections": "Required if you like to use doctrine collection types as ArrayCollection.",
                "symfony/yaml": "Required if you'd like to serialize data to YAML format."
            },
            "type": "library",
            "extra": {
                "branch-alias": {
                    "dev-1.x": "1.14-dev"
                }
            },
            "autoload": {
                "psr-0": {
                    "JMS\\Serializer": "src/"
                }
            },
            "notification-url": "https://packagist.org/downloads/",
            "license": [
                "MIT"
            ],
            "authors": [
                {
                    "name": "Johannes M. Schmitt",
                    "email": "schmittjoh@gmail.com"
                },
                {
                    "name": "Asmir Mustafic",
                    "email": "goetas@gmail.com"
                }
            ],
            "description": "Library for (de-)serializing data of any complexity; supports XML, JSON, and YAML.",
            "homepage": "http://jmsyst.com/libs/serializer",
            "keywords": [
                "deserialization",
                "jaxb",
                "json",
                "serialization",
                "xml"
            ],
            "time": "2020-02-22T20:59:37+00:00"
        },
        {
            "name": "lusitanian/oauth",
            "version": "v0.8.11",
            "source": {
                "type": "git",
                "url": "https://github.com/Lusitanian/PHPoAuthLib.git",
                "reference": "fc11a53db4b66da555a6a11fce294f574a8374f9"
            },
            "dist": {
                "type": "zip",
                "url": "https://api.github.com/repos/Lusitanian/PHPoAuthLib/zipball/fc11a53db4b66da555a6a11fce294f574a8374f9",
                "reference": "fc11a53db4b66da555a6a11fce294f574a8374f9",
                "shasum": ""
            },
            "require": {
                "php": ">=5.3.0"
            },
            "require-dev": {
                "phpunit/phpunit": "3.7.*",
                "predis/predis": "0.8.*@dev",
                "squizlabs/php_codesniffer": "2.*",
                "symfony/http-foundation": "~2.1"
            },
            "suggest": {
                "ext-openssl": "Allows for usage of secure connections with the stream-based HTTP client.",
                "predis/predis": "Allows using the Redis storage backend.",
                "symfony/http-foundation": "Allows using the Symfony Session storage backend."
            },
            "type": "library",
            "extra": {
                "branch-alias": {
                    "dev-master": "0.1-dev"
                }
            },
            "autoload": {
                "psr-0": {
                    "OAuth": "src",
                    "OAuth\\Unit": "tests"
                }
            },
            "notification-url": "https://packagist.org/downloads/",
            "license": [
                "MIT"
            ],
            "authors": [
                {
                    "name": "David Desberg",
                    "email": "david@daviddesberg.com"
                },
                {
                    "name": "Elliot Chance",
                    "email": "elliotchance@gmail.com"
                },
                {
                    "name": "Pieter Hordijk",
                    "email": "info@pieterhordijk.com"
                }
            ],
            "description": "PHP 5.3+ oAuth 1/2 Library",
            "keywords": [
                "Authentication",
                "authorization",
                "oauth",
                "security"
            ],
            "time": "2018-02-14T22:37:14+00:00"
        },
        {
            "name": "magento/magento-coding-standard",
            "version": "6",
            "source": {
                "type": "git",
                "url": "https://github.com/magento/magento-coding-standard.git",
                "reference": "efc9084db3d1bd145b92d6b8a2e9cb0faec54fa7"
            },
            "dist": {
                "type": "zip",
                "url": "https://api.github.com/repos/magento/magento-coding-standard/zipball/efc9084db3d1bd145b92d6b8a2e9cb0faec54fa7",
                "reference": "efc9084db3d1bd145b92d6b8a2e9cb0faec54fa7",
                "shasum": ""
            },
            "require": {
                "php": ">=5.6.0",
                "squizlabs/php_codesniffer": "^3.5",
                "webonyx/graphql-php": ">=0.12.6 <1.0"
            },
            "require-dev": {
                "phpunit/phpunit": "^4.0 || ^5.0 || ^6.0 || ^7.0"
            },
            "type": "phpcodesniffer-standard",
            "autoload": {
                "classmap": [
                    "PHP_CodeSniffer/Tokenizers/"
                ],
                "psr-4": {
                    "Magento2\\": "Magento2/"
                }
            },
            "notification-url": "https://packagist.org/downloads/",
            "license": [
                "OSL-3.0",
                "AFL-3.0"
            ],
            "description": "A set of Magento specific PHP CodeSniffer rules.",
            "time": "2020-12-03T14:41:54+00:00"
        },
        {
            "name": "magento/magento2-functional-testing-framework",
            "version": "3.2.0",
            "source": {
                "type": "git",
                "url": "https://github.com/magento/magento2-functional-testing-framework.git",
                "reference": "0ec0c87335af996cbf3c0aace375d4e659e7a6dc"
            },
            "dist": {
                "type": "zip",
                "url": "https://api.github.com/repos/magento/magento2-functional-testing-framework/zipball/0ec0c87335af996cbf3c0aace375d4e659e7a6dc",
                "reference": "0ec0c87335af996cbf3c0aace375d4e659e7a6dc",
                "shasum": ""
            },
            "require": {
                "allure-framework/allure-codeception": "~1.4.0",
                "aws/aws-sdk-php": "^3.132",
                "codeception/codeception": "~4.1.4",
                "codeception/module-asserts": "^1.1",
                "codeception/module-sequence": "^1.0",
                "codeception/module-webdriver": "^1.0",
                "composer/composer": "^1.9",
                "csharpru/vault-php": "~3.5.3",
                "csharpru/vault-php-guzzle6-transport": "^2.0",
                "ext-curl": "*",
                "ext-dom": "*",
                "ext-intl": "*",
                "ext-json": "*",
                "ext-openssl": "*",
                "hoa/console": "~3.0",
                "monolog/monolog": "^1.17",
                "mustache/mustache": "~2.5",
                "php": "^7.3",
                "php-webdriver/webdriver": "^1.8.0",
                "spomky-labs/otphp": "^10.0",
                "symfony/console": "^4.4",
                "symfony/finder": "^5.0",
                "symfony/http-foundation": "^5.0",
                "symfony/mime": "^5.0",
                "symfony/process": "^4.4",
                "vlucas/phpdotenv": "^2.4",
                "weew/helpers-array": "^1.3"
            },
            "replace": {
                "facebook/webdriver": "^1.7.1"
            },
            "require-dev": {
                "brainmaestro/composer-git-hooks": "^2.3.1",
                "codacy/coverage": "^1.4",
                "codeception/aspect-mock": "^3.0",
                "doctrine/cache": "<1.7.0",
                "goaop/framework": "~2.3.4",
                "php-coveralls/php-coveralls": "^1.0",
                "phpmd/phpmd": "^2.8.0",
                "phpunit/phpunit": "^9.0",
                "rregeer/phpunit-coverage-check": "^0.1.4",
                "sebastian/phpcpd": "~5.0.0",
                "squizlabs/php_codesniffer": "~3.5.4",
                "symfony/stopwatch": "~3.4.6"
            },
            "bin": [
                "bin/mftf"
            ],
            "type": "library",
            "extra": {
                "hooks": {
                    "pre-push": "bin/all-checks"
                }
            },
            "autoload": {
                "files": [
                    "src/Magento/FunctionalTestingFramework/_bootstrap.php"
                ],
                "psr-4": {
                    "Magento\\FunctionalTestingFramework\\": "src/Magento/FunctionalTestingFramework",
                    "MFTF\\": "dev/tests/functional/tests/MFTF"
                }
            },
            "notification-url": "https://packagist.org/downloads/",
            "license": [
                "AGPL-3.0"
            ],
            "description": "Magento2 Functional Testing Framework",
            "keywords": [
                "automation",
                "functional",
                "magento",
                "testing"
            ],
            "time": "2020-11-05T15:57:52+00:00"
        },
        {
            "name": "mikey179/vfsstream",
            "version": "v1.6.8",
            "source": {
                "type": "git",
                "url": "https://github.com/bovigo/vfsStream.git",
                "reference": "231c73783ebb7dd9ec77916c10037eff5a2b6efe"
            },
            "dist": {
                "type": "zip",
                "url": "https://api.github.com/repos/bovigo/vfsStream/zipball/231c73783ebb7dd9ec77916c10037eff5a2b6efe",
                "reference": "231c73783ebb7dd9ec77916c10037eff5a2b6efe",
                "shasum": ""
            },
            "require": {
                "php": ">=5.3.0"
            },
            "require-dev": {
                "phpunit/phpunit": "^4.5|^5.0"
            },
            "type": "library",
            "extra": {
                "branch-alias": {
                    "dev-master": "1.6.x-dev"
                }
            },
            "autoload": {
                "psr-0": {
                    "org\\bovigo\\vfs\\": "src/main/php"
                }
            },
            "notification-url": "https://packagist.org/downloads/",
            "license": [
                "BSD-3-Clause"
            ],
            "authors": [
                {
                    "name": "Frank Kleine",
                    "homepage": "http://frankkleine.de/",
                    "role": "Developer"
                }
            ],
            "description": "Virtual file system to mock the real file system in unit tests.",
            "homepage": "http://vfs.bovigo.org/",
            "time": "2019-10-30T15:31:00+00:00"
        },
        {
            "name": "mustache/mustache",
            "version": "v2.13.0",
            "source": {
                "type": "git",
                "url": "https://github.com/bobthecow/mustache.php.git",
                "reference": "e95c5a008c23d3151d59ea72484d4f72049ab7f4"
            },
            "dist": {
                "type": "zip",
                "url": "https://api.github.com/repos/bobthecow/mustache.php/zipball/e95c5a008c23d3151d59ea72484d4f72049ab7f4",
                "reference": "e95c5a008c23d3151d59ea72484d4f72049ab7f4",
                "shasum": ""
            },
            "require": {
                "php": ">=5.2.4"
            },
            "require-dev": {
                "friendsofphp/php-cs-fixer": "~1.11",
                "phpunit/phpunit": "~3.7|~4.0|~5.0"
            },
            "type": "library",
            "autoload": {
                "psr-0": {
                    "Mustache": "src/"
                }
            },
            "notification-url": "https://packagist.org/downloads/",
            "license": [
                "MIT"
            ],
            "authors": [
                {
                    "name": "Justin Hileman",
                    "email": "justin@justinhileman.info",
                    "homepage": "http://justinhileman.com"
                }
            ],
            "description": "A Mustache implementation in PHP.",
            "homepage": "https://github.com/bobthecow/mustache.php",
            "keywords": [
                "mustache",
                "templating"
            ],
            "time": "2019-11-23T21:40:31+00:00"
        },
        {
            "name": "myclabs/deep-copy",
            "version": "1.10.1",
            "source": {
                "type": "git",
                "url": "https://github.com/myclabs/DeepCopy.git",
                "reference": "969b211f9a51aa1f6c01d1d2aef56d3bd91598e5"
            },
            "dist": {
                "type": "zip",
                "url": "https://api.github.com/repos/myclabs/DeepCopy/zipball/969b211f9a51aa1f6c01d1d2aef56d3bd91598e5",
                "reference": "969b211f9a51aa1f6c01d1d2aef56d3bd91598e5",
                "shasum": ""
            },
            "require": {
                "php": "^7.1 || ^8.0"
            },
            "replace": {
                "myclabs/deep-copy": "self.version"
            },
            "require-dev": {
                "doctrine/collections": "^1.0",
                "doctrine/common": "^2.6",
                "phpunit/phpunit": "^7.1"
            },
            "type": "library",
            "autoload": {
                "psr-4": {
                    "DeepCopy\\": "src/DeepCopy/"
                },
                "files": [
                    "src/DeepCopy/deep_copy.php"
                ]
            },
            "notification-url": "https://packagist.org/downloads/",
            "license": [
                "MIT"
            ],
            "description": "Create deep copies (clones) of your objects",
            "keywords": [
                "clone",
                "copy",
                "duplicate",
                "object",
                "object graph"
            ],
            "time": "2020-06-29T13:22:24+00:00"
        },
        {
            "name": "paragonie/constant_time_encoding",
            "version": "v2.3.0",
            "source": {
                "type": "git",
                "url": "https://github.com/paragonie/constant_time_encoding.git",
                "reference": "47a1cedd2e4d52688eb8c96469c05ebc8fd28fa2"
            },
            "dist": {
                "type": "zip",
                "url": "https://api.github.com/repos/paragonie/constant_time_encoding/zipball/47a1cedd2e4d52688eb8c96469c05ebc8fd28fa2",
                "reference": "47a1cedd2e4d52688eb8c96469c05ebc8fd28fa2",
                "shasum": ""
            },
            "require": {
                "php": "^7|^8"
            },
            "require-dev": {
                "phpunit/phpunit": "^6|^7",
                "vimeo/psalm": "^1|^2|^3"
            },
            "type": "library",
            "autoload": {
                "psr-4": {
                    "ParagonIE\\ConstantTime\\": "src/"
                }
            },
            "notification-url": "https://packagist.org/downloads/",
            "license": [
                "MIT"
            ],
            "authors": [
                {
                    "name": "Paragon Initiative Enterprises",
                    "email": "security@paragonie.com",
                    "homepage": "https://paragonie.com",
                    "role": "Maintainer"
                },
                {
                    "name": "Steve 'Sc00bz' Thomas",
                    "email": "steve@tobtu.com",
                    "homepage": "https://www.tobtu.com",
                    "role": "Original Developer"
                }
            ],
            "description": "Constant-time Implementations of RFC 4648 Encoding (Base-64, Base-32, Base-16)",
            "keywords": [
                "base16",
                "base32",
                "base32_decode",
                "base32_encode",
                "base64",
                "base64_decode",
                "base64_encode",
                "bin2hex",
                "encoding",
                "hex",
                "hex2bin",
                "rfc4648"
            ],
            "time": "2019-11-06T19:20:29+00:00"
        },
        {
            "name": "pdepend/pdepend",
            "version": "2.7.1",
            "source": {
                "type": "git",
                "url": "https://github.com/pdepend/pdepend.git",
                "reference": "daba1cf0a6edaf172fa02a17807ae29f4c1c7471"
            },
            "dist": {
                "type": "zip",
                "url": "https://api.github.com/repos/pdepend/pdepend/zipball/daba1cf0a6edaf172fa02a17807ae29f4c1c7471",
                "reference": "daba1cf0a6edaf172fa02a17807ae29f4c1c7471",
                "shasum": ""
            },
            "require": {
                "php": ">=5.3.7",
                "symfony/config": "^2.3.0|^3|^4|^5",
                "symfony/dependency-injection": "^2.3.0|^3|^4|^5",
                "symfony/filesystem": "^2.3.0|^3|^4|^5"
            },
            "require-dev": {
                "easy-doc/easy-doc": "0.0.0 || ^1.2.3",
                "gregwar/rst": "^1.0",
                "phpunit/phpunit": "^4.8.35|^5.7",
                "squizlabs/php_codesniffer": "^2.0.0"
            },
            "bin": [
                "src/bin/pdepend"
            ],
            "type": "library",
            "extra": {
                "branch-alias": {
                    "dev-master": "2.x-dev"
                }
            },
            "autoload": {
                "psr-4": {
                    "PDepend\\": "src/main/php/PDepend"
                }
            },
            "notification-url": "https://packagist.org/downloads/",
            "license": [
                "BSD-3-Clause"
            ],
            "description": "Official version of pdepend to be handled with Composer",
            "time": "2020-02-08T12:06:13+00:00"
        },
        {
            "name": "phar-io/manifest",
            "version": "1.0.3",
            "source": {
                "type": "git",
                "url": "https://github.com/phar-io/manifest.git",
                "reference": "7761fcacf03b4d4f16e7ccb606d4879ca431fcf4"
            },
            "dist": {
                "type": "zip",
                "url": "https://api.github.com/repos/phar-io/manifest/zipball/7761fcacf03b4d4f16e7ccb606d4879ca431fcf4",
                "reference": "7761fcacf03b4d4f16e7ccb606d4879ca431fcf4",
                "shasum": ""
            },
            "require": {
                "ext-dom": "*",
                "ext-phar": "*",
                "phar-io/version": "^2.0",
                "php": "^5.6 || ^7.0"
            },
            "type": "library",
            "extra": {
                "branch-alias": {
                    "dev-master": "1.0.x-dev"
                }
            },
            "autoload": {
                "classmap": [
                    "src/"
                ]
            },
            "notification-url": "https://packagist.org/downloads/",
            "license": [
                "BSD-3-Clause"
            ],
            "authors": [
                {
                    "name": "Arne Blankerts",
                    "email": "arne@blankerts.de",
                    "role": "Developer"
                },
                {
                    "name": "Sebastian Heuer",
                    "email": "sebastian@phpeople.de",
                    "role": "Developer"
                },
                {
                    "name": "Sebastian Bergmann",
                    "email": "sebastian@phpunit.de",
                    "role": "Developer"
                }
            ],
            "description": "Component for reading phar.io manifest information from a PHP Archive (PHAR)",
            "time": "2018-07-08T19:23:20+00:00"
        },
        {
            "name": "phar-io/version",
            "version": "2.0.1",
            "source": {
                "type": "git",
                "url": "https://github.com/phar-io/version.git",
                "reference": "45a2ec53a73c70ce41d55cedef9063630abaf1b6"
            },
            "dist": {
                "type": "zip",
                "url": "https://api.github.com/repos/phar-io/version/zipball/45a2ec53a73c70ce41d55cedef9063630abaf1b6",
                "reference": "45a2ec53a73c70ce41d55cedef9063630abaf1b6",
                "shasum": ""
            },
            "require": {
                "php": "^5.6 || ^7.0"
            },
            "type": "library",
            "autoload": {
                "classmap": [
                    "src/"
                ]
            },
            "notification-url": "https://packagist.org/downloads/",
            "license": [
                "BSD-3-Clause"
            ],
            "authors": [
                {
                    "name": "Arne Blankerts",
                    "email": "arne@blankerts.de",
                    "role": "Developer"
                },
                {
                    "name": "Sebastian Heuer",
                    "email": "sebastian@phpeople.de",
                    "role": "Developer"
                },
                {
                    "name": "Sebastian Bergmann",
                    "email": "sebastian@phpunit.de",
                    "role": "Developer"
                }
            ],
            "description": "Library for handling version information and constraints",
            "time": "2018-07-08T19:19:57+00:00"
        },
        {
            "name": "php-cs-fixer/diff",
            "version": "v1.3.1",
            "source": {
                "type": "git",
                "url": "https://github.com/PHP-CS-Fixer/diff.git",
                "reference": "dbd31aeb251639ac0b9e7e29405c1441907f5759"
            },
            "dist": {
                "type": "zip",
                "url": "https://api.github.com/repos/PHP-CS-Fixer/diff/zipball/dbd31aeb251639ac0b9e7e29405c1441907f5759",
                "reference": "dbd31aeb251639ac0b9e7e29405c1441907f5759",
                "shasum": ""
            },
            "require": {
                "php": "^5.6 || ^7.0 || ^8.0"
            },
            "require-dev": {
                "phpunit/phpunit": "^5.7.23 || ^6.4.3 || ^7.0",
                "symfony/process": "^3.3"
            },
            "type": "library",
            "autoload": {
                "classmap": [
                    "src/"
                ]
            },
            "notification-url": "https://packagist.org/downloads/",
            "license": [
                "BSD-3-Clause"
            ],
            "authors": [
                {
                    "name": "Sebastian Bergmann",
                    "email": "sebastian@phpunit.de"
                },
                {
                    "name": "Kore Nordmann",
                    "email": "mail@kore-nordmann.de"
                },
                {
                    "name": "SpacePossum"
                }
            ],
            "description": "sebastian/diff v2 backport support for PHP5.6",
            "homepage": "https://github.com/PHP-CS-Fixer",
            "keywords": [
                "diff"
            ],
            "time": "2020-10-14T08:39:05+00:00"
        },
        {
            "name": "php-webdriver/webdriver",
            "version": "1.8.2",
            "source": {
                "type": "git",
                "url": "https://github.com/php-webdriver/php-webdriver.git",
                "reference": "3308a70be084d6d7fd1ee5787b4c2e6eb4b70aab"
            },
            "dist": {
                "type": "zip",
                "url": "https://api.github.com/repos/php-webdriver/php-webdriver/zipball/3308a70be084d6d7fd1ee5787b4c2e6eb4b70aab",
                "reference": "3308a70be084d6d7fd1ee5787b4c2e6eb4b70aab",
                "shasum": ""
            },
            "require": {
                "ext-curl": "*",
                "ext-json": "*",
                "ext-zip": "*",
                "php": "^5.6 || ~7.0",
                "symfony/polyfill-mbstring": "^1.12",
                "symfony/process": "^2.8 || ^3.1 || ^4.0 || ^5.0"
            },
            "require-dev": {
                "friendsofphp/php-cs-fixer": "^2.0",
                "jakub-onderka/php-parallel-lint": "^1.0",
                "php-coveralls/php-coveralls": "^2.0",
                "php-mock/php-mock-phpunit": "^1.1",
                "phpunit/phpunit": "^5.7",
                "sebastian/environment": "^1.3.4 || ^2.0 || ^3.0",
                "sminnee/phpunit-mock-objects": "^3.4",
                "squizlabs/php_codesniffer": "^3.5",
                "symfony/var-dumper": "^3.3 || ^4.0 || ^5.0"
            },
            "suggest": {
                "ext-SimpleXML": "For Firefox profile creation"
            },
            "type": "library",
            "extra": {
                "branch-alias": {
                    "dev-master": "1.8.x-dev"
                }
            },
            "autoload": {
                "psr-4": {
                    "Facebook\\WebDriver\\": "lib/"
                },
                "files": [
                    "lib/Exception/TimeoutException.php"
                ]
            },
            "notification-url": "https://packagist.org/downloads/",
            "license": [
                "MIT"
            ],
            "description": "A PHP client for Selenium WebDriver. Previously facebook/webdriver.",
            "homepage": "https://github.com/php-webdriver/php-webdriver",
            "keywords": [
                "Chromedriver",
                "geckodriver",
                "php",
                "selenium",
                "webdriver"
            ],
            "time": "2020-03-04T14:40:12+00:00"
        },
        {
            "name": "phpcollection/phpcollection",
            "version": "0.5.0",
            "source": {
                "type": "git",
                "url": "https://github.com/schmittjoh/php-collection.git",
                "reference": "f2bcff45c0da7c27991bbc1f90f47c4b7fb434a6"
            },
            "dist": {
                "type": "zip",
                "url": "https://api.github.com/repos/schmittjoh/php-collection/zipball/f2bcff45c0da7c27991bbc1f90f47c4b7fb434a6",
                "reference": "f2bcff45c0da7c27991bbc1f90f47c4b7fb434a6",
                "shasum": ""
            },
            "require": {
                "phpoption/phpoption": "1.*"
            },
            "type": "library",
            "extra": {
                "branch-alias": {
                    "dev-master": "0.4-dev"
                }
            },
            "autoload": {
                "psr-0": {
                    "PhpCollection": "src/"
                }
            },
            "notification-url": "https://packagist.org/downloads/",
            "license": [
                "Apache2"
            ],
            "authors": [
                {
                    "name": "Johannes M. Schmitt",
                    "email": "schmittjoh@gmail.com"
                }
            ],
            "description": "General-Purpose Collection Library for PHP",
            "keywords": [
                "collection",
                "list",
                "map",
                "sequence",
                "set"
            ],
            "time": "2015-05-17T12:39:23+00:00"
        },
        {
            "name": "phpcompatibility/php-compatibility",
            "version": "9.3.5",
            "source": {
                "type": "git",
                "url": "https://github.com/PHPCompatibility/PHPCompatibility.git",
                "reference": "9fb324479acf6f39452e0655d2429cc0d3914243"
            },
            "dist": {
                "type": "zip",
                "url": "https://api.github.com/repos/PHPCompatibility/PHPCompatibility/zipball/9fb324479acf6f39452e0655d2429cc0d3914243",
                "reference": "9fb324479acf6f39452e0655d2429cc0d3914243",
                "shasum": ""
            },
            "require": {
                "php": ">=5.3",
                "squizlabs/php_codesniffer": "^2.3 || ^3.0.2"
            },
            "conflict": {
                "squizlabs/php_codesniffer": "2.6.2"
            },
            "require-dev": {
                "phpunit/phpunit": "~4.5 || ^5.0 || ^6.0 || ^7.0"
            },
            "suggest": {
                "dealerdirect/phpcodesniffer-composer-installer": "^0.5 || This Composer plugin will sort out the PHPCS 'installed_paths' automatically.",
                "roave/security-advisories": "dev-master || Helps prevent installing dependencies with known security issues."
            },
            "type": "phpcodesniffer-standard",
            "notification-url": "https://packagist.org/downloads/",
            "license": [
                "LGPL-3.0-or-later"
            ],
            "authors": [
                {
                    "name": "Wim Godden",
                    "homepage": "https://github.com/wimg",
                    "role": "lead"
                },
                {
                    "name": "Juliette Reinders Folmer",
                    "homepage": "https://github.com/jrfnl",
                    "role": "lead"
                },
                {
                    "name": "Contributors",
                    "homepage": "https://github.com/PHPCompatibility/PHPCompatibility/graphs/contributors"
                }
            ],
            "description": "A set of sniffs for PHP_CodeSniffer that checks for PHP cross-version compatibility.",
            "homepage": "http://techblog.wimgodden.be/tag/codesniffer/",
            "keywords": [
                "compatibility",
                "phpcs",
                "standards"
            ],
            "time": "2019-12-27T09:44:58+00:00"
        },
        {
            "name": "phpdocumentor/reflection-common",
            "version": "2.2.0",
            "source": {
                "type": "git",
                "url": "https://github.com/phpDocumentor/ReflectionCommon.git",
                "reference": "1d01c49d4ed62f25aa84a747ad35d5a16924662b"
            },
            "dist": {
                "type": "zip",
                "url": "https://api.github.com/repos/phpDocumentor/ReflectionCommon/zipball/1d01c49d4ed62f25aa84a747ad35d5a16924662b",
                "reference": "1d01c49d4ed62f25aa84a747ad35d5a16924662b",
                "shasum": ""
            },
            "require": {
                "php": "^7.2 || ^8.0"
            },
            "type": "library",
            "extra": {
                "branch-alias": {
                    "dev-2.x": "2.x-dev"
                }
            },
            "autoload": {
                "psr-4": {
                    "phpDocumentor\\Reflection\\": "src/"
                }
            },
            "notification-url": "https://packagist.org/downloads/",
            "license": [
                "MIT"
            ],
            "authors": [
                {
                    "name": "Jaap van Otterdijk",
                    "email": "opensource@ijaap.nl"
                }
            ],
            "description": "Common reflection classes used by phpdocumentor to reflect the code structure",
            "homepage": "http://www.phpdoc.org",
            "keywords": [
                "FQSEN",
                "phpDocumentor",
                "phpdoc",
                "reflection",
                "static analysis"
            ],
            "time": "2020-06-27T09:03:43+00:00"
        },
        {
            "name": "phpdocumentor/reflection-docblock",
            "version": "5.2.2",
            "source": {
                "type": "git",
                "url": "https://github.com/phpDocumentor/ReflectionDocBlock.git",
                "reference": "069a785b2141f5bcf49f3e353548dc1cce6df556"
            },
            "dist": {
                "type": "zip",
                "url": "https://api.github.com/repos/phpDocumentor/ReflectionDocBlock/zipball/069a785b2141f5bcf49f3e353548dc1cce6df556",
                "reference": "069a785b2141f5bcf49f3e353548dc1cce6df556",
                "shasum": ""
            },
            "require": {
                "ext-filter": "*",
                "php": "^7.2 || ^8.0",
                "phpdocumentor/reflection-common": "^2.2",
                "phpdocumentor/type-resolver": "^1.3",
                "webmozart/assert": "^1.9.1"
            },
            "require-dev": {
                "mockery/mockery": "~1.3.2"
            },
            "type": "library",
            "extra": {
                "branch-alias": {
                    "dev-master": "5.x-dev"
                }
            },
            "autoload": {
                "psr-4": {
                    "phpDocumentor\\Reflection\\": "src"
                }
            },
            "notification-url": "https://packagist.org/downloads/",
            "license": [
                "MIT"
            ],
            "authors": [
                {
                    "name": "Mike van Riel",
                    "email": "me@mikevanriel.com"
                },
                {
                    "name": "Jaap van Otterdijk",
                    "email": "account@ijaap.nl"
                }
            ],
            "description": "With this component, a library can provide support for annotations via DocBlocks or otherwise retrieve information that is embedded in a DocBlock.",
            "time": "2020-09-03T19:13:55+00:00"
        },
        {
            "name": "phpdocumentor/type-resolver",
            "version": "1.4.0",
            "source": {
                "type": "git",
                "url": "https://github.com/phpDocumentor/TypeResolver.git",
                "reference": "6a467b8989322d92aa1c8bf2bebcc6e5c2ba55c0"
            },
            "dist": {
                "type": "zip",
                "url": "https://api.github.com/repos/phpDocumentor/TypeResolver/zipball/6a467b8989322d92aa1c8bf2bebcc6e5c2ba55c0",
                "reference": "6a467b8989322d92aa1c8bf2bebcc6e5c2ba55c0",
                "shasum": ""
            },
            "require": {
                "php": "^7.2 || ^8.0",
                "phpdocumentor/reflection-common": "^2.0"
            },
            "require-dev": {
                "ext-tokenizer": "*"
            },
            "type": "library",
            "extra": {
                "branch-alias": {
                    "dev-1.x": "1.x-dev"
                }
            },
            "autoload": {
                "psr-4": {
                    "phpDocumentor\\Reflection\\": "src"
                }
            },
            "notification-url": "https://packagist.org/downloads/",
            "license": [
                "MIT"
            ],
            "authors": [
                {
                    "name": "Mike van Riel",
                    "email": "me@mikevanriel.com"
                }
            ],
            "description": "A PSR-5 based resolver of Class names, Types and Structural Element Names",
            "time": "2020-09-17T18:55:26+00:00"
        },
        {
            "name": "phpmd/phpmd",
            "version": "2.9.1",
            "source": {
                "type": "git",
                "url": "https://github.com/phpmd/phpmd.git",
                "reference": "ce10831d4ddc2686c1348a98069771dd314534a8"
            },
            "dist": {
                "type": "zip",
                "url": "https://api.github.com/repos/phpmd/phpmd/zipball/ce10831d4ddc2686c1348a98069771dd314534a8",
                "reference": "ce10831d4ddc2686c1348a98069771dd314534a8",
                "shasum": ""
            },
            "require": {
                "composer/xdebug-handler": "^1.0",
                "ext-xml": "*",
                "pdepend/pdepend": "^2.7.1",
                "php": ">=5.3.9"
            },
            "require-dev": {
                "easy-doc/easy-doc": "0.0.0 || ^1.3.2",
                "ext-json": "*",
                "ext-simplexml": "*",
                "gregwar/rst": "^1.0",
                "mikey179/vfsstream": "^1.6.4",
                "phpunit/phpunit": "^4.8.36 || ^5.7.27",
                "squizlabs/php_codesniffer": "^2.0"
            },
            "bin": [
                "src/bin/phpmd"
            ],
            "type": "library",
            "autoload": {
                "psr-0": {
                    "PHPMD\\": "src/main/php"
                }
            },
            "notification-url": "https://packagist.org/downloads/",
            "license": [
                "BSD-3-Clause"
            ],
            "authors": [
                {
                    "name": "Manuel Pichler",
                    "email": "github@manuel-pichler.de",
                    "homepage": "https://github.com/manuelpichler",
                    "role": "Project Founder"
                },
                {
                    "name": "Marc Würth",
                    "email": "ravage@bluewin.ch",
                    "homepage": "https://github.com/ravage84",
                    "role": "Project Maintainer"
                },
                {
                    "name": "Other contributors",
                    "homepage": "https://github.com/phpmd/phpmd/graphs/contributors",
                    "role": "Contributors"
                }
            ],
            "description": "PHPMD is a spin-off project of PHP Depend and aims to be a PHP equivalent of the well known Java tool PMD.",
            "homepage": "https://phpmd.org/",
            "keywords": [
                "mess detection",
                "mess detector",
                "pdepend",
                "phpmd",
                "pmd"
            ],
            "time": "2020-09-23T22:06:32+00:00"
        },
        {
            "name": "phpoption/phpoption",
            "version": "1.7.5",
            "source": {
                "type": "git",
                "url": "https://github.com/schmittjoh/php-option.git",
                "reference": "994ecccd8f3283ecf5ac33254543eb0ac946d525"
            },
            "dist": {
                "type": "zip",
                "url": "https://api.github.com/repos/schmittjoh/php-option/zipball/994ecccd8f3283ecf5ac33254543eb0ac946d525",
                "reference": "994ecccd8f3283ecf5ac33254543eb0ac946d525",
                "shasum": ""
            },
            "require": {
                "php": "^5.5.9 || ^7.0 || ^8.0"
            },
            "require-dev": {
                "bamarni/composer-bin-plugin": "^1.4.1",
                "phpunit/phpunit": "^4.8.35 || ^5.7.27 || ^6.5.6 || ^7.0 || ^8.0 || ^9.0"
            },
            "type": "library",
            "extra": {
                "branch-alias": {
                    "dev-master": "1.7-dev"
                }
            },
            "autoload": {
                "psr-4": {
                    "PhpOption\\": "src/PhpOption/"
                }
            },
            "notification-url": "https://packagist.org/downloads/",
            "license": [
                "Apache-2.0"
            ],
            "authors": [
                {
                    "name": "Johannes M. Schmitt",
                    "email": "schmittjoh@gmail.com"
                },
                {
                    "name": "Graham Campbell",
                    "email": "graham@alt-three.com"
                }
            ],
            "description": "Option Type for PHP",
            "keywords": [
                "language",
                "option",
                "php",
                "type"
            ],
            "time": "2020-07-20T17:29:33+00:00"
        },
        {
            "name": "phpspec/prophecy",
            "version": "1.12.1",
            "source": {
                "type": "git",
                "url": "https://github.com/phpspec/prophecy.git",
                "reference": "8ce87516be71aae9b956f81906aaf0338e0d8a2d"
            },
            "dist": {
                "type": "zip",
                "url": "https://api.github.com/repos/phpspec/prophecy/zipball/8ce87516be71aae9b956f81906aaf0338e0d8a2d",
                "reference": "8ce87516be71aae9b956f81906aaf0338e0d8a2d",
                "shasum": ""
            },
            "require": {
                "doctrine/instantiator": "^1.2",
                "php": "^7.2 || ~8.0, <8.1",
                "phpdocumentor/reflection-docblock": "^5.2",
                "sebastian/comparator": "^3.0 || ^4.0",
                "sebastian/recursion-context": "^3.0 || ^4.0"
            },
            "require-dev": {
                "phpspec/phpspec": "^6.0",
                "phpunit/phpunit": "^8.0 || ^9.0 <9.3"
            },
            "type": "library",
            "extra": {
                "branch-alias": {
                    "dev-master": "1.11.x-dev"
                }
            },
            "autoload": {
                "psr-4": {
                    "Prophecy\\": "src/Prophecy"
                }
            },
            "notification-url": "https://packagist.org/downloads/",
            "license": [
                "MIT"
            ],
            "authors": [
                {
                    "name": "Konstantin Kudryashov",
                    "email": "ever.zet@gmail.com",
                    "homepage": "http://everzet.com"
                },
                {
                    "name": "Marcello Duarte",
                    "email": "marcello.duarte@gmail.com"
                }
            ],
            "description": "Highly opinionated mocking framework for PHP 5.3+",
            "homepage": "https://github.com/phpspec/prophecy",
            "keywords": [
                "Double",
                "Dummy",
                "fake",
                "mock",
                "spy",
                "stub"
            ],
            "time": "2020-09-29T09:10:42+00:00"
        },
        {
            "name": "phpstan/phpstan",
            "version": "0.12.23",
            "source": {
                "type": "git",
                "url": "https://github.com/phpstan/phpstan.git",
                "reference": "71e529efced79e055fa8318b692e7f7d03ea4e75"
            },
            "dist": {
                "type": "zip",
                "url": "https://api.github.com/repos/phpstan/phpstan/zipball/71e529efced79e055fa8318b692e7f7d03ea4e75",
                "reference": "71e529efced79e055fa8318b692e7f7d03ea4e75",
                "shasum": ""
            },
            "require": {
                "php": "^7.1"
            },
            "conflict": {
                "phpstan/phpstan-shim": "*"
            },
            "bin": [
                "phpstan",
                "phpstan.phar"
            ],
            "type": "library",
            "extra": {
                "branch-alias": {
                    "dev-master": "0.12-dev"
                }
            },
            "autoload": {
                "files": [
                    "bootstrap.php"
                ]
            },
            "notification-url": "https://packagist.org/downloads/",
            "license": [
                "MIT"
            ],
            "description": "PHPStan - PHP Static Analysis Tool",
            "funding": [
                {
                    "url": "https://github.com/ondrejmirtes",
                    "type": "github"
                },
                {
                    "url": "https://www.patreon.com/phpstan",
                    "type": "patreon"
                },
                {
                    "url": "https://tidelift.com/funding/github/packagist/phpstan/phpstan",
                    "type": "tidelift"
                }
            ],
            "time": "2020-05-05T12:55:44+00:00"
        },
        {
            "name": "phpunit/php-code-coverage",
            "version": "8.0.2",
            "source": {
                "type": "git",
                "url": "https://github.com/sebastianbergmann/php-code-coverage.git",
                "reference": "ca6647ffddd2add025ab3f21644a441d7c146cdc"
            },
            "dist": {
                "type": "zip",
                "url": "https://api.github.com/repos/sebastianbergmann/php-code-coverage/zipball/ca6647ffddd2add025ab3f21644a441d7c146cdc",
                "reference": "ca6647ffddd2add025ab3f21644a441d7c146cdc",
                "shasum": ""
            },
            "require": {
                "ext-dom": "*",
                "ext-xmlwriter": "*",
                "php": "^7.3",
                "phpunit/php-file-iterator": "^3.0",
                "phpunit/php-text-template": "^2.0",
                "phpunit/php-token-stream": "^4.0",
                "sebastian/code-unit-reverse-lookup": "^2.0",
                "sebastian/environment": "^5.0",
                "sebastian/version": "^3.0",
                "theseer/tokenizer": "^1.1.3"
            },
            "require-dev": {
                "phpunit/phpunit": "^9.0"
            },
            "suggest": {
                "ext-pcov": "*",
                "ext-xdebug": "*"
            },
            "type": "library",
            "extra": {
                "branch-alias": {
                    "dev-master": "8.0-dev"
                }
            },
            "autoload": {
                "classmap": [
                    "src/"
                ]
            },
            "notification-url": "https://packagist.org/downloads/",
            "license": [
                "BSD-3-Clause"
            ],
            "authors": [
                {
                    "name": "Sebastian Bergmann",
                    "email": "sebastian@phpunit.de",
                    "role": "lead"
                }
            ],
            "description": "Library that provides collection, processing, and rendering functionality for PHP code coverage information.",
            "homepage": "https://github.com/sebastianbergmann/php-code-coverage",
            "keywords": [
                "coverage",
                "testing",
                "xunit"
            ],
            "time": "2020-05-23T08:02:54+00:00"
        },
        {
            "name": "phpunit/php-file-iterator",
            "version": "3.0.5",
            "source": {
                "type": "git",
                "url": "https://github.com/sebastianbergmann/php-file-iterator.git",
                "reference": "aa4be8575f26070b100fccb67faabb28f21f66f8"
            },
            "dist": {
                "type": "zip",
                "url": "https://api.github.com/repos/sebastianbergmann/php-file-iterator/zipball/aa4be8575f26070b100fccb67faabb28f21f66f8",
                "reference": "aa4be8575f26070b100fccb67faabb28f21f66f8",
                "shasum": ""
            },
            "require": {
                "php": ">=7.3"
            },
            "require-dev": {
                "phpunit/phpunit": "^9.3"
            },
            "type": "library",
            "extra": {
                "branch-alias": {
                    "dev-master": "3.0-dev"
                }
            },
            "autoload": {
                "classmap": [
                    "src/"
                ]
            },
            "notification-url": "https://packagist.org/downloads/",
            "license": [
                "BSD-3-Clause"
            ],
            "authors": [
                {
                    "name": "Sebastian Bergmann",
                    "email": "sebastian@phpunit.de",
                    "role": "lead"
                }
            ],
            "description": "FilterIterator implementation that filters files based on a list of suffixes.",
            "homepage": "https://github.com/sebastianbergmann/php-file-iterator/",
            "keywords": [
                "filesystem",
                "iterator"
            ],
            "time": "2020-09-28T05:57:25+00:00"
        },
        {
            "name": "phpunit/php-invoker",
            "version": "3.1.1",
            "source": {
                "type": "git",
                "url": "https://github.com/sebastianbergmann/php-invoker.git",
                "reference": "5a10147d0aaf65b58940a0b72f71c9ac0423cc67"
            },
            "dist": {
                "type": "zip",
                "url": "https://api.github.com/repos/sebastianbergmann/php-invoker/zipball/5a10147d0aaf65b58940a0b72f71c9ac0423cc67",
                "reference": "5a10147d0aaf65b58940a0b72f71c9ac0423cc67",
                "shasum": ""
            },
            "require": {
                "php": ">=7.3"
            },
            "require-dev": {
                "ext-pcntl": "*",
                "phpunit/phpunit": "^9.3"
            },
            "suggest": {
                "ext-pcntl": "*"
            },
            "type": "library",
            "extra": {
                "branch-alias": {
                    "dev-master": "3.1-dev"
                }
            },
            "autoload": {
                "classmap": [
                    "src/"
                ]
            },
            "notification-url": "https://packagist.org/downloads/",
            "license": [
                "BSD-3-Clause"
            ],
            "authors": [
                {
                    "name": "Sebastian Bergmann",
                    "email": "sebastian@phpunit.de",
                    "role": "lead"
                }
            ],
            "description": "Invoke callables with a timeout",
            "homepage": "https://github.com/sebastianbergmann/php-invoker/",
            "keywords": [
                "process"
            ],
            "time": "2020-09-28T05:58:55+00:00"
        },
        {
            "name": "phpunit/php-text-template",
            "version": "2.0.4",
            "source": {
                "type": "git",
                "url": "https://github.com/sebastianbergmann/php-text-template.git",
                "reference": "5da5f67fc95621df9ff4c4e5a84d6a8a2acf7c28"
            },
            "dist": {
                "type": "zip",
                "url": "https://api.github.com/repos/sebastianbergmann/php-text-template/zipball/5da5f67fc95621df9ff4c4e5a84d6a8a2acf7c28",
                "reference": "5da5f67fc95621df9ff4c4e5a84d6a8a2acf7c28",
                "shasum": ""
            },
            "require": {
                "php": ">=7.3"
            },
            "require-dev": {
                "phpunit/phpunit": "^9.3"
            },
            "type": "library",
            "extra": {
                "branch-alias": {
                    "dev-master": "2.0-dev"
                }
            },
            "autoload": {
                "classmap": [
                    "src/"
                ]
            },
            "notification-url": "https://packagist.org/downloads/",
            "license": [
                "BSD-3-Clause"
            ],
            "authors": [
                {
                    "name": "Sebastian Bergmann",
                    "email": "sebastian@phpunit.de",
                    "role": "lead"
                }
            ],
            "description": "Simple template engine.",
            "homepage": "https://github.com/sebastianbergmann/php-text-template/",
            "keywords": [
                "template"
            ],
            "time": "2020-10-26T05:33:50+00:00"
        },
        {
            "name": "phpunit/php-timer",
            "version": "3.1.4",
            "source": {
                "type": "git",
                "url": "https://github.com/sebastianbergmann/php-timer.git",
                "reference": "dc9368fae6ef2ffa57eba80a7410bcef81df6258"
            },
            "dist": {
                "type": "zip",
                "url": "https://api.github.com/repos/sebastianbergmann/php-timer/zipball/dc9368fae6ef2ffa57eba80a7410bcef81df6258",
                "reference": "dc9368fae6ef2ffa57eba80a7410bcef81df6258",
                "shasum": ""
            },
            "require": {
                "php": "^7.3"
            },
            "require-dev": {
                "phpunit/phpunit": "^9.0"
            },
            "type": "library",
            "extra": {
                "branch-alias": {
                    "dev-master": "3.1-dev"
                }
            },
            "autoload": {
                "classmap": [
                    "src/"
                ]
            },
            "notification-url": "https://packagist.org/downloads/",
            "license": [
                "BSD-3-Clause"
            ],
            "authors": [
                {
                    "name": "Sebastian Bergmann",
                    "email": "sebastian@phpunit.de",
                    "role": "lead"
                }
            ],
            "description": "Utility class for timing",
            "homepage": "https://github.com/sebastianbergmann/php-timer/",
            "keywords": [
                "timer"
            ],
            "funding": [
                {
                    "url": "https://github.com/sebastianbergmann",
                    "type": "github"
                }
            ],
            "time": "2020-04-20T06:00:37+00:00"
        },
        {
            "name": "phpunit/php-token-stream",
            "version": "4.0.4",
            "source": {
                "type": "git",
                "url": "https://github.com/sebastianbergmann/php-token-stream.git",
                "reference": "a853a0e183b9db7eed023d7933a858fa1c8d25a3"
            },
            "dist": {
                "type": "zip",
                "url": "https://api.github.com/repos/sebastianbergmann/php-token-stream/zipball/a853a0e183b9db7eed023d7933a858fa1c8d25a3",
                "reference": "a853a0e183b9db7eed023d7933a858fa1c8d25a3",
                "shasum": ""
            },
            "require": {
                "ext-tokenizer": "*",
                "php": "^7.3 || ^8.0"
            },
            "require-dev": {
                "phpunit/phpunit": "^9.0"
            },
            "type": "library",
            "extra": {
                "branch-alias": {
                    "dev-master": "4.0-dev"
                }
            },
            "autoload": {
                "classmap": [
                    "src/"
                ]
            },
            "notification-url": "https://packagist.org/downloads/",
            "license": [
                "BSD-3-Clause"
            ],
            "authors": [
                {
                    "name": "Sebastian Bergmann",
                    "email": "sebastian@phpunit.de"
                }
            ],
            "description": "Wrapper around PHP's tokenizer extension.",
            "homepage": "https://github.com/sebastianbergmann/php-token-stream/",
            "keywords": [
                "tokenizer"
            ],
            "abandoned": true,
            "time": "2020-08-04T08:28:15+00:00"
        },
        {
            "name": "phpunit/phpunit",
            "version": "9.1.5",
            "source": {
                "type": "git",
                "url": "https://github.com/sebastianbergmann/phpunit.git",
                "reference": "1b570cd7edbe136055bf5f651857dc8af6b829d2"
            },
            "dist": {
                "type": "zip",
                "url": "https://api.github.com/repos/sebastianbergmann/phpunit/zipball/1b570cd7edbe136055bf5f651857dc8af6b829d2",
                "reference": "1b570cd7edbe136055bf5f651857dc8af6b829d2",
                "shasum": ""
            },
            "require": {
                "doctrine/instantiator": "^1.2.0",
                "ext-dom": "*",
                "ext-json": "*",
                "ext-libxml": "*",
                "ext-mbstring": "*",
                "ext-xml": "*",
                "ext-xmlwriter": "*",
                "myclabs/deep-copy": "^1.9.1",
                "phar-io/manifest": "^1.0.3",
                "phar-io/version": "^2.0.1",
                "php": "^7.3",
                "phpspec/prophecy": "^1.8.1",
                "phpunit/php-code-coverage": "^8.0.1",
                "phpunit/php-file-iterator": "^3.0",
                "phpunit/php-invoker": "^3.0",
                "phpunit/php-text-template": "^2.0",
                "phpunit/php-timer": "^3.1.4",
                "sebastian/code-unit": "^1.0.2",
                "sebastian/comparator": "^4.0",
                "sebastian/diff": "^4.0",
                "sebastian/environment": "^5.0.1",
                "sebastian/exporter": "^4.0",
                "sebastian/global-state": "^4.0",
                "sebastian/object-enumerator": "^4.0",
                "sebastian/resource-operations": "^3.0",
                "sebastian/type": "^2.0",
                "sebastian/version": "^3.0"
            },
            "require-dev": {
                "ext-pdo": "*",
                "phpspec/prophecy-phpunit": "^2.0"
            },
            "suggest": {
                "ext-soap": "*",
                "ext-xdebug": "*"
            },
            "bin": [
                "phpunit"
            ],
            "type": "library",
            "extra": {
                "branch-alias": {
                    "dev-master": "9.1-dev"
                }
            },
            "autoload": {
                "classmap": [
                    "src/"
                ],
                "files": [
                    "src/Framework/Assert/Functions.php"
                ]
            },
            "notification-url": "https://packagist.org/downloads/",
            "license": [
                "BSD-3-Clause"
            ],
            "authors": [
                {
                    "name": "Sebastian Bergmann",
                    "email": "sebastian@phpunit.de",
                    "role": "lead"
                }
            ],
            "description": "The PHP Unit Testing framework.",
            "homepage": "https://phpunit.de/",
            "keywords": [
                "phpunit",
                "testing",
                "xunit"
            ],
            "funding": [
                {
                    "url": "https://phpunit.de/donate.html",
                    "type": "custom"
                },
                {
                    "url": "https://github.com/sebastianbergmann",
                    "type": "github"
                }
            ],
            "time": "2020-05-22T13:54:05+00:00"
        },
        {
            "name": "psr/simple-cache",
            "version": "1.0.1",
            "source": {
                "type": "git",
                "url": "https://github.com/php-fig/simple-cache.git",
                "reference": "408d5eafb83c57f6365a3ca330ff23aa4a5fa39b"
            },
            "dist": {
                "type": "zip",
                "url": "https://api.github.com/repos/php-fig/simple-cache/zipball/408d5eafb83c57f6365a3ca330ff23aa4a5fa39b",
                "reference": "408d5eafb83c57f6365a3ca330ff23aa4a5fa39b",
                "shasum": ""
            },
            "require": {
                "php": ">=5.3.0"
            },
            "type": "library",
            "extra": {
                "branch-alias": {
                    "dev-master": "1.0.x-dev"
                }
            },
            "autoload": {
                "psr-4": {
                    "Psr\\SimpleCache\\": "src/"
                }
            },
            "notification-url": "https://packagist.org/downloads/",
            "license": [
                "MIT"
            ],
            "authors": [
                {
                    "name": "PHP-FIG",
                    "homepage": "http://www.php-fig.org/"
                }
            ],
            "description": "Common interfaces for simple caching",
            "keywords": [
                "cache",
                "caching",
                "psr",
                "psr-16",
                "simple-cache"
            ],
            "time": "2017-10-23T01:57:42+00:00"
        },
        {
            "name": "sebastian/code-unit",
            "version": "1.0.8",
            "source": {
                "type": "git",
                "url": "https://github.com/sebastianbergmann/code-unit.git",
                "reference": "1fc9f64c0927627ef78ba436c9b17d967e68e120"
            },
            "dist": {
                "type": "zip",
                "url": "https://api.github.com/repos/sebastianbergmann/code-unit/zipball/1fc9f64c0927627ef78ba436c9b17d967e68e120",
                "reference": "1fc9f64c0927627ef78ba436c9b17d967e68e120",
                "shasum": ""
            },
            "require": {
                "php": ">=7.3"
            },
            "require-dev": {
                "phpunit/phpunit": "^9.3"
            },
            "type": "library",
            "extra": {
                "branch-alias": {
                    "dev-master": "1.0-dev"
                }
            },
            "autoload": {
                "classmap": [
                    "src/"
                ]
            },
            "notification-url": "https://packagist.org/downloads/",
            "license": [
                "BSD-3-Clause"
            ],
            "authors": [
                {
                    "name": "Sebastian Bergmann",
                    "email": "sebastian@phpunit.de",
                    "role": "lead"
                }
            ],
            "description": "Collection of value objects that represent the PHP code units",
            "homepage": "https://github.com/sebastianbergmann/code-unit",
            "time": "2020-10-26T13:08:54+00:00"
        },
        {
            "name": "sebastian/code-unit-reverse-lookup",
            "version": "2.0.3",
            "source": {
                "type": "git",
                "url": "https://github.com/sebastianbergmann/code-unit-reverse-lookup.git",
                "reference": "ac91f01ccec49fb77bdc6fd1e548bc70f7faa3e5"
            },
            "dist": {
                "type": "zip",
                "url": "https://api.github.com/repos/sebastianbergmann/code-unit-reverse-lookup/zipball/ac91f01ccec49fb77bdc6fd1e548bc70f7faa3e5",
                "reference": "ac91f01ccec49fb77bdc6fd1e548bc70f7faa3e5",
                "shasum": ""
            },
            "require": {
                "php": ">=7.3"
            },
            "require-dev": {
                "phpunit/phpunit": "^9.3"
            },
            "type": "library",
            "extra": {
                "branch-alias": {
                    "dev-master": "2.0-dev"
                }
            },
            "autoload": {
                "classmap": [
                    "src/"
                ]
            },
            "notification-url": "https://packagist.org/downloads/",
            "license": [
                "BSD-3-Clause"
            ],
            "authors": [
                {
                    "name": "Sebastian Bergmann",
                    "email": "sebastian@phpunit.de"
                }
            ],
            "description": "Looks up which function or method a line of code belongs to",
            "homepage": "https://github.com/sebastianbergmann/code-unit-reverse-lookup/",
            "time": "2020-09-28T05:30:19+00:00"
        },
        {
            "name": "sebastian/comparator",
            "version": "4.0.6",
            "source": {
                "type": "git",
                "url": "https://github.com/sebastianbergmann/comparator.git",
                "reference": "55f4261989e546dc112258c7a75935a81a7ce382"
            },
            "dist": {
                "type": "zip",
                "url": "https://api.github.com/repos/sebastianbergmann/comparator/zipball/55f4261989e546dc112258c7a75935a81a7ce382",
                "reference": "55f4261989e546dc112258c7a75935a81a7ce382",
                "shasum": ""
            },
            "require": {
                "php": ">=7.3",
                "sebastian/diff": "^4.0",
                "sebastian/exporter": "^4.0"
            },
            "require-dev": {
                "phpunit/phpunit": "^9.3"
            },
            "type": "library",
            "extra": {
                "branch-alias": {
                    "dev-master": "4.0-dev"
                }
            },
            "autoload": {
                "classmap": [
                    "src/"
                ]
            },
            "notification-url": "https://packagist.org/downloads/",
            "license": [
                "BSD-3-Clause"
            ],
            "authors": [
                {
                    "name": "Sebastian Bergmann",
                    "email": "sebastian@phpunit.de"
                },
                {
                    "name": "Jeff Welch",
                    "email": "whatthejeff@gmail.com"
                },
                {
                    "name": "Volker Dusch",
                    "email": "github@wallbash.com"
                },
                {
                    "name": "Bernhard Schussek",
                    "email": "bschussek@2bepublished.at"
                }
            ],
            "description": "Provides the functionality to compare PHP values for equality",
            "homepage": "https://github.com/sebastianbergmann/comparator",
            "keywords": [
                "comparator",
                "compare",
                "equality"
            ],
            "time": "2020-10-26T15:49:45+00:00"
        },
        {
            "name": "sebastian/diff",
            "version": "4.0.4",
            "source": {
                "type": "git",
                "url": "https://github.com/sebastianbergmann/diff.git",
                "reference": "3461e3fccc7cfdfc2720be910d3bd73c69be590d"
            },
            "dist": {
                "type": "zip",
                "url": "https://api.github.com/repos/sebastianbergmann/diff/zipball/3461e3fccc7cfdfc2720be910d3bd73c69be590d",
                "reference": "3461e3fccc7cfdfc2720be910d3bd73c69be590d",
                "shasum": ""
            },
            "require": {
                "php": ">=7.3"
            },
            "require-dev": {
                "phpunit/phpunit": "^9.3",
                "symfony/process": "^4.2 || ^5"
            },
            "type": "library",
            "extra": {
                "branch-alias": {
                    "dev-master": "4.0-dev"
                }
            },
            "autoload": {
                "classmap": [
                    "src/"
                ]
            },
            "notification-url": "https://packagist.org/downloads/",
            "license": [
                "BSD-3-Clause"
            ],
            "authors": [
                {
                    "name": "Sebastian Bergmann",
                    "email": "sebastian@phpunit.de"
                },
                {
                    "name": "Kore Nordmann",
                    "email": "mail@kore-nordmann.de"
                }
            ],
            "description": "Diff implementation",
            "homepage": "https://github.com/sebastianbergmann/diff",
            "keywords": [
                "diff",
                "udiff",
                "unidiff",
                "unified diff"
            ],
            "time": "2020-10-26T13:10:38+00:00"
        },
        {
            "name": "sebastian/environment",
            "version": "5.1.3",
            "source": {
                "type": "git",
                "url": "https://github.com/sebastianbergmann/environment.git",
                "reference": "388b6ced16caa751030f6a69e588299fa09200ac"
            },
            "dist": {
                "type": "zip",
                "url": "https://api.github.com/repos/sebastianbergmann/environment/zipball/388b6ced16caa751030f6a69e588299fa09200ac",
                "reference": "388b6ced16caa751030f6a69e588299fa09200ac",
                "shasum": ""
            },
            "require": {
                "php": ">=7.3"
            },
            "require-dev": {
                "phpunit/phpunit": "^9.3"
            },
            "suggest": {
                "ext-posix": "*"
            },
            "type": "library",
            "extra": {
                "branch-alias": {
                    "dev-master": "5.1-dev"
                }
            },
            "autoload": {
                "classmap": [
                    "src/"
                ]
            },
            "notification-url": "https://packagist.org/downloads/",
            "license": [
                "BSD-3-Clause"
            ],
            "authors": [
                {
                    "name": "Sebastian Bergmann",
                    "email": "sebastian@phpunit.de"
                }
            ],
            "description": "Provides functionality to handle HHVM/PHP environments",
            "homepage": "http://www.github.com/sebastianbergmann/environment",
            "keywords": [
                "Xdebug",
                "environment",
                "hhvm"
            ],
            "time": "2020-09-28T05:52:38+00:00"
        },
        {
            "name": "sebastian/exporter",
            "version": "4.0.3",
            "source": {
                "type": "git",
                "url": "https://github.com/sebastianbergmann/exporter.git",
                "reference": "d89cc98761b8cb5a1a235a6b703ae50d34080e65"
            },
            "dist": {
                "type": "zip",
                "url": "https://api.github.com/repos/sebastianbergmann/exporter/zipball/d89cc98761b8cb5a1a235a6b703ae50d34080e65",
                "reference": "d89cc98761b8cb5a1a235a6b703ae50d34080e65",
                "shasum": ""
            },
            "require": {
                "php": ">=7.3",
                "sebastian/recursion-context": "^4.0"
            },
            "require-dev": {
                "ext-mbstring": "*",
                "phpunit/phpunit": "^9.3"
            },
            "type": "library",
            "extra": {
                "branch-alias": {
                    "dev-master": "4.0-dev"
                }
            },
            "autoload": {
                "classmap": [
                    "src/"
                ]
            },
            "notification-url": "https://packagist.org/downloads/",
            "license": [
                "BSD-3-Clause"
            ],
            "authors": [
                {
                    "name": "Sebastian Bergmann",
                    "email": "sebastian@phpunit.de"
                },
                {
                    "name": "Jeff Welch",
                    "email": "whatthejeff@gmail.com"
                },
                {
                    "name": "Volker Dusch",
                    "email": "github@wallbash.com"
                },
                {
                    "name": "Adam Harvey",
                    "email": "aharvey@php.net"
                },
                {
                    "name": "Bernhard Schussek",
                    "email": "bschussek@gmail.com"
                }
            ],
            "description": "Provides the functionality to export PHP variables for visualization",
            "homepage": "http://www.github.com/sebastianbergmann/exporter",
            "keywords": [
                "export",
                "exporter"
            ],
            "time": "2020-09-28T05:24:23+00:00"
        },
        {
            "name": "sebastian/finder-facade",
            "version": "2.0.0",
            "source": {
                "type": "git",
                "url": "https://github.com/sebastianbergmann/finder-facade.git",
                "reference": "9d3e74b845a2ce50e19b25b5f0c2718e153bee6c"
            },
            "dist": {
                "type": "zip",
                "url": "https://api.github.com/repos/sebastianbergmann/finder-facade/zipball/9d3e74b845a2ce50e19b25b5f0c2718e153bee6c",
                "reference": "9d3e74b845a2ce50e19b25b5f0c2718e153bee6c",
                "shasum": ""
            },
            "require": {
                "ext-ctype": "*",
                "php": "^7.3",
                "symfony/finder": "^4.1|^5.0",
                "theseer/fdomdocument": "^1.6"
            },
            "type": "library",
            "extra": {
                "branch-alias": {
                    "dev-master": "2.0-dev"
                }
            },
            "autoload": {
                "classmap": [
                    "src/"
                ]
            },
            "notification-url": "https://packagist.org/downloads/",
            "license": [
                "BSD-3-Clause"
            ],
            "authors": [
                {
                    "name": "Sebastian Bergmann",
                    "email": "sebastian@phpunit.de",
                    "role": "lead"
                }
            ],
            "description": "FinderFacade is a convenience wrapper for Symfony's Finder component.",
            "homepage": "https://github.com/sebastianbergmann/finder-facade",
            "abandoned": true,
            "time": "2020-02-08T06:07:58+00:00"
        },
        {
            "name": "sebastian/global-state",
            "version": "4.0.0",
            "source": {
                "type": "git",
                "url": "https://github.com/sebastianbergmann/global-state.git",
                "reference": "bdb1e7c79e592b8c82cb1699be3c8743119b8a72"
            },
            "dist": {
                "type": "zip",
                "url": "https://api.github.com/repos/sebastianbergmann/global-state/zipball/bdb1e7c79e592b8c82cb1699be3c8743119b8a72",
                "reference": "bdb1e7c79e592b8c82cb1699be3c8743119b8a72",
                "shasum": ""
            },
            "require": {
                "php": "^7.3",
                "sebastian/object-reflector": "^2.0",
                "sebastian/recursion-context": "^4.0"
            },
            "require-dev": {
                "ext-dom": "*",
                "phpunit/phpunit": "^9.0"
            },
            "suggest": {
                "ext-uopz": "*"
            },
            "type": "library",
            "extra": {
                "branch-alias": {
                    "dev-master": "4.0-dev"
                }
            },
            "autoload": {
                "classmap": [
                    "src/"
                ]
            },
            "notification-url": "https://packagist.org/downloads/",
            "license": [
                "BSD-3-Clause"
            ],
            "authors": [
                {
                    "name": "Sebastian Bergmann",
                    "email": "sebastian@phpunit.de"
                }
            ],
            "description": "Snapshotting of global state",
            "homepage": "http://www.github.com/sebastianbergmann/global-state",
            "keywords": [
                "global state"
            ],
            "time": "2020-02-07T06:11:37+00:00"
        },
        {
            "name": "sebastian/object-enumerator",
            "version": "4.0.4",
            "source": {
                "type": "git",
                "url": "https://github.com/sebastianbergmann/object-enumerator.git",
                "reference": "5c9eeac41b290a3712d88851518825ad78f45c71"
            },
            "dist": {
                "type": "zip",
                "url": "https://api.github.com/repos/sebastianbergmann/object-enumerator/zipball/5c9eeac41b290a3712d88851518825ad78f45c71",
                "reference": "5c9eeac41b290a3712d88851518825ad78f45c71",
                "shasum": ""
            },
            "require": {
                "php": ">=7.3",
                "sebastian/object-reflector": "^2.0",
                "sebastian/recursion-context": "^4.0"
            },
            "require-dev": {
                "phpunit/phpunit": "^9.3"
            },
            "type": "library",
            "extra": {
                "branch-alias": {
                    "dev-master": "4.0-dev"
                }
            },
            "autoload": {
                "classmap": [
                    "src/"
                ]
            },
            "notification-url": "https://packagist.org/downloads/",
            "license": [
                "BSD-3-Clause"
            ],
            "authors": [
                {
                    "name": "Sebastian Bergmann",
                    "email": "sebastian@phpunit.de"
                }
            ],
            "description": "Traverses array structures and object graphs to enumerate all referenced objects",
            "homepage": "https://github.com/sebastianbergmann/object-enumerator/",
            "time": "2020-10-26T13:12:34+00:00"
        },
        {
            "name": "sebastian/object-reflector",
            "version": "2.0.4",
            "source": {
                "type": "git",
                "url": "https://github.com/sebastianbergmann/object-reflector.git",
                "reference": "b4f479ebdbf63ac605d183ece17d8d7fe49c15c7"
            },
            "dist": {
                "type": "zip",
                "url": "https://api.github.com/repos/sebastianbergmann/object-reflector/zipball/b4f479ebdbf63ac605d183ece17d8d7fe49c15c7",
                "reference": "b4f479ebdbf63ac605d183ece17d8d7fe49c15c7",
                "shasum": ""
            },
            "require": {
                "php": ">=7.3"
            },
            "require-dev": {
                "phpunit/phpunit": "^9.3"
            },
            "type": "library",
            "extra": {
                "branch-alias": {
                    "dev-master": "2.0-dev"
                }
            },
            "autoload": {
                "classmap": [
                    "src/"
                ]
            },
            "notification-url": "https://packagist.org/downloads/",
            "license": [
                "BSD-3-Clause"
            ],
            "authors": [
                {
                    "name": "Sebastian Bergmann",
                    "email": "sebastian@phpunit.de"
                }
            ],
            "description": "Allows reflection of object attributes, including inherited and non-public ones",
            "homepage": "https://github.com/sebastianbergmann/object-reflector/",
            "time": "2020-10-26T13:14:26+00:00"
        },
        {
            "name": "sebastian/phpcpd",
            "version": "5.0.2",
            "source": {
                "type": "git",
                "url": "https://github.com/sebastianbergmann/phpcpd.git",
                "reference": "8724382966b1861df4e12db915eaed2165e10bf3"
            },
            "dist": {
                "type": "zip",
                "url": "https://api.github.com/repos/sebastianbergmann/phpcpd/zipball/8724382966b1861df4e12db915eaed2165e10bf3",
                "reference": "8724382966b1861df4e12db915eaed2165e10bf3",
                "shasum": ""
            },
            "require": {
                "ext-dom": "*",
                "php": "^7.3",
                "phpunit/php-timer": "^3.0",
                "sebastian/finder-facade": "^2.0",
                "sebastian/version": "^3.0",
                "symfony/console": "^4.0|^5.0"
            },
            "bin": [
                "phpcpd"
            ],
            "type": "library",
            "extra": {
                "branch-alias": {
                    "dev-master": "5.0-dev"
                }
            },
            "autoload": {
                "classmap": [
                    "src/"
                ]
            },
            "notification-url": "https://packagist.org/downloads/",
            "license": [
                "BSD-3-Clause"
            ],
            "authors": [
                {
                    "name": "Sebastian Bergmann",
                    "email": "sebastian@phpunit.de",
                    "role": "lead"
                }
            ],
            "description": "Copy/Paste Detector (CPD) for PHP code.",
            "homepage": "https://github.com/sebastianbergmann/phpcpd",
            "time": "2020-02-22T06:03:17+00:00"
        },
        {
            "name": "sebastian/recursion-context",
            "version": "4.0.4",
            "source": {
                "type": "git",
                "url": "https://github.com/sebastianbergmann/recursion-context.git",
                "reference": "cd9d8cf3c5804de4341c283ed787f099f5506172"
            },
            "dist": {
                "type": "zip",
                "url": "https://api.github.com/repos/sebastianbergmann/recursion-context/zipball/cd9d8cf3c5804de4341c283ed787f099f5506172",
                "reference": "cd9d8cf3c5804de4341c283ed787f099f5506172",
                "shasum": ""
            },
            "require": {
                "php": ">=7.3"
            },
            "require-dev": {
                "phpunit/phpunit": "^9.3"
            },
            "type": "library",
            "extra": {
                "branch-alias": {
                    "dev-master": "4.0-dev"
                }
            },
            "autoload": {
                "classmap": [
                    "src/"
                ]
            },
            "notification-url": "https://packagist.org/downloads/",
            "license": [
                "BSD-3-Clause"
            ],
            "authors": [
                {
                    "name": "Sebastian Bergmann",
                    "email": "sebastian@phpunit.de"
                },
                {
                    "name": "Jeff Welch",
                    "email": "whatthejeff@gmail.com"
                },
                {
                    "name": "Adam Harvey",
                    "email": "aharvey@php.net"
                }
            ],
            "description": "Provides functionality to recursively process PHP variables",
            "homepage": "http://www.github.com/sebastianbergmann/recursion-context",
            "time": "2020-10-26T13:17:30+00:00"
        },
        {
            "name": "sebastian/resource-operations",
            "version": "3.0.3",
            "source": {
                "type": "git",
                "url": "https://github.com/sebastianbergmann/resource-operations.git",
                "reference": "0f4443cb3a1d92ce809899753bc0d5d5a8dd19a8"
            },
            "dist": {
                "type": "zip",
                "url": "https://api.github.com/repos/sebastianbergmann/resource-operations/zipball/0f4443cb3a1d92ce809899753bc0d5d5a8dd19a8",
                "reference": "0f4443cb3a1d92ce809899753bc0d5d5a8dd19a8",
                "shasum": ""
            },
            "require": {
                "php": ">=7.3"
            },
            "require-dev": {
                "phpunit/phpunit": "^9.0"
            },
            "type": "library",
            "extra": {
                "branch-alias": {
                    "dev-master": "3.0-dev"
                }
            },
            "autoload": {
                "classmap": [
                    "src/"
                ]
            },
            "notification-url": "https://packagist.org/downloads/",
            "license": [
                "BSD-3-Clause"
            ],
            "authors": [
                {
                    "name": "Sebastian Bergmann",
                    "email": "sebastian@phpunit.de"
                }
            ],
            "description": "Provides a list of PHP built-in functions that operate on resources",
            "homepage": "https://www.github.com/sebastianbergmann/resource-operations",
            "time": "2020-09-28T06:45:17+00:00"
        },
        {
            "name": "sebastian/type",
            "version": "2.3.1",
            "source": {
                "type": "git",
                "url": "https://github.com/sebastianbergmann/type.git",
                "reference": "81cd61ab7bbf2de744aba0ea61fae32f721df3d2"
            },
            "dist": {
                "type": "zip",
                "url": "https://api.github.com/repos/sebastianbergmann/type/zipball/81cd61ab7bbf2de744aba0ea61fae32f721df3d2",
                "reference": "81cd61ab7bbf2de744aba0ea61fae32f721df3d2",
                "shasum": ""
            },
            "require": {
                "php": ">=7.3"
            },
            "require-dev": {
                "phpunit/phpunit": "^9.3"
            },
            "type": "library",
            "extra": {
                "branch-alias": {
                    "dev-master": "2.3-dev"
                }
            },
            "autoload": {
                "classmap": [
                    "src/"
                ]
            },
            "notification-url": "https://packagist.org/downloads/",
            "license": [
                "BSD-3-Clause"
            ],
            "authors": [
                {
                    "name": "Sebastian Bergmann",
                    "email": "sebastian@phpunit.de",
                    "role": "lead"
                }
            ],
            "description": "Collection of value objects that represent the types of the PHP type system",
            "homepage": "https://github.com/sebastianbergmann/type",
            "time": "2020-10-26T13:18:59+00:00"
        },
        {
            "name": "sebastian/version",
            "version": "3.0.2",
            "source": {
                "type": "git",
                "url": "https://github.com/sebastianbergmann/version.git",
                "reference": "c6c1022351a901512170118436c764e473f6de8c"
            },
            "dist": {
                "type": "zip",
                "url": "https://api.github.com/repos/sebastianbergmann/version/zipball/c6c1022351a901512170118436c764e473f6de8c",
                "reference": "c6c1022351a901512170118436c764e473f6de8c",
                "shasum": ""
            },
            "require": {
                "php": ">=7.3"
            },
            "type": "library",
            "extra": {
                "branch-alias": {
                    "dev-master": "3.0-dev"
                }
            },
            "autoload": {
                "classmap": [
                    "src/"
                ]
            },
            "notification-url": "https://packagist.org/downloads/",
            "license": [
                "BSD-3-Clause"
            ],
            "authors": [
                {
                    "name": "Sebastian Bergmann",
                    "email": "sebastian@phpunit.de",
                    "role": "lead"
                }
            ],
            "description": "Library that helps with managing the version number of Git-hosted PHP projects",
            "homepage": "https://github.com/sebastianbergmann/version",
            "time": "2020-09-28T06:39:44+00:00"
        },
        {
            "name": "spomky-labs/otphp",
            "version": "v10.0.1",
            "source": {
                "type": "git",
                "url": "https://github.com/Spomky-Labs/otphp.git",
                "reference": "f44cce5a9db4b8da410215d992110482c931232f"
            },
            "dist": {
                "type": "zip",
                "url": "https://api.github.com/repos/Spomky-Labs/otphp/zipball/f44cce5a9db4b8da410215d992110482c931232f",
                "reference": "f44cce5a9db4b8da410215d992110482c931232f",
                "shasum": ""
            },
            "require": {
                "beberlei/assert": "^3.0",
                "ext-mbstring": "*",
                "paragonie/constant_time_encoding": "^2.0",
                "php": "^7.2|^8.0",
                "thecodingmachine/safe": "^0.1.14|^1.0"
            },
            "require-dev": {
                "php-coveralls/php-coveralls": "^2.0",
                "phpstan/phpstan": "^0.12",
                "phpstan/phpstan-beberlei-assert": "^0.12",
                "phpstan/phpstan-deprecation-rules": "^0.12",
                "phpstan/phpstan-phpunit": "^0.12",
                "phpstan/phpstan-strict-rules": "^0.12",
                "phpunit/phpunit": "^8.0",
                "thecodingmachine/phpstan-safe-rule": "^1.0"
            },
            "type": "library",
            "extra": {
                "branch-alias": {
                    "v10.0": "10.0.x-dev",
                    "v9.0": "9.0.x-dev",
                    "v8.3": "8.3.x-dev"
                }
            },
            "autoload": {
                "psr-4": {
                    "OTPHP\\": "src/"
                }
            },
            "notification-url": "https://packagist.org/downloads/",
            "license": [
                "MIT"
            ],
            "authors": [
                {
                    "name": "Florent Morselli",
                    "homepage": "https://github.com/Spomky"
                },
                {
                    "name": "All contributors",
                    "homepage": "https://github.com/Spomky-Labs/otphp/contributors"
                }
            ],
            "description": "A PHP library for generating one time passwords according to RFC 4226 (HOTP Algorithm) and the RFC 6238 (TOTP Algorithm) and compatible with Google Authenticator",
            "homepage": "https://github.com/Spomky-Labs/otphp",
            "keywords": [
                "FreeOTP",
                "RFC 4226",
                "RFC 6238",
                "google authenticator",
                "hotp",
                "otp",
                "totp"
            ],
            "time": "2020-01-28T09:24:19+00:00"
        },
        {
            "name": "squizlabs/php_codesniffer",
            "version": "3.5.8",
            "source": {
                "type": "git",
                "url": "https://github.com/squizlabs/PHP_CodeSniffer.git",
                "reference": "9d583721a7157ee997f235f327de038e7ea6dac4"
            },
            "dist": {
                "type": "zip",
                "url": "https://api.github.com/repos/squizlabs/PHP_CodeSniffer/zipball/9d583721a7157ee997f235f327de038e7ea6dac4",
                "reference": "9d583721a7157ee997f235f327de038e7ea6dac4",
                "shasum": ""
            },
            "require": {
                "ext-simplexml": "*",
                "ext-tokenizer": "*",
                "ext-xmlwriter": "*",
                "php": ">=5.4.0"
            },
            "require-dev": {
                "phpunit/phpunit": "^4.0 || ^5.0 || ^6.0 || ^7.0"
            },
            "bin": [
                "bin/phpcs",
                "bin/phpcbf"
            ],
            "type": "library",
            "extra": {
                "branch-alias": {
                    "dev-master": "3.x-dev"
                }
            },
            "notification-url": "https://packagist.org/downloads/",
            "license": [
                "BSD-3-Clause"
            ],
            "authors": [
                {
                    "name": "Greg Sherwood",
                    "role": "lead"
                }
            ],
            "description": "PHP_CodeSniffer tokenizes PHP, JavaScript and CSS files and detects violations of a defined set of coding standards.",
            "homepage": "https://github.com/squizlabs/PHP_CodeSniffer",
            "keywords": [
                "phpcs",
                "standards"
            ],
            "time": "2020-10-23T02:01:07+00:00"
        },
        {
            "name": "symfony/config",
            "version": "v5.1.8",
            "source": {
                "type": "git",
                "url": "https://github.com/symfony/config.git",
                "reference": "11baeefa4c179d6908655a7b6be728f62367c193"
            },
            "dist": {
                "type": "zip",
                "url": "https://api.github.com/repos/symfony/config/zipball/11baeefa4c179d6908655a7b6be728f62367c193",
                "reference": "11baeefa4c179d6908655a7b6be728f62367c193",
                "shasum": ""
            },
            "require": {
                "php": ">=7.2.5",
                "symfony/deprecation-contracts": "^2.1",
                "symfony/filesystem": "^4.4|^5.0",
                "symfony/polyfill-ctype": "~1.8",
                "symfony/polyfill-php80": "^1.15"
            },
            "conflict": {
                "symfony/finder": "<4.4"
            },
            "require-dev": {
                "symfony/event-dispatcher": "^4.4|^5.0",
                "symfony/finder": "^4.4|^5.0",
                "symfony/messenger": "^4.4|^5.0",
                "symfony/service-contracts": "^1.1|^2",
                "symfony/yaml": "^4.4|^5.0"
            },
            "suggest": {
                "symfony/yaml": "To use the yaml reference dumper"
            },
            "type": "library",
            "autoload": {
                "psr-4": {
                    "Symfony\\Component\\Config\\": ""
                },
                "exclude-from-classmap": [
                    "/Tests/"
                ]
            },
            "notification-url": "https://packagist.org/downloads/",
            "license": [
                "MIT"
            ],
            "authors": [
                {
                    "name": "Fabien Potencier",
                    "email": "fabien@symfony.com"
                },
                {
                    "name": "Symfony Community",
                    "homepage": "https://symfony.com/contributors"
                }
            ],
            "description": "Symfony Config Component",
            "homepage": "https://symfony.com",
            "time": "2020-10-24T12:01:57+00:00"
        },
        {
            "name": "symfony/dependency-injection",
            "version": "v5.1.8",
            "source": {
                "type": "git",
                "url": "https://github.com/symfony/dependency-injection.git",
                "reference": "829ca6bceaf68036a123a13a979f3c89289eae78"
            },
            "dist": {
                "type": "zip",
                "url": "https://api.github.com/repos/symfony/dependency-injection/zipball/829ca6bceaf68036a123a13a979f3c89289eae78",
                "reference": "829ca6bceaf68036a123a13a979f3c89289eae78",
                "shasum": ""
            },
            "require": {
                "php": ">=7.2.5",
                "psr/container": "^1.0",
                "symfony/deprecation-contracts": "^2.1",
                "symfony/polyfill-php80": "^1.15",
                "symfony/service-contracts": "^1.1.6|^2"
            },
            "conflict": {
                "symfony/config": "<5.1",
                "symfony/finder": "<4.4",
                "symfony/proxy-manager-bridge": "<4.4",
                "symfony/yaml": "<4.4"
            },
            "provide": {
                "psr/container-implementation": "1.0",
                "symfony/service-implementation": "1.0"
            },
            "require-dev": {
                "symfony/config": "^5.1",
                "symfony/expression-language": "^4.4|^5.0",
                "symfony/yaml": "^4.4|^5.0"
            },
            "suggest": {
                "symfony/config": "",
                "symfony/expression-language": "For using expressions in service container configuration",
                "symfony/finder": "For using double-star glob patterns or when GLOB_BRACE portability is required",
                "symfony/proxy-manager-bridge": "Generate service proxies to lazy load them",
                "symfony/yaml": ""
            },
            "type": "library",
            "autoload": {
                "psr-4": {
                    "Symfony\\Component\\DependencyInjection\\": ""
                },
                "exclude-from-classmap": [
                    "/Tests/"
                ]
            },
            "notification-url": "https://packagist.org/downloads/",
            "license": [
                "MIT"
            ],
            "authors": [
                {
                    "name": "Fabien Potencier",
                    "email": "fabien@symfony.com"
                },
                {
                    "name": "Symfony Community",
                    "homepage": "https://symfony.com/contributors"
                }
            ],
            "description": "Symfony DependencyInjection Component",
            "homepage": "https://symfony.com",
            "time": "2020-10-27T10:11:13+00:00"
        },
        {
            "name": "symfony/deprecation-contracts",
            "version": "v2.2.0",
            "source": {
                "type": "git",
                "url": "https://github.com/symfony/deprecation-contracts.git",
                "reference": "5fa56b4074d1ae755beb55617ddafe6f5d78f665"
            },
            "dist": {
                "type": "zip",
                "url": "https://api.github.com/repos/symfony/deprecation-contracts/zipball/5fa56b4074d1ae755beb55617ddafe6f5d78f665",
                "reference": "5fa56b4074d1ae755beb55617ddafe6f5d78f665",
                "shasum": ""
            },
            "require": {
                "php": ">=7.1"
            },
            "type": "library",
            "extra": {
                "branch-alias": {
                    "dev-master": "2.2-dev"
                },
                "thanks": {
                    "name": "symfony/contracts",
                    "url": "https://github.com/symfony/contracts"
                }
            },
            "autoload": {
                "files": [
                    "function.php"
                ]
            },
            "notification-url": "https://packagist.org/downloads/",
            "license": [
                "MIT"
            ],
            "authors": [
                {
                    "name": "Nicolas Grekas",
                    "email": "p@tchwork.com"
                },
                {
                    "name": "Symfony Community",
                    "homepage": "https://symfony.com/contributors"
                }
            ],
            "description": "A generic function and convention to trigger deprecation notices",
            "homepage": "https://symfony.com",
            "time": "2020-09-07T11:33:47+00:00"
        },
        {
            "name": "symfony/http-foundation",
            "version": "v5.1.8",
            "source": {
                "type": "git",
                "url": "https://github.com/symfony/http-foundation.git",
                "reference": "a2860ec970404b0233ab1e59e0568d3277d32b6f"
            },
            "dist": {
                "type": "zip",
                "url": "https://api.github.com/repos/symfony/http-foundation/zipball/a2860ec970404b0233ab1e59e0568d3277d32b6f",
                "reference": "a2860ec970404b0233ab1e59e0568d3277d32b6f",
                "shasum": ""
            },
            "require": {
                "php": ">=7.2.5",
                "symfony/deprecation-contracts": "^2.1",
                "symfony/polyfill-mbstring": "~1.1",
                "symfony/polyfill-php80": "^1.15"
            },
            "require-dev": {
                "predis/predis": "~1.0",
                "symfony/cache": "^4.4|^5.0",
                "symfony/expression-language": "^4.4|^5.0",
                "symfony/mime": "^4.4|^5.0"
            },
            "suggest": {
                "symfony/mime": "To use the file extension guesser"
            },
            "type": "library",
            "autoload": {
                "psr-4": {
                    "Symfony\\Component\\HttpFoundation\\": ""
                },
                "exclude-from-classmap": [
                    "/Tests/"
                ]
            },
            "notification-url": "https://packagist.org/downloads/",
            "license": [
                "MIT"
            ],
            "authors": [
                {
                    "name": "Fabien Potencier",
                    "email": "fabien@symfony.com"
                },
                {
                    "name": "Symfony Community",
                    "homepage": "https://symfony.com/contributors"
                }
            ],
            "description": "Symfony HttpFoundation Component",
            "homepage": "https://symfony.com",
            "time": "2020-10-24T12:01:57+00:00"
        },
        {
            "name": "symfony/mime",
            "version": "v5.1.8",
            "source": {
                "type": "git",
                "url": "https://github.com/symfony/mime.git",
                "reference": "f5485a92c24d4bcfc2f3fc648744fb398482ff1b"
            },
            "dist": {
                "type": "zip",
                "url": "https://api.github.com/repos/symfony/mime/zipball/f5485a92c24d4bcfc2f3fc648744fb398482ff1b",
                "reference": "f5485a92c24d4bcfc2f3fc648744fb398482ff1b",
                "shasum": ""
            },
            "require": {
                "php": ">=7.2.5",
                "symfony/polyfill-intl-idn": "^1.10",
                "symfony/polyfill-mbstring": "^1.0",
                "symfony/polyfill-php80": "^1.15"
            },
            "conflict": {
                "symfony/mailer": "<4.4"
            },
            "require-dev": {
                "egulias/email-validator": "^2.1.10",
                "symfony/dependency-injection": "^4.4|^5.0"
            },
            "type": "library",
            "autoload": {
                "psr-4": {
                    "Symfony\\Component\\Mime\\": ""
                },
                "exclude-from-classmap": [
                    "/Tests/"
                ]
            },
            "notification-url": "https://packagist.org/downloads/",
            "license": [
                "MIT"
            ],
            "authors": [
                {
                    "name": "Fabien Potencier",
                    "email": "fabien@symfony.com"
                },
                {
                    "name": "Symfony Community",
                    "homepage": "https://symfony.com/contributors"
                }
            ],
            "description": "A library to manipulate MIME messages",
            "homepage": "https://symfony.com",
            "keywords": [
                "mime",
                "mime-type"
            ],
            "time": "2020-10-24T12:01:57+00:00"
        },
        {
            "name": "symfony/options-resolver",
            "version": "v5.1.8",
            "source": {
                "type": "git",
                "url": "https://github.com/symfony/options-resolver.git",
                "reference": "c6a02905e4ffc7a1498e8ee019db2b477cd1cc02"
            },
            "dist": {
                "type": "zip",
                "url": "https://api.github.com/repos/symfony/options-resolver/zipball/c6a02905e4ffc7a1498e8ee019db2b477cd1cc02",
                "reference": "c6a02905e4ffc7a1498e8ee019db2b477cd1cc02",
                "shasum": ""
            },
            "require": {
                "php": ">=7.2.5",
                "symfony/deprecation-contracts": "^2.1",
                "symfony/polyfill-php80": "^1.15"
            },
            "type": "library",
            "autoload": {
                "psr-4": {
                    "Symfony\\Component\\OptionsResolver\\": ""
                },
                "exclude-from-classmap": [
                    "/Tests/"
                ]
            },
            "notification-url": "https://packagist.org/downloads/",
            "license": [
                "MIT"
            ],
            "authors": [
                {
                    "name": "Fabien Potencier",
                    "email": "fabien@symfony.com"
                },
                {
                    "name": "Symfony Community",
                    "homepage": "https://symfony.com/contributors"
                }
            ],
            "description": "Symfony OptionsResolver Component",
            "homepage": "https://symfony.com",
            "keywords": [
                "config",
                "configuration",
                "options"
            ],
            "time": "2020-10-24T12:01:57+00:00"
        },
        {
            "name": "symfony/polyfill-php70",
            "version": "v1.20.0",
            "source": {
                "type": "git",
                "url": "https://github.com/symfony/polyfill-php70.git",
                "reference": "5f03a781d984aae42cebd18e7912fa80f02ee644"
            },
            "dist": {
                "type": "zip",
                "url": "https://api.github.com/repos/symfony/polyfill-php70/zipball/5f03a781d984aae42cebd18e7912fa80f02ee644",
                "reference": "5f03a781d984aae42cebd18e7912fa80f02ee644",
                "shasum": ""
            },
            "require": {
                "php": ">=7.1"
            },
            "type": "metapackage",
            "extra": {
                "branch-alias": {
                    "dev-main": "1.20-dev"
                },
                "thanks": {
                    "name": "symfony/polyfill",
                    "url": "https://github.com/symfony/polyfill"
                }
            },
            "notification-url": "https://packagist.org/downloads/",
            "license": [
                "MIT"
            ],
            "authors": [
                {
                    "name": "Nicolas Grekas",
                    "email": "p@tchwork.com"
                },
                {
                    "name": "Symfony Community",
                    "homepage": "https://symfony.com/contributors"
                }
            ],
            "description": "Symfony polyfill backporting some PHP 7.0+ features to lower PHP versions",
            "homepage": "https://symfony.com",
            "keywords": [
                "compatibility",
                "polyfill",
                "portable",
                "shim"
            ],
            "time": "2020-10-23T14:02:19+00:00"
        },
        {
            "name": "symfony/stopwatch",
            "version": "v5.1.8",
            "source": {
                "type": "git",
                "url": "https://github.com/symfony/stopwatch.git",
                "reference": "3d9f57c89011f0266e6b1d469e5c0110513859d5"
            },
            "dist": {
                "type": "zip",
                "url": "https://api.github.com/repos/symfony/stopwatch/zipball/3d9f57c89011f0266e6b1d469e5c0110513859d5",
                "reference": "3d9f57c89011f0266e6b1d469e5c0110513859d5",
                "shasum": ""
            },
            "require": {
                "php": ">=7.2.5",
                "symfony/service-contracts": "^1.0|^2"
            },
            "type": "library",
            "autoload": {
                "psr-4": {
                    "Symfony\\Component\\Stopwatch\\": ""
                },
                "exclude-from-classmap": [
                    "/Tests/"
                ]
            },
            "notification-url": "https://packagist.org/downloads/",
            "license": [
                "MIT"
            ],
            "authors": [
                {
                    "name": "Fabien Potencier",
                    "email": "fabien@symfony.com"
                },
                {
                    "name": "Symfony Community",
                    "homepage": "https://symfony.com/contributors"
                }
            ],
            "description": "Symfony Stopwatch Component",
            "homepage": "https://symfony.com",
            "time": "2020-10-24T12:01:57+00:00"
        },
        {
            "name": "symfony/yaml",
            "version": "v5.1.8",
            "source": {
                "type": "git",
                "url": "https://github.com/symfony/yaml.git",
                "reference": "f284e032c3cefefb9943792132251b79a6127ca6"
            },
            "dist": {
                "type": "zip",
                "url": "https://api.github.com/repos/symfony/yaml/zipball/f284e032c3cefefb9943792132251b79a6127ca6",
                "reference": "f284e032c3cefefb9943792132251b79a6127ca6",
                "shasum": ""
            },
            "require": {
                "php": ">=7.2.5",
                "symfony/deprecation-contracts": "^2.1",
                "symfony/polyfill-ctype": "~1.8"
            },
            "conflict": {
                "symfony/console": "<4.4"
            },
            "require-dev": {
                "symfony/console": "^4.4|^5.0"
            },
            "suggest": {
                "symfony/console": "For validating YAML files using the lint command"
            },
            "bin": [
                "Resources/bin/yaml-lint"
            ],
            "type": "library",
            "autoload": {
                "psr-4": {
                    "Symfony\\Component\\Yaml\\": ""
                },
                "exclude-from-classmap": [
                    "/Tests/"
                ]
            },
            "notification-url": "https://packagist.org/downloads/",
            "license": [
                "MIT"
            ],
            "authors": [
                {
                    "name": "Fabien Potencier",
                    "email": "fabien@symfony.com"
                },
                {
                    "name": "Symfony Community",
                    "homepage": "https://symfony.com/contributors"
                }
            ],
            "description": "Symfony Yaml Component",
            "homepage": "https://symfony.com",
            "time": "2020-10-24T12:03:25+00:00"
        },
        {
            "name": "thecodingmachine/safe",
            "version": "v1.3.3",
            "source": {
                "type": "git",
                "url": "https://github.com/thecodingmachine/safe.git",
                "reference": "a8ab0876305a4cdaef31b2350fcb9811b5608dbc"
            },
            "dist": {
                "type": "zip",
                "url": "https://api.github.com/repos/thecodingmachine/safe/zipball/a8ab0876305a4cdaef31b2350fcb9811b5608dbc",
                "reference": "a8ab0876305a4cdaef31b2350fcb9811b5608dbc",
                "shasum": ""
            },
            "require": {
                "php": ">=7.2"
            },
            "require-dev": {
                "phpstan/phpstan": "^0.12",
                "squizlabs/php_codesniffer": "^3.2",
                "thecodingmachine/phpstan-strict-rules": "^0.12"
            },
            "type": "library",
            "extra": {
                "branch-alias": {
                    "dev-master": "0.1-dev"
                }
            },
            "autoload": {
                "psr-4": {
                    "Safe\\": [
                        "lib/",
                        "deprecated/",
                        "generated/"
                    ]
                },
                "files": [
                    "deprecated/apc.php",
                    "deprecated/libevent.php",
                    "deprecated/mssql.php",
                    "deprecated/stats.php",
                    "lib/special_cases.php",
                    "generated/apache.php",
                    "generated/apcu.php",
                    "generated/array.php",
                    "generated/bzip2.php",
                    "generated/calendar.php",
                    "generated/classobj.php",
                    "generated/com.php",
                    "generated/cubrid.php",
                    "generated/curl.php",
                    "generated/datetime.php",
                    "generated/dir.php",
                    "generated/eio.php",
                    "generated/errorfunc.php",
                    "generated/exec.php",
                    "generated/fileinfo.php",
                    "generated/filesystem.php",
                    "generated/filter.php",
                    "generated/fpm.php",
                    "generated/ftp.php",
                    "generated/funchand.php",
                    "generated/gmp.php",
                    "generated/gnupg.php",
                    "generated/hash.php",
                    "generated/ibase.php",
                    "generated/ibmDb2.php",
                    "generated/iconv.php",
                    "generated/image.php",
                    "generated/imap.php",
                    "generated/info.php",
                    "generated/ingres-ii.php",
                    "generated/inotify.php",
                    "generated/json.php",
                    "generated/ldap.php",
                    "generated/libxml.php",
                    "generated/lzf.php",
                    "generated/mailparse.php",
                    "generated/mbstring.php",
                    "generated/misc.php",
                    "generated/msql.php",
                    "generated/mysql.php",
                    "generated/mysqli.php",
                    "generated/mysqlndMs.php",
                    "generated/mysqlndQc.php",
                    "generated/network.php",
                    "generated/oci8.php",
                    "generated/opcache.php",
                    "generated/openssl.php",
                    "generated/outcontrol.php",
                    "generated/password.php",
                    "generated/pcntl.php",
                    "generated/pcre.php",
                    "generated/pdf.php",
                    "generated/pgsql.php",
                    "generated/posix.php",
                    "generated/ps.php",
                    "generated/pspell.php",
                    "generated/readline.php",
                    "generated/rpminfo.php",
                    "generated/rrd.php",
                    "generated/sem.php",
                    "generated/session.php",
                    "generated/shmop.php",
                    "generated/simplexml.php",
                    "generated/sockets.php",
                    "generated/sodium.php",
                    "generated/solr.php",
                    "generated/spl.php",
                    "generated/sqlsrv.php",
                    "generated/ssdeep.php",
                    "generated/ssh2.php",
                    "generated/stream.php",
                    "generated/strings.php",
                    "generated/swoole.php",
                    "generated/uodbc.php",
                    "generated/uopz.php",
                    "generated/url.php",
                    "generated/var.php",
                    "generated/xdiff.php",
                    "generated/xml.php",
                    "generated/xmlrpc.php",
                    "generated/yaml.php",
                    "generated/yaz.php",
                    "generated/zip.php",
                    "generated/zlib.php"
                ]
            },
            "notification-url": "https://packagist.org/downloads/",
            "license": [
                "MIT"
            ],
            "description": "PHP core functions that throw exceptions instead of returning FALSE on error",
            "time": "2020-10-28T17:51:34+00:00"
        },
        {
            "name": "theseer/fdomdocument",
            "version": "1.6.6",
            "source": {
                "type": "git",
                "url": "https://github.com/theseer/fDOMDocument.git",
                "reference": "6e8203e40a32a9c770bcb62fe37e68b948da6dca"
            },
            "dist": {
                "type": "zip",
                "url": "https://api.github.com/repos/theseer/fDOMDocument/zipball/6e8203e40a32a9c770bcb62fe37e68b948da6dca",
                "reference": "6e8203e40a32a9c770bcb62fe37e68b948da6dca",
                "shasum": ""
            },
            "require": {
                "ext-dom": "*",
                "lib-libxml": "*",
                "php": ">=5.3.3"
            },
            "type": "library",
            "autoload": {
                "classmap": [
                    "src/"
                ]
            },
            "notification-url": "https://packagist.org/downloads/",
            "license": [
                "BSD-3-Clause"
            ],
            "authors": [
                {
                    "name": "Arne Blankerts",
                    "email": "arne@blankerts.de",
                    "role": "lead"
                }
            ],
            "description": "The classes contained within this repository extend the standard DOM to use exceptions at all occasions of errors instead of PHP warnings or notices. They also add various custom methods and shortcuts for convenience and to simplify the usage of DOM.",
            "homepage": "https://github.com/theseer/fDOMDocument",
            "time": "2017-06-30T11:53:12+00:00"
        },
        {
            "name": "theseer/tokenizer",
            "version": "1.2.0",
            "source": {
                "type": "git",
                "url": "https://github.com/theseer/tokenizer.git",
                "reference": "75a63c33a8577608444246075ea0af0d052e452a"
            },
            "dist": {
                "type": "zip",
                "url": "https://api.github.com/repos/theseer/tokenizer/zipball/75a63c33a8577608444246075ea0af0d052e452a",
                "reference": "75a63c33a8577608444246075ea0af0d052e452a",
                "shasum": ""
            },
            "require": {
                "ext-dom": "*",
                "ext-tokenizer": "*",
                "ext-xmlwriter": "*",
                "php": "^7.2 || ^8.0"
            },
            "type": "library",
            "autoload": {
                "classmap": [
                    "src/"
                ]
            },
            "notification-url": "https://packagist.org/downloads/",
            "license": [
                "BSD-3-Clause"
            ],
            "authors": [
                {
                    "name": "Arne Blankerts",
                    "email": "arne@blankerts.de",
                    "role": "Developer"
                }
            ],
            "description": "A small library for converting tokenized PHP source code into XML and potentially other formats",
            "time": "2020-07-12T23:59:07+00:00"
        },
        {
            "name": "vlucas/phpdotenv",
            "version": "v2.6.6",
            "source": {
                "type": "git",
                "url": "https://github.com/vlucas/phpdotenv.git",
                "reference": "e1d57f62db3db00d9139078cbedf262280701479"
            },
            "dist": {
                "type": "zip",
                "url": "https://api.github.com/repos/vlucas/phpdotenv/zipball/e1d57f62db3db00d9139078cbedf262280701479",
                "reference": "e1d57f62db3db00d9139078cbedf262280701479",
                "shasum": ""
            },
            "require": {
                "php": "^5.3.9 || ^7.0 || ^8.0",
                "symfony/polyfill-ctype": "^1.17"
            },
            "require-dev": {
                "ext-filter": "*",
                "ext-pcre": "*",
                "phpunit/phpunit": "^4.8.35 || ^5.7.27"
            },
            "suggest": {
                "ext-filter": "Required to use the boolean validator.",
                "ext-pcre": "Required to use most of the library."
            },
            "type": "library",
            "extra": {
                "branch-alias": {
                    "dev-master": "2.6-dev"
                }
            },
            "autoload": {
                "psr-4": {
                    "Dotenv\\": "src/"
                }
            },
            "notification-url": "https://packagist.org/downloads/",
            "license": [
                "BSD-3-Clause"
            ],
            "authors": [
                {
                    "name": "Graham Campbell",
                    "email": "graham@alt-three.com",
                    "homepage": "https://gjcampbell.co.uk/"
                },
                {
                    "name": "Vance Lucas",
                    "email": "vance@vancelucas.com",
                    "homepage": "https://vancelucas.com/"
                }
            ],
            "description": "Loads environment variables from `.env` to `getenv()`, `$_ENV` and `$_SERVER` automagically.",
            "keywords": [
                "dotenv",
                "env",
                "environment"
            ],
            "time": "2020-07-14T17:54:18+00:00"
        },
        {
            "name": "webmozart/assert",
            "version": "1.9.1",
            "source": {
                "type": "git",
                "url": "https://github.com/webmozarts/assert.git",
                "reference": "bafc69caeb4d49c39fd0779086c03a3738cbb389"
            },
            "dist": {
                "type": "zip",
                "url": "https://api.github.com/repos/webmozarts/assert/zipball/bafc69caeb4d49c39fd0779086c03a3738cbb389",
                "reference": "bafc69caeb4d49c39fd0779086c03a3738cbb389",
                "shasum": ""
            },
            "require": {
                "php": "^5.3.3 || ^7.0 || ^8.0",
                "symfony/polyfill-ctype": "^1.8"
            },
            "conflict": {
                "phpstan/phpstan": "<0.12.20",
                "vimeo/psalm": "<3.9.1"
            },
            "require-dev": {
                "phpunit/phpunit": "^4.8.36 || ^7.5.13"
            },
            "type": "library",
            "autoload": {
                "psr-4": {
                    "Webmozart\\Assert\\": "src/"
                }
            },
            "notification-url": "https://packagist.org/downloads/",
            "license": [
                "MIT"
            ],
            "authors": [
                {
                    "name": "Bernhard Schussek",
                    "email": "bschussek@gmail.com"
                }
            ],
            "description": "Assertions to validate method input/output with nice error messages.",
            "keywords": [
                "assert",
                "check",
                "validate"
            ],
            "time": "2020-07-08T17:02:28+00:00"
        },
        {
            "name": "weew/helpers-array",
            "version": "v1.3.1",
            "source": {
                "type": "git",
                "url": "https://github.com/weew/helpers-array.git",
                "reference": "9bff63111f9765b4277750db8d276d92b3e16ed0"
            },
            "dist": {
                "type": "zip",
                "url": "https://api.github.com/repos/weew/helpers-array/zipball/9bff63111f9765b4277750db8d276d92b3e16ed0",
                "reference": "9bff63111f9765b4277750db8d276d92b3e16ed0",
                "shasum": ""
            },
            "require-dev": {
                "phpunit/phpunit": "^4.7",
                "satooshi/php-coveralls": "^0.6.1"
            },
            "type": "library",
            "autoload": {
                "files": [
                    "src/array.php"
                ]
            },
            "notification-url": "https://packagist.org/downloads/",
            "license": [
                "MIT"
            ],
            "authors": [
                {
                    "name": "Maxim Kott",
                    "email": "maximkott@gmail.com"
                }
            ],
            "description": "Useful collection of php array helpers.",
            "time": "2016-07-21T11:18:01+00:00"
        }
    ],
    "aliases": [],
    "minimum-stability": "stable",
    "stability-flags": [],
    "prefer-stable": true,
    "prefer-lowest": false,
    "platform": {
        "php": "~7.3.0||~7.4.0",
        "ext-bcmath": "*",
        "ext-ctype": "*",
        "ext-curl": "*",
        "ext-dom": "*",
        "ext-gd": "*",
        "ext-hash": "*",
        "ext-iconv": "*",
        "ext-intl": "*",
        "ext-mbstring": "*",
        "ext-openssl": "*",
        "ext-pdo_mysql": "*",
        "ext-simplexml": "*",
        "ext-soap": "*",
        "ext-xsl": "*",
        "ext-zip": "*",
        "lib-libxml": "*"
    },
    "platform-dev": []
}<|MERGE_RESOLUTION|>--- conflicted
+++ resolved
@@ -4,11 +4,7 @@
         "Read more about it at https://getcomposer.org/doc/01-basic-usage.md#installing-dependencies",
         "This file is @generated automatically"
     ],
-<<<<<<< HEAD
     "content-hash": "1e35ddc47906ca8144b4c449e7a7d25d",
-=======
-    "content-hash": "7eecadfa81f5a39ced573e6a4e7dad2a",
->>>>>>> 1eba3e86
     "packages": [
         {
             "name": "aws/aws-sdk-php",
