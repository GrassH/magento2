{
    "_readme": [
        "This file locks the dependencies of your project to a known state",
        "Read more about it at https://getcomposer.org/doc/01-basic-usage.md#installing-dependencies",
        "This file is @generated automatically"
    ],
<<<<<<< HEAD
    "content-hash": "58dc431ff09cc1c3c34d237652770121",
=======
    "content-hash": "dc21eb7c0129f8a45d447a955717d9e1",
>>>>>>> 9a68d68d
    "packages": [
        {
            "name": "aws/aws-sdk-php",
            "version": "3.178.1",
            "source": {
                "type": "git",
                "url": "https://github.com/aws/aws-sdk-php.git",
                "reference": "45692b97e12a2eed540c0afd106f143aad15e622"
            },
            "dist": {
                "type": "zip",
                "url": "https://api.github.com/repos/aws/aws-sdk-php/zipball/45692b97e12a2eed540c0afd106f143aad15e622",
                "reference": "45692b97e12a2eed540c0afd106f143aad15e622",
                "shasum": ""
            },
            "require": {
                "ext-json": "*",
                "ext-pcre": "*",
                "ext-simplexml": "*",
                "guzzlehttp/guzzle": "^5.3.3|^6.2.1|^7.0",
                "guzzlehttp/promises": "^1.4.0",
                "guzzlehttp/psr7": "^1.7.0",
                "mtdowling/jmespath.php": "^2.6",
                "php": ">=5.5"
            },
            "require-dev": {
                "andrewsville/php-token-reflection": "^1.4",
                "aws/aws-php-sns-message-validator": "~1.0",
                "behat/behat": "~3.0",
                "doctrine/cache": "~1.4",
                "ext-dom": "*",
                "ext-openssl": "*",
                "ext-pcntl": "*",
                "ext-sockets": "*",
                "nette/neon": "^2.3",
                "paragonie/random_compat": ">= 2",
                "phpunit/phpunit": "^4.8.35|^5.4.3",
                "psr/cache": "^1.0",
                "psr/simple-cache": "^1.0",
                "sebastian/comparator": "^1.2.3"
            },
            "suggest": {
                "aws/aws-php-sns-message-validator": "To validate incoming SNS notifications",
                "doctrine/cache": "To use the DoctrineCacheAdapter",
                "ext-curl": "To send requests using cURL",
                "ext-openssl": "Allows working with CloudFront private distributions and verifying received SNS messages",
                "ext-sockets": "To use client-side monitoring"
            },
            "type": "library",
            "extra": {
                "branch-alias": {
                    "dev-master": "3.0-dev"
                }
            },
            "autoload": {
                "psr-4": {
                    "Aws\\": "src/"
                },
                "files": [
                    "src/functions.php"
                ]
            },
            "notification-url": "https://packagist.org/downloads/",
            "license": [
                "Apache-2.0"
            ],
            "authors": [
                {
                    "name": "Amazon Web Services",
                    "homepage": "http://aws.amazon.com"
                }
            ],
            "description": "AWS SDK for PHP - Use Amazon Web Services in your PHP project",
            "homepage": "http://aws.amazon.com/sdkforphp",
            "keywords": [
                "amazon",
                "aws",
                "cloud",
                "dynamodb",
                "ec2",
                "glacier",
                "s3",
                "sdk"
            ],
            "time": "2021-04-09T18:13:02+00:00"
        },
        {
            "name": "brick/math",
            "version": "0.9.2",
            "source": {
                "type": "git",
                "url": "https://github.com/brick/math.git",
                "reference": "dff976c2f3487d42c1db75a3b180e2b9f0e72ce0"
            },
            "dist": {
                "type": "zip",
                "url": "https://api.github.com/repos/brick/math/zipball/dff976c2f3487d42c1db75a3b180e2b9f0e72ce0",
                "reference": "dff976c2f3487d42c1db75a3b180e2b9f0e72ce0",
                "shasum": ""
            },
            "require": {
                "ext-json": "*",
                "php": "^7.1 || ^8.0"
            },
            "require-dev": {
                "php-coveralls/php-coveralls": "^2.2",
                "phpunit/phpunit": "^7.5.15 || ^8.5 || ^9.0",
                "vimeo/psalm": "4.3.2"
            },
            "type": "library",
            "autoload": {
                "psr-4": {
                    "Brick\\Math\\": "src/"
                }
            },
            "notification-url": "https://packagist.org/downloads/",
            "license": [
                "MIT"
            ],
            "description": "Arbitrary-precision arithmetic library",
            "keywords": [
                "Arbitrary-precision",
                "BigInteger",
                "BigRational",
                "arithmetic",
                "bigdecimal",
                "bignum",
                "brick",
                "math"
            ],
            "funding": [
                {
                    "url": "https://tidelift.com/funding/github/packagist/brick/math",
                    "type": "tidelift"
                }
            ],
            "time": "2021-01-20T22:51:39+00:00"
        },
        {
            "name": "brick/varexporter",
            "version": "0.3.5",
            "source": {
                "type": "git",
                "url": "https://github.com/brick/varexporter.git",
                "reference": "05241f28dfcba2b51b11e2d750e296316ebbe518"
            },
            "dist": {
                "type": "zip",
                "url": "https://api.github.com/repos/brick/varexporter/zipball/05241f28dfcba2b51b11e2d750e296316ebbe518",
                "reference": "05241f28dfcba2b51b11e2d750e296316ebbe518",
                "shasum": ""
            },
            "require": {
                "nikic/php-parser": "^4.0",
                "php": "^7.2 || ^8.0"
            },
            "require-dev": {
                "php-coveralls/php-coveralls": "^2.2",
                "phpunit/phpunit": "^8.5 || ^9.0",
                "vimeo/psalm": "4.4.1"
            },
            "type": "library",
            "autoload": {
                "psr-4": {
                    "Brick\\VarExporter\\": "src/"
                }
            },
            "notification-url": "https://packagist.org/downloads/",
            "license": [
                "MIT"
            ],
            "description": "A powerful alternative to var_export(), which can export closures and objects without __set_state()",
            "keywords": [
                "var_export"
            ],
            "time": "2021-02-10T13:53:07+00:00"
        },
        {
            "name": "colinmollenhour/cache-backend-file",
            "version": "v1.4.5",
            "source": {
                "type": "git",
                "url": "https://github.com/colinmollenhour/Cm_Cache_Backend_File.git",
                "reference": "03c7d4c0f43b2de1b559a3527d18ff697d306544"
            },
            "dist": {
                "type": "zip",
                "url": "https://api.github.com/repos/colinmollenhour/Cm_Cache_Backend_File/zipball/03c7d4c0f43b2de1b559a3527d18ff697d306544",
                "reference": "03c7d4c0f43b2de1b559a3527d18ff697d306544",
                "shasum": ""
            },
            "type": "magento-module",
            "autoload": {
                "classmap": [
                    "File.php"
                ]
            },
            "notification-url": "https://packagist.org/downloads/",
            "license": [
                "BSD-3-Clause"
            ],
            "authors": [
                {
                    "name": "Colin Mollenhour"
                }
            ],
            "description": "The stock Zend_Cache_Backend_File backend has extremely poor performance for cleaning by tags making it become unusable as the number of cached items increases. This backend makes many changes resulting in a huge performance boost, especially for tag cleaning.",
            "homepage": "https://github.com/colinmollenhour/Cm_Cache_Backend_File",
            "time": "2019-04-18T21:54:31+00:00"
        },
        {
            "name": "colinmollenhour/cache-backend-redis",
            "version": "1.11.0",
            "source": {
                "type": "git",
                "url": "https://github.com/colinmollenhour/Cm_Cache_Backend_Redis.git",
                "reference": "389fb68de15660e39b055d149d31f3708b5d6cbc"
            },
            "dist": {
                "type": "zip",
                "url": "https://api.github.com/repos/colinmollenhour/Cm_Cache_Backend_Redis/zipball/389fb68de15660e39b055d149d31f3708b5d6cbc",
                "reference": "389fb68de15660e39b055d149d31f3708b5d6cbc",
                "shasum": ""
            },
            "require": {
                "magento-hackathon/magento-composer-installer": "*"
            },
            "type": "magento-module",
            "autoload": {
                "classmap": [
                    "Cm/Cache/Backend/Redis.php"
                ]
            },
            "notification-url": "https://packagist.org/downloads/",
            "license": [
                "BSD-3-Clause"
            ],
            "authors": [
                {
                    "name": "Colin Mollenhour"
                }
            ],
            "description": "Zend_Cache backend using Redis with full support for tags.",
            "homepage": "https://github.com/colinmollenhour/Cm_Cache_Backend_Redis",
            "time": "2019-03-03T04:04:49+00:00"
        },
        {
            "name": "colinmollenhour/credis",
            "version": "1.11.1",
            "source": {
                "type": "git",
                "url": "https://github.com/colinmollenhour/credis.git",
                "reference": "bd1da4698ab1918477f9e71e5ff0062b9a345008"
            },
            "dist": {
                "type": "zip",
                "url": "https://api.github.com/repos/colinmollenhour/credis/zipball/bd1da4698ab1918477f9e71e5ff0062b9a345008",
                "reference": "bd1da4698ab1918477f9e71e5ff0062b9a345008",
                "shasum": ""
            },
            "require": {
                "php": ">=5.4.0"
            },
            "type": "library",
            "autoload": {
                "classmap": [
                    "Client.php",
                    "Cluster.php",
                    "Sentinel.php",
                    "Module.php"
                ]
            },
            "notification-url": "https://packagist.org/downloads/",
            "license": [
                "MIT"
            ],
            "authors": [
                {
                    "name": "Colin Mollenhour",
                    "email": "colin@mollenhour.com"
                }
            ],
            "description": "Credis is a lightweight interface to the Redis key-value store which wraps the phpredis library when available for better performance.",
            "homepage": "https://github.com/colinmollenhour/credis",
            "time": "2019-11-26T18:09:45+00:00"
        },
        {
            "name": "colinmollenhour/php-redis-session-abstract",
            "version": "v1.4.4",
            "source": {
                "type": "git",
                "url": "https://github.com/colinmollenhour/php-redis-session-abstract.git",
                "reference": "8d684bbacac99450f2a9ddf6f56be296997e2959"
            },
            "dist": {
                "type": "zip",
                "url": "https://api.github.com/repos/colinmollenhour/php-redis-session-abstract/zipball/8d684bbacac99450f2a9ddf6f56be296997e2959",
                "reference": "8d684bbacac99450f2a9ddf6f56be296997e2959",
                "shasum": ""
            },
            "require": {
                "colinmollenhour/credis": "~1.6",
                "php": "^5.5 || ^7.0 || ^8.0"
            },
            "require-dev": {
                "phpunit/phpunit": "^9"
            },
            "type": "library",
            "autoload": {
                "psr-0": {
                    "Cm\\RedisSession\\": "src/"
                }
            },
            "notification-url": "https://packagist.org/downloads/",
            "license": [
                "BSD-3-Clause"
            ],
            "authors": [
                {
                    "name": "Colin Mollenhour"
                }
            ],
            "description": "A Redis-based session handler with optimistic locking",
            "homepage": "https://github.com/colinmollenhour/php-redis-session-abstract",
            "time": "2021-04-07T21:51:17+00:00"
        },
        {
            "name": "composer/ca-bundle",
            "version": "1.2.9",
            "source": {
                "type": "git",
                "url": "https://github.com/composer/ca-bundle.git",
                "reference": "78a0e288fdcebf92aa2318a8d3656168da6ac1a5"
            },
            "dist": {
                "type": "zip",
                "url": "https://api.github.com/repos/composer/ca-bundle/zipball/78a0e288fdcebf92aa2318a8d3656168da6ac1a5",
                "reference": "78a0e288fdcebf92aa2318a8d3656168da6ac1a5",
                "shasum": ""
            },
            "require": {
                "ext-openssl": "*",
                "ext-pcre": "*",
                "php": "^5.3.2 || ^7.0 || ^8.0"
            },
            "require-dev": {
                "phpstan/phpstan": "^0.12.55",
                "psr/log": "^1.0",
                "symfony/phpunit-bridge": "^4.2 || ^5",
                "symfony/process": "^2.5 || ^3.0 || ^4.0 || ^5.0"
            },
            "type": "library",
            "extra": {
                "branch-alias": {
                    "dev-main": "1.x-dev"
                }
            },
            "autoload": {
                "psr-4": {
                    "Composer\\CaBundle\\": "src"
                }
            },
            "notification-url": "https://packagist.org/downloads/",
            "license": [
                "MIT"
            ],
            "authors": [
                {
                    "name": "Jordi Boggiano",
                    "email": "j.boggiano@seld.be",
                    "homepage": "http://seld.be"
                }
            ],
            "description": "Lets you find a path to the system CA bundle, and includes a fallback to the Mozilla CA bundle.",
            "keywords": [
                "cabundle",
                "cacert",
                "certificate",
                "ssl",
                "tls"
            ],
            "funding": [
                {
                    "url": "https://packagist.com",
                    "type": "custom"
                },
                {
                    "url": "https://github.com/composer",
                    "type": "github"
                },
                {
                    "url": "https://tidelift.com/funding/github/packagist/composer/composer",
                    "type": "tidelift"
                }
            ],
            "time": "2021-01-12T12:10:35+00:00"
        },
        {
            "name": "composer/composer",
            "version": "1.10.21",
            "source": {
                "type": "git",
                "url": "https://github.com/composer/composer.git",
                "reference": "04021432f4a9cbd9351dd166b8c193f42c36a39c"
            },
            "dist": {
                "type": "zip",
                "url": "https://api.github.com/repos/composer/composer/zipball/04021432f4a9cbd9351dd166b8c193f42c36a39c",
                "reference": "04021432f4a9cbd9351dd166b8c193f42c36a39c",
                "shasum": ""
            },
            "require": {
                "composer/ca-bundle": "^1.0",
                "composer/semver": "^1.0",
                "composer/spdx-licenses": "^1.2",
                "composer/xdebug-handler": "^1.1",
                "justinrainbow/json-schema": "^5.2.10",
                "php": "^5.3.2 || ^7.0 || ^8.0",
                "psr/log": "^1.0",
                "seld/jsonlint": "^1.4",
                "seld/phar-utils": "^1.0",
                "symfony/console": "^2.7 || ^3.0 || ^4.0 || ^5.0",
                "symfony/filesystem": "^2.7 || ^3.0 || ^4.0 || ^5.0",
                "symfony/finder": "^2.7 || ^3.0 || ^4.0 || ^5.0",
                "symfony/process": "^2.7 || ^3.0 || ^4.0 || ^5.0"
            },
            "conflict": {
                "symfony/console": "2.8.38"
            },
            "require-dev": {
                "phpspec/prophecy": "^1.10",
                "symfony/phpunit-bridge": "^4.2"
            },
            "suggest": {
                "ext-openssl": "Enabling the openssl extension allows you to access https URLs for repositories and packages",
                "ext-zip": "Enabling the zip extension allows you to unzip archives",
                "ext-zlib": "Allow gzip compression of HTTP requests"
            },
            "bin": [
                "bin/composer"
            ],
            "type": "library",
            "extra": {
                "branch-alias": {
                    "dev-master": "1.10-dev"
                }
            },
            "autoload": {
                "psr-4": {
                    "Composer\\": "src/Composer"
                }
            },
            "notification-url": "https://packagist.org/downloads/",
            "license": [
                "MIT"
            ],
            "authors": [
                {
                    "name": "Nils Adermann",
                    "email": "naderman@naderman.de",
                    "homepage": "http://www.naderman.de"
                },
                {
                    "name": "Jordi Boggiano",
                    "email": "j.boggiano@seld.be",
                    "homepage": "http://seld.be"
                }
            ],
            "description": "Composer helps you declare, manage and install dependencies of PHP projects. It ensures you have the right stack everywhere.",
            "homepage": "https://getcomposer.org/",
            "keywords": [
                "autoload",
                "dependency",
                "package"
            ],
            "funding": [
                {
                    "url": "https://packagist.com",
                    "type": "custom"
                },
                {
                    "url": "https://github.com/composer",
                    "type": "github"
                },
                {
                    "url": "https://tidelift.com/funding/github/packagist/composer/composer",
                    "type": "tidelift"
                }
            ],
            "time": "2021-04-01T07:16:35+00:00"
        },
        {
            "name": "composer/semver",
            "version": "1.7.2",
            "source": {
                "type": "git",
                "url": "https://github.com/composer/semver.git",
                "reference": "647490bbcaf7fc4891c58f47b825eb99d19c377a"
            },
            "dist": {
                "type": "zip",
                "url": "https://api.github.com/repos/composer/semver/zipball/647490bbcaf7fc4891c58f47b825eb99d19c377a",
                "reference": "647490bbcaf7fc4891c58f47b825eb99d19c377a",
                "shasum": ""
            },
            "require": {
                "php": "^5.3.2 || ^7.0 || ^8.0"
            },
            "require-dev": {
                "phpunit/phpunit": "^4.5 || ^5.0.5"
            },
            "type": "library",
            "extra": {
                "branch-alias": {
                    "dev-master": "1.x-dev"
                }
            },
            "autoload": {
                "psr-4": {
                    "Composer\\Semver\\": "src"
                }
            },
            "notification-url": "https://packagist.org/downloads/",
            "license": [
                "MIT"
            ],
            "authors": [
                {
                    "name": "Nils Adermann",
                    "email": "naderman@naderman.de",
                    "homepage": "http://www.naderman.de"
                },
                {
                    "name": "Jordi Boggiano",
                    "email": "j.boggiano@seld.be",
                    "homepage": "http://seld.be"
                },
                {
                    "name": "Rob Bast",
                    "email": "rob.bast@gmail.com",
                    "homepage": "http://robbast.nl"
                }
            ],
            "description": "Semver library that offers utilities, version constraint parsing and validation.",
            "keywords": [
                "semantic",
                "semver",
                "validation",
                "versioning"
            ],
            "funding": [
                {
                    "url": "https://packagist.com",
                    "type": "custom"
                },
                {
                    "url": "https://github.com/composer",
                    "type": "github"
                },
                {
                    "url": "https://tidelift.com/funding/github/packagist/composer/composer",
                    "type": "tidelift"
                }
            ],
            "time": "2020-12-03T15:47:16+00:00"
        },
        {
            "name": "composer/spdx-licenses",
            "version": "1.5.5",
            "source": {
                "type": "git",
                "url": "https://github.com/composer/spdx-licenses.git",
                "reference": "de30328a7af8680efdc03e396aad24befd513200"
            },
            "dist": {
                "type": "zip",
                "url": "https://api.github.com/repos/composer/spdx-licenses/zipball/de30328a7af8680efdc03e396aad24befd513200",
                "reference": "de30328a7af8680efdc03e396aad24befd513200",
                "shasum": ""
            },
            "require": {
                "php": "^5.3.2 || ^7.0 || ^8.0"
            },
            "require-dev": {
                "phpunit/phpunit": "^4.8.35 || ^5.7 || 6.5 - 7"
            },
            "type": "library",
            "extra": {
                "branch-alias": {
                    "dev-main": "1.x-dev"
                }
            },
            "autoload": {
                "psr-4": {
                    "Composer\\Spdx\\": "src"
                }
            },
            "notification-url": "https://packagist.org/downloads/",
            "license": [
                "MIT"
            ],
            "authors": [
                {
                    "name": "Nils Adermann",
                    "email": "naderman@naderman.de",
                    "homepage": "http://www.naderman.de"
                },
                {
                    "name": "Jordi Boggiano",
                    "email": "j.boggiano@seld.be",
                    "homepage": "http://seld.be"
                },
                {
                    "name": "Rob Bast",
                    "email": "rob.bast@gmail.com",
                    "homepage": "http://robbast.nl"
                }
            ],
            "description": "SPDX licenses list and validation library.",
            "keywords": [
                "license",
                "spdx",
                "validator"
            ],
            "funding": [
                {
                    "url": "https://packagist.com",
                    "type": "custom"
                },
                {
                    "url": "https://github.com/composer",
                    "type": "github"
                },
                {
                    "url": "https://tidelift.com/funding/github/packagist/composer/composer",
                    "type": "tidelift"
                }
            ],
            "time": "2020-12-03T16:04:16+00:00"
        },
        {
            "name": "composer/xdebug-handler",
            "version": "1.4.6",
            "source": {
                "type": "git",
                "url": "https://github.com/composer/xdebug-handler.git",
                "reference": "f27e06cd9675801df441b3656569b328e04aa37c"
            },
            "dist": {
                "type": "zip",
                "url": "https://api.github.com/repos/composer/xdebug-handler/zipball/f27e06cd9675801df441b3656569b328e04aa37c",
                "reference": "f27e06cd9675801df441b3656569b328e04aa37c",
                "shasum": ""
            },
            "require": {
                "php": "^5.3.2 || ^7.0 || ^8.0",
                "psr/log": "^1.0"
            },
            "require-dev": {
                "phpstan/phpstan": "^0.12.55",
                "symfony/phpunit-bridge": "^4.2 || ^5"
            },
            "type": "library",
            "autoload": {
                "psr-4": {
                    "Composer\\XdebugHandler\\": "src"
                }
            },
            "notification-url": "https://packagist.org/downloads/",
            "license": [
                "MIT"
            ],
            "authors": [
                {
                    "name": "John Stevenson",
                    "email": "john-stevenson@blueyonder.co.uk"
                }
            ],
            "description": "Restarts a process without Xdebug.",
            "keywords": [
                "Xdebug",
                "performance"
            ],
            "funding": [
                {
                    "url": "https://packagist.com",
                    "type": "custom"
                },
                {
                    "url": "https://github.com/composer",
                    "type": "github"
                },
                {
                    "url": "https://tidelift.com/funding/github/packagist/composer/composer",
                    "type": "tidelift"
                }
            ],
            "time": "2021-03-25T17:01:18+00:00"
        },
        {
            "name": "container-interop/container-interop",
            "version": "1.2.0",
            "source": {
                "type": "git",
                "url": "https://github.com/container-interop/container-interop.git",
                "reference": "79cbf1341c22ec75643d841642dd5d6acd83bdb8"
            },
            "dist": {
                "type": "zip",
                "url": "https://api.github.com/repos/container-interop/container-interop/zipball/79cbf1341c22ec75643d841642dd5d6acd83bdb8",
                "reference": "79cbf1341c22ec75643d841642dd5d6acd83bdb8",
                "shasum": ""
            },
            "require": {
                "psr/container": "^1.0"
            },
            "type": "library",
            "autoload": {
                "psr-4": {
                    "Interop\\Container\\": "src/Interop/Container/"
                }
            },
            "notification-url": "https://packagist.org/downloads/",
            "license": [
                "MIT"
            ],
            "description": "Promoting the interoperability of container objects (DIC, SL, etc.)",
            "homepage": "https://github.com/container-interop/container-interop",
            "abandoned": "psr/container",
            "time": "2017-02-14T19:40:03+00:00"
        },
        {
            "name": "elasticsearch/elasticsearch",
            "version": "v7.11.0",
            "source": {
                "type": "git",
                "url": "https://github.com/elastic/elasticsearch-php.git",
                "reference": "277cd5e182827c59c23e146a836a30470c0f879d"
            },
            "dist": {
                "type": "zip",
                "url": "https://api.github.com/repos/elastic/elasticsearch-php/zipball/277cd5e182827c59c23e146a836a30470c0f879d",
                "reference": "277cd5e182827c59c23e146a836a30470c0f879d",
                "shasum": ""
            },
            "require": {
                "ext-json": ">=1.3.7",
                "ezimuel/ringphp": "^1.1.2",
                "php": "^7.1 || ^8.0",
                "psr/log": "~1.0"
            },
            "require-dev": {
                "cpliakas/git-wrapper": "~2.0 || ~3.0",
                "doctrine/inflector": "^1.3",
                "ext-yaml": "*",
                "ext-zip": "*",
                "mockery/mockery": "^1.2",
                "phpstan/phpstan": "^0.12",
                "phpunit/phpunit": "^7.5 || ^8.5 || ^9.3",
                "squizlabs/php_codesniffer": "^3.4",
                "symfony/finder": "~4.0",
                "symfony/yaml": "~4.0"
            },
            "suggest": {
                "ext-curl": "*",
                "monolog/monolog": "Allows for client-level logging and tracing"
            },
            "type": "library",
            "autoload": {
                "files": [
                    "src/autoload.php"
                ],
                "psr-4": {
                    "Elasticsearch\\": "src/Elasticsearch/"
                }
            },
            "notification-url": "https://packagist.org/downloads/",
            "license": [
                "Apache-2.0"
            ],
            "authors": [
                {
                    "name": "Zachary Tong"
                },
                {
                    "name": "Enrico Zimuel"
                }
            ],
            "description": "PHP Client for Elasticsearch",
            "keywords": [
                "client",
                "elasticsearch",
                "search"
            ],
            "time": "2021-02-11T11:04:51+00:00"
        },
        {
            "name": "ezimuel/guzzlestreams",
            "version": "3.0.1",
            "source": {
                "type": "git",
                "url": "https://github.com/ezimuel/guzzlestreams.git",
                "reference": "abe3791d231167f14eb80d413420d1eab91163a8"
            },
            "dist": {
                "type": "zip",
                "url": "https://api.github.com/repos/ezimuel/guzzlestreams/zipball/abe3791d231167f14eb80d413420d1eab91163a8",
                "reference": "abe3791d231167f14eb80d413420d1eab91163a8",
                "shasum": ""
            },
            "require": {
                "php": ">=5.4.0"
            },
            "require-dev": {
                "phpunit/phpunit": "~4.0"
            },
            "type": "library",
            "extra": {
                "branch-alias": {
                    "dev-master": "3.0-dev"
                }
            },
            "autoload": {
                "psr-4": {
                    "GuzzleHttp\\Stream\\": "src/"
                }
            },
            "notification-url": "https://packagist.org/downloads/",
            "license": [
                "MIT"
            ],
            "authors": [
                {
                    "name": "Michael Dowling",
                    "email": "mtdowling@gmail.com",
                    "homepage": "https://github.com/mtdowling"
                }
            ],
            "description": "Fork of guzzle/streams (abandoned) to be used with elasticsearch-php",
            "homepage": "http://guzzlephp.org/",
            "keywords": [
                "Guzzle",
                "stream"
            ],
            "time": "2020-02-14T23:11:50+00:00"
        },
        {
            "name": "ezimuel/ringphp",
            "version": "1.1.2",
            "source": {
                "type": "git",
                "url": "https://github.com/ezimuel/ringphp.git",
                "reference": "0b78f89d8e0bb9e380046c31adfa40347e9f663b"
            },
            "dist": {
                "type": "zip",
                "url": "https://api.github.com/repos/ezimuel/ringphp/zipball/0b78f89d8e0bb9e380046c31adfa40347e9f663b",
                "reference": "0b78f89d8e0bb9e380046c31adfa40347e9f663b",
                "shasum": ""
            },
            "require": {
                "ezimuel/guzzlestreams": "^3.0.1",
                "php": ">=5.4.0",
                "react/promise": "~2.0"
            },
            "require-dev": {
                "ext-curl": "*",
                "phpunit/phpunit": "~4.0"
            },
            "suggest": {
                "ext-curl": "Guzzle will use specific adapters if cURL is present"
            },
            "type": "library",
            "extra": {
                "branch-alias": {
                    "dev-master": "1.1-dev"
                }
            },
            "autoload": {
                "psr-4": {
                    "GuzzleHttp\\Ring\\": "src/"
                }
            },
            "notification-url": "https://packagist.org/downloads/",
            "license": [
                "MIT"
            ],
            "authors": [
                {
                    "name": "Michael Dowling",
                    "email": "mtdowling@gmail.com",
                    "homepage": "https://github.com/mtdowling"
                }
            ],
            "description": "Fork of guzzle/RingPHP (abandoned) to be used with elasticsearch-php",
            "time": "2020-02-14T23:51:21+00:00"
        },
        {
            "name": "fgrosse/phpasn1",
            "version": "v2.2.0",
            "source": {
                "type": "git",
                "url": "https://github.com/fgrosse/PHPASN1.git",
                "reference": "d1978f7abd580f3fc33561e7f71d4c12c7531fad"
            },
            "dist": {
                "type": "zip",
                "url": "https://api.github.com/repos/fgrosse/PHPASN1/zipball/d1978f7abd580f3fc33561e7f71d4c12c7531fad",
                "reference": "d1978f7abd580f3fc33561e7f71d4c12c7531fad",
                "shasum": ""
            },
            "require": {
                "php": ">=7.0.0"
            },
            "require-dev": {
                "phpunit/phpunit": "~6.3",
                "satooshi/php-coveralls": "~2.0"
            },
            "suggest": {
                "ext-bcmath": "BCmath is the fallback extension for big integer calculations",
                "ext-curl": "For loading OID information from the web if they have not bee defined statically",
                "ext-gmp": "GMP is the preferred extension for big integer calculations",
                "phpseclib/bcmath_compat": "BCmath polyfill for servers where neither GMP nor BCmath is available"
            },
            "type": "library",
            "extra": {
                "branch-alias": {
                    "dev-master": "2.0.x-dev"
                }
            },
            "autoload": {
                "psr-4": {
                    "FG\\": "lib/"
                }
            },
            "notification-url": "https://packagist.org/downloads/",
            "license": [
                "MIT"
            ],
            "authors": [
                {
                    "name": "Friedrich Große",
                    "email": "friedrich.grosse@gmail.com",
                    "homepage": "https://github.com/FGrosse",
                    "role": "Author"
                },
                {
                    "name": "All contributors",
                    "homepage": "https://github.com/FGrosse/PHPASN1/contributors"
                }
            ],
            "description": "A PHP Framework that allows you to encode and decode arbitrary ASN.1 structures using the ITU-T X.690 Encoding Rules.",
            "homepage": "https://github.com/FGrosse/PHPASN1",
            "keywords": [
                "DER",
                "asn.1",
                "asn1",
                "ber",
                "binary",
                "decoding",
                "encoding",
                "x.509",
                "x.690",
                "x509",
                "x690"
            ],
            "time": "2020-10-11T16:28:18+00:00"
        },
        {
            "name": "guzzlehttp/guzzle",
            "version": "6.5.5",
            "source": {
                "type": "git",
                "url": "https://github.com/guzzle/guzzle.git",
                "reference": "9d4290de1cfd701f38099ef7e183b64b4b7b0c5e"
            },
            "dist": {
                "type": "zip",
                "url": "https://api.github.com/repos/guzzle/guzzle/zipball/9d4290de1cfd701f38099ef7e183b64b4b7b0c5e",
                "reference": "9d4290de1cfd701f38099ef7e183b64b4b7b0c5e",
                "shasum": ""
            },
            "require": {
                "ext-json": "*",
                "guzzlehttp/promises": "^1.0",
                "guzzlehttp/psr7": "^1.6.1",
                "php": ">=5.5",
                "symfony/polyfill-intl-idn": "^1.17.0"
            },
            "require-dev": {
                "ext-curl": "*",
                "phpunit/phpunit": "^4.8.35 || ^5.7 || ^6.4 || ^7.0",
                "psr/log": "^1.1"
            },
            "suggest": {
                "psr/log": "Required for using the Log middleware"
            },
            "type": "library",
            "extra": {
                "branch-alias": {
                    "dev-master": "6.5-dev"
                }
            },
            "autoload": {
                "psr-4": {
                    "GuzzleHttp\\": "src/"
                },
                "files": [
                    "src/functions_include.php"
                ]
            },
            "notification-url": "https://packagist.org/downloads/",
            "license": [
                "MIT"
            ],
            "authors": [
                {
                    "name": "Michael Dowling",
                    "email": "mtdowling@gmail.com",
                    "homepage": "https://github.com/mtdowling"
                }
            ],
            "description": "Guzzle is a PHP HTTP client library",
            "homepage": "http://guzzlephp.org/",
            "keywords": [
                "client",
                "curl",
                "framework",
                "http",
                "http client",
                "rest",
                "web service"
            ],
            "time": "2020-06-16T21:01:06+00:00"
        },
        {
            "name": "guzzlehttp/promises",
            "version": "1.4.1",
            "source": {
                "type": "git",
                "url": "https://github.com/guzzle/promises.git",
                "reference": "8e7d04f1f6450fef59366c399cfad4b9383aa30d"
            },
            "dist": {
                "type": "zip",
                "url": "https://api.github.com/repos/guzzle/promises/zipball/8e7d04f1f6450fef59366c399cfad4b9383aa30d",
                "reference": "8e7d04f1f6450fef59366c399cfad4b9383aa30d",
                "shasum": ""
            },
            "require": {
                "php": ">=5.5"
            },
            "require-dev": {
                "symfony/phpunit-bridge": "^4.4 || ^5.1"
            },
            "type": "library",
            "extra": {
                "branch-alias": {
                    "dev-master": "1.4-dev"
                }
            },
            "autoload": {
                "psr-4": {
                    "GuzzleHttp\\Promise\\": "src/"
                },
                "files": [
                    "src/functions_include.php"
                ]
            },
            "notification-url": "https://packagist.org/downloads/",
            "license": [
                "MIT"
            ],
            "authors": [
                {
                    "name": "Michael Dowling",
                    "email": "mtdowling@gmail.com",
                    "homepage": "https://github.com/mtdowling"
                }
            ],
            "description": "Guzzle promises library",
            "keywords": [
                "promise"
            ],
            "time": "2021-03-07T09:25:29+00:00"
        },
        {
            "name": "guzzlehttp/psr7",
            "version": "1.8.1",
            "source": {
                "type": "git",
                "url": "https://github.com/guzzle/psr7.git",
                "reference": "35ea11d335fd638b5882ff1725228b3d35496ab1"
            },
            "dist": {
                "type": "zip",
                "url": "https://api.github.com/repos/guzzle/psr7/zipball/35ea11d335fd638b5882ff1725228b3d35496ab1",
                "reference": "35ea11d335fd638b5882ff1725228b3d35496ab1",
                "shasum": ""
            },
            "require": {
                "php": ">=5.4.0",
                "psr/http-message": "~1.0",
                "ralouphie/getallheaders": "^2.0.5 || ^3.0.0"
            },
            "provide": {
                "psr/http-message-implementation": "1.0"
            },
            "require-dev": {
                "ext-zlib": "*",
                "phpunit/phpunit": "~4.8.36 || ^5.7.27 || ^6.5.14 || ^7.5.20 || ^8.5.8 || ^9.3.10"
            },
            "suggest": {
                "laminas/laminas-httphandlerrunner": "Emit PSR-7 responses"
            },
            "type": "library",
            "extra": {
                "branch-alias": {
                    "dev-master": "1.7-dev"
                }
            },
            "autoload": {
                "psr-4": {
                    "GuzzleHttp\\Psr7\\": "src/"
                },
                "files": [
                    "src/functions_include.php"
                ]
            },
            "notification-url": "https://packagist.org/downloads/",
            "license": [
                "MIT"
            ],
            "authors": [
                {
                    "name": "Michael Dowling",
                    "email": "mtdowling@gmail.com",
                    "homepage": "https://github.com/mtdowling"
                },
                {
                    "name": "Tobias Schultze",
                    "homepage": "https://github.com/Tobion"
                }
            ],
            "description": "PSR-7 message implementation that also provides common utility methods",
            "keywords": [
                "http",
                "message",
                "psr-7",
                "request",
                "response",
                "stream",
                "uri",
                "url"
            ],
            "time": "2021-03-21T16:25:00+00:00"
        },
        {
            "name": "justinrainbow/json-schema",
            "version": "5.2.10",
            "source": {
                "type": "git",
                "url": "https://github.com/justinrainbow/json-schema.git",
                "reference": "2ba9c8c862ecd5510ed16c6340aa9f6eadb4f31b"
            },
            "dist": {
                "type": "zip",
                "url": "https://api.github.com/repos/justinrainbow/json-schema/zipball/2ba9c8c862ecd5510ed16c6340aa9f6eadb4f31b",
                "reference": "2ba9c8c862ecd5510ed16c6340aa9f6eadb4f31b",
                "shasum": ""
            },
            "require": {
                "php": ">=5.3.3"
            },
            "require-dev": {
                "friendsofphp/php-cs-fixer": "~2.2.20||~2.15.1",
                "json-schema/json-schema-test-suite": "1.2.0",
                "phpunit/phpunit": "^4.8.35"
            },
            "bin": [
                "bin/validate-json"
            ],
            "type": "library",
            "extra": {
                "branch-alias": {
                    "dev-master": "5.0.x-dev"
                }
            },
            "autoload": {
                "psr-4": {
                    "JsonSchema\\": "src/JsonSchema/"
                }
            },
            "notification-url": "https://packagist.org/downloads/",
            "license": [
                "MIT"
            ],
            "authors": [
                {
                    "name": "Bruno Prieto Reis",
                    "email": "bruno.p.reis@gmail.com"
                },
                {
                    "name": "Justin Rainbow",
                    "email": "justin.rainbow@gmail.com"
                },
                {
                    "name": "Igor Wiedler",
                    "email": "igor@wiedler.ch"
                },
                {
                    "name": "Robert Schönthal",
                    "email": "seroscho@googlemail.com"
                }
            ],
            "description": "A library to validate a json schema.",
            "homepage": "https://github.com/justinrainbow/json-schema",
            "keywords": [
                "json",
                "schema"
            ],
            "time": "2020-05-27T16:41:55+00:00"
        },
        {
            "name": "laminas/laminas-captcha",
            "version": "2.10.0",
            "source": {
                "type": "git",
                "url": "https://github.com/laminas/laminas-captcha.git",
                "reference": "9a0134e434cd792934ecca42cb66f316be7bba50"
            },
            "dist": {
                "type": "zip",
                "url": "https://api.github.com/repos/laminas/laminas-captcha/zipball/9a0134e434cd792934ecca42cb66f316be7bba50",
                "reference": "9a0134e434cd792934ecca42cb66f316be7bba50",
                "shasum": ""
            },
            "require": {
                "laminas/laminas-math": "^2.7 || ^3.0",
                "laminas/laminas-stdlib": "^3.3",
                "laminas/laminas-zendframework-bridge": "^1.1",
                "php": "^7.3 || ~8.0.0"
            },
            "replace": {
                "zendframework/zend-captcha": "^2.9.0"
            },
            "require-dev": {
                "laminas/laminas-coding-standard": "~2.1.4",
                "laminas/laminas-recaptcha": "^3.0",
                "laminas/laminas-session": "^2.10",
                "laminas/laminas-text": "^2.8",
                "laminas/laminas-validator": "^2.14",
                "phpunit/phpunit": "^9.4.3",
                "psalm/plugin-phpunit": "^0.15.1",
                "vimeo/psalm": "^4.6"
            },
            "suggest": {
                "laminas/laminas-i18n-resources": "Translations of captcha messages",
                "laminas/laminas-recaptcha": "Laminas\\ReCaptcha component",
                "laminas/laminas-session": "Laminas\\Session component",
                "laminas/laminas-text": "Laminas\\Text component",
                "laminas/laminas-validator": "Laminas\\Validator component"
            },
            "type": "library",
            "autoload": {
                "psr-4": {
                    "Laminas\\Captcha\\": "src/"
                }
            },
            "notification-url": "https://packagist.org/downloads/",
            "license": [
                "BSD-3-Clause"
            ],
            "description": "Generate and validate CAPTCHAs using Figlets, images, ReCaptcha, and more",
            "homepage": "https://laminas.dev",
            "keywords": [
                "captcha",
                "laminas"
            ],
            "funding": [
                {
                    "url": "https://funding.communitybridge.org/projects/laminas-project",
                    "type": "community_bridge"
                }
            ],
            "time": "2021-03-17T16:42:11+00:00"
        },
        {
            "name": "laminas/laminas-code",
            "version": "3.5.1",
            "source": {
                "type": "git",
                "url": "https://github.com/laminas/laminas-code.git",
                "reference": "b549b70c0bb6e935d497f84f750c82653326ac77"
            },
            "dist": {
                "type": "zip",
                "url": "https://api.github.com/repos/laminas/laminas-code/zipball/b549b70c0bb6e935d497f84f750c82653326ac77",
                "reference": "b549b70c0bb6e935d497f84f750c82653326ac77",
                "shasum": ""
            },
            "require": {
                "laminas/laminas-eventmanager": "^3.3",
                "laminas/laminas-zendframework-bridge": "^1.1",
                "php": "^7.3 || ~8.0.0"
            },
            "conflict": {
                "phpspec/prophecy": "<1.9.0"
            },
            "replace": {
                "zendframework/zend-code": "^3.4.1"
            },
            "require-dev": {
                "doctrine/annotations": "^1.10.4",
                "ext-phar": "*",
                "laminas/laminas-coding-standard": "^1.0.0",
                "laminas/laminas-stdlib": "^3.3.0",
                "phpunit/phpunit": "^9.4.2"
            },
            "suggest": {
                "doctrine/annotations": "Doctrine\\Common\\Annotations >=1.0 for annotation features",
                "laminas/laminas-stdlib": "Laminas\\Stdlib component"
            },
            "type": "library",
            "autoload": {
                "psr-4": {
                    "Laminas\\Code\\": "src/"
                }
            },
            "notification-url": "https://packagist.org/downloads/",
            "license": [
                "BSD-3-Clause"
            ],
            "description": "Extensions to the PHP Reflection API, static code scanning, and code generation",
            "homepage": "https://laminas.dev",
            "keywords": [
                "code",
                "laminas"
            ],
            "funding": [
                {
                    "url": "https://funding.communitybridge.org/projects/laminas-project",
                    "type": "community_bridge"
                }
            ],
            "time": "2020-11-30T20:16:31+00:00"
        },
        {
            "name": "laminas/laminas-config",
            "version": "3.5.0",
            "source": {
                "type": "git",
                "url": "https://github.com/laminas/laminas-config.git",
                "reference": "f91cd6fe79e82cbbcaa36485108a04e8ef1e679b"
            },
            "dist": {
                "type": "zip",
                "url": "https://api.github.com/repos/laminas/laminas-config/zipball/f91cd6fe79e82cbbcaa36485108a04e8ef1e679b",
                "reference": "f91cd6fe79e82cbbcaa36485108a04e8ef1e679b",
                "shasum": ""
            },
            "require": {
                "ext-json": "*",
                "laminas/laminas-stdlib": "^2.7.7 || ^3.1",
                "laminas/laminas-zendframework-bridge": "^1.0",
                "php": "^7.3 || ~8.0.0",
                "psr/container": "^1.0"
            },
            "conflict": {
                "container-interop/container-interop": "<1.2.0"
            },
            "replace": {
                "zendframework/zend-config": "^3.3.0"
            },
            "require-dev": {
                "laminas/laminas-coding-standard": "~1.0.0",
                "laminas/laminas-filter": "^2.7.2",
                "laminas/laminas-i18n": "^2.10.3",
                "laminas/laminas-servicemanager": "^3.4.1",
                "malukenho/docheader": "^0.1.6",
                "phpunit/phpunit": "^8.5.8"
            },
            "suggest": {
                "laminas/laminas-filter": "^2.7.2; install if you want to use the Filter processor",
                "laminas/laminas-i18n": "^2.7.4; install if you want to use the Translator processor",
                "laminas/laminas-servicemanager": "^2.7.8 || ^3.3; if you need an extensible plugin manager for use with the Config Factory"
            },
            "type": "library",
            "autoload": {
                "psr-4": {
                    "Laminas\\Config\\": "src/"
                }
            },
            "notification-url": "https://packagist.org/downloads/",
            "license": [
                "BSD-3-Clause"
            ],
            "description": "provides a nested object property based user interface for accessing this configuration data within application code",
            "homepage": "https://laminas.dev",
            "keywords": [
                "config",
                "laminas"
            ],
            "funding": [
                {
                    "url": "https://funding.communitybridge.org/projects/laminas-project",
                    "type": "community_bridge"
                }
            ],
            "time": "2021-02-11T15:06:51+00:00"
        },
        {
            "name": "laminas/laminas-crypt",
            "version": "3.4.0",
            "source": {
                "type": "git",
                "url": "https://github.com/laminas/laminas-crypt.git",
                "reference": "a058eeb2fe57824b958ac56753faff790a649e18"
            },
            "dist": {
                "type": "zip",
                "url": "https://api.github.com/repos/laminas/laminas-crypt/zipball/a058eeb2fe57824b958ac56753faff790a649e18",
                "reference": "a058eeb2fe57824b958ac56753faff790a649e18",
                "shasum": ""
            },
            "require": {
                "container-interop/container-interop": "^1.2",
                "ext-mbstring": "*",
                "laminas/laminas-math": "^3.0",
                "laminas/laminas-stdlib": "^2.7.7 || ^3.1",
                "laminas/laminas-zendframework-bridge": "^1.0",
                "php": "^7.3 || ~8.0.0"
            },
            "replace": {
                "zendframework/zend-crypt": "^3.3.1"
            },
            "require-dev": {
                "laminas/laminas-coding-standard": "~1.0.0",
                "phpunit/phpunit": "^9.3"
            },
            "suggest": {
                "ext-openssl": "Required for most features of Laminas\\Crypt"
            },
            "type": "library",
            "autoload": {
                "psr-4": {
                    "Laminas\\Crypt\\": "src/"
                }
            },
            "notification-url": "https://packagist.org/downloads/",
            "license": [
                "BSD-3-Clause"
            ],
            "description": "Strong cryptography tools and password hashing",
            "homepage": "https://laminas.dev",
            "keywords": [
                "crypt",
                "laminas"
            ],
            "funding": [
                {
                    "url": "https://funding.communitybridge.org/projects/laminas-project",
                    "type": "community_bridge"
                }
            ],
            "time": "2021-02-11T19:40:03+00:00"
        },
        {
            "name": "laminas/laminas-db",
            "version": "2.12.0",
            "source": {
                "type": "git",
                "url": "https://github.com/laminas/laminas-db.git",
                "reference": "80cbba4e749f9eb7d8036172acb9ad41e8b6923f"
            },
            "dist": {
                "type": "zip",
                "url": "https://api.github.com/repos/laminas/laminas-db/zipball/80cbba4e749f9eb7d8036172acb9ad41e8b6923f",
                "reference": "80cbba4e749f9eb7d8036172acb9ad41e8b6923f",
                "shasum": ""
            },
            "require": {
                "laminas/laminas-stdlib": "^3.3",
                "laminas/laminas-zendframework-bridge": "^1.0",
                "php": "^7.3 || ~8.0.0"
            },
            "replace": {
                "zendframework/zend-db": "^2.11.0"
            },
            "require-dev": {
                "laminas/laminas-coding-standard": "~1.0.0",
                "laminas/laminas-eventmanager": "^3.3",
                "laminas/laminas-hydrator": "^3.2 || ^4.0",
                "laminas/laminas-servicemanager": "^3.3",
                "phpspec/prophecy-phpunit": "^2.0",
                "phpunit/phpunit": "^9.3"
            },
            "suggest": {
                "laminas/laminas-eventmanager": "Laminas\\EventManager component",
                "laminas/laminas-hydrator": "(^3.2 || ^4.0) Laminas\\Hydrator component for using HydratingResultSets",
                "laminas/laminas-servicemanager": "Laminas\\ServiceManager component"
            },
            "type": "library",
            "extra": {
                "laminas": {
                    "component": "Laminas\\Db",
                    "config-provider": "Laminas\\Db\\ConfigProvider"
                }
            },
            "autoload": {
                "psr-4": {
                    "Laminas\\Db\\": "src/"
                }
            },
            "notification-url": "https://packagist.org/downloads/",
            "license": [
                "BSD-3-Clause"
            ],
            "description": "Database abstraction layer, SQL abstraction, result set abstraction, and RowDataGateway and TableDataGateway implementations",
            "homepage": "https://laminas.dev",
            "keywords": [
                "db",
                "laminas"
            ],
            "funding": [
                {
                    "url": "https://funding.communitybridge.org/projects/laminas-project",
                    "type": "community_bridge"
                }
            ],
            "time": "2021-02-22T22:27:56+00:00"
        },
        {
            "name": "laminas/laminas-dependency-plugin",
            "version": "2.1.2",
            "source": {
                "type": "git",
                "url": "https://github.com/laminas/laminas-dependency-plugin.git",
                "reference": "c5b4bf87729d6f38c73ca8ed22a5d62ec641d075"
            },
            "dist": {
                "type": "zip",
                "url": "https://api.github.com/repos/laminas/laminas-dependency-plugin/zipball/c5b4bf87729d6f38c73ca8ed22a5d62ec641d075",
                "reference": "c5b4bf87729d6f38c73ca8ed22a5d62ec641d075",
                "shasum": ""
            },
            "require": {
                "composer-plugin-api": "^1.1 || ^2.0",
                "php": "^7.3 || ~8.0.0"
            },
            "require-dev": {
                "composer/composer": "^1.9 || ^2.0",
                "mikey179/vfsstream": "^1.6",
                "roave/security-advisories": "dev-master"
            },
            "type": "composer-plugin",
            "extra": {
                "class": "Laminas\\DependencyPlugin\\DependencyRewriterPluginDelegator"
            },
            "autoload": {
                "psr-4": {
                    "Laminas\\DependencyPlugin\\": "src/"
                }
            },
            "notification-url": "https://packagist.org/downloads/",
            "license": [
                "BSD-3-Clause"
            ],
            "description": "Replace zendframework and zfcampus packages with their Laminas Project equivalents.",
            "funding": [
                {
                    "url": "https://funding.communitybridge.org/projects/laminas-project",
                    "type": "community_bridge"
                }
            ],
            "time": "2021-02-15T16:44:31+00:00"
        },
        {
            "name": "laminas/laminas-di",
            "version": "3.2.1",
            "source": {
                "type": "git",
                "url": "https://github.com/laminas/laminas-di.git",
                "reference": "feee971d50ea327a0cac987f5de313a988203b9f"
            },
            "dist": {
                "type": "zip",
                "url": "https://api.github.com/repos/laminas/laminas-di/zipball/feee971d50ea327a0cac987f5de313a988203b9f",
                "reference": "feee971d50ea327a0cac987f5de313a988203b9f",
                "shasum": ""
            },
            "require": {
                "laminas/laminas-stdlib": "^3.3",
                "laminas/laminas-zendframework-bridge": "^0.4.5 || ^1.0",
                "php": "^7.3 || ~8.0.0",
                "psr/container": "^1.0",
                "psr/log": "^1.0"
            },
            "conflict": {
                "laminas/laminas-servicemanager-di": "*",
                "phpspec/prophecy": "<1.9.0"
            },
            "replace": {
                "zendframework/zend-di": "^3.1.2"
            },
            "require-dev": {
                "container-interop/container-interop": "^1.2.0",
                "laminas/laminas-coding-standard": "^2",
                "laminas/laminas-servicemanager": "^3.4",
                "mikey179/vfsstream": "^1.6.7",
                "phpspec/prophecy-phpunit": "^2.0",
                "phpstan/phpstan": "^0.12.64",
                "phpunit/phpunit": "^9.3"
            },
            "suggest": {
                "laminas/laminas-servicemanager": "An IoC container without auto wiring capabilities"
            },
            "type": "library",
            "extra": {
                "laminas": {
                    "component": "Laminas\\Di",
                    "config-provider": "Laminas\\Di\\ConfigProvider"
                }
            },
            "autoload": {
                "psr-4": {
                    "Laminas\\Di\\": "src/"
                }
            },
            "notification-url": "https://packagist.org/downloads/",
            "license": [
                "BSD-3-Clause"
            ],
            "description": "Automated dependency injection for PSR-11 containers",
            "homepage": "https://laminas.dev",
            "keywords": [
                "PSR-11",
                "di",
                "laminas"
            ],
            "funding": [
                {
                    "url": "https://funding.communitybridge.org/projects/laminas-project",
                    "type": "community_bridge"
                }
            ],
            "time": "2020-12-24T12:46:22+00:00"
        },
        {
            "name": "laminas/laminas-escaper",
            "version": "2.7.0",
            "source": {
                "type": "git",
                "url": "https://github.com/laminas/laminas-escaper.git",
                "reference": "5e04bc5ae5990b17159d79d331055e2c645e5cc5"
            },
            "dist": {
                "type": "zip",
                "url": "https://api.github.com/repos/laminas/laminas-escaper/zipball/5e04bc5ae5990b17159d79d331055e2c645e5cc5",
                "reference": "5e04bc5ae5990b17159d79d331055e2c645e5cc5",
                "shasum": ""
            },
            "require": {
                "laminas/laminas-zendframework-bridge": "^1.0",
                "php": "^7.3 || ~8.0.0"
            },
            "replace": {
                "zendframework/zend-escaper": "^2.6.1"
            },
            "require-dev": {
                "laminas/laminas-coding-standard": "~1.0.0",
                "phpunit/phpunit": "^9.3",
                "psalm/plugin-phpunit": "^0.12.2",
                "vimeo/psalm": "^3.16"
            },
            "suggest": {
                "ext-iconv": "*",
                "ext-mbstring": "*"
            },
            "type": "library",
            "autoload": {
                "psr-4": {
                    "Laminas\\Escaper\\": "src/"
                }
            },
            "notification-url": "https://packagist.org/downloads/",
            "license": [
                "BSD-3-Clause"
            ],
            "description": "Securely and safely escape HTML, HTML attributes, JavaScript, CSS, and URLs",
            "homepage": "https://laminas.dev",
            "keywords": [
                "escaper",
                "laminas"
            ],
            "funding": [
                {
                    "url": "https://funding.communitybridge.org/projects/laminas-project",
                    "type": "community_bridge"
                }
            ],
            "time": "2020-11-17T21:26:43+00:00"
        },
        {
            "name": "laminas/laminas-eventmanager",
            "version": "3.3.1",
            "source": {
                "type": "git",
                "url": "https://github.com/laminas/laminas-eventmanager.git",
                "reference": "966c859b67867b179fde1eff0cd38df51472ce4a"
            },
            "dist": {
                "type": "zip",
                "url": "https://api.github.com/repos/laminas/laminas-eventmanager/zipball/966c859b67867b179fde1eff0cd38df51472ce4a",
                "reference": "966c859b67867b179fde1eff0cd38df51472ce4a",
                "shasum": ""
            },
            "require": {
                "laminas/laminas-zendframework-bridge": "^1.0",
                "php": "^7.3 || ^8.0"
            },
            "replace": {
                "zendframework/zend-eventmanager": "^3.2.1"
            },
            "require-dev": {
                "container-interop/container-interop": "^1.1",
                "laminas/laminas-coding-standard": "~1.0.0",
                "laminas/laminas-stdlib": "^2.7.3 || ^3.0",
                "phpbench/phpbench": "^0.17.1",
                "phpunit/phpunit": "^8.5.8"
            },
            "suggest": {
                "container-interop/container-interop": "^1.1, to use the lazy listeners feature",
                "laminas/laminas-stdlib": "^2.7.3 || ^3.0, to use the FilterChain feature"
            },
            "type": "library",
            "autoload": {
                "psr-4": {
                    "Laminas\\EventManager\\": "src/"
                }
            },
            "notification-url": "https://packagist.org/downloads/",
            "license": [
                "BSD-3-Clause"
            ],
            "description": "Trigger and listen to events within a PHP application",
            "homepage": "https://laminas.dev",
            "keywords": [
                "event",
                "eventmanager",
                "events",
                "laminas"
            ],
            "funding": [
                {
                    "url": "https://funding.communitybridge.org/projects/laminas-project",
                    "type": "community_bridge"
                }
            ],
            "time": "2021-03-08T15:24:29+00:00"
        },
        {
            "name": "laminas/laminas-feed",
            "version": "2.14.1",
            "source": {
                "type": "git",
                "url": "https://github.com/laminas/laminas-feed.git",
                "reference": "463fdae515fba30633906098c258d3b2c733c15c"
            },
            "dist": {
                "type": "zip",
                "url": "https://api.github.com/repos/laminas/laminas-feed/zipball/463fdae515fba30633906098c258d3b2c733c15c",
                "reference": "463fdae515fba30633906098c258d3b2c733c15c",
                "shasum": ""
            },
            "require": {
                "ext-dom": "*",
                "ext-libxml": "*",
                "laminas/laminas-escaper": "^2.5.2",
                "laminas/laminas-stdlib": "^3.2.1",
                "laminas/laminas-zendframework-bridge": "^1.0",
                "php": "^7.3 || ~8.0.0"
            },
            "conflict": {
                "laminas/laminas-servicemanager": "<3.3"
            },
            "replace": {
                "zendframework/zend-feed": "^2.12.0"
            },
            "require-dev": {
                "laminas/laminas-cache": "^2.7.2",
                "laminas/laminas-coding-standard": "~1.0.0",
                "laminas/laminas-db": "^2.8.2",
                "laminas/laminas-http": "^2.7",
                "laminas/laminas-servicemanager": "^3.3",
                "laminas/laminas-validator": "^2.10.1",
                "phpunit/phpunit": "^9.3",
                "psalm/plugin-phpunit": "^0.13.0",
                "psr/http-message": "^1.0.1",
                "vimeo/psalm": "^4.1"
            },
            "suggest": {
                "laminas/laminas-cache": "Laminas\\Cache component, for optionally caching feeds between requests",
                "laminas/laminas-db": "Laminas\\Db component, for use with PubSubHubbub",
                "laminas/laminas-http": "Laminas\\Http for PubSubHubbub, and optionally for use with Laminas\\Feed\\Reader",
                "laminas/laminas-servicemanager": "Laminas\\ServiceManager component, for easily extending ExtensionManager implementations",
                "laminas/laminas-validator": "Laminas\\Validator component, for validating email addresses used in Atom feeds and entries when using the Writer subcomponent",
                "psr/http-message": "PSR-7 ^1.0.1, if you wish to use Laminas\\Feed\\Reader\\Http\\Psr7ResponseDecorator"
            },
            "type": "library",
            "autoload": {
                "psr-4": {
                    "Laminas\\Feed\\": "src/"
                }
            },
            "notification-url": "https://packagist.org/downloads/",
            "license": [
                "BSD-3-Clause"
            ],
            "description": "provides functionality for consuming RSS and Atom feeds",
            "homepage": "https://laminas.dev",
            "keywords": [
                "feed",
                "laminas"
            ],
            "funding": [
                {
                    "url": "https://funding.communitybridge.org/projects/laminas-project",
                    "type": "community_bridge"
                }
            ],
            "time": "2021-04-01T19:26:09+00:00"
        },
        {
            "name": "laminas/laminas-filter",
            "version": "2.11.0",
            "source": {
                "type": "git",
                "url": "https://github.com/laminas/laminas-filter.git",
                "reference": "dd295a15f5c13d0c13d69ca0107190b1f2083d91"
            },
            "dist": {
                "type": "zip",
                "url": "https://api.github.com/repos/laminas/laminas-filter/zipball/dd295a15f5c13d0c13d69ca0107190b1f2083d91",
                "reference": "dd295a15f5c13d0c13d69ca0107190b1f2083d91",
                "shasum": ""
            },
            "require": {
                "laminas/laminas-stdlib": "^3.3",
                "laminas/laminas-zendframework-bridge": "^1.0",
                "php": "^7.3 || ~8.0.0"
            },
            "conflict": {
                "laminas/laminas-validator": "<2.10.1"
            },
            "replace": {
                "zendframework/zend-filter": "^2.9.2"
            },
            "require-dev": {
                "laminas/laminas-coding-standard": "~1.0.0",
                "laminas/laminas-crypt": "^3.2.1",
                "laminas/laminas-servicemanager": "^3.3",
                "laminas/laminas-uri": "^2.6",
                "pear/archive_tar": "^1.4.3",
                "phpspec/prophecy-phpunit": "^2.0",
                "phpunit/phpunit": "^9.3",
                "psalm/plugin-phpunit": "^0.15.1",
                "psr/http-factory": "^1.0",
                "vimeo/psalm": "^4.6"
            },
            "suggest": {
                "laminas/laminas-crypt": "Laminas\\Crypt component, for encryption filters",
                "laminas/laminas-i18n": "Laminas\\I18n component for filters depending on i18n functionality",
                "laminas/laminas-servicemanager": "Laminas\\ServiceManager component, for using the filter chain functionality",
                "laminas/laminas-uri": "Laminas\\Uri component, for the UriNormalize filter",
                "psr/http-factory-implementation": "psr/http-factory-implementation, for creating file upload instances when consuming PSR-7 in file upload filters"
            },
            "type": "library",
            "extra": {
                "laminas": {
                    "component": "Laminas\\Filter",
                    "config-provider": "Laminas\\Filter\\ConfigProvider"
                }
            },
            "autoload": {
                "psr-4": {
                    "Laminas\\Filter\\": "src/"
                }
            },
            "notification-url": "https://packagist.org/downloads/",
            "license": [
                "BSD-3-Clause"
            ],
            "description": "Programmatically filter and normalize data and files",
            "homepage": "https://laminas.dev",
            "keywords": [
                "filter",
                "laminas"
            ],
            "funding": [
                {
                    "url": "https://funding.communitybridge.org/projects/laminas-project",
                    "type": "community_bridge"
                }
            ],
            "time": "2021-03-16T14:37:02+00:00"
        },
        {
            "name": "laminas/laminas-http",
            "version": "2.14.3",
            "source": {
                "type": "git",
                "url": "https://github.com/laminas/laminas-http.git",
                "reference": "bfaab8093e382274efed7fdc3ceb15f09ba352bb"
            },
            "dist": {
                "type": "zip",
                "url": "https://api.github.com/repos/laminas/laminas-http/zipball/bfaab8093e382274efed7fdc3ceb15f09ba352bb",
                "reference": "bfaab8093e382274efed7fdc3ceb15f09ba352bb",
                "shasum": ""
            },
            "require": {
                "laminas/laminas-loader": "^2.5.1",
                "laminas/laminas-stdlib": "^3.2.1",
                "laminas/laminas-uri": "^2.5.2",
                "laminas/laminas-validator": "^2.10.1",
                "laminas/laminas-zendframework-bridge": "^1.0",
                "php": "^7.3 || ~8.0.0"
            },
            "replace": {
                "zendframework/zend-http": "^2.11.2"
            },
            "require-dev": {
                "laminas/laminas-coding-standard": "~1.0.0",
                "laminas/laminas-config": "^3.1 || ^2.6",
                "phpunit/phpunit": "^9.3"
            },
            "suggest": {
                "paragonie/certainty": "For automated management of cacert.pem"
            },
            "type": "library",
            "autoload": {
                "psr-4": {
                    "Laminas\\Http\\": "src/"
                }
            },
            "notification-url": "https://packagist.org/downloads/",
            "license": [
                "BSD-3-Clause"
            ],
            "description": "Provides an easy interface for performing Hyper-Text Transfer Protocol (HTTP) requests",
            "homepage": "https://laminas.dev",
            "keywords": [
                "http",
                "http client",
                "laminas"
            ],
            "funding": [
                {
                    "url": "https://funding.communitybridge.org/projects/laminas-project",
                    "type": "community_bridge"
                }
            ],
            "time": "2021-02-18T21:58:11+00:00"
        },
        {
            "name": "laminas/laminas-i18n",
            "version": "2.11.1",
            "source": {
                "type": "git",
                "url": "https://github.com/laminas/laminas-i18n.git",
                "reference": "5e85a8facc5534e856cc7f5b4326533eede84b8a"
            },
            "dist": {
                "type": "zip",
                "url": "https://api.github.com/repos/laminas/laminas-i18n/zipball/5e85a8facc5534e856cc7f5b4326533eede84b8a",
                "reference": "5e85a8facc5534e856cc7f5b4326533eede84b8a",
                "shasum": ""
            },
            "require": {
                "ext-intl": "*",
                "laminas/laminas-stdlib": "^2.7 || ^3.0",
                "laminas/laminas-zendframework-bridge": "^1.0",
                "php": "^7.3 || ~8.0.0"
            },
            "conflict": {
                "phpspec/prophecy": "<1.9.0"
            },
            "replace": {
                "zendframework/zend-i18n": "^2.10.1"
            },
            "require-dev": {
                "laminas/laminas-cache": "^2.6.1",
                "laminas/laminas-coding-standard": "~1.0.0",
                "laminas/laminas-config": "^2.6",
                "laminas/laminas-eventmanager": "^2.6.2 || ^3.0",
                "laminas/laminas-filter": "^2.6.1",
                "laminas/laminas-servicemanager": "^3.2.1",
                "laminas/laminas-validator": "^2.6",
                "laminas/laminas-view": "^2.6.3",
                "phpunit/phpunit": "^9.3"
            },
            "suggest": {
                "laminas/laminas-cache": "Laminas\\Cache component",
                "laminas/laminas-config": "Laminas\\Config component",
                "laminas/laminas-eventmanager": "You should install this package to use the events in the translator",
                "laminas/laminas-filter": "You should install this package to use the provided filters",
                "laminas/laminas-i18n-resources": "Translation resources",
                "laminas/laminas-servicemanager": "Laminas\\ServiceManager component",
                "laminas/laminas-validator": "You should install this package to use the provided validators",
                "laminas/laminas-view": "You should install this package to use the provided view helpers"
            },
            "type": "library",
            "extra": {
                "laminas": {
                    "component": "Laminas\\I18n",
                    "config-provider": "Laminas\\I18n\\ConfigProvider"
                }
            },
            "autoload": {
                "psr-4": {
                    "Laminas\\I18n\\": "src/"
                }
            },
            "notification-url": "https://packagist.org/downloads/",
            "license": [
                "BSD-3-Clause"
            ],
            "description": "Provide translations for your application, and filter and validate internationalized values",
            "homepage": "https://laminas.dev",
            "keywords": [
                "i18n",
                "laminas"
            ],
            "funding": [
                {
                    "url": "https://funding.communitybridge.org/projects/laminas-project",
                    "type": "community_bridge"
                }
            ],
            "time": "2021-04-07T21:10:50+00:00"
        },
        {
            "name": "laminas/laminas-json",
            "version": "3.2.0",
            "source": {
                "type": "git",
                "url": "https://github.com/laminas/laminas-json.git",
                "reference": "1e3b64d3b21dac0511e628ae8debc81002d14e3c"
            },
            "dist": {
                "type": "zip",
                "url": "https://api.github.com/repos/laminas/laminas-json/zipball/1e3b64d3b21dac0511e628ae8debc81002d14e3c",
                "reference": "1e3b64d3b21dac0511e628ae8debc81002d14e3c",
                "shasum": ""
            },
            "require": {
                "laminas/laminas-zendframework-bridge": "^1.0",
                "php": "^7.3 || ~8.0.0"
            },
            "replace": {
                "zendframework/zend-json": "^3.1.2"
            },
            "require-dev": {
                "laminas/laminas-coding-standard": "~1.0.0",
                "laminas/laminas-stdlib": "^2.7.7 || ^3.1",
                "phpunit/phpunit": "^9.3"
            },
            "suggest": {
                "laminas/laminas-json-server": "For implementing JSON-RPC servers",
                "laminas/laminas-xml2json": "For converting XML documents to JSON"
            },
            "type": "library",
            "autoload": {
                "psr-4": {
                    "Laminas\\Json\\": "src/"
                }
            },
            "notification-url": "https://packagist.org/downloads/",
            "license": [
                "BSD-3-Clause"
            ],
            "description": "provides convenience methods for serializing native PHP to JSON and decoding JSON to native PHP",
            "homepage": "https://laminas.dev",
            "keywords": [
                "json",
                "laminas"
            ],
            "funding": [
                {
                    "url": "https://funding.communitybridge.org/projects/laminas-project",
                    "type": "community_bridge"
                }
            ],
            "time": "2021-02-12T15:38:10+00:00"
        },
        {
            "name": "laminas/laminas-loader",
            "version": "2.7.0",
            "source": {
                "type": "git",
                "url": "https://github.com/laminas/laminas-loader.git",
                "reference": "bcf8a566cb9925a2e7cc41a16db09235ec9fb616"
            },
            "dist": {
                "type": "zip",
                "url": "https://api.github.com/repos/laminas/laminas-loader/zipball/bcf8a566cb9925a2e7cc41a16db09235ec9fb616",
                "reference": "bcf8a566cb9925a2e7cc41a16db09235ec9fb616",
                "shasum": ""
            },
            "require": {
                "laminas/laminas-zendframework-bridge": "^1.0",
                "php": "^7.3 || ~8.0.0"
            },
            "replace": {
                "zendframework/zend-loader": "^2.6.1"
            },
            "require-dev": {
                "laminas/laminas-coding-standard": "~1.0.0",
                "phpunit/phpunit": "^9.3"
            },
            "type": "library",
            "autoload": {
                "psr-4": {
                    "Laminas\\Loader\\": "src/"
                }
            },
            "notification-url": "https://packagist.org/downloads/",
            "license": [
                "BSD-3-Clause"
            ],
            "description": "Autoloading and plugin loading strategies",
            "homepage": "https://laminas.dev",
            "keywords": [
                "laminas",
                "loader"
            ],
            "funding": [
                {
                    "url": "https://funding.communitybridge.org/projects/laminas-project",
                    "type": "community_bridge"
                }
            ],
            "time": "2021-02-12T16:08:18+00:00"
        },
        {
            "name": "laminas/laminas-mail",
            "version": "2.14.0",
            "source": {
                "type": "git",
                "url": "https://github.com/laminas/laminas-mail.git",
                "reference": "542686aebf480c6902ad7f08b52498e94818bc0a"
            },
            "dist": {
                "type": "zip",
                "url": "https://api.github.com/repos/laminas/laminas-mail/zipball/542686aebf480c6902ad7f08b52498e94818bc0a",
                "reference": "542686aebf480c6902ad7f08b52498e94818bc0a",
                "shasum": ""
            },
            "require": {
                "ext-iconv": "*",
                "laminas/laminas-loader": "^2.5",
                "laminas/laminas-mime": "^2.5",
                "laminas/laminas-stdlib": "^2.7 || ^3.0",
                "laminas/laminas-validator": "^2.10.2",
                "laminas/laminas-zendframework-bridge": "^1.0",
                "php": "^7.3 || ~8.0.0",
                "symfony/polyfill-mbstring": "^1.12.0",
                "true/punycode": "^2.1"
            },
            "replace": {
                "zendframework/zend-mail": "^2.10.0"
            },
            "require-dev": {
                "laminas/laminas-coding-standard": "~1.0.0",
                "laminas/laminas-config": "^3.4",
                "laminas/laminas-crypt": "^2.6 || ^3.0",
                "laminas/laminas-servicemanager": "^3.2.1",
                "phpunit/phpunit": "^9.3"
            },
            "suggest": {
                "laminas/laminas-crypt": "Crammd5 support in SMTP Auth",
                "laminas/laminas-servicemanager": "^2.7.10 || ^3.3.1 when using SMTP to deliver messages"
            },
            "type": "library",
            "extra": {
                "laminas": {
                    "component": "Laminas\\Mail",
                    "config-provider": "Laminas\\Mail\\ConfigProvider"
                }
            },
            "autoload": {
                "psr-4": {
                    "Laminas\\Mail\\": "src/"
                }
            },
            "notification-url": "https://packagist.org/downloads/",
            "license": [
                "BSD-3-Clause"
            ],
            "description": "Provides generalized functionality to compose and send both text and MIME-compliant multipart e-mail messages",
            "homepage": "https://laminas.dev",
            "keywords": [
                "laminas",
                "mail"
            ],
            "funding": [
                {
                    "url": "https://funding.communitybridge.org/projects/laminas-project",
                    "type": "community_bridge"
                }
            ],
            "time": "2021-03-17T12:41:50+00:00"
        },
        {
            "name": "laminas/laminas-math",
            "version": "3.3.2",
            "source": {
                "type": "git",
                "url": "https://github.com/laminas/laminas-math.git",
                "reference": "188456530923a449470963837c25560f1fdd8a60"
            },
            "dist": {
                "type": "zip",
                "url": "https://api.github.com/repos/laminas/laminas-math/zipball/188456530923a449470963837c25560f1fdd8a60",
                "reference": "188456530923a449470963837c25560f1fdd8a60",
                "shasum": ""
            },
            "require": {
                "ext-mbstring": "*",
                "laminas/laminas-zendframework-bridge": "^1.0",
                "php": "^7.3 || ~8.0.0"
            },
            "replace": {
                "zendframework/zend-math": "^3.2.0"
            },
            "require-dev": {
                "laminas/laminas-coding-standard": "~1.0.0",
                "phpunit/phpunit": "^9.3"
            },
            "suggest": {
                "ext-bcmath": "If using the bcmath functionality",
                "ext-gmp": "If using the gmp functionality"
            },
            "type": "library",
            "extra": {
                "branch-alias": {
                    "dev-master": "3.2.x-dev",
                    "dev-develop": "3.3.x-dev"
                }
            },
            "autoload": {
                "psr-4": {
                    "Laminas\\Math\\": "src/"
                }
            },
            "notification-url": "https://packagist.org/downloads/",
            "license": [
                "BSD-3-Clause"
            ],
            "description": "Create cryptographically secure pseudo-random numbers, and manage big integers",
            "homepage": "https://laminas.dev",
            "keywords": [
                "laminas",
                "math"
            ],
            "funding": [
                {
                    "url": "https://funding.communitybridge.org/projects/laminas-project",
                    "type": "community_bridge"
                }
            ],
            "time": "2021-02-16T15:46:01+00:00"
        },
        {
            "name": "laminas/laminas-mime",
            "version": "2.8.0",
            "source": {
                "type": "git",
                "url": "https://github.com/laminas/laminas-mime.git",
                "reference": "9a59704f33106427a384d0ae421f96043174093a"
            },
            "dist": {
                "type": "zip",
                "url": "https://api.github.com/repos/laminas/laminas-mime/zipball/9a59704f33106427a384d0ae421f96043174093a",
                "reference": "9a59704f33106427a384d0ae421f96043174093a",
                "shasum": ""
            },
            "require": {
                "laminas/laminas-stdlib": "^2.7 || ^3.0",
                "laminas/laminas-zendframework-bridge": "^1.0",
                "php": "^7.3 || ~8.0.0"
            },
            "replace": {
                "zendframework/zend-mime": "^2.7.2"
            },
            "require-dev": {
                "laminas/laminas-coding-standard": "~1.0.0",
                "laminas/laminas-mail": "^2.6",
                "phpunit/phpunit": "^9.3"
            },
            "suggest": {
                "laminas/laminas-mail": "Laminas\\Mail component"
            },
            "type": "library",
            "autoload": {
                "psr-4": {
                    "Laminas\\Mime\\": "src/"
                }
            },
            "notification-url": "https://packagist.org/downloads/",
            "license": [
                "BSD-3-Clause"
            ],
            "description": "Create and parse MIME messages and parts",
            "homepage": "https://laminas.dev",
            "keywords": [
                "laminas",
                "mime"
            ],
            "funding": [
                {
                    "url": "https://funding.communitybridge.org/projects/laminas-project",
                    "type": "community_bridge"
                }
            ],
            "time": "2021-02-16T17:40:06+00:00"
        },
        {
            "name": "laminas/laminas-modulemanager",
            "version": "2.10.1",
            "source": {
                "type": "git",
                "url": "https://github.com/laminas/laminas-modulemanager.git",
                "reference": "637aaaf2c85d13694b096e253e5884653f93bb92"
            },
            "dist": {
                "type": "zip",
                "url": "https://api.github.com/repos/laminas/laminas-modulemanager/zipball/637aaaf2c85d13694b096e253e5884653f93bb92",
                "reference": "637aaaf2c85d13694b096e253e5884653f93bb92",
                "shasum": ""
            },
            "require": {
                "brick/varexporter": "^0.3.2",
                "laminas/laminas-config": "^3.4",
                "laminas/laminas-eventmanager": "^3.3",
                "laminas/laminas-stdlib": "^3.3",
                "laminas/laminas-zendframework-bridge": "^1.1",
                "php": "^7.3 || ^8.0",
                "webimpress/safe-writer": "^1.0.2 || ^2.1"
            },
            "replace": {
                "zendframework/zend-modulemanager": "^2.8.4"
            },
            "require-dev": {
                "laminas/laminas-coding-standard": "~1.0.0",
                "laminas/laminas-console": "^2.8",
                "laminas/laminas-di": "^2.6.1",
                "laminas/laminas-loader": "^2.6.1",
                "laminas/laminas-mvc": "^3.1.1",
                "laminas/laminas-servicemanager": "^3.4.1",
                "phpunit/phpunit": "^9.3.7"
            },
            "suggest": {
                "laminas/laminas-console": "Laminas\\Console component",
                "laminas/laminas-loader": "Laminas\\Loader component if you are not using Composer autoloading for your modules",
                "laminas/laminas-mvc": "Laminas\\Mvc component",
                "laminas/laminas-servicemanager": "Laminas\\ServiceManager component"
            },
            "type": "library",
            "autoload": {
                "psr-4": {
                    "Laminas\\ModuleManager\\": "src/"
                }
            },
            "notification-url": "https://packagist.org/downloads/",
            "license": [
                "BSD-3-Clause"
            ],
            "description": "Modular application system for laminas-mvc applications",
            "homepage": "https://laminas.dev",
            "keywords": [
                "laminas",
                "modulemanager"
            ],
            "funding": [
                {
                    "url": "https://funding.communitybridge.org/projects/laminas-project",
                    "type": "community_bridge"
                }
            ],
            "time": "2020-09-01T22:26:46+00:00"
        },
        {
            "name": "laminas/laminas-mvc",
            "version": "3.2.0",
            "source": {
                "type": "git",
                "url": "https://github.com/laminas/laminas-mvc.git",
                "reference": "88da7200cf8f5a970c35d91717a5c4db94981e5e"
            },
            "dist": {
                "type": "zip",
                "url": "https://api.github.com/repos/laminas/laminas-mvc/zipball/88da7200cf8f5a970c35d91717a5c4db94981e5e",
                "reference": "88da7200cf8f5a970c35d91717a5c4db94981e5e",
                "shasum": ""
            },
            "require": {
                "container-interop/container-interop": "^1.2",
                "laminas/laminas-eventmanager": "^3.2",
                "laminas/laminas-http": "^2.7",
                "laminas/laminas-modulemanager": "^2.8",
                "laminas/laminas-router": "^3.0.2",
                "laminas/laminas-servicemanager": "^3.3",
                "laminas/laminas-stdlib": "^3.2.1",
                "laminas/laminas-view": "^2.11.3",
                "laminas/laminas-zendframework-bridge": "^1.0",
                "php": "^7.3 || ~8.0.0"
            },
            "replace": {
                "zendframework/zend-mvc": "^3.1.1"
            },
            "require-dev": {
                "http-interop/http-middleware": "^0.4.1",
                "laminas/laminas-coding-standard": "^1.0.0",
                "laminas/laminas-json": "^2.6.1 || ^3.0",
                "laminas/laminas-psr7bridge": "^1.0",
                "laminas/laminas-stratigility": ">=2.0.1 <2.2",
                "phpspec/prophecy-phpunit": "^2.0",
                "phpunit/phpunit": "^9.4.2"
            },
            "suggest": {
                "laminas/laminas-json": "(^2.6.1 || ^3.0) To auto-deserialize JSON body content in AbstractRestfulController extensions, when json_decode is unavailable",
                "laminas/laminas-log": "^2.9.1  To provide log functionality via LogFilterManager, LogFormatterManager, and LogProcessorManager",
                "laminas/laminas-mvc-console": "laminas-mvc-console provides the ability to expose laminas-mvc as a console application",
                "laminas/laminas-mvc-i18n": "laminas-mvc-i18n provides integration with laminas-i18n, including a translation bridge and translatable route segments",
                "laminas/laminas-mvc-middleware": "To dispatch middleware in your laminas-mvc application",
                "laminas/laminas-mvc-plugin-fileprg": "To provide Post/Redirect/Get functionality around forms that container file uploads",
                "laminas/laminas-mvc-plugin-flashmessenger": "To provide flash messaging capabilities between requests",
                "laminas/laminas-mvc-plugin-identity": "To access the authenticated identity (per laminas-authentication) in controllers",
                "laminas/laminas-mvc-plugin-prg": "To provide Post/Redirect/Get functionality within controllers",
                "laminas/laminas-paginator": "^2.7 To provide pagination functionality via PaginatorPluginManager",
                "laminas/laminas-servicemanager-di": "laminas-servicemanager-di provides utilities for integrating laminas-di and laminas-servicemanager in your laminas-mvc application"
            },
            "type": "library",
            "autoload": {
                "psr-4": {
                    "Laminas\\Mvc\\": "src/"
                }
            },
            "notification-url": "https://packagist.org/downloads/",
            "license": [
                "BSD-3-Clause"
            ],
            "description": "Laminas's event-driven MVC layer, including MVC Applications, Controllers, and Plugins",
            "homepage": "https://laminas.dev",
            "keywords": [
                "laminas",
                "mvc"
            ],
            "funding": [
                {
                    "url": "https://funding.communitybridge.org/projects/laminas-project",
                    "type": "community_bridge"
                }
            ],
            "time": "2020-12-14T21:54:40+00:00"
        },
        {
            "name": "laminas/laminas-router",
            "version": "3.4.4",
            "source": {
                "type": "git",
                "url": "https://github.com/laminas/laminas-router.git",
                "reference": "2a7068508af4de67d80ea292e0cc7c37563a33c6"
            },
            "dist": {
                "type": "zip",
                "url": "https://api.github.com/repos/laminas/laminas-router/zipball/2a7068508af4de67d80ea292e0cc7c37563a33c6",
                "reference": "2a7068508af4de67d80ea292e0cc7c37563a33c6",
                "shasum": ""
            },
            "require": {
                "container-interop/container-interop": "^1.2",
                "laminas/laminas-http": "^2.8.1",
                "laminas/laminas-servicemanager": "^2.7.8 || ^3.3",
                "laminas/laminas-stdlib": "^3.3",
                "laminas/laminas-zendframework-bridge": "^1.0",
                "php": "^7.3 || ~8.0.0"
            },
            "replace": {
                "zendframework/zend-router": "^3.3.0"
            },
            "require-dev": {
                "laminas/laminas-coding-standard": "~1.0.0",
                "laminas/laminas-i18n": "^2.7.4",
                "phpunit/phpunit": "^9.4"
            },
            "suggest": {
                "laminas/laminas-i18n": "^2.7.4, if defining translatable HTTP path segments"
            },
            "type": "library",
            "extra": {
                "laminas": {
                    "component": "Laminas\\Router",
                    "config-provider": "Laminas\\Router\\ConfigProvider"
                }
            },
            "autoload": {
                "psr-4": {
                    "Laminas\\Router\\": "src/"
                }
            },
            "notification-url": "https://packagist.org/downloads/",
            "license": [
                "BSD-3-Clause"
            ],
            "description": "Flexible routing system for HTTP and console applications",
            "homepage": "https://laminas.dev",
            "keywords": [
                "laminas",
                "routing"
            ],
            "funding": [
                {
                    "url": "https://funding.communitybridge.org/projects/laminas-project",
                    "type": "community_bridge"
                }
            ],
            "time": "2020-12-16T22:10:51+00:00"
        },
        {
            "name": "laminas/laminas-server",
            "version": "2.9.2",
            "source": {
                "type": "git",
                "url": "https://github.com/laminas/laminas-server.git",
                "reference": "b91fd8aed71a6b45addc55eda4bb4c3adb21b698"
            },
            "dist": {
                "type": "zip",
                "url": "https://api.github.com/repos/laminas/laminas-server/zipball/b91fd8aed71a6b45addc55eda4bb4c3adb21b698",
                "reference": "b91fd8aed71a6b45addc55eda4bb4c3adb21b698",
                "shasum": ""
            },
            "require": {
                "laminas/laminas-code": "^2.5 || ^3.0",
                "laminas/laminas-stdlib": "^2.5 || ^3.0",
                "laminas/laminas-zendframework-bridge": "^1.0",
                "php": "^7.3 || ~8.0.0"
            },
            "replace": {
                "zendframework/zend-server": "^2.8.1"
            },
            "require-dev": {
                "laminas/laminas-coding-standard": "~1.0.0",
                "phpunit/phpunit": "^9.3",
                "psalm/plugin-phpunit": "^0.13.0",
                "vimeo/psalm": "^4.2"
            },
            "type": "library",
            "autoload": {
                "psr-4": {
                    "Laminas\\Server\\": "src/"
                }
            },
            "notification-url": "https://packagist.org/downloads/",
            "license": [
                "BSD-3-Clause"
            ],
            "description": "Create Reflection-based RPC servers",
            "homepage": "https://laminas.dev",
            "keywords": [
                "laminas",
                "server"
            ],
            "funding": [
                {
                    "url": "https://funding.communitybridge.org/projects/laminas-project",
                    "type": "community_bridge"
                }
            ],
            "time": "2021-04-08T13:10:08+00:00"
        },
        {
            "name": "laminas/laminas-servicemanager",
            "version": "3.6.4",
            "source": {
                "type": "git",
                "url": "https://github.com/laminas/laminas-servicemanager.git",
                "reference": "b1445e1a7077c21b0fad0974a1b7a11b9dbe0828"
            },
            "dist": {
                "type": "zip",
                "url": "https://api.github.com/repos/laminas/laminas-servicemanager/zipball/b1445e1a7077c21b0fad0974a1b7a11b9dbe0828",
                "reference": "b1445e1a7077c21b0fad0974a1b7a11b9dbe0828",
                "shasum": ""
            },
            "require": {
                "container-interop/container-interop": "^1.2",
                "laminas/laminas-stdlib": "^3.2.1",
                "laminas/laminas-zendframework-bridge": "^1.0",
                "php": "^7.3 || ~8.0.0",
                "psr/container": "^1.0"
            },
            "conflict": {
                "laminas/laminas-code": "<3.3.1",
                "zendframework/zend-code": "<3.3.1"
            },
            "provide": {
                "container-interop/container-interop-implementation": "^1.2",
                "psr/container-implementation": "^1.0"
            },
            "replace": {
                "zendframework/zend-servicemanager": "^3.4.0"
            },
            "require-dev": {
                "composer/package-versions-deprecated": "^1.0",
                "laminas/laminas-coding-standard": "~1.0.0",
                "laminas/laminas-container-config-test": "^0.3",
                "laminas/laminas-dependency-plugin": "^2.1",
                "mikey179/vfsstream": "^1.6.8",
                "ocramius/proxy-manager": "^2.2.3",
                "phpbench/phpbench": "^1.0.0-alpha3",
                "phpspec/prophecy-phpunit": "^2.0",
                "phpunit/phpunit": "^9.4"
            },
            "suggest": {
                "ocramius/proxy-manager": "ProxyManager ^2.1.1 to handle lazy initialization of services"
            },
            "bin": [
                "bin/generate-deps-for-config-factory",
                "bin/generate-factory-for-class"
            ],
            "type": "library",
            "autoload": {
                "psr-4": {
                    "Laminas\\ServiceManager\\": "src/"
                }
            },
            "notification-url": "https://packagist.org/downloads/",
            "license": [
                "BSD-3-Clause"
            ],
            "description": "Factory-Driven Dependency Injection Container",
            "homepage": "https://laminas.dev",
            "keywords": [
                "PSR-11",
                "dependency-injection",
                "di",
                "dic",
                "laminas",
                "service-manager",
                "servicemanager"
            ],
            "funding": [
                {
                    "url": "https://funding.communitybridge.org/projects/laminas-project",
                    "type": "community_bridge"
                }
            ],
            "time": "2021-02-03T08:44:41+00:00"
        },
        {
            "name": "laminas/laminas-session",
            "version": "2.10.0",
            "source": {
                "type": "git",
                "url": "https://github.com/laminas/laminas-session.git",
                "reference": "921e6a9f807ee243a9a4f8a8a297929d0c2b50cd"
            },
            "dist": {
                "type": "zip",
                "url": "https://api.github.com/repos/laminas/laminas-session/zipball/921e6a9f807ee243a9a4f8a8a297929d0c2b50cd",
                "reference": "921e6a9f807ee243a9a4f8a8a297929d0c2b50cd",
                "shasum": ""
            },
            "require": {
                "laminas/laminas-eventmanager": "^3.0",
                "laminas/laminas-stdlib": "^3.2.1",
                "laminas/laminas-zendframework-bridge": "^1.0",
                "php": "^7.3 || ~8.0.0"
            },
            "replace": {
                "zendframework/zend-session": "^2.9.1"
            },
            "require-dev": {
                "container-interop/container-interop": "^1.1",
                "laminas/laminas-cache": "^2.6.1",
                "laminas/laminas-coding-standard": "~1.0.0",
                "laminas/laminas-db": "^2.7",
                "laminas/laminas-http": "^2.5.4",
                "laminas/laminas-servicemanager": "^3.0.3",
                "laminas/laminas-validator": "^2.6",
                "mongodb/mongodb": "^1.0.1",
                "php-mock/php-mock-phpunit": "^1.1.2 || ^2.0",
                "phpspec/prophecy-phpunit": "^2.0",
                "phpunit/phpunit": "^9.3"
            },
            "suggest": {
                "laminas/laminas-cache": "Laminas\\Cache component",
                "laminas/laminas-db": "Laminas\\Db component",
                "laminas/laminas-http": "Laminas\\Http component",
                "laminas/laminas-servicemanager": "Laminas\\ServiceManager component",
                "laminas/laminas-validator": "Laminas\\Validator component",
                "mongodb/mongodb": "If you want to use the MongoDB session save handler"
            },
            "type": "library",
            "extra": {
                "laminas": {
                    "component": "Laminas\\Session",
                    "config-provider": "Laminas\\Session\\ConfigProvider"
                }
            },
            "autoload": {
                "psr-4": {
                    "Laminas\\Session\\": "src/"
                }
            },
            "notification-url": "https://packagist.org/downloads/",
            "license": [
                "BSD-3-Clause"
            ],
            "description": "Object-oriented interface to PHP sessions and storage",
            "homepage": "https://laminas.dev",
            "keywords": [
                "laminas",
                "session"
            ],
            "funding": [
                {
                    "url": "https://funding.communitybridge.org/projects/laminas-project",
                    "type": "community_bridge"
                }
            ],
            "time": "2020-10-31T15:33:31+00:00"
        },
        {
            "name": "laminas/laminas-soap",
            "version": "2.9.0",
            "source": {
                "type": "git",
                "url": "https://github.com/laminas/laminas-soap.git",
                "reference": "11672a79e9074fd8e4e7aedd75849902e7b45e23"
            },
            "dist": {
                "type": "zip",
                "url": "https://api.github.com/repos/laminas/laminas-soap/zipball/11672a79e9074fd8e4e7aedd75849902e7b45e23",
                "reference": "11672a79e9074fd8e4e7aedd75849902e7b45e23",
                "shasum": ""
            },
            "require": {
                "ext-dom": "*",
                "ext-soap": "*",
                "laminas/laminas-server": "^2.9",
                "laminas/laminas-stdlib": "^3.3",
                "laminas/laminas-uri": "^2.8",
                "laminas/laminas-zendframework-bridge": "^1.1.0",
                "php": "^7.3 || ~8.0.0"
            },
            "replace": {
                "zendframework/zend-soap": "^2.8.0"
            },
            "require-dev": {
                "laminas/laminas-coding-standard": "~1.0.0",
                "laminas/laminas-config": "^3.4",
                "laminas/laminas-http": "^2.14",
                "phpspec/prophecy-phpunit": "^2.0.1",
                "phpunit/phpunit": "^9.4.3"
            },
            "suggest": {
                "ext-curl": "Curl is required when .NET compatibility is required",
                "laminas/laminas-http": "Laminas\\Http component"
            },
            "type": "library",
            "autoload": {
                "psr-4": {
                    "Laminas\\Soap\\": "src/"
                }
            },
            "notification-url": "https://packagist.org/downloads/",
            "license": [
                "BSD-3-Clause"
            ],
            "homepage": "https://laminas.dev",
            "keywords": [
                "laminas",
                "soap"
            ],
            "funding": [
                {
                    "url": "https://funding.communitybridge.org/projects/laminas-project",
                    "type": "community_bridge"
                }
            ],
            "time": "2021-02-17T18:59:03+00:00"
        },
        {
            "name": "laminas/laminas-stdlib",
            "version": "3.3.1",
            "source": {
                "type": "git",
                "url": "https://github.com/laminas/laminas-stdlib.git",
                "reference": "d81c7ffe602ed0e6ecb18691019111c0f4bf1efe"
            },
            "dist": {
                "type": "zip",
                "url": "https://api.github.com/repos/laminas/laminas-stdlib/zipball/d81c7ffe602ed0e6ecb18691019111c0f4bf1efe",
                "reference": "d81c7ffe602ed0e6ecb18691019111c0f4bf1efe",
                "shasum": ""
            },
            "require": {
                "laminas/laminas-zendframework-bridge": "^1.0",
                "php": "^7.3 || ^8.0"
            },
            "replace": {
                "zendframework/zend-stdlib": "^3.2.1"
            },
            "require-dev": {
                "laminas/laminas-coding-standard": "~1.0.0",
                "phpbench/phpbench": "^0.17.1",
                "phpunit/phpunit": "~9.3.7"
            },
            "type": "library",
            "autoload": {
                "psr-4": {
                    "Laminas\\Stdlib\\": "src/"
                }
            },
            "notification-url": "https://packagist.org/downloads/",
            "license": [
                "BSD-3-Clause"
            ],
            "description": "SPL extensions, array utilities, error handlers, and more",
            "homepage": "https://laminas.dev",
            "keywords": [
                "laminas",
                "stdlib"
            ],
            "funding": [
                {
                    "url": "https://funding.communitybridge.org/projects/laminas-project",
                    "type": "community_bridge"
                }
            ],
            "time": "2020-11-19T20:18:59+00:00"
        },
        {
            "name": "laminas/laminas-text",
            "version": "2.8.1",
            "source": {
                "type": "git",
                "url": "https://github.com/laminas/laminas-text.git",
                "reference": "d696fa1fb3880b9b8f02c08be58685013b421608"
            },
            "dist": {
                "type": "zip",
                "url": "https://api.github.com/repos/laminas/laminas-text/zipball/d696fa1fb3880b9b8f02c08be58685013b421608",
                "reference": "d696fa1fb3880b9b8f02c08be58685013b421608",
                "shasum": ""
            },
            "require": {
                "laminas/laminas-servicemanager": "^3.4",
                "laminas/laminas-stdlib": "^3.1",
                "laminas/laminas-zendframework-bridge": "^1.0",
                "php": "^7.3 || ~8.0.0"
            },
            "replace": {
                "zendframework/zend-text": "^2.7.1"
            },
            "require-dev": {
                "laminas/laminas-coding-standard": "~1.0.0",
                "laminas/laminas-config": "^3.4",
                "phpunit/phpunit": "^9.3"
            },
            "type": "library",
            "autoload": {
                "psr-4": {
                    "Laminas\\Text\\": "src/"
                }
            },
            "notification-url": "https://packagist.org/downloads/",
            "license": [
                "BSD-3-Clause"
            ],
            "description": "Create FIGlets and text-based tables",
            "homepage": "https://laminas.dev",
            "keywords": [
                "laminas",
                "text"
            ],
            "funding": [
                {
                    "url": "https://funding.communitybridge.org/projects/laminas-project",
                    "type": "community_bridge"
                }
            ],
            "time": "2021-02-17T21:24:58+00:00"
        },
        {
            "name": "laminas/laminas-uri",
            "version": "2.8.1",
            "source": {
                "type": "git",
                "url": "https://github.com/laminas/laminas-uri.git",
                "reference": "79bd4c614c8cf9a6ba715a49fca8061e84933d87"
            },
            "dist": {
                "type": "zip",
                "url": "https://api.github.com/repos/laminas/laminas-uri/zipball/79bd4c614c8cf9a6ba715a49fca8061e84933d87",
                "reference": "79bd4c614c8cf9a6ba715a49fca8061e84933d87",
                "shasum": ""
            },
            "require": {
                "laminas/laminas-escaper": "^2.5",
                "laminas/laminas-validator": "^2.10",
                "laminas/laminas-zendframework-bridge": "^1.0",
                "php": "^7.3 || ~8.0.0"
            },
            "replace": {
                "zendframework/zend-uri": "^2.7.1"
            },
            "require-dev": {
                "laminas/laminas-coding-standard": "^2.1",
                "phpunit/phpunit": "^9.3"
            },
            "type": "library",
            "autoload": {
                "psr-4": {
                    "Laminas\\Uri\\": "src/"
                }
            },
            "notification-url": "https://packagist.org/downloads/",
            "license": [
                "BSD-3-Clause"
            ],
            "description": "A component that aids in manipulating and validating » Uniform Resource Identifiers (URIs)",
            "homepage": "https://laminas.dev",
            "keywords": [
                "laminas",
                "uri"
            ],
            "funding": [
                {
                    "url": "https://funding.communitybridge.org/projects/laminas-project",
                    "type": "community_bridge"
                }
            ],
            "time": "2021-02-17T21:53:05+00:00"
        },
        {
            "name": "laminas/laminas-validator",
            "version": "2.14.4",
            "source": {
                "type": "git",
                "url": "https://github.com/laminas/laminas-validator.git",
                "reference": "e370c4695db1c81e6dfad38d8c4dbdb37b23d776"
            },
            "dist": {
                "type": "zip",
                "url": "https://api.github.com/repos/laminas/laminas-validator/zipball/e370c4695db1c81e6dfad38d8c4dbdb37b23d776",
                "reference": "e370c4695db1c81e6dfad38d8c4dbdb37b23d776",
                "shasum": ""
            },
            "require": {
                "container-interop/container-interop": "^1.1",
                "laminas/laminas-stdlib": "^3.3",
                "laminas/laminas-zendframework-bridge": "^1.0",
                "php": "^7.3 || ~8.0.0"
            },
            "replace": {
                "zendframework/zend-validator": "^2.13.0"
            },
            "require-dev": {
                "laminas/laminas-cache": "^2.6.1",
                "laminas/laminas-coding-standard": "~1.0.0",
                "laminas/laminas-config": "^2.6",
                "laminas/laminas-db": "^2.7",
                "laminas/laminas-filter": "^2.6",
                "laminas/laminas-http": "^2.14.2",
                "laminas/laminas-i18n": "^2.6",
                "laminas/laminas-math": "^2.6",
                "laminas/laminas-servicemanager": "^2.7.11 || ^3.0.3",
                "laminas/laminas-session": "^2.8",
                "laminas/laminas-uri": "^2.7",
                "phpspec/prophecy-phpunit": "^2.0",
                "phpunit/phpunit": "^9.3",
                "psalm/plugin-phpunit": "^0.15.0",
                "psr/http-client": "^1.0",
                "psr/http-factory": "^1.0",
                "psr/http-message": "^1.0",
                "vimeo/psalm": "^4.3"
            },
            "suggest": {
                "laminas/laminas-db": "Laminas\\Db component, required by the (No)RecordExists validator",
                "laminas/laminas-filter": "Laminas\\Filter component, required by the Digits validator",
                "laminas/laminas-i18n": "Laminas\\I18n component to allow translation of validation error messages",
                "laminas/laminas-i18n-resources": "Translations of validator messages",
                "laminas/laminas-math": "Laminas\\Math component, required by the Csrf validator",
                "laminas/laminas-servicemanager": "Laminas\\ServiceManager component to allow using the ValidatorPluginManager and validator chains",
                "laminas/laminas-session": "Laminas\\Session component, ^2.8; required by the Csrf validator",
                "laminas/laminas-uri": "Laminas\\Uri component, required by the Uri and Sitemap\\Loc validators",
                "psr/http-message": "psr/http-message, required when validating PSR-7 UploadedFileInterface instances via the Upload and UploadFile validators"
            },
            "type": "library",
            "extra": {
                "laminas": {
                    "component": "Laminas\\Validator",
                    "config-provider": "Laminas\\Validator\\ConfigProvider"
                }
            },
            "autoload": {
                "psr-4": {
                    "Laminas\\Validator\\": "src/"
                }
            },
            "notification-url": "https://packagist.org/downloads/",
            "license": [
                "BSD-3-Clause"
            ],
            "description": "Validation classes for a wide range of domains, and the ability to chain validators to create complex validation criteria",
            "homepage": "https://laminas.dev",
            "keywords": [
                "laminas",
                "validator"
            ],
            "funding": [
                {
                    "url": "https://funding.communitybridge.org/projects/laminas-project",
                    "type": "community_bridge"
                }
            ],
            "time": "2021-01-24T20:45:49+00:00"
        },
        {
            "name": "laminas/laminas-view",
            "version": "2.12.0",
            "source": {
                "type": "git",
                "url": "https://github.com/laminas/laminas-view.git",
                "reference": "3ef103da6887809f08ecf52f42c31a76c9bf08b1"
            },
            "dist": {
                "type": "zip",
                "url": "https://api.github.com/repos/laminas/laminas-view/zipball/3ef103da6887809f08ecf52f42c31a76c9bf08b1",
                "reference": "3ef103da6887809f08ecf52f42c31a76c9bf08b1",
                "shasum": ""
            },
            "require": {
                "laminas/laminas-eventmanager": "^3.0",
                "laminas/laminas-json": "^2.6.1 || ^3.0",
                "laminas/laminas-loader": "^2.5",
                "laminas/laminas-stdlib": "^3.2.1",
                "laminas/laminas-zendframework-bridge": "^1.0",
                "php": "^7.3 || ~8.0.0"
            },
            "conflict": {
                "laminas/laminas-servicemanager": "<3.3"
            },
            "replace": {
                "zendframework/zend-view": "^2.11.4"
            },
            "require-dev": {
                "laminas/laminas-authentication": "^2.5",
                "laminas/laminas-cache": "^2.6.1",
                "laminas/laminas-coding-standard": "~1.0.0",
                "laminas/laminas-config": "^2.6",
                "laminas/laminas-console": "^2.6",
                "laminas/laminas-escaper": "^2.5",
                "laminas/laminas-feed": "^2.7",
                "laminas/laminas-filter": "^2.6.1",
                "laminas/laminas-http": "^2.5.4",
                "laminas/laminas-i18n": "^2.6",
                "laminas/laminas-log": "^2.7",
                "laminas/laminas-modulemanager": "^2.7.1",
                "laminas/laminas-mvc": "^2.7.14 || ^3.0",
                "laminas/laminas-navigation": "^2.5",
                "laminas/laminas-paginator": "^2.5",
                "laminas/laminas-permissions-acl": "^2.6",
                "laminas/laminas-router": "^3.0.1",
                "laminas/laminas-serializer": "^2.6.1",
                "laminas/laminas-servicemanager": "^3.3",
                "laminas/laminas-session": "^2.8.1",
                "laminas/laminas-uri": "^2.5",
                "phpspec/prophecy": "^1.12",
                "phpspec/prophecy-phpunit": "^2.0",
                "phpunit/phpunit": "^9.3"
            },
            "suggest": {
                "laminas/laminas-authentication": "Laminas\\Authentication component",
                "laminas/laminas-escaper": "Laminas\\Escaper component",
                "laminas/laminas-feed": "Laminas\\Feed component",
                "laminas/laminas-filter": "Laminas\\Filter component",
                "laminas/laminas-http": "Laminas\\Http component",
                "laminas/laminas-i18n": "Laminas\\I18n component",
                "laminas/laminas-mvc": "Laminas\\Mvc component",
                "laminas/laminas-mvc-plugin-flashmessenger": "laminas-mvc-plugin-flashmessenger component, if you want to use the FlashMessenger view helper with laminas-mvc versions 3 and up",
                "laminas/laminas-navigation": "Laminas\\Navigation component",
                "laminas/laminas-paginator": "Laminas\\Paginator component",
                "laminas/laminas-permissions-acl": "Laminas\\Permissions\\Acl component",
                "laminas/laminas-servicemanager": "Laminas\\ServiceManager component",
                "laminas/laminas-uri": "Laminas\\Uri component"
            },
            "bin": [
                "bin/templatemap_generator.php"
            ],
            "type": "library",
            "autoload": {
                "psr-4": {
                    "Laminas\\View\\": "src/"
                }
            },
            "notification-url": "https://packagist.org/downloads/",
            "license": [
                "BSD-3-Clause"
            ],
            "description": "Flexible view layer supporting and providing multiple view layers, helpers, and more",
            "homepage": "https://laminas.dev",
            "keywords": [
                "laminas",
                "view"
            ],
            "funding": [
                {
                    "url": "https://funding.communitybridge.org/projects/laminas-project",
                    "type": "community_bridge"
                }
            ],
            "time": "2021-01-01T14:07:41+00:00"
        },
        {
            "name": "laminas/laminas-zendframework-bridge",
            "version": "1.2.0",
            "source": {
                "type": "git",
                "url": "https://github.com/laminas/laminas-zendframework-bridge.git",
                "reference": "6cccbddfcfc742eb02158d6137ca5687d92cee32"
            },
            "dist": {
                "type": "zip",
                "url": "https://api.github.com/repos/laminas/laminas-zendframework-bridge/zipball/6cccbddfcfc742eb02158d6137ca5687d92cee32",
                "reference": "6cccbddfcfc742eb02158d6137ca5687d92cee32",
                "shasum": ""
            },
            "require": {
                "php": "^7.3 || ^8.0"
            },
            "require-dev": {
                "phpunit/phpunit": "^5.7 || ^6.5 || ^7.5 || ^8.1 || ^9.3",
                "psalm/plugin-phpunit": "^0.15.1",
                "squizlabs/php_codesniffer": "^3.5",
                "vimeo/psalm": "^4.6"
            },
            "type": "library",
            "extra": {
                "laminas": {
                    "module": "Laminas\\ZendFrameworkBridge"
                }
            },
            "autoload": {
                "files": [
                    "src/autoload.php"
                ],
                "psr-4": {
                    "Laminas\\ZendFrameworkBridge\\": "src//"
                }
            },
            "notification-url": "https://packagist.org/downloads/",
            "license": [
                "BSD-3-Clause"
            ],
            "description": "Alias legacy ZF class names to Laminas Project equivalents.",
            "keywords": [
                "ZendFramework",
                "autoloading",
                "laminas",
                "zf"
            ],
            "funding": [
                {
                    "url": "https://funding.communitybridge.org/projects/laminas-project",
                    "type": "community_bridge"
                }
            ],
            "time": "2021-02-25T21:54:58+00:00"
        },
        {
            "name": "league/flysystem",
            "version": "1.1.3",
            "source": {
                "type": "git",
                "url": "https://github.com/thephpleague/flysystem.git",
                "reference": "9be3b16c877d477357c015cec057548cf9b2a14a"
            },
            "dist": {
                "type": "zip",
                "url": "https://api.github.com/repos/thephpleague/flysystem/zipball/9be3b16c877d477357c015cec057548cf9b2a14a",
                "reference": "9be3b16c877d477357c015cec057548cf9b2a14a",
                "shasum": ""
            },
            "require": {
                "ext-fileinfo": "*",
                "league/mime-type-detection": "^1.3",
                "php": "^7.2.5 || ^8.0"
            },
            "conflict": {
                "league/flysystem-sftp": "<1.0.6"
            },
            "require-dev": {
                "phpspec/prophecy": "^1.11.1",
                "phpunit/phpunit": "^8.5.8"
            },
            "suggest": {
                "ext-fileinfo": "Required for MimeType",
                "ext-ftp": "Allows you to use FTP server storage",
                "ext-openssl": "Allows you to use FTPS server storage",
                "league/flysystem-aws-s3-v2": "Allows you to use S3 storage with AWS SDK v2",
                "league/flysystem-aws-s3-v3": "Allows you to use S3 storage with AWS SDK v3",
                "league/flysystem-azure": "Allows you to use Windows Azure Blob storage",
                "league/flysystem-cached-adapter": "Flysystem adapter decorator for metadata caching",
                "league/flysystem-eventable-filesystem": "Allows you to use EventableFilesystem",
                "league/flysystem-rackspace": "Allows you to use Rackspace Cloud Files",
                "league/flysystem-sftp": "Allows you to use SFTP server storage via phpseclib",
                "league/flysystem-webdav": "Allows you to use WebDAV storage",
                "league/flysystem-ziparchive": "Allows you to use ZipArchive adapter",
                "spatie/flysystem-dropbox": "Allows you to use Dropbox storage",
                "srmklive/flysystem-dropbox-v2": "Allows you to use Dropbox storage for PHP 5 applications"
            },
            "type": "library",
            "extra": {
                "branch-alias": {
                    "dev-master": "1.1-dev"
                }
            },
            "autoload": {
                "psr-4": {
                    "League\\Flysystem\\": "src/"
                }
            },
            "notification-url": "https://packagist.org/downloads/",
            "license": [
                "MIT"
            ],
            "authors": [
                {
                    "name": "Frank de Jonge",
                    "email": "info@frenky.net"
                }
            ],
            "description": "Filesystem abstraction: Many filesystems, one API.",
            "keywords": [
                "Cloud Files",
                "WebDAV",
                "abstraction",
                "aws",
                "cloud",
                "copy.com",
                "dropbox",
                "file systems",
                "files",
                "filesystem",
                "filesystems",
                "ftp",
                "rackspace",
                "remote",
                "s3",
                "sftp",
                "storage"
            ],
            "funding": [
                {
                    "url": "https://offset.earth/frankdejonge",
                    "type": "other"
                }
            ],
            "time": "2020-08-23T07:39:11+00:00"
        },
        {
            "name": "league/flysystem-aws-s3-v3",
            "version": "1.0.29",
            "source": {
                "type": "git",
                "url": "https://github.com/thephpleague/flysystem-aws-s3-v3.git",
                "reference": "4e25cc0582a36a786c31115e419c6e40498f6972"
            },
            "dist": {
                "type": "zip",
                "url": "https://api.github.com/repos/thephpleague/flysystem-aws-s3-v3/zipball/4e25cc0582a36a786c31115e419c6e40498f6972",
                "reference": "4e25cc0582a36a786c31115e419c6e40498f6972",
                "shasum": ""
            },
            "require": {
                "aws/aws-sdk-php": "^3.20.0",
                "league/flysystem": "^1.0.40",
                "php": ">=5.5.0"
            },
            "require-dev": {
                "henrikbjorn/phpspec-code-coverage": "~1.0.1",
                "phpspec/phpspec": "^2.0.0"
            },
            "type": "library",
            "extra": {
                "branch-alias": {
                    "dev-master": "1.0-dev"
                }
            },
            "autoload": {
                "psr-4": {
                    "League\\Flysystem\\AwsS3v3\\": "src/"
                }
            },
            "notification-url": "https://packagist.org/downloads/",
            "license": [
                "MIT"
            ],
            "authors": [
                {
                    "name": "Frank de Jonge",
                    "email": "info@frenky.net"
                }
            ],
            "description": "Flysystem adapter for the AWS S3 SDK v3.x",
            "time": "2020-10-08T18:58:37+00:00"
        },
        {
            "name": "league/flysystem-cached-adapter",
            "version": "1.1.0",
            "source": {
                "type": "git",
                "url": "https://github.com/thephpleague/flysystem-cached-adapter.git",
                "reference": "d1925efb2207ac4be3ad0c40b8277175f99ffaff"
            },
            "dist": {
                "type": "zip",
                "url": "https://api.github.com/repos/thephpleague/flysystem-cached-adapter/zipball/d1925efb2207ac4be3ad0c40b8277175f99ffaff",
                "reference": "d1925efb2207ac4be3ad0c40b8277175f99ffaff",
                "shasum": ""
            },
            "require": {
                "league/flysystem": "~1.0",
                "psr/cache": "^1.0.0"
            },
            "require-dev": {
                "mockery/mockery": "~0.9",
                "phpspec/phpspec": "^3.4",
                "phpunit/phpunit": "^5.7",
                "predis/predis": "~1.0",
                "tedivm/stash": "~0.12"
            },
            "suggest": {
                "ext-phpredis": "Pure C implemented extension for PHP"
            },
            "type": "library",
            "autoload": {
                "psr-4": {
                    "League\\Flysystem\\Cached\\": "src/"
                }
            },
            "notification-url": "https://packagist.org/downloads/",
            "license": [
                "MIT"
            ],
            "authors": [
                {
                    "name": "frankdejonge",
                    "email": "info@frenky.net"
                }
            ],
            "description": "An adapter decorator to enable meta-data caching.",
            "time": "2020-07-25T15:56:04+00:00"
        },
        {
            "name": "league/mime-type-detection",
            "version": "1.7.0",
            "source": {
                "type": "git",
                "url": "https://github.com/thephpleague/mime-type-detection.git",
                "reference": "3b9dff8aaf7323590c1d2e443db701eb1f9aa0d3"
            },
            "dist": {
                "type": "zip",
                "url": "https://api.github.com/repos/thephpleague/mime-type-detection/zipball/3b9dff8aaf7323590c1d2e443db701eb1f9aa0d3",
                "reference": "3b9dff8aaf7323590c1d2e443db701eb1f9aa0d3",
                "shasum": ""
            },
            "require": {
                "ext-fileinfo": "*",
                "php": "^7.2 || ^8.0"
            },
            "require-dev": {
                "friendsofphp/php-cs-fixer": "^2.18",
                "phpstan/phpstan": "^0.12.68",
                "phpunit/phpunit": "^8.5.8 || ^9.3"
            },
            "type": "library",
            "autoload": {
                "psr-4": {
                    "League\\MimeTypeDetection\\": "src"
                }
            },
            "notification-url": "https://packagist.org/downloads/",
            "license": [
                "MIT"
            ],
            "authors": [
                {
                    "name": "Frank de Jonge",
                    "email": "info@frankdejonge.nl"
                }
            ],
            "description": "Mime-type detection for Flysystem",
            "funding": [
                {
                    "url": "https://github.com/frankdejonge",
                    "type": "github"
                },
                {
                    "url": "https://tidelift.com/funding/github/packagist/league/flysystem",
                    "type": "tidelift"
                }
            ],
            "time": "2021-01-18T20:58:21+00:00"
        },
        {
            "name": "magento/composer",
            "version": "1.6.0",
            "source": {
                "type": "git",
                "url": "https://github.com/magento/composer.git",
                "reference": "fcc66f535d631788f2ba160ff547357086d9b2c9"
            },
            "dist": {
                "type": "zip",
                "url": "https://api.github.com/repos/magento/composer/zipball/fcc66f535d631788f2ba160ff547357086d9b2c9",
                "reference": "fcc66f535d631788f2ba160ff547357086d9b2c9",
                "shasum": ""
            },
            "require": {
                "composer/composer": "^1.9",
                "php": "~7.3.0||~7.4.0",
                "symfony/console": "~4.4.0"
            },
            "require-dev": {
                "phpunit/phpunit": "^9"
            },
            "type": "library",
            "autoload": {
                "psr-4": {
                    "Magento\\Composer\\": "src"
                }
            },
            "notification-url": "https://packagist.org/downloads/",
            "license": [
                "OSL-3.0",
                "AFL-3.0"
            ],
            "description": "Magento composer library helps to instantiate Composer application and run composer commands.",
            "time": "2020-06-15T17:52:31+00:00"
        },
        {
            "name": "magento/magento-composer-installer",
            "version": "0.2.1",
            "source": {
                "type": "git",
                "url": "https://github.com/magento/magento-composer-installer.git",
                "reference": "b9f929f718ef93ed61b6410bad85d40c37fd5ed3"
            },
            "dist": {
                "type": "zip",
                "url": "https://api.github.com/repos/magento/magento-composer-installer/zipball/b9f929f718ef93ed61b6410bad85d40c37fd5ed3",
                "reference": "b9f929f718ef93ed61b6410bad85d40c37fd5ed3",
                "shasum": ""
            },
            "require": {
                "composer-plugin-api": "^1.1 || ^2.0",
                "composer/composer": "^1.9 || ^2.0"
            },
            "replace": {
                "magento-hackathon/magento-composer-installer": "*"
            },
            "require-dev": {
                "firegento/phpcs": "~1.1.0",
                "mikey179/vfsstream": "*",
                "phpunit/phpunit": "*",
                "phpunit/phpunit-mock-objects": "dev-master",
                "squizlabs/php_codesniffer": "1.4.7",
                "symfony/process": "*"
            },
            "type": "composer-plugin",
            "extra": {
                "composer-command-registry": [
                    "MagentoHackathon\\Composer\\Magento\\Command\\DeployCommand"
                ],
                "class": "MagentoHackathon\\Composer\\Magento\\Plugin"
            },
            "autoload": {
                "psr-0": {
                    "MagentoHackathon\\Composer\\Magento": "src/"
                }
            },
            "notification-url": "https://packagist.org/downloads/",
            "license": [
                "OSL-3.0"
            ],
            "authors": [
                {
                    "name": "Daniel Fahlke aka Flyingmana",
                    "email": "flyingmana@googlemail.com"
                },
                {
                    "name": "Jörg Weller",
                    "email": "weller@flagbit.de"
                },
                {
                    "name": "Karl Spies",
                    "email": "karl.spies@gmx.net"
                },
                {
                    "name": "Tobias Vogt",
                    "email": "tobi@webguys.de"
                },
                {
                    "name": "David Fuhr",
                    "email": "fuhr@flagbit.de"
                },
                {
                    "name": "Vinai Kopp",
                    "email": "vinai@netzarbeiter.com"
                }
            ],
            "description": "Composer installer for Magento modules",
            "homepage": "https://github.com/magento/magento-composer-installer",
            "keywords": [
                "composer-installer",
                "magento"
            ],
            "time": "2021-03-04T20:05:10+00:00"
        },
        {
            "name": "magento/zendframework1",
            "version": "1.14.5",
            "source": {
                "type": "git",
                "url": "https://github.com/magento/zf1.git",
                "reference": "6ad81500d33f085ca2391f2b59e37bd34203b29b"
            },
            "dist": {
                "type": "zip",
                "url": "https://api.github.com/repos/magento/zf1/zipball/6ad81500d33f085ca2391f2b59e37bd34203b29b",
                "reference": "6ad81500d33f085ca2391f2b59e37bd34203b29b",
                "shasum": ""
            },
            "require": {
                "php": ">=5.2.11"
            },
            "require-dev": {
                "phpunit/dbunit": "1.3.*",
                "phpunit/phpunit": "3.7.*"
            },
            "type": "library",
            "extra": {
                "branch-alias": {
                    "dev-master": "1.12.x-dev"
                }
            },
            "autoload": {
                "psr-0": {
                    "Zend_": "library/"
                }
            },
            "notification-url": "https://packagist.org/downloads/",
            "include-path": [
                "library/"
            ],
            "license": [
                "BSD-3-Clause"
            ],
            "description": "Magento Zend Framework 1",
            "homepage": "http://framework.zend.com/",
            "keywords": [
                "ZF1",
                "framework"
            ],
            "time": "2020-12-02T21:12:59+00:00"
        },
        {
            "name": "monolog/monolog",
            "version": "1.26.0",
            "source": {
                "type": "git",
                "url": "https://github.com/Seldaek/monolog.git",
                "reference": "2209ddd84e7ef1256b7af205d0717fb62cfc9c33"
            },
            "dist": {
                "type": "zip",
                "url": "https://api.github.com/repos/Seldaek/monolog/zipball/2209ddd84e7ef1256b7af205d0717fb62cfc9c33",
                "reference": "2209ddd84e7ef1256b7af205d0717fb62cfc9c33",
                "shasum": ""
            },
            "require": {
                "php": ">=5.3.0",
                "psr/log": "~1.0"
            },
            "provide": {
                "psr/log-implementation": "1.0.0"
            },
            "require-dev": {
                "aws/aws-sdk-php": "^2.4.9 || ^3.0",
                "doctrine/couchdb": "~1.0@dev",
                "graylog2/gelf-php": "~1.0",
                "php-amqplib/php-amqplib": "~2.4",
                "php-console/php-console": "^3.1.3",
                "phpstan/phpstan": "^0.12.59",
                "phpunit/phpunit": "~4.5",
                "ruflin/elastica": ">=0.90 <3.0",
                "sentry/sentry": "^0.13",
                "swiftmailer/swiftmailer": "^5.3|^6.0"
            },
            "suggest": {
                "aws/aws-sdk-php": "Allow sending log messages to AWS services like DynamoDB",
                "doctrine/couchdb": "Allow sending log messages to a CouchDB server",
                "ext-amqp": "Allow sending log messages to an AMQP server (1.0+ required)",
                "ext-mongo": "Allow sending log messages to a MongoDB server",
                "graylog2/gelf-php": "Allow sending log messages to a GrayLog2 server",
                "mongodb/mongodb": "Allow sending log messages to a MongoDB server via PHP Driver",
                "php-amqplib/php-amqplib": "Allow sending log messages to an AMQP server using php-amqplib",
                "php-console/php-console": "Allow sending log messages to Google Chrome",
                "rollbar/rollbar": "Allow sending log messages to Rollbar",
                "ruflin/elastica": "Allow sending log messages to an Elastic Search server",
                "sentry/sentry": "Allow sending log messages to a Sentry server"
            },
            "type": "library",
            "autoload": {
                "psr-4": {
                    "Monolog\\": "src/Monolog"
                }
            },
            "notification-url": "https://packagist.org/downloads/",
            "license": [
                "MIT"
            ],
            "authors": [
                {
                    "name": "Jordi Boggiano",
                    "email": "j.boggiano@seld.be",
                    "homepage": "http://seld.be"
                }
            ],
            "description": "Sends your logs to files, sockets, inboxes, databases and various web services",
            "homepage": "http://github.com/Seldaek/monolog",
            "keywords": [
                "log",
                "logging",
                "psr-3"
            ],
            "funding": [
                {
                    "url": "https://github.com/Seldaek",
                    "type": "github"
                },
                {
                    "url": "https://tidelift.com/funding/github/packagist/monolog/monolog",
                    "type": "tidelift"
                }
            ],
            "time": "2020-12-14T12:56:38+00:00"
        },
        {
            "name": "mtdowling/jmespath.php",
            "version": "2.6.0",
            "source": {
                "type": "git",
                "url": "https://github.com/jmespath/jmespath.php.git",
                "reference": "42dae2cbd13154083ca6d70099692fef8ca84bfb"
            },
            "dist": {
                "type": "zip",
                "url": "https://api.github.com/repos/jmespath/jmespath.php/zipball/42dae2cbd13154083ca6d70099692fef8ca84bfb",
                "reference": "42dae2cbd13154083ca6d70099692fef8ca84bfb",
                "shasum": ""
            },
            "require": {
                "php": "^5.4 || ^7.0 || ^8.0",
                "symfony/polyfill-mbstring": "^1.17"
            },
            "require-dev": {
                "composer/xdebug-handler": "^1.4",
                "phpunit/phpunit": "^4.8.36 || ^7.5.15"
            },
            "bin": [
                "bin/jp.php"
            ],
            "type": "library",
            "extra": {
                "branch-alias": {
                    "dev-master": "2.6-dev"
                }
            },
            "autoload": {
                "psr-4": {
                    "JmesPath\\": "src/"
                },
                "files": [
                    "src/JmesPath.php"
                ]
            },
            "notification-url": "https://packagist.org/downloads/",
            "license": [
                "MIT"
            ],
            "authors": [
                {
                    "name": "Michael Dowling",
                    "email": "mtdowling@gmail.com",
                    "homepage": "https://github.com/mtdowling"
                }
            ],
            "description": "Declaratively specify how to extract elements from a JSON document",
            "keywords": [
                "json",
                "jsonpath"
            ],
            "time": "2020-07-31T21:01:56+00:00"
        },
        {
            "name": "nikic/php-parser",
            "version": "v4.4.0",
            "source": {
                "type": "git",
                "url": "https://github.com/nikic/PHP-Parser.git",
                "reference": "bd43ec7152eaaab3bd8c6d0aa95ceeb1df8ee120"
            },
            "dist": {
                "type": "zip",
                "url": "https://api.github.com/repos/nikic/PHP-Parser/zipball/bd43ec7152eaaab3bd8c6d0aa95ceeb1df8ee120",
                "reference": "bd43ec7152eaaab3bd8c6d0aa95ceeb1df8ee120",
                "shasum": ""
            },
            "require": {
                "ext-tokenizer": "*",
                "php": ">=7.0"
            },
            "require-dev": {
                "ircmaxell/php-yacc": "0.0.5",
                "phpunit/phpunit": "^6.5 || ^7.0 || ^8.0"
            },
            "bin": [
                "bin/php-parse"
            ],
            "type": "library",
            "extra": {
                "branch-alias": {
                    "dev-master": "4.3-dev"
                }
            },
            "autoload": {
                "psr-4": {
                    "PhpParser\\": "lib/PhpParser"
                }
            },
            "notification-url": "https://packagist.org/downloads/",
            "license": [
                "BSD-3-Clause"
            ],
            "authors": [
                {
                    "name": "Nikita Popov"
                }
            ],
            "description": "A PHP parser written in PHP",
            "keywords": [
                "parser",
                "php"
            ],
            "time": "2020-04-10T16:34:50+00:00"
        },
        {
            "name": "paragonie/random_compat",
            "version": "v9.99.100",
            "source": {
                "type": "git",
                "url": "https://github.com/paragonie/random_compat.git",
                "reference": "996434e5492cb4c3edcb9168db6fbb1359ef965a"
            },
            "dist": {
                "type": "zip",
                "url": "https://api.github.com/repos/paragonie/random_compat/zipball/996434e5492cb4c3edcb9168db6fbb1359ef965a",
                "reference": "996434e5492cb4c3edcb9168db6fbb1359ef965a",
                "shasum": ""
            },
            "require": {
                "php": ">= 7"
            },
            "require-dev": {
                "phpunit/phpunit": "4.*|5.*",
                "vimeo/psalm": "^1"
            },
            "suggest": {
                "ext-libsodium": "Provides a modern crypto API that can be used to generate random bytes."
            },
            "type": "library",
            "notification-url": "https://packagist.org/downloads/",
            "license": [
                "MIT"
            ],
            "authors": [
                {
                    "name": "Paragon Initiative Enterprises",
                    "email": "security@paragonie.com",
                    "homepage": "https://paragonie.com"
                }
            ],
            "description": "PHP 5.x polyfill for random_bytes() and random_int() from PHP 7",
            "keywords": [
                "csprng",
                "polyfill",
                "pseudorandom",
                "random"
            ],
            "time": "2020-10-15T08:29:30+00:00"
        },
        {
            "name": "paragonie/sodium_compat",
            "version": "v1.14.0",
            "source": {
                "type": "git",
                "url": "https://github.com/paragonie/sodium_compat.git",
                "reference": "a1cfe0b21faf9c0b61ac0c6188c4af7fd6fd0db3"
            },
            "dist": {
                "type": "zip",
                "url": "https://api.github.com/repos/paragonie/sodium_compat/zipball/a1cfe0b21faf9c0b61ac0c6188c4af7fd6fd0db3",
                "reference": "a1cfe0b21faf9c0b61ac0c6188c4af7fd6fd0db3",
                "shasum": ""
            },
            "require": {
                "paragonie/random_compat": ">=1",
                "php": "^5.2.4|^5.3|^5.4|^5.5|^5.6|^7|^8"
            },
            "require-dev": {
                "phpunit/phpunit": "^3|^4|^5|^6|^7|^8|^9"
            },
            "suggest": {
                "ext-libsodium": "PHP < 7.0: Better performance, password hashing (Argon2i), secure memory management (memzero), and better security.",
                "ext-sodium": "PHP >= 7.0: Better performance, password hashing (Argon2i), secure memory management (memzero), and better security."
            },
            "type": "library",
            "autoload": {
                "files": [
                    "autoload.php"
                ]
            },
            "notification-url": "https://packagist.org/downloads/",
            "license": [
                "ISC"
            ],
            "authors": [
                {
                    "name": "Paragon Initiative Enterprises",
                    "email": "security@paragonie.com"
                },
                {
                    "name": "Frank Denis",
                    "email": "jedisct1@pureftpd.org"
                }
            ],
            "description": "Pure PHP implementation of libsodium; uses the PHP extension if it exists",
            "keywords": [
                "Authentication",
                "BLAKE2b",
                "ChaCha20",
                "ChaCha20-Poly1305",
                "Chapoly",
                "Curve25519",
                "Ed25519",
                "EdDSA",
                "Edwards-curve Digital Signature Algorithm",
                "Elliptic Curve Diffie-Hellman",
                "Poly1305",
                "Pure-PHP cryptography",
                "RFC 7748",
                "RFC 8032",
                "Salpoly",
                "Salsa20",
                "X25519",
                "XChaCha20-Poly1305",
                "XSalsa20-Poly1305",
                "Xchacha20",
                "Xsalsa20",
                "aead",
                "cryptography",
                "ecdh",
                "elliptic curve",
                "elliptic curve cryptography",
                "encryption",
                "libsodium",
                "php",
                "public-key cryptography",
                "secret-key cryptography",
                "side-channel resistant"
            ],
            "time": "2020-12-03T16:26:19+00:00"
        },
        {
            "name": "pelago/emogrifier",
            "version": "v5.0.1",
            "source": {
                "type": "git",
                "url": "https://github.com/MyIntervals/emogrifier.git",
                "reference": "37595a9bb62c3c25969bdd9e8d7dd24c3ac62bc9"
            },
            "dist": {
                "type": "zip",
                "url": "https://api.github.com/repos/MyIntervals/emogrifier/zipball/37595a9bb62c3c25969bdd9e8d7dd24c3ac62bc9",
                "reference": "37595a9bb62c3c25969bdd9e8d7dd24c3ac62bc9",
                "shasum": ""
            },
            "require": {
                "ext-dom": "*",
                "ext-libxml": "*",
                "php": "~7.1.0 || ~7.2.0 || ~7.3.0 || ~7.4.0 || ~8.0.0",
                "symfony/css-selector": "^3.4.32 || ^4.4 || ^5.1"
            },
            "require-dev": {
                "php-parallel-lint/php-parallel-lint": "^1.2.0",
                "rawr/cross-data-providers": "^2.3.0",
                "slevomat/coding-standard": "^6.4.1",
                "squizlabs/php_codesniffer": "^3.5.8"
            },
            "type": "library",
            "extra": {
                "branch-alias": {
                    "dev-main": "6.0.x-dev"
                }
            },
            "autoload": {
                "psr-4": {
                    "Pelago\\Emogrifier\\": "src/"
                }
            },
            "notification-url": "https://packagist.org/downloads/",
            "license": [
                "MIT"
            ],
            "authors": [
                {
                    "name": "Oliver Klee",
                    "email": "github@oliverklee.de"
                },
                {
                    "name": "Zoli Szabó",
                    "email": "zoli.szabo+github@gmail.com"
                },
                {
                    "name": "John Reeve",
                    "email": "jreeve@pelagodesign.com"
                },
                {
                    "name": "Jake Hotson",
                    "email": "jake@qzdesign.co.uk"
                },
                {
                    "name": "Cameron Brooks"
                },
                {
                    "name": "Jaime Prado"
                }
            ],
            "description": "Converts CSS styles into inline style attributes in your HTML code",
            "homepage": "https://www.myintervals.com/emogrifier.php",
            "keywords": [
                "css",
                "email",
                "pre-processing"
            ],
            "time": "2021-04-06T08:18:22+00:00"
        },
        {
            "name": "php-amqplib/php-amqplib",
            "version": "v2.10.1",
            "source": {
                "type": "git",
                "url": "https://github.com/php-amqplib/php-amqplib.git",
                "reference": "6e2b2501e021e994fb64429e5a78118f83b5c200"
            },
            "dist": {
                "type": "zip",
                "url": "https://api.github.com/repos/php-amqplib/php-amqplib/zipball/6e2b2501e021e994fb64429e5a78118f83b5c200",
                "reference": "6e2b2501e021e994fb64429e5a78118f83b5c200",
                "shasum": ""
            },
            "require": {
                "ext-bcmath": "*",
                "ext-sockets": "*",
                "php": ">=5.6"
            },
            "replace": {
                "videlalvaro/php-amqplib": "self.version"
            },
            "require-dev": {
                "ext-curl": "*",
                "nategood/httpful": "^0.2.20",
                "phpunit/phpunit": "^5.7|^6.5|^7.0",
                "squizlabs/php_codesniffer": "^2.5"
            },
            "type": "library",
            "extra": {
                "branch-alias": {
                    "dev-master": "2.10-dev"
                }
            },
            "autoload": {
                "psr-4": {
                    "PhpAmqpLib\\": "PhpAmqpLib/"
                }
            },
            "notification-url": "https://packagist.org/downloads/",
            "license": [
                "LGPL-2.1-or-later"
            ],
            "authors": [
                {
                    "name": "Alvaro Videla",
                    "role": "Original Maintainer"
                },
                {
                    "name": "John Kelly",
                    "email": "johnmkelly86@gmail.com",
                    "role": "Maintainer"
                },
                {
                    "name": "Raúl Araya",
                    "email": "nubeiro@gmail.com",
                    "role": "Maintainer"
                },
                {
                    "name": "Luke Bakken",
                    "email": "luke@bakken.io",
                    "role": "Maintainer"
                }
            ],
            "description": "Formerly videlalvaro/php-amqplib.  This library is a pure PHP implementation of the AMQP protocol. It's been tested against RabbitMQ.",
            "homepage": "https://github.com/php-amqplib/php-amqplib/",
            "keywords": [
                "message",
                "queue",
                "rabbitmq"
            ],
            "time": "2019-10-10T13:23:40+00:00"
        },
        {
            "name": "phpseclib/mcrypt_compat",
            "version": "1.0.8",
            "source": {
                "type": "git",
                "url": "https://github.com/phpseclib/mcrypt_compat.git",
                "reference": "f74c7b1897b62f08f268184b8bb98d9d9ab723b0"
            },
            "dist": {
                "type": "zip",
                "url": "https://api.github.com/repos/phpseclib/mcrypt_compat/zipball/f74c7b1897b62f08f268184b8bb98d9d9ab723b0",
                "reference": "f74c7b1897b62f08f268184b8bb98d9d9ab723b0",
                "shasum": ""
            },
            "require": {
                "php": ">=5.3.3",
                "phpseclib/phpseclib": ">=2.0.11 <3.0.0"
            },
            "require-dev": {
                "phpunit/phpunit": "^4.8.35|^5.7|^6.0"
            },
            "suggest": {
                "ext-openssl": "Will enable faster cryptographic operations"
            },
            "type": "library",
            "autoload": {
                "files": [
                    "lib/mcrypt.php"
                ]
            },
            "notification-url": "https://packagist.org/downloads/",
            "license": [
                "MIT"
            ],
            "authors": [
                {
                    "name": "Jim Wigginton",
                    "email": "terrafrost@php.net",
                    "homepage": "http://phpseclib.sourceforge.net"
                }
            ],
            "description": "PHP 7.1 polyfill for the mcrypt extension from PHP <= 7.0",
            "keywords": [
                "cryptograpy",
                "encryption",
                "mcrypt"
            ],
            "time": "2018-08-22T03:11:43+00:00"
        },
        {
            "name": "phpseclib/phpseclib",
            "version": "2.0.31",
            "source": {
                "type": "git",
                "url": "https://github.com/phpseclib/phpseclib.git",
                "reference": "233a920cb38636a43b18d428f9a8db1f0a1a08f4"
            },
            "dist": {
                "type": "zip",
                "url": "https://api.github.com/repos/phpseclib/phpseclib/zipball/233a920cb38636a43b18d428f9a8db1f0a1a08f4",
                "reference": "233a920cb38636a43b18d428f9a8db1f0a1a08f4",
                "shasum": ""
            },
            "require": {
                "php": ">=5.3.3"
            },
            "require-dev": {
                "phing/phing": "~2.7",
                "phpunit/phpunit": "^4.8.35|^5.7|^6.0|^9.4",
                "squizlabs/php_codesniffer": "~2.0"
            },
            "suggest": {
                "ext-gmp": "Install the GMP (GNU Multiple Precision) extension in order to speed up arbitrary precision integer arithmetic operations.",
                "ext-libsodium": "SSH2/SFTP can make use of some algorithms provided by the libsodium-php extension.",
                "ext-mcrypt": "Install the Mcrypt extension in order to speed up a few other cryptographic operations.",
                "ext-openssl": "Install the OpenSSL extension in order to speed up a wide variety of cryptographic operations."
            },
            "type": "library",
            "autoload": {
                "files": [
                    "phpseclib/bootstrap.php"
                ],
                "psr-4": {
                    "phpseclib\\": "phpseclib/"
                }
            },
            "notification-url": "https://packagist.org/downloads/",
            "license": [
                "MIT"
            ],
            "authors": [
                {
                    "name": "Jim Wigginton",
                    "email": "terrafrost@php.net",
                    "role": "Lead Developer"
                },
                {
                    "name": "Patrick Monnerat",
                    "email": "pm@datasphere.ch",
                    "role": "Developer"
                },
                {
                    "name": "Andreas Fischer",
                    "email": "bantu@phpbb.com",
                    "role": "Developer"
                },
                {
                    "name": "Hans-Jürgen Petrich",
                    "email": "petrich@tronic-media.com",
                    "role": "Developer"
                },
                {
                    "name": "Graham Campbell",
                    "email": "graham@alt-three.com",
                    "role": "Developer"
                }
            ],
            "description": "PHP Secure Communications Library - Pure-PHP implementations of RSA, AES, SSH2, SFTP, X.509 etc.",
            "homepage": "http://phpseclib.sourceforge.net",
            "keywords": [
                "BigInteger",
                "aes",
                "asn.1",
                "asn1",
                "blowfish",
                "crypto",
                "cryptography",
                "encryption",
                "rsa",
                "security",
                "sftp",
                "signature",
                "signing",
                "ssh",
                "twofish",
                "x.509",
                "x509"
            ],
            "funding": [
                {
                    "url": "https://github.com/terrafrost",
                    "type": "github"
                },
                {
                    "url": "https://www.patreon.com/phpseclib",
                    "type": "patreon"
                },
                {
                    "url": "https://tidelift.com/funding/github/packagist/phpseclib/phpseclib",
                    "type": "tidelift"
                }
            ],
            "time": "2021-04-06T13:56:45+00:00"
        },
        {
            "name": "psr/cache",
            "version": "1.0.1",
            "source": {
                "type": "git",
                "url": "https://github.com/php-fig/cache.git",
                "reference": "d11b50ad223250cf17b86e38383413f5a6764bf8"
            },
            "dist": {
                "type": "zip",
                "url": "https://api.github.com/repos/php-fig/cache/zipball/d11b50ad223250cf17b86e38383413f5a6764bf8",
                "reference": "d11b50ad223250cf17b86e38383413f5a6764bf8",
                "shasum": ""
            },
            "require": {
                "php": ">=5.3.0"
            },
            "type": "library",
            "extra": {
                "branch-alias": {
                    "dev-master": "1.0.x-dev"
                }
            },
            "autoload": {
                "psr-4": {
                    "Psr\\Cache\\": "src/"
                }
            },
            "notification-url": "https://packagist.org/downloads/",
            "license": [
                "MIT"
            ],
            "authors": [
                {
                    "name": "PHP-FIG",
                    "homepage": "http://www.php-fig.org/"
                }
            ],
            "description": "Common interface for caching libraries",
            "keywords": [
                "cache",
                "psr",
                "psr-6"
            ],
            "time": "2016-08-06T20:24:11+00:00"
        },
        {
            "name": "psr/container",
            "version": "1.1.1",
            "source": {
                "type": "git",
                "url": "https://github.com/php-fig/container.git",
                "reference": "8622567409010282b7aeebe4bb841fe98b58dcaf"
            },
            "dist": {
                "type": "zip",
                "url": "https://api.github.com/repos/php-fig/container/zipball/8622567409010282b7aeebe4bb841fe98b58dcaf",
                "reference": "8622567409010282b7aeebe4bb841fe98b58dcaf",
                "shasum": ""
            },
            "require": {
                "php": ">=7.2.0"
            },
            "type": "library",
            "autoload": {
                "psr-4": {
                    "Psr\\Container\\": "src/"
                }
            },
            "notification-url": "https://packagist.org/downloads/",
            "license": [
                "MIT"
            ],
            "authors": [
                {
                    "name": "PHP-FIG",
                    "homepage": "https://www.php-fig.org/"
                }
            ],
            "description": "Common Container Interface (PHP FIG PSR-11)",
            "homepage": "https://github.com/php-fig/container",
            "keywords": [
                "PSR-11",
                "container",
                "container-interface",
                "container-interop",
                "psr"
            ],
            "time": "2021-03-05T17:36:06+00:00"
        },
        {
            "name": "psr/event-dispatcher",
            "version": "1.0.0",
            "source": {
                "type": "git",
                "url": "https://github.com/php-fig/event-dispatcher.git",
                "reference": "dbefd12671e8a14ec7f180cab83036ed26714bb0"
            },
            "dist": {
                "type": "zip",
                "url": "https://api.github.com/repos/php-fig/event-dispatcher/zipball/dbefd12671e8a14ec7f180cab83036ed26714bb0",
                "reference": "dbefd12671e8a14ec7f180cab83036ed26714bb0",
                "shasum": ""
            },
            "require": {
                "php": ">=7.2.0"
            },
            "type": "library",
            "extra": {
                "branch-alias": {
                    "dev-master": "1.0.x-dev"
                }
            },
            "autoload": {
                "psr-4": {
                    "Psr\\EventDispatcher\\": "src/"
                }
            },
            "notification-url": "https://packagist.org/downloads/",
            "license": [
                "MIT"
            ],
            "authors": [
                {
                    "name": "PHP-FIG",
                    "homepage": "http://www.php-fig.org/"
                }
            ],
            "description": "Standard interfaces for event handling.",
            "keywords": [
                "events",
                "psr",
                "psr-14"
            ],
            "time": "2019-01-08T18:20:26+00:00"
        },
        {
            "name": "psr/http-client",
            "version": "1.0.1",
            "source": {
                "type": "git",
                "url": "https://github.com/php-fig/http-client.git",
                "reference": "2dfb5f6c5eff0e91e20e913f8c5452ed95b86621"
            },
            "dist": {
                "type": "zip",
                "url": "https://api.github.com/repos/php-fig/http-client/zipball/2dfb5f6c5eff0e91e20e913f8c5452ed95b86621",
                "reference": "2dfb5f6c5eff0e91e20e913f8c5452ed95b86621",
                "shasum": ""
            },
            "require": {
                "php": "^7.0 || ^8.0",
                "psr/http-message": "^1.0"
            },
            "type": "library",
            "extra": {
                "branch-alias": {
                    "dev-master": "1.0.x-dev"
                }
            },
            "autoload": {
                "psr-4": {
                    "Psr\\Http\\Client\\": "src/"
                }
            },
            "notification-url": "https://packagist.org/downloads/",
            "license": [
                "MIT"
            ],
            "authors": [
                {
                    "name": "PHP-FIG",
                    "homepage": "http://www.php-fig.org/"
                }
            ],
            "description": "Common interface for HTTP clients",
            "homepage": "https://github.com/php-fig/http-client",
            "keywords": [
                "http",
                "http-client",
                "psr",
                "psr-18"
            ],
            "time": "2020-06-29T06:28:15+00:00"
        },
        {
            "name": "psr/http-factory",
            "version": "1.0.1",
            "source": {
                "type": "git",
                "url": "https://github.com/php-fig/http-factory.git",
                "reference": "12ac7fcd07e5b077433f5f2bee95b3a771bf61be"
            },
            "dist": {
                "type": "zip",
                "url": "https://api.github.com/repos/php-fig/http-factory/zipball/12ac7fcd07e5b077433f5f2bee95b3a771bf61be",
                "reference": "12ac7fcd07e5b077433f5f2bee95b3a771bf61be",
                "shasum": ""
            },
            "require": {
                "php": ">=7.0.0",
                "psr/http-message": "^1.0"
            },
            "type": "library",
            "extra": {
                "branch-alias": {
                    "dev-master": "1.0.x-dev"
                }
            },
            "autoload": {
                "psr-4": {
                    "Psr\\Http\\Message\\": "src/"
                }
            },
            "notification-url": "https://packagist.org/downloads/",
            "license": [
                "MIT"
            ],
            "authors": [
                {
                    "name": "PHP-FIG",
                    "homepage": "http://www.php-fig.org/"
                }
            ],
            "description": "Common interfaces for PSR-7 HTTP message factories",
            "keywords": [
                "factory",
                "http",
                "message",
                "psr",
                "psr-17",
                "psr-7",
                "request",
                "response"
            ],
            "time": "2019-04-30T12:38:16+00:00"
        },
        {
            "name": "psr/http-message",
            "version": "1.0.1",
            "source": {
                "type": "git",
                "url": "https://github.com/php-fig/http-message.git",
                "reference": "f6561bf28d520154e4b0ec72be95418abe6d9363"
            },
            "dist": {
                "type": "zip",
                "url": "https://api.github.com/repos/php-fig/http-message/zipball/f6561bf28d520154e4b0ec72be95418abe6d9363",
                "reference": "f6561bf28d520154e4b0ec72be95418abe6d9363",
                "shasum": ""
            },
            "require": {
                "php": ">=5.3.0"
            },
            "type": "library",
            "extra": {
                "branch-alias": {
                    "dev-master": "1.0.x-dev"
                }
            },
            "autoload": {
                "psr-4": {
                    "Psr\\Http\\Message\\": "src/"
                }
            },
            "notification-url": "https://packagist.org/downloads/",
            "license": [
                "MIT"
            ],
            "authors": [
                {
                    "name": "PHP-FIG",
                    "homepage": "http://www.php-fig.org/"
                }
            ],
            "description": "Common interface for HTTP messages",
            "homepage": "https://github.com/php-fig/http-message",
            "keywords": [
                "http",
                "http-message",
                "psr",
                "psr-7",
                "request",
                "response"
            ],
            "time": "2016-08-06T14:39:51+00:00"
        },
        {
            "name": "psr/log",
            "version": "1.1.3",
            "source": {
                "type": "git",
                "url": "https://github.com/php-fig/log.git",
                "reference": "0f73288fd15629204f9d42b7055f72dacbe811fc"
            },
            "dist": {
                "type": "zip",
                "url": "https://api.github.com/repos/php-fig/log/zipball/0f73288fd15629204f9d42b7055f72dacbe811fc",
                "reference": "0f73288fd15629204f9d42b7055f72dacbe811fc",
                "shasum": ""
            },
            "require": {
                "php": ">=5.3.0"
            },
            "type": "library",
            "extra": {
                "branch-alias": {
                    "dev-master": "1.1.x-dev"
                }
            },
            "autoload": {
                "psr-4": {
                    "Psr\\Log\\": "Psr/Log/"
                }
            },
            "notification-url": "https://packagist.org/downloads/",
            "license": [
                "MIT"
            ],
            "authors": [
                {
                    "name": "PHP-FIG",
                    "homepage": "http://www.php-fig.org/"
                }
            ],
            "description": "Common interface for logging libraries",
            "homepage": "https://github.com/php-fig/log",
            "keywords": [
                "log",
                "psr",
                "psr-3"
            ],
            "time": "2020-03-23T09:12:05+00:00"
        },
        {
            "name": "ralouphie/getallheaders",
            "version": "3.0.3",
            "source": {
                "type": "git",
                "url": "https://github.com/ralouphie/getallheaders.git",
                "reference": "120b605dfeb996808c31b6477290a714d356e822"
            },
            "dist": {
                "type": "zip",
                "url": "https://api.github.com/repos/ralouphie/getallheaders/zipball/120b605dfeb996808c31b6477290a714d356e822",
                "reference": "120b605dfeb996808c31b6477290a714d356e822",
                "shasum": ""
            },
            "require": {
                "php": ">=5.6"
            },
            "require-dev": {
                "php-coveralls/php-coveralls": "^2.1",
                "phpunit/phpunit": "^5 || ^6.5"
            },
            "type": "library",
            "autoload": {
                "files": [
                    "src/getallheaders.php"
                ]
            },
            "notification-url": "https://packagist.org/downloads/",
            "license": [
                "MIT"
            ],
            "authors": [
                {
                    "name": "Ralph Khattar",
                    "email": "ralph.khattar@gmail.com"
                }
            ],
            "description": "A polyfill for getallheaders.",
            "time": "2019-03-08T08:55:37+00:00"
        },
        {
            "name": "ramsey/collection",
            "version": "1.1.3",
            "source": {
                "type": "git",
                "url": "https://github.com/ramsey/collection.git",
                "reference": "28a5c4ab2f5111db6a60b2b4ec84057e0f43b9c1"
            },
            "dist": {
                "type": "zip",
                "url": "https://api.github.com/repos/ramsey/collection/zipball/28a5c4ab2f5111db6a60b2b4ec84057e0f43b9c1",
                "reference": "28a5c4ab2f5111db6a60b2b4ec84057e0f43b9c1",
                "shasum": ""
            },
            "require": {
                "php": "^7.2 || ^8"
            },
            "require-dev": {
                "captainhook/captainhook": "^5.3",
                "dealerdirect/phpcodesniffer-composer-installer": "^0.7.0",
                "ergebnis/composer-normalize": "^2.6",
                "fakerphp/faker": "^1.5",
                "hamcrest/hamcrest-php": "^2",
                "jangregor/phpstan-prophecy": "^0.8",
                "mockery/mockery": "^1.3",
                "phpstan/extension-installer": "^1",
                "phpstan/phpstan": "^0.12.32",
                "phpstan/phpstan-mockery": "^0.12.5",
                "phpstan/phpstan-phpunit": "^0.12.11",
                "phpunit/phpunit": "^8.5 || ^9",
                "psy/psysh": "^0.10.4",
                "slevomat/coding-standard": "^6.3",
                "squizlabs/php_codesniffer": "^3.5",
                "vimeo/psalm": "^4.4"
            },
            "type": "library",
            "autoload": {
                "psr-4": {
                    "Ramsey\\Collection\\": "src/"
                }
            },
            "notification-url": "https://packagist.org/downloads/",
            "license": [
                "MIT"
            ],
            "authors": [
                {
                    "name": "Ben Ramsey",
                    "email": "ben@benramsey.com",
                    "homepage": "https://benramsey.com"
                }
            ],
            "description": "A PHP 7.2+ library for representing and manipulating collections.",
            "keywords": [
                "array",
                "collection",
                "hash",
                "map",
                "queue",
                "set"
            ],
            "funding": [
                {
                    "url": "https://github.com/ramsey",
                    "type": "github"
                },
                {
                    "url": "https://tidelift.com/funding/github/packagist/ramsey/collection",
                    "type": "tidelift"
                }
            ],
            "time": "2021-01-21T17:40:04+00:00"
        },
        {
            "name": "ramsey/uuid",
            "version": "4.1.1",
            "source": {
                "type": "git",
                "url": "https://github.com/ramsey/uuid.git",
                "reference": "cd4032040a750077205918c86049aa0f43d22947"
            },
            "dist": {
                "type": "zip",
                "url": "https://api.github.com/repos/ramsey/uuid/zipball/cd4032040a750077205918c86049aa0f43d22947",
                "reference": "cd4032040a750077205918c86049aa0f43d22947",
                "shasum": ""
            },
            "require": {
                "brick/math": "^0.8 || ^0.9",
                "ext-json": "*",
                "php": "^7.2 || ^8",
                "ramsey/collection": "^1.0",
                "symfony/polyfill-ctype": "^1.8"
            },
            "replace": {
                "rhumsaa/uuid": "self.version"
            },
            "require-dev": {
                "codeception/aspect-mock": "^3",
                "dealerdirect/phpcodesniffer-composer-installer": "^0.6.2 || ^0.7.0",
                "doctrine/annotations": "^1.8",
                "goaop/framework": "^2",
                "mockery/mockery": "^1.3",
                "moontoast/math": "^1.1",
                "paragonie/random-lib": "^2",
                "php-mock/php-mock-mockery": "^1.3",
                "php-mock/php-mock-phpunit": "^2.5",
                "php-parallel-lint/php-parallel-lint": "^1.1",
                "phpbench/phpbench": "^0.17.1",
                "phpstan/extension-installer": "^1.0",
                "phpstan/phpstan": "^0.12",
                "phpstan/phpstan-mockery": "^0.12",
                "phpstan/phpstan-phpunit": "^0.12",
                "phpunit/phpunit": "^8.5",
                "psy/psysh": "^0.10.0",
                "slevomat/coding-standard": "^6.0",
                "squizlabs/php_codesniffer": "^3.5",
                "vimeo/psalm": "3.9.4"
            },
            "suggest": {
                "ext-bcmath": "Enables faster math with arbitrary-precision integers using BCMath.",
                "ext-ctype": "Enables faster processing of character classification using ctype functions.",
                "ext-gmp": "Enables faster math with arbitrary-precision integers using GMP.",
                "ext-uuid": "Enables the use of PeclUuidTimeGenerator and PeclUuidRandomGenerator.",
                "paragonie/random-lib": "Provides RandomLib for use with the RandomLibAdapter",
                "ramsey/uuid-doctrine": "Allows the use of Ramsey\\Uuid\\Uuid as Doctrine field type."
            },
            "type": "library",
            "extra": {
                "branch-alias": {
                    "dev-master": "4.x-dev"
                }
            },
            "autoload": {
                "psr-4": {
                    "Ramsey\\Uuid\\": "src/"
                },
                "files": [
                    "src/functions.php"
                ]
            },
            "notification-url": "https://packagist.org/downloads/",
            "license": [
                "MIT"
            ],
            "description": "A PHP library for generating and working with universally unique identifiers (UUIDs).",
            "homepage": "https://github.com/ramsey/uuid",
            "keywords": [
                "guid",
                "identifier",
                "uuid"
            ],
            "funding": [
                {
                    "url": "https://github.com/ramsey",
                    "type": "github"
                }
            ],
            "time": "2020-08-18T17:17:46+00:00"
        },
        {
            "name": "react/promise",
            "version": "v2.8.0",
            "source": {
                "type": "git",
                "url": "https://github.com/reactphp/promise.git",
                "reference": "f3cff96a19736714524ca0dd1d4130de73dbbbc4"
            },
            "dist": {
                "type": "zip",
                "url": "https://api.github.com/repos/reactphp/promise/zipball/f3cff96a19736714524ca0dd1d4130de73dbbbc4",
                "reference": "f3cff96a19736714524ca0dd1d4130de73dbbbc4",
                "shasum": ""
            },
            "require": {
                "php": ">=5.4.0"
            },
            "require-dev": {
                "phpunit/phpunit": "^7.0 || ^6.5 || ^5.7 || ^4.8.36"
            },
            "type": "library",
            "autoload": {
                "psr-4": {
                    "React\\Promise\\": "src/"
                },
                "files": [
                    "src/functions_include.php"
                ]
            },
            "notification-url": "https://packagist.org/downloads/",
            "license": [
                "MIT"
            ],
            "authors": [
                {
                    "name": "Jan Sorgalla",
                    "email": "jsorgalla@gmail.com"
                }
            ],
            "description": "A lightweight implementation of CommonJS Promises/A for PHP",
            "keywords": [
                "promise",
                "promises"
            ],
            "time": "2020-05-12T15:16:56+00:00"
        },
        {
            "name": "seld/jsonlint",
            "version": "1.8.3",
            "source": {
                "type": "git",
                "url": "https://github.com/Seldaek/jsonlint.git",
                "reference": "9ad6ce79c342fbd44df10ea95511a1b24dee5b57"
            },
            "dist": {
                "type": "zip",
                "url": "https://api.github.com/repos/Seldaek/jsonlint/zipball/9ad6ce79c342fbd44df10ea95511a1b24dee5b57",
                "reference": "9ad6ce79c342fbd44df10ea95511a1b24dee5b57",
                "shasum": ""
            },
            "require": {
                "php": "^5.3 || ^7.0 || ^8.0"
            },
            "require-dev": {
                "phpunit/phpunit": "^4.8.35 || ^5.7 || ^6.0"
            },
            "bin": [
                "bin/jsonlint"
            ],
            "type": "library",
            "autoload": {
                "psr-4": {
                    "Seld\\JsonLint\\": "src/Seld/JsonLint/"
                }
            },
            "notification-url": "https://packagist.org/downloads/",
            "license": [
                "MIT"
            ],
            "authors": [
                {
                    "name": "Jordi Boggiano",
                    "email": "j.boggiano@seld.be",
                    "homepage": "http://seld.be"
                }
            ],
            "description": "JSON Linter",
            "keywords": [
                "json",
                "linter",
                "parser",
                "validator"
            ],
            "funding": [
                {
                    "url": "https://github.com/Seldaek",
                    "type": "github"
                },
                {
                    "url": "https://tidelift.com/funding/github/packagist/seld/jsonlint",
                    "type": "tidelift"
                }
            ],
            "time": "2020-11-11T09:19:24+00:00"
        },
        {
            "name": "seld/phar-utils",
            "version": "1.1.1",
            "source": {
                "type": "git",
                "url": "https://github.com/Seldaek/phar-utils.git",
                "reference": "8674b1d84ffb47cc59a101f5d5a3b61e87d23796"
            },
            "dist": {
                "type": "zip",
                "url": "https://api.github.com/repos/Seldaek/phar-utils/zipball/8674b1d84ffb47cc59a101f5d5a3b61e87d23796",
                "reference": "8674b1d84ffb47cc59a101f5d5a3b61e87d23796",
                "shasum": ""
            },
            "require": {
                "php": ">=5.3"
            },
            "type": "library",
            "extra": {
                "branch-alias": {
                    "dev-master": "1.x-dev"
                }
            },
            "autoload": {
                "psr-4": {
                    "Seld\\PharUtils\\": "src/"
                }
            },
            "notification-url": "https://packagist.org/downloads/",
            "license": [
                "MIT"
            ],
            "authors": [
                {
                    "name": "Jordi Boggiano",
                    "email": "j.boggiano@seld.be"
                }
            ],
            "description": "PHAR file format utilities, for when PHP phars you up",
            "keywords": [
                "phar"
            ],
            "time": "2020-07-07T18:42:57+00:00"
        },
        {
            "name": "spomky-labs/aes-key-wrap",
            "version": "v6.0.0",
            "source": {
                "type": "git",
                "url": "https://github.com/Spomky-Labs/aes-key-wrap.git",
                "reference": "97388255a37ad6fb1ed332d07e61fa2b7bb62e0d"
            },
            "dist": {
                "type": "zip",
                "url": "https://api.github.com/repos/Spomky-Labs/aes-key-wrap/zipball/97388255a37ad6fb1ed332d07e61fa2b7bb62e0d",
                "reference": "97388255a37ad6fb1ed332d07e61fa2b7bb62e0d",
                "shasum": ""
            },
            "require": {
                "ext-mbstring": "*",
                "lib-openssl": "*",
                "php": ">=7.2",
                "thecodingmachine/safe": "^1.1"
            },
            "require-dev": {
                "php-coveralls/php-coveralls": "^2.0",
                "phpstan/phpstan": "^0.12",
                "phpstan/phpstan-beberlei-assert": "^0.12",
                "phpstan/phpstan-deprecation-rules": "^0.12",
                "phpstan/phpstan-phpunit": "^0.12",
                "phpstan/phpstan-strict-rules": "^0.12",
                "phpunit/phpunit": "^7.0|^8.0|^9.0",
                "thecodingmachine/phpstan-safe-rule": "^1.0"
            },
            "type": "library",
            "extra": {
                "branch-alias": {
                    "dev-master": "5.0.x-dev"
                }
            },
            "autoload": {
                "psr-4": {
                    "AESKW\\": "src/"
                }
            },
            "notification-url": "https://packagist.org/downloads/",
            "license": [
                "MIT"
            ],
            "authors": [
                {
                    "name": "Florent Morselli",
                    "homepage": "https://github.com/Spomky-Labs/aes-key-wrap/contributors"
                }
            ],
            "description": "AES Key Wrap for PHP.",
            "homepage": "https://github.com/Spomky-Labs/aes-key-wrap",
            "keywords": [
                "A128KW",
                "A192KW",
                "A256KW",
                "RFC3394",
                "RFC5649",
                "aes",
                "key",
                "padding",
                "wrap"
            ],
            "time": "2020-08-01T14:07:55+00:00"
        },
        {
            "name": "spomky-labs/base64url",
            "version": "v2.0.4",
            "source": {
                "type": "git",
                "url": "https://github.com/Spomky-Labs/base64url.git",
                "reference": "7752ce931ec285da4ed1f4c5aa27e45e097be61d"
            },
            "dist": {
                "type": "zip",
                "url": "https://api.github.com/repos/Spomky-Labs/base64url/zipball/7752ce931ec285da4ed1f4c5aa27e45e097be61d",
                "reference": "7752ce931ec285da4ed1f4c5aa27e45e097be61d",
                "shasum": ""
            },
            "require": {
                "php": ">=7.1"
            },
            "require-dev": {
                "phpstan/extension-installer": "^1.0",
                "phpstan/phpstan": "^0.11|^0.12",
                "phpstan/phpstan-beberlei-assert": "^0.11|^0.12",
                "phpstan/phpstan-deprecation-rules": "^0.11|^0.12",
                "phpstan/phpstan-phpunit": "^0.11|^0.12",
                "phpstan/phpstan-strict-rules": "^0.11|^0.12"
            },
            "type": "library",
            "autoload": {
                "psr-4": {
                    "Base64Url\\": "src/"
                }
            },
            "notification-url": "https://packagist.org/downloads/",
            "license": [
                "MIT"
            ],
            "authors": [
                {
                    "name": "Florent Morselli",
                    "homepage": "https://github.com/Spomky-Labs/base64url/contributors"
                }
            ],
            "description": "Base 64 URL Safe Encoding/Decoding PHP Library",
            "homepage": "https://github.com/Spomky-Labs/base64url",
            "keywords": [
                "base64",
                "rfc4648",
                "safe",
                "url"
            ],
            "funding": [
                {
                    "url": "https://github.com/Spomky",
                    "type": "github"
                },
                {
                    "url": "https://www.patreon.com/FlorentMorselli",
                    "type": "patreon"
                }
            ],
            "time": "2020-11-03T09:10:25+00:00"
        },
        {
            "name": "symfony/config",
            "version": "v5.2.4",
            "source": {
                "type": "git",
                "url": "https://github.com/symfony/config.git",
                "reference": "212d54675bf203ff8aef7d8cee8eecfb72f4a263"
            },
            "dist": {
                "type": "zip",
                "url": "https://api.github.com/repos/symfony/config/zipball/212d54675bf203ff8aef7d8cee8eecfb72f4a263",
                "reference": "212d54675bf203ff8aef7d8cee8eecfb72f4a263",
                "shasum": ""
            },
            "require": {
                "php": ">=7.2.5",
                "symfony/deprecation-contracts": "^2.1",
                "symfony/filesystem": "^4.4|^5.0",
                "symfony/polyfill-ctype": "~1.8",
                "symfony/polyfill-php80": "^1.15"
            },
            "conflict": {
                "symfony/finder": "<4.4"
            },
            "require-dev": {
                "symfony/event-dispatcher": "^4.4|^5.0",
                "symfony/finder": "^4.4|^5.0",
                "symfony/messenger": "^4.4|^5.0",
                "symfony/service-contracts": "^1.1|^2",
                "symfony/yaml": "^4.4|^5.0"
            },
            "suggest": {
                "symfony/yaml": "To use the yaml reference dumper"
            },
            "type": "library",
            "autoload": {
                "psr-4": {
                    "Symfony\\Component\\Config\\": ""
                },
                "exclude-from-classmap": [
                    "/Tests/"
                ]
            },
            "notification-url": "https://packagist.org/downloads/",
            "license": [
                "MIT"
            ],
            "authors": [
                {
                    "name": "Fabien Potencier",
                    "email": "fabien@symfony.com"
                },
                {
                    "name": "Symfony Community",
                    "homepage": "https://symfony.com/contributors"
                }
            ],
            "description": "Helps you find, load, combine, autofill and validate configuration values of any kind",
            "homepage": "https://symfony.com",
            "funding": [
                {
                    "url": "https://symfony.com/sponsor",
                    "type": "custom"
                },
                {
                    "url": "https://github.com/fabpot",
                    "type": "github"
                },
                {
                    "url": "https://tidelift.com/funding/github/packagist/symfony/symfony",
                    "type": "tidelift"
                }
            ],
            "time": "2021-02-23T23:58:19+00:00"
        },
        {
            "name": "symfony/console",
            "version": "v4.4.21",
            "source": {
                "type": "git",
                "url": "https://github.com/symfony/console.git",
                "reference": "1ba4560dbbb9fcf5ae28b61f71f49c678086cf23"
            },
            "dist": {
                "type": "zip",
                "url": "https://api.github.com/repos/symfony/console/zipball/1ba4560dbbb9fcf5ae28b61f71f49c678086cf23",
                "reference": "1ba4560dbbb9fcf5ae28b61f71f49c678086cf23",
                "shasum": ""
            },
            "require": {
                "php": ">=7.1.3",
                "symfony/polyfill-mbstring": "~1.0",
                "symfony/polyfill-php73": "^1.8",
                "symfony/polyfill-php80": "^1.15",
                "symfony/service-contracts": "^1.1|^2"
            },
            "conflict": {
                "symfony/dependency-injection": "<3.4",
                "symfony/event-dispatcher": "<4.3|>=5",
                "symfony/lock": "<4.4",
                "symfony/process": "<3.3"
            },
            "provide": {
                "psr/log-implementation": "1.0"
            },
            "require-dev": {
                "psr/log": "~1.0",
                "symfony/config": "^3.4|^4.0|^5.0",
                "symfony/dependency-injection": "^3.4|^4.0|^5.0",
                "symfony/event-dispatcher": "^4.3",
                "symfony/lock": "^4.4|^5.0",
                "symfony/process": "^3.4|^4.0|^5.0",
                "symfony/var-dumper": "^4.3|^5.0"
            },
            "suggest": {
                "psr/log": "For using the console logger",
                "symfony/event-dispatcher": "",
                "symfony/lock": "",
                "symfony/process": ""
            },
            "type": "library",
            "autoload": {
                "psr-4": {
                    "Symfony\\Component\\Console\\": ""
                },
                "exclude-from-classmap": [
                    "/Tests/"
                ]
            },
            "notification-url": "https://packagist.org/downloads/",
            "license": [
                "MIT"
            ],
            "authors": [
                {
                    "name": "Fabien Potencier",
                    "email": "fabien@symfony.com"
                },
                {
                    "name": "Symfony Community",
                    "homepage": "https://symfony.com/contributors"
                }
            ],
            "description": "Eases the creation of beautiful and testable command line interfaces",
            "homepage": "https://symfony.com",
            "funding": [
                {
                    "url": "https://symfony.com/sponsor",
                    "type": "custom"
                },
                {
                    "url": "https://github.com/fabpot",
                    "type": "github"
                },
                {
                    "url": "https://tidelift.com/funding/github/packagist/symfony/symfony",
                    "type": "tidelift"
                }
            ],
            "time": "2021-03-26T09:23:24+00:00"
        },
        {
            "name": "symfony/css-selector",
            "version": "v5.2.4",
            "source": {
                "type": "git",
                "url": "https://github.com/symfony/css-selector.git",
                "reference": "f65f217b3314504a1ec99c2d6ef69016bb13490f"
            },
            "dist": {
                "type": "zip",
                "url": "https://api.github.com/repos/symfony/css-selector/zipball/f65f217b3314504a1ec99c2d6ef69016bb13490f",
                "reference": "f65f217b3314504a1ec99c2d6ef69016bb13490f",
                "shasum": ""
            },
            "require": {
                "php": ">=7.2.5"
            },
            "type": "library",
            "autoload": {
                "psr-4": {
                    "Symfony\\Component\\CssSelector\\": ""
                },
                "exclude-from-classmap": [
                    "/Tests/"
                ]
            },
            "notification-url": "https://packagist.org/downloads/",
            "license": [
                "MIT"
            ],
            "authors": [
                {
                    "name": "Fabien Potencier",
                    "email": "fabien@symfony.com"
                },
                {
                    "name": "Jean-François Simon",
                    "email": "jeanfrancois.simon@sensiolabs.com"
                },
                {
                    "name": "Symfony Community",
                    "homepage": "https://symfony.com/contributors"
                }
            ],
            "description": "Converts CSS selectors to XPath expressions",
            "homepage": "https://symfony.com",
            "funding": [
                {
                    "url": "https://symfony.com/sponsor",
                    "type": "custom"
                },
                {
                    "url": "https://github.com/fabpot",
                    "type": "github"
                },
                {
                    "url": "https://tidelift.com/funding/github/packagist/symfony/symfony",
                    "type": "tidelift"
                }
            ],
            "time": "2021-01-27T10:01:46+00:00"
        },
        {
            "name": "symfony/debug",
            "version": "v4.4.20",
            "source": {
                "type": "git",
                "url": "https://github.com/symfony/debug.git",
                "reference": "157bbec4fd773bae53c5483c50951a5530a2cc16"
            },
            "dist": {
                "type": "zip",
                "url": "https://api.github.com/repos/symfony/debug/zipball/157bbec4fd773bae53c5483c50951a5530a2cc16",
                "reference": "157bbec4fd773bae53c5483c50951a5530a2cc16",
                "shasum": ""
            },
            "require": {
                "php": ">=7.1.3",
                "psr/log": "~1.0",
                "symfony/polyfill-php80": "^1.15"
            },
            "conflict": {
                "symfony/http-kernel": "<3.4"
            },
            "require-dev": {
                "symfony/http-kernel": "^3.4|^4.0|^5.0"
            },
            "type": "library",
            "autoload": {
                "psr-4": {
                    "Symfony\\Component\\Debug\\": ""
                },
                "exclude-from-classmap": [
                    "/Tests/"
                ]
            },
            "notification-url": "https://packagist.org/downloads/",
            "license": [
                "MIT"
            ],
            "authors": [
                {
                    "name": "Fabien Potencier",
                    "email": "fabien@symfony.com"
                },
                {
                    "name": "Symfony Community",
                    "homepage": "https://symfony.com/contributors"
                }
            ],
            "description": "Provides tools to ease debugging PHP code",
            "homepage": "https://symfony.com",
            "funding": [
                {
                    "url": "https://symfony.com/sponsor",
                    "type": "custom"
                },
                {
                    "url": "https://github.com/fabpot",
                    "type": "github"
                },
                {
                    "url": "https://tidelift.com/funding/github/packagist/symfony/symfony",
                    "type": "tidelift"
                }
            ],
            "time": "2021-01-28T16:54:48+00:00"
        },
        {
            "name": "symfony/dependency-injection",
            "version": "v5.2.6",
            "source": {
                "type": "git",
                "url": "https://github.com/symfony/dependency-injection.git",
                "reference": "1e66194bed2a69fa395d26bf1067e5e34483afac"
            },
            "dist": {
                "type": "zip",
                "url": "https://api.github.com/repos/symfony/dependency-injection/zipball/1e66194bed2a69fa395d26bf1067e5e34483afac",
                "reference": "1e66194bed2a69fa395d26bf1067e5e34483afac",
                "shasum": ""
            },
            "require": {
                "php": ">=7.2.5",
                "psr/container": "^1.0",
                "symfony/deprecation-contracts": "^2.1",
                "symfony/polyfill-php80": "^1.15",
                "symfony/service-contracts": "^1.1.6|^2"
            },
            "conflict": {
                "symfony/config": "<5.1",
                "symfony/finder": "<4.4",
                "symfony/proxy-manager-bridge": "<4.4",
                "symfony/yaml": "<4.4"
            },
            "provide": {
                "psr/container-implementation": "1.0",
                "symfony/service-implementation": "1.0|2.0"
            },
            "require-dev": {
                "symfony/config": "^5.1",
                "symfony/expression-language": "^4.4|^5.0",
                "symfony/yaml": "^4.4|^5.0"
            },
            "suggest": {
                "symfony/config": "",
                "symfony/expression-language": "For using expressions in service container configuration",
                "symfony/finder": "For using double-star glob patterns or when GLOB_BRACE portability is required",
                "symfony/proxy-manager-bridge": "Generate service proxies to lazy load them",
                "symfony/yaml": ""
            },
            "type": "library",
            "autoload": {
                "psr-4": {
                    "Symfony\\Component\\DependencyInjection\\": ""
                },
                "exclude-from-classmap": [
                    "/Tests/"
                ]
            },
            "notification-url": "https://packagist.org/downloads/",
            "license": [
                "MIT"
            ],
            "authors": [
                {
                    "name": "Fabien Potencier",
                    "email": "fabien@symfony.com"
                },
                {
                    "name": "Symfony Community",
                    "homepage": "https://symfony.com/contributors"
                }
            ],
            "description": "Allows you to standardize and centralize the way objects are constructed in your application",
            "homepage": "https://symfony.com",
            "funding": [
                {
                    "url": "https://symfony.com/sponsor",
                    "type": "custom"
                },
                {
                    "url": "https://github.com/fabpot",
                    "type": "github"
                },
                {
                    "url": "https://tidelift.com/funding/github/packagist/symfony/symfony",
                    "type": "tidelift"
                }
            ],
            "time": "2021-03-22T11:10:24+00:00"
        },
        {
            "name": "symfony/deprecation-contracts",
            "version": "v2.2.0",
            "source": {
                "type": "git",
                "url": "https://github.com/symfony/deprecation-contracts.git",
                "reference": "5fa56b4074d1ae755beb55617ddafe6f5d78f665"
            },
            "dist": {
                "type": "zip",
                "url": "https://api.github.com/repos/symfony/deprecation-contracts/zipball/5fa56b4074d1ae755beb55617ddafe6f5d78f665",
                "reference": "5fa56b4074d1ae755beb55617ddafe6f5d78f665",
                "shasum": ""
            },
            "require": {
                "php": ">=7.1"
            },
            "type": "library",
            "extra": {
                "branch-alias": {
                    "dev-master": "2.2-dev"
                },
                "thanks": {
                    "name": "symfony/contracts",
                    "url": "https://github.com/symfony/contracts"
                }
            },
            "autoload": {
                "files": [
                    "function.php"
                ]
            },
            "notification-url": "https://packagist.org/downloads/",
            "license": [
                "MIT"
            ],
            "authors": [
                {
                    "name": "Nicolas Grekas",
                    "email": "p@tchwork.com"
                },
                {
                    "name": "Symfony Community",
                    "homepage": "https://symfony.com/contributors"
                }
            ],
            "description": "A generic function and convention to trigger deprecation notices",
            "homepage": "https://symfony.com",
            "funding": [
                {
                    "url": "https://symfony.com/sponsor",
                    "type": "custom"
                },
                {
                    "url": "https://github.com/fabpot",
                    "type": "github"
                },
                {
                    "url": "https://tidelift.com/funding/github/packagist/symfony/symfony",
                    "type": "tidelift"
                }
            ],
            "time": "2020-09-07T11:33:47+00:00"
        },
        {
            "name": "symfony/error-handler",
            "version": "v4.4.21",
            "source": {
                "type": "git",
                "url": "https://github.com/symfony/error-handler.git",
                "reference": "48e81a375525872e788c2418430f54150d935810"
            },
            "dist": {
                "type": "zip",
                "url": "https://api.github.com/repos/symfony/error-handler/zipball/48e81a375525872e788c2418430f54150d935810",
                "reference": "48e81a375525872e788c2418430f54150d935810",
                "shasum": ""
            },
            "require": {
                "php": ">=7.1.3",
                "psr/log": "~1.0",
                "symfony/debug": "^4.4.5",
                "symfony/polyfill-php80": "^1.15",
                "symfony/var-dumper": "^4.4|^5.0"
            },
            "require-dev": {
                "symfony/http-kernel": "^4.4|^5.0",
                "symfony/serializer": "^4.4|^5.0"
            },
            "type": "library",
            "autoload": {
                "psr-4": {
                    "Symfony\\Component\\ErrorHandler\\": ""
                },
                "exclude-from-classmap": [
                    "/Tests/"
                ]
            },
            "notification-url": "https://packagist.org/downloads/",
            "license": [
                "MIT"
            ],
            "authors": [
                {
                    "name": "Fabien Potencier",
                    "email": "fabien@symfony.com"
                },
                {
                    "name": "Symfony Community",
                    "homepage": "https://symfony.com/contributors"
                }
            ],
            "description": "Provides tools to manage errors and ease debugging PHP code",
            "homepage": "https://symfony.com",
            "funding": [
                {
                    "url": "https://symfony.com/sponsor",
                    "type": "custom"
                },
                {
                    "url": "https://github.com/fabpot",
                    "type": "github"
                },
                {
                    "url": "https://tidelift.com/funding/github/packagist/symfony/symfony",
                    "type": "tidelift"
                }
            ],
            "time": "2021-03-08T10:28:40+00:00"
        },
        {
            "name": "symfony/event-dispatcher",
            "version": "v4.4.20",
            "source": {
                "type": "git",
                "url": "https://github.com/symfony/event-dispatcher.git",
                "reference": "c352647244bd376bf7d31efbd5401f13f50dad0c"
            },
            "dist": {
                "type": "zip",
                "url": "https://api.github.com/repos/symfony/event-dispatcher/zipball/c352647244bd376bf7d31efbd5401f13f50dad0c",
                "reference": "c352647244bd376bf7d31efbd5401f13f50dad0c",
                "shasum": ""
            },
            "require": {
                "php": ">=7.1.3",
                "symfony/event-dispatcher-contracts": "^1.1"
            },
            "conflict": {
                "symfony/dependency-injection": "<3.4"
            },
            "provide": {
                "psr/event-dispatcher-implementation": "1.0",
                "symfony/event-dispatcher-implementation": "1.1"
            },
            "require-dev": {
                "psr/log": "~1.0",
                "symfony/config": "^3.4|^4.0|^5.0",
                "symfony/dependency-injection": "^3.4|^4.0|^5.0",
                "symfony/error-handler": "~3.4|~4.4",
                "symfony/expression-language": "^3.4|^4.0|^5.0",
                "symfony/http-foundation": "^3.4|^4.0|^5.0",
                "symfony/service-contracts": "^1.1|^2",
                "symfony/stopwatch": "^3.4|^4.0|^5.0"
            },
            "suggest": {
                "symfony/dependency-injection": "",
                "symfony/http-kernel": ""
            },
            "type": "library",
            "autoload": {
                "psr-4": {
                    "Symfony\\Component\\EventDispatcher\\": ""
                },
                "exclude-from-classmap": [
                    "/Tests/"
                ]
            },
            "notification-url": "https://packagist.org/downloads/",
            "license": [
                "MIT"
            ],
            "authors": [
                {
                    "name": "Fabien Potencier",
                    "email": "fabien@symfony.com"
                },
                {
                    "name": "Symfony Community",
                    "homepage": "https://symfony.com/contributors"
                }
            ],
            "description": "Provides tools that allow your application components to communicate with each other by dispatching events and listening to them",
            "homepage": "https://symfony.com",
            "funding": [
                {
                    "url": "https://symfony.com/sponsor",
                    "type": "custom"
                },
                {
                    "url": "https://github.com/fabpot",
                    "type": "github"
                },
                {
                    "url": "https://tidelift.com/funding/github/packagist/symfony/symfony",
                    "type": "tidelift"
                }
            ],
            "time": "2021-01-27T09:09:26+00:00"
        },
        {
            "name": "symfony/event-dispatcher-contracts",
            "version": "v1.1.9",
            "source": {
                "type": "git",
                "url": "https://github.com/symfony/event-dispatcher-contracts.git",
                "reference": "84e23fdcd2517bf37aecbd16967e83f0caee25a7"
            },
            "dist": {
                "type": "zip",
                "url": "https://api.github.com/repos/symfony/event-dispatcher-contracts/zipball/84e23fdcd2517bf37aecbd16967e83f0caee25a7",
                "reference": "84e23fdcd2517bf37aecbd16967e83f0caee25a7",
                "shasum": ""
            },
            "require": {
                "php": ">=7.1.3"
            },
            "suggest": {
                "psr/event-dispatcher": "",
                "symfony/event-dispatcher-implementation": ""
            },
            "type": "library",
            "extra": {
                "branch-alias": {
                    "dev-master": "1.1-dev"
                },
                "thanks": {
                    "name": "symfony/contracts",
                    "url": "https://github.com/symfony/contracts"
                }
            },
            "autoload": {
                "psr-4": {
                    "Symfony\\Contracts\\EventDispatcher\\": ""
                }
            },
            "notification-url": "https://packagist.org/downloads/",
            "license": [
                "MIT"
            ],
            "authors": [
                {
                    "name": "Nicolas Grekas",
                    "email": "p@tchwork.com"
                },
                {
                    "name": "Symfony Community",
                    "homepage": "https://symfony.com/contributors"
                }
            ],
            "description": "Generic abstractions related to dispatching event",
            "homepage": "https://symfony.com",
            "keywords": [
                "abstractions",
                "contracts",
                "decoupling",
                "interfaces",
                "interoperability",
                "standards"
            ],
            "funding": [
                {
                    "url": "https://symfony.com/sponsor",
                    "type": "custom"
                },
                {
                    "url": "https://github.com/fabpot",
                    "type": "github"
                },
                {
                    "url": "https://tidelift.com/funding/github/packagist/symfony/symfony",
                    "type": "tidelift"
                }
            ],
            "time": "2020-07-06T13:19:58+00:00"
        },
        {
            "name": "symfony/filesystem",
            "version": "v5.2.6",
            "source": {
                "type": "git",
                "url": "https://github.com/symfony/filesystem.git",
                "reference": "8c86a82f51658188119e62cff0a050a12d09836f"
            },
            "dist": {
                "type": "zip",
                "url": "https://api.github.com/repos/symfony/filesystem/zipball/8c86a82f51658188119e62cff0a050a12d09836f",
                "reference": "8c86a82f51658188119e62cff0a050a12d09836f",
                "shasum": ""
            },
            "require": {
                "php": ">=7.2.5",
                "symfony/polyfill-ctype": "~1.8"
            },
            "type": "library",
            "autoload": {
                "psr-4": {
                    "Symfony\\Component\\Filesystem\\": ""
                },
                "exclude-from-classmap": [
                    "/Tests/"
                ]
            },
            "notification-url": "https://packagist.org/downloads/",
            "license": [
                "MIT"
            ],
            "authors": [
                {
                    "name": "Fabien Potencier",
                    "email": "fabien@symfony.com"
                },
                {
                    "name": "Symfony Community",
                    "homepage": "https://symfony.com/contributors"
                }
            ],
            "description": "Provides basic utilities for the filesystem",
            "homepage": "https://symfony.com",
            "funding": [
                {
                    "url": "https://symfony.com/sponsor",
                    "type": "custom"
                },
                {
                    "url": "https://github.com/fabpot",
                    "type": "github"
                },
                {
                    "url": "https://tidelift.com/funding/github/packagist/symfony/symfony",
                    "type": "tidelift"
                }
            ],
            "time": "2021-03-28T14:30:26+00:00"
        },
        {
            "name": "symfony/finder",
            "version": "v5.2.4",
            "source": {
                "type": "git",
                "url": "https://github.com/symfony/finder.git",
                "reference": "0d639a0943822626290d169965804f79400e6a04"
            },
            "dist": {
                "type": "zip",
                "url": "https://api.github.com/repos/symfony/finder/zipball/0d639a0943822626290d169965804f79400e6a04",
                "reference": "0d639a0943822626290d169965804f79400e6a04",
                "shasum": ""
            },
            "require": {
                "php": ">=7.2.5"
            },
            "type": "library",
            "autoload": {
                "psr-4": {
                    "Symfony\\Component\\Finder\\": ""
                },
                "exclude-from-classmap": [
                    "/Tests/"
                ]
            },
            "notification-url": "https://packagist.org/downloads/",
            "license": [
                "MIT"
            ],
            "authors": [
                {
                    "name": "Fabien Potencier",
                    "email": "fabien@symfony.com"
                },
                {
                    "name": "Symfony Community",
                    "homepage": "https://symfony.com/contributors"
                }
            ],
            "description": "Finds files and directories via an intuitive fluent interface",
            "homepage": "https://symfony.com",
            "funding": [
                {
                    "url": "https://symfony.com/sponsor",
                    "type": "custom"
                },
                {
                    "url": "https://github.com/fabpot",
                    "type": "github"
                },
                {
                    "url": "https://tidelift.com/funding/github/packagist/symfony/symfony",
                    "type": "tidelift"
                }
            ],
            "time": "2021-02-15T18:55:04+00:00"
        },
        {
            "name": "symfony/http-client-contracts",
            "version": "v2.3.1",
            "source": {
                "type": "git",
                "url": "https://github.com/symfony/http-client-contracts.git",
                "reference": "41db680a15018f9c1d4b23516059633ce280ca33"
            },
            "dist": {
                "type": "zip",
                "url": "https://api.github.com/repos/symfony/http-client-contracts/zipball/41db680a15018f9c1d4b23516059633ce280ca33",
                "reference": "41db680a15018f9c1d4b23516059633ce280ca33",
                "shasum": ""
            },
            "require": {
                "php": ">=7.2.5"
            },
            "suggest": {
                "symfony/http-client-implementation": ""
            },
            "type": "library",
            "extra": {
                "branch-version": "2.3",
                "branch-alias": {
                    "dev-main": "2.3-dev"
                },
                "thanks": {
                    "name": "symfony/contracts",
                    "url": "https://github.com/symfony/contracts"
                }
            },
            "autoload": {
                "psr-4": {
                    "Symfony\\Contracts\\HttpClient\\": ""
                }
            },
            "notification-url": "https://packagist.org/downloads/",
            "license": [
                "MIT"
            ],
            "authors": [
                {
                    "name": "Nicolas Grekas",
                    "email": "p@tchwork.com"
                },
                {
                    "name": "Symfony Community",
                    "homepage": "https://symfony.com/contributors"
                }
            ],
            "description": "Generic abstractions related to HTTP clients",
            "homepage": "https://symfony.com",
            "keywords": [
                "abstractions",
                "contracts",
                "decoupling",
                "interfaces",
                "interoperability",
                "standards"
            ],
            "funding": [
                {
                    "url": "https://symfony.com/sponsor",
                    "type": "custom"
                },
                {
                    "url": "https://github.com/fabpot",
                    "type": "github"
                },
                {
                    "url": "https://tidelift.com/funding/github/packagist/symfony/symfony",
                    "type": "tidelift"
                }
            ],
            "time": "2020-10-14T17:08:19+00:00"
        },
        {
            "name": "symfony/http-foundation",
            "version": "v5.2.4",
            "source": {
                "type": "git",
                "url": "https://github.com/symfony/http-foundation.git",
                "reference": "54499baea7f7418bce7b5ec92770fd0799e8e9bf"
            },
            "dist": {
                "type": "zip",
                "url": "https://api.github.com/repos/symfony/http-foundation/zipball/54499baea7f7418bce7b5ec92770fd0799e8e9bf",
                "reference": "54499baea7f7418bce7b5ec92770fd0799e8e9bf",
                "shasum": ""
            },
            "require": {
                "php": ">=7.2.5",
                "symfony/deprecation-contracts": "^2.1",
                "symfony/polyfill-mbstring": "~1.1",
                "symfony/polyfill-php80": "^1.15"
            },
            "require-dev": {
                "predis/predis": "~1.0",
                "symfony/cache": "^4.4|^5.0",
                "symfony/expression-language": "^4.4|^5.0",
                "symfony/mime": "^4.4|^5.0"
            },
            "suggest": {
                "symfony/mime": "To use the file extension guesser"
            },
            "type": "library",
            "autoload": {
                "psr-4": {
                    "Symfony\\Component\\HttpFoundation\\": ""
                },
                "exclude-from-classmap": [
                    "/Tests/"
                ]
            },
            "notification-url": "https://packagist.org/downloads/",
            "license": [
                "MIT"
            ],
            "authors": [
                {
                    "name": "Fabien Potencier",
                    "email": "fabien@symfony.com"
                },
                {
                    "name": "Symfony Community",
                    "homepage": "https://symfony.com/contributors"
                }
            ],
            "description": "Defines an object-oriented layer for the HTTP specification",
            "homepage": "https://symfony.com",
            "funding": [
                {
                    "url": "https://symfony.com/sponsor",
                    "type": "custom"
                },
                {
                    "url": "https://github.com/fabpot",
                    "type": "github"
                },
                {
                    "url": "https://tidelift.com/funding/github/packagist/symfony/symfony",
                    "type": "tidelift"
                }
            ],
            "time": "2021-02-25T17:16:57+00:00"
        },
        {
            "name": "symfony/http-kernel",
            "version": "v4.4.21",
            "source": {
                "type": "git",
                "url": "https://github.com/symfony/http-kernel.git",
                "reference": "0248214120d00c5f44f1cd5d9ad65f0b38459333"
            },
            "dist": {
                "type": "zip",
                "url": "https://api.github.com/repos/symfony/http-kernel/zipball/0248214120d00c5f44f1cd5d9ad65f0b38459333",
                "reference": "0248214120d00c5f44f1cd5d9ad65f0b38459333",
                "shasum": ""
            },
            "require": {
                "php": ">=7.1.3",
                "psr/log": "~1.0",
                "symfony/error-handler": "^4.4",
                "symfony/event-dispatcher": "^4.4",
                "symfony/http-client-contracts": "^1.1|^2",
                "symfony/http-foundation": "^4.4|^5.0",
                "symfony/polyfill-ctype": "^1.8",
                "symfony/polyfill-php73": "^1.9",
                "symfony/polyfill-php80": "^1.15"
            },
            "conflict": {
                "symfony/browser-kit": "<4.3",
                "symfony/config": "<3.4",
                "symfony/console": ">=5",
                "symfony/dependency-injection": "<4.3",
                "symfony/translation": "<4.2",
                "twig/twig": "<1.43|<2.13,>=2"
            },
            "provide": {
                "psr/log-implementation": "1.0"
            },
            "require-dev": {
                "psr/cache": "^1.0|^2.0|^3.0",
                "symfony/browser-kit": "^4.3|^5.0",
                "symfony/config": "^3.4|^4.0|^5.0",
                "symfony/console": "^3.4|^4.0",
                "symfony/css-selector": "^3.4|^4.0|^5.0",
                "symfony/dependency-injection": "^4.3|^5.0",
                "symfony/dom-crawler": "^3.4|^4.0|^5.0",
                "symfony/expression-language": "^3.4|^4.0|^5.0",
                "symfony/finder": "^3.4|^4.0|^5.0",
                "symfony/process": "^3.4|^4.0|^5.0",
                "symfony/routing": "^3.4|^4.0|^5.0",
                "symfony/stopwatch": "^3.4|^4.0|^5.0",
                "symfony/templating": "^3.4|^4.0|^5.0",
                "symfony/translation": "^4.2|^5.0",
                "symfony/translation-contracts": "^1.1|^2",
                "twig/twig": "^1.43|^2.13|^3.0.4"
            },
            "suggest": {
                "symfony/browser-kit": "",
                "symfony/config": "",
                "symfony/console": "",
                "symfony/dependency-injection": ""
            },
            "type": "library",
            "autoload": {
                "psr-4": {
                    "Symfony\\Component\\HttpKernel\\": ""
                },
                "exclude-from-classmap": [
                    "/Tests/"
                ]
            },
            "notification-url": "https://packagist.org/downloads/",
            "license": [
                "MIT"
            ],
            "authors": [
                {
                    "name": "Fabien Potencier",
                    "email": "fabien@symfony.com"
                },
                {
                    "name": "Symfony Community",
                    "homepage": "https://symfony.com/contributors"
                }
            ],
            "description": "Provides a structured process for converting a Request into a Response",
            "homepage": "https://symfony.com",
            "funding": [
                {
                    "url": "https://symfony.com/sponsor",
                    "type": "custom"
                },
                {
                    "url": "https://github.com/fabpot",
                    "type": "github"
                },
                {
                    "url": "https://tidelift.com/funding/github/packagist/symfony/symfony",
                    "type": "tidelift"
                }
            ],
            "time": "2021-03-29T05:11:04+00:00"
        },
        {
            "name": "symfony/polyfill-ctype",
            "version": "v1.22.1",
            "source": {
                "type": "git",
                "url": "https://github.com/symfony/polyfill-ctype.git",
                "reference": "c6c942b1ac76c82448322025e084cadc56048b4e"
            },
            "dist": {
                "type": "zip",
                "url": "https://api.github.com/repos/symfony/polyfill-ctype/zipball/c6c942b1ac76c82448322025e084cadc56048b4e",
                "reference": "c6c942b1ac76c82448322025e084cadc56048b4e",
                "shasum": ""
            },
            "require": {
                "php": ">=7.1"
            },
            "suggest": {
                "ext-ctype": "For best performance"
            },
            "type": "library",
            "extra": {
                "branch-alias": {
                    "dev-main": "1.22-dev"
                },
                "thanks": {
                    "name": "symfony/polyfill",
                    "url": "https://github.com/symfony/polyfill"
                }
            },
            "autoload": {
                "psr-4": {
                    "Symfony\\Polyfill\\Ctype\\": ""
                },
                "files": [
                    "bootstrap.php"
                ]
            },
            "notification-url": "https://packagist.org/downloads/",
            "license": [
                "MIT"
            ],
            "authors": [
                {
                    "name": "Gert de Pagter",
                    "email": "BackEndTea@gmail.com"
                },
                {
                    "name": "Symfony Community",
                    "homepage": "https://symfony.com/contributors"
                }
            ],
            "description": "Symfony polyfill for ctype functions",
            "homepage": "https://symfony.com",
            "keywords": [
                "compatibility",
                "ctype",
                "polyfill",
                "portable"
            ],
            "funding": [
                {
                    "url": "https://symfony.com/sponsor",
                    "type": "custom"
                },
                {
                    "url": "https://github.com/fabpot",
                    "type": "github"
                },
                {
                    "url": "https://tidelift.com/funding/github/packagist/symfony/symfony",
                    "type": "tidelift"
                }
            ],
            "time": "2021-01-07T16:49:33+00:00"
        },
        {
            "name": "symfony/polyfill-intl-idn",
            "version": "v1.22.1",
            "source": {
                "type": "git",
                "url": "https://github.com/symfony/polyfill-intl-idn.git",
                "reference": "2d63434d922daf7da8dd863e7907e67ee3031483"
            },
            "dist": {
                "type": "zip",
                "url": "https://api.github.com/repos/symfony/polyfill-intl-idn/zipball/2d63434d922daf7da8dd863e7907e67ee3031483",
                "reference": "2d63434d922daf7da8dd863e7907e67ee3031483",
                "shasum": ""
            },
            "require": {
                "php": ">=7.1",
                "symfony/polyfill-intl-normalizer": "^1.10",
                "symfony/polyfill-php72": "^1.10"
            },
            "suggest": {
                "ext-intl": "For best performance"
            },
            "type": "library",
            "extra": {
                "branch-alias": {
                    "dev-main": "1.22-dev"
                },
                "thanks": {
                    "name": "symfony/polyfill",
                    "url": "https://github.com/symfony/polyfill"
                }
            },
            "autoload": {
                "psr-4": {
                    "Symfony\\Polyfill\\Intl\\Idn\\": ""
                },
                "files": [
                    "bootstrap.php"
                ]
            },
            "notification-url": "https://packagist.org/downloads/",
            "license": [
                "MIT"
            ],
            "authors": [
                {
                    "name": "Laurent Bassin",
                    "email": "laurent@bassin.info"
                },
                {
                    "name": "Trevor Rowbotham",
                    "email": "trevor.rowbotham@pm.me"
                },
                {
                    "name": "Symfony Community",
                    "homepage": "https://symfony.com/contributors"
                }
            ],
            "description": "Symfony polyfill for intl's idn_to_ascii and idn_to_utf8 functions",
            "homepage": "https://symfony.com",
            "keywords": [
                "compatibility",
                "idn",
                "intl",
                "polyfill",
                "portable",
                "shim"
            ],
            "funding": [
                {
                    "url": "https://symfony.com/sponsor",
                    "type": "custom"
                },
                {
                    "url": "https://github.com/fabpot",
                    "type": "github"
                },
                {
                    "url": "https://tidelift.com/funding/github/packagist/symfony/symfony",
                    "type": "tidelift"
                }
            ],
            "time": "2021-01-22T09:19:47+00:00"
        },
        {
            "name": "symfony/polyfill-intl-normalizer",
            "version": "v1.22.1",
            "source": {
                "type": "git",
                "url": "https://github.com/symfony/polyfill-intl-normalizer.git",
                "reference": "43a0283138253ed1d48d352ab6d0bdb3f809f248"
            },
            "dist": {
                "type": "zip",
                "url": "https://api.github.com/repos/symfony/polyfill-intl-normalizer/zipball/43a0283138253ed1d48d352ab6d0bdb3f809f248",
                "reference": "43a0283138253ed1d48d352ab6d0bdb3f809f248",
                "shasum": ""
            },
            "require": {
                "php": ">=7.1"
            },
            "suggest": {
                "ext-intl": "For best performance"
            },
            "type": "library",
            "extra": {
                "branch-alias": {
                    "dev-main": "1.22-dev"
                },
                "thanks": {
                    "name": "symfony/polyfill",
                    "url": "https://github.com/symfony/polyfill"
                }
            },
            "autoload": {
                "psr-4": {
                    "Symfony\\Polyfill\\Intl\\Normalizer\\": ""
                },
                "files": [
                    "bootstrap.php"
                ],
                "classmap": [
                    "Resources/stubs"
                ]
            },
            "notification-url": "https://packagist.org/downloads/",
            "license": [
                "MIT"
            ],
            "authors": [
                {
                    "name": "Nicolas Grekas",
                    "email": "p@tchwork.com"
                },
                {
                    "name": "Symfony Community",
                    "homepage": "https://symfony.com/contributors"
                }
            ],
            "description": "Symfony polyfill for intl's Normalizer class and related functions",
            "homepage": "https://symfony.com",
            "keywords": [
                "compatibility",
                "intl",
                "normalizer",
                "polyfill",
                "portable",
                "shim"
            ],
            "funding": [
                {
                    "url": "https://symfony.com/sponsor",
                    "type": "custom"
                },
                {
                    "url": "https://github.com/fabpot",
                    "type": "github"
                },
                {
                    "url": "https://tidelift.com/funding/github/packagist/symfony/symfony",
                    "type": "tidelift"
                }
            ],
            "time": "2021-01-22T09:19:47+00:00"
        },
        {
            "name": "symfony/polyfill-mbstring",
            "version": "v1.22.1",
            "source": {
                "type": "git",
                "url": "https://github.com/symfony/polyfill-mbstring.git",
                "reference": "5232de97ee3b75b0360528dae24e73db49566ab1"
            },
            "dist": {
                "type": "zip",
                "url": "https://api.github.com/repos/symfony/polyfill-mbstring/zipball/5232de97ee3b75b0360528dae24e73db49566ab1",
                "reference": "5232de97ee3b75b0360528dae24e73db49566ab1",
                "shasum": ""
            },
            "require": {
                "php": ">=7.1"
            },
            "suggest": {
                "ext-mbstring": "For best performance"
            },
            "type": "library",
            "extra": {
                "branch-alias": {
                    "dev-main": "1.22-dev"
                },
                "thanks": {
                    "name": "symfony/polyfill",
                    "url": "https://github.com/symfony/polyfill"
                }
            },
            "autoload": {
                "psr-4": {
                    "Symfony\\Polyfill\\Mbstring\\": ""
                },
                "files": [
                    "bootstrap.php"
                ]
            },
            "notification-url": "https://packagist.org/downloads/",
            "license": [
                "MIT"
            ],
            "authors": [
                {
                    "name": "Nicolas Grekas",
                    "email": "p@tchwork.com"
                },
                {
                    "name": "Symfony Community",
                    "homepage": "https://symfony.com/contributors"
                }
            ],
            "description": "Symfony polyfill for the Mbstring extension",
            "homepage": "https://symfony.com",
            "keywords": [
                "compatibility",
                "mbstring",
                "polyfill",
                "portable",
                "shim"
            ],
            "funding": [
                {
                    "url": "https://symfony.com/sponsor",
                    "type": "custom"
                },
                {
                    "url": "https://github.com/fabpot",
                    "type": "github"
                },
                {
                    "url": "https://tidelift.com/funding/github/packagist/symfony/symfony",
                    "type": "tidelift"
                }
            ],
            "time": "2021-01-22T09:19:47+00:00"
        },
        {
            "name": "symfony/polyfill-php72",
            "version": "v1.22.1",
            "source": {
                "type": "git",
                "url": "https://github.com/symfony/polyfill-php72.git",
                "reference": "cc6e6f9b39fe8075b3dabfbaf5b5f645ae1340c9"
            },
            "dist": {
                "type": "zip",
                "url": "https://api.github.com/repos/symfony/polyfill-php72/zipball/cc6e6f9b39fe8075b3dabfbaf5b5f645ae1340c9",
                "reference": "cc6e6f9b39fe8075b3dabfbaf5b5f645ae1340c9",
                "shasum": ""
            },
            "require": {
                "php": ">=7.1"
            },
            "type": "library",
            "extra": {
                "branch-alias": {
                    "dev-main": "1.22-dev"
                },
                "thanks": {
                    "name": "symfony/polyfill",
                    "url": "https://github.com/symfony/polyfill"
                }
            },
            "autoload": {
                "psr-4": {
                    "Symfony\\Polyfill\\Php72\\": ""
                },
                "files": [
                    "bootstrap.php"
                ]
            },
            "notification-url": "https://packagist.org/downloads/",
            "license": [
                "MIT"
            ],
            "authors": [
                {
                    "name": "Nicolas Grekas",
                    "email": "p@tchwork.com"
                },
                {
                    "name": "Symfony Community",
                    "homepage": "https://symfony.com/contributors"
                }
            ],
            "description": "Symfony polyfill backporting some PHP 7.2+ features to lower PHP versions",
            "homepage": "https://symfony.com",
            "keywords": [
                "compatibility",
                "polyfill",
                "portable",
                "shim"
            ],
            "funding": [
                {
                    "url": "https://symfony.com/sponsor",
                    "type": "custom"
                },
                {
                    "url": "https://github.com/fabpot",
                    "type": "github"
                },
                {
                    "url": "https://tidelift.com/funding/github/packagist/symfony/symfony",
                    "type": "tidelift"
                }
            ],
            "time": "2021-01-07T16:49:33+00:00"
        },
        {
            "name": "symfony/polyfill-php73",
            "version": "v1.22.1",
            "source": {
                "type": "git",
                "url": "https://github.com/symfony/polyfill-php73.git",
                "reference": "a678b42e92f86eca04b7fa4c0f6f19d097fb69e2"
            },
            "dist": {
                "type": "zip",
                "url": "https://api.github.com/repos/symfony/polyfill-php73/zipball/a678b42e92f86eca04b7fa4c0f6f19d097fb69e2",
                "reference": "a678b42e92f86eca04b7fa4c0f6f19d097fb69e2",
                "shasum": ""
            },
            "require": {
                "php": ">=7.1"
            },
            "type": "library",
            "extra": {
                "branch-alias": {
                    "dev-main": "1.22-dev"
                },
                "thanks": {
                    "name": "symfony/polyfill",
                    "url": "https://github.com/symfony/polyfill"
                }
            },
            "autoload": {
                "psr-4": {
                    "Symfony\\Polyfill\\Php73\\": ""
                },
                "files": [
                    "bootstrap.php"
                ],
                "classmap": [
                    "Resources/stubs"
                ]
            },
            "notification-url": "https://packagist.org/downloads/",
            "license": [
                "MIT"
            ],
            "authors": [
                {
                    "name": "Nicolas Grekas",
                    "email": "p@tchwork.com"
                },
                {
                    "name": "Symfony Community",
                    "homepage": "https://symfony.com/contributors"
                }
            ],
            "description": "Symfony polyfill backporting some PHP 7.3+ features to lower PHP versions",
            "homepage": "https://symfony.com",
            "keywords": [
                "compatibility",
                "polyfill",
                "portable",
                "shim"
            ],
            "funding": [
                {
                    "url": "https://symfony.com/sponsor",
                    "type": "custom"
                },
                {
                    "url": "https://github.com/fabpot",
                    "type": "github"
                },
                {
                    "url": "https://tidelift.com/funding/github/packagist/symfony/symfony",
                    "type": "tidelift"
                }
            ],
            "time": "2021-01-07T16:49:33+00:00"
        },
        {
            "name": "symfony/polyfill-php80",
            "version": "v1.22.1",
            "source": {
                "type": "git",
                "url": "https://github.com/symfony/polyfill-php80.git",
                "reference": "dc3063ba22c2a1fd2f45ed856374d79114998f91"
            },
            "dist": {
                "type": "zip",
                "url": "https://api.github.com/repos/symfony/polyfill-php80/zipball/dc3063ba22c2a1fd2f45ed856374d79114998f91",
                "reference": "dc3063ba22c2a1fd2f45ed856374d79114998f91",
                "shasum": ""
            },
            "require": {
                "php": ">=7.1"
            },
            "type": "library",
            "extra": {
                "branch-alias": {
                    "dev-main": "1.22-dev"
                },
                "thanks": {
                    "name": "symfony/polyfill",
                    "url": "https://github.com/symfony/polyfill"
                }
            },
            "autoload": {
                "psr-4": {
                    "Symfony\\Polyfill\\Php80\\": ""
                },
                "files": [
                    "bootstrap.php"
                ],
                "classmap": [
                    "Resources/stubs"
                ]
            },
            "notification-url": "https://packagist.org/downloads/",
            "license": [
                "MIT"
            ],
            "authors": [
                {
                    "name": "Ion Bazan",
                    "email": "ion.bazan@gmail.com"
                },
                {
                    "name": "Nicolas Grekas",
                    "email": "p@tchwork.com"
                },
                {
                    "name": "Symfony Community",
                    "homepage": "https://symfony.com/contributors"
                }
            ],
            "description": "Symfony polyfill backporting some PHP 8.0+ features to lower PHP versions",
            "homepage": "https://symfony.com",
            "keywords": [
                "compatibility",
                "polyfill",
                "portable",
                "shim"
            ],
            "funding": [
                {
                    "url": "https://symfony.com/sponsor",
                    "type": "custom"
                },
                {
                    "url": "https://github.com/fabpot",
                    "type": "github"
                },
                {
                    "url": "https://tidelift.com/funding/github/packagist/symfony/symfony",
                    "type": "tidelift"
                }
            ],
            "time": "2021-01-07T16:49:33+00:00"
        },
        {
            "name": "symfony/process",
            "version": "v4.4.20",
            "source": {
                "type": "git",
                "url": "https://github.com/symfony/process.git",
                "reference": "7e950b6366d4da90292c2e7fa820b3c1842b965a"
            },
            "dist": {
                "type": "zip",
                "url": "https://api.github.com/repos/symfony/process/zipball/7e950b6366d4da90292c2e7fa820b3c1842b965a",
                "reference": "7e950b6366d4da90292c2e7fa820b3c1842b965a",
                "shasum": ""
            },
            "require": {
                "php": ">=7.1.3"
            },
            "type": "library",
            "autoload": {
                "psr-4": {
                    "Symfony\\Component\\Process\\": ""
                },
                "exclude-from-classmap": [
                    "/Tests/"
                ]
            },
            "notification-url": "https://packagist.org/downloads/",
            "license": [
                "MIT"
            ],
            "authors": [
                {
                    "name": "Fabien Potencier",
                    "email": "fabien@symfony.com"
                },
                {
                    "name": "Symfony Community",
                    "homepage": "https://symfony.com/contributors"
                }
            ],
            "description": "Executes commands in sub-processes",
            "homepage": "https://symfony.com",
            "funding": [
                {
                    "url": "https://symfony.com/sponsor",
                    "type": "custom"
                },
                {
                    "url": "https://github.com/fabpot",
                    "type": "github"
                },
                {
                    "url": "https://tidelift.com/funding/github/packagist/symfony/symfony",
                    "type": "tidelift"
                }
            ],
            "time": "2021-01-27T09:09:26+00:00"
        },
        {
            "name": "symfony/service-contracts",
            "version": "v2.2.0",
            "source": {
                "type": "git",
                "url": "https://github.com/symfony/service-contracts.git",
                "reference": "d15da7ba4957ffb8f1747218be9e1a121fd298a1"
            },
            "dist": {
                "type": "zip",
                "url": "https://api.github.com/repos/symfony/service-contracts/zipball/d15da7ba4957ffb8f1747218be9e1a121fd298a1",
                "reference": "d15da7ba4957ffb8f1747218be9e1a121fd298a1",
                "shasum": ""
            },
            "require": {
                "php": ">=7.2.5",
                "psr/container": "^1.0"
            },
            "suggest": {
                "symfony/service-implementation": ""
            },
            "type": "library",
            "extra": {
                "branch-alias": {
                    "dev-master": "2.2-dev"
                },
                "thanks": {
                    "name": "symfony/contracts",
                    "url": "https://github.com/symfony/contracts"
                }
            },
            "autoload": {
                "psr-4": {
                    "Symfony\\Contracts\\Service\\": ""
                }
            },
            "notification-url": "https://packagist.org/downloads/",
            "license": [
                "MIT"
            ],
            "authors": [
                {
                    "name": "Nicolas Grekas",
                    "email": "p@tchwork.com"
                },
                {
                    "name": "Symfony Community",
                    "homepage": "https://symfony.com/contributors"
                }
            ],
            "description": "Generic abstractions related to writing services",
            "homepage": "https://symfony.com",
            "keywords": [
                "abstractions",
                "contracts",
                "decoupling",
                "interfaces",
                "interoperability",
                "standards"
            ],
            "funding": [
                {
                    "url": "https://symfony.com/sponsor",
                    "type": "custom"
                },
                {
                    "url": "https://github.com/fabpot",
                    "type": "github"
                },
                {
                    "url": "https://tidelift.com/funding/github/packagist/symfony/symfony",
                    "type": "tidelift"
                }
            ],
            "time": "2020-09-07T11:33:47+00:00"
        },
        {
            "name": "symfony/var-dumper",
            "version": "v5.2.6",
            "source": {
                "type": "git",
                "url": "https://github.com/symfony/var-dumper.git",
                "reference": "89412a68ea2e675b4e44f260a5666729f77f668e"
            },
            "dist": {
                "type": "zip",
                "url": "https://api.github.com/repos/symfony/var-dumper/zipball/89412a68ea2e675b4e44f260a5666729f77f668e",
                "reference": "89412a68ea2e675b4e44f260a5666729f77f668e",
                "shasum": ""
            },
            "require": {
                "php": ">=7.2.5",
                "symfony/polyfill-mbstring": "~1.0",
                "symfony/polyfill-php80": "^1.15"
            },
            "conflict": {
                "phpunit/phpunit": "<5.4.3",
                "symfony/console": "<4.4"
            },
            "require-dev": {
                "ext-iconv": "*",
                "symfony/console": "^4.4|^5.0",
                "symfony/process": "^4.4|^5.0",
                "twig/twig": "^2.13|^3.0.4"
            },
            "suggest": {
                "ext-iconv": "To convert non-UTF-8 strings to UTF-8 (or symfony/polyfill-iconv in case ext-iconv cannot be used).",
                "ext-intl": "To show region name in time zone dump",
                "symfony/console": "To use the ServerDumpCommand and/or the bin/var-dump-server script"
            },
            "bin": [
                "Resources/bin/var-dump-server"
            ],
            "type": "library",
            "autoload": {
                "files": [
                    "Resources/functions/dump.php"
                ],
                "psr-4": {
                    "Symfony\\Component\\VarDumper\\": ""
                },
                "exclude-from-classmap": [
                    "/Tests/"
                ]
            },
            "notification-url": "https://packagist.org/downloads/",
            "license": [
                "MIT"
            ],
            "authors": [
                {
                    "name": "Nicolas Grekas",
                    "email": "p@tchwork.com"
                },
                {
                    "name": "Symfony Community",
                    "homepage": "https://symfony.com/contributors"
                }
            ],
            "description": "Provides mechanisms for walking through any arbitrary PHP variable",
            "homepage": "https://symfony.com",
            "keywords": [
                "debug",
                "dump"
            ],
            "funding": [
                {
                    "url": "https://symfony.com/sponsor",
                    "type": "custom"
                },
                {
                    "url": "https://github.com/fabpot",
                    "type": "github"
                },
                {
                    "url": "https://tidelift.com/funding/github/packagist/symfony/symfony",
                    "type": "tidelift"
                }
            ],
            "time": "2021-03-28T09:42:18+00:00"
        },
        {
            "name": "tedivm/jshrink",
            "version": "v1.4.0",
            "source": {
                "type": "git",
                "url": "https://github.com/tedious/JShrink.git",
                "reference": "0513ba1407b1f235518a939455855e6952a48bbc"
            },
            "dist": {
                "type": "zip",
                "url": "https://api.github.com/repos/tedious/JShrink/zipball/0513ba1407b1f235518a939455855e6952a48bbc",
                "reference": "0513ba1407b1f235518a939455855e6952a48bbc",
                "shasum": ""
            },
            "require": {
                "php": "^5.6|^7.0|^8.0"
            },
            "require-dev": {
                "friendsofphp/php-cs-fixer": "^2.8",
                "php-coveralls/php-coveralls": "^1.1.0",
                "phpunit/phpunit": "^6"
            },
            "type": "library",
            "autoload": {
                "psr-0": {
                    "JShrink": "src/"
                }
            },
            "notification-url": "https://packagist.org/downloads/",
            "license": [
                "BSD-3-Clause"
            ],
            "authors": [
                {
                    "name": "Robert Hafner",
                    "email": "tedivm@tedivm.com"
                }
            ],
            "description": "Javascript Minifier built in PHP",
            "homepage": "http://github.com/tedious/JShrink",
            "keywords": [
                "javascript",
                "minifier"
            ],
            "funding": [
                {
                    "url": "https://tidelift.com/funding/github/packagist/tedivm/jshrink",
                    "type": "tidelift"
                }
            ],
            "time": "2020-11-30T18:10:21+00:00"
        },
        {
            "name": "thecodingmachine/safe",
            "version": "v1.3.3",
            "source": {
                "type": "git",
                "url": "https://github.com/thecodingmachine/safe.git",
                "reference": "a8ab0876305a4cdaef31b2350fcb9811b5608dbc"
            },
            "dist": {
                "type": "zip",
                "url": "https://api.github.com/repos/thecodingmachine/safe/zipball/a8ab0876305a4cdaef31b2350fcb9811b5608dbc",
                "reference": "a8ab0876305a4cdaef31b2350fcb9811b5608dbc",
                "shasum": ""
            },
            "require": {
                "php": ">=7.2"
            },
            "require-dev": {
                "phpstan/phpstan": "^0.12",
                "squizlabs/php_codesniffer": "^3.2",
                "thecodingmachine/phpstan-strict-rules": "^0.12"
            },
            "type": "library",
            "extra": {
                "branch-alias": {
                    "dev-master": "0.1-dev"
                }
            },
            "autoload": {
                "psr-4": {
                    "Safe\\": [
                        "lib/",
                        "deprecated/",
                        "generated/"
                    ]
                },
                "files": [
                    "deprecated/apc.php",
                    "deprecated/libevent.php",
                    "deprecated/mssql.php",
                    "deprecated/stats.php",
                    "lib/special_cases.php",
                    "generated/apache.php",
                    "generated/apcu.php",
                    "generated/array.php",
                    "generated/bzip2.php",
                    "generated/calendar.php",
                    "generated/classobj.php",
                    "generated/com.php",
                    "generated/cubrid.php",
                    "generated/curl.php",
                    "generated/datetime.php",
                    "generated/dir.php",
                    "generated/eio.php",
                    "generated/errorfunc.php",
                    "generated/exec.php",
                    "generated/fileinfo.php",
                    "generated/filesystem.php",
                    "generated/filter.php",
                    "generated/fpm.php",
                    "generated/ftp.php",
                    "generated/funchand.php",
                    "generated/gmp.php",
                    "generated/gnupg.php",
                    "generated/hash.php",
                    "generated/ibase.php",
                    "generated/ibmDb2.php",
                    "generated/iconv.php",
                    "generated/image.php",
                    "generated/imap.php",
                    "generated/info.php",
                    "generated/ingres-ii.php",
                    "generated/inotify.php",
                    "generated/json.php",
                    "generated/ldap.php",
                    "generated/libxml.php",
                    "generated/lzf.php",
                    "generated/mailparse.php",
                    "generated/mbstring.php",
                    "generated/misc.php",
                    "generated/msql.php",
                    "generated/mysql.php",
                    "generated/mysqli.php",
                    "generated/mysqlndMs.php",
                    "generated/mysqlndQc.php",
                    "generated/network.php",
                    "generated/oci8.php",
                    "generated/opcache.php",
                    "generated/openssl.php",
                    "generated/outcontrol.php",
                    "generated/password.php",
                    "generated/pcntl.php",
                    "generated/pcre.php",
                    "generated/pdf.php",
                    "generated/pgsql.php",
                    "generated/posix.php",
                    "generated/ps.php",
                    "generated/pspell.php",
                    "generated/readline.php",
                    "generated/rpminfo.php",
                    "generated/rrd.php",
                    "generated/sem.php",
                    "generated/session.php",
                    "generated/shmop.php",
                    "generated/simplexml.php",
                    "generated/sockets.php",
                    "generated/sodium.php",
                    "generated/solr.php",
                    "generated/spl.php",
                    "generated/sqlsrv.php",
                    "generated/ssdeep.php",
                    "generated/ssh2.php",
                    "generated/stream.php",
                    "generated/strings.php",
                    "generated/swoole.php",
                    "generated/uodbc.php",
                    "generated/uopz.php",
                    "generated/url.php",
                    "generated/var.php",
                    "generated/xdiff.php",
                    "generated/xml.php",
                    "generated/xmlrpc.php",
                    "generated/yaml.php",
                    "generated/yaz.php",
                    "generated/zip.php",
                    "generated/zlib.php"
                ]
            },
            "notification-url": "https://packagist.org/downloads/",
            "license": [
                "MIT"
            ],
            "description": "PHP core functions that throw exceptions instead of returning FALSE on error",
            "time": "2020-10-28T17:51:34+00:00"
        },
        {
            "name": "true/punycode",
            "version": "v2.1.1",
            "source": {
                "type": "git",
                "url": "https://github.com/true/php-punycode.git",
                "reference": "a4d0c11a36dd7f4e7cd7096076cab6d3378a071e"
            },
            "dist": {
                "type": "zip",
                "url": "https://api.github.com/repos/true/php-punycode/zipball/a4d0c11a36dd7f4e7cd7096076cab6d3378a071e",
                "reference": "a4d0c11a36dd7f4e7cd7096076cab6d3378a071e",
                "shasum": ""
            },
            "require": {
                "php": ">=5.3.0",
                "symfony/polyfill-mbstring": "^1.3"
            },
            "require-dev": {
                "phpunit/phpunit": "~4.7",
                "squizlabs/php_codesniffer": "~2.0"
            },
            "type": "library",
            "autoload": {
                "psr-4": {
                    "TrueBV\\": "src/"
                }
            },
            "notification-url": "https://packagist.org/downloads/",
            "license": [
                "MIT"
            ],
            "authors": [
                {
                    "name": "Renan Gonçalves",
                    "email": "renan.saddam@gmail.com"
                }
            ],
            "description": "A Bootstring encoding of Unicode for Internationalized Domain Names in Applications (IDNA)",
            "homepage": "https://github.com/true/php-punycode",
            "keywords": [
                "idna",
                "punycode"
            ],
            "time": "2016-11-16T10:37:54+00:00"
        },
        {
            "name": "tubalmartin/cssmin",
            "version": "v4.1.1",
            "source": {
                "type": "git",
                "url": "https://github.com/tubalmartin/YUI-CSS-compressor-PHP-port.git",
                "reference": "3cbf557f4079d83a06f9c3ff9b957c022d7805cf"
            },
            "dist": {
                "type": "zip",
                "url": "https://api.github.com/repos/tubalmartin/YUI-CSS-compressor-PHP-port/zipball/3cbf557f4079d83a06f9c3ff9b957c022d7805cf",
                "reference": "3cbf557f4079d83a06f9c3ff9b957c022d7805cf",
                "shasum": ""
            },
            "require": {
                "ext-pcre": "*",
                "php": ">=5.3.2"
            },
            "require-dev": {
                "cogpowered/finediff": "0.3.*",
                "phpunit/phpunit": "4.8.*"
            },
            "bin": [
                "cssmin"
            ],
            "type": "library",
            "autoload": {
                "psr-4": {
                    "tubalmartin\\CssMin\\": "src"
                }
            },
            "notification-url": "https://packagist.org/downloads/",
            "license": [
                "BSD-3-Clause"
            ],
            "authors": [
                {
                    "name": "Túbal Martín",
                    "homepage": "http://tubalmartin.me/"
                }
            ],
            "description": "A PHP port of the YUI CSS compressor",
            "homepage": "https://github.com/tubalmartin/YUI-CSS-compressor-PHP-port",
            "keywords": [
                "compress",
                "compressor",
                "css",
                "cssmin",
                "minify",
                "yui"
            ],
            "time": "2018-01-15T15:26:51+00:00"
        },
        {
            "name": "web-token/jwt-framework",
            "version": "v2.2.10",
            "source": {
                "type": "git",
                "url": "https://github.com/web-token/jwt-framework.git",
                "reference": "49e48633d8cdd7da993c4a94f66dd3ebceda16a5"
            },
            "dist": {
                "type": "zip",
                "url": "https://api.github.com/repos/web-token/jwt-framework/zipball/49e48633d8cdd7da993c4a94f66dd3ebceda16a5",
                "reference": "49e48633d8cdd7da993c4a94f66dd3ebceda16a5",
                "shasum": ""
            },
            "require": {
                "brick/math": "^0.8.17|^0.9",
                "ext-json": "*",
                "ext-mbstring": "*",
                "ext-openssl": "*",
                "ext-sodium": "*",
                "fgrosse/phpasn1": "^2.0",
                "php": ">=7.2",
                "psr/event-dispatcher": "^1.0",
                "psr/http-client": "^1.0",
                "psr/http-factory": "^1.0",
                "spomky-labs/aes-key-wrap": "^5.0|^6.0",
                "spomky-labs/base64url": "^1.0|^2.0",
                "symfony/config": "^4.2|^5.0",
                "symfony/console": "^4.2|^5.0",
                "symfony/dependency-injection": "^4.2|^5.0",
                "symfony/event-dispatcher": "^4.2|^5.0",
                "symfony/http-kernel": "^4.2|^5.0",
                "symfony/polyfill-mbstring": "^1.12"
            },
            "conflict": {
                "spomky-labs/jose": "*"
            },
            "replace": {
                "web-token/encryption-pack": "self.version",
                "web-token/jwt-bundle": "self.version",
                "web-token/jwt-checker": "self.version",
                "web-token/jwt-console": "self.version",
                "web-token/jwt-core": "self.version",
                "web-token/jwt-easy": "self.version",
                "web-token/jwt-encryption": "self.version",
                "web-token/jwt-encryption-algorithm-aescbc": "self.version",
                "web-token/jwt-encryption-algorithm-aesgcm": "self.version",
                "web-token/jwt-encryption-algorithm-aesgcmkw": "self.version",
                "web-token/jwt-encryption-algorithm-aeskw": "self.version",
                "web-token/jwt-encryption-algorithm-dir": "self.version",
                "web-token/jwt-encryption-algorithm-ecdh-es": "self.version",
                "web-token/jwt-encryption-algorithm-experimental": "self.version",
                "web-token/jwt-encryption-algorithm-pbes2": "self.version",
                "web-token/jwt-encryption-algorithm-rsa": "self.version",
                "web-token/jwt-key-mgmt": "self.version",
                "web-token/jwt-nested-token": "self.version",
                "web-token/jwt-signature": "self.version",
                "web-token/jwt-signature-algorithm-ecdsa": "self.version",
                "web-token/jwt-signature-algorithm-eddsa": "self.version",
                "web-token/jwt-signature-algorithm-experimental": "self.version",
                "web-token/jwt-signature-algorithm-hmac": "self.version",
                "web-token/jwt-signature-algorithm-none": "self.version",
                "web-token/jwt-signature-algorithm-rsa": "self.version",
                "web-token/jwt-util-ecc": "self.version",
                "web-token/signature-pack": "self.version"
            },
            "require-dev": {
                "bjeavons/zxcvbn-php": "^1.0",
                "blackfire/php-sdk": "^1.14",
                "ext-curl": "*",
                "ext-gmp": "*",
                "friendsofphp/php-cs-fixer": "^2.16",
                "infection/infection": "^0.15|^0.16|^0.17|^0.18|^0.19|^0.20",
                "matthiasnoback/symfony-config-test": "^3.1|^4.0",
                "nyholm/psr7": "^1.3",
                "php-coveralls/php-coveralls": "^2.0",
                "php-http/mock-client": "^1.0",
                "phpstan/phpstan": "^0.12",
                "phpstan/phpstan-deprecation-rules": "^0.12",
                "phpstan/phpstan-phpunit": "^0.12",
                "phpstan/phpstan-strict-rules": "^0.12",
                "phpunit/phpunit": "^8.0|^9.0",
                "symfony/browser-kit": "^4.2|^5.0",
                "symfony/finder": "^4.2|^5.0",
                "symfony/framework-bundle": "^4.2|^5.0",
                "symfony/http-client": "^5.2",
                "symfony/phpunit-bridge": "^4.2|^5.0",
                "symfony/serializer": "^4.2|^5.0",
                "symfony/var-dumper": "^4.2|^5.0"
            },
            "suggest": {
                "bjeavons/zxcvbn-php": "Adds key quality check for oct keys.",
                "ext-sodium": "Sodium is required for OKP key creation, EdDSA signature algorithm and ECDH-ES key encryption with OKP keys",
                "php-http/httplug": "To enable JKU/X5U support.",
                "php-http/httplug-bundle": "To enable JKU/X5U support.",
                "php-http/message-factory": "To enable JKU/X5U support.",
                "symfony/serializer": "Use the Symfony serializer to serialize/unserialize JWS and JWE tokens.",
                "symfony/var-dumper": "Used to show data on the debug toolbar."
            },
            "type": "symfony-bundle",
            "autoload": {
                "psr-4": {
                    "Jose\\": "src/",
                    "Jose\\Component\\Signature\\Algorithm\\": [
                        "src/SignatureAlgorithm/ECDSA",
                        "src/SignatureAlgorithm/EdDSA",
                        "src/SignatureAlgorithm/HMAC",
                        "src/SignatureAlgorithm/None",
                        "src/SignatureAlgorithm/RSA",
                        "src/SignatureAlgorithm/Experimental"
                    ],
                    "Jose\\Component\\Core\\Util\\Ecc\\": [
                        "src/Ecc"
                    ],
                    "Jose\\Component\\Encryption\\Algorithm\\": [
                        "src/EncryptionAlgorithm/Experimental"
                    ],
                    "Jose\\Component\\Encryption\\Algorithm\\KeyEncryption\\": [
                        "src/EncryptionAlgorithm/KeyEncryption/AESGCMKW",
                        "src/EncryptionAlgorithm/KeyEncryption/AESKW",
                        "src/EncryptionAlgorithm/KeyEncryption/Direct",
                        "src/EncryptionAlgorithm/KeyEncryption/ECDHES",
                        "src/EncryptionAlgorithm/KeyEncryption/PBES2",
                        "src/EncryptionAlgorithm/KeyEncryption/RSA"
                    ],
                    "Jose\\Component\\Encryption\\Algorithm\\ContentEncryption\\": [
                        "src/EncryptionAlgorithm/ContentEncryption/AESGCM",
                        "src/EncryptionAlgorithm/ContentEncryption/AESCBC"
                    ]
                }
            },
            "notification-url": "https://packagist.org/downloads/",
            "license": [
                "MIT"
            ],
            "authors": [
                {
                    "name": "Florent Morselli",
                    "homepage": "https://github.com/Spomky"
                },
                {
                    "name": "All contributors",
                    "homepage": "https://github.com/web-token/jwt-framework/contributors"
                }
            ],
            "description": "JSON Object Signing and Encryption library for PHP and Symfony Bundle.",
            "homepage": "https://github.com/web-token/jwt-framework",
            "keywords": [
                "JOSE",
                "JWE",
                "JWK",
                "JWKSet",
                "JWS",
                "Jot",
                "RFC7515",
                "RFC7516",
                "RFC7517",
                "RFC7518",
                "RFC7519",
                "RFC7520",
                "bundle",
                "jwa",
                "jwt",
                "symfony"
            ],
            "funding": [
                {
                    "url": "https://github.com/Spomky",
                    "type": "github"
                }
            ],
            "time": "2021-03-24T14:00:05+00:00"
        },
        {
            "name": "webimpress/safe-writer",
            "version": "2.1.0",
            "source": {
                "type": "git",
                "url": "https://github.com/webimpress/safe-writer.git",
                "reference": "5cfafdec5873c389036f14bf832a5efc9390dcdd"
            },
            "dist": {
                "type": "zip",
                "url": "https://api.github.com/repos/webimpress/safe-writer/zipball/5cfafdec5873c389036f14bf832a5efc9390dcdd",
                "reference": "5cfafdec5873c389036f14bf832a5efc9390dcdd",
                "shasum": ""
            },
            "require": {
                "php": "^7.2 || ^8.0"
            },
            "require-dev": {
                "phpunit/phpunit": "^8.5.8 || ^9.3.7",
                "vimeo/psalm": "^3.14.2",
                "webimpress/coding-standard": "^1.1.5"
            },
            "type": "library",
            "extra": {
                "branch-alias": {
                    "dev-master": "2.1.x-dev",
                    "dev-develop": "2.2.x-dev",
                    "dev-release-1.0": "1.0.x-dev"
                }
            },
            "autoload": {
                "psr-4": {
                    "Webimpress\\SafeWriter\\": "src/"
                }
            },
            "notification-url": "https://packagist.org/downloads/",
            "license": [
                "BSD-2-Clause"
            ],
            "description": "Tool to write files safely, to avoid race conditions",
            "keywords": [
                "concurrent write",
                "file writer",
                "race condition",
                "safe writer",
                "webimpress"
            ],
            "funding": [
                {
                    "url": "https://github.com/michalbundyra",
                    "type": "github"
                }
            ],
            "time": "2020-08-25T07:21:11+00:00"
        },
        {
            "name": "webonyx/graphql-php",
            "version": "v0.13.9",
            "source": {
                "type": "git",
                "url": "https://github.com/webonyx/graphql-php.git",
                "reference": "d9a94fddcad0a35d4bced212b8a44ad1bc59bdf3"
            },
            "dist": {
                "type": "zip",
                "url": "https://api.github.com/repos/webonyx/graphql-php/zipball/d9a94fddcad0a35d4bced212b8a44ad1bc59bdf3",
                "reference": "d9a94fddcad0a35d4bced212b8a44ad1bc59bdf3",
                "shasum": ""
            },
            "require": {
                "ext-json": "*",
                "ext-mbstring": "*",
                "php": "^7.1||^8.0"
            },
            "require-dev": {
                "doctrine/coding-standard": "^6.0",
                "phpbench/phpbench": "^0.14.0",
                "phpstan/phpstan": "^0.11.4",
                "phpstan/phpstan-phpunit": "^0.11.0",
                "phpstan/phpstan-strict-rules": "^0.11.0",
                "phpunit/phpcov": "^5.0",
                "phpunit/phpunit": "^7.2",
                "psr/http-message": "^1.0",
                "react/promise": "2.*"
            },
            "suggest": {
                "psr/http-message": "To use standard GraphQL server",
                "react/promise": "To leverage async resolving on React PHP platform"
            },
            "type": "library",
            "autoload": {
                "psr-4": {
                    "GraphQL\\": "src/"
                }
            },
            "notification-url": "https://packagist.org/downloads/",
            "license": [
                "MIT"
            ],
            "description": "A PHP port of GraphQL reference implementation",
            "homepage": "https://github.com/webonyx/graphql-php",
            "keywords": [
                "api",
                "graphql"
            ],
            "funding": [
                {
                    "url": "https://opencollective.com/webonyx-graphql-php",
                    "type": "open_collective"
                }
            ],
            "time": "2020-07-02T05:49:25+00:00"
        },
        {
            "name": "wikimedia/less.php",
            "version": "v3.1.0",
            "source": {
                "type": "git",
                "url": "https://github.com/wikimedia/less.php.git",
                "reference": "a486d78b9bd16b72f237fc6093aa56d69ce8bd13"
            },
            "dist": {
                "type": "zip",
                "url": "https://api.github.com/repos/wikimedia/less.php/zipball/a486d78b9bd16b72f237fc6093aa56d69ce8bd13",
                "reference": "a486d78b9bd16b72f237fc6093aa56d69ce8bd13",
                "shasum": ""
            },
            "require": {
                "php": ">=7.2.9"
            },
            "require-dev": {
                "mediawiki/mediawiki-codesniffer": "34.0.0",
                "mediawiki/minus-x": "1.0.0",
                "php-parallel-lint/php-console-highlighter": "0.5.0",
                "php-parallel-lint/php-parallel-lint": "1.2.0",
                "phpunit/phpunit": "^8.5"
            },
            "bin": [
                "bin/lessc"
            ],
            "type": "library",
            "autoload": {
                "psr-0": {
                    "Less": "lib/"
                },
                "classmap": [
                    "lessc.inc.php"
                ]
            },
            "notification-url": "https://packagist.org/downloads/",
            "license": [
                "Apache-2.0"
            ],
            "authors": [
                {
                    "name": "Josh Schmidt",
                    "homepage": "https://github.com/oyejorge"
                },
                {
                    "name": "Matt Agar",
                    "homepage": "https://github.com/agar"
                },
                {
                    "name": "Martin Jantošovič",
                    "homepage": "https://github.com/Mordred"
                }
            ],
            "description": "PHP port of the Javascript version of LESS http://lesscss.org (Originally maintained by Josh Schmidt)",
            "keywords": [
                "css",
                "less",
                "less.js",
                "lesscss",
                "php",
                "stylesheet"
            ],
            "time": "2020-12-11T19:33:31+00:00"
        }
    ],
    "packages-dev": [
        {
            "name": "allure-framework/allure-codeception",
            "version": "1.5.0",
            "source": {
                "type": "git",
                "url": "https://github.com/allure-framework/allure-codeception.git",
                "reference": "5ccfa4cdc826ef43ddba42b817dab4c0a8be7de2"
            },
            "dist": {
                "type": "zip",
                "url": "https://api.github.com/repos/allure-framework/allure-codeception/zipball/5ccfa4cdc826ef43ddba42b817dab4c0a8be7de2",
                "reference": "5ccfa4cdc826ef43ddba42b817dab4c0a8be7de2",
                "shasum": ""
            },
            "require": {
                "allure-framework/allure-php-api": "^1.3",
                "codeception/codeception": "^2.5 | ^3 | ^4",
                "ext-json": "*",
                "php": ">=7.1.3",
                "symfony/filesystem": "^2.7 | ^3 | ^4 | ^5",
                "symfony/finder": "^2.7 | ^3 | ^4 | ^5"
            },
            "require-dev": {
                "ext-dom": "*",
                "phpunit/phpunit": "^7.2 | ^8 | ^9"
            },
            "type": "library",
            "autoload": {
                "psr-0": {
                    "Yandex": "src/"
                }
            },
            "notification-url": "https://packagist.org/downloads/",
            "license": [
                "Apache-2.0"
            ],
            "authors": [
                {
                    "name": "Ivan Krutov",
                    "email": "vania-pooh@aerokube.com",
                    "role": "Developer"
                }
            ],
            "description": "Allure Codeception integration",
            "homepage": "http://allure.qatools.ru/",
            "keywords": [
                "allure",
                "attachments",
                "cases",
                "codeception",
                "report",
                "steps",
                "testing"
            ],
            "support": {
                "email": "allure@qameta.io",
                "issues": "https://github.com/allure-framework/allure-codeception/issues",
                "source": "https://github.com/allure-framework/allure-codeception"
            },
            "time": "2021-03-26T16:11:53+00:00"
        },
        {
            "name": "allure-framework/allure-php-api",
            "version": "1.3.1",
            "source": {
                "type": "git",
                "url": "https://github.com/allure-framework/allure-php-commons.git",
                "reference": "f64b69afeff472c564a4e2379efb2b69c430ec5a"
            },
            "dist": {
                "type": "zip",
                "url": "https://api.github.com/repos/allure-framework/allure-php-commons/zipball/f64b69afeff472c564a4e2379efb2b69c430ec5a",
                "reference": "f64b69afeff472c564a4e2379efb2b69c430ec5a",
                "shasum": ""
            },
            "require": {
                "jms/serializer": "^1 | ^2 | ^3",
                "php": ">=7.1.3",
                "ramsey/uuid": "^3 | ^4",
                "symfony/mime": "^4.3 | ^5"
            },
            "require-dev": {
                "phpunit/phpunit": "^7 | ^8 | ^9"
            },
            "type": "library",
            "autoload": {
                "psr-0": {
                    "Yandex": [
                        "src/",
                        "test/"
                    ]
                }
            },
            "notification-url": "https://packagist.org/downloads/",
            "license": [
                "Apache-2.0"
            ],
            "authors": [
                {
                    "name": "Ivan Krutov",
                    "email": "vania-pooh@yandex-team.ru",
                    "role": "Developer"
                }
            ],
            "description": "PHP API for Allure adapter",
            "homepage": "http://allure.qatools.ru/",
            "keywords": [
                "allure",
                "api",
                "php",
                "report"
            ],
            "time": "2021-03-26T14:32:27+00:00"
        },
        {
            "name": "allure-framework/allure-phpunit",
            "version": "dev-master",
            "source": {
                "type": "git",
                "url": "https://github.com/allure-framework/allure-phpunit.git",
                "reference": "56c65ae482c40411b74a65f97629d16b0e7662ee"
            },
            "dist": {
                "type": "zip",
                "url": "https://api.github.com/repos/allure-framework/allure-phpunit/zipball/56c65ae482c40411b74a65f97629d16b0e7662ee",
                "reference": "56c65ae482c40411b74a65f97629d16b0e7662ee",
                "shasum": ""
            },
            "require": {
                "allure-framework/allure-php-api": "^1.3",
                "php": ">=7.1",
                "phpunit/phpunit": "^7.2 | ^8 | ^9"
            },
            "require-dev": {
                "ext-dom": "*",
                "mikey179/vfsstream": "^1"
            },
            "type": "library",
            "autoload": {
                "psr-0": {
                    "Yandex": "src/"
                }
            },
            "notification-url": "https://packagist.org/downloads/",
            "license": [
                "Apache-2.0"
            ],
            "authors": [
                {
                    "name": "Ivan Krutov",
                    "email": "vania-pooh@yandex-team.ru",
                    "role": "Developer"
                }
            ],
            "description": "Allure PHPUNit integration",
            "homepage": "http://allure.qatools.ru/",
            "keywords": [
                "allure",
                "attachments",
                "cases",
                "phpunit",
                "report",
                "steps",
                "testing"
            ],
            "time": "2021-03-26T15:43:03+00:00"
        },
        {
            "name": "beberlei/assert",
            "version": "v3.3.0",
            "source": {
                "type": "git",
                "url": "https://github.com/beberlei/assert.git",
                "reference": "5367e3895976b49704ae671f75bc5f0ba1b986ab"
            },
            "dist": {
                "type": "zip",
                "url": "https://api.github.com/repos/beberlei/assert/zipball/5367e3895976b49704ae671f75bc5f0ba1b986ab",
                "reference": "5367e3895976b49704ae671f75bc5f0ba1b986ab",
                "shasum": ""
            },
            "require": {
                "ext-ctype": "*",
                "ext-intl": "*",
                "ext-json": "*",
                "ext-mbstring": "*",
                "ext-simplexml": "*",
                "php": "^7.0 || ^8.0"
            },
            "require-dev": {
                "friendsofphp/php-cs-fixer": "*",
                "phpstan/phpstan": "*",
                "phpunit/phpunit": ">=6.0.0",
                "yoast/phpunit-polyfills": "^0.1.0"
            },
            "type": "library",
            "autoload": {
                "psr-4": {
                    "Assert\\": "lib/Assert"
                },
                "files": [
                    "lib/Assert/functions.php"
                ]
            },
            "notification-url": "https://packagist.org/downloads/",
            "license": [
                "BSD-2-Clause"
            ],
            "authors": [
                {
                    "name": "Benjamin Eberlei",
                    "email": "kontakt@beberlei.de",
                    "role": "Lead Developer"
                },
                {
                    "name": "Richard Quadling",
                    "email": "rquadling@gmail.com",
                    "role": "Collaborator"
                }
            ],
            "description": "Thin assertion library for input validation in business models.",
            "keywords": [
                "assert",
                "assertion",
                "validation"
            ],
            "time": "2020-11-13T20:02:54+00:00"
        },
        {
            "name": "behat/gherkin",
            "version": "v4.8.0",
            "source": {
                "type": "git",
                "url": "https://github.com/Behat/Gherkin.git",
                "reference": "2391482cd003dfdc36b679b27e9f5326bd656acd"
            },
            "dist": {
                "type": "zip",
                "url": "https://api.github.com/repos/Behat/Gherkin/zipball/2391482cd003dfdc36b679b27e9f5326bd656acd",
                "reference": "2391482cd003dfdc36b679b27e9f5326bd656acd",
                "shasum": ""
            },
            "require": {
                "php": "~7.2|~8.0"
            },
            "require-dev": {
                "cucumber/cucumber": "dev-gherkin-16.0.0",
                "phpunit/phpunit": "~8|~9",
                "symfony/phpunit-bridge": "~3|~4|~5",
                "symfony/yaml": "~3|~4|~5"
            },
            "suggest": {
                "symfony/yaml": "If you want to parse features, represented in YAML files"
            },
            "type": "library",
            "extra": {
                "branch-alias": {
                    "dev-master": "4.4-dev"
                }
            },
            "autoload": {
                "psr-0": {
                    "Behat\\Gherkin": "src/"
                }
            },
            "notification-url": "https://packagist.org/downloads/",
            "license": [
                "MIT"
            ],
            "authors": [
                {
                    "name": "Konstantin Kudryashov",
                    "email": "ever.zet@gmail.com",
                    "homepage": "http://everzet.com"
                }
            ],
            "description": "Gherkin DSL parser for PHP",
            "homepage": "http://behat.org/",
            "keywords": [
                "BDD",
                "Behat",
                "Cucumber",
                "DSL",
                "gherkin",
                "parser"
            ],
            "time": "2021-02-04T12:44:21+00:00"
        },
        {
            "name": "codeception/codeception",
            "version": "4.1.20",
            "source": {
                "type": "git",
                "url": "https://github.com/Codeception/Codeception.git",
                "reference": "d8b16e13e1781dbc3a7ae8292117d520c89a9c5a"
            },
            "dist": {
                "type": "zip",
                "url": "https://api.github.com/repos/Codeception/Codeception/zipball/d8b16e13e1781dbc3a7ae8292117d520c89a9c5a",
                "reference": "d8b16e13e1781dbc3a7ae8292117d520c89a9c5a",
                "shasum": ""
            },
            "require": {
                "behat/gherkin": "^4.4.0",
                "codeception/lib-asserts": "^1.0",
                "codeception/phpunit-wrapper": ">6.0.15 <6.1.0 | ^6.6.1 | ^7.7.1 | ^8.1.1 | ^9.0",
                "codeception/stub": "^2.0 | ^3.0",
                "ext-curl": "*",
                "ext-json": "*",
                "ext-mbstring": "*",
                "guzzlehttp/psr7": "~1.4",
                "php": ">=5.6.0 <9.0",
                "symfony/console": ">=2.7 <6.0",
                "symfony/css-selector": ">=2.7 <6.0",
                "symfony/event-dispatcher": ">=2.7 <6.0",
                "symfony/finder": ">=2.7 <6.0",
                "symfony/yaml": ">=2.7 <6.0"
            },
            "require-dev": {
                "codeception/module-asserts": "*@dev",
                "codeception/module-cli": "*@dev",
                "codeception/module-db": "*@dev",
                "codeception/module-filesystem": "*@dev",
                "codeception/module-phpbrowser": "*@dev",
                "codeception/specify": "~0.3",
                "codeception/util-universalframework": "*@dev",
                "monolog/monolog": "~1.8",
                "squizlabs/php_codesniffer": "~2.0",
                "symfony/process": ">=2.7 <6.0",
                "vlucas/phpdotenv": "^2.0 | ^3.0 | ^4.0 | ^5.0"
            },
            "suggest": {
                "codeception/specify": "BDD-style code blocks",
                "codeception/verify": "BDD-style assertions",
                "hoa/console": "For interactive console functionality",
                "stecman/symfony-console-completion": "For BASH autocompletion",
                "symfony/phpunit-bridge": "For phpunit-bridge support"
            },
            "bin": [
                "codecept"
            ],
            "type": "library",
            "extra": {
                "branch-alias": []
            },
            "autoload": {
                "psr-4": {
                    "Codeception\\": "src/Codeception",
                    "Codeception\\Extension\\": "ext"
                }
            },
            "notification-url": "https://packagist.org/downloads/",
            "license": [
                "MIT"
            ],
            "authors": [
                {
                    "name": "Michael Bodnarchuk",
                    "email": "davert@mail.ua",
                    "homepage": "http://codegyre.com"
                }
            ],
            "description": "BDD-style testing framework",
            "homepage": "http://codeception.com/",
            "keywords": [
                "BDD",
                "TDD",
                "acceptance testing",
                "functional testing",
                "unit testing"
            ],
            "funding": [
                {
                    "url": "https://opencollective.com/codeception",
                    "type": "open_collective"
                }
            ],
            "time": "2021-04-02T16:41:51+00:00"
        },
        {
            "name": "codeception/lib-asserts",
            "version": "1.13.2",
            "source": {
                "type": "git",
                "url": "https://github.com/Codeception/lib-asserts.git",
                "reference": "184231d5eab66bc69afd6b9429344d80c67a33b6"
            },
            "dist": {
                "type": "zip",
                "url": "https://api.github.com/repos/Codeception/lib-asserts/zipball/184231d5eab66bc69afd6b9429344d80c67a33b6",
                "reference": "184231d5eab66bc69afd6b9429344d80c67a33b6",
                "shasum": ""
            },
            "require": {
                "codeception/phpunit-wrapper": ">6.0.15 <6.1.0 | ^6.6.1 | ^7.7.1 | ^8.0.3 | ^9.0",
                "ext-dom": "*",
                "php": ">=5.6.0 <9.0"
            },
            "type": "library",
            "autoload": {
                "classmap": [
                    "src/"
                ]
            },
            "notification-url": "https://packagist.org/downloads/",
            "license": [
                "MIT"
            ],
            "authors": [
                {
                    "name": "Michael Bodnarchuk",
                    "email": "davert@mail.ua",
                    "homepage": "http://codegyre.com"
                },
                {
                    "name": "Gintautas Miselis"
                },
                {
                    "name": "Gustavo Nieves",
                    "homepage": "https://medium.com/@ganieves"
                }
            ],
            "description": "Assertion methods used by Codeception core and Asserts module",
            "homepage": "https://codeception.com/",
            "keywords": [
                "codeception"
            ],
            "time": "2020-10-21T16:26:20+00:00"
        },
        {
            "name": "codeception/module-asserts",
            "version": "1.3.1",
            "source": {
                "type": "git",
                "url": "https://github.com/Codeception/module-asserts.git",
                "reference": "59374f2fef0cabb9e8ddb53277e85cdca74328de"
            },
            "dist": {
                "type": "zip",
                "url": "https://api.github.com/repos/Codeception/module-asserts/zipball/59374f2fef0cabb9e8ddb53277e85cdca74328de",
                "reference": "59374f2fef0cabb9e8ddb53277e85cdca74328de",
                "shasum": ""
            },
            "require": {
                "codeception/codeception": "*@dev",
                "codeception/lib-asserts": "^1.13.1",
                "php": ">=5.6.0 <9.0"
            },
            "conflict": {
                "codeception/codeception": "<4.0"
            },
            "type": "library",
            "autoload": {
                "classmap": [
                    "src/"
                ]
            },
            "notification-url": "https://packagist.org/downloads/",
            "license": [
                "MIT"
            ],
            "authors": [
                {
                    "name": "Michael Bodnarchuk"
                },
                {
                    "name": "Gintautas Miselis"
                },
                {
                    "name": "Gustavo Nieves",
                    "homepage": "https://medium.com/@ganieves"
                }
            ],
            "description": "Codeception module containing various assertions",
            "homepage": "https://codeception.com/",
            "keywords": [
                "assertions",
                "asserts",
                "codeception"
            ],
            "time": "2020-10-21T16:48:15+00:00"
        },
        {
            "name": "codeception/module-sequence",
            "version": "1.0.1",
            "source": {
                "type": "git",
                "url": "https://github.com/Codeception/module-sequence.git",
                "reference": "b75be26681ae90824cde8f8df785981f293667e1"
            },
            "dist": {
                "type": "zip",
                "url": "https://api.github.com/repos/Codeception/module-sequence/zipball/b75be26681ae90824cde8f8df785981f293667e1",
                "reference": "b75be26681ae90824cde8f8df785981f293667e1",
                "shasum": ""
            },
            "require": {
                "codeception/codeception": "^4.0",
                "php": ">=5.6.0 <9.0"
            },
            "type": "library",
            "autoload": {
                "classmap": [
                    "src/"
                ]
            },
            "notification-url": "https://packagist.org/downloads/",
            "license": [
                "MIT"
            ],
            "authors": [
                {
                    "name": "Michael Bodnarchuk"
                }
            ],
            "description": "Sequence module for Codeception",
            "homepage": "http://codeception.com/",
            "keywords": [
                "codeception"
            ],
            "time": "2020-10-31T18:36:26+00:00"
        },
        {
            "name": "codeception/module-webdriver",
            "version": "1.2.0",
            "source": {
                "type": "git",
                "url": "https://github.com/Codeception/module-webdriver.git",
                "reference": "63ea08880a44df809bdfbca08597e1b68cee9f87"
            },
            "dist": {
                "type": "zip",
                "url": "https://api.github.com/repos/Codeception/module-webdriver/zipball/63ea08880a44df809bdfbca08597e1b68cee9f87",
                "reference": "63ea08880a44df809bdfbca08597e1b68cee9f87",
                "shasum": ""
            },
            "require": {
                "codeception/codeception": "^4.0",
                "php": ">=5.6.0 <9.0",
                "php-webdriver/webdriver": "^1.8.0"
            },
            "suggest": {
                "codeception/phpbuiltinserver": "Start and stop PHP built-in web server for your tests"
            },
            "type": "library",
            "autoload": {
                "classmap": [
                    "src/"
                ]
            },
            "notification-url": "https://packagist.org/downloads/",
            "license": [
                "MIT"
            ],
            "authors": [
                {
                    "name": "Michael Bodnarchuk"
                },
                {
                    "name": "Gintautas Miselis"
                },
                {
                    "name": "Zaahid Bateson"
                }
            ],
            "description": "WebDriver module for Codeception",
            "homepage": "http://codeception.com/",
            "keywords": [
                "acceptance-testing",
                "browser-testing",
                "codeception"
            ],
            "time": "2021-01-17T19:23:20+00:00"
        },
        {
            "name": "codeception/phpunit-wrapper",
            "version": "9.0.6",
            "source": {
                "type": "git",
                "url": "https://github.com/Codeception/phpunit-wrapper.git",
                "reference": "b0c06abb3181eedca690170f7ed0fd26a70bfacc"
            },
            "dist": {
                "type": "zip",
                "url": "https://api.github.com/repos/Codeception/phpunit-wrapper/zipball/b0c06abb3181eedca690170f7ed0fd26a70bfacc",
                "reference": "b0c06abb3181eedca690170f7ed0fd26a70bfacc",
                "shasum": ""
            },
            "require": {
                "php": ">=7.2",
                "phpunit/phpunit": "^9.0"
            },
            "require-dev": {
                "codeception/specify": "*",
                "consolidation/robo": "^3.0.0-alpha3",
                "vlucas/phpdotenv": "^3.0"
            },
            "type": "library",
            "autoload": {
                "psr-4": {
                    "Codeception\\PHPUnit\\": "src/"
                }
            },
            "notification-url": "https://packagist.org/downloads/",
            "license": [
                "MIT"
            ],
            "authors": [
                {
                    "name": "Davert",
                    "email": "davert.php@resend.cc"
                },
                {
                    "name": "Naktibalda"
                }
            ],
            "description": "PHPUnit classes used by Codeception",
            "time": "2020-12-28T13:59:47+00:00"
        },
        {
            "name": "codeception/stub",
            "version": "3.7.0",
            "source": {
                "type": "git",
                "url": "https://github.com/Codeception/Stub.git",
                "reference": "468dd5fe659f131fc997f5196aad87512f9b1304"
            },
            "dist": {
                "type": "zip",
                "url": "https://api.github.com/repos/Codeception/Stub/zipball/468dd5fe659f131fc997f5196aad87512f9b1304",
                "reference": "468dd5fe659f131fc997f5196aad87512f9b1304",
                "shasum": ""
            },
            "require": {
                "phpunit/phpunit": "^8.4 | ^9.0"
            },
            "type": "library",
            "autoload": {
                "psr-4": {
                    "Codeception\\": "src/"
                }
            },
            "notification-url": "https://packagist.org/downloads/",
            "license": [
                "MIT"
            ],
            "description": "Flexible Stub wrapper for PHPUnit's Mock Builder",
            "time": "2020-07-03T15:54:43+00:00"
        },
        {
            "name": "csharpru/vault-php",
            "version": "4.2.0",
            "source": {
                "type": "git",
                "url": "https://github.com/CSharpRU/vault-php.git",
                "reference": "de812a9667a1111c4f4d4080b2c9166692ee9efe"
            },
            "dist": {
                "type": "zip",
                "url": "https://api.github.com/repos/CSharpRU/vault-php/zipball/de812a9667a1111c4f4d4080b2c9166692ee9efe",
                "reference": "de812a9667a1111c4f4d4080b2c9166692ee9efe",
                "shasum": ""
            },
            "require": {
                "ext-json": "*",
                "php": "^7.2",
                "psr/cache": "^1.0",
                "psr/http-client": "^1.0",
                "psr/http-factory": "^1.0",
                "psr/log": "^1.0",
                "weew/helpers-array": "^1.3"
            },
            "require-dev": {
                "alextartan/guzzle-psr18-adapter": "^1.2",
                "cache/array-adapter": "^1.0",
                "codeception/codeception": "^2.2",
                "laminas/laminas-diactoros": "^2.3",
                "php-vcr/php-vcr": "dev-issues/289 as 1.4.5"
            },
            "suggest": {
                "cache/array-adapter": "For usage with CachedClient class"
            },
            "type": "library",
            "autoload": {
                "psr-4": {
                    "Vault\\": "src/"
                }
            },
            "notification-url": "https://packagist.org/downloads/",
            "license": [
                "MIT"
            ],
            "authors": [
                {
                    "name": "Yaroslav Lukyanov",
                    "email": "c_sharp@mail.ru"
                }
            ],
            "description": "Best Vault client for PHP that you can find",
            "time": "2020-11-27T09:07:28+00:00"
        },
        {
            "name": "csharpru/vault-php-guzzle6-transport",
            "version": "2.0.4",
            "source": {
                "type": "git",
                "url": "https://github.com/CSharpRU/vault-php-guzzle6-transport.git",
                "reference": "33c392120ac9f253b62b034e0e8ffbbdb3513bd8"
            },
            "dist": {
                "type": "zip",
                "url": "https://api.github.com/repos/CSharpRU/vault-php-guzzle6-transport/zipball/33c392120ac9f253b62b034e0e8ffbbdb3513bd8",
                "reference": "33c392120ac9f253b62b034e0e8ffbbdb3513bd8",
                "shasum": ""
            },
            "require": {
                "guzzlehttp/guzzle": "~6.2",
                "guzzlehttp/promises": "^1.3",
                "guzzlehttp/psr7": "^1.4"
            },
            "type": "library",
            "autoload": {
                "psr-4": {
                    "VaultTransports\\": "src/"
                }
            },
            "notification-url": "https://packagist.org/downloads/",
            "license": [
                "MIT"
            ],
            "authors": [
                {
                    "name": "Yaroslav Lukyanov",
                    "email": "c_sharp@mail.ru"
                }
            ],
            "description": "Guzzle6 transport for Vault PHP client",
            "time": "2019-03-10T06:17:37+00:00"
        },
        {
            "name": "dealerdirect/phpcodesniffer-composer-installer",
            "version": "v0.7.1",
            "source": {
                "type": "git",
                "url": "https://github.com/Dealerdirect/phpcodesniffer-composer-installer.git",
                "reference": "fe390591e0241955f22eb9ba327d137e501c771c"
            },
            "dist": {
                "type": "zip",
                "url": "https://api.github.com/repos/Dealerdirect/phpcodesniffer-composer-installer/zipball/fe390591e0241955f22eb9ba327d137e501c771c",
                "reference": "fe390591e0241955f22eb9ba327d137e501c771c",
                "shasum": ""
            },
            "require": {
                "composer-plugin-api": "^1.0 || ^2.0",
                "php": ">=5.3",
                "squizlabs/php_codesniffer": "^2.0 || ^3.0 || ^4.0"
            },
            "require-dev": {
                "composer/composer": "*",
                "phpcompatibility/php-compatibility": "^9.0",
                "sensiolabs/security-checker": "^4.1.0"
            },
            "type": "composer-plugin",
            "extra": {
                "class": "Dealerdirect\\Composer\\Plugin\\Installers\\PHPCodeSniffer\\Plugin"
            },
            "autoload": {
                "psr-4": {
                    "Dealerdirect\\Composer\\Plugin\\Installers\\PHPCodeSniffer\\": "src/"
                }
            },
            "notification-url": "https://packagist.org/downloads/",
            "license": [
                "MIT"
            ],
            "authors": [
                {
                    "name": "Franck Nijhof",
                    "email": "franck.nijhof@dealerdirect.com",
                    "homepage": "http://www.frenck.nl",
                    "role": "Developer / IT Manager"
                }
            ],
            "description": "PHP_CodeSniffer Standards Composer Installer Plugin",
            "homepage": "http://www.dealerdirect.com",
            "keywords": [
                "PHPCodeSniffer",
                "PHP_CodeSniffer",
                "code quality",
                "codesniffer",
                "composer",
                "installer",
                "phpcs",
                "plugin",
                "qa",
                "quality",
                "standard",
                "standards",
                "style guide",
                "stylecheck",
                "tests"
            ],
            "time": "2020-12-07T18:04:37+00:00"
        },
        {
            "name": "doctrine/annotations",
            "version": "1.12.1",
            "source": {
                "type": "git",
                "url": "https://github.com/doctrine/annotations.git",
                "reference": "b17c5014ef81d212ac539f07a1001832df1b6d3b"
            },
            "dist": {
                "type": "zip",
                "url": "https://api.github.com/repos/doctrine/annotations/zipball/b17c5014ef81d212ac539f07a1001832df1b6d3b",
                "reference": "b17c5014ef81d212ac539f07a1001832df1b6d3b",
                "shasum": ""
            },
            "require": {
                "doctrine/lexer": "1.*",
                "ext-tokenizer": "*",
                "php": "^7.1 || ^8.0"
            },
            "require-dev": {
                "doctrine/cache": "1.*",
                "doctrine/coding-standard": "^6.0 || ^8.1",
                "phpstan/phpstan": "^0.12.20",
                "phpunit/phpunit": "^7.5 || ^9.1.5"
            },
            "type": "library",
            "autoload": {
                "psr-4": {
                    "Doctrine\\Common\\Annotations\\": "lib/Doctrine/Common/Annotations"
                }
            },
            "notification-url": "https://packagist.org/downloads/",
            "license": [
                "MIT"
            ],
            "authors": [
                {
                    "name": "Guilherme Blanco",
                    "email": "guilhermeblanco@gmail.com"
                },
                {
                    "name": "Roman Borschel",
                    "email": "roman@code-factory.org"
                },
                {
                    "name": "Benjamin Eberlei",
                    "email": "kontakt@beberlei.de"
                },
                {
                    "name": "Jonathan Wage",
                    "email": "jonwage@gmail.com"
                },
                {
                    "name": "Johannes Schmitt",
                    "email": "schmittjoh@gmail.com"
                }
            ],
            "description": "Docblock Annotations Parser",
            "homepage": "https://www.doctrine-project.org/projects/annotations.html",
            "keywords": [
                "annotations",
                "docblock",
                "parser"
            ],
            "time": "2021-02-21T21:00:45+00:00"
        },
        {
            "name": "doctrine/instantiator",
            "version": "1.4.0",
            "source": {
                "type": "git",
                "url": "https://github.com/doctrine/instantiator.git",
                "reference": "d56bf6102915de5702778fe20f2de3b2fe570b5b"
            },
            "dist": {
                "type": "zip",
                "url": "https://api.github.com/repos/doctrine/instantiator/zipball/d56bf6102915de5702778fe20f2de3b2fe570b5b",
                "reference": "d56bf6102915de5702778fe20f2de3b2fe570b5b",
                "shasum": ""
            },
            "require": {
                "php": "^7.1 || ^8.0"
            },
            "require-dev": {
                "doctrine/coding-standard": "^8.0",
                "ext-pdo": "*",
                "ext-phar": "*",
                "phpbench/phpbench": "^0.13 || 1.0.0-alpha2",
                "phpstan/phpstan": "^0.12",
                "phpstan/phpstan-phpunit": "^0.12",
                "phpunit/phpunit": "^7.0 || ^8.0 || ^9.0"
            },
            "type": "library",
            "autoload": {
                "psr-4": {
                    "Doctrine\\Instantiator\\": "src/Doctrine/Instantiator/"
                }
            },
            "notification-url": "https://packagist.org/downloads/",
            "license": [
                "MIT"
            ],
            "authors": [
                {
                    "name": "Marco Pivetta",
                    "email": "ocramius@gmail.com",
                    "homepage": "https://ocramius.github.io/"
                }
            ],
            "description": "A small, lightweight utility to instantiate objects in PHP without invoking their constructors",
            "homepage": "https://www.doctrine-project.org/projects/instantiator.html",
            "keywords": [
                "constructor",
                "instantiate"
            ],
            "funding": [
                {
                    "url": "https://www.doctrine-project.org/sponsorship.html",
                    "type": "custom"
                },
                {
                    "url": "https://www.patreon.com/phpdoctrine",
                    "type": "patreon"
                },
                {
                    "url": "https://tidelift.com/funding/github/packagist/doctrine%2Finstantiator",
                    "type": "tidelift"
                }
            ],
            "time": "2020-11-10T18:47:58+00:00"
        },
        {
            "name": "doctrine/lexer",
            "version": "1.2.1",
            "source": {
                "type": "git",
                "url": "https://github.com/doctrine/lexer.git",
                "reference": "e864bbf5904cb8f5bb334f99209b48018522f042"
            },
            "dist": {
                "type": "zip",
                "url": "https://api.github.com/repos/doctrine/lexer/zipball/e864bbf5904cb8f5bb334f99209b48018522f042",
                "reference": "e864bbf5904cb8f5bb334f99209b48018522f042",
                "shasum": ""
            },
            "require": {
                "php": "^7.2 || ^8.0"
            },
            "require-dev": {
                "doctrine/coding-standard": "^6.0",
                "phpstan/phpstan": "^0.11.8",
                "phpunit/phpunit": "^8.2"
            },
            "type": "library",
            "extra": {
                "branch-alias": {
                    "dev-master": "1.2.x-dev"
                }
            },
            "autoload": {
                "psr-4": {
                    "Doctrine\\Common\\Lexer\\": "lib/Doctrine/Common/Lexer"
                }
            },
            "notification-url": "https://packagist.org/downloads/",
            "license": [
                "MIT"
            ],
            "authors": [
                {
                    "name": "Guilherme Blanco",
                    "email": "guilhermeblanco@gmail.com"
                },
                {
                    "name": "Roman Borschel",
                    "email": "roman@code-factory.org"
                },
                {
                    "name": "Johannes Schmitt",
                    "email": "schmittjoh@gmail.com"
                }
            ],
            "description": "PHP Doctrine Lexer parser library that can be used in Top-Down, Recursive Descent Parsers.",
            "homepage": "https://www.doctrine-project.org/projects/lexer.html",
            "keywords": [
                "annotations",
                "docblock",
                "lexer",
                "parser",
                "php"
            ],
            "funding": [
                {
                    "url": "https://www.doctrine-project.org/sponsorship.html",
                    "type": "custom"
                },
                {
                    "url": "https://www.patreon.com/phpdoctrine",
                    "type": "patreon"
                },
                {
                    "url": "https://tidelift.com/funding/github/packagist/doctrine%2Flexer",
                    "type": "tidelift"
                }
            ],
            "time": "2020-05-25T17:44:05+00:00"
        },
        {
            "name": "friendsofphp/php-cs-fixer",
            "version": "v2.18.5",
            "source": {
                "type": "git",
                "url": "https://github.com/FriendsOfPHP/PHP-CS-Fixer.git",
                "reference": "e0f6d05c8b157f50029ca6c65c19ed2694f475bf"
            },
            "dist": {
                "type": "zip",
                "url": "https://api.github.com/repos/FriendsOfPHP/PHP-CS-Fixer/zipball/e0f6d05c8b157f50029ca6c65c19ed2694f475bf",
                "reference": "e0f6d05c8b157f50029ca6c65c19ed2694f475bf",
                "shasum": ""
            },
            "require": {
                "composer/semver": "^1.4 || ^2.0 || ^3.0",
                "composer/xdebug-handler": "^1.2",
                "doctrine/annotations": "^1.2",
                "ext-json": "*",
                "ext-tokenizer": "*",
                "php": "^5.6 || ^7.0 || ^8.0",
                "php-cs-fixer/diff": "^1.3",
                "symfony/console": "^3.4.43 || ^4.1.6 || ^5.0",
                "symfony/event-dispatcher": "^3.0 || ^4.0 || ^5.0",
                "symfony/filesystem": "^3.0 || ^4.0 || ^5.0",
                "symfony/finder": "^3.0 || ^4.0 || ^5.0",
                "symfony/options-resolver": "^3.0 || ^4.0 || ^5.0",
                "symfony/polyfill-php70": "^1.0",
                "symfony/polyfill-php72": "^1.4",
                "symfony/process": "^3.0 || ^4.0 || ^5.0",
                "symfony/stopwatch": "^3.0 || ^4.0 || ^5.0"
            },
            "require-dev": {
                "justinrainbow/json-schema": "^5.0",
                "keradus/cli-executor": "^1.4",
                "mikey179/vfsstream": "^1.6",
                "php-coveralls/php-coveralls": "^2.4.2",
                "php-cs-fixer/accessible-object": "^1.0",
                "php-cs-fixer/phpunit-constraint-isidenticalstring": "^1.2",
                "php-cs-fixer/phpunit-constraint-xmlmatchesxsd": "^1.2.1",
                "phpspec/prophecy-phpunit": "^1.1 || ^2.0",
                "phpunit/phpunit": "^5.7.27 || ^6.5.14 || ^7.5.20 || ^8.5.13 || ^9.5",
                "phpunitgoodpractices/polyfill": "^1.5",
                "phpunitgoodpractices/traits": "^1.9.1",
                "sanmai/phpunit-legacy-adapter": "^6.4 || ^8.2.1",
                "symfony/phpunit-bridge": "^5.2.1",
                "symfony/yaml": "^3.0 || ^4.0 || ^5.0"
            },
            "suggest": {
                "ext-dom": "For handling output formats in XML",
                "ext-mbstring": "For handling non-UTF8 characters.",
                "php-cs-fixer/phpunit-constraint-isidenticalstring": "For IsIdenticalString constraint.",
                "php-cs-fixer/phpunit-constraint-xmlmatchesxsd": "For XmlMatchesXsd constraint.",
                "symfony/polyfill-mbstring": "When enabling `ext-mbstring` is not possible."
            },
            "bin": [
                "php-cs-fixer"
            ],
            "type": "application",
            "autoload": {
                "psr-4": {
                    "PhpCsFixer\\": "src/"
                },
                "classmap": [
                    "tests/Test/AbstractFixerTestCase.php",
                    "tests/Test/AbstractIntegrationCaseFactory.php",
                    "tests/Test/AbstractIntegrationTestCase.php",
                    "tests/Test/Assert/AssertTokensTrait.php",
                    "tests/Test/IntegrationCase.php",
                    "tests/Test/IntegrationCaseFactory.php",
                    "tests/Test/IntegrationCaseFactoryInterface.php",
                    "tests/Test/InternalIntegrationCaseFactory.php",
                    "tests/Test/IsIdenticalConstraint.php",
                    "tests/Test/TokensWithObservedTransformers.php",
                    "tests/TestCase.php"
                ]
            },
            "notification-url": "https://packagist.org/downloads/",
            "license": [
                "MIT"
            ],
            "authors": [
                {
                    "name": "Fabien Potencier",
                    "email": "fabien@symfony.com"
                },
                {
                    "name": "Dariusz Rumiński",
                    "email": "dariusz.ruminski@gmail.com"
                }
            ],
            "description": "A tool to automatically fix PHP code style",
            "funding": [
                {
                    "url": "https://github.com/keradus",
                    "type": "github"
                }
            ],
            "time": "2021-04-06T18:37:33+00:00"
        },
        {
            "name": "hoa/consistency",
            "version": "1.17.05.02",
            "source": {
                "type": "git",
                "url": "https://github.com/hoaproject/Consistency.git",
                "reference": "fd7d0adc82410507f332516faf655b6ed22e4c2f"
            },
            "dist": {
                "type": "zip",
                "url": "https://api.github.com/repos/hoaproject/Consistency/zipball/fd7d0adc82410507f332516faf655b6ed22e4c2f",
                "reference": "fd7d0adc82410507f332516faf655b6ed22e4c2f",
                "shasum": ""
            },
            "require": {
                "hoa/exception": "~1.0",
                "php": ">=5.5.0"
            },
            "require-dev": {
                "hoa/stream": "~1.0",
                "hoa/test": "~2.0"
            },
            "type": "library",
            "extra": {
                "branch-alias": {
                    "dev-master": "1.x-dev"
                }
            },
            "autoload": {
                "psr-4": {
                    "Hoa\\Consistency\\": "."
                },
                "files": [
                    "Prelude.php"
                ]
            },
            "notification-url": "https://packagist.org/downloads/",
            "license": [
                "BSD-3-Clause"
            ],
            "authors": [
                {
                    "name": "Ivan Enderlin",
                    "email": "ivan.enderlin@hoa-project.net"
                },
                {
                    "name": "Hoa community",
                    "homepage": "https://hoa-project.net/"
                }
            ],
            "description": "The Hoa\\Consistency library.",
            "homepage": "https://hoa-project.net/",
            "keywords": [
                "autoloader",
                "callable",
                "consistency",
                "entity",
                "flex",
                "keyword",
                "library"
            ],
            "time": "2017-05-02T12:18:12+00:00"
        },
        {
            "name": "hoa/console",
            "version": "3.17.05.02",
            "source": {
                "type": "git",
                "url": "https://github.com/hoaproject/Console.git",
                "reference": "e231fd3ea70e6d773576ae78de0bdc1daf331a66"
            },
            "dist": {
                "type": "zip",
                "url": "https://api.github.com/repos/hoaproject/Console/zipball/e231fd3ea70e6d773576ae78de0bdc1daf331a66",
                "reference": "e231fd3ea70e6d773576ae78de0bdc1daf331a66",
                "shasum": ""
            },
            "require": {
                "hoa/consistency": "~1.0",
                "hoa/event": "~1.0",
                "hoa/exception": "~1.0",
                "hoa/file": "~1.0",
                "hoa/protocol": "~1.0",
                "hoa/stream": "~1.0",
                "hoa/ustring": "~4.0"
            },
            "require-dev": {
                "hoa/test": "~2.0"
            },
            "suggest": {
                "ext-pcntl": "To enable hoa://Event/Console/Window:resize.",
                "hoa/dispatcher": "To use the console kit.",
                "hoa/router": "To use the console kit."
            },
            "type": "library",
            "extra": {
                "branch-alias": {
                    "dev-master": "3.x-dev"
                }
            },
            "autoload": {
                "psr-4": {
                    "Hoa\\Console\\": "."
                }
            },
            "notification-url": "https://packagist.org/downloads/",
            "license": [
                "BSD-3-Clause"
            ],
            "authors": [
                {
                    "name": "Ivan Enderlin",
                    "email": "ivan.enderlin@hoa-project.net"
                },
                {
                    "name": "Hoa community",
                    "homepage": "https://hoa-project.net/"
                }
            ],
            "description": "The Hoa\\Console library.",
            "homepage": "https://hoa-project.net/",
            "keywords": [
                "autocompletion",
                "chrome",
                "cli",
                "console",
                "cursor",
                "getoption",
                "library",
                "option",
                "parser",
                "processus",
                "readline",
                "terminfo",
                "tput",
                "window"
            ],
            "time": "2017-05-02T12:26:19+00:00"
        },
        {
            "name": "hoa/event",
            "version": "1.17.01.13",
            "source": {
                "type": "git",
                "url": "https://github.com/hoaproject/Event.git",
                "reference": "6c0060dced212ffa3af0e34bb46624f990b29c54"
            },
            "dist": {
                "type": "zip",
                "url": "https://api.github.com/repos/hoaproject/Event/zipball/6c0060dced212ffa3af0e34bb46624f990b29c54",
                "reference": "6c0060dced212ffa3af0e34bb46624f990b29c54",
                "shasum": ""
            },
            "require": {
                "hoa/consistency": "~1.0",
                "hoa/exception": "~1.0"
            },
            "require-dev": {
                "hoa/test": "~2.0"
            },
            "type": "library",
            "extra": {
                "branch-alias": {
                    "dev-master": "1.x-dev"
                }
            },
            "autoload": {
                "psr-4": {
                    "Hoa\\Event\\": "."
                }
            },
            "notification-url": "https://packagist.org/downloads/",
            "license": [
                "BSD-3-Clause"
            ],
            "authors": [
                {
                    "name": "Ivan Enderlin",
                    "email": "ivan.enderlin@hoa-project.net"
                },
                {
                    "name": "Hoa community",
                    "homepage": "https://hoa-project.net/"
                }
            ],
            "description": "The Hoa\\Event library.",
            "homepage": "https://hoa-project.net/",
            "keywords": [
                "event",
                "library",
                "listener",
                "observer"
            ],
            "time": "2017-01-13T15:30:50+00:00"
        },
        {
            "name": "hoa/exception",
            "version": "1.17.01.16",
            "source": {
                "type": "git",
                "url": "https://github.com/hoaproject/Exception.git",
                "reference": "091727d46420a3d7468ef0595651488bfc3a458f"
            },
            "dist": {
                "type": "zip",
                "url": "https://api.github.com/repos/hoaproject/Exception/zipball/091727d46420a3d7468ef0595651488bfc3a458f",
                "reference": "091727d46420a3d7468ef0595651488bfc3a458f",
                "shasum": ""
            },
            "require": {
                "hoa/consistency": "~1.0",
                "hoa/event": "~1.0"
            },
            "require-dev": {
                "hoa/test": "~2.0"
            },
            "type": "library",
            "extra": {
                "branch-alias": {
                    "dev-master": "1.x-dev"
                }
            },
            "autoload": {
                "psr-4": {
                    "Hoa\\Exception\\": "."
                }
            },
            "notification-url": "https://packagist.org/downloads/",
            "license": [
                "BSD-3-Clause"
            ],
            "authors": [
                {
                    "name": "Ivan Enderlin",
                    "email": "ivan.enderlin@hoa-project.net"
                },
                {
                    "name": "Hoa community",
                    "homepage": "https://hoa-project.net/"
                }
            ],
            "description": "The Hoa\\Exception library.",
            "homepage": "https://hoa-project.net/",
            "keywords": [
                "exception",
                "library"
            ],
            "time": "2017-01-16T07:53:27+00:00"
        },
        {
            "name": "hoa/file",
            "version": "1.17.07.11",
            "source": {
                "type": "git",
                "url": "https://github.com/hoaproject/File.git",
                "reference": "35cb979b779bc54918d2f9a4e02ed6c7a1fa67ca"
            },
            "dist": {
                "type": "zip",
                "url": "https://api.github.com/repos/hoaproject/File/zipball/35cb979b779bc54918d2f9a4e02ed6c7a1fa67ca",
                "reference": "35cb979b779bc54918d2f9a4e02ed6c7a1fa67ca",
                "shasum": ""
            },
            "require": {
                "hoa/consistency": "~1.0",
                "hoa/event": "~1.0",
                "hoa/exception": "~1.0",
                "hoa/iterator": "~2.0",
                "hoa/stream": "~1.0"
            },
            "require-dev": {
                "hoa/test": "~2.0"
            },
            "type": "library",
            "extra": {
                "branch-alias": {
                    "dev-master": "1.x-dev"
                }
            },
            "autoload": {
                "psr-4": {
                    "Hoa\\File\\": "."
                }
            },
            "notification-url": "https://packagist.org/downloads/",
            "license": [
                "BSD-3-Clause"
            ],
            "authors": [
                {
                    "name": "Ivan Enderlin",
                    "email": "ivan.enderlin@hoa-project.net"
                },
                {
                    "name": "Hoa community",
                    "homepage": "https://hoa-project.net/"
                }
            ],
            "description": "The Hoa\\File library.",
            "homepage": "https://hoa-project.net/",
            "keywords": [
                "Socket",
                "directory",
                "file",
                "finder",
                "library",
                "link",
                "temporary"
            ],
            "time": "2017-07-11T07:42:15+00:00"
        },
        {
            "name": "hoa/iterator",
            "version": "2.17.01.10",
            "source": {
                "type": "git",
                "url": "https://github.com/hoaproject/Iterator.git",
                "reference": "d1120ba09cb4ccd049c86d10058ab94af245f0cc"
            },
            "dist": {
                "type": "zip",
                "url": "https://api.github.com/repos/hoaproject/Iterator/zipball/d1120ba09cb4ccd049c86d10058ab94af245f0cc",
                "reference": "d1120ba09cb4ccd049c86d10058ab94af245f0cc",
                "shasum": ""
            },
            "require": {
                "hoa/consistency": "~1.0",
                "hoa/exception": "~1.0"
            },
            "require-dev": {
                "hoa/test": "~2.0"
            },
            "type": "library",
            "extra": {
                "branch-alias": {
                    "dev-master": "2.x-dev"
                }
            },
            "autoload": {
                "psr-4": {
                    "Hoa\\Iterator\\": "."
                }
            },
            "notification-url": "https://packagist.org/downloads/",
            "license": [
                "BSD-3-Clause"
            ],
            "authors": [
                {
                    "name": "Ivan Enderlin",
                    "email": "ivan.enderlin@hoa-project.net"
                },
                {
                    "name": "Hoa community",
                    "homepage": "https://hoa-project.net/"
                }
            ],
            "description": "The Hoa\\Iterator library.",
            "homepage": "https://hoa-project.net/",
            "keywords": [
                "iterator",
                "library"
            ],
            "time": "2017-01-10T10:34:47+00:00"
        },
        {
            "name": "hoa/protocol",
            "version": "1.17.01.14",
            "source": {
                "type": "git",
                "url": "https://github.com/hoaproject/Protocol.git",
                "reference": "5c2cf972151c45f373230da170ea015deecf19e2"
            },
            "dist": {
                "type": "zip",
                "url": "https://api.github.com/repos/hoaproject/Protocol/zipball/5c2cf972151c45f373230da170ea015deecf19e2",
                "reference": "5c2cf972151c45f373230da170ea015deecf19e2",
                "shasum": ""
            },
            "require": {
                "hoa/consistency": "~1.0",
                "hoa/exception": "~1.0"
            },
            "require-dev": {
                "hoa/test": "~2.0"
            },
            "type": "library",
            "extra": {
                "branch-alias": {
                    "dev-master": "1.x-dev"
                }
            },
            "autoload": {
                "psr-4": {
                    "Hoa\\Protocol\\": "."
                },
                "files": [
                    "Wrapper.php"
                ]
            },
            "notification-url": "https://packagist.org/downloads/",
            "license": [
                "BSD-3-Clause"
            ],
            "authors": [
                {
                    "name": "Ivan Enderlin",
                    "email": "ivan.enderlin@hoa-project.net"
                },
                {
                    "name": "Hoa community",
                    "homepage": "https://hoa-project.net/"
                }
            ],
            "description": "The Hoa\\Protocol library.",
            "homepage": "https://hoa-project.net/",
            "keywords": [
                "library",
                "protocol",
                "resource",
                "stream",
                "wrapper"
            ],
            "time": "2017-01-14T12:26:10+00:00"
        },
        {
            "name": "hoa/stream",
            "version": "1.17.02.21",
            "source": {
                "type": "git",
                "url": "https://github.com/hoaproject/Stream.git",
                "reference": "3293cfffca2de10525df51436adf88a559151d82"
            },
            "dist": {
                "type": "zip",
                "url": "https://api.github.com/repos/hoaproject/Stream/zipball/3293cfffca2de10525df51436adf88a559151d82",
                "reference": "3293cfffca2de10525df51436adf88a559151d82",
                "shasum": ""
            },
            "require": {
                "hoa/consistency": "~1.0",
                "hoa/event": "~1.0",
                "hoa/exception": "~1.0",
                "hoa/protocol": "~1.0"
            },
            "require-dev": {
                "hoa/test": "~2.0"
            },
            "type": "library",
            "extra": {
                "branch-alias": {
                    "dev-master": "1.x-dev"
                }
            },
            "autoload": {
                "psr-4": {
                    "Hoa\\Stream\\": "."
                }
            },
            "notification-url": "https://packagist.org/downloads/",
            "license": [
                "BSD-3-Clause"
            ],
            "authors": [
                {
                    "name": "Ivan Enderlin",
                    "email": "ivan.enderlin@hoa-project.net"
                },
                {
                    "name": "Hoa community",
                    "homepage": "https://hoa-project.net/"
                }
            ],
            "description": "The Hoa\\Stream library.",
            "homepage": "https://hoa-project.net/",
            "keywords": [
                "Context",
                "bucket",
                "composite",
                "filter",
                "in",
                "library",
                "out",
                "protocol",
                "stream",
                "wrapper"
            ],
            "time": "2017-02-21T16:01:06+00:00"
        },
        {
            "name": "hoa/ustring",
            "version": "4.17.01.16",
            "source": {
                "type": "git",
                "url": "https://github.com/hoaproject/Ustring.git",
                "reference": "e6326e2739178799b1fe3fdd92029f9517fa17a0"
            },
            "dist": {
                "type": "zip",
                "url": "https://api.github.com/repos/hoaproject/Ustring/zipball/e6326e2739178799b1fe3fdd92029f9517fa17a0",
                "reference": "e6326e2739178799b1fe3fdd92029f9517fa17a0",
                "shasum": ""
            },
            "require": {
                "hoa/consistency": "~1.0",
                "hoa/exception": "~1.0"
            },
            "require-dev": {
                "hoa/test": "~2.0"
            },
            "suggest": {
                "ext-iconv": "ext/iconv must be present (or a third implementation) to use Hoa\\Ustring::transcode().",
                "ext-intl": "To get a better Hoa\\Ustring::toAscii() and Hoa\\Ustring::compareTo()."
            },
            "type": "library",
            "extra": {
                "branch-alias": {
                    "dev-master": "4.x-dev"
                }
            },
            "autoload": {
                "psr-4": {
                    "Hoa\\Ustring\\": "."
                }
            },
            "notification-url": "https://packagist.org/downloads/",
            "license": [
                "BSD-3-Clause"
            ],
            "authors": [
                {
                    "name": "Ivan Enderlin",
                    "email": "ivan.enderlin@hoa-project.net"
                },
                {
                    "name": "Hoa community",
                    "homepage": "https://hoa-project.net/"
                }
            ],
            "description": "The Hoa\\Ustring library.",
            "homepage": "https://hoa-project.net/",
            "keywords": [
                "library",
                "search",
                "string",
                "unicode"
            ],
            "time": "2017-01-16T07:08:25+00:00"
        },
        {
            "name": "jms/metadata",
            "version": "2.5.0",
            "source": {
                "type": "git",
                "url": "https://github.com/schmittjoh/metadata.git",
                "reference": "b5c52549807b2d855b3d7e36ec164c00eb547338"
            },
            "dist": {
                "type": "zip",
                "url": "https://api.github.com/repos/schmittjoh/metadata/zipball/b5c52549807b2d855b3d7e36ec164c00eb547338",
                "reference": "b5c52549807b2d855b3d7e36ec164c00eb547338",
                "shasum": ""
            },
            "require": {
                "php": "^7.2|^8.0"
            },
            "require-dev": {
                "doctrine/cache": "^1.0",
                "doctrine/coding-standard": "^8.0",
                "mikey179/vfsstream": "^1.6.7",
                "phpunit/phpunit": "^8.5|^9.0",
                "psr/container": "^1.0",
                "symfony/cache": "^3.1|^4.0|^5.0",
                "symfony/dependency-injection": "^3.1|^4.0|^5.0"
            },
            "type": "library",
            "extra": {
                "branch-alias": {
                    "dev-master": "2.x-dev"
                }
            },
            "autoload": {
                "psr-4": {
                    "Metadata\\": "src/"
                }
            },
            "notification-url": "https://packagist.org/downloads/",
            "license": [
                "MIT"
            ],
            "authors": [
                {
                    "name": "Johannes M. Schmitt",
                    "email": "schmittjoh@gmail.com"
                },
                {
                    "name": "Asmir Mustafic",
                    "email": "goetas@gmail.com"
                }
            ],
            "description": "Class/method/property metadata management in PHP",
            "keywords": [
                "annotations",
                "metadata",
                "xml",
                "yaml"
            ],
            "time": "2021-03-07T19:20:09+00:00"
        },
        {
            "name": "jms/serializer",
            "version": "3.12.2",
            "source": {
                "type": "git",
                "url": "https://github.com/schmittjoh/serializer.git",
                "reference": "ea54838a0acd960839b7401bfd83fcd6ebe34aed"
            },
            "dist": {
                "type": "zip",
                "url": "https://api.github.com/repos/schmittjoh/serializer/zipball/ea54838a0acd960839b7401bfd83fcd6ebe34aed",
                "reference": "ea54838a0acd960839b7401bfd83fcd6ebe34aed",
                "shasum": ""
            },
            "require": {
                "doctrine/annotations": "^1.0",
                "doctrine/instantiator": "^1.0.3",
                "doctrine/lexer": "^1.1",
                "jms/metadata": "^2.0",
                "php": "^7.2||^8.0",
                "phpstan/phpdoc-parser": "^0.4"
            },
            "require-dev": {
                "doctrine/coding-standard": "^8.1",
                "doctrine/orm": "~2.1",
                "doctrine/persistence": "^1.3.3|^2.0|^3.0",
                "doctrine/phpcr-odm": "^1.3|^2.0",
                "ext-pdo_sqlite": "*",
                "jackalope/jackalope-doctrine-dbal": "^1.1.5",
                "ocramius/proxy-manager": "^1.0|^2.0",
                "phpstan/phpstan": "^0.12.65",
                "phpunit/phpunit": "^8.0||^9.0",
                "psr/container": "^1.0",
                "symfony/dependency-injection": "^3.0|^4.0|^5.0",
                "symfony/expression-language": "^3.0|^4.0|^5.0",
                "symfony/filesystem": "^3.0|^4.0|^5.0",
                "symfony/form": "^3.0|^4.0|^5.0",
                "symfony/translation": "^3.0|^4.0|^5.0",
                "symfony/validator": "^3.1.9|^4.0|^5.0",
                "symfony/yaml": "^3.3|^4.0|^5.0",
                "twig/twig": "~1.34|~2.4|^3.0"
            },
            "suggest": {
                "doctrine/cache": "Required if you like to use cache functionality.",
                "doctrine/collections": "Required if you like to use doctrine collection types as ArrayCollection.",
                "symfony/yaml": "Required if you'd like to use the YAML metadata format."
            },
            "type": "library",
            "extra": {
                "branch-alias": {
                    "dev-master": "3.12-dev"
                }
            },
            "autoload": {
                "psr-4": {
                    "JMS\\Serializer\\": "src/"
                }
            },
            "notification-url": "https://packagist.org/downloads/",
            "license": [
                "MIT"
            ],
            "authors": [
                {
                    "name": "Johannes M. Schmitt",
                    "email": "schmittjoh@gmail.com"
                },
                {
                    "name": "Asmir Mustafic",
                    "email": "goetas@gmail.com"
                }
            ],
            "description": "Library for (de-)serializing data of any complexity; supports XML, JSON, and YAML.",
            "homepage": "http://jmsyst.com/libs/serializer",
            "keywords": [
                "deserialization",
                "jaxb",
                "json",
                "serialization",
                "xml"
            ],
            "funding": [
                {
                    "url": "https://github.com/goetas",
                    "type": "github"
                }
            ],
            "time": "2021-03-23T12:37:04+00:00"
        },
        {
            "name": "lusitanian/oauth",
            "version": "v0.8.11",
            "source": {
                "type": "git",
                "url": "https://github.com/Lusitanian/PHPoAuthLib.git",
                "reference": "fc11a53db4b66da555a6a11fce294f574a8374f9"
            },
            "dist": {
                "type": "zip",
                "url": "https://api.github.com/repos/Lusitanian/PHPoAuthLib/zipball/fc11a53db4b66da555a6a11fce294f574a8374f9",
                "reference": "fc11a53db4b66da555a6a11fce294f574a8374f9",
                "shasum": ""
            },
            "require": {
                "php": ">=5.3.0"
            },
            "require-dev": {
                "phpunit/phpunit": "3.7.*",
                "predis/predis": "0.8.*@dev",
                "squizlabs/php_codesniffer": "2.*",
                "symfony/http-foundation": "~2.1"
            },
            "suggest": {
                "ext-openssl": "Allows for usage of secure connections with the stream-based HTTP client.",
                "predis/predis": "Allows using the Redis storage backend.",
                "symfony/http-foundation": "Allows using the Symfony Session storage backend."
            },
            "type": "library",
            "extra": {
                "branch-alias": {
                    "dev-master": "0.1-dev"
                }
            },
            "autoload": {
                "psr-0": {
                    "OAuth": "src",
                    "OAuth\\Unit": "tests"
                }
            },
            "notification-url": "https://packagist.org/downloads/",
            "license": [
                "MIT"
            ],
            "authors": [
                {
                    "name": "David Desberg",
                    "email": "david@daviddesberg.com"
                },
                {
                    "name": "Elliot Chance",
                    "email": "elliotchance@gmail.com"
                },
                {
                    "name": "Pieter Hordijk",
                    "email": "info@pieterhordijk.com"
                }
            ],
            "description": "PHP 5.3+ oAuth 1/2 Library",
            "keywords": [
                "Authentication",
                "authorization",
                "oauth",
                "security"
            ],
            "time": "2018-02-14T22:37:14+00:00"
        },
        {
            "name": "magento/magento-coding-standard",
            "version": "6",
            "source": {
                "type": "git",
                "url": "https://github.com/magento/magento-coding-standard.git",
                "reference": "efc9084db3d1bd145b92d6b8a2e9cb0faec54fa7"
            },
            "dist": {
                "type": "zip",
                "url": "https://api.github.com/repos/magento/magento-coding-standard/zipball/efc9084db3d1bd145b92d6b8a2e9cb0faec54fa7",
                "reference": "efc9084db3d1bd145b92d6b8a2e9cb0faec54fa7",
                "shasum": ""
            },
            "require": {
                "php": ">=5.6.0",
                "squizlabs/php_codesniffer": "^3.5",
                "webonyx/graphql-php": ">=0.12.6 <1.0"
            },
            "require-dev": {
                "phpunit/phpunit": "^4.0 || ^5.0 || ^6.0 || ^7.0"
            },
            "type": "phpcodesniffer-standard",
            "autoload": {
                "classmap": [
                    "PHP_CodeSniffer/Tokenizers/"
                ],
                "psr-4": {
                    "Magento2\\": "Magento2/"
                }
            },
            "notification-url": "https://packagist.org/downloads/",
            "license": [
                "OSL-3.0",
                "AFL-3.0"
            ],
            "description": "A set of Magento specific PHP CodeSniffer rules.",
            "time": "2020-12-03T14:41:54+00:00"
        },
        {
            "name": "magento/magento2-functional-testing-framework",
<<<<<<< HEAD
            "version": "dev-php8-develop",
            "source": {
                "type": "git",
                "url": "https://github.com/magento/magento2-functional-testing-framework.git",
                "reference": "239726493578766e0847ecbaf0d0549de9e68314"
            },
            "dist": {
                "type": "zip",
                "url": "https://api.github.com/repos/magento/magento2-functional-testing-framework/zipball/239726493578766e0847ecbaf0d0549de9e68314",
                "reference": "239726493578766e0847ecbaf0d0549de9e68314",
=======
            "version": "3.5.0",
            "source": {
                "type": "git",
                "url": "https://github.com/magento/magento2-functional-testing-framework.git",
                "reference": "4cb2b5bc50c9d1277c647fac0b83f00cb8580be1"
            },
            "dist": {
                "type": "zip",
                "url": "https://api.github.com/repos/magento/magento2-functional-testing-framework/zipball/4cb2b5bc50c9d1277c647fac0b83f00cb8580be1",
                "reference": "4cb2b5bc50c9d1277c647fac0b83f00cb8580be1",
>>>>>>> 9a68d68d
                "shasum": ""
            },
            "require": {
                "allure-framework/allure-codeception": "~1.5.0",
                "aws/aws-sdk-php": "^3.132",
                "codeception/codeception": "~4.1.4",
                "codeception/module-asserts": "^1.1",
                "codeception/module-sequence": "^1.0",
                "codeception/module-webdriver": "^1.0",
                "composer/composer": "^1.9||^2.0",
                "csharpru/vault-php": "^4.1.0",
                "csharpru/vault-php-guzzle6-transport": "^2.0",
                "ext-curl": "*",
                "ext-dom": "*",
                "ext-intl": "*",
                "ext-json": "*",
                "ext-openssl": "*",
                "hoa/console": "~3.0",
                "monolog/monolog": "^1.17",
                "mustache/mustache": "~2.5",
                "nikic/php-parser": "~4.4.0",
                "php": "^7.3",
                "php-webdriver/webdriver": "^1.8.0",
                "spomky-labs/otphp": "^10.0",
                "symfony/console": "^4.4",
                "symfony/finder": "^5.0",
                "symfony/http-foundation": "^5.0",
                "symfony/mime": "^5.0",
                "symfony/process": "^4.4",
                "vlucas/phpdotenv": "^2.4",
                "weew/helpers-array": "^1.3"
            },
            "replace": {
                "facebook/webdriver": "^1.7.1"
            },
            "require-dev": {
                "brainmaestro/composer-git-hooks": "^2.3.1",
                "codacy/coverage": "^1.4",
                "codeception/aspect-mock": "^3.0",
                "doctrine/cache": "<1.7.0",
                "goaop/framework": "~2.3.4",
                "php-coveralls/php-coveralls": "^1.0",
                "phpmd/phpmd": "^2.8.0",
                "phpunit/phpunit": "^9.0",
                "rregeer/phpunit-coverage-check": "^0.1.4",
                "sebastian/phpcpd": "~6.0.0",
                "squizlabs/php_codesniffer": "~3.5.4",
                "symfony/stopwatch": "~3.4.6"
            },
            "bin": [
                "bin/mftf"
            ],
            "type": "library",
            "extra": {
                "hooks": {
                    "pre-push": "bin/all-checks"
                }
            },
            "autoload": {
                "files": [
                    "src/Magento/FunctionalTestingFramework/_bootstrap.php"
                ],
                "psr-4": {
                    "Magento\\FunctionalTestingFramework\\": "src/Magento/FunctionalTestingFramework",
                    "MFTF\\": "dev/tests/functional/tests/MFTF"
                }
            },
            "notification-url": "https://packagist.org/downloads/",
            "license": [
                "AGPL-3.0"
            ],
            "description": "Magento2 Functional Testing Framework",
            "keywords": [
                "automation",
                "functional",
                "magento",
                "testing"
            ],
<<<<<<< HEAD
            "support": {
                "issues": "https://github.com/magento/magento2-functional-testing-framework/issues",
                "source": "https://github.com/magento/magento2-functional-testing-framework/tree/php8-develop"
=======
            "time": "2021-04-06T17:58:00+00:00"
        },
        {
            "name": "mikey179/vfsstream",
            "version": "v1.6.8",
            "source": {
                "type": "git",
                "url": "https://github.com/bovigo/vfsStream.git",
                "reference": "231c73783ebb7dd9ec77916c10037eff5a2b6efe"
            },
            "dist": {
                "type": "zip",
                "url": "https://api.github.com/repos/bovigo/vfsStream/zipball/231c73783ebb7dd9ec77916c10037eff5a2b6efe",
                "reference": "231c73783ebb7dd9ec77916c10037eff5a2b6efe",
                "shasum": ""
            },
            "require": {
                "php": ">=5.3.0"
            },
            "require-dev": {
                "phpunit/phpunit": "^4.5|^5.0"
            },
            "type": "library",
            "extra": {
                "branch-alias": {
                    "dev-master": "1.6.x-dev"
                }
>>>>>>> 9a68d68d
            },
            "time": "2021-04-06T20:50:29+00:00"
        },
        {
            "name": "mustache/mustache",
            "version": "v2.13.0",
            "source": {
                "type": "git",
                "url": "https://github.com/bobthecow/mustache.php.git",
                "reference": "e95c5a008c23d3151d59ea72484d4f72049ab7f4"
            },
            "dist": {
                "type": "zip",
                "url": "https://api.github.com/repos/bobthecow/mustache.php/zipball/e95c5a008c23d3151d59ea72484d4f72049ab7f4",
                "reference": "e95c5a008c23d3151d59ea72484d4f72049ab7f4",
                "shasum": ""
            },
            "require": {
                "php": ">=5.2.4"
            },
            "require-dev": {
                "friendsofphp/php-cs-fixer": "~1.11",
                "phpunit/phpunit": "~3.7|~4.0|~5.0"
            },
            "type": "library",
            "autoload": {
                "psr-0": {
                    "Mustache": "src/"
                }
            },
            "notification-url": "https://packagist.org/downloads/",
            "license": [
                "MIT"
            ],
            "authors": [
                {
                    "name": "Justin Hileman",
                    "email": "justin@justinhileman.info",
                    "homepage": "http://justinhileman.com"
                }
            ],
            "description": "A Mustache implementation in PHP.",
            "homepage": "https://github.com/bobthecow/mustache.php",
            "keywords": [
                "mustache",
                "templating"
            ],
            "time": "2019-11-23T21:40:31+00:00"
        },
        {
            "name": "myclabs/deep-copy",
            "version": "1.10.2",
            "source": {
                "type": "git",
                "url": "https://github.com/myclabs/DeepCopy.git",
                "reference": "776f831124e9c62e1a2c601ecc52e776d8bb7220"
            },
            "dist": {
                "type": "zip",
                "url": "https://api.github.com/repos/myclabs/DeepCopy/zipball/776f831124e9c62e1a2c601ecc52e776d8bb7220",
                "reference": "776f831124e9c62e1a2c601ecc52e776d8bb7220",
                "shasum": ""
            },
            "require": {
                "php": "^7.1 || ^8.0"
            },
            "replace": {
                "myclabs/deep-copy": "self.version"
            },
            "require-dev": {
                "doctrine/collections": "^1.0",
                "doctrine/common": "^2.6",
                "phpunit/phpunit": "^7.1"
            },
            "type": "library",
            "autoload": {
                "psr-4": {
                    "DeepCopy\\": "src/DeepCopy/"
                },
                "files": [
                    "src/DeepCopy/deep_copy.php"
                ]
            },
            "notification-url": "https://packagist.org/downloads/",
            "license": [
                "MIT"
            ],
            "description": "Create deep copies (clones) of your objects",
            "keywords": [
                "clone",
                "copy",
                "duplicate",
                "object",
                "object graph"
            ],
            "funding": [
                {
                    "url": "https://tidelift.com/funding/github/packagist/myclabs/deep-copy",
                    "type": "tidelift"
                }
            ],
            "time": "2020-11-13T09:40:50+00:00"
        },
        {
            "name": "paragonie/constant_time_encoding",
            "version": "v2.4.0",
            "source": {
                "type": "git",
                "url": "https://github.com/paragonie/constant_time_encoding.git",
                "reference": "f34c2b11eb9d2c9318e13540a1dbc2a3afbd939c"
            },
            "dist": {
                "type": "zip",
                "url": "https://api.github.com/repos/paragonie/constant_time_encoding/zipball/f34c2b11eb9d2c9318e13540a1dbc2a3afbd939c",
                "reference": "f34c2b11eb9d2c9318e13540a1dbc2a3afbd939c",
                "shasum": ""
            },
            "require": {
                "php": "^7|^8"
            },
            "require-dev": {
                "phpunit/phpunit": "^6|^7|^8|^9",
                "vimeo/psalm": "^1|^2|^3|^4"
            },
            "type": "library",
            "autoload": {
                "psr-4": {
                    "ParagonIE\\ConstantTime\\": "src/"
                }
            },
            "notification-url": "https://packagist.org/downloads/",
            "license": [
                "MIT"
            ],
            "authors": [
                {
                    "name": "Paragon Initiative Enterprises",
                    "email": "security@paragonie.com",
                    "homepage": "https://paragonie.com",
                    "role": "Maintainer"
                },
                {
                    "name": "Steve 'Sc00bz' Thomas",
                    "email": "steve@tobtu.com",
                    "homepage": "https://www.tobtu.com",
                    "role": "Original Developer"
                }
            ],
            "description": "Constant-time Implementations of RFC 4648 Encoding (Base-64, Base-32, Base-16)",
            "keywords": [
                "base16",
                "base32",
                "base32_decode",
                "base32_encode",
                "base64",
                "base64_decode",
                "base64_encode",
                "bin2hex",
                "encoding",
                "hex",
                "hex2bin",
                "rfc4648"
            ],
            "time": "2020-12-06T15:14:20+00:00"
        },
        {
            "name": "pdepend/pdepend",
            "version": "2.7.1",
            "source": {
                "type": "git",
                "url": "https://github.com/pdepend/pdepend.git",
                "reference": "daba1cf0a6edaf172fa02a17807ae29f4c1c7471"
            },
            "dist": {
                "type": "zip",
                "url": "https://api.github.com/repos/pdepend/pdepend/zipball/daba1cf0a6edaf172fa02a17807ae29f4c1c7471",
                "reference": "daba1cf0a6edaf172fa02a17807ae29f4c1c7471",
                "shasum": ""
            },
            "require": {
                "php": ">=5.3.7",
                "symfony/config": "^2.3.0|^3|^4|^5",
                "symfony/dependency-injection": "^2.3.0|^3|^4|^5",
                "symfony/filesystem": "^2.3.0|^3|^4|^5"
            },
            "require-dev": {
                "easy-doc/easy-doc": "0.0.0 || ^1.2.3",
                "gregwar/rst": "^1.0",
                "phpunit/phpunit": "^4.8.35|^5.7",
                "squizlabs/php_codesniffer": "^2.0.0"
            },
            "bin": [
                "src/bin/pdepend"
            ],
            "type": "library",
            "extra": {
                "branch-alias": {
                    "dev-master": "2.x-dev"
                }
            },
            "autoload": {
                "psr-4": {
                    "PDepend\\": "src/main/php/PDepend"
                }
            },
            "notification-url": "https://packagist.org/downloads/",
            "license": [
                "BSD-3-Clause"
            ],
            "description": "Official version of pdepend to be handled with Composer",
            "time": "2020-02-08T12:06:13+00:00"
        },
        {
            "name": "phar-io/manifest",
            "version": "1.0.3",
            "source": {
                "type": "git",
                "url": "https://github.com/phar-io/manifest.git",
                "reference": "7761fcacf03b4d4f16e7ccb606d4879ca431fcf4"
            },
            "dist": {
                "type": "zip",
                "url": "https://api.github.com/repos/phar-io/manifest/zipball/7761fcacf03b4d4f16e7ccb606d4879ca431fcf4",
                "reference": "7761fcacf03b4d4f16e7ccb606d4879ca431fcf4",
                "shasum": ""
            },
            "require": {
                "ext-dom": "*",
                "ext-phar": "*",
                "phar-io/version": "^2.0",
                "php": "^5.6 || ^7.0"
            },
            "type": "library",
            "extra": {
                "branch-alias": {
                    "dev-master": "1.0.x-dev"
                }
            },
            "autoload": {
                "classmap": [
                    "src/"
                ]
            },
            "notification-url": "https://packagist.org/downloads/",
            "license": [
                "BSD-3-Clause"
            ],
            "authors": [
                {
                    "name": "Arne Blankerts",
                    "email": "arne@blankerts.de",
                    "role": "Developer"
                },
                {
                    "name": "Sebastian Heuer",
                    "email": "sebastian@phpeople.de",
                    "role": "Developer"
                },
                {
                    "name": "Sebastian Bergmann",
                    "email": "sebastian@phpunit.de",
                    "role": "Developer"
                }
            ],
            "description": "Component for reading phar.io manifest information from a PHP Archive (PHAR)",
            "time": "2018-07-08T19:23:20+00:00"
        },
        {
            "name": "phar-io/version",
            "version": "2.0.1",
            "source": {
                "type": "git",
                "url": "https://github.com/phar-io/version.git",
                "reference": "45a2ec53a73c70ce41d55cedef9063630abaf1b6"
            },
            "dist": {
                "type": "zip",
                "url": "https://api.github.com/repos/phar-io/version/zipball/45a2ec53a73c70ce41d55cedef9063630abaf1b6",
                "reference": "45a2ec53a73c70ce41d55cedef9063630abaf1b6",
                "shasum": ""
            },
            "require": {
                "php": "^5.6 || ^7.0"
            },
            "type": "library",
            "autoload": {
                "classmap": [
                    "src/"
                ]
            },
            "notification-url": "https://packagist.org/downloads/",
            "license": [
                "BSD-3-Clause"
            ],
            "authors": [
                {
                    "name": "Arne Blankerts",
                    "email": "arne@blankerts.de",
                    "role": "Developer"
                },
                {
                    "name": "Sebastian Heuer",
                    "email": "sebastian@phpeople.de",
                    "role": "Developer"
                },
                {
                    "name": "Sebastian Bergmann",
                    "email": "sebastian@phpunit.de",
                    "role": "Developer"
                }
            ],
            "description": "Library for handling version information and constraints",
            "time": "2018-07-08T19:19:57+00:00"
        },
        {
            "name": "php-cs-fixer/diff",
            "version": "v1.3.1",
            "source": {
                "type": "git",
                "url": "https://github.com/PHP-CS-Fixer/diff.git",
                "reference": "dbd31aeb251639ac0b9e7e29405c1441907f5759"
            },
            "dist": {
                "type": "zip",
                "url": "https://api.github.com/repos/PHP-CS-Fixer/diff/zipball/dbd31aeb251639ac0b9e7e29405c1441907f5759",
                "reference": "dbd31aeb251639ac0b9e7e29405c1441907f5759",
                "shasum": ""
            },
            "require": {
                "php": "^5.6 || ^7.0 || ^8.0"
            },
            "require-dev": {
                "phpunit/phpunit": "^5.7.23 || ^6.4.3 || ^7.0",
                "symfony/process": "^3.3"
            },
            "type": "library",
            "autoload": {
                "classmap": [
                    "src/"
                ]
            },
            "notification-url": "https://packagist.org/downloads/",
            "license": [
                "BSD-3-Clause"
            ],
            "authors": [
                {
                    "name": "Sebastian Bergmann",
                    "email": "sebastian@phpunit.de"
                },
                {
                    "name": "Kore Nordmann",
                    "email": "mail@kore-nordmann.de"
                },
                {
                    "name": "SpacePossum"
                }
            ],
            "description": "sebastian/diff v2 backport support for PHP5.6",
            "homepage": "https://github.com/PHP-CS-Fixer",
            "keywords": [
                "diff"
            ],
            "time": "2020-10-14T08:39:05+00:00"
        },
        {
            "name": "php-webdriver/webdriver",
            "version": "1.8.2",
            "source": {
                "type": "git",
                "url": "https://github.com/php-webdriver/php-webdriver.git",
                "reference": "3308a70be084d6d7fd1ee5787b4c2e6eb4b70aab"
            },
            "dist": {
                "type": "zip",
                "url": "https://api.github.com/repos/php-webdriver/php-webdriver/zipball/3308a70be084d6d7fd1ee5787b4c2e6eb4b70aab",
                "reference": "3308a70be084d6d7fd1ee5787b4c2e6eb4b70aab",
                "shasum": ""
            },
            "require": {
                "ext-curl": "*",
                "ext-json": "*",
                "ext-zip": "*",
                "php": "^5.6 || ~7.0",
                "symfony/polyfill-mbstring": "^1.12",
                "symfony/process": "^2.8 || ^3.1 || ^4.0 || ^5.0"
            },
            "require-dev": {
                "friendsofphp/php-cs-fixer": "^2.0",
                "jakub-onderka/php-parallel-lint": "^1.0",
                "php-coveralls/php-coveralls": "^2.0",
                "php-mock/php-mock-phpunit": "^1.1",
                "phpunit/phpunit": "^5.7",
                "sebastian/environment": "^1.3.4 || ^2.0 || ^3.0",
                "sminnee/phpunit-mock-objects": "^3.4",
                "squizlabs/php_codesniffer": "^3.5",
                "symfony/var-dumper": "^3.3 || ^4.0 || ^5.0"
            },
            "suggest": {
                "ext-SimpleXML": "For Firefox profile creation"
            },
            "type": "library",
            "extra": {
                "branch-alias": {
                    "dev-master": "1.8.x-dev"
                }
            },
            "autoload": {
                "psr-4": {
                    "Facebook\\WebDriver\\": "lib/"
                },
                "files": [
                    "lib/Exception/TimeoutException.php"
                ]
            },
            "notification-url": "https://packagist.org/downloads/",
            "license": [
                "MIT"
            ],
            "description": "A PHP client for Selenium WebDriver. Previously facebook/webdriver.",
            "homepage": "https://github.com/php-webdriver/php-webdriver",
            "keywords": [
                "Chromedriver",
                "geckodriver",
                "php",
                "selenium",
                "webdriver"
            ],
            "time": "2020-03-04T14:40:12+00:00"
        },
        {
            "name": "phpcompatibility/php-compatibility",
            "version": "9.3.5",
            "source": {
                "type": "git",
                "url": "https://github.com/PHPCompatibility/PHPCompatibility.git",
                "reference": "9fb324479acf6f39452e0655d2429cc0d3914243"
            },
            "dist": {
                "type": "zip",
                "url": "https://api.github.com/repos/PHPCompatibility/PHPCompatibility/zipball/9fb324479acf6f39452e0655d2429cc0d3914243",
                "reference": "9fb324479acf6f39452e0655d2429cc0d3914243",
                "shasum": ""
            },
            "require": {
                "php": ">=5.3",
                "squizlabs/php_codesniffer": "^2.3 || ^3.0.2"
            },
            "conflict": {
                "squizlabs/php_codesniffer": "2.6.2"
            },
            "require-dev": {
                "phpunit/phpunit": "~4.5 || ^5.0 || ^6.0 || ^7.0"
            },
            "suggest": {
                "dealerdirect/phpcodesniffer-composer-installer": "^0.5 || This Composer plugin will sort out the PHPCS 'installed_paths' automatically.",
                "roave/security-advisories": "dev-master || Helps prevent installing dependencies with known security issues."
            },
            "type": "phpcodesniffer-standard",
            "notification-url": "https://packagist.org/downloads/",
            "license": [
                "LGPL-3.0-or-later"
            ],
            "authors": [
                {
                    "name": "Wim Godden",
                    "homepage": "https://github.com/wimg",
                    "role": "lead"
                },
                {
                    "name": "Juliette Reinders Folmer",
                    "homepage": "https://github.com/jrfnl",
                    "role": "lead"
                },
                {
                    "name": "Contributors",
                    "homepage": "https://github.com/PHPCompatibility/PHPCompatibility/graphs/contributors"
                }
            ],
            "description": "A set of sniffs for PHP_CodeSniffer that checks for PHP cross-version compatibility.",
            "homepage": "http://techblog.wimgodden.be/tag/codesniffer/",
            "keywords": [
                "compatibility",
                "phpcs",
                "standards"
            ],
            "time": "2019-12-27T09:44:58+00:00"
        },
        {
            "name": "phpdocumentor/reflection-common",
            "version": "2.2.0",
            "source": {
                "type": "git",
                "url": "https://github.com/phpDocumentor/ReflectionCommon.git",
                "reference": "1d01c49d4ed62f25aa84a747ad35d5a16924662b"
            },
            "dist": {
                "type": "zip",
                "url": "https://api.github.com/repos/phpDocumentor/ReflectionCommon/zipball/1d01c49d4ed62f25aa84a747ad35d5a16924662b",
                "reference": "1d01c49d4ed62f25aa84a747ad35d5a16924662b",
                "shasum": ""
            },
            "require": {
                "php": "^7.2 || ^8.0"
            },
            "type": "library",
            "extra": {
                "branch-alias": {
                    "dev-2.x": "2.x-dev"
                }
            },
            "autoload": {
                "psr-4": {
                    "phpDocumentor\\Reflection\\": "src/"
                }
            },
            "notification-url": "https://packagist.org/downloads/",
            "license": [
                "MIT"
            ],
            "authors": [
                {
                    "name": "Jaap van Otterdijk",
                    "email": "opensource@ijaap.nl"
                }
            ],
            "description": "Common reflection classes used by phpdocumentor to reflect the code structure",
            "homepage": "http://www.phpdoc.org",
            "keywords": [
                "FQSEN",
                "phpDocumentor",
                "phpdoc",
                "reflection",
                "static analysis"
            ],
            "time": "2020-06-27T09:03:43+00:00"
        },
        {
            "name": "phpdocumentor/reflection-docblock",
            "version": "5.2.2",
            "source": {
                "type": "git",
                "url": "https://github.com/phpDocumentor/ReflectionDocBlock.git",
                "reference": "069a785b2141f5bcf49f3e353548dc1cce6df556"
            },
            "dist": {
                "type": "zip",
                "url": "https://api.github.com/repos/phpDocumentor/ReflectionDocBlock/zipball/069a785b2141f5bcf49f3e353548dc1cce6df556",
                "reference": "069a785b2141f5bcf49f3e353548dc1cce6df556",
                "shasum": ""
            },
            "require": {
                "ext-filter": "*",
                "php": "^7.2 || ^8.0",
                "phpdocumentor/reflection-common": "^2.2",
                "phpdocumentor/type-resolver": "^1.3",
                "webmozart/assert": "^1.9.1"
            },
            "require-dev": {
                "mockery/mockery": "~1.3.2"
            },
            "type": "library",
            "extra": {
                "branch-alias": {
                    "dev-master": "5.x-dev"
                }
            },
            "autoload": {
                "psr-4": {
                    "phpDocumentor\\Reflection\\": "src"
                }
            },
            "notification-url": "https://packagist.org/downloads/",
            "license": [
                "MIT"
            ],
            "authors": [
                {
                    "name": "Mike van Riel",
                    "email": "me@mikevanriel.com"
                },
                {
                    "name": "Jaap van Otterdijk",
                    "email": "account@ijaap.nl"
                }
            ],
            "description": "With this component, a library can provide support for annotations via DocBlocks or otherwise retrieve information that is embedded in a DocBlock.",
            "time": "2020-09-03T19:13:55+00:00"
        },
        {
            "name": "phpdocumentor/type-resolver",
            "version": "1.4.0",
            "source": {
                "type": "git",
                "url": "https://github.com/phpDocumentor/TypeResolver.git",
                "reference": "6a467b8989322d92aa1c8bf2bebcc6e5c2ba55c0"
            },
            "dist": {
                "type": "zip",
                "url": "https://api.github.com/repos/phpDocumentor/TypeResolver/zipball/6a467b8989322d92aa1c8bf2bebcc6e5c2ba55c0",
                "reference": "6a467b8989322d92aa1c8bf2bebcc6e5c2ba55c0",
                "shasum": ""
            },
            "require": {
                "php": "^7.2 || ^8.0",
                "phpdocumentor/reflection-common": "^2.0"
            },
            "require-dev": {
                "ext-tokenizer": "*"
            },
            "type": "library",
            "extra": {
                "branch-alias": {
                    "dev-1.x": "1.x-dev"
                }
            },
            "autoload": {
                "psr-4": {
                    "phpDocumentor\\Reflection\\": "src"
                }
            },
            "notification-url": "https://packagist.org/downloads/",
            "license": [
                "MIT"
            ],
            "authors": [
                {
                    "name": "Mike van Riel",
                    "email": "me@mikevanriel.com"
                }
            ],
            "description": "A PSR-5 based resolver of Class names, Types and Structural Element Names",
            "time": "2020-09-17T18:55:26+00:00"
        },
        {
            "name": "phpmd/phpmd",
            "version": "2.9.1",
            "source": {
                "type": "git",
                "url": "https://github.com/phpmd/phpmd.git",
                "reference": "ce10831d4ddc2686c1348a98069771dd314534a8"
            },
            "dist": {
                "type": "zip",
                "url": "https://api.github.com/repos/phpmd/phpmd/zipball/ce10831d4ddc2686c1348a98069771dd314534a8",
                "reference": "ce10831d4ddc2686c1348a98069771dd314534a8",
                "shasum": ""
            },
            "require": {
                "composer/xdebug-handler": "^1.0",
                "ext-xml": "*",
                "pdepend/pdepend": "^2.7.1",
                "php": ">=5.3.9"
            },
            "require-dev": {
                "easy-doc/easy-doc": "0.0.0 || ^1.3.2",
                "ext-json": "*",
                "ext-simplexml": "*",
                "gregwar/rst": "^1.0",
                "mikey179/vfsstream": "^1.6.4",
                "phpunit/phpunit": "^4.8.36 || ^5.7.27",
                "squizlabs/php_codesniffer": "^2.0"
            },
            "bin": [
                "src/bin/phpmd"
            ],
            "type": "library",
            "autoload": {
                "psr-0": {
                    "PHPMD\\": "src/main/php"
                }
            },
            "notification-url": "https://packagist.org/downloads/",
            "license": [
                "BSD-3-Clause"
            ],
            "authors": [
                {
                    "name": "Manuel Pichler",
                    "email": "github@manuel-pichler.de",
                    "homepage": "https://github.com/manuelpichler",
                    "role": "Project Founder"
                },
                {
                    "name": "Marc Würth",
                    "email": "ravage@bluewin.ch",
                    "homepage": "https://github.com/ravage84",
                    "role": "Project Maintainer"
                },
                {
                    "name": "Other contributors",
                    "homepage": "https://github.com/phpmd/phpmd/graphs/contributors",
                    "role": "Contributors"
                }
            ],
            "description": "PHPMD is a spin-off project of PHP Depend and aims to be a PHP equivalent of the well known Java tool PMD.",
            "homepage": "https://phpmd.org/",
            "keywords": [
                "mess detection",
                "mess detector",
                "pdepend",
                "phpmd",
                "pmd"
            ],
            "funding": [
                {
                    "url": "https://tidelift.com/funding/github/packagist/phpmd/phpmd",
                    "type": "tidelift"
                }
            ],
            "time": "2020-09-23T22:06:32+00:00"
        },
        {
            "name": "phpspec/prophecy",
            "version": "1.13.0",
            "source": {
                "type": "git",
                "url": "https://github.com/phpspec/prophecy.git",
                "reference": "be1996ed8adc35c3fd795488a653f4b518be70ea"
            },
            "dist": {
                "type": "zip",
                "url": "https://api.github.com/repos/phpspec/prophecy/zipball/be1996ed8adc35c3fd795488a653f4b518be70ea",
                "reference": "be1996ed8adc35c3fd795488a653f4b518be70ea",
                "shasum": ""
            },
            "require": {
                "doctrine/instantiator": "^1.2",
                "php": "^7.2 || ~8.0, <8.1",
                "phpdocumentor/reflection-docblock": "^5.2",
                "sebastian/comparator": "^3.0 || ^4.0",
                "sebastian/recursion-context": "^3.0 || ^4.0"
            },
            "require-dev": {
                "phpspec/phpspec": "^6.0",
                "phpunit/phpunit": "^8.0 || ^9.0"
            },
            "type": "library",
            "extra": {
                "branch-alias": {
                    "dev-master": "1.11.x-dev"
                }
            },
            "autoload": {
                "psr-4": {
                    "Prophecy\\": "src/Prophecy"
                }
            },
            "notification-url": "https://packagist.org/downloads/",
            "license": [
                "MIT"
            ],
            "authors": [
                {
                    "name": "Konstantin Kudryashov",
                    "email": "ever.zet@gmail.com",
                    "homepage": "http://everzet.com"
                },
                {
                    "name": "Marcello Duarte",
                    "email": "marcello.duarte@gmail.com"
                }
            ],
            "description": "Highly opinionated mocking framework for PHP 5.3+",
            "homepage": "https://github.com/phpspec/prophecy",
            "keywords": [
                "Double",
                "Dummy",
                "fake",
                "mock",
                "spy",
                "stub"
            ],
            "time": "2021-03-17T13:42:18+00:00"
        },
        {
            "name": "phpstan/phpdoc-parser",
            "version": "0.4.14",
            "source": {
                "type": "git",
                "url": "https://github.com/phpstan/phpdoc-parser.git",
                "reference": "cf4fc7d2aeca6910fba061901ffd7d107ccfdbcc"
            },
            "dist": {
                "type": "zip",
                "url": "https://api.github.com/repos/phpstan/phpdoc-parser/zipball/cf4fc7d2aeca6910fba061901ffd7d107ccfdbcc",
                "reference": "cf4fc7d2aeca6910fba061901ffd7d107ccfdbcc",
                "shasum": ""
            },
            "require": {
                "php": "^7.1 || ^8.0"
            },
            "require-dev": {
                "phing/phing": "^2.16.3",
                "php-parallel-lint/php-parallel-lint": "^1.2",
                "phpstan/extension-installer": "^1.0",
                "phpstan/phpstan": "^0.12.60",
                "phpstan/phpstan-strict-rules": "^0.12.5",
                "phpunit/phpunit": "^7.5.20",
                "symfony/process": "^5.2"
            },
            "type": "library",
            "extra": {
                "branch-alias": {
                    "dev-master": "0.4-dev"
                }
            },
            "autoload": {
                "psr-4": {
                    "PHPStan\\PhpDocParser\\": [
                        "src/"
                    ]
                }
            },
            "notification-url": "https://packagist.org/downloads/",
            "license": [
                "MIT"
            ],
            "description": "PHPDoc parser with support for nullable, intersection and generic types",
            "time": "2021-03-19T10:54:14+00:00"
        },
        {
            "name": "phpstan/phpstan",
            "version": "0.12.83",
            "source": {
                "type": "git",
                "url": "https://github.com/phpstan/phpstan.git",
                "reference": "4a967cec6efb46b500dd6d768657336a3ffe699f"
            },
            "dist": {
                "type": "zip",
                "url": "https://api.github.com/repos/phpstan/phpstan/zipball/4a967cec6efb46b500dd6d768657336a3ffe699f",
                "reference": "4a967cec6efb46b500dd6d768657336a3ffe699f",
                "shasum": ""
            },
            "require": {
                "php": "^7.1|^8.0"
            },
            "conflict": {
                "phpstan/phpstan-shim": "*"
            },
            "bin": [
                "phpstan",
                "phpstan.phar"
            ],
            "type": "library",
            "extra": {
                "branch-alias": {
                    "dev-master": "0.12-dev"
                }
            },
            "autoload": {
                "files": [
                    "bootstrap.php"
                ]
            },
            "notification-url": "https://packagist.org/downloads/",
            "license": [
                "MIT"
            ],
            "description": "PHPStan - PHP Static Analysis Tool",
            "funding": [
                {
                    "url": "https://github.com/ondrejmirtes",
                    "type": "github"
                },
                {
                    "url": "https://www.patreon.com/phpstan",
                    "type": "patreon"
                },
                {
                    "url": "https://tidelift.com/funding/github/packagist/phpstan/phpstan",
                    "type": "tidelift"
                }
            ],
            "time": "2021-04-03T15:35:45+00:00"
        },
        {
            "name": "phpunit/php-code-coverage",
            "version": "8.0.2",
            "source": {
                "type": "git",
                "url": "https://github.com/sebastianbergmann/php-code-coverage.git",
                "reference": "ca6647ffddd2add025ab3f21644a441d7c146cdc"
            },
            "dist": {
                "type": "zip",
                "url": "https://api.github.com/repos/sebastianbergmann/php-code-coverage/zipball/ca6647ffddd2add025ab3f21644a441d7c146cdc",
                "reference": "ca6647ffddd2add025ab3f21644a441d7c146cdc",
                "shasum": ""
            },
            "require": {
                "ext-dom": "*",
                "ext-xmlwriter": "*",
                "php": "^7.3",
                "phpunit/php-file-iterator": "^3.0",
                "phpunit/php-text-template": "^2.0",
                "phpunit/php-token-stream": "^4.0",
                "sebastian/code-unit-reverse-lookup": "^2.0",
                "sebastian/environment": "^5.0",
                "sebastian/version": "^3.0",
                "theseer/tokenizer": "^1.1.3"
            },
            "require-dev": {
                "phpunit/phpunit": "^9.0"
            },
            "suggest": {
                "ext-pcov": "*",
                "ext-xdebug": "*"
            },
            "type": "library",
            "extra": {
                "branch-alias": {
                    "dev-master": "8.0-dev"
                }
            },
            "autoload": {
                "classmap": [
                    "src/"
                ]
            },
            "notification-url": "https://packagist.org/downloads/",
            "license": [
                "BSD-3-Clause"
            ],
            "authors": [
                {
                    "name": "Sebastian Bergmann",
                    "email": "sebastian@phpunit.de",
                    "role": "lead"
                }
            ],
            "description": "Library that provides collection, processing, and rendering functionality for PHP code coverage information.",
            "homepage": "https://github.com/sebastianbergmann/php-code-coverage",
            "keywords": [
                "coverage",
                "testing",
                "xunit"
            ],
            "funding": [
                {
                    "url": "https://github.com/sebastianbergmann",
                    "type": "github"
                }
            ],
            "time": "2020-05-23T08:02:54+00:00"
        },
        {
            "name": "phpunit/php-file-iterator",
            "version": "3.0.5",
            "source": {
                "type": "git",
                "url": "https://github.com/sebastianbergmann/php-file-iterator.git",
                "reference": "aa4be8575f26070b100fccb67faabb28f21f66f8"
            },
            "dist": {
                "type": "zip",
                "url": "https://api.github.com/repos/sebastianbergmann/php-file-iterator/zipball/aa4be8575f26070b100fccb67faabb28f21f66f8",
                "reference": "aa4be8575f26070b100fccb67faabb28f21f66f8",
                "shasum": ""
            },
            "require": {
                "php": ">=7.3"
            },
            "require-dev": {
                "phpunit/phpunit": "^9.3"
            },
            "type": "library",
            "extra": {
                "branch-alias": {
                    "dev-master": "3.0-dev"
                }
            },
            "autoload": {
                "classmap": [
                    "src/"
                ]
            },
            "notification-url": "https://packagist.org/downloads/",
            "license": [
                "BSD-3-Clause"
            ],
            "authors": [
                {
                    "name": "Sebastian Bergmann",
                    "email": "sebastian@phpunit.de",
                    "role": "lead"
                }
            ],
            "description": "FilterIterator implementation that filters files based on a list of suffixes.",
            "homepage": "https://github.com/sebastianbergmann/php-file-iterator/",
            "keywords": [
                "filesystem",
                "iterator"
            ],
            "funding": [
                {
                    "url": "https://github.com/sebastianbergmann",
                    "type": "github"
                }
            ],
            "time": "2020-09-28T05:57:25+00:00"
        },
        {
            "name": "phpunit/php-invoker",
            "version": "3.1.1",
            "source": {
                "type": "git",
                "url": "https://github.com/sebastianbergmann/php-invoker.git",
                "reference": "5a10147d0aaf65b58940a0b72f71c9ac0423cc67"
            },
            "dist": {
                "type": "zip",
                "url": "https://api.github.com/repos/sebastianbergmann/php-invoker/zipball/5a10147d0aaf65b58940a0b72f71c9ac0423cc67",
                "reference": "5a10147d0aaf65b58940a0b72f71c9ac0423cc67",
                "shasum": ""
            },
            "require": {
                "php": ">=7.3"
            },
            "require-dev": {
                "ext-pcntl": "*",
                "phpunit/phpunit": "^9.3"
            },
            "suggest": {
                "ext-pcntl": "*"
            },
            "type": "library",
            "extra": {
                "branch-alias": {
                    "dev-master": "3.1-dev"
                }
            },
            "autoload": {
                "classmap": [
                    "src/"
                ]
            },
            "notification-url": "https://packagist.org/downloads/",
            "license": [
                "BSD-3-Clause"
            ],
            "authors": [
                {
                    "name": "Sebastian Bergmann",
                    "email": "sebastian@phpunit.de",
                    "role": "lead"
                }
            ],
            "description": "Invoke callables with a timeout",
            "homepage": "https://github.com/sebastianbergmann/php-invoker/",
            "keywords": [
                "process"
            ],
            "funding": [
                {
                    "url": "https://github.com/sebastianbergmann",
                    "type": "github"
                }
            ],
            "time": "2020-09-28T05:58:55+00:00"
        },
        {
            "name": "phpunit/php-text-template",
            "version": "2.0.4",
            "source": {
                "type": "git",
                "url": "https://github.com/sebastianbergmann/php-text-template.git",
                "reference": "5da5f67fc95621df9ff4c4e5a84d6a8a2acf7c28"
            },
            "dist": {
                "type": "zip",
                "url": "https://api.github.com/repos/sebastianbergmann/php-text-template/zipball/5da5f67fc95621df9ff4c4e5a84d6a8a2acf7c28",
                "reference": "5da5f67fc95621df9ff4c4e5a84d6a8a2acf7c28",
                "shasum": ""
            },
            "require": {
                "php": ">=7.3"
            },
            "require-dev": {
                "phpunit/phpunit": "^9.3"
            },
            "type": "library",
            "extra": {
                "branch-alias": {
                    "dev-master": "2.0-dev"
                }
            },
            "autoload": {
                "classmap": [
                    "src/"
                ]
            },
            "notification-url": "https://packagist.org/downloads/",
            "license": [
                "BSD-3-Clause"
            ],
            "authors": [
                {
                    "name": "Sebastian Bergmann",
                    "email": "sebastian@phpunit.de",
                    "role": "lead"
                }
            ],
            "description": "Simple template engine.",
            "homepage": "https://github.com/sebastianbergmann/php-text-template/",
            "keywords": [
                "template"
            ],
            "funding": [
                {
                    "url": "https://github.com/sebastianbergmann",
                    "type": "github"
                }
            ],
            "time": "2020-10-26T05:33:50+00:00"
        },
        {
            "name": "phpunit/php-timer",
            "version": "3.1.4",
            "source": {
                "type": "git",
                "url": "https://github.com/sebastianbergmann/php-timer.git",
                "reference": "dc9368fae6ef2ffa57eba80a7410bcef81df6258"
            },
            "dist": {
                "type": "zip",
                "url": "https://api.github.com/repos/sebastianbergmann/php-timer/zipball/dc9368fae6ef2ffa57eba80a7410bcef81df6258",
                "reference": "dc9368fae6ef2ffa57eba80a7410bcef81df6258",
                "shasum": ""
            },
            "require": {
                "php": "^7.3"
            },
            "require-dev": {
                "phpunit/phpunit": "^9.0"
            },
            "type": "library",
            "extra": {
                "branch-alias": {
                    "dev-master": "3.1-dev"
                }
            },
            "autoload": {
                "classmap": [
                    "src/"
                ]
            },
            "notification-url": "https://packagist.org/downloads/",
            "license": [
                "BSD-3-Clause"
            ],
            "authors": [
                {
                    "name": "Sebastian Bergmann",
                    "email": "sebastian@phpunit.de",
                    "role": "lead"
                }
            ],
            "description": "Utility class for timing",
            "homepage": "https://github.com/sebastianbergmann/php-timer/",
            "keywords": [
                "timer"
            ],
            "funding": [
                {
                    "url": "https://github.com/sebastianbergmann",
                    "type": "github"
                }
            ],
            "time": "2020-04-20T06:00:37+00:00"
        },
        {
            "name": "phpunit/php-token-stream",
            "version": "4.0.4",
            "source": {
                "type": "git",
                "url": "https://github.com/sebastianbergmann/php-token-stream.git",
                "reference": "a853a0e183b9db7eed023d7933a858fa1c8d25a3"
            },
            "dist": {
                "type": "zip",
                "url": "https://api.github.com/repos/sebastianbergmann/php-token-stream/zipball/a853a0e183b9db7eed023d7933a858fa1c8d25a3",
                "reference": "a853a0e183b9db7eed023d7933a858fa1c8d25a3",
                "shasum": ""
            },
            "require": {
                "ext-tokenizer": "*",
                "php": "^7.3 || ^8.0"
            },
            "require-dev": {
                "phpunit/phpunit": "^9.0"
            },
            "type": "library",
            "extra": {
                "branch-alias": {
                    "dev-master": "4.0-dev"
                }
            },
            "autoload": {
                "classmap": [
                    "src/"
                ]
            },
            "notification-url": "https://packagist.org/downloads/",
            "license": [
                "BSD-3-Clause"
            ],
            "authors": [
                {
                    "name": "Sebastian Bergmann",
                    "email": "sebastian@phpunit.de"
                }
            ],
            "description": "Wrapper around PHP's tokenizer extension.",
            "homepage": "https://github.com/sebastianbergmann/php-token-stream/",
            "keywords": [
                "tokenizer"
            ],
            "funding": [
                {
                    "url": "https://github.com/sebastianbergmann",
                    "type": "github"
                }
            ],
            "abandoned": true,
            "time": "2020-08-04T08:28:15+00:00"
        },
        {
            "name": "phpunit/phpunit",
            "version": "9.1.5",
            "source": {
                "type": "git",
                "url": "https://github.com/sebastianbergmann/phpunit.git",
                "reference": "1b570cd7edbe136055bf5f651857dc8af6b829d2"
            },
            "dist": {
                "type": "zip",
                "url": "https://api.github.com/repos/sebastianbergmann/phpunit/zipball/1b570cd7edbe136055bf5f651857dc8af6b829d2",
                "reference": "1b570cd7edbe136055bf5f651857dc8af6b829d2",
                "shasum": ""
            },
            "require": {
                "doctrine/instantiator": "^1.2.0",
                "ext-dom": "*",
                "ext-json": "*",
                "ext-libxml": "*",
                "ext-mbstring": "*",
                "ext-xml": "*",
                "ext-xmlwriter": "*",
                "myclabs/deep-copy": "^1.9.1",
                "phar-io/manifest": "^1.0.3",
                "phar-io/version": "^2.0.1",
                "php": "^7.3",
                "phpspec/prophecy": "^1.8.1",
                "phpunit/php-code-coverage": "^8.0.1",
                "phpunit/php-file-iterator": "^3.0",
                "phpunit/php-invoker": "^3.0",
                "phpunit/php-text-template": "^2.0",
                "phpunit/php-timer": "^3.1.4",
                "sebastian/code-unit": "^1.0.2",
                "sebastian/comparator": "^4.0",
                "sebastian/diff": "^4.0",
                "sebastian/environment": "^5.0.1",
                "sebastian/exporter": "^4.0",
                "sebastian/global-state": "^4.0",
                "sebastian/object-enumerator": "^4.0",
                "sebastian/resource-operations": "^3.0",
                "sebastian/type": "^2.0",
                "sebastian/version": "^3.0"
            },
            "require-dev": {
                "ext-pdo": "*",
                "phpspec/prophecy-phpunit": "^2.0"
            },
            "suggest": {
                "ext-soap": "*",
                "ext-xdebug": "*"
            },
            "bin": [
                "phpunit"
            ],
            "type": "library",
            "extra": {
                "branch-alias": {
                    "dev-master": "9.1-dev"
                }
            },
            "autoload": {
                "classmap": [
                    "src/"
                ],
                "files": [
                    "src/Framework/Assert/Functions.php"
                ]
            },
            "notification-url": "https://packagist.org/downloads/",
            "license": [
                "BSD-3-Clause"
            ],
            "authors": [
                {
                    "name": "Sebastian Bergmann",
                    "email": "sebastian@phpunit.de",
                    "role": "lead"
                }
            ],
            "description": "The PHP Unit Testing framework.",
            "homepage": "https://phpunit.de/",
            "keywords": [
                "phpunit",
                "testing",
                "xunit"
            ],
            "funding": [
                {
                    "url": "https://phpunit.de/donate.html",
                    "type": "custom"
                },
                {
                    "url": "https://github.com/sebastianbergmann",
                    "type": "github"
                }
            ],
            "time": "2020-05-22T13:54:05+00:00"
        },
        {
            "name": "sebastian/code-unit",
            "version": "1.0.8",
            "source": {
                "type": "git",
                "url": "https://github.com/sebastianbergmann/code-unit.git",
                "reference": "1fc9f64c0927627ef78ba436c9b17d967e68e120"
            },
            "dist": {
                "type": "zip",
                "url": "https://api.github.com/repos/sebastianbergmann/code-unit/zipball/1fc9f64c0927627ef78ba436c9b17d967e68e120",
                "reference": "1fc9f64c0927627ef78ba436c9b17d967e68e120",
                "shasum": ""
            },
            "require": {
                "php": ">=7.3"
            },
            "require-dev": {
                "phpunit/phpunit": "^9.3"
            },
            "type": "library",
            "extra": {
                "branch-alias": {
                    "dev-master": "1.0-dev"
                }
            },
            "autoload": {
                "classmap": [
                    "src/"
                ]
            },
            "notification-url": "https://packagist.org/downloads/",
            "license": [
                "BSD-3-Clause"
            ],
            "authors": [
                {
                    "name": "Sebastian Bergmann",
                    "email": "sebastian@phpunit.de",
                    "role": "lead"
                }
            ],
            "description": "Collection of value objects that represent the PHP code units",
            "homepage": "https://github.com/sebastianbergmann/code-unit",
            "funding": [
                {
                    "url": "https://github.com/sebastianbergmann",
                    "type": "github"
                }
            ],
            "time": "2020-10-26T13:08:54+00:00"
        },
        {
            "name": "sebastian/code-unit-reverse-lookup",
            "version": "2.0.3",
            "source": {
                "type": "git",
                "url": "https://github.com/sebastianbergmann/code-unit-reverse-lookup.git",
                "reference": "ac91f01ccec49fb77bdc6fd1e548bc70f7faa3e5"
            },
            "dist": {
                "type": "zip",
                "url": "https://api.github.com/repos/sebastianbergmann/code-unit-reverse-lookup/zipball/ac91f01ccec49fb77bdc6fd1e548bc70f7faa3e5",
                "reference": "ac91f01ccec49fb77bdc6fd1e548bc70f7faa3e5",
                "shasum": ""
            },
            "require": {
                "php": ">=7.3"
            },
            "require-dev": {
                "phpunit/phpunit": "^9.3"
            },
            "type": "library",
            "extra": {
                "branch-alias": {
                    "dev-master": "2.0-dev"
                }
            },
            "autoload": {
                "classmap": [
                    "src/"
                ]
            },
            "notification-url": "https://packagist.org/downloads/",
            "license": [
                "BSD-3-Clause"
            ],
            "authors": [
                {
                    "name": "Sebastian Bergmann",
                    "email": "sebastian@phpunit.de"
                }
            ],
            "description": "Looks up which function or method a line of code belongs to",
            "homepage": "https://github.com/sebastianbergmann/code-unit-reverse-lookup/",
            "funding": [
                {
                    "url": "https://github.com/sebastianbergmann",
                    "type": "github"
                }
            ],
            "time": "2020-09-28T05:30:19+00:00"
        },
        {
            "name": "sebastian/comparator",
            "version": "4.0.6",
            "source": {
                "type": "git",
                "url": "https://github.com/sebastianbergmann/comparator.git",
                "reference": "55f4261989e546dc112258c7a75935a81a7ce382"
            },
            "dist": {
                "type": "zip",
                "url": "https://api.github.com/repos/sebastianbergmann/comparator/zipball/55f4261989e546dc112258c7a75935a81a7ce382",
                "reference": "55f4261989e546dc112258c7a75935a81a7ce382",
                "shasum": ""
            },
            "require": {
                "php": ">=7.3",
                "sebastian/diff": "^4.0",
                "sebastian/exporter": "^4.0"
            },
            "require-dev": {
                "phpunit/phpunit": "^9.3"
            },
            "type": "library",
            "extra": {
                "branch-alias": {
                    "dev-master": "4.0-dev"
                }
            },
            "autoload": {
                "classmap": [
                    "src/"
                ]
            },
            "notification-url": "https://packagist.org/downloads/",
            "license": [
                "BSD-3-Clause"
            ],
            "authors": [
                {
                    "name": "Sebastian Bergmann",
                    "email": "sebastian@phpunit.de"
                },
                {
                    "name": "Jeff Welch",
                    "email": "whatthejeff@gmail.com"
                },
                {
                    "name": "Volker Dusch",
                    "email": "github@wallbash.com"
                },
                {
                    "name": "Bernhard Schussek",
                    "email": "bschussek@2bepublished.at"
                }
            ],
            "description": "Provides the functionality to compare PHP values for equality",
            "homepage": "https://github.com/sebastianbergmann/comparator",
            "keywords": [
                "comparator",
                "compare",
                "equality"
            ],
            "funding": [
                {
                    "url": "https://github.com/sebastianbergmann",
                    "type": "github"
                }
            ],
            "time": "2020-10-26T15:49:45+00:00"
        },
        {
            "name": "sebastian/diff",
            "version": "4.0.4",
            "source": {
                "type": "git",
                "url": "https://github.com/sebastianbergmann/diff.git",
                "reference": "3461e3fccc7cfdfc2720be910d3bd73c69be590d"
            },
            "dist": {
                "type": "zip",
                "url": "https://api.github.com/repos/sebastianbergmann/diff/zipball/3461e3fccc7cfdfc2720be910d3bd73c69be590d",
                "reference": "3461e3fccc7cfdfc2720be910d3bd73c69be590d",
                "shasum": ""
            },
            "require": {
                "php": ">=7.3"
            },
            "require-dev": {
                "phpunit/phpunit": "^9.3",
                "symfony/process": "^4.2 || ^5"
            },
            "type": "library",
            "extra": {
                "branch-alias": {
                    "dev-master": "4.0-dev"
                }
            },
            "autoload": {
                "classmap": [
                    "src/"
                ]
            },
            "notification-url": "https://packagist.org/downloads/",
            "license": [
                "BSD-3-Clause"
            ],
            "authors": [
                {
                    "name": "Sebastian Bergmann",
                    "email": "sebastian@phpunit.de"
                },
                {
                    "name": "Kore Nordmann",
                    "email": "mail@kore-nordmann.de"
                }
            ],
            "description": "Diff implementation",
            "homepage": "https://github.com/sebastianbergmann/diff",
            "keywords": [
                "diff",
                "udiff",
                "unidiff",
                "unified diff"
            ],
            "funding": [
                {
                    "url": "https://github.com/sebastianbergmann",
                    "type": "github"
                }
            ],
            "time": "2020-10-26T13:10:38+00:00"
        },
        {
            "name": "sebastian/environment",
            "version": "5.1.3",
            "source": {
                "type": "git",
                "url": "https://github.com/sebastianbergmann/environment.git",
                "reference": "388b6ced16caa751030f6a69e588299fa09200ac"
            },
            "dist": {
                "type": "zip",
                "url": "https://api.github.com/repos/sebastianbergmann/environment/zipball/388b6ced16caa751030f6a69e588299fa09200ac",
                "reference": "388b6ced16caa751030f6a69e588299fa09200ac",
                "shasum": ""
            },
            "require": {
                "php": ">=7.3"
            },
            "require-dev": {
                "phpunit/phpunit": "^9.3"
            },
            "suggest": {
                "ext-posix": "*"
            },
            "type": "library",
            "extra": {
                "branch-alias": {
                    "dev-master": "5.1-dev"
                }
            },
            "autoload": {
                "classmap": [
                    "src/"
                ]
            },
            "notification-url": "https://packagist.org/downloads/",
            "license": [
                "BSD-3-Clause"
            ],
            "authors": [
                {
                    "name": "Sebastian Bergmann",
                    "email": "sebastian@phpunit.de"
                }
            ],
            "description": "Provides functionality to handle HHVM/PHP environments",
            "homepage": "http://www.github.com/sebastianbergmann/environment",
            "keywords": [
                "Xdebug",
                "environment",
                "hhvm"
            ],
            "funding": [
                {
                    "url": "https://github.com/sebastianbergmann",
                    "type": "github"
                }
            ],
            "time": "2020-09-28T05:52:38+00:00"
        },
        {
            "name": "sebastian/exporter",
            "version": "4.0.3",
            "source": {
                "type": "git",
                "url": "https://github.com/sebastianbergmann/exporter.git",
                "reference": "d89cc98761b8cb5a1a235a6b703ae50d34080e65"
            },
            "dist": {
                "type": "zip",
                "url": "https://api.github.com/repos/sebastianbergmann/exporter/zipball/d89cc98761b8cb5a1a235a6b703ae50d34080e65",
                "reference": "d89cc98761b8cb5a1a235a6b703ae50d34080e65",
                "shasum": ""
            },
            "require": {
                "php": ">=7.3",
                "sebastian/recursion-context": "^4.0"
            },
            "require-dev": {
                "ext-mbstring": "*",
                "phpunit/phpunit": "^9.3"
            },
            "type": "library",
            "extra": {
                "branch-alias": {
                    "dev-master": "4.0-dev"
                }
            },
            "autoload": {
                "classmap": [
                    "src/"
                ]
            },
            "notification-url": "https://packagist.org/downloads/",
            "license": [
                "BSD-3-Clause"
            ],
            "authors": [
                {
                    "name": "Sebastian Bergmann",
                    "email": "sebastian@phpunit.de"
                },
                {
                    "name": "Jeff Welch",
                    "email": "whatthejeff@gmail.com"
                },
                {
                    "name": "Volker Dusch",
                    "email": "github@wallbash.com"
                },
                {
                    "name": "Adam Harvey",
                    "email": "aharvey@php.net"
                },
                {
                    "name": "Bernhard Schussek",
                    "email": "bschussek@gmail.com"
                }
            ],
            "description": "Provides the functionality to export PHP variables for visualization",
            "homepage": "http://www.github.com/sebastianbergmann/exporter",
            "keywords": [
                "export",
                "exporter"
            ],
            "funding": [
                {
                    "url": "https://github.com/sebastianbergmann",
                    "type": "github"
                }
            ],
            "time": "2020-09-28T05:24:23+00:00"
        },
        {
            "name": "sebastian/finder-facade",
            "version": "2.0.0",
            "source": {
                "type": "git",
                "url": "https://github.com/sebastianbergmann/finder-facade.git",
                "reference": "9d3e74b845a2ce50e19b25b5f0c2718e153bee6c"
            },
            "dist": {
                "type": "zip",
                "url": "https://api.github.com/repos/sebastianbergmann/finder-facade/zipball/9d3e74b845a2ce50e19b25b5f0c2718e153bee6c",
                "reference": "9d3e74b845a2ce50e19b25b5f0c2718e153bee6c",
                "shasum": ""
            },
            "require": {
                "ext-ctype": "*",
                "php": "^7.3",
                "symfony/finder": "^4.1|^5.0",
                "theseer/fdomdocument": "^1.6"
            },
            "type": "library",
            "extra": {
                "branch-alias": {
                    "dev-master": "2.0-dev"
                }
            },
            "autoload": {
                "classmap": [
                    "src/"
                ]
            },
            "notification-url": "https://packagist.org/downloads/",
            "license": [
                "BSD-3-Clause"
            ],
            "authors": [
                {
                    "name": "Sebastian Bergmann",
                    "email": "sebastian@phpunit.de",
                    "role": "lead"
                }
            ],
            "description": "FinderFacade is a convenience wrapper for Symfony's Finder component.",
            "homepage": "https://github.com/sebastianbergmann/finder-facade",
            "abandoned": true,
            "time": "2020-02-08T06:07:58+00:00"
        },
        {
            "name": "sebastian/global-state",
            "version": "4.0.0",
            "source": {
                "type": "git",
                "url": "https://github.com/sebastianbergmann/global-state.git",
                "reference": "bdb1e7c79e592b8c82cb1699be3c8743119b8a72"
            },
            "dist": {
                "type": "zip",
                "url": "https://api.github.com/repos/sebastianbergmann/global-state/zipball/bdb1e7c79e592b8c82cb1699be3c8743119b8a72",
                "reference": "bdb1e7c79e592b8c82cb1699be3c8743119b8a72",
                "shasum": ""
            },
            "require": {
                "php": "^7.3",
                "sebastian/object-reflector": "^2.0",
                "sebastian/recursion-context": "^4.0"
            },
            "require-dev": {
                "ext-dom": "*",
                "phpunit/phpunit": "^9.0"
            },
            "suggest": {
                "ext-uopz": "*"
            },
            "type": "library",
            "extra": {
                "branch-alias": {
                    "dev-master": "4.0-dev"
                }
            },
            "autoload": {
                "classmap": [
                    "src/"
                ]
            },
            "notification-url": "https://packagist.org/downloads/",
            "license": [
                "BSD-3-Clause"
            ],
            "authors": [
                {
                    "name": "Sebastian Bergmann",
                    "email": "sebastian@phpunit.de"
                }
            ],
            "description": "Snapshotting of global state",
            "homepage": "http://www.github.com/sebastianbergmann/global-state",
            "keywords": [
                "global state"
            ],
            "time": "2020-02-07T06:11:37+00:00"
        },
        {
            "name": "sebastian/object-enumerator",
            "version": "4.0.4",
            "source": {
                "type": "git",
                "url": "https://github.com/sebastianbergmann/object-enumerator.git",
                "reference": "5c9eeac41b290a3712d88851518825ad78f45c71"
            },
            "dist": {
                "type": "zip",
                "url": "https://api.github.com/repos/sebastianbergmann/object-enumerator/zipball/5c9eeac41b290a3712d88851518825ad78f45c71",
                "reference": "5c9eeac41b290a3712d88851518825ad78f45c71",
                "shasum": ""
            },
            "require": {
                "php": ">=7.3",
                "sebastian/object-reflector": "^2.0",
                "sebastian/recursion-context": "^4.0"
            },
            "require-dev": {
                "phpunit/phpunit": "^9.3"
            },
            "type": "library",
            "extra": {
                "branch-alias": {
                    "dev-master": "4.0-dev"
                }
            },
            "autoload": {
                "classmap": [
                    "src/"
                ]
            },
            "notification-url": "https://packagist.org/downloads/",
            "license": [
                "BSD-3-Clause"
            ],
            "authors": [
                {
                    "name": "Sebastian Bergmann",
                    "email": "sebastian@phpunit.de"
                }
            ],
            "description": "Traverses array structures and object graphs to enumerate all referenced objects",
            "homepage": "https://github.com/sebastianbergmann/object-enumerator/",
            "funding": [
                {
                    "url": "https://github.com/sebastianbergmann",
                    "type": "github"
                }
            ],
            "time": "2020-10-26T13:12:34+00:00"
        },
        {
            "name": "sebastian/object-reflector",
            "version": "2.0.4",
            "source": {
                "type": "git",
                "url": "https://github.com/sebastianbergmann/object-reflector.git",
                "reference": "b4f479ebdbf63ac605d183ece17d8d7fe49c15c7"
            },
            "dist": {
                "type": "zip",
                "url": "https://api.github.com/repos/sebastianbergmann/object-reflector/zipball/b4f479ebdbf63ac605d183ece17d8d7fe49c15c7",
                "reference": "b4f479ebdbf63ac605d183ece17d8d7fe49c15c7",
                "shasum": ""
            },
            "require": {
                "php": ">=7.3"
            },
            "require-dev": {
                "phpunit/phpunit": "^9.3"
            },
            "type": "library",
            "extra": {
                "branch-alias": {
                    "dev-master": "2.0-dev"
                }
            },
            "autoload": {
                "classmap": [
                    "src/"
                ]
            },
            "notification-url": "https://packagist.org/downloads/",
            "license": [
                "BSD-3-Clause"
            ],
            "authors": [
                {
                    "name": "Sebastian Bergmann",
                    "email": "sebastian@phpunit.de"
                }
            ],
            "description": "Allows reflection of object attributes, including inherited and non-public ones",
            "homepage": "https://github.com/sebastianbergmann/object-reflector/",
            "funding": [
                {
                    "url": "https://github.com/sebastianbergmann",
                    "type": "github"
                }
            ],
            "time": "2020-10-26T13:14:26+00:00"
        },
        {
            "name": "sebastian/phpcpd",
            "version": "5.0.2",
            "source": {
                "type": "git",
                "url": "https://github.com/sebastianbergmann/phpcpd.git",
                "reference": "8724382966b1861df4e12db915eaed2165e10bf3"
            },
            "dist": {
                "type": "zip",
                "url": "https://api.github.com/repos/sebastianbergmann/phpcpd/zipball/8724382966b1861df4e12db915eaed2165e10bf3",
                "reference": "8724382966b1861df4e12db915eaed2165e10bf3",
                "shasum": ""
            },
            "require": {
                "ext-dom": "*",
                "php": "^7.3",
                "phpunit/php-timer": "^3.0",
                "sebastian/finder-facade": "^2.0",
                "sebastian/version": "^3.0",
                "symfony/console": "^4.0|^5.0"
            },
            "bin": [
                "phpcpd"
            ],
            "type": "library",
            "extra": {
                "branch-alias": {
                    "dev-master": "5.0-dev"
                }
            },
            "autoload": {
                "classmap": [
                    "src/"
                ]
            },
            "notification-url": "https://packagist.org/downloads/",
            "license": [
                "BSD-3-Clause"
            ],
            "authors": [
                {
                    "name": "Sebastian Bergmann",
                    "email": "sebastian@phpunit.de",
                    "role": "lead"
                }
            ],
            "description": "Copy/Paste Detector (CPD) for PHP code.",
            "homepage": "https://github.com/sebastianbergmann/phpcpd",
            "time": "2020-02-22T06:03:17+00:00"
        },
        {
            "name": "sebastian/recursion-context",
            "version": "4.0.4",
            "source": {
                "type": "git",
                "url": "https://github.com/sebastianbergmann/recursion-context.git",
                "reference": "cd9d8cf3c5804de4341c283ed787f099f5506172"
            },
            "dist": {
                "type": "zip",
                "url": "https://api.github.com/repos/sebastianbergmann/recursion-context/zipball/cd9d8cf3c5804de4341c283ed787f099f5506172",
                "reference": "cd9d8cf3c5804de4341c283ed787f099f5506172",
                "shasum": ""
            },
            "require": {
                "php": ">=7.3"
            },
            "require-dev": {
                "phpunit/phpunit": "^9.3"
            },
            "type": "library",
            "extra": {
                "branch-alias": {
                    "dev-master": "4.0-dev"
                }
            },
            "autoload": {
                "classmap": [
                    "src/"
                ]
            },
            "notification-url": "https://packagist.org/downloads/",
            "license": [
                "BSD-3-Clause"
            ],
            "authors": [
                {
                    "name": "Sebastian Bergmann",
                    "email": "sebastian@phpunit.de"
                },
                {
                    "name": "Jeff Welch",
                    "email": "whatthejeff@gmail.com"
                },
                {
                    "name": "Adam Harvey",
                    "email": "aharvey@php.net"
                }
            ],
            "description": "Provides functionality to recursively process PHP variables",
            "homepage": "http://www.github.com/sebastianbergmann/recursion-context",
            "funding": [
                {
                    "url": "https://github.com/sebastianbergmann",
                    "type": "github"
                }
            ],
            "time": "2020-10-26T13:17:30+00:00"
        },
        {
            "name": "sebastian/resource-operations",
            "version": "3.0.3",
            "source": {
                "type": "git",
                "url": "https://github.com/sebastianbergmann/resource-operations.git",
                "reference": "0f4443cb3a1d92ce809899753bc0d5d5a8dd19a8"
            },
            "dist": {
                "type": "zip",
                "url": "https://api.github.com/repos/sebastianbergmann/resource-operations/zipball/0f4443cb3a1d92ce809899753bc0d5d5a8dd19a8",
                "reference": "0f4443cb3a1d92ce809899753bc0d5d5a8dd19a8",
                "shasum": ""
            },
            "require": {
                "php": ">=7.3"
            },
            "require-dev": {
                "phpunit/phpunit": "^9.0"
            },
            "type": "library",
            "extra": {
                "branch-alias": {
                    "dev-master": "3.0-dev"
                }
            },
            "autoload": {
                "classmap": [
                    "src/"
                ]
            },
            "notification-url": "https://packagist.org/downloads/",
            "license": [
                "BSD-3-Clause"
            ],
            "authors": [
                {
                    "name": "Sebastian Bergmann",
                    "email": "sebastian@phpunit.de"
                }
            ],
            "description": "Provides a list of PHP built-in functions that operate on resources",
            "homepage": "https://www.github.com/sebastianbergmann/resource-operations",
            "funding": [
                {
                    "url": "https://github.com/sebastianbergmann",
                    "type": "github"
                }
            ],
            "time": "2020-09-28T06:45:17+00:00"
        },
        {
            "name": "sebastian/type",
            "version": "2.3.1",
            "source": {
                "type": "git",
                "url": "https://github.com/sebastianbergmann/type.git",
                "reference": "81cd61ab7bbf2de744aba0ea61fae32f721df3d2"
            },
            "dist": {
                "type": "zip",
                "url": "https://api.github.com/repos/sebastianbergmann/type/zipball/81cd61ab7bbf2de744aba0ea61fae32f721df3d2",
                "reference": "81cd61ab7bbf2de744aba0ea61fae32f721df3d2",
                "shasum": ""
            },
            "require": {
                "php": ">=7.3"
            },
            "require-dev": {
                "phpunit/phpunit": "^9.3"
            },
            "type": "library",
            "extra": {
                "branch-alias": {
                    "dev-master": "2.3-dev"
                }
            },
            "autoload": {
                "classmap": [
                    "src/"
                ]
            },
            "notification-url": "https://packagist.org/downloads/",
            "license": [
                "BSD-3-Clause"
            ],
            "authors": [
                {
                    "name": "Sebastian Bergmann",
                    "email": "sebastian@phpunit.de",
                    "role": "lead"
                }
            ],
            "description": "Collection of value objects that represent the types of the PHP type system",
            "homepage": "https://github.com/sebastianbergmann/type",
            "funding": [
                {
                    "url": "https://github.com/sebastianbergmann",
                    "type": "github"
                }
            ],
            "time": "2020-10-26T13:18:59+00:00"
        },
        {
            "name": "sebastian/version",
            "version": "3.0.2",
            "source": {
                "type": "git",
                "url": "https://github.com/sebastianbergmann/version.git",
                "reference": "c6c1022351a901512170118436c764e473f6de8c"
            },
            "dist": {
                "type": "zip",
                "url": "https://api.github.com/repos/sebastianbergmann/version/zipball/c6c1022351a901512170118436c764e473f6de8c",
                "reference": "c6c1022351a901512170118436c764e473f6de8c",
                "shasum": ""
            },
            "require": {
                "php": ">=7.3"
            },
            "type": "library",
            "extra": {
                "branch-alias": {
                    "dev-master": "3.0-dev"
                }
            },
            "autoload": {
                "classmap": [
                    "src/"
                ]
            },
            "notification-url": "https://packagist.org/downloads/",
            "license": [
                "BSD-3-Clause"
            ],
            "authors": [
                {
                    "name": "Sebastian Bergmann",
                    "email": "sebastian@phpunit.de",
                    "role": "lead"
                }
            ],
            "description": "Library that helps with managing the version number of Git-hosted PHP projects",
            "homepage": "https://github.com/sebastianbergmann/version",
            "funding": [
                {
                    "url": "https://github.com/sebastianbergmann",
                    "type": "github"
                }
            ],
            "time": "2020-09-28T06:39:44+00:00"
        },
        {
            "name": "spomky-labs/otphp",
            "version": "v10.0.1",
            "source": {
                "type": "git",
                "url": "https://github.com/Spomky-Labs/otphp.git",
                "reference": "f44cce5a9db4b8da410215d992110482c931232f"
            },
            "dist": {
                "type": "zip",
                "url": "https://api.github.com/repos/Spomky-Labs/otphp/zipball/f44cce5a9db4b8da410215d992110482c931232f",
                "reference": "f44cce5a9db4b8da410215d992110482c931232f",
                "shasum": ""
            },
            "require": {
                "beberlei/assert": "^3.0",
                "ext-mbstring": "*",
                "paragonie/constant_time_encoding": "^2.0",
                "php": "^7.2|^8.0",
                "thecodingmachine/safe": "^0.1.14|^1.0"
            },
            "require-dev": {
                "php-coveralls/php-coveralls": "^2.0",
                "phpstan/phpstan": "^0.12",
                "phpstan/phpstan-beberlei-assert": "^0.12",
                "phpstan/phpstan-deprecation-rules": "^0.12",
                "phpstan/phpstan-phpunit": "^0.12",
                "phpstan/phpstan-strict-rules": "^0.12",
                "phpunit/phpunit": "^8.0",
                "thecodingmachine/phpstan-safe-rule": "^1.0"
            },
            "type": "library",
            "extra": {
                "branch-alias": {
                    "v10.0": "10.0.x-dev",
                    "v9.0": "9.0.x-dev",
                    "v8.3": "8.3.x-dev"
                }
            },
            "autoload": {
                "psr-4": {
                    "OTPHP\\": "src/"
                }
            },
            "notification-url": "https://packagist.org/downloads/",
            "license": [
                "MIT"
            ],
            "authors": [
                {
                    "name": "Florent Morselli",
                    "homepage": "https://github.com/Spomky"
                },
                {
                    "name": "All contributors",
                    "homepage": "https://github.com/Spomky-Labs/otphp/contributors"
                }
            ],
            "description": "A PHP library for generating one time passwords according to RFC 4226 (HOTP Algorithm) and the RFC 6238 (TOTP Algorithm) and compatible with Google Authenticator",
            "homepage": "https://github.com/Spomky-Labs/otphp",
            "keywords": [
                "FreeOTP",
                "RFC 4226",
                "RFC 6238",
                "google authenticator",
                "hotp",
                "otp",
                "totp"
            ],
            "time": "2020-01-28T09:24:19+00:00"
        },
        {
            "name": "squizlabs/php_codesniffer",
            "version": "3.5.8",
            "source": {
                "type": "git",
                "url": "https://github.com/squizlabs/PHP_CodeSniffer.git",
                "reference": "9d583721a7157ee997f235f327de038e7ea6dac4"
            },
            "dist": {
                "type": "zip",
                "url": "https://api.github.com/repos/squizlabs/PHP_CodeSniffer/zipball/9d583721a7157ee997f235f327de038e7ea6dac4",
                "reference": "9d583721a7157ee997f235f327de038e7ea6dac4",
                "shasum": ""
            },
            "require": {
                "ext-simplexml": "*",
                "ext-tokenizer": "*",
                "ext-xmlwriter": "*",
                "php": ">=5.4.0"
            },
            "require-dev": {
                "phpunit/phpunit": "^4.0 || ^5.0 || ^6.0 || ^7.0"
            },
            "bin": [
                "bin/phpcs",
                "bin/phpcbf"
            ],
            "type": "library",
            "extra": {
                "branch-alias": {
                    "dev-master": "3.x-dev"
                }
            },
            "notification-url": "https://packagist.org/downloads/",
            "license": [
                "BSD-3-Clause"
            ],
            "authors": [
                {
                    "name": "Greg Sherwood",
                    "role": "lead"
                }
            ],
            "description": "PHP_CodeSniffer tokenizes PHP, JavaScript and CSS files and detects violations of a defined set of coding standards.",
            "homepage": "https://github.com/squizlabs/PHP_CodeSniffer",
            "keywords": [
                "phpcs",
                "standards"
            ],
            "time": "2020-10-23T02:01:07+00:00"
        },
        {
            "name": "symfony/mime",
            "version": "v5.2.6",
            "source": {
                "type": "git",
                "url": "https://github.com/symfony/mime.git",
                "reference": "1b2092244374cbe48ae733673f2ca0818b37197b"
            },
            "dist": {
                "type": "zip",
                "url": "https://api.github.com/repos/symfony/mime/zipball/1b2092244374cbe48ae733673f2ca0818b37197b",
                "reference": "1b2092244374cbe48ae733673f2ca0818b37197b",
                "shasum": ""
            },
            "require": {
                "php": ">=7.2.5",
                "symfony/deprecation-contracts": "^2.1",
                "symfony/polyfill-intl-idn": "^1.10",
                "symfony/polyfill-mbstring": "^1.0",
                "symfony/polyfill-php80": "^1.15"
            },
            "conflict": {
                "egulias/email-validator": "~3.0.0",
                "phpdocumentor/reflection-docblock": "<3.2.2",
                "phpdocumentor/type-resolver": "<1.4.0",
                "symfony/mailer": "<4.4"
            },
            "require-dev": {
                "egulias/email-validator": "^2.1.10|^3.1",
                "phpdocumentor/reflection-docblock": "^3.0|^4.0|^5.0",
                "symfony/dependency-injection": "^4.4|^5.0",
                "symfony/property-access": "^4.4|^5.1",
                "symfony/property-info": "^4.4|^5.1",
                "symfony/serializer": "^5.2"
            },
            "type": "library",
            "autoload": {
                "psr-4": {
                    "Symfony\\Component\\Mime\\": ""
                },
                "exclude-from-classmap": [
                    "/Tests/"
                ]
            },
            "notification-url": "https://packagist.org/downloads/",
            "license": [
                "MIT"
            ],
            "authors": [
                {
                    "name": "Fabien Potencier",
                    "email": "fabien@symfony.com"
                },
                {
                    "name": "Symfony Community",
                    "homepage": "https://symfony.com/contributors"
                }
            ],
            "description": "Allows manipulating MIME messages",
            "homepage": "https://symfony.com",
            "keywords": [
                "mime",
                "mime-type"
            ],
            "funding": [
                {
                    "url": "https://symfony.com/sponsor",
                    "type": "custom"
                },
                {
                    "url": "https://github.com/fabpot",
                    "type": "github"
                },
                {
                    "url": "https://tidelift.com/funding/github/packagist/symfony/symfony",
                    "type": "tidelift"
                }
            ],
            "time": "2021-03-12T13:18:39+00:00"
        },
        {
            "name": "symfony/options-resolver",
            "version": "v5.2.4",
            "source": {
                "type": "git",
                "url": "https://github.com/symfony/options-resolver.git",
                "reference": "5d0f633f9bbfcf7ec642a2b5037268e61b0a62ce"
            },
            "dist": {
                "type": "zip",
                "url": "https://api.github.com/repos/symfony/options-resolver/zipball/5d0f633f9bbfcf7ec642a2b5037268e61b0a62ce",
                "reference": "5d0f633f9bbfcf7ec642a2b5037268e61b0a62ce",
                "shasum": ""
            },
            "require": {
                "php": ">=7.2.5",
                "symfony/deprecation-contracts": "^2.1",
                "symfony/polyfill-php73": "~1.0",
                "symfony/polyfill-php80": "^1.15"
            },
            "type": "library",
            "autoload": {
                "psr-4": {
                    "Symfony\\Component\\OptionsResolver\\": ""
                },
                "exclude-from-classmap": [
                    "/Tests/"
                ]
            },
            "notification-url": "https://packagist.org/downloads/",
            "license": [
                "MIT"
            ],
            "authors": [
                {
                    "name": "Fabien Potencier",
                    "email": "fabien@symfony.com"
                },
                {
                    "name": "Symfony Community",
                    "homepage": "https://symfony.com/contributors"
                }
            ],
            "description": "Provides an improved replacement for the array_replace PHP function",
            "homepage": "https://symfony.com",
            "keywords": [
                "config",
                "configuration",
                "options"
            ],
            "funding": [
                {
                    "url": "https://symfony.com/sponsor",
                    "type": "custom"
                },
                {
                    "url": "https://github.com/fabpot",
                    "type": "github"
                },
                {
                    "url": "https://tidelift.com/funding/github/packagist/symfony/symfony",
                    "type": "tidelift"
                }
            ],
            "time": "2021-01-27T12:56:27+00:00"
        },
        {
            "name": "symfony/polyfill-php70",
            "version": "v1.20.0",
            "source": {
                "type": "git",
                "url": "https://github.com/symfony/polyfill-php70.git",
                "reference": "5f03a781d984aae42cebd18e7912fa80f02ee644"
            },
            "dist": {
                "type": "zip",
                "url": "https://api.github.com/repos/symfony/polyfill-php70/zipball/5f03a781d984aae42cebd18e7912fa80f02ee644",
                "reference": "5f03a781d984aae42cebd18e7912fa80f02ee644",
                "shasum": ""
            },
            "require": {
                "php": ">=7.1"
            },
            "type": "metapackage",
            "extra": {
                "branch-alias": {
                    "dev-main": "1.20-dev"
                },
                "thanks": {
                    "name": "symfony/polyfill",
                    "url": "https://github.com/symfony/polyfill"
                }
            },
            "notification-url": "https://packagist.org/downloads/",
            "license": [
                "MIT"
            ],
            "authors": [
                {
                    "name": "Nicolas Grekas",
                    "email": "p@tchwork.com"
                },
                {
                    "name": "Symfony Community",
                    "homepage": "https://symfony.com/contributors"
                }
            ],
            "description": "Symfony polyfill backporting some PHP 7.0+ features to lower PHP versions",
            "homepage": "https://symfony.com",
            "keywords": [
                "compatibility",
                "polyfill",
                "portable",
                "shim"
            ],
            "funding": [
                {
                    "url": "https://symfony.com/sponsor",
                    "type": "custom"
                },
                {
                    "url": "https://github.com/fabpot",
                    "type": "github"
                },
                {
                    "url": "https://tidelift.com/funding/github/packagist/symfony/symfony",
                    "type": "tidelift"
                }
            ],
            "time": "2020-10-23T14:02:19+00:00"
        },
        {
            "name": "symfony/stopwatch",
            "version": "v5.2.4",
            "source": {
                "type": "git",
                "url": "https://github.com/symfony/stopwatch.git",
                "reference": "b12274acfab9d9850c52583d136a24398cdf1a0c"
            },
            "dist": {
                "type": "zip",
                "url": "https://api.github.com/repos/symfony/stopwatch/zipball/b12274acfab9d9850c52583d136a24398cdf1a0c",
                "reference": "b12274acfab9d9850c52583d136a24398cdf1a0c",
                "shasum": ""
            },
            "require": {
                "php": ">=7.2.5",
                "symfony/service-contracts": "^1.0|^2"
            },
            "type": "library",
            "autoload": {
                "psr-4": {
                    "Symfony\\Component\\Stopwatch\\": ""
                },
                "exclude-from-classmap": [
                    "/Tests/"
                ]
            },
            "notification-url": "https://packagist.org/downloads/",
            "license": [
                "MIT"
            ],
            "authors": [
                {
                    "name": "Fabien Potencier",
                    "email": "fabien@symfony.com"
                },
                {
                    "name": "Symfony Community",
                    "homepage": "https://symfony.com/contributors"
                }
            ],
            "description": "Provides a way to profile code",
            "homepage": "https://symfony.com",
            "funding": [
                {
                    "url": "https://symfony.com/sponsor",
                    "type": "custom"
                },
                {
                    "url": "https://github.com/fabpot",
                    "type": "github"
                },
                {
                    "url": "https://tidelift.com/funding/github/packagist/symfony/symfony",
                    "type": "tidelift"
                }
            ],
            "time": "2021-01-27T10:15:41+00:00"
        },
        {
            "name": "symfony/yaml",
            "version": "v5.2.5",
            "source": {
                "type": "git",
                "url": "https://github.com/symfony/yaml.git",
                "reference": "298a08ddda623485208506fcee08817807a251dd"
            },
            "dist": {
                "type": "zip",
                "url": "https://api.github.com/repos/symfony/yaml/zipball/298a08ddda623485208506fcee08817807a251dd",
                "reference": "298a08ddda623485208506fcee08817807a251dd",
                "shasum": ""
            },
            "require": {
                "php": ">=7.2.5",
                "symfony/deprecation-contracts": "^2.1",
                "symfony/polyfill-ctype": "~1.8"
            },
            "conflict": {
                "symfony/console": "<4.4"
            },
            "require-dev": {
                "symfony/console": "^4.4|^5.0"
            },
            "suggest": {
                "symfony/console": "For validating YAML files using the lint command"
            },
            "bin": [
                "Resources/bin/yaml-lint"
            ],
            "type": "library",
            "autoload": {
                "psr-4": {
                    "Symfony\\Component\\Yaml\\": ""
                },
                "exclude-from-classmap": [
                    "/Tests/"
                ]
            },
            "notification-url": "https://packagist.org/downloads/",
            "license": [
                "MIT"
            ],
            "authors": [
                {
                    "name": "Fabien Potencier",
                    "email": "fabien@symfony.com"
                },
                {
                    "name": "Symfony Community",
                    "homepage": "https://symfony.com/contributors"
                }
            ],
            "description": "Loads and dumps YAML files",
            "homepage": "https://symfony.com",
            "funding": [
                {
                    "url": "https://symfony.com/sponsor",
                    "type": "custom"
                },
                {
                    "url": "https://github.com/fabpot",
                    "type": "github"
                },
                {
                    "url": "https://tidelift.com/funding/github/packagist/symfony/symfony",
                    "type": "tidelift"
                }
            ],
            "time": "2021-03-06T07:59:01+00:00"
        },
        {
            "name": "theseer/fdomdocument",
            "version": "1.6.6",
            "source": {
                "type": "git",
                "url": "https://github.com/theseer/fDOMDocument.git",
                "reference": "6e8203e40a32a9c770bcb62fe37e68b948da6dca"
            },
            "dist": {
                "type": "zip",
                "url": "https://api.github.com/repos/theseer/fDOMDocument/zipball/6e8203e40a32a9c770bcb62fe37e68b948da6dca",
                "reference": "6e8203e40a32a9c770bcb62fe37e68b948da6dca",
                "shasum": ""
            },
            "require": {
                "ext-dom": "*",
                "lib-libxml": "*",
                "php": ">=5.3.3"
            },
            "type": "library",
            "autoload": {
                "classmap": [
                    "src/"
                ]
            },
            "notification-url": "https://packagist.org/downloads/",
            "license": [
                "BSD-3-Clause"
            ],
            "authors": [
                {
                    "name": "Arne Blankerts",
                    "email": "arne@blankerts.de",
                    "role": "lead"
                }
            ],
            "description": "The classes contained within this repository extend the standard DOM to use exceptions at all occasions of errors instead of PHP warnings or notices. They also add various custom methods and shortcuts for convenience and to simplify the usage of DOM.",
            "homepage": "https://github.com/theseer/fDOMDocument",
            "time": "2017-06-30T11:53:12+00:00"
        },
        {
            "name": "theseer/tokenizer",
            "version": "1.2.0",
            "source": {
                "type": "git",
                "url": "https://github.com/theseer/tokenizer.git",
                "reference": "75a63c33a8577608444246075ea0af0d052e452a"
            },
            "dist": {
                "type": "zip",
                "url": "https://api.github.com/repos/theseer/tokenizer/zipball/75a63c33a8577608444246075ea0af0d052e452a",
                "reference": "75a63c33a8577608444246075ea0af0d052e452a",
                "shasum": ""
            },
            "require": {
                "ext-dom": "*",
                "ext-tokenizer": "*",
                "ext-xmlwriter": "*",
                "php": "^7.2 || ^8.0"
            },
            "type": "library",
            "autoload": {
                "classmap": [
                    "src/"
                ]
            },
            "notification-url": "https://packagist.org/downloads/",
            "license": [
                "BSD-3-Clause"
            ],
            "authors": [
                {
                    "name": "Arne Blankerts",
                    "email": "arne@blankerts.de",
                    "role": "Developer"
                }
            ],
            "description": "A small library for converting tokenized PHP source code into XML and potentially other formats",
            "funding": [
                {
                    "url": "https://github.com/theseer",
                    "type": "github"
                }
            ],
            "time": "2020-07-12T23:59:07+00:00"
        },
        {
            "name": "vlucas/phpdotenv",
            "version": "v2.6.7",
            "source": {
                "type": "git",
                "url": "https://github.com/vlucas/phpdotenv.git",
                "reference": "b786088918a884258c9e3e27405c6a4cf2ee246e"
            },
            "dist": {
                "type": "zip",
                "url": "https://api.github.com/repos/vlucas/phpdotenv/zipball/b786088918a884258c9e3e27405c6a4cf2ee246e",
                "reference": "b786088918a884258c9e3e27405c6a4cf2ee246e",
                "shasum": ""
            },
            "require": {
                "php": "^5.3.9 || ^7.0 || ^8.0",
                "symfony/polyfill-ctype": "^1.17"
            },
            "require-dev": {
                "ext-filter": "*",
                "ext-pcre": "*",
                "phpunit/phpunit": "^4.8.36 || ^5.7.27 || ^6.5.14 || ^7.5.20"
            },
            "suggest": {
                "ext-filter": "Required to use the boolean validator.",
                "ext-pcre": "Required to use most of the library."
            },
            "type": "library",
            "extra": {
                "branch-alias": {
                    "dev-master": "2.6-dev"
                }
            },
            "autoload": {
                "psr-4": {
                    "Dotenv\\": "src/"
                }
            },
            "notification-url": "https://packagist.org/downloads/",
            "license": [
                "BSD-3-Clause"
            ],
            "authors": [
                {
                    "name": "Graham Campbell",
                    "email": "graham@alt-three.com",
                    "homepage": "https://gjcampbell.co.uk/"
                },
                {
                    "name": "Vance Lucas",
                    "email": "vance@vancelucas.com",
                    "homepage": "https://vancelucas.com/"
                }
            ],
            "description": "Loads environment variables from `.env` to `getenv()`, `$_ENV` and `$_SERVER` automagically.",
            "keywords": [
                "dotenv",
                "env",
                "environment"
            ],
            "funding": [
                {
                    "url": "https://github.com/GrahamCampbell",
                    "type": "github"
                },
                {
                    "url": "https://tidelift.com/funding/github/packagist/vlucas/phpdotenv",
                    "type": "tidelift"
                }
            ],
            "time": "2021-01-20T14:39:13+00:00"
        },
        {
            "name": "webmozart/assert",
            "version": "1.10.0",
            "source": {
                "type": "git",
                "url": "https://github.com/webmozarts/assert.git",
                "reference": "6964c76c7804814a842473e0c8fd15bab0f18e25"
            },
            "dist": {
                "type": "zip",
                "url": "https://api.github.com/repos/webmozarts/assert/zipball/6964c76c7804814a842473e0c8fd15bab0f18e25",
                "reference": "6964c76c7804814a842473e0c8fd15bab0f18e25",
                "shasum": ""
            },
            "require": {
                "php": "^7.2 || ^8.0",
                "symfony/polyfill-ctype": "^1.8"
            },
            "conflict": {
                "phpstan/phpstan": "<0.12.20",
                "vimeo/psalm": "<4.6.1 || 4.6.2"
            },
            "require-dev": {
                "phpunit/phpunit": "^8.5.13"
            },
            "type": "library",
            "extra": {
                "branch-alias": {
                    "dev-master": "1.10-dev"
                }
            },
            "autoload": {
                "psr-4": {
                    "Webmozart\\Assert\\": "src/"
                }
            },
            "notification-url": "https://packagist.org/downloads/",
            "license": [
                "MIT"
            ],
            "authors": [
                {
                    "name": "Bernhard Schussek",
                    "email": "bschussek@gmail.com"
                }
            ],
            "description": "Assertions to validate method input/output with nice error messages.",
            "keywords": [
                "assert",
                "check",
                "validate"
            ],
            "time": "2021-03-09T10:59:23+00:00"
        },
        {
            "name": "weew/helpers-array",
            "version": "v1.3.1",
            "source": {
                "type": "git",
                "url": "https://github.com/weew/helpers-array.git",
                "reference": "9bff63111f9765b4277750db8d276d92b3e16ed0"
            },
            "dist": {
                "type": "zip",
                "url": "https://api.github.com/repos/weew/helpers-array/zipball/9bff63111f9765b4277750db8d276d92b3e16ed0",
                "reference": "9bff63111f9765b4277750db8d276d92b3e16ed0",
                "shasum": ""
            },
            "require-dev": {
                "phpunit/phpunit": "^4.7",
                "satooshi/php-coveralls": "^0.6.1"
            },
            "type": "library",
            "autoload": {
                "files": [
                    "src/array.php"
                ]
            },
            "notification-url": "https://packagist.org/downloads/",
            "license": [
                "MIT"
            ],
            "authors": [
                {
                    "name": "Maxim Kott",
                    "email": "maximkott@gmail.com"
                }
            ],
            "description": "Useful collection of php array helpers.",
            "time": "2016-07-21T11:18:01+00:00"
        }
    ],
    "aliases": [
        {
            "package": "allure-framework/allure-phpunit",
            "version": "9999999-dev",
            "alias": "1.3.2",
            "alias_normalized": "1.3.2.0"
        }
    ],
    "minimum-stability": "stable",
    "stability-flags": {
        "allure-framework/allure-phpunit": 20,
        "magento/magento2-functional-testing-framework": 20
    },
    "prefer-stable": true,
    "prefer-lowest": false,
    "platform": {
        "php": "~7.3.0||~7.4.0",
        "ext-bcmath": "*",
        "ext-ctype": "*",
        "ext-curl": "*",
        "ext-dom": "*",
        "ext-gd": "*",
        "ext-hash": "*",
        "ext-iconv": "*",
        "ext-intl": "*",
        "ext-mbstring": "*",
        "ext-openssl": "*",
        "ext-pdo_mysql": "*",
        "ext-simplexml": "*",
        "ext-soap": "*",
        "ext-xsl": "*",
        "ext-zip": "*",
        "lib-libxml": "*"
    },
    "platform-dev": [],
    "plugin-api-version": "2.0.0"
}<|MERGE_RESOLUTION|>--- conflicted
+++ resolved
@@ -4,11 +4,7 @@
         "Read more about it at https://getcomposer.org/doc/01-basic-usage.md#installing-dependencies",
         "This file is @generated automatically"
     ],
-<<<<<<< HEAD
     "content-hash": "58dc431ff09cc1c3c34d237652770121",
-=======
-    "content-hash": "dc21eb7c0129f8a45d447a955717d9e1",
->>>>>>> 9a68d68d
     "packages": [
         {
             "name": "aws/aws-sdk-php",
@@ -9369,7 +9365,6 @@
         },
         {
             "name": "magento/magento2-functional-testing-framework",
-<<<<<<< HEAD
             "version": "dev-php8-develop",
             "source": {
                 "type": "git",
@@ -9380,18 +9375,6 @@
                 "type": "zip",
                 "url": "https://api.github.com/repos/magento/magento2-functional-testing-framework/zipball/239726493578766e0847ecbaf0d0549de9e68314",
                 "reference": "239726493578766e0847ecbaf0d0549de9e68314",
-=======
-            "version": "3.5.0",
-            "source": {
-                "type": "git",
-                "url": "https://github.com/magento/magento2-functional-testing-framework.git",
-                "reference": "4cb2b5bc50c9d1277c647fac0b83f00cb8580be1"
-            },
-            "dist": {
-                "type": "zip",
-                "url": "https://api.github.com/repos/magento/magento2-functional-testing-framework/zipball/4cb2b5bc50c9d1277c647fac0b83f00cb8580be1",
-                "reference": "4cb2b5bc50c9d1277c647fac0b83f00cb8580be1",
->>>>>>> 9a68d68d
                 "shasum": ""
             },
             "require": {
@@ -9470,39 +9453,9 @@
                 "magento",
                 "testing"
             ],
-<<<<<<< HEAD
             "support": {
                 "issues": "https://github.com/magento/magento2-functional-testing-framework/issues",
                 "source": "https://github.com/magento/magento2-functional-testing-framework/tree/php8-develop"
-=======
-            "time": "2021-04-06T17:58:00+00:00"
-        },
-        {
-            "name": "mikey179/vfsstream",
-            "version": "v1.6.8",
-            "source": {
-                "type": "git",
-                "url": "https://github.com/bovigo/vfsStream.git",
-                "reference": "231c73783ebb7dd9ec77916c10037eff5a2b6efe"
-            },
-            "dist": {
-                "type": "zip",
-                "url": "https://api.github.com/repos/bovigo/vfsStream/zipball/231c73783ebb7dd9ec77916c10037eff5a2b6efe",
-                "reference": "231c73783ebb7dd9ec77916c10037eff5a2b6efe",
-                "shasum": ""
-            },
-            "require": {
-                "php": ">=5.3.0"
-            },
-            "require-dev": {
-                "phpunit/phpunit": "^4.5|^5.0"
-            },
-            "type": "library",
-            "extra": {
-                "branch-alias": {
-                    "dev-master": "1.6.x-dev"
-                }
->>>>>>> 9a68d68d
             },
             "time": "2021-04-06T20:50:29+00:00"
         },
