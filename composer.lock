{
    "_readme": [
        "This file locks the dependencies of your project to a known state",
        "Read more about it at https://getcomposer.org/doc/01-basic-usage.md#installing-dependencies",
        "This file is @generated automatically"
    ],
<<<<<<< HEAD
    "content-hash": "6fd70adf831929273a251803fa361cd4",
=======
    "content-hash": "d03365abc46d68e3654342a174871fb2",
>>>>>>> d93d2889
    "packages": [
        {
            "name": "braintree/braintree_php",
            "version": "3.35.0",
            "source": {
                "type": "git",
                "url": "https://github.com/braintree/braintree_php.git",
                "reference": "6c4388199ce379432804a5c18b88585157ef2ed7"
            },
            "dist": {
                "type": "zip",
                "url": "https://api.github.com/repos/braintree/braintree_php/zipball/6c4388199ce379432804a5c18b88585157ef2ed7",
                "reference": "6c4388199ce379432804a5c18b88585157ef2ed7",
                "shasum": ""
            },
            "require": {
                "ext-curl": "*",
                "ext-dom": "*",
                "ext-hash": "*",
                "ext-openssl": "*",
                "ext-xmlwriter": "*",
                "php": ">=5.4.0"
            },
            "require-dev": {
                "phpunit/phpunit": "3.7.*"
            },
            "type": "library",
            "autoload": {
                "psr-0": {
                    "Braintree": "lib/"
                },
                "psr-4": {
                    "Braintree\\": "lib/Braintree"
                }
            },
            "notification-url": "https://packagist.org/downloads/",
            "license": [
                "MIT"
            ],
            "authors": [
                {
                    "name": "Braintree",
                    "homepage": "https://www.braintreepayments.com"
                }
            ],
            "description": "Braintree PHP Client Library",
            "time": "2018-07-26T14:37:38+00:00"
        },
        {
            "name": "colinmollenhour/cache-backend-file",
            "version": "v1.4.5",
            "source": {
                "type": "git",
                "url": "https://github.com/colinmollenhour/Cm_Cache_Backend_File.git",
                "reference": "03c7d4c0f43b2de1b559a3527d18ff697d306544"
            },
            "dist": {
                "type": "zip",
                "url": "https://api.github.com/repos/colinmollenhour/Cm_Cache_Backend_File/zipball/03c7d4c0f43b2de1b559a3527d18ff697d306544",
                "reference": "03c7d4c0f43b2de1b559a3527d18ff697d306544",
                "shasum": ""
            },
            "type": "magento-module",
            "autoload": {
                "classmap": [
                    "File.php"
                ]
            },
            "notification-url": "https://packagist.org/downloads/",
            "license": [
                "BSD-3-Clause"
            ],
            "authors": [
                {
                    "name": "Colin Mollenhour"
                }
            ],
            "description": "The stock Zend_Cache_Backend_File backend has extremely poor performance for cleaning by tags making it become unusable as the number of cached items increases. This backend makes many changes resulting in a huge performance boost, especially for tag cleaning.",
            "homepage": "https://github.com/colinmollenhour/Cm_Cache_Backend_File",
            "time": "2019-04-18T21:54:31+00:00"
        },
        {
            "name": "colinmollenhour/cache-backend-redis",
            "version": "1.10.6",
            "source": {
                "type": "git",
                "url": "https://github.com/colinmollenhour/Cm_Cache_Backend_Redis.git",
                "reference": "cc941a5f4cc017e11d3eab9061811ba9583ed6bf"
            },
            "dist": {
                "type": "zip",
                "url": "https://api.github.com/repos/colinmollenhour/Cm_Cache_Backend_Redis/zipball/cc941a5f4cc017e11d3eab9061811ba9583ed6bf",
                "reference": "cc941a5f4cc017e11d3eab9061811ba9583ed6bf",
                "shasum": ""
            },
            "require": {
                "magento-hackathon/magento-composer-installer": "*"
            },
            "type": "magento-module",
            "autoload": {
                "classmap": [
                    "Cm/Cache/Backend/Redis.php"
                ]
            },
            "notification-url": "https://packagist.org/downloads/",
            "license": [
                "BSD-3-Clause"
            ],
            "authors": [
                {
                    "name": "Colin Mollenhour"
                }
            ],
            "description": "Zend_Cache backend using Redis with full support for tags.",
            "homepage": "https://github.com/colinmollenhour/Cm_Cache_Backend_Redis",
            "time": "2018-09-24T16:02:07+00:00"
        },
        {
            "name": "colinmollenhour/credis",
            "version": "1.10.0",
            "source": {
                "type": "git",
                "url": "https://github.com/colinmollenhour/credis.git",
                "reference": "8ab6db707c821055f9856b8cf76d5f44beb6fd8a"
            },
            "dist": {
                "type": "zip",
                "url": "https://api.github.com/repos/colinmollenhour/credis/zipball/8ab6db707c821055f9856b8cf76d5f44beb6fd8a",
                "reference": "8ab6db707c821055f9856b8cf76d5f44beb6fd8a",
                "shasum": ""
            },
            "require": {
                "php": ">=5.4.0"
            },
            "type": "library",
            "autoload": {
                "classmap": [
                    "Client.php",
                    "Cluster.php",
                    "Sentinel.php",
                    "Module.php"
                ]
            },
            "notification-url": "https://packagist.org/downloads/",
            "license": [
                "MIT"
            ],
            "authors": [
                {
                    "name": "Colin Mollenhour",
                    "email": "colin@mollenhour.com"
                }
            ],
            "description": "Credis is a lightweight interface to the Redis key-value store which wraps the phpredis library when available for better performance.",
            "homepage": "https://github.com/colinmollenhour/credis",
            "time": "2018-05-07T14:45:04+00:00"
        },
        {
            "name": "colinmollenhour/php-redis-session-abstract",
            "version": "v1.4.1",
            "source": {
                "type": "git",
                "url": "https://github.com/colinmollenhour/php-redis-session-abstract.git",
                "reference": "4949ca28b86037abb44984c77bab9d0a4e075643"
            },
            "dist": {
                "type": "zip",
                "url": "https://api.github.com/repos/colinmollenhour/php-redis-session-abstract/zipball/4949ca28b86037abb44984c77bab9d0a4e075643",
                "reference": "4949ca28b86037abb44984c77bab9d0a4e075643",
                "shasum": ""
            },
            "require": {
                "colinmollenhour/credis": "~1.6",
                "php": "^5.5 || ^7.0"
            },
            "type": "library",
            "autoload": {
                "psr-0": {
                    "Cm\\RedisSession\\": "src/"
                }
            },
            "notification-url": "https://packagist.org/downloads/",
            "license": [
                "BSD-3-Clause"
            ],
            "authors": [
                {
                    "name": "Colin Mollenhour"
                }
            ],
            "description": "A Redis-based session handler with optimistic locking",
            "homepage": "https://github.com/colinmollenhour/php-redis-session-abstract",
            "time": "2019-03-18T14:43:14+00:00"
        },
        {
            "name": "composer/ca-bundle",
            "version": "1.2.1",
            "source": {
                "type": "git",
                "url": "https://github.com/composer/ca-bundle.git",
                "reference": "33810d865dd06a674130fceb729b2f279dc79e8c"
            },
            "dist": {
                "type": "zip",
                "url": "https://api.github.com/repos/composer/ca-bundle/zipball/33810d865dd06a674130fceb729b2f279dc79e8c",
                "reference": "33810d865dd06a674130fceb729b2f279dc79e8c",
                "shasum": ""
            },
            "require": {
                "ext-openssl": "*",
                "ext-pcre": "*",
                "php": "^5.3.2 || ^7.0 || ^8.0"
            },
            "require-dev": {
                "phpunit/phpunit": "^4.8.35 || ^5.7 || 6.5 - 8",
                "psr/log": "^1.0",
                "symfony/process": "^2.5 || ^3.0 || ^4.0"
            },
            "type": "library",
            "extra": {
                "branch-alias": {
                    "dev-master": "1.x-dev"
                }
            },
            "autoload": {
                "psr-4": {
                    "Composer\\CaBundle\\": "src"
                }
            },
            "notification-url": "https://packagist.org/downloads/",
            "license": [
                "MIT"
            ],
            "authors": [
                {
                    "name": "Jordi Boggiano",
                    "email": "j.boggiano@seld.be",
                    "homepage": "http://seld.be"
                }
            ],
            "description": "Lets you find a path to the system CA bundle, and includes a fallback to the Mozilla CA bundle.",
            "keywords": [
                "cabundle",
                "cacert",
                "certificate",
                "ssl",
                "tls"
            ],
            "time": "2019-07-31T08:13:16+00:00"
        },
        {
            "name": "composer/composer",
            "version": "1.8.6",
            "source": {
                "type": "git",
                "url": "https://github.com/composer/composer.git",
                "reference": "19b5f66a0e233eb944f134df34091fe1c5dfcc11"
            },
            "dist": {
                "type": "zip",
                "url": "https://api.github.com/repos/composer/composer/zipball/19b5f66a0e233eb944f134df34091fe1c5dfcc11",
                "reference": "19b5f66a0e233eb944f134df34091fe1c5dfcc11",
                "shasum": ""
            },
            "require": {
                "composer/ca-bundle": "^1.0",
                "composer/semver": "^1.0",
                "composer/spdx-licenses": "^1.2",
                "composer/xdebug-handler": "^1.1",
                "justinrainbow/json-schema": "^3.0 || ^4.0 || ^5.0",
                "php": "^5.3.2 || ^7.0",
                "psr/log": "^1.0",
                "seld/jsonlint": "^1.4",
                "seld/phar-utils": "^1.0",
                "symfony/console": "^2.7 || ^3.0 || ^4.0",
                "symfony/filesystem": "^2.7 || ^3.0 || ^4.0",
                "symfony/finder": "^2.7 || ^3.0 || ^4.0",
                "symfony/process": "^2.7 || ^3.0 || ^4.0"
            },
            "conflict": {
                "symfony/console": "2.8.38"
            },
            "require-dev": {
                "phpunit/phpunit": "^4.8.35 || ^5.7",
                "phpunit/phpunit-mock-objects": "^2.3 || ^3.0"
            },
            "suggest": {
                "ext-openssl": "Enabling the openssl extension allows you to access https URLs for repositories and packages",
                "ext-zip": "Enabling the zip extension allows you to unzip archives",
                "ext-zlib": "Allow gzip compression of HTTP requests"
            },
            "bin": [
                "bin/composer"
            ],
            "type": "library",
            "extra": {
                "branch-alias": {
                    "dev-master": "1.8-dev"
                }
            },
            "autoload": {
                "psr-4": {
                    "Composer\\": "src/Composer"
                }
            },
            "notification-url": "https://packagist.org/downloads/",
            "license": [
                "MIT"
            ],
            "authors": [
                {
                    "name": "Nils Adermann",
                    "email": "naderman@naderman.de",
                    "homepage": "http://www.naderman.de"
                },
                {
                    "name": "Jordi Boggiano",
                    "email": "j.boggiano@seld.be",
                    "homepage": "http://seld.be"
                }
            ],
            "description": "Composer helps you declare, manage and install dependencies of PHP projects, ensuring you have the right stack everywhere.",
            "homepage": "https://getcomposer.org/",
            "keywords": [
                "autoload",
                "dependency",
                "package"
            ],
            "time": "2019-06-11T13:03:06+00:00"
        },
        {
            "name": "composer/semver",
            "version": "1.5.0",
            "source": {
                "type": "git",
                "url": "https://github.com/composer/semver.git",
                "reference": "46d9139568ccb8d9e7cdd4539cab7347568a5e2e"
            },
            "dist": {
                "type": "zip",
                "url": "https://api.github.com/repos/composer/semver/zipball/46d9139568ccb8d9e7cdd4539cab7347568a5e2e",
                "reference": "46d9139568ccb8d9e7cdd4539cab7347568a5e2e",
                "shasum": ""
            },
            "require": {
                "php": "^5.3.2 || ^7.0"
            },
            "require-dev": {
                "phpunit/phpunit": "^4.5 || ^5.0.5",
                "phpunit/phpunit-mock-objects": "2.3.0 || ^3.0"
            },
            "type": "library",
            "extra": {
                "branch-alias": {
                    "dev-master": "1.x-dev"
                }
            },
            "autoload": {
                "psr-4": {
                    "Composer\\Semver\\": "src"
                }
            },
            "notification-url": "https://packagist.org/downloads/",
            "license": [
                "MIT"
            ],
            "authors": [
                {
                    "name": "Nils Adermann",
                    "email": "naderman@naderman.de",
                    "homepage": "http://www.naderman.de"
                },
                {
                    "name": "Jordi Boggiano",
                    "email": "j.boggiano@seld.be",
                    "homepage": "http://seld.be"
                },
                {
                    "name": "Rob Bast",
                    "email": "rob.bast@gmail.com",
                    "homepage": "http://robbast.nl"
                }
            ],
            "description": "Semver library that offers utilities, version constraint parsing and validation.",
            "keywords": [
                "semantic",
                "semver",
                "validation",
                "versioning"
            ],
            "time": "2019-03-19T17:25:45+00:00"
        },
        {
            "name": "composer/spdx-licenses",
            "version": "1.5.2",
            "source": {
                "type": "git",
                "url": "https://github.com/composer/spdx-licenses.git",
                "reference": "7ac1e6aec371357df067f8a688c3d6974df68fa5"
            },
            "dist": {
                "type": "zip",
                "url": "https://api.github.com/repos/composer/spdx-licenses/zipball/7ac1e6aec371357df067f8a688c3d6974df68fa5",
                "reference": "7ac1e6aec371357df067f8a688c3d6974df68fa5",
                "shasum": ""
            },
            "require": {
                "php": "^5.3.2 || ^7.0 || ^8.0"
            },
            "require-dev": {
                "phpunit/phpunit": "^4.8.35 || ^5.7 || 6.5 - 7"
            },
            "type": "library",
            "extra": {
                "branch-alias": {
                    "dev-master": "1.x-dev"
                }
            },
            "autoload": {
                "psr-4": {
                    "Composer\\Spdx\\": "src"
                }
            },
            "notification-url": "https://packagist.org/downloads/",
            "license": [
                "MIT"
            ],
            "authors": [
                {
                    "name": "Nils Adermann",
                    "email": "naderman@naderman.de",
                    "homepage": "http://www.naderman.de"
                },
                {
                    "name": "Jordi Boggiano",
                    "email": "j.boggiano@seld.be",
                    "homepage": "http://seld.be"
                },
                {
                    "name": "Rob Bast",
                    "email": "rob.bast@gmail.com",
                    "homepage": "http://robbast.nl"
                }
            ],
            "description": "SPDX licenses list and validation library.",
            "keywords": [
                "license",
                "spdx",
                "validator"
            ],
            "time": "2019-07-29T10:31:59+00:00"
        },
        {
            "name": "composer/xdebug-handler",
            "version": "1.3.3",
            "source": {
                "type": "git",
                "url": "https://github.com/composer/xdebug-handler.git",
                "reference": "46867cbf8ca9fb8d60c506895449eb799db1184f"
            },
            "dist": {
                "type": "zip",
                "url": "https://api.github.com/repos/composer/xdebug-handler/zipball/46867cbf8ca9fb8d60c506895449eb799db1184f",
                "reference": "46867cbf8ca9fb8d60c506895449eb799db1184f",
                "shasum": ""
            },
            "require": {
                "php": "^5.3.2 || ^7.0",
                "psr/log": "^1.0"
            },
            "require-dev": {
                "phpunit/phpunit": "^4.8.35 || ^5.7 || ^6.5"
            },
            "type": "library",
            "autoload": {
                "psr-4": {
                    "Composer\\XdebugHandler\\": "src"
                }
            },
            "notification-url": "https://packagist.org/downloads/",
            "license": [
                "MIT"
            ],
            "authors": [
                {
                    "name": "John Stevenson",
                    "email": "john-stevenson@blueyonder.co.uk"
                }
            ],
            "description": "Restarts a process without xdebug.",
            "keywords": [
                "Xdebug",
                "performance"
            ],
            "time": "2019-05-27T17:52:04+00:00"
        },
        {
            "name": "container-interop/container-interop",
            "version": "1.2.0",
            "source": {
                "type": "git",
                "url": "https://github.com/container-interop/container-interop.git",
                "reference": "79cbf1341c22ec75643d841642dd5d6acd83bdb8"
            },
            "dist": {
                "type": "zip",
                "url": "https://api.github.com/repos/container-interop/container-interop/zipball/79cbf1341c22ec75643d841642dd5d6acd83bdb8",
                "reference": "79cbf1341c22ec75643d841642dd5d6acd83bdb8",
                "shasum": ""
            },
            "require": {
                "psr/container": "^1.0"
            },
            "type": "library",
            "autoload": {
                "psr-4": {
                    "Interop\\Container\\": "src/Interop/Container/"
                }
            },
            "notification-url": "https://packagist.org/downloads/",
            "license": [
                "MIT"
            ],
            "description": "Promoting the interoperability of container objects (DIC, SL, etc.)",
            "homepage": "https://github.com/container-interop/container-interop",
            "time": "2017-02-14T19:40:03+00:00"
        },
        {
            "name": "elasticsearch/elasticsearch",
            "version": "v6.7.2",
            "source": {
                "type": "git",
                "url": "https://github.com/elastic/elasticsearch-php.git",
                "reference": "9ba89f905ebf699e72dacffa410331c7fecc8255"
            },
            "dist": {
                "type": "zip",
                "url": "https://api.github.com/repos/elastic/elasticsearch-php/zipball/9ba89f905ebf699e72dacffa410331c7fecc8255",
                "reference": "9ba89f905ebf699e72dacffa410331c7fecc8255",
                "shasum": ""
            },
            "require": {
                "ext-json": ">=1.3.7",
                "guzzlehttp/ringphp": "~1.0",
                "php": "^7.0",
                "psr/log": "~1.0"
            },
            "require-dev": {
                "cpliakas/git-wrapper": "^1.7 || ^2.1",
                "doctrine/inflector": "^1.1",
                "mockery/mockery": "^1.2",
                "phpstan/phpstan-shim": "^0.9 || ^0.11",
                "phpunit/phpunit": "^5.7 || ^6.5",
                "squizlabs/php_codesniffer": "^3.4",
                "symfony/finder": "^2.8",
                "symfony/yaml": "^2.8"
            },
            "suggest": {
                "ext-curl": "*",
                "monolog/monolog": "Allows for client-level logging and tracing"
            },
            "type": "library",
            "autoload": {
                "psr-4": {
                    "Elasticsearch\\": "src/Elasticsearch/"
                }
            },
            "notification-url": "https://packagist.org/downloads/",
            "license": [
                "Apache-2.0"
            ],
            "authors": [
                {
                    "name": "Zachary Tong"
                },
                {
                    "name": "Enrico Zimuel"
                }
            ],
            "description": "PHP Client for Elasticsearch",
            "keywords": [
                "client",
                "elasticsearch",
                "search"
            ],
            "time": "2019-07-19T14:48:24+00:00"
        },
        {
            "name": "guzzlehttp/guzzle",
            "version": "6.3.3",
            "source": {
                "type": "git",
                "url": "https://github.com/guzzle/guzzle.git",
                "reference": "407b0cb880ace85c9b63c5f9551db498cb2d50ba"
            },
            "dist": {
                "type": "zip",
                "url": "https://api.github.com/repos/guzzle/guzzle/zipball/407b0cb880ace85c9b63c5f9551db498cb2d50ba",
                "reference": "407b0cb880ace85c9b63c5f9551db498cb2d50ba",
                "shasum": ""
            },
            "require": {
                "guzzlehttp/promises": "^1.0",
                "guzzlehttp/psr7": "^1.4",
                "php": ">=5.5"
            },
            "require-dev": {
                "ext-curl": "*",
                "phpunit/phpunit": "^4.8.35 || ^5.7 || ^6.4 || ^7.0",
                "psr/log": "^1.0"
            },
            "suggest": {
                "psr/log": "Required for using the Log middleware"
            },
            "type": "library",
            "extra": {
                "branch-alias": {
                    "dev-master": "6.3-dev"
                }
            },
            "autoload": {
                "files": [
                    "src/functions_include.php"
                ],
                "psr-4": {
                    "GuzzleHttp\\": "src/"
                }
            },
            "notification-url": "https://packagist.org/downloads/",
            "license": [
                "MIT"
            ],
            "authors": [
                {
                    "name": "Michael Dowling",
                    "email": "mtdowling@gmail.com",
                    "homepage": "https://github.com/mtdowling"
                }
            ],
            "description": "Guzzle is a PHP HTTP client library",
            "homepage": "http://guzzlephp.org/",
            "keywords": [
                "client",
                "curl",
                "framework",
                "http",
                "http client",
                "rest",
                "web service"
            ],
            "time": "2018-04-22T15:46:56+00:00"
        },
        {
            "name": "guzzlehttp/promises",
            "version": "v1.3.1",
            "source": {
                "type": "git",
                "url": "https://github.com/guzzle/promises.git",
                "reference": "a59da6cf61d80060647ff4d3eb2c03a2bc694646"
            },
            "dist": {
                "type": "zip",
                "url": "https://api.github.com/repos/guzzle/promises/zipball/a59da6cf61d80060647ff4d3eb2c03a2bc694646",
                "reference": "a59da6cf61d80060647ff4d3eb2c03a2bc694646",
                "shasum": ""
            },
            "require": {
                "php": ">=5.5.0"
            },
            "require-dev": {
                "phpunit/phpunit": "^4.0"
            },
            "type": "library",
            "extra": {
                "branch-alias": {
                    "dev-master": "1.4-dev"
                }
            },
            "autoload": {
                "psr-4": {
                    "GuzzleHttp\\Promise\\": "src/"
                },
                "files": [
                    "src/functions_include.php"
                ]
            },
            "notification-url": "https://packagist.org/downloads/",
            "license": [
                "MIT"
            ],
            "authors": [
                {
                    "name": "Michael Dowling",
                    "email": "mtdowling@gmail.com",
                    "homepage": "https://github.com/mtdowling"
                }
            ],
            "description": "Guzzle promises library",
            "keywords": [
                "promise"
            ],
            "time": "2016-12-20T10:07:11+00:00"
        },
        {
            "name": "guzzlehttp/psr7",
            "version": "1.6.1",
            "source": {
                "type": "git",
                "url": "https://github.com/guzzle/psr7.git",
                "reference": "239400de7a173fe9901b9ac7c06497751f00727a"
            },
            "dist": {
                "type": "zip",
                "url": "https://api.github.com/repos/guzzle/psr7/zipball/239400de7a173fe9901b9ac7c06497751f00727a",
                "reference": "239400de7a173fe9901b9ac7c06497751f00727a",
                "shasum": ""
            },
            "require": {
                "php": ">=5.4.0",
                "psr/http-message": "~1.0",
                "ralouphie/getallheaders": "^2.0.5 || ^3.0.0"
            },
            "provide": {
                "psr/http-message-implementation": "1.0"
            },
            "require-dev": {
                "ext-zlib": "*",
                "phpunit/phpunit": "~4.8.36 || ^5.7.27 || ^6.5.8"
            },
            "suggest": {
                "zendframework/zend-httphandlerrunner": "Emit PSR-7 responses"
            },
            "type": "library",
            "extra": {
                "branch-alias": {
                    "dev-master": "1.6-dev"
                }
            },
            "autoload": {
                "psr-4": {
                    "GuzzleHttp\\Psr7\\": "src/"
                },
                "files": [
                    "src/functions_include.php"
                ]
            },
            "notification-url": "https://packagist.org/downloads/",
            "license": [
                "MIT"
            ],
            "authors": [
                {
                    "name": "Michael Dowling",
                    "email": "mtdowling@gmail.com",
                    "homepage": "https://github.com/mtdowling"
                },
                {
                    "name": "Tobias Schultze",
                    "homepage": "https://github.com/Tobion"
                }
            ],
            "description": "PSR-7 message implementation that also provides common utility methods",
            "keywords": [
                "http",
                "message",
                "psr-7",
                "request",
                "response",
                "stream",
                "uri",
                "url"
            ],
            "time": "2019-07-01T23:21:34+00:00"
        },
        {
            "name": "guzzlehttp/ringphp",
            "version": "1.1.1",
            "source": {
                "type": "git",
                "url": "https://github.com/guzzle/RingPHP.git",
                "reference": "5e2a174052995663dd68e6b5ad838afd47dd615b"
            },
            "dist": {
                "type": "zip",
                "url": "https://api.github.com/repos/guzzle/RingPHP/zipball/5e2a174052995663dd68e6b5ad838afd47dd615b",
                "reference": "5e2a174052995663dd68e6b5ad838afd47dd615b",
                "shasum": ""
            },
            "require": {
                "guzzlehttp/streams": "~3.0",
                "php": ">=5.4.0",
                "react/promise": "~2.0"
            },
            "require-dev": {
                "ext-curl": "*",
                "phpunit/phpunit": "~4.0"
            },
            "suggest": {
                "ext-curl": "Guzzle will use specific adapters if cURL is present"
            },
            "type": "library",
            "extra": {
                "branch-alias": {
                    "dev-master": "1.1-dev"
                }
            },
            "autoload": {
                "psr-4": {
                    "GuzzleHttp\\Ring\\": "src/"
                }
            },
            "notification-url": "https://packagist.org/downloads/",
            "license": [
                "MIT"
            ],
            "authors": [
                {
                    "name": "Michael Dowling",
                    "email": "mtdowling@gmail.com",
                    "homepage": "https://github.com/mtdowling"
                }
            ],
            "description": "Provides a simple API and specification that abstracts away the details of HTTP into a single PHP function.",
            "time": "2018-07-31T13:22:33+00:00"
        },
        {
            "name": "guzzlehttp/streams",
            "version": "3.0.0",
            "source": {
                "type": "git",
                "url": "https://github.com/guzzle/streams.git",
                "reference": "47aaa48e27dae43d39fc1cea0ccf0d84ac1a2ba5"
            },
            "dist": {
                "type": "zip",
                "url": "https://api.github.com/repos/guzzle/streams/zipball/47aaa48e27dae43d39fc1cea0ccf0d84ac1a2ba5",
                "reference": "47aaa48e27dae43d39fc1cea0ccf0d84ac1a2ba5",
                "shasum": ""
            },
            "require": {
                "php": ">=5.4.0"
            },
            "require-dev": {
                "phpunit/phpunit": "~4.0"
            },
            "type": "library",
            "extra": {
                "branch-alias": {
                    "dev-master": "3.0-dev"
                }
            },
            "autoload": {
                "psr-4": {
                    "GuzzleHttp\\Stream\\": "src/"
                }
            },
            "notification-url": "https://packagist.org/downloads/",
            "license": [
                "MIT"
            ],
            "authors": [
                {
                    "name": "Michael Dowling",
                    "email": "mtdowling@gmail.com",
                    "homepage": "https://github.com/mtdowling"
                }
            ],
            "description": "Provides a simple abstraction over streams of data",
            "homepage": "http://guzzlephp.org/",
            "keywords": [
                "Guzzle",
                "stream"
            ],
            "time": "2014-10-12T19:18:40+00:00"
        },
        {
            "name": "justinrainbow/json-schema",
            "version": "5.2.8",
            "source": {
                "type": "git",
                "url": "https://github.com/justinrainbow/json-schema.git",
                "reference": "dcb6e1006bb5fd1e392b4daa68932880f37550d4"
            },
            "dist": {
                "type": "zip",
                "url": "https://api.github.com/repos/justinrainbow/json-schema/zipball/dcb6e1006bb5fd1e392b4daa68932880f37550d4",
                "reference": "dcb6e1006bb5fd1e392b4daa68932880f37550d4",
                "shasum": ""
            },
            "require": {
                "php": ">=5.3.3"
            },
            "require-dev": {
                "friendsofphp/php-cs-fixer": "~2.2.20",
                "json-schema/json-schema-test-suite": "1.2.0",
                "phpunit/phpunit": "^4.8.35"
            },
            "bin": [
                "bin/validate-json"
            ],
            "type": "library",
            "extra": {
                "branch-alias": {
                    "dev-master": "5.0.x-dev"
                }
            },
            "autoload": {
                "psr-4": {
                    "JsonSchema\\": "src/JsonSchema/"
                }
            },
            "notification-url": "https://packagist.org/downloads/",
            "license": [
                "MIT"
            ],
            "authors": [
                {
                    "name": "Bruno Prieto Reis",
                    "email": "bruno.p.reis@gmail.com"
                },
                {
                    "name": "Justin Rainbow",
                    "email": "justin.rainbow@gmail.com"
                },
                {
                    "name": "Igor Wiedler",
                    "email": "igor@wiedler.ch"
                },
                {
                    "name": "Robert Schönthal",
                    "email": "seroscho@googlemail.com"
                }
            ],
            "description": "A library to validate a json schema.",
            "homepage": "https://github.com/justinrainbow/json-schema",
            "keywords": [
                "json",
                "schema"
            ],
            "time": "2019-01-14T23:55:14+00:00"
        },
        {
            "name": "magento/composer",
            "version": "1.5.0",
            "source": {
                "type": "git",
                "url": "https://github.com/magento/composer.git",
                "reference": "ea12b95be5c0833b3d9497aaefa08816c19e5dcd"
            },
            "dist": {
                "type": "zip",
                "url": "https://api.github.com/repos/magento/composer/zipball/ea12b95be5c0833b3d9497aaefa08816c19e5dcd",
                "reference": "ea12b95be5c0833b3d9497aaefa08816c19e5dcd",
                "shasum": ""
            },
            "require": {
                "composer/composer": "^1.6",
                "php": "~7.1.3||~7.2.0||~7.3.0",
                "symfony/console": "~4.0.0 || ~4.1.0"
            },
            "require-dev": {
                "phpunit/phpunit": "~7.0.0"
            },
            "type": "library",
            "autoload": {
                "psr-4": {
                    "Magento\\Composer\\": "src"
                }
            },
            "notification-url": "https://packagist.org/downloads/",
            "license": [
                "OSL-3.0",
                "AFL-3.0"
            ],
            "description": "Magento composer library helps to instantiate Composer application and run composer commands.",
            "time": "2019-07-29T19:52:05+00:00"
        },
        {
            "name": "magento/magento-composer-installer",
            "version": "0.1.13",
            "source": {
                "type": "git",
                "url": "https://github.com/magento/magento-composer-installer.git",
                "reference": "8b6c32f53b4944a5d6656e86344cd0f9784709a1"
            },
            "dist": {
                "type": "zip",
                "url": "https://api.github.com/repos/magento/magento-composer-installer/zipball/8b6c32f53b4944a5d6656e86344cd0f9784709a1",
                "reference": "8b6c32f53b4944a5d6656e86344cd0f9784709a1",
                "shasum": ""
            },
            "require": {
                "composer-plugin-api": "^1.0"
            },
            "replace": {
                "magento-hackathon/magento-composer-installer": "*"
            },
            "require-dev": {
                "composer/composer": "*@dev",
                "firegento/phpcs": "dev-patch-1",
                "mikey179/vfsstream": "*",
                "phpunit/phpunit": "*",
                "phpunit/phpunit-mock-objects": "dev-master",
                "squizlabs/php_codesniffer": "1.4.7",
                "symfony/process": "*"
            },
            "type": "composer-plugin",
            "extra": {
                "composer-command-registry": [
                    "MagentoHackathon\\Composer\\Magento\\Command\\DeployCommand"
                ],
                "class": "MagentoHackathon\\Composer\\Magento\\Plugin"
            },
            "autoload": {
                "psr-0": {
                    "MagentoHackathon\\Composer\\Magento": "src/"
                }
            },
            "notification-url": "https://packagist.org/downloads/",
            "license": [
                "OSL-3.0"
            ],
            "authors": [
                {
                    "name": "Vinai Kopp",
                    "email": "vinai@netzarbeiter.com"
                },
                {
                    "name": "Daniel Fahlke aka Flyingmana",
                    "email": "flyingmana@googlemail.com"
                },
                {
                    "name": "Jörg Weller",
                    "email": "weller@flagbit.de"
                },
                {
                    "name": "Karl Spies",
                    "email": "karl.spies@gmx.net"
                },
                {
                    "name": "Tobias Vogt",
                    "email": "tobi@webguys.de"
                },
                {
                    "name": "David Fuhr",
                    "email": "fuhr@flagbit.de"
                }
            ],
            "description": "Composer installer for Magento modules",
            "homepage": "https://github.com/magento/magento-composer-installer",
            "keywords": [
                "composer-installer",
                "magento"
            ],
            "time": "2017-12-29T16:45:24+00:00"
        },
        {
            "name": "magento/zendframework1",
            "version": "1.14.2",
            "source": {
                "type": "git",
                "url": "https://github.com/magento/zf1.git",
                "reference": "8221062d42a198e431d183bbe672e5e1a2f98c5f"
            },
            "dist": {
                "type": "zip",
                "url": "https://api.github.com/repos/magento/zf1/zipball/8221062d42a198e431d183bbe672e5e1a2f98c5f",
                "reference": "8221062d42a198e431d183bbe672e5e1a2f98c5f",
                "shasum": ""
            },
            "require": {
                "php": ">=5.2.11"
            },
            "require-dev": {
                "phpunit/dbunit": "1.3.*",
                "phpunit/phpunit": "3.7.*"
            },
            "type": "library",
            "extra": {
                "branch-alias": {
                    "dev-master": "1.12.x-dev"
                }
            },
            "autoload": {
                "psr-0": {
                    "Zend_": "library/"
                }
            },
            "notification-url": "https://packagist.org/downloads/",
            "include-path": [
                "library/"
            ],
            "license": [
                "BSD-3-Clause"
            ],
            "description": "Magento Zend Framework 1",
            "homepage": "http://framework.zend.com/",
            "keywords": [
                "ZF1",
                "framework"
            ],
            "time": "2019-07-26T16:43:11+00:00"
        },
        {
            "name": "monolog/monolog",
            "version": "1.24.0",
            "source": {
                "type": "git",
                "url": "https://github.com/Seldaek/monolog.git",
                "reference": "bfc9ebb28f97e7a24c45bdc3f0ff482e47bb0266"
            },
            "dist": {
                "type": "zip",
                "url": "https://api.github.com/repos/Seldaek/monolog/zipball/bfc9ebb28f97e7a24c45bdc3f0ff482e47bb0266",
                "reference": "bfc9ebb28f97e7a24c45bdc3f0ff482e47bb0266",
                "shasum": ""
            },
            "require": {
                "php": ">=5.3.0",
                "psr/log": "~1.0"
            },
            "provide": {
                "psr/log-implementation": "1.0.0"
            },
            "require-dev": {
                "aws/aws-sdk-php": "^2.4.9 || ^3.0",
                "doctrine/couchdb": "~1.0@dev",
                "graylog2/gelf-php": "~1.0",
                "jakub-onderka/php-parallel-lint": "0.9",
                "php-amqplib/php-amqplib": "~2.4",
                "php-console/php-console": "^3.1.3",
                "phpunit/phpunit": "~4.5",
                "phpunit/phpunit-mock-objects": "2.3.0",
                "ruflin/elastica": ">=0.90 <3.0",
                "sentry/sentry": "^0.13",
                "swiftmailer/swiftmailer": "^5.3|^6.0"
            },
            "suggest": {
                "aws/aws-sdk-php": "Allow sending log messages to AWS services like DynamoDB",
                "doctrine/couchdb": "Allow sending log messages to a CouchDB server",
                "ext-amqp": "Allow sending log messages to an AMQP server (1.0+ required)",
                "ext-mongo": "Allow sending log messages to a MongoDB server",
                "graylog2/gelf-php": "Allow sending log messages to a GrayLog2 server",
                "mongodb/mongodb": "Allow sending log messages to a MongoDB server via PHP Driver",
                "php-amqplib/php-amqplib": "Allow sending log messages to an AMQP server using php-amqplib",
                "php-console/php-console": "Allow sending log messages to Google Chrome",
                "rollbar/rollbar": "Allow sending log messages to Rollbar",
                "ruflin/elastica": "Allow sending log messages to an Elastic Search server",
                "sentry/sentry": "Allow sending log messages to a Sentry server"
            },
            "type": "library",
            "extra": {
                "branch-alias": {
                    "dev-master": "2.0.x-dev"
                }
            },
            "autoload": {
                "psr-4": {
                    "Monolog\\": "src/Monolog"
                }
            },
            "notification-url": "https://packagist.org/downloads/",
            "license": [
                "MIT"
            ],
            "authors": [
                {
                    "name": "Jordi Boggiano",
                    "email": "j.boggiano@seld.be",
                    "homepage": "http://seld.be"
                }
            ],
            "description": "Sends your logs to files, sockets, inboxes, databases and various web services",
            "homepage": "http://github.com/Seldaek/monolog",
            "keywords": [
                "log",
                "logging",
                "psr-3"
            ],
            "time": "2018-11-05T09:00:11+00:00"
        },
        {
            "name": "paragonie/random_compat",
            "version": "v9.99.99",
            "source": {
                "type": "git",
                "url": "https://github.com/paragonie/random_compat.git",
                "reference": "84b4dfb120c6f9b4ff7b3685f9b8f1aa365a0c95"
            },
            "dist": {
                "type": "zip",
                "url": "https://api.github.com/repos/paragonie/random_compat/zipball/84b4dfb120c6f9b4ff7b3685f9b8f1aa365a0c95",
                "reference": "84b4dfb120c6f9b4ff7b3685f9b8f1aa365a0c95",
                "shasum": ""
            },
            "require": {
                "php": "^7"
            },
            "require-dev": {
                "phpunit/phpunit": "4.*|5.*",
                "vimeo/psalm": "^1"
            },
            "suggest": {
                "ext-libsodium": "Provides a modern crypto API that can be used to generate random bytes."
            },
            "type": "library",
            "notification-url": "https://packagist.org/downloads/",
            "license": [
                "MIT"
            ],
            "authors": [
                {
                    "name": "Paragon Initiative Enterprises",
                    "email": "security@paragonie.com",
                    "homepage": "https://paragonie.com"
                }
            ],
            "description": "PHP 5.x polyfill for random_bytes() and random_int() from PHP 7",
            "keywords": [
                "csprng",
                "polyfill",
                "pseudorandom",
                "random"
            ],
            "time": "2018-07-02T15:55:56+00:00"
        },
        {
            "name": "paragonie/sodium_compat",
            "version": "v1.10.1",
            "source": {
                "type": "git",
                "url": "https://github.com/paragonie/sodium_compat.git",
                "reference": "5115fa44886d1c2785d2f135ef4626db868eac4b"
            },
            "dist": {
                "type": "zip",
                "url": "https://api.github.com/repos/paragonie/sodium_compat/zipball/5115fa44886d1c2785d2f135ef4626db868eac4b",
                "reference": "5115fa44886d1c2785d2f135ef4626db868eac4b",
                "shasum": ""
            },
            "require": {
                "paragonie/random_compat": ">=1",
                "php": "^5.2.4|^5.3|^5.4|^5.5|^5.6|^7|^8"
            },
            "require-dev": {
                "phpunit/phpunit": "^3|^4|^5"
            },
            "suggest": {
                "ext-libsodium": "PHP < 7.0: Better performance, password hashing (Argon2i), secure memory management (memzero), and better security.",
                "ext-sodium": "PHP >= 7.0: Better performance, password hashing (Argon2i), secure memory management (memzero), and better security."
            },
            "type": "library",
            "autoload": {
                "files": [
                    "autoload.php"
                ]
            },
            "notification-url": "https://packagist.org/downloads/",
            "license": [
                "ISC"
            ],
            "authors": [
                {
                    "name": "Paragon Initiative Enterprises",
                    "email": "security@paragonie.com"
                },
                {
                    "name": "Frank Denis",
                    "email": "jedisct1@pureftpd.org"
                }
            ],
            "description": "Pure PHP implementation of libsodium; uses the PHP extension if it exists",
            "keywords": [
                "Authentication",
                "BLAKE2b",
                "ChaCha20",
                "ChaCha20-Poly1305",
                "Chapoly",
                "Curve25519",
                "Ed25519",
                "EdDSA",
                "Edwards-curve Digital Signature Algorithm",
                "Elliptic Curve Diffie-Hellman",
                "Poly1305",
                "Pure-PHP cryptography",
                "RFC 7748",
                "RFC 8032",
                "Salpoly",
                "Salsa20",
                "X25519",
                "XChaCha20-Poly1305",
                "XSalsa20-Poly1305",
                "Xchacha20",
                "Xsalsa20",
                "aead",
                "cryptography",
                "ecdh",
                "elliptic curve",
                "elliptic curve cryptography",
                "encryption",
                "libsodium",
                "php",
                "public-key cryptography",
                "secret-key cryptography",
                "side-channel resistant"
            ],
            "time": "2019-07-12T16:36:59+00:00"
        },
        {
            "name": "pelago/emogrifier",
            "version": "v2.1.1",
            "source": {
                "type": "git",
                "url": "https://github.com/MyIntervals/emogrifier.git",
                "reference": "8ee7fb5ad772915451ed3415c1992bd3697d4983"
            },
            "dist": {
                "type": "zip",
                "url": "https://api.github.com/repos/MyIntervals/emogrifier/zipball/8ee7fb5ad772915451ed3415c1992bd3697d4983",
                "reference": "8ee7fb5ad772915451ed3415c1992bd3697d4983",
                "shasum": ""
            },
            "require": {
                "ext-dom": "*",
                "ext-libxml": "*",
                "php": "^5.5.0 || ~7.0.0 || ~7.1.0 || ~7.2.0 || ~7.3.0",
                "symfony/css-selector": "^3.4.0 || ^4.0.0"
            },
            "require-dev": {
                "friendsofphp/php-cs-fixer": "^2.2.0",
                "phpmd/phpmd": "^2.6.0",
                "phpunit/phpunit": "^4.8.0",
                "squizlabs/php_codesniffer": "^3.3.2"
            },
            "type": "library",
            "extra": {
                "branch-alias": {
                    "dev-master": "2.1.x-dev"
                }
            },
            "autoload": {
                "psr-4": {
                    "Pelago\\": "src/"
                }
            },
            "notification-url": "https://packagist.org/downloads/",
            "license": [
                "MIT"
            ],
            "authors": [
                {
                    "name": "John Reeve",
                    "email": "jreeve@pelagodesign.com"
                },
                {
                    "name": "Cameron Brooks"
                },
                {
                    "name": "Jaime Prado"
                },
                {
                    "name": "Oliver Klee",
                    "email": "github@oliverklee.de"
                },
                {
                    "name": "Zoli Szabó",
                    "email": "zoli.szabo+github@gmail.com"
                },
                {
                    "name": "Jake Hotson",
                    "email": "jake@qzdesign.co.uk"
                }
            ],
            "description": "Converts CSS styles into inline style attributes in your HTML code",
            "homepage": "https://www.myintervals.com/emogrifier.php",
            "keywords": [
                "css",
                "email",
                "pre-processing"
            ],
            "time": "2018-12-10T10:36:30+00:00"
        },
        {
            "name": "php-amqplib/php-amqplib",
            "version": "v2.7.3",
            "source": {
                "type": "git",
                "url": "https://github.com/php-amqplib/php-amqplib.git",
                "reference": "a8ba54bd35b973fc6861e4c2e105f71e9e95f43f"
            },
            "dist": {
                "type": "zip",
                "url": "https://api.github.com/repos/php-amqplib/php-amqplib/zipball/a8ba54bd35b973fc6861e4c2e105f71e9e95f43f",
                "reference": "a8ba54bd35b973fc6861e4c2e105f71e9e95f43f",
                "shasum": ""
            },
            "require": {
                "ext-bcmath": "*",
                "ext-mbstring": "*",
                "php": ">=5.3.0"
            },
            "replace": {
                "videlalvaro/php-amqplib": "self.version"
            },
            "require-dev": {
                "phpdocumentor/phpdocumentor": "^2.9",
                "phpunit/phpunit": "^4.8",
                "scrutinizer/ocular": "^1.1",
                "squizlabs/php_codesniffer": "^2.5"
            },
            "suggest": {
                "ext-sockets": "Use AMQPSocketConnection"
            },
            "type": "library",
            "extra": {
                "branch-alias": {
                    "dev-master": "2.7-dev"
                }
            },
            "autoload": {
                "psr-4": {
                    "PhpAmqpLib\\": "PhpAmqpLib/"
                }
            },
            "notification-url": "https://packagist.org/downloads/",
            "license": [
                "LGPL-2.1-or-later"
            ],
            "authors": [
                {
                    "name": "Alvaro Videla",
                    "role": "Original Maintainer"
                },
                {
                    "name": "John Kelly",
                    "email": "johnmkelly86@gmail.com",
                    "role": "Maintainer"
                },
                {
                    "name": "Raúl Araya",
                    "email": "nubeiro@gmail.com",
                    "role": "Maintainer"
                }
            ],
            "description": "Formerly videlalvaro/php-amqplib.  This library is a pure PHP implementation of the AMQP protocol. It's been tested against RabbitMQ.",
            "homepage": "https://github.com/php-amqplib/php-amqplib/",
            "keywords": [
                "message",
                "queue",
                "rabbitmq"
            ],
            "time": "2018-04-30T03:54:54+00:00"
        },
        {
            "name": "phpseclib/mcrypt_compat",
            "version": "1.0.8",
            "source": {
                "type": "git",
                "url": "https://github.com/phpseclib/mcrypt_compat.git",
                "reference": "f74c7b1897b62f08f268184b8bb98d9d9ab723b0"
            },
            "dist": {
                "type": "zip",
                "url": "https://api.github.com/repos/phpseclib/mcrypt_compat/zipball/f74c7b1897b62f08f268184b8bb98d9d9ab723b0",
                "reference": "f74c7b1897b62f08f268184b8bb98d9d9ab723b0",
                "shasum": ""
            },
            "require": {
                "php": ">=5.3.3",
                "phpseclib/phpseclib": ">=2.0.11 <3.0.0"
            },
            "require-dev": {
                "phpunit/phpunit": "^4.8.35|^5.7|^6.0"
            },
            "suggest": {
                "ext-openssl": "Will enable faster cryptographic operations"
            },
            "type": "library",
            "autoload": {
                "files": [
                    "lib/mcrypt.php"
                ]
            },
            "notification-url": "https://packagist.org/downloads/",
            "license": [
                "MIT"
            ],
            "authors": [
                {
                    "name": "Jim Wigginton",
                    "email": "terrafrost@php.net",
                    "homepage": "http://phpseclib.sourceforge.net"
                }
            ],
            "description": "PHP 7.1 polyfill for the mcrypt extension from PHP <= 7.0",
            "keywords": [
                "cryptograpy",
                "encryption",
                "mcrypt"
            ],
            "time": "2018-08-22T03:11:43+00:00"
        },
        {
            "name": "phpseclib/phpseclib",
            "version": "2.0.21",
            "source": {
                "type": "git",
                "url": "https://github.com/phpseclib/phpseclib.git",
                "reference": "9f1287e68b3f283339a9f98f67515dd619e5bf9d"
            },
            "dist": {
                "type": "zip",
                "url": "https://api.github.com/repos/phpseclib/phpseclib/zipball/9f1287e68b3f283339a9f98f67515dd619e5bf9d",
                "reference": "9f1287e68b3f283339a9f98f67515dd619e5bf9d",
                "shasum": ""
            },
            "require": {
                "php": ">=5.3.3"
            },
            "require-dev": {
                "phing/phing": "~2.7",
                "phpunit/phpunit": "^4.8.35|^5.7|^6.0",
                "sami/sami": "~2.0",
                "squizlabs/php_codesniffer": "~2.0"
            },
            "suggest": {
                "ext-gmp": "Install the GMP (GNU Multiple Precision) extension in order to speed up arbitrary precision integer arithmetic operations.",
                "ext-libsodium": "SSH2/SFTP can make use of some algorithms provided by the libsodium-php extension.",
                "ext-mcrypt": "Install the Mcrypt extension in order to speed up a few other cryptographic operations.",
                "ext-openssl": "Install the OpenSSL extension in order to speed up a wide variety of cryptographic operations."
            },
            "type": "library",
            "autoload": {
                "files": [
                    "phpseclib/bootstrap.php"
                ],
                "psr-4": {
                    "phpseclib\\": "phpseclib/"
                }
            },
            "notification-url": "https://packagist.org/downloads/",
            "license": [
                "MIT"
            ],
            "authors": [
                {
                    "name": "Jim Wigginton",
                    "email": "terrafrost@php.net",
                    "role": "Lead Developer"
                },
                {
                    "name": "Patrick Monnerat",
                    "email": "pm@datasphere.ch",
                    "role": "Developer"
                },
                {
                    "name": "Andreas Fischer",
                    "email": "bantu@phpbb.com",
                    "role": "Developer"
                },
                {
                    "name": "Hans-Jürgen Petrich",
                    "email": "petrich@tronic-media.com",
                    "role": "Developer"
                },
                {
                    "name": "Graham Campbell",
                    "email": "graham@alt-three.com",
                    "role": "Developer"
                }
            ],
            "description": "PHP Secure Communications Library - Pure-PHP implementations of RSA, AES, SSH2, SFTP, X.509 etc.",
            "homepage": "http://phpseclib.sourceforge.net",
            "keywords": [
                "BigInteger",
                "aes",
                "asn.1",
                "asn1",
                "blowfish",
                "crypto",
                "cryptography",
                "encryption",
                "rsa",
                "security",
                "sftp",
                "signature",
                "signing",
                "ssh",
                "twofish",
                "x.509",
                "x509"
            ],
            "time": "2019-07-12T12:53:49+00:00"
        },
        {
            "name": "psr/container",
            "version": "1.0.0",
            "source": {
                "type": "git",
                "url": "https://github.com/php-fig/container.git",
                "reference": "b7ce3b176482dbbc1245ebf52b181af44c2cf55f"
            },
            "dist": {
                "type": "zip",
                "url": "https://api.github.com/repos/php-fig/container/zipball/b7ce3b176482dbbc1245ebf52b181af44c2cf55f",
                "reference": "b7ce3b176482dbbc1245ebf52b181af44c2cf55f",
                "shasum": ""
            },
            "require": {
                "php": ">=5.3.0"
            },
            "type": "library",
            "extra": {
                "branch-alias": {
                    "dev-master": "1.0.x-dev"
                }
            },
            "autoload": {
                "psr-4": {
                    "Psr\\Container\\": "src/"
                }
            },
            "notification-url": "https://packagist.org/downloads/",
            "license": [
                "MIT"
            ],
            "authors": [
                {
                    "name": "PHP-FIG",
                    "homepage": "http://www.php-fig.org/"
                }
            ],
            "description": "Common Container Interface (PHP FIG PSR-11)",
            "homepage": "https://github.com/php-fig/container",
            "keywords": [
                "PSR-11",
                "container",
                "container-interface",
                "container-interop",
                "psr"
            ],
            "time": "2017-02-14T16:28:37+00:00"
        },
        {
            "name": "psr/http-message",
            "version": "1.0.1",
            "source": {
                "type": "git",
                "url": "https://github.com/php-fig/http-message.git",
                "reference": "f6561bf28d520154e4b0ec72be95418abe6d9363"
            },
            "dist": {
                "type": "zip",
                "url": "https://api.github.com/repos/php-fig/http-message/zipball/f6561bf28d520154e4b0ec72be95418abe6d9363",
                "reference": "f6561bf28d520154e4b0ec72be95418abe6d9363",
                "shasum": ""
            },
            "require": {
                "php": ">=5.3.0"
            },
            "type": "library",
            "extra": {
                "branch-alias": {
                    "dev-master": "1.0.x-dev"
                }
            },
            "autoload": {
                "psr-4": {
                    "Psr\\Http\\Message\\": "src/"
                }
            },
            "notification-url": "https://packagist.org/downloads/",
            "license": [
                "MIT"
            ],
            "authors": [
                {
                    "name": "PHP-FIG",
                    "homepage": "http://www.php-fig.org/"
                }
            ],
            "description": "Common interface for HTTP messages",
            "homepage": "https://github.com/php-fig/http-message",
            "keywords": [
                "http",
                "http-message",
                "psr",
                "psr-7",
                "request",
                "response"
            ],
            "time": "2016-08-06T14:39:51+00:00"
        },
        {
            "name": "psr/log",
            "version": "1.1.0",
            "source": {
                "type": "git",
                "url": "https://github.com/php-fig/log.git",
                "reference": "6c001f1daafa3a3ac1d8ff69ee4db8e799a654dd"
            },
            "dist": {
                "type": "zip",
                "url": "https://api.github.com/repos/php-fig/log/zipball/6c001f1daafa3a3ac1d8ff69ee4db8e799a654dd",
                "reference": "6c001f1daafa3a3ac1d8ff69ee4db8e799a654dd",
                "shasum": ""
            },
            "require": {
                "php": ">=5.3.0"
            },
            "type": "library",
            "extra": {
                "branch-alias": {
                    "dev-master": "1.0.x-dev"
                }
            },
            "autoload": {
                "psr-4": {
                    "Psr\\Log\\": "Psr/Log/"
                }
            },
            "notification-url": "https://packagist.org/downloads/",
            "license": [
                "MIT"
            ],
            "authors": [
                {
                    "name": "PHP-FIG",
                    "homepage": "http://www.php-fig.org/"
                }
            ],
            "description": "Common interface for logging libraries",
            "homepage": "https://github.com/php-fig/log",
            "keywords": [
                "log",
                "psr",
                "psr-3"
            ],
            "time": "2018-11-20T15:27:04+00:00"
        },
        {
            "name": "ralouphie/getallheaders",
            "version": "3.0.3",
            "source": {
                "type": "git",
                "url": "https://github.com/ralouphie/getallheaders.git",
                "reference": "120b605dfeb996808c31b6477290a714d356e822"
            },
            "dist": {
                "type": "zip",
                "url": "https://api.github.com/repos/ralouphie/getallheaders/zipball/120b605dfeb996808c31b6477290a714d356e822",
                "reference": "120b605dfeb996808c31b6477290a714d356e822",
                "shasum": ""
            },
            "require": {
                "php": ">=5.6"
            },
            "require-dev": {
                "php-coveralls/php-coveralls": "^2.1",
                "phpunit/phpunit": "^5 || ^6.5"
            },
            "type": "library",
            "autoload": {
                "files": [
                    "src/getallheaders.php"
                ]
            },
            "notification-url": "https://packagist.org/downloads/",
            "license": [
                "MIT"
            ],
            "authors": [
                {
                    "name": "Ralph Khattar",
                    "email": "ralph.khattar@gmail.com"
                }
            ],
            "description": "A polyfill for getallheaders.",
            "time": "2019-03-08T08:55:37+00:00"
        },
        {
            "name": "ramsey/uuid",
            "version": "3.8.0",
            "source": {
                "type": "git",
                "url": "https://github.com/ramsey/uuid.git",
                "reference": "d09ea80159c1929d75b3f9c60504d613aeb4a1e3"
            },
            "dist": {
                "type": "zip",
                "url": "https://api.github.com/repos/ramsey/uuid/zipball/d09ea80159c1929d75b3f9c60504d613aeb4a1e3",
                "reference": "d09ea80159c1929d75b3f9c60504d613aeb4a1e3",
                "shasum": ""
            },
            "require": {
                "paragonie/random_compat": "^1.0|^2.0|9.99.99",
                "php": "^5.4 || ^7.0",
                "symfony/polyfill-ctype": "^1.8"
            },
            "replace": {
                "rhumsaa/uuid": "self.version"
            },
            "require-dev": {
                "codeception/aspect-mock": "^1.0 | ~2.0.0",
                "doctrine/annotations": "~1.2.0",
                "goaop/framework": "1.0.0-alpha.2 | ^1.0 | ~2.1.0",
                "ircmaxell/random-lib": "^1.1",
                "jakub-onderka/php-parallel-lint": "^0.9.0",
                "mockery/mockery": "^0.9.9",
                "moontoast/math": "^1.1",
                "php-mock/php-mock-phpunit": "^0.3|^1.1",
                "phpunit/phpunit": "^4.7|^5.0|^6.5",
                "squizlabs/php_codesniffer": "^2.3"
            },
            "suggest": {
                "ext-ctype": "Provides support for PHP Ctype functions",
                "ext-libsodium": "Provides the PECL libsodium extension for use with the SodiumRandomGenerator",
                "ext-uuid": "Provides the PECL UUID extension for use with the PeclUuidTimeGenerator and PeclUuidRandomGenerator",
                "ircmaxell/random-lib": "Provides RandomLib for use with the RandomLibAdapter",
                "moontoast/math": "Provides support for converting UUID to 128-bit integer (in string form).",
                "ramsey/uuid-console": "A console application for generating UUIDs with ramsey/uuid",
                "ramsey/uuid-doctrine": "Allows the use of Ramsey\\Uuid\\Uuid as Doctrine field type."
            },
            "type": "library",
            "extra": {
                "branch-alias": {
                    "dev-master": "3.x-dev"
                }
            },
            "autoload": {
                "psr-4": {
                    "Ramsey\\Uuid\\": "src/"
                }
            },
            "notification-url": "https://packagist.org/downloads/",
            "license": [
                "MIT"
            ],
            "authors": [
                {
                    "name": "Marijn Huizendveld",
                    "email": "marijn.huizendveld@gmail.com"
                },
                {
                    "name": "Thibaud Fabre",
                    "email": "thibaud@aztech.io"
                },
                {
                    "name": "Ben Ramsey",
                    "email": "ben@benramsey.com",
                    "homepage": "https://benramsey.com"
                }
            ],
            "description": "Formerly rhumsaa/uuid. A PHP 5.4+ library for generating RFC 4122 version 1, 3, 4, and 5 universally unique identifiers (UUID).",
            "homepage": "https://github.com/ramsey/uuid",
            "keywords": [
                "guid",
                "identifier",
                "uuid"
            ],
            "time": "2018-07-19T23:38:55+00:00"
        },
        {
            "name": "react/promise",
            "version": "v2.7.1",
            "source": {
                "type": "git",
                "url": "https://github.com/reactphp/promise.git",
                "reference": "31ffa96f8d2ed0341a57848cbb84d88b89dd664d"
            },
            "dist": {
                "type": "zip",
                "url": "https://api.github.com/repos/reactphp/promise/zipball/31ffa96f8d2ed0341a57848cbb84d88b89dd664d",
                "reference": "31ffa96f8d2ed0341a57848cbb84d88b89dd664d",
                "shasum": ""
            },
            "require": {
                "php": ">=5.4.0"
            },
            "require-dev": {
                "phpunit/phpunit": "~4.8"
            },
            "type": "library",
            "autoload": {
                "psr-4": {
                    "React\\Promise\\": "src/"
                },
                "files": [
                    "src/functions_include.php"
                ]
            },
            "notification-url": "https://packagist.org/downloads/",
            "license": [
                "MIT"
            ],
            "authors": [
                {
                    "name": "Jan Sorgalla",
                    "email": "jsorgalla@gmail.com"
                }
            ],
            "description": "A lightweight implementation of CommonJS Promises/A for PHP",
            "keywords": [
                "promise",
                "promises"
            ],
            "time": "2019-01-07T21:25:54+00:00"
        },
        {
            "name": "seld/jsonlint",
            "version": "1.7.1",
            "source": {
                "type": "git",
                "url": "https://github.com/Seldaek/jsonlint.git",
                "reference": "d15f59a67ff805a44c50ea0516d2341740f81a38"
            },
            "dist": {
                "type": "zip",
                "url": "https://api.github.com/repos/Seldaek/jsonlint/zipball/d15f59a67ff805a44c50ea0516d2341740f81a38",
                "reference": "d15f59a67ff805a44c50ea0516d2341740f81a38",
                "shasum": ""
            },
            "require": {
                "php": "^5.3 || ^7.0"
            },
            "require-dev": {
                "phpunit/phpunit": "^4.8.35 || ^5.7 || ^6.0"
            },
            "bin": [
                "bin/jsonlint"
            ],
            "type": "library",
            "autoload": {
                "psr-4": {
                    "Seld\\JsonLint\\": "src/Seld/JsonLint/"
                }
            },
            "notification-url": "https://packagist.org/downloads/",
            "license": [
                "MIT"
            ],
            "authors": [
                {
                    "name": "Jordi Boggiano",
                    "email": "j.boggiano@seld.be",
                    "homepage": "http://seld.be"
                }
            ],
            "description": "JSON Linter",
            "keywords": [
                "json",
                "linter",
                "parser",
                "validator"
            ],
            "time": "2018-01-24T12:46:19+00:00"
        },
        {
            "name": "seld/phar-utils",
            "version": "1.0.1",
            "source": {
                "type": "git",
                "url": "https://github.com/Seldaek/phar-utils.git",
                "reference": "7009b5139491975ef6486545a39f3e6dad5ac30a"
            },
            "dist": {
                "type": "zip",
                "url": "https://api.github.com/repos/Seldaek/phar-utils/zipball/7009b5139491975ef6486545a39f3e6dad5ac30a",
                "reference": "7009b5139491975ef6486545a39f3e6dad5ac30a",
                "shasum": ""
            },
            "require": {
                "php": ">=5.3"
            },
            "type": "library",
            "extra": {
                "branch-alias": {
                    "dev-master": "1.x-dev"
                }
            },
            "autoload": {
                "psr-4": {
                    "Seld\\PharUtils\\": "src/"
                }
            },
            "notification-url": "https://packagist.org/downloads/",
            "license": [
                "MIT"
            ],
            "authors": [
                {
                    "name": "Jordi Boggiano",
                    "email": "j.boggiano@seld.be"
                }
            ],
            "description": "PHAR file format utilities, for when PHP phars you up",
            "keywords": [
                "phra"
            ],
            "time": "2015-10-13T18:44:15+00:00"
        },
        {
            "name": "symfony/console",
            "version": "v4.1.12",
            "source": {
                "type": "git",
                "url": "https://github.com/symfony/console.git",
                "reference": "9e87c798f67dc9fceeb4f3d57847b52d945d1a02"
            },
            "dist": {
                "type": "zip",
                "url": "https://api.github.com/repos/symfony/console/zipball/9e87c798f67dc9fceeb4f3d57847b52d945d1a02",
                "reference": "9e87c798f67dc9fceeb4f3d57847b52d945d1a02",
                "shasum": ""
            },
            "require": {
                "php": "^7.1.3",
                "symfony/polyfill-mbstring": "~1.0"
            },
            "conflict": {
                "symfony/dependency-injection": "<3.4",
                "symfony/process": "<3.3"
            },
            "provide": {
                "psr/log-implementation": "1.0"
            },
            "require-dev": {
                "psr/log": "~1.0",
                "symfony/config": "~3.4|~4.0",
                "symfony/dependency-injection": "~3.4|~4.0",
                "symfony/event-dispatcher": "~3.4|~4.0",
                "symfony/lock": "~3.4|~4.0",
                "symfony/process": "~3.4|~4.0"
            },
            "suggest": {
                "psr/log": "For using the console logger",
                "symfony/event-dispatcher": "",
                "symfony/lock": "",
                "symfony/process": ""
            },
            "type": "library",
            "extra": {
                "branch-alias": {
                    "dev-master": "4.1-dev"
                }
            },
            "autoload": {
                "psr-4": {
                    "Symfony\\Component\\Console\\": ""
                },
                "exclude-from-classmap": [
                    "/Tests/"
                ]
            },
            "notification-url": "https://packagist.org/downloads/",
            "license": [
                "MIT"
            ],
            "authors": [
                {
                    "name": "Fabien Potencier",
                    "email": "fabien@symfony.com"
                },
                {
                    "name": "Symfony Community",
                    "homepage": "https://symfony.com/contributors"
                }
            ],
            "description": "Symfony Console Component",
            "homepage": "https://symfony.com",
            "time": "2019-01-25T14:34:37+00:00"
        },
        {
            "name": "symfony/css-selector",
            "version": "v4.3.3",
            "source": {
                "type": "git",
                "url": "https://github.com/symfony/css-selector.git",
                "reference": "105c98bb0c5d8635bea056135304bd8edcc42b4d"
            },
            "dist": {
                "type": "zip",
                "url": "https://api.github.com/repos/symfony/css-selector/zipball/105c98bb0c5d8635bea056135304bd8edcc42b4d",
                "reference": "105c98bb0c5d8635bea056135304bd8edcc42b4d",
                "shasum": ""
            },
            "require": {
                "php": "^7.1.3"
            },
            "type": "library",
            "extra": {
                "branch-alias": {
                    "dev-master": "4.3-dev"
                }
            },
            "autoload": {
                "psr-4": {
                    "Symfony\\Component\\CssSelector\\": ""
                },
                "exclude-from-classmap": [
                    "/Tests/"
                ]
            },
            "notification-url": "https://packagist.org/downloads/",
            "license": [
                "MIT"
            ],
            "authors": [
                {
                    "name": "Fabien Potencier",
                    "email": "fabien@symfony.com"
                },
                {
                    "name": "Jean-François Simon",
                    "email": "jeanfrancois.simon@sensiolabs.com"
                },
                {
                    "name": "Symfony Community",
                    "homepage": "https://symfony.com/contributors"
                }
            ],
            "description": "Symfony CssSelector Component",
            "homepage": "https://symfony.com",
            "time": "2019-01-16T21:53:39+00:00"
        },
        {
            "name": "symfony/event-dispatcher",
            "version": "v4.3.3",
            "source": {
                "type": "git",
                "url": "https://github.com/symfony/event-dispatcher.git",
                "reference": "212b020949331b6531250584531363844b34a94e"
            },
            "dist": {
                "type": "zip",
                "url": "https://api.github.com/repos/symfony/event-dispatcher/zipball/212b020949331b6531250584531363844b34a94e",
                "reference": "212b020949331b6531250584531363844b34a94e",
                "shasum": ""
            },
            "require": {
                "php": "^7.1.3",
                "symfony/event-dispatcher-contracts": "^1.1"
            },
            "conflict": {
                "symfony/dependency-injection": "<3.4"
            },
            "provide": {
                "psr/event-dispatcher-implementation": "1.0",
                "symfony/event-dispatcher-implementation": "1.1"
            },
            "require-dev": {
                "psr/log": "~1.0",
                "symfony/config": "~3.4|~4.0",
                "symfony/dependency-injection": "~3.4|~4.0",
                "symfony/expression-language": "~3.4|~4.0",
                "symfony/http-foundation": "^3.4|^4.0",
                "symfony/service-contracts": "^1.1",
                "symfony/stopwatch": "~3.4|~4.0"
            },
            "suggest": {
                "symfony/dependency-injection": "",
                "symfony/http-kernel": ""
            },
            "type": "library",
            "extra": {
                "branch-alias": {
                    "dev-master": "4.3-dev"
                }
            },
            "autoload": {
                "psr-4": {
                    "Symfony\\Component\\EventDispatcher\\": ""
                },
                "exclude-from-classmap": [
                    "/Tests/"
                ]
            },
            "notification-url": "https://packagist.org/downloads/",
            "license": [
                "MIT"
            ],
            "authors": [
                {
                    "name": "Fabien Potencier",
                    "email": "fabien@symfony.com"
                },
                {
                    "name": "Symfony Community",
                    "homepage": "https://symfony.com/contributors"
                }
            ],
            "description": "Symfony EventDispatcher Component",
            "homepage": "https://symfony.com",
            "time": "2019-06-27T06:42:14+00:00"
        },
        {
            "name": "symfony/event-dispatcher-contracts",
            "version": "v1.1.5",
            "source": {
                "type": "git",
                "url": "https://github.com/symfony/event-dispatcher-contracts.git",
                "reference": "c61766f4440ca687de1084a5c00b08e167a2575c"
            },
            "dist": {
                "type": "zip",
                "url": "https://api.github.com/repos/symfony/event-dispatcher-contracts/zipball/c61766f4440ca687de1084a5c00b08e167a2575c",
                "reference": "c61766f4440ca687de1084a5c00b08e167a2575c",
                "shasum": ""
            },
            "require": {
                "php": "^7.1.3"
            },
            "suggest": {
                "psr/event-dispatcher": "",
                "symfony/event-dispatcher-implementation": ""
            },
            "type": "library",
            "extra": {
                "branch-alias": {
                    "dev-master": "1.1-dev"
                }
            },
            "autoload": {
                "psr-4": {
                    "Symfony\\Contracts\\EventDispatcher\\": ""
                }
            },
            "notification-url": "https://packagist.org/downloads/",
            "license": [
                "MIT"
            ],
            "authors": [
                {
                    "name": "Nicolas Grekas",
                    "email": "p@tchwork.com"
                },
                {
                    "name": "Symfony Community",
                    "homepage": "https://symfony.com/contributors"
                }
            ],
            "description": "Generic abstractions related to dispatching event",
            "homepage": "https://symfony.com",
            "keywords": [
                "abstractions",
                "contracts",
                "decoupling",
                "interfaces",
                "interoperability",
                "standards"
            ],
            "time": "2019-06-20T06:46:26+00:00"
        },
        {
            "name": "symfony/filesystem",
            "version": "v4.3.3",
            "source": {
                "type": "git",
                "url": "https://github.com/symfony/filesystem.git",
                "reference": "b9896d034463ad6fd2bf17e2bf9418caecd6313d"
            },
            "dist": {
                "type": "zip",
                "url": "https://api.github.com/repos/symfony/filesystem/zipball/b9896d034463ad6fd2bf17e2bf9418caecd6313d",
                "reference": "b9896d034463ad6fd2bf17e2bf9418caecd6313d",
                "shasum": ""
            },
            "require": {
                "php": "^7.1.3",
                "symfony/polyfill-ctype": "~1.8"
            },
            "type": "library",
            "extra": {
                "branch-alias": {
                    "dev-master": "4.3-dev"
                }
            },
            "autoload": {
                "psr-4": {
                    "Symfony\\Component\\Filesystem\\": ""
                },
                "exclude-from-classmap": [
                    "/Tests/"
                ]
            },
            "notification-url": "https://packagist.org/downloads/",
            "license": [
                "MIT"
            ],
            "authors": [
                {
                    "name": "Fabien Potencier",
                    "email": "fabien@symfony.com"
                },
                {
                    "name": "Symfony Community",
                    "homepage": "https://symfony.com/contributors"
                }
            ],
            "description": "Symfony Filesystem Component",
            "homepage": "https://symfony.com",
            "time": "2019-06-23T08:51:25+00:00"
        },
        {
            "name": "symfony/finder",
            "version": "v4.3.3",
            "source": {
                "type": "git",
                "url": "https://github.com/symfony/finder.git",
                "reference": "9638d41e3729459860bb96f6247ccb61faaa45f2"
            },
            "dist": {
                "type": "zip",
                "url": "https://api.github.com/repos/symfony/finder/zipball/9638d41e3729459860bb96f6247ccb61faaa45f2",
                "reference": "9638d41e3729459860bb96f6247ccb61faaa45f2",
                "shasum": ""
            },
            "require": {
                "php": "^7.1.3"
            },
            "type": "library",
            "extra": {
                "branch-alias": {
                    "dev-master": "4.3-dev"
                }
            },
            "autoload": {
                "psr-4": {
                    "Symfony\\Component\\Finder\\": ""
                },
                "exclude-from-classmap": [
                    "/Tests/"
                ]
            },
            "notification-url": "https://packagist.org/downloads/",
            "license": [
                "MIT"
            ],
            "authors": [
                {
                    "name": "Fabien Potencier",
                    "email": "fabien@symfony.com"
                },
                {
                    "name": "Symfony Community",
                    "homepage": "https://symfony.com/contributors"
                }
            ],
            "description": "Symfony Finder Component",
            "homepage": "https://symfony.com",
            "time": "2019-06-28T13:16:30+00:00"
        },
        {
            "name": "symfony/polyfill-ctype",
            "version": "v1.11.0",
            "source": {
                "type": "git",
                "url": "https://github.com/symfony/polyfill-ctype.git",
                "reference": "82ebae02209c21113908c229e9883c419720738a"
            },
            "dist": {
                "type": "zip",
                "url": "https://api.github.com/repos/symfony/polyfill-ctype/zipball/82ebae02209c21113908c229e9883c419720738a",
                "reference": "82ebae02209c21113908c229e9883c419720738a",
                "shasum": ""
            },
            "require": {
                "php": ">=5.3.3"
            },
            "suggest": {
                "ext-ctype": "For best performance"
            },
            "type": "library",
            "extra": {
                "branch-alias": {
                    "dev-master": "1.11-dev"
                }
            },
            "autoload": {
                "psr-4": {
                    "Symfony\\Polyfill\\Ctype\\": ""
                },
                "files": [
                    "bootstrap.php"
                ]
            },
            "notification-url": "https://packagist.org/downloads/",
            "license": [
                "MIT"
            ],
            "authors": [
                {
                    "name": "Symfony Community",
                    "homepage": "https://symfony.com/contributors"
                },
                {
                    "name": "Gert de Pagter",
                    "email": "backendtea@gmail.com"
                }
            ],
            "description": "Symfony polyfill for ctype functions",
            "homepage": "https://symfony.com",
            "keywords": [
                "compatibility",
                "ctype",
                "polyfill",
                "portable"
            ],
            "time": "2019-02-06T07:57:58+00:00"
        },
        {
            "name": "symfony/polyfill-mbstring",
            "version": "v1.11.0",
            "source": {
                "type": "git",
                "url": "https://github.com/symfony/polyfill-mbstring.git",
                "reference": "fe5e94c604826c35a32fa832f35bd036b6799609"
            },
            "dist": {
                "type": "zip",
                "url": "https://api.github.com/repos/symfony/polyfill-mbstring/zipball/fe5e94c604826c35a32fa832f35bd036b6799609",
                "reference": "fe5e94c604826c35a32fa832f35bd036b6799609",
                "shasum": ""
            },
            "require": {
                "php": ">=5.3.3"
            },
            "suggest": {
                "ext-mbstring": "For best performance"
            },
            "type": "library",
            "extra": {
                "branch-alias": {
                    "dev-master": "1.11-dev"
                }
            },
            "autoload": {
                "psr-4": {
                    "Symfony\\Polyfill\\Mbstring\\": ""
                },
                "files": [
                    "bootstrap.php"
                ]
            },
            "notification-url": "https://packagist.org/downloads/",
            "license": [
                "MIT"
            ],
            "authors": [
                {
                    "name": "Nicolas Grekas",
                    "email": "p@tchwork.com"
                },
                {
                    "name": "Symfony Community",
                    "homepage": "https://symfony.com/contributors"
                }
            ],
            "description": "Symfony polyfill for the Mbstring extension",
            "homepage": "https://symfony.com",
            "keywords": [
                "compatibility",
                "mbstring",
                "polyfill",
                "portable",
                "shim"
            ],
            "time": "2019-02-06T07:57:58+00:00"
        },
        {
            "name": "symfony/process",
            "version": "v4.3.3",
            "source": {
                "type": "git",
                "url": "https://github.com/symfony/process.git",
                "reference": "856d35814cf287480465bb7a6c413bb7f5f5e69c"
            },
            "dist": {
                "type": "zip",
                "url": "https://api.github.com/repos/symfony/process/zipball/856d35814cf287480465bb7a6c413bb7f5f5e69c",
                "reference": "856d35814cf287480465bb7a6c413bb7f5f5e69c",
                "shasum": ""
            },
            "require": {
                "php": "^7.1.3"
            },
            "type": "library",
            "extra": {
                "branch-alias": {
                    "dev-master": "4.3-dev"
                }
            },
            "autoload": {
                "psr-4": {
                    "Symfony\\Component\\Process\\": ""
                },
                "exclude-from-classmap": [
                    "/Tests/"
                ]
            },
            "notification-url": "https://packagist.org/downloads/",
            "license": [
                "MIT"
            ],
            "authors": [
                {
                    "name": "Fabien Potencier",
                    "email": "fabien@symfony.com"
                },
                {
                    "name": "Symfony Community",
                    "homepage": "https://symfony.com/contributors"
                }
            ],
            "description": "Symfony Process Component",
            "homepage": "https://symfony.com",
            "time": "2019-05-30T16:10:05+00:00"
        },
        {
            "name": "tedivm/jshrink",
            "version": "v1.3.3",
            "source": {
                "type": "git",
                "url": "https://github.com/tedious/JShrink.git",
                "reference": "566e0c731ba4e372be2de429ef7d54f4faf4477a"
            },
            "dist": {
                "type": "zip",
                "url": "https://api.github.com/repos/tedious/JShrink/zipball/566e0c731ba4e372be2de429ef7d54f4faf4477a",
                "reference": "566e0c731ba4e372be2de429ef7d54f4faf4477a",
                "shasum": ""
            },
            "require": {
                "php": "^5.6|^7.0"
            },
            "require-dev": {
                "friendsofphp/php-cs-fixer": "^2.8",
                "php-coveralls/php-coveralls": "^1.1.0",
                "phpunit/phpunit": "^6"
            },
            "type": "library",
            "autoload": {
                "psr-0": {
                    "JShrink": "src/"
                }
            },
            "notification-url": "https://packagist.org/downloads/",
            "license": [
                "BSD-3-Clause"
            ],
            "authors": [
                {
                    "name": "Robert Hafner",
                    "email": "tedivm@tedivm.com"
                }
            ],
            "description": "Javascript Minifier built in PHP",
            "homepage": "http://github.com/tedious/JShrink",
            "keywords": [
                "javascript",
                "minifier"
            ],
            "time": "2019-06-28T18:11:46+00:00"
        },
        {
            "name": "true/punycode",
            "version": "v2.1.1",
            "source": {
                "type": "git",
                "url": "https://github.com/true/php-punycode.git",
                "reference": "a4d0c11a36dd7f4e7cd7096076cab6d3378a071e"
            },
            "dist": {
                "type": "zip",
                "url": "https://api.github.com/repos/true/php-punycode/zipball/a4d0c11a36dd7f4e7cd7096076cab6d3378a071e",
                "reference": "a4d0c11a36dd7f4e7cd7096076cab6d3378a071e",
                "shasum": ""
            },
            "require": {
                "php": ">=5.3.0",
                "symfony/polyfill-mbstring": "^1.3"
            },
            "require-dev": {
                "phpunit/phpunit": "~4.7",
                "squizlabs/php_codesniffer": "~2.0"
            },
            "type": "library",
            "autoload": {
                "psr-4": {
                    "TrueBV\\": "src/"
                }
            },
            "notification-url": "https://packagist.org/downloads/",
            "license": [
                "MIT"
            ],
            "authors": [
                {
                    "name": "Renan Gonçalves",
                    "email": "renan.saddam@gmail.com"
                }
            ],
            "description": "A Bootstring encoding of Unicode for Internationalized Domain Names in Applications (IDNA)",
            "homepage": "https://github.com/true/php-punycode",
            "keywords": [
                "idna",
                "punycode"
            ],
            "time": "2016-11-16T10:37:54+00:00"
        },
        {
            "name": "tubalmartin/cssmin",
            "version": "v4.1.1",
            "source": {
                "type": "git",
                "url": "https://github.com/tubalmartin/YUI-CSS-compressor-PHP-port.git",
                "reference": "3cbf557f4079d83a06f9c3ff9b957c022d7805cf"
            },
            "dist": {
                "type": "zip",
                "url": "https://api.github.com/repos/tubalmartin/YUI-CSS-compressor-PHP-port/zipball/3cbf557f4079d83a06f9c3ff9b957c022d7805cf",
                "reference": "3cbf557f4079d83a06f9c3ff9b957c022d7805cf",
                "shasum": ""
            },
            "require": {
                "ext-pcre": "*",
                "php": ">=5.3.2"
            },
            "require-dev": {
                "cogpowered/finediff": "0.3.*",
                "phpunit/phpunit": "4.8.*"
            },
            "bin": [
                "cssmin"
            ],
            "type": "library",
            "autoload": {
                "psr-4": {
                    "tubalmartin\\CssMin\\": "src"
                }
            },
            "notification-url": "https://packagist.org/downloads/",
            "license": [
                "BSD-3-Clause"
            ],
            "authors": [
                {
                    "name": "Túbal Martín",
                    "homepage": "http://tubalmartin.me/"
                }
            ],
            "description": "A PHP port of the YUI CSS compressor",
            "homepage": "https://github.com/tubalmartin/YUI-CSS-compressor-PHP-port",
            "keywords": [
                "compress",
                "compressor",
                "css",
                "cssmin",
                "minify",
                "yui"
            ],
            "time": "2018-01-15T15:26:51+00:00"
        },
        {
            "name": "webonyx/graphql-php",
            "version": "v0.13.6",
            "source": {
                "type": "git",
                "url": "https://github.com/webonyx/graphql-php.git",
                "reference": "123af49e46d26b0cd2e7a71a387253aa01ea9a6b"
            },
            "dist": {
                "type": "zip",
                "url": "https://api.github.com/repos/webonyx/graphql-php/zipball/123af49e46d26b0cd2e7a71a387253aa01ea9a6b",
                "reference": "123af49e46d26b0cd2e7a71a387253aa01ea9a6b",
                "shasum": ""
            },
            "require": {
                "ext-json": "*",
                "ext-mbstring": "*",
                "php": "^7.1||^8.0"
            },
            "require-dev": {
                "doctrine/coding-standard": "^6.0",
                "phpbench/phpbench": "^0.14.0",
                "phpstan/phpstan": "^0.11.4",
                "phpstan/phpstan-phpunit": "^0.11.0",
                "phpstan/phpstan-strict-rules": "^0.11.0",
                "phpunit/phpcov": "^5.0",
                "phpunit/phpunit": "^7.2",
                "psr/http-message": "^1.0",
                "react/promise": "2.*"
            },
            "suggest": {
                "psr/http-message": "To use standard GraphQL server",
                "react/promise": "To leverage async resolving on React PHP platform"
            },
            "type": "library",
            "autoload": {
                "psr-4": {
                    "GraphQL\\": "src/"
                }
            },
            "notification-url": "https://packagist.org/downloads/",
            "license": [
                "MIT"
            ],
            "description": "A PHP port of GraphQL reference implementation",
            "homepage": "https://github.com/webonyx/graphql-php",
            "keywords": [
                "api",
                "graphql"
            ],
            "time": "2019-08-07T08:16:55+00:00"
        },
        {
            "name": "wikimedia/less.php",
            "version": "1.8.1",
            "source": {
                "type": "git",
                "url": "https://github.com/wikimedia/less.php.git",
                "reference": "f0f7768f6fa8a9d2ac6a0274f6f477c72159bf9b"
            },
            "dist": {
                "type": "zip",
                "url": "https://api.github.com/repos/wikimedia/less.php/zipball/f0f7768f6fa8a9d2ac6a0274f6f477c72159bf9b",
                "reference": "f0f7768f6fa8a9d2ac6a0274f6f477c72159bf9b",
                "shasum": ""
            },
            "require": {
                "php": ">=5.3"
            },
            "require-dev": {
                "phpunit/phpunit": "~4.8.24"
            },
            "bin": [
                "bin/lessc"
            ],
            "type": "library",
            "autoload": {
                "psr-0": {
                    "Less": "lib/"
                },
                "classmap": [
                    "lessc.inc.php"
                ]
            },
            "notification-url": "https://packagist.org/downloads/",
            "license": [
                "Apache-2.0"
            ],
            "authors": [
                {
                    "name": "Matt Agar",
                    "homepage": "https://github.com/agar"
                },
                {
                    "name": "Martin Jantošovič",
                    "homepage": "https://github.com/Mordred"
                },
                {
                    "name": "Josh Schmidt",
                    "homepage": "https://github.com/oyejorge"
                }
            ],
            "description": "PHP port of the Javascript version of LESS http://lesscss.org (Originally maintained by Josh Schmidt)",
            "keywords": [
                "css",
                "less",
                "less.js",
                "lesscss",
                "php",
                "stylesheet"
            ],
            "time": "2019-01-19T01:01:33+00:00"
        },
        {
            "name": "zendframework/zend-captcha",
            "version": "2.9.0",
            "source": {
                "type": "git",
                "url": "https://github.com/zendframework/zend-captcha.git",
                "reference": "4272f3d0cde0a1fa9135d0cbc4a629fb655391d3"
            },
            "dist": {
                "type": "zip",
                "url": "https://api.github.com/repos/zendframework/zend-captcha/zipball/4272f3d0cde0a1fa9135d0cbc4a629fb655391d3",
                "reference": "4272f3d0cde0a1fa9135d0cbc4a629fb655391d3",
                "shasum": ""
            },
            "require": {
                "php": "^5.6 || ^7.0",
                "zendframework/zend-math": "^2.7 || ^3.0",
                "zendframework/zend-stdlib": "^3.2.1"
            },
            "require-dev": {
                "phpunit/phpunit": "^5.7.27 || ^6.5.8 || ^7.1.2",
                "zendframework/zend-coding-standard": "~1.0.0",
                "zendframework/zend-session": "^2.8",
                "zendframework/zend-text": "^2.6",
                "zendframework/zend-validator": "^2.10.1",
                "zendframework/zendservice-recaptcha": "^3.0"
            },
            "suggest": {
                "zendframework/zend-i18n-resources": "Translations of captcha messages",
                "zendframework/zend-session": "Zend\\Session component",
                "zendframework/zend-text": "Zend\\Text component",
                "zendframework/zend-validator": "Zend\\Validator component",
                "zendframework/zendservice-recaptcha": "ZendService\\ReCaptcha component"
            },
            "type": "library",
            "extra": {
                "branch-alias": {
                    "dev-master": "2.9.x-dev",
                    "dev-develop": "2.10.x-dev"
                }
            },
            "autoload": {
                "psr-4": {
                    "Zend\\Captcha\\": "src/"
                }
            },
            "notification-url": "https://packagist.org/downloads/",
            "license": [
                "BSD-3-Clause"
            ],
            "description": "Generate and validate CAPTCHAs using Figlets, images, ReCaptcha, and more",
            "keywords": [
                "ZendFramework",
                "captcha",
                "zf"
            ],
            "time": "2019-06-18T09:32:52+00:00"
        },
        {
            "name": "zendframework/zend-code",
            "version": "3.3.1",
            "source": {
                "type": "git",
                "url": "https://github.com/zendframework/zend-code.git",
                "reference": "c21db169075c6ec4b342149f446e7b7b724f95eb"
            },
            "dist": {
                "type": "zip",
                "url": "https://api.github.com/repos/zendframework/zend-code/zipball/c21db169075c6ec4b342149f446e7b7b724f95eb",
                "reference": "c21db169075c6ec4b342149f446e7b7b724f95eb",
                "shasum": ""
            },
            "require": {
                "php": "^7.1",
                "zendframework/zend-eventmanager": "^2.6 || ^3.0"
            },
            "require-dev": {
                "doctrine/annotations": "~1.0",
                "ext-phar": "*",
                "phpunit/phpunit": "^6.2.3",
                "zendframework/zend-coding-standard": "^1.0.0",
                "zendframework/zend-stdlib": "^2.7 || ^3.0"
            },
            "suggest": {
                "doctrine/annotations": "Doctrine\\Common\\Annotations >=1.0 for annotation features",
                "zendframework/zend-stdlib": "Zend\\Stdlib component"
            },
            "type": "library",
            "extra": {
                "branch-alias": {
                    "dev-master": "3.3.x-dev",
                    "dev-develop": "3.4.x-dev"
                }
            },
            "autoload": {
                "psr-4": {
                    "Zend\\Code\\": "src/"
                }
            },
            "notification-url": "https://packagist.org/downloads/",
            "license": [
                "BSD-3-Clause"
            ],
            "description": "provides facilities to generate arbitrary code using an object oriented interface",
            "homepage": "https://github.com/zendframework/zend-code",
            "keywords": [
                "code",
                "zf2"
            ],
            "time": "2018-08-13T20:36:59+00:00"
        },
        {
            "name": "zendframework/zend-config",
            "version": "2.6.0",
            "source": {
                "type": "git",
                "url": "https://github.com/zendframework/zend-config.git",
                "reference": "2920e877a9f6dca9fa8f6bd3b1ffc2e19bb1e30d"
            },
            "dist": {
                "type": "zip",
                "url": "https://api.github.com/repos/zendframework/zend-config/zipball/2920e877a9f6dca9fa8f6bd3b1ffc2e19bb1e30d",
                "reference": "2920e877a9f6dca9fa8f6bd3b1ffc2e19bb1e30d",
                "shasum": ""
            },
            "require": {
                "php": "^5.5 || ^7.0",
                "zendframework/zend-stdlib": "^2.7 || ^3.0"
            },
            "require-dev": {
                "fabpot/php-cs-fixer": "1.7.*",
                "phpunit/phpunit": "~4.0",
                "zendframework/zend-filter": "^2.6",
                "zendframework/zend-i18n": "^2.5",
                "zendframework/zend-json": "^2.6.1",
                "zendframework/zend-servicemanager": "^2.7.5 || ^3.0.3"
            },
            "suggest": {
                "zendframework/zend-filter": "Zend\\Filter component",
                "zendframework/zend-i18n": "Zend\\I18n component",
                "zendframework/zend-json": "Zend\\Json to use the Json reader or writer classes",
                "zendframework/zend-servicemanager": "Zend\\ServiceManager for use with the Config Factory to retrieve reader and writer instances"
            },
            "type": "library",
            "extra": {
                "branch-alias": {
                    "dev-master": "2.6-dev",
                    "dev-develop": "2.7-dev"
                }
            },
            "autoload": {
                "psr-4": {
                    "Zend\\Config\\": "src/"
                }
            },
            "notification-url": "https://packagist.org/downloads/",
            "license": [
                "BSD-3-Clause"
            ],
            "description": "provides a nested object property based user interface for accessing this configuration data within application code",
            "homepage": "https://github.com/zendframework/zend-config",
            "keywords": [
                "config",
                "zf2"
            ],
            "time": "2016-02-04T23:01:10+00:00"
        },
        {
            "name": "zendframework/zend-console",
            "version": "2.8.0",
            "source": {
                "type": "git",
                "url": "https://github.com/zendframework/zend-console.git",
                "reference": "95817ae78f73c48026972e350a2ecc31c6d9f9ae"
            },
            "dist": {
                "type": "zip",
                "url": "https://api.github.com/repos/zendframework/zend-console/zipball/95817ae78f73c48026972e350a2ecc31c6d9f9ae",
                "reference": "95817ae78f73c48026972e350a2ecc31c6d9f9ae",
                "shasum": ""
            },
            "require": {
                "php": "^5.6 || ^7.0",
                "zendframework/zend-stdlib": "^3.2.1"
            },
            "require-dev": {
                "phpunit/phpunit": "^5.7.23 || ^6.4.3",
                "zendframework/zend-coding-standard": "~1.0.0",
                "zendframework/zend-filter": "^2.7.2",
                "zendframework/zend-json": "^2.6 || ^3.0",
                "zendframework/zend-validator": "^2.10.1"
            },
            "suggest": {
                "zendframework/zend-filter": "To support DefaultRouteMatcher usage",
                "zendframework/zend-validator": "To support DefaultRouteMatcher usage"
            },
            "type": "library",
            "extra": {
                "branch-alias": {
                    "dev-master": "2.8.x-dev",
                    "dev-develop": "2.9.x-dev"
                }
            },
            "autoload": {
                "psr-4": {
                    "Zend\\Console\\": "src/"
                }
            },
            "notification-url": "https://packagist.org/downloads/",
            "license": [
                "BSD-3-Clause"
            ],
            "description": "Build console applications using getopt syntax or routing, complete with prompts",
            "keywords": [
                "ZendFramework",
                "console",
                "zf"
            ],
            "time": "2019-02-04T19:48:22+00:00"
        },
        {
            "name": "zendframework/zend-crypt",
            "version": "2.6.0",
            "source": {
                "type": "git",
                "url": "https://github.com/zendframework/zend-crypt.git",
                "reference": "1b2f5600bf6262904167116fa67b58ab1457036d"
            },
            "dist": {
                "type": "zip",
                "url": "https://api.github.com/repos/zendframework/zend-crypt/zipball/1b2f5600bf6262904167116fa67b58ab1457036d",
                "reference": "1b2f5600bf6262904167116fa67b58ab1457036d",
                "shasum": ""
            },
            "require": {
                "container-interop/container-interop": "~1.0",
                "php": "^5.5 || ^7.0",
                "zendframework/zend-math": "^2.6",
                "zendframework/zend-stdlib": "^2.7 || ^3.0"
            },
            "require-dev": {
                "fabpot/php-cs-fixer": "1.7.*",
                "phpunit/phpunit": "~4.0"
            },
            "suggest": {
                "ext-mcrypt": "Required for most features of Zend\\Crypt"
            },
            "type": "library",
            "extra": {
                "branch-alias": {
                    "dev-master": "2.6-dev",
                    "dev-develop": "2.7-dev"
                }
            },
            "autoload": {
                "psr-4": {
                    "Zend\\Crypt\\": "src/"
                }
            },
            "notification-url": "https://packagist.org/downloads/",
            "license": [
                "BSD-3-Clause"
            ],
            "homepage": "https://github.com/zendframework/zend-crypt",
            "keywords": [
                "crypt",
                "zf2"
            ],
            "time": "2016-02-03T23:46:30+00:00"
        },
        {
            "name": "zendframework/zend-db",
            "version": "2.10.0",
            "source": {
                "type": "git",
                "url": "https://github.com/zendframework/zend-db.git",
                "reference": "77022f06f6ffd384fa86d22ab8d8bbdb925a1e8e"
            },
            "dist": {
                "type": "zip",
                "url": "https://api.github.com/repos/zendframework/zend-db/zipball/77022f06f6ffd384fa86d22ab8d8bbdb925a1e8e",
                "reference": "77022f06f6ffd384fa86d22ab8d8bbdb925a1e8e",
                "shasum": ""
            },
            "require": {
                "php": "^5.6 || ^7.0",
                "zendframework/zend-stdlib": "^2.7 || ^3.0"
            },
            "require-dev": {
                "phpunit/phpunit": "^5.7.25 || ^6.4.4",
                "zendframework/zend-coding-standard": "~1.0.0",
                "zendframework/zend-eventmanager": "^2.6.2 || ^3.0",
                "zendframework/zend-hydrator": "^1.1 || ^2.1 || ^3.0",
                "zendframework/zend-servicemanager": "^2.7.5 || ^3.0.3"
            },
            "suggest": {
                "zendframework/zend-eventmanager": "Zend\\EventManager component",
                "zendframework/zend-hydrator": "Zend\\Hydrator component for using HydratingResultSets",
                "zendframework/zend-servicemanager": "Zend\\ServiceManager component"
            },
            "type": "library",
            "extra": {
                "branch-alias": {
                    "dev-master": "2.9-dev",
                    "dev-develop": "2.10-dev"
                },
                "zf": {
                    "component": "Zend\\Db",
                    "config-provider": "Zend\\Db\\ConfigProvider"
                }
            },
            "autoload": {
                "psr-4": {
                    "Zend\\Db\\": "src/"
                }
            },
            "notification-url": "https://packagist.org/downloads/",
            "license": [
                "BSD-3-Clause"
            ],
            "description": "Database abstraction layer, SQL abstraction, result set abstraction, and RowDataGateway and TableDataGateway implementations",
            "keywords": [
                "ZendFramework",
                "db",
                "zf"
            ],
            "time": "2019-02-25T11:37:45+00:00"
        },
        {
            "name": "zendframework/zend-di",
            "version": "2.6.1",
            "source": {
                "type": "git",
                "url": "https://github.com/zendframework/zend-di.git",
                "reference": "1fd1ba85660b5a2718741b38639dc7c4c3194b37"
            },
            "dist": {
                "type": "zip",
                "url": "https://api.github.com/repos/zendframework/zend-di/zipball/1fd1ba85660b5a2718741b38639dc7c4c3194b37",
                "reference": "1fd1ba85660b5a2718741b38639dc7c4c3194b37",
                "shasum": ""
            },
            "require": {
                "container-interop/container-interop": "^1.1",
                "php": "^5.5 || ^7.0",
                "zendframework/zend-code": "^2.6 || ^3.0",
                "zendframework/zend-stdlib": "^2.7 || ^3.0"
            },
            "require-dev": {
                "fabpot/php-cs-fixer": "1.7.*",
                "phpunit/phpunit": "~4.0"
            },
            "type": "library",
            "extra": {
                "branch-alias": {
                    "dev-master": "2.6-dev",
                    "dev-develop": "2.7-dev"
                }
            },
            "autoload": {
                "psr-4": {
                    "Zend\\Di\\": "src/"
                }
            },
            "notification-url": "https://packagist.org/downloads/",
            "license": [
                "BSD-3-Clause"
            ],
            "homepage": "https://github.com/zendframework/zend-di",
            "keywords": [
                "di",
                "zf2"
            ],
            "time": "2016-04-25T20:58:11+00:00"
        },
        {
            "name": "zendframework/zend-diactoros",
            "version": "1.8.6",
            "source": {
                "type": "git",
                "url": "https://github.com/zendframework/zend-diactoros.git",
                "reference": "20da13beba0dde8fb648be3cc19765732790f46e"
            },
            "dist": {
                "type": "zip",
                "url": "https://api.github.com/repos/zendframework/zend-diactoros/zipball/20da13beba0dde8fb648be3cc19765732790f46e",
                "reference": "20da13beba0dde8fb648be3cc19765732790f46e",
                "shasum": ""
            },
            "require": {
                "php": "^5.6 || ^7.0",
                "psr/http-message": "^1.0"
            },
            "provide": {
                "psr/http-message-implementation": "1.0"
            },
            "require-dev": {
                "ext-dom": "*",
                "ext-libxml": "*",
                "php-http/psr7-integration-tests": "dev-master",
                "phpunit/phpunit": "^5.7.16 || ^6.0.8 || ^7.2.7",
                "zendframework/zend-coding-standard": "~1.0"
            },
            "type": "library",
            "extra": {
                "branch-alias": {
                    "dev-master": "1.8.x-dev",
                    "dev-develop": "1.9.x-dev",
                    "dev-release-2.0": "2.0.x-dev"
                }
            },
            "autoload": {
                "files": [
                    "src/functions/create_uploaded_file.php",
                    "src/functions/marshal_headers_from_sapi.php",
                    "src/functions/marshal_method_from_sapi.php",
                    "src/functions/marshal_protocol_version_from_sapi.php",
                    "src/functions/marshal_uri_from_sapi.php",
                    "src/functions/normalize_server.php",
                    "src/functions/normalize_uploaded_files.php",
                    "src/functions/parse_cookie_header.php"
                ],
                "psr-4": {
                    "Zend\\Diactoros\\": "src/"
                }
            },
            "notification-url": "https://packagist.org/downloads/",
            "license": [
                "BSD-2-Clause"
            ],
            "description": "PSR HTTP Message implementations",
            "homepage": "https://github.com/zendframework/zend-diactoros",
            "keywords": [
                "http",
                "psr",
                "psr-7"
            ],
            "time": "2018-09-05T19:29:37+00:00"
        },
        {
            "name": "zendframework/zend-escaper",
            "version": "2.6.0",
            "source": {
                "type": "git",
                "url": "https://github.com/zendframework/zend-escaper.git",
                "reference": "31d8aafae982f9568287cb4dce987e6aff8fd074"
            },
            "dist": {
                "type": "zip",
                "url": "https://api.github.com/repos/zendframework/zend-escaper/zipball/31d8aafae982f9568287cb4dce987e6aff8fd074",
                "reference": "31d8aafae982f9568287cb4dce987e6aff8fd074",
                "shasum": ""
            },
            "require": {
                "php": "^5.6 || ^7.0"
            },
            "require-dev": {
                "phpunit/phpunit": "^5.7.27 || ^6.5.8 || ^7.1.2",
                "zendframework/zend-coding-standard": "~1.0.0"
            },
            "type": "library",
            "extra": {
                "branch-alias": {
                    "dev-master": "2.6.x-dev",
                    "dev-develop": "2.7.x-dev"
                }
            },
            "autoload": {
                "psr-4": {
                    "Zend\\Escaper\\": "src/"
                }
            },
            "notification-url": "https://packagist.org/downloads/",
            "license": [
                "BSD-3-Clause"
            ],
            "description": "Securely and safely escape HTML, HTML attributes, JavaScript, CSS, and URLs",
            "keywords": [
                "ZendFramework",
                "escaper",
                "zf"
            ],
            "time": "2018-04-25T15:48:53+00:00"
        },
        {
            "name": "zendframework/zend-eventmanager",
            "version": "3.2.1",
            "source": {
                "type": "git",
                "url": "https://github.com/zendframework/zend-eventmanager.git",
                "reference": "a5e2583a211f73604691586b8406ff7296a946dd"
            },
            "dist": {
                "type": "zip",
                "url": "https://api.github.com/repos/zendframework/zend-eventmanager/zipball/a5e2583a211f73604691586b8406ff7296a946dd",
                "reference": "a5e2583a211f73604691586b8406ff7296a946dd",
                "shasum": ""
            },
            "require": {
                "php": "^5.6 || ^7.0"
            },
            "require-dev": {
                "athletic/athletic": "^0.1",
                "container-interop/container-interop": "^1.1.0",
                "phpunit/phpunit": "^5.7.27 || ^6.5.8 || ^7.1.2",
                "zendframework/zend-coding-standard": "~1.0.0",
                "zendframework/zend-stdlib": "^2.7.3 || ^3.0"
            },
            "suggest": {
                "container-interop/container-interop": "^1.1.0, to use the lazy listeners feature",
                "zendframework/zend-stdlib": "^2.7.3 || ^3.0, to use the FilterChain feature"
            },
            "type": "library",
            "extra": {
                "branch-alias": {
                    "dev-master": "3.2-dev",
                    "dev-develop": "3.3-dev"
                }
            },
            "autoload": {
                "psr-4": {
                    "Zend\\EventManager\\": "src/"
                }
            },
            "notification-url": "https://packagist.org/downloads/",
            "license": [
                "BSD-3-Clause"
            ],
            "description": "Trigger and listen to events within a PHP application",
            "homepage": "https://github.com/zendframework/zend-eventmanager",
            "keywords": [
                "event",
                "eventmanager",
                "events",
                "zf2"
            ],
            "time": "2018-04-25T15:33:34+00:00"
        },
        {
            "name": "zendframework/zend-feed",
            "version": "2.12.0",
            "source": {
                "type": "git",
                "url": "https://github.com/zendframework/zend-feed.git",
                "reference": "d926c5af34b93a0121d5e2641af34ddb1533d733"
            },
            "dist": {
                "type": "zip",
                "url": "https://api.github.com/repos/zendframework/zend-feed/zipball/d926c5af34b93a0121d5e2641af34ddb1533d733",
                "reference": "d926c5af34b93a0121d5e2641af34ddb1533d733",
                "shasum": ""
            },
            "require": {
                "ext-dom": "*",
                "ext-libxml": "*",
                "php": "^5.6 || ^7.0",
                "zendframework/zend-escaper": "^2.5.2",
                "zendframework/zend-stdlib": "^3.2.1"
            },
            "require-dev": {
                "phpunit/phpunit": "^5.7.23 || ^6.4.3",
                "psr/http-message": "^1.0.1",
                "zendframework/zend-cache": "^2.7.2",
                "zendframework/zend-coding-standard": "~1.0.0",
                "zendframework/zend-db": "^2.8.2",
                "zendframework/zend-http": "^2.7",
                "zendframework/zend-servicemanager": "^2.7.8 || ^3.3",
                "zendframework/zend-validator": "^2.10.1"
            },
            "suggest": {
                "psr/http-message": "PSR-7 ^1.0.1, if you wish to use Zend\\Feed\\Reader\\Http\\Psr7ResponseDecorator",
                "zendframework/zend-cache": "Zend\\Cache component, for optionally caching feeds between requests",
                "zendframework/zend-db": "Zend\\Db component, for use with PubSubHubbub",
                "zendframework/zend-http": "Zend\\Http for PubSubHubbub, and optionally for use with Zend\\Feed\\Reader",
                "zendframework/zend-servicemanager": "Zend\\ServiceManager component, for easily extending ExtensionManager implementations",
                "zendframework/zend-validator": "Zend\\Validator component, for validating email addresses used in Atom feeds and entries when using the Writer subcomponent"
            },
            "type": "library",
            "extra": {
                "branch-alias": {
                    "dev-master": "2.12.x-dev",
                    "dev-develop": "2.13.x-dev"
                }
            },
            "autoload": {
                "psr-4": {
                    "Zend\\Feed\\": "src/"
                }
            },
            "notification-url": "https://packagist.org/downloads/",
            "license": [
                "BSD-3-Clause"
            ],
            "description": "provides functionality for consuming RSS and Atom feeds",
            "keywords": [
                "ZendFramework",
                "feed",
                "zf"
            ],
            "time": "2019-03-05T20:08:49+00:00"
        },
        {
            "name": "zendframework/zend-filter",
            "version": "2.9.1",
            "source": {
                "type": "git",
                "url": "https://github.com/zendframework/zend-filter.git",
                "reference": "1c3e6d02f9cd5f6c929c9859498f5efbe216e86f"
            },
            "dist": {
                "type": "zip",
                "url": "https://api.github.com/repos/zendframework/zend-filter/zipball/1c3e6d02f9cd5f6c929c9859498f5efbe216e86f",
                "reference": "1c3e6d02f9cd5f6c929c9859498f5efbe216e86f",
                "shasum": ""
            },
            "require": {
                "php": "^5.6 || ^7.0",
                "zendframework/zend-stdlib": "^2.7.7 || ^3.1"
            },
            "conflict": {
                "zendframework/zend-validator": "<2.10.1"
            },
            "require-dev": {
                "pear/archive_tar": "^1.4.3",
                "phpunit/phpunit": "^5.7.23 || ^6.4.3",
                "psr/http-factory": "^1.0",
                "zendframework/zend-coding-standard": "~1.0.0",
                "zendframework/zend-crypt": "^3.2.1",
                "zendframework/zend-servicemanager": "^2.7.8 || ^3.3",
                "zendframework/zend-uri": "^2.6"
            },
            "suggest": {
                "psr/http-factory-implementation": "psr/http-factory-implementation, for creating file upload instances when consuming PSR-7 in file upload filters",
                "zendframework/zend-crypt": "Zend\\Crypt component, for encryption filters",
                "zendframework/zend-i18n": "Zend\\I18n component for filters depending on i18n functionality",
                "zendframework/zend-servicemanager": "Zend\\ServiceManager component, for using the filter chain functionality",
                "zendframework/zend-uri": "Zend\\Uri component, for the UriNormalize filter"
            },
            "type": "library",
            "extra": {
                "branch-alias": {
                    "dev-master": "2.9.x-dev",
                    "dev-develop": "2.10.x-dev"
                },
                "zf": {
                    "component": "Zend\\Filter",
                    "config-provider": "Zend\\Filter\\ConfigProvider"
                }
            },
            "autoload": {
                "psr-4": {
                    "Zend\\Filter\\": "src/"
                }
            },
            "notification-url": "https://packagist.org/downloads/",
            "license": [
                "BSD-3-Clause"
            ],
            "description": "provides a set of commonly needed data filters",
            "keywords": [
                "ZendFramework",
                "filter",
                "zf"
            ],
            "time": "2018-12-17T16:00:04+00:00"
        },
        {
            "name": "zendframework/zend-form",
            "version": "2.14.1",
            "source": {
                "type": "git",
                "url": "https://github.com/zendframework/zend-form.git",
                "reference": "ff9385b7d0d93d9bdbc2aa4af82ab616dbc7d4be"
            },
            "dist": {
                "type": "zip",
                "url": "https://api.github.com/repos/zendframework/zend-form/zipball/ff9385b7d0d93d9bdbc2aa4af82ab616dbc7d4be",
                "reference": "ff9385b7d0d93d9bdbc2aa4af82ab616dbc7d4be",
                "shasum": ""
            },
            "require": {
                "php": "^5.6 || ^7.0",
                "zendframework/zend-hydrator": "^1.1 || ^2.1 || ^3.0",
                "zendframework/zend-inputfilter": "^2.8",
                "zendframework/zend-stdlib": "^3.2.1"
            },
            "require-dev": {
                "doctrine/annotations": "~1.0",
                "phpunit/phpunit": "^5.7.23 || ^6.5.3",
                "zendframework/zend-cache": "^2.6.1",
                "zendframework/zend-captcha": "^2.7.1",
                "zendframework/zend-code": "^2.6 || ^3.0",
                "zendframework/zend-coding-standard": "~1.0.0",
                "zendframework/zend-escaper": "^2.5",
                "zendframework/zend-eventmanager": "^2.6.2 || ^3.0",
                "zendframework/zend-filter": "^2.6",
                "zendframework/zend-i18n": "^2.6",
                "zendframework/zend-servicemanager": "^2.7.5 || ^3.0.3",
                "zendframework/zend-session": "^2.8.1",
                "zendframework/zend-text": "^2.6",
                "zendframework/zend-validator": "^2.6",
                "zendframework/zend-view": "^2.6.2",
                "zendframework/zendservice-recaptcha": "^3.0.0"
            },
            "suggest": {
                "zendframework/zend-captcha": "^2.7.1, required for using CAPTCHA form elements",
                "zendframework/zend-code": "^2.6 || ^3.0, required to use zend-form annotations support",
                "zendframework/zend-eventmanager": "^2.6.2 || ^3.0, reuired for zend-form annotations support",
                "zendframework/zend-i18n": "^2.6, required when using zend-form view helpers",
                "zendframework/zend-servicemanager": "^2.7.5 || ^3.0.3, required to use the form factories or provide services",
                "zendframework/zend-view": "^2.6.2, required for using the zend-form view helpers",
                "zendframework/zendservice-recaptcha": "in order to use the ReCaptcha form element"
            },
            "type": "library",
            "extra": {
                "branch-alias": {
                    "dev-master": "2.14.x-dev",
                    "dev-develop": "2.15.x-dev"
                },
                "zf": {
                    "component": "Zend\\Form",
                    "config-provider": "Zend\\Form\\ConfigProvider"
                }
            },
            "autoload": {
                "psr-4": {
                    "Zend\\Form\\": "src/"
                },
                "files": [
                    "autoload/formElementManagerPolyfill.php"
                ]
            },
            "notification-url": "https://packagist.org/downloads/",
            "license": [
                "BSD-3-Clause"
            ],
            "description": "Validate and display simple and complex forms, casting forms to business objects and vice versa",
            "keywords": [
                "ZendFramework",
                "form",
                "zf"
            ],
            "time": "2019-02-26T18:13:31+00:00"
        },
        {
            "name": "zendframework/zend-http",
            "version": "2.10.0",
            "source": {
                "type": "git",
                "url": "https://github.com/zendframework/zend-http.git",
                "reference": "4b4983178693a8fdda53b0bbee58552e2d2b1ac0"
            },
            "dist": {
                "type": "zip",
                "url": "https://api.github.com/repos/zendframework/zend-http/zipball/4b4983178693a8fdda53b0bbee58552e2d2b1ac0",
                "reference": "4b4983178693a8fdda53b0bbee58552e2d2b1ac0",
                "shasum": ""
            },
            "require": {
                "php": "^5.6 || ^7.0",
                "zendframework/zend-loader": "^2.5.1",
                "zendframework/zend-stdlib": "^3.2.1",
                "zendframework/zend-uri": "^2.5.2",
                "zendframework/zend-validator": "^2.10.1"
            },
            "require-dev": {
                "phpunit/phpunit": "^5.7.27 || ^6.5.8 || ^7.1.3",
                "zendframework/zend-coding-standard": "~1.0.0",
                "zendframework/zend-config": "^3.1 || ^2.6"
            },
            "suggest": {
                "paragonie/certainty": "For automated management of cacert.pem"
            },
            "type": "library",
            "extra": {
                "branch-alias": {
                    "dev-master": "2.10.x-dev",
                    "dev-develop": "2.11.x-dev"
                }
            },
            "autoload": {
                "psr-4": {
                    "Zend\\Http\\": "src/"
                }
            },
            "notification-url": "https://packagist.org/downloads/",
            "license": [
                "BSD-3-Clause"
            ],
            "description": "Provides an easy interface for performing Hyper-Text Transfer Protocol (HTTP) requests",
            "keywords": [
                "ZendFramework",
                "http",
                "http client",
                "zend",
                "zf"
            ],
            "time": "2019-02-19T18:58:14+00:00"
        },
        {
            "name": "zendframework/zend-hydrator",
            "version": "2.4.1",
            "source": {
                "type": "git",
                "url": "https://github.com/zendframework/zend-hydrator.git",
                "reference": "70b02f4d8676e64af932625751750b5ca72fff3a"
            },
            "dist": {
                "type": "zip",
                "url": "https://api.github.com/repos/zendframework/zend-hydrator/zipball/70b02f4d8676e64af932625751750b5ca72fff3a",
                "reference": "70b02f4d8676e64af932625751750b5ca72fff3a",
                "shasum": ""
            },
            "require": {
                "php": "^5.6 || ^7.0",
                "zendframework/zend-stdlib": "^3.0"
            },
            "require-dev": {
                "phpunit/phpunit": "^5.7.27 || ^6.5.8 || ^7.1.2",
                "zendframework/zend-coding-standard": "~1.0.0",
                "zendframework/zend-eventmanager": "^2.6.2 || ^3.0",
                "zendframework/zend-filter": "^2.6",
                "zendframework/zend-inputfilter": "^2.6",
                "zendframework/zend-serializer": "^2.6.1",
                "zendframework/zend-servicemanager": "^2.7.5 || ^3.0.3"
            },
            "suggest": {
                "zendframework/zend-eventmanager": "^2.6.2 || ^3.0, to support aggregate hydrator usage",
                "zendframework/zend-filter": "^2.6, to support naming strategy hydrator usage",
                "zendframework/zend-serializer": "^2.6.1, to use the SerializableStrategy",
                "zendframework/zend-servicemanager": "^2.7.5 || ^3.0.3, to support hydrator plugin manager usage"
            },
            "type": "library",
            "extra": {
                "branch-alias": {
                    "dev-release-1.0": "1.0.x-dev",
                    "dev-release-1.1": "1.1.x-dev",
                    "dev-master": "2.4.x-dev",
                    "dev-develop": "2.5.x-dev"
                },
                "zf": {
                    "component": "Zend\\Hydrator",
                    "config-provider": "Zend\\Hydrator\\ConfigProvider"
                }
            },
            "autoload": {
                "psr-4": {
                    "Zend\\Hydrator\\": "src/"
                }
            },
            "notification-url": "https://packagist.org/downloads/",
            "license": [
                "BSD-3-Clause"
            ],
            "description": "Serialize objects to arrays, and vice versa",
            "keywords": [
                "ZendFramework",
                "hydrator",
                "zf"
            ],
            "time": "2018-11-19T19:16:10+00:00"
        },
        {
            "name": "zendframework/zend-i18n",
            "version": "2.9.0",
            "source": {
                "type": "git",
                "url": "https://github.com/zendframework/zend-i18n.git",
                "reference": "6d69af5a04e1a4de7250043cb1322f077a0cdb7f"
            },
            "dist": {
                "type": "zip",
                "url": "https://api.github.com/repos/zendframework/zend-i18n/zipball/6d69af5a04e1a4de7250043cb1322f077a0cdb7f",
                "reference": "6d69af5a04e1a4de7250043cb1322f077a0cdb7f",
                "shasum": ""
            },
            "require": {
                "php": "^5.6 || ^7.0",
                "zendframework/zend-stdlib": "^2.7 || ^3.0"
            },
            "require-dev": {
                "phpunit/phpunit": "^5.7.27 || ^6.5.8 || ^7.1.2",
                "zendframework/zend-cache": "^2.6.1",
                "zendframework/zend-coding-standard": "~1.0.0",
                "zendframework/zend-config": "^2.6",
                "zendframework/zend-eventmanager": "^2.6.2 || ^3.0",
                "zendframework/zend-filter": "^2.6.1",
                "zendframework/zend-servicemanager": "^2.7.5 || ^3.0.3",
                "zendframework/zend-validator": "^2.6",
                "zendframework/zend-view": "^2.6.3"
            },
            "suggest": {
                "ext-intl": "Required for most features of Zend\\I18n; included in default builds of PHP",
                "zendframework/zend-cache": "Zend\\Cache component",
                "zendframework/zend-config": "Zend\\Config component",
                "zendframework/zend-eventmanager": "You should install this package to use the events in the translator",
                "zendframework/zend-filter": "You should install this package to use the provided filters",
                "zendframework/zend-i18n-resources": "Translation resources",
                "zendframework/zend-servicemanager": "Zend\\ServiceManager component",
                "zendframework/zend-validator": "You should install this package to use the provided validators",
                "zendframework/zend-view": "You should install this package to use the provided view helpers"
            },
            "type": "library",
            "extra": {
                "branch-alias": {
                    "dev-master": "2.9.x-dev",
                    "dev-develop": "2.10.x-dev"
                },
                "zf": {
                    "component": "Zend\\I18n",
                    "config-provider": "Zend\\I18n\\ConfigProvider"
                }
            },
            "autoload": {
                "psr-4": {
                    "Zend\\I18n\\": "src/"
                }
            },
            "notification-url": "https://packagist.org/downloads/",
            "license": [
                "BSD-3-Clause"
            ],
            "description": "Provide translations for your application, and filter and validate internationalized values",
            "keywords": [
                "ZendFramework",
                "i18n",
                "zf"
            ],
            "time": "2018-05-16T16:39:13+00:00"
        },
        {
            "name": "zendframework/zend-inputfilter",
            "version": "2.10.0",
            "source": {
                "type": "git",
                "url": "https://github.com/zendframework/zend-inputfilter.git",
                "reference": "4f52b71ec9cef3a06e3bba8f5c2124e94055ec0c"
            },
            "dist": {
                "type": "zip",
                "url": "https://api.github.com/repos/zendframework/zend-inputfilter/zipball/4f52b71ec9cef3a06e3bba8f5c2124e94055ec0c",
                "reference": "4f52b71ec9cef3a06e3bba8f5c2124e94055ec0c",
                "shasum": ""
            },
            "require": {
                "php": "^5.6 || ^7.0",
                "zendframework/zend-filter": "^2.9.1",
                "zendframework/zend-servicemanager": "^2.7.10 || ^3.3.1",
                "zendframework/zend-stdlib": "^2.7 || ^3.0",
                "zendframework/zend-validator": "^2.11"
            },
            "require-dev": {
                "phpunit/phpunit": "^5.7.23 || ^6.4.3",
                "psr/http-message": "^1.0",
                "zendframework/zend-coding-standard": "~1.0.0"
            },
            "suggest": {
                "psr/http-message-implementation": "PSR-7 is required if you wish to validate PSR-7 UploadedFileInterface payloads"
            },
            "type": "library",
            "extra": {
                "branch-alias": {
                    "dev-master": "2.10.x-dev",
                    "dev-develop": "2.11.x-dev"
                },
                "zf": {
                    "component": "Zend\\InputFilter",
                    "config-provider": "Zend\\InputFilter\\ConfigProvider"
                }
            },
            "autoload": {
                "psr-4": {
                    "Zend\\InputFilter\\": "src/"
                }
            },
            "notification-url": "https://packagist.org/downloads/",
            "license": [
                "BSD-3-Clause"
            ],
            "description": "Normalize and validate input sets from the web, APIs, the CLI, and more, including files",
            "keywords": [
                "ZendFramework",
                "inputfilter",
                "zf"
            ],
            "time": "2019-01-30T16:58:51+00:00"
        },
        {
            "name": "zendframework/zend-json",
            "version": "2.6.1",
            "source": {
                "type": "git",
                "url": "https://github.com/zendframework/zend-json.git",
                "reference": "4c8705dbe4ad7d7e51b2876c5b9eea0ef916ba28"
            },
            "dist": {
                "type": "zip",
                "url": "https://api.github.com/repos/zendframework/zend-json/zipball/4c8705dbe4ad7d7e51b2876c5b9eea0ef916ba28",
                "reference": "4c8705dbe4ad7d7e51b2876c5b9eea0ef916ba28",
                "shasum": ""
            },
            "require": {
                "php": "^5.5 || ^7.0"
            },
            "require-dev": {
                "fabpot/php-cs-fixer": "1.7.*",
                "phpunit/phpunit": "~4.0",
                "zendframework/zend-http": "^2.5.4",
                "zendframework/zend-server": "^2.6.1",
                "zendframework/zend-stdlib": "^2.5 || ^3.0",
                "zendframework/zendxml": "^1.0.2"
            },
            "suggest": {
                "zendframework/zend-http": "Zend\\Http component, required to use Zend\\Json\\Server",
                "zendframework/zend-server": "Zend\\Server component, required to use Zend\\Json\\Server",
                "zendframework/zend-stdlib": "Zend\\Stdlib component, for use with caching Zend\\Json\\Server responses",
                "zendframework/zendxml": "To support Zend\\Json\\Json::fromXml() usage"
            },
            "type": "library",
            "extra": {
                "branch-alias": {
                    "dev-master": "2.6-dev",
                    "dev-develop": "2.7-dev"
                }
            },
            "autoload": {
                "psr-4": {
                    "Zend\\Json\\": "src/"
                }
            },
            "notification-url": "https://packagist.org/downloads/",
            "license": [
                "BSD-3-Clause"
            ],
            "description": "provides convenience methods for serializing native PHP to JSON and decoding JSON to native PHP",
            "homepage": "https://github.com/zendframework/zend-json",
            "keywords": [
                "json",
                "zf2"
            ],
            "time": "2016-02-04T21:20:26+00:00"
        },
        {
            "name": "zendframework/zend-loader",
            "version": "2.6.0",
            "source": {
                "type": "git",
                "url": "https://github.com/zendframework/zend-loader.git",
                "reference": "78f11749ea340f6ca316bca5958eef80b38f9b6c"
            },
            "dist": {
                "type": "zip",
                "url": "https://api.github.com/repos/zendframework/zend-loader/zipball/78f11749ea340f6ca316bca5958eef80b38f9b6c",
                "reference": "78f11749ea340f6ca316bca5958eef80b38f9b6c",
                "shasum": ""
            },
            "require": {
                "php": "^5.6 || ^7.0"
            },
            "require-dev": {
                "phpunit/phpunit": "^5.7.27 || ^6.5.8 || ^7.1.4",
                "zendframework/zend-coding-standard": "~1.0.0"
            },
            "type": "library",
            "extra": {
                "branch-alias": {
                    "dev-master": "2.6.x-dev",
                    "dev-develop": "2.7.x-dev"
                }
            },
            "autoload": {
                "psr-4": {
                    "Zend\\Loader\\": "src/"
                }
            },
            "notification-url": "https://packagist.org/downloads/",
            "license": [
                "BSD-3-Clause"
            ],
            "description": "Autoloading and plugin loading strategies",
            "keywords": [
                "ZendFramework",
                "loader",
                "zf"
            ],
            "time": "2018-04-30T15:20:54+00:00"
        },
        {
            "name": "zendframework/zend-log",
            "version": "2.10.0",
            "source": {
                "type": "git",
                "url": "https://github.com/zendframework/zend-log.git",
                "reference": "9cec3b092acb39963659c2f32441cccc56b3f430"
            },
            "dist": {
                "type": "zip",
                "url": "https://api.github.com/repos/zendframework/zend-log/zipball/9cec3b092acb39963659c2f32441cccc56b3f430",
                "reference": "9cec3b092acb39963659c2f32441cccc56b3f430",
                "shasum": ""
            },
            "require": {
                "php": "^5.6 || ^7.0",
                "psr/log": "^1.0",
                "zendframework/zend-servicemanager": "^2.7.5 || ^3.0.3",
                "zendframework/zend-stdlib": "^2.7 || ^3.0"
            },
            "provide": {
                "psr/log-implementation": "1.0.0"
            },
            "require-dev": {
                "mikey179/vfsstream": "^1.6",
                "phpunit/phpunit": "^5.7.15 || ^6.0.8",
                "zendframework/zend-coding-standard": "~1.0.0",
                "zendframework/zend-db": "^2.6",
                "zendframework/zend-escaper": "^2.5",
                "zendframework/zend-filter": "^2.5",
                "zendframework/zend-mail": "^2.6.1",
                "zendframework/zend-validator": "^2.10.1"
            },
            "suggest": {
                "ext-mongo": "mongo extension to use Mongo writer",
                "ext-mongodb": "mongodb extension to use MongoDB writer",
                "zendframework/zend-console": "Zend\\Console component to use the RequestID log processor",
                "zendframework/zend-db": "Zend\\Db component to use the database log writer",
                "zendframework/zend-escaper": "Zend\\Escaper component, for use in the XML log formatter",
                "zendframework/zend-mail": "Zend\\Mail component to use the email log writer",
                "zendframework/zend-validator": "Zend\\Validator component to block invalid log messages"
            },
            "type": "library",
            "extra": {
                "branch-alias": {
                    "dev-master": "2.10.x-dev",
                    "dev-develop": "2.11.x-dev"
                },
                "zf": {
                    "component": "Zend\\Log",
                    "config-provider": "Zend\\Log\\ConfigProvider"
                }
            },
            "autoload": {
                "psr-4": {
                    "Zend\\Log\\": "src/"
                }
            },
            "notification-url": "https://packagist.org/downloads/",
            "license": [
                "BSD-3-Clause"
            ],
            "description": "component for general purpose logging",
            "homepage": "https://github.com/zendframework/zend-log",
            "keywords": [
                "log",
                "logging",
                "zf2"
            ],
            "time": "2018-04-09T21:59:51+00:00"
        },
        {
            "name": "zendframework/zend-mail",
            "version": "2.10.0",
            "source": {
                "type": "git",
                "url": "https://github.com/zendframework/zend-mail.git",
                "reference": "d7beb63d5f7144a21ac100072c453e63860cdab8"
            },
            "dist": {
                "type": "zip",
                "url": "https://api.github.com/repos/zendframework/zend-mail/zipball/d7beb63d5f7144a21ac100072c453e63860cdab8",
                "reference": "d7beb63d5f7144a21ac100072c453e63860cdab8",
                "shasum": ""
            },
            "require": {
                "ext-iconv": "*",
                "php": "^5.6 || ^7.0",
                "true/punycode": "^2.1",
                "zendframework/zend-loader": "^2.5",
                "zendframework/zend-mime": "^2.5",
                "zendframework/zend-stdlib": "^2.7 || ^3.0",
                "zendframework/zend-validator": "^2.10.2"
            },
            "require-dev": {
                "phpunit/phpunit": "^5.7.25 || ^6.4.4 || ^7.1.4",
                "zendframework/zend-coding-standard": "~1.0.0",
                "zendframework/zend-config": "^2.6",
                "zendframework/zend-crypt": "^2.6 || ^3.0",
                "zendframework/zend-servicemanager": "^2.7.10 || ^3.3.1"
            },
            "suggest": {
                "zendframework/zend-crypt": "Crammd5 support in SMTP Auth",
                "zendframework/zend-servicemanager": "^2.7.10 || ^3.3.1 when using SMTP to deliver messages"
            },
            "type": "library",
            "extra": {
                "branch-alias": {
                    "dev-master": "2.10.x-dev",
                    "dev-develop": "2.11.x-dev"
                },
                "zf": {
                    "component": "Zend\\Mail",
                    "config-provider": "Zend\\Mail\\ConfigProvider"
                }
            },
            "autoload": {
                "psr-4": {
                    "Zend\\Mail\\": "src/"
                }
            },
            "notification-url": "https://packagist.org/downloads/",
            "license": [
                "BSD-3-Clause"
            ],
            "description": "Provides generalized functionality to compose and send both text and MIME-compliant multipart e-mail messages",
            "keywords": [
                "ZendFramework",
                "mail",
                "zf"
            ],
            "time": "2018-06-07T13:37:07+00:00"
        },
        {
            "name": "zendframework/zend-math",
            "version": "2.7.1",
            "source": {
                "type": "git",
                "url": "https://github.com/zendframework/zend-math.git",
                "reference": "1abce074004dacac1a32cd54de94ad47ef960d38"
            },
            "dist": {
                "type": "zip",
                "url": "https://api.github.com/repos/zendframework/zend-math/zipball/1abce074004dacac1a32cd54de94ad47ef960d38",
                "reference": "1abce074004dacac1a32cd54de94ad47ef960d38",
                "shasum": ""
            },
            "require": {
                "php": "^5.5 || ^7.0"
            },
            "require-dev": {
                "fabpot/php-cs-fixer": "1.7.*",
                "ircmaxell/random-lib": "~1.1",
                "phpunit/phpunit": "~4.0"
            },
            "suggest": {
                "ext-bcmath": "If using the bcmath functionality",
                "ext-gmp": "If using the gmp functionality",
                "ircmaxell/random-lib": "Fallback random byte generator for Zend\\Math\\Rand if Mcrypt extensions is unavailable"
            },
            "type": "library",
            "extra": {
                "branch-alias": {
                    "dev-master": "2.7-dev",
                    "dev-develop": "2.8-dev"
                }
            },
            "autoload": {
                "psr-4": {
                    "Zend\\Math\\": "src/"
                }
            },
            "notification-url": "https://packagist.org/downloads/",
            "license": [
                "BSD-3-Clause"
            ],
            "homepage": "https://github.com/zendframework/zend-math",
            "keywords": [
                "math",
                "zf2"
            ],
            "time": "2018-12-04T15:34:17+00:00"
        },
        {
            "name": "zendframework/zend-mime",
            "version": "2.7.1",
            "source": {
                "type": "git",
                "url": "https://github.com/zendframework/zend-mime.git",
                "reference": "52ae5fa9f12845cae749271034a2d594f0e4c6f2"
            },
            "dist": {
                "type": "zip",
                "url": "https://api.github.com/repos/zendframework/zend-mime/zipball/52ae5fa9f12845cae749271034a2d594f0e4c6f2",
                "reference": "52ae5fa9f12845cae749271034a2d594f0e4c6f2",
                "shasum": ""
            },
            "require": {
                "php": "^5.6 || ^7.0",
                "zendframework/zend-stdlib": "^2.7 || ^3.0"
            },
            "require-dev": {
                "phpunit/phpunit": "^5.7.21 || ^6.3",
                "zendframework/zend-coding-standard": "~1.0.0",
                "zendframework/zend-mail": "^2.6"
            },
            "suggest": {
                "zendframework/zend-mail": "Zend\\Mail component"
            },
            "type": "library",
            "extra": {
                "branch-alias": {
                    "dev-master": "2.7-dev",
                    "dev-develop": "2.8-dev"
                }
            },
            "autoload": {
                "psr-4": {
                    "Zend\\Mime\\": "src/"
                }
            },
            "notification-url": "https://packagist.org/downloads/",
            "license": [
                "BSD-3-Clause"
            ],
            "description": "Create and parse MIME messages and parts",
            "homepage": "https://github.com/zendframework/zend-mime",
            "keywords": [
                "ZendFramework",
                "mime",
                "zf"
            ],
            "time": "2018-05-14T19:02:50+00:00"
        },
        {
            "name": "zendframework/zend-modulemanager",
            "version": "2.8.2",
            "source": {
                "type": "git",
                "url": "https://github.com/zendframework/zend-modulemanager.git",
                "reference": "394df6e12248ac430a312d4693f793ee7120baa6"
            },
            "dist": {
                "type": "zip",
                "url": "https://api.github.com/repos/zendframework/zend-modulemanager/zipball/394df6e12248ac430a312d4693f793ee7120baa6",
                "reference": "394df6e12248ac430a312d4693f793ee7120baa6",
                "shasum": ""
            },
            "require": {
                "php": "^5.6 || ^7.0",
                "zendframework/zend-config": "^3.1 || ^2.6",
                "zendframework/zend-eventmanager": "^3.2 || ^2.6.3",
                "zendframework/zend-stdlib": "^3.1 || ^2.7"
            },
            "require-dev": {
                "phpunit/phpunit": "^6.0.8 || ^5.7.15",
                "zendframework/zend-coding-standard": "~1.0.0",
                "zendframework/zend-console": "^2.6",
                "zendframework/zend-di": "^2.6",
                "zendframework/zend-loader": "^2.5",
                "zendframework/zend-mvc": "^3.0 || ^2.7",
                "zendframework/zend-servicemanager": "^3.0.3 || ^2.7.5"
            },
            "suggest": {
                "zendframework/zend-console": "Zend\\Console component",
                "zendframework/zend-loader": "Zend\\Loader component if you are not using Composer autoloading for your modules",
                "zendframework/zend-mvc": "Zend\\Mvc component",
                "zendframework/zend-servicemanager": "Zend\\ServiceManager component"
            },
            "type": "library",
            "extra": {
                "branch-alias": {
                    "dev-master": "2.7-dev",
                    "dev-develop": "2.8-dev"
                }
            },
            "autoload": {
                "psr-4": {
                    "Zend\\ModuleManager\\": "src/"
                }
            },
            "notification-url": "https://packagist.org/downloads/",
            "license": [
                "BSD-3-Clause"
            ],
            "description": "Modular application system for zend-mvc applications",
            "homepage": "https://github.com/zendframework/zend-modulemanager",
            "keywords": [
                "ZendFramework",
                "modulemanager",
                "zf"
            ],
            "time": "2017-12-02T06:11:18+00:00"
        },
        {
            "name": "zendframework/zend-mvc",
            "version": "2.7.15",
            "source": {
                "type": "git",
                "url": "https://github.com/zendframework/zend-mvc.git",
                "reference": "a8d45689d37a9e4ff4b75ea0b7478fa3d4f9c089"
            },
            "dist": {
                "type": "zip",
                "url": "https://api.github.com/repos/zendframework/zend-mvc/zipball/a8d45689d37a9e4ff4b75ea0b7478fa3d4f9c089",
                "reference": "a8d45689d37a9e4ff4b75ea0b7478fa3d4f9c089",
                "shasum": ""
            },
            "require": {
                "container-interop/container-interop": "^1.1",
                "php": "^5.5 || ^7.0",
                "zendframework/zend-console": "^2.7",
                "zendframework/zend-eventmanager": "^2.6.4 || ^3.0",
                "zendframework/zend-form": "^2.11",
                "zendframework/zend-hydrator": "^1.1 || ^2.4",
                "zendframework/zend-psr7bridge": "^0.2",
                "zendframework/zend-servicemanager": "^2.7.10 || ^3.0.3",
                "zendframework/zend-stdlib": "^2.7.5 || ^3.0"
            },
            "replace": {
                "zendframework/zend-router": "^2.0"
            },
            "require-dev": {
                "friendsofphp/php-cs-fixer": "1.7.*",
                "phpunit/phpunit": "^4.8.36",
                "sebastian/comparator": "^1.2.4",
                "sebastian/version": "^1.0.4",
                "zendframework/zend-authentication": "^2.6",
                "zendframework/zend-cache": "^2.8",
                "zendframework/zend-di": "^2.6",
                "zendframework/zend-filter": "^2.8",
                "zendframework/zend-http": "^2.8",
                "zendframework/zend-i18n": "^2.8",
                "zendframework/zend-inputfilter": "^2.8",
                "zendframework/zend-json": "^2.6.1",
                "zendframework/zend-log": "^2.9.3",
                "zendframework/zend-modulemanager": "^2.8",
                "zendframework/zend-serializer": "^2.8",
                "zendframework/zend-session": "^2.8.1",
                "zendframework/zend-text": "^2.7",
                "zendframework/zend-uri": "^2.6",
                "zendframework/zend-validator": "^2.10",
                "zendframework/zend-view": "^2.9"
            },
            "suggest": {
                "zendframework/zend-authentication": "Zend\\Authentication component for Identity plugin",
                "zendframework/zend-config": "Zend\\Config component",
                "zendframework/zend-di": "Zend\\Di component",
                "zendframework/zend-filter": "Zend\\Filter component",
                "zendframework/zend-http": "Zend\\Http component",
                "zendframework/zend-i18n": "Zend\\I18n component for translatable segments",
                "zendframework/zend-inputfilter": "Zend\\Inputfilter component",
                "zendframework/zend-json": "Zend\\Json component",
                "zendframework/zend-log": "Zend\\Log component",
                "zendframework/zend-modulemanager": "Zend\\ModuleManager component",
                "zendframework/zend-serializer": "Zend\\Serializer component",
                "zendframework/zend-servicemanager-di": "^1.0.1, if using zend-servicemanager v3 and requiring the zend-di integration",
                "zendframework/zend-session": "Zend\\Session component for FlashMessenger, PRG, and FPRG plugins",
                "zendframework/zend-text": "Zend\\Text component",
                "zendframework/zend-uri": "Zend\\Uri component",
                "zendframework/zend-validator": "Zend\\Validator component",
                "zendframework/zend-view": "Zend\\View component"
            },
            "type": "library",
            "extra": {
                "branch-alias": {
                    "dev-master": "2.7-dev",
                    "dev-develop": "3.0-dev"
                }
            },
            "autoload": {
                "files": [
                    "src/autoload.php"
                ],
                "psr-4": {
                    "Zend\\Mvc\\": "src/"
                }
            },
            "notification-url": "https://packagist.org/downloads/",
            "license": [
                "BSD-3-Clause"
            ],
            "homepage": "https://github.com/zendframework/zend-mvc",
            "keywords": [
                "mvc",
                "zf2"
            ],
            "time": "2018-05-03T13:13:41+00:00"
        },
        {
            "name": "zendframework/zend-psr7bridge",
            "version": "0.2.2",
            "source": {
                "type": "git",
                "url": "https://github.com/zendframework/zend-psr7bridge.git",
                "reference": "86c0b53b0c6381391c4add4a93a56e51d5c74605"
            },
            "dist": {
                "type": "zip",
                "url": "https://api.github.com/repos/zendframework/zend-psr7bridge/zipball/86c0b53b0c6381391c4add4a93a56e51d5c74605",
                "reference": "86c0b53b0c6381391c4add4a93a56e51d5c74605",
                "shasum": ""
            },
            "require": {
                "php": ">=5.5",
                "psr/http-message": "^1.0",
                "zendframework/zend-diactoros": "^1.1",
                "zendframework/zend-http": "^2.5"
            },
            "require-dev": {
                "phpunit/phpunit": "^4.7",
                "squizlabs/php_codesniffer": "^2.3"
            },
            "type": "library",
            "extra": {
                "branch-alias": {
                    "dev-master": "1.0-dev",
                    "dev-develop": "1.1-dev"
                }
            },
            "autoload": {
                "psr-4": {
                    "Zend\\Psr7Bridge\\": "src/"
                }
            },
            "notification-url": "https://packagist.org/downloads/",
            "license": [
                "BSD-3-Clause"
            ],
            "description": "PSR-7 <-> Zend\\Http bridge",
            "homepage": "https://github.com/zendframework/zend-psr7bridge",
            "keywords": [
                "http",
                "psr",
                "psr-7"
            ],
            "time": "2016-05-10T21:44:39+00:00"
        },
        {
            "name": "zendframework/zend-serializer",
            "version": "2.9.0",
            "source": {
                "type": "git",
                "url": "https://github.com/zendframework/zend-serializer.git",
                "reference": "0172690db48d8935edaf625c4cba38b79719892c"
            },
            "dist": {
                "type": "zip",
                "url": "https://api.github.com/repos/zendframework/zend-serializer/zipball/0172690db48d8935edaf625c4cba38b79719892c",
                "reference": "0172690db48d8935edaf625c4cba38b79719892c",
                "shasum": ""
            },
            "require": {
                "php": "^5.6 || ^7.0",
                "zendframework/zend-json": "^2.5 || ^3.0",
                "zendframework/zend-stdlib": "^2.7 || ^3.0"
            },
            "require-dev": {
                "phpunit/phpunit": "^5.7.25 || ^6.4.4",
                "zendframework/zend-coding-standard": "~1.0.0",
                "zendframework/zend-math": "^2.6 || ^3.0",
                "zendframework/zend-servicemanager": "^2.7.5 || ^3.0.3"
            },
            "suggest": {
                "zendframework/zend-math": "(^2.6 || ^3.0) To support Python Pickle serialization",
                "zendframework/zend-servicemanager": "(^2.7.5 || ^3.0.3) To support plugin manager support"
            },
            "type": "library",
            "extra": {
                "branch-alias": {
                    "dev-master": "2.9.x-dev",
                    "dev-develop": "2.10.x-dev"
                },
                "zf": {
                    "component": "Zend\\Serializer",
                    "config-provider": "Zend\\Serializer\\ConfigProvider"
                }
            },
            "autoload": {
                "psr-4": {
                    "Zend\\Serializer\\": "src/"
                }
            },
            "notification-url": "https://packagist.org/downloads/",
            "license": [
                "BSD-3-Clause"
            ],
            "description": "provides an adapter based interface to simply generate storable representation of PHP types by different facilities, and recover",
            "keywords": [
                "ZendFramework",
                "serializer",
                "zf"
            ],
            "time": "2018-05-14T18:45:18+00:00"
        },
        {
            "name": "zendframework/zend-server",
            "version": "2.8.0",
            "source": {
                "type": "git",
                "url": "https://github.com/zendframework/zend-server.git",
                "reference": "23a2e9a5599c83c05da831cb7c649e8a7809595e"
            },
            "dist": {
                "type": "zip",
                "url": "https://api.github.com/repos/zendframework/zend-server/zipball/23a2e9a5599c83c05da831cb7c649e8a7809595e",
                "reference": "23a2e9a5599c83c05da831cb7c649e8a7809595e",
                "shasum": ""
            },
            "require": {
                "php": "^5.6 || ^7.0",
                "zendframework/zend-code": "^2.5 || ^3.0",
                "zendframework/zend-stdlib": "^2.5 || ^3.0"
            },
            "require-dev": {
                "phpunit/phpunit": "^5.7.27 || ^6.5.8 || ^7.1.4",
                "zendframework/zend-coding-standard": "~1.0.0"
            },
            "type": "library",
            "extra": {
                "branch-alias": {
                    "dev-master": "2.8.x-dev",
                    "dev-develop": "2.9.x-dev"
                }
            },
            "autoload": {
                "psr-4": {
                    "Zend\\Server\\": "src/"
                }
            },
            "notification-url": "https://packagist.org/downloads/",
            "license": [
                "BSD-3-Clause"
            ],
            "description": "Create Reflection-based RPC servers",
            "keywords": [
                "ZendFramework",
                "server",
                "zf"
            ],
            "time": "2018-04-30T22:21:28+00:00"
        },
        {
            "name": "zendframework/zend-servicemanager",
            "version": "2.7.11",
            "source": {
                "type": "git",
                "url": "https://github.com/zendframework/zend-servicemanager.git",
                "reference": "99ec9ed5d0f15aed9876433c74c2709eb933d4c7"
            },
            "dist": {
                "type": "zip",
                "url": "https://api.github.com/repos/zendframework/zend-servicemanager/zipball/99ec9ed5d0f15aed9876433c74c2709eb933d4c7",
                "reference": "99ec9ed5d0f15aed9876433c74c2709eb933d4c7",
                "shasum": ""
            },
            "require": {
                "container-interop/container-interop": "~1.0",
                "php": "^5.5 || ^7.0"
            },
            "require-dev": {
                "athletic/athletic": "dev-master",
                "fabpot/php-cs-fixer": "1.7.*",
                "phpunit/phpunit": "~4.0",
                "zendframework/zend-di": "~2.5",
                "zendframework/zend-mvc": "~2.5"
            },
            "suggest": {
                "ocramius/proxy-manager": "ProxyManager 0.5.* to handle lazy initialization of services",
                "zendframework/zend-di": "Zend\\Di component"
            },
            "type": "library",
            "extra": {
                "branch-alias": {
                    "dev-master": "2.7-dev",
                    "dev-develop": "3.0-dev"
                }
            },
            "autoload": {
                "psr-4": {
                    "Zend\\ServiceManager\\": "src/"
                }
            },
            "notification-url": "https://packagist.org/downloads/",
            "license": [
                "BSD-3-Clause"
            ],
            "homepage": "https://github.com/zendframework/zend-servicemanager",
            "keywords": [
                "servicemanager",
                "zf2"
            ],
            "time": "2018-06-22T14:49:54+00:00"
        },
        {
            "name": "zendframework/zend-session",
            "version": "2.8.5",
            "source": {
                "type": "git",
                "url": "https://github.com/zendframework/zend-session.git",
                "reference": "2cfd90e1a2f6b066b9f908599251d8f64f07021b"
            },
            "dist": {
                "type": "zip",
                "url": "https://api.github.com/repos/zendframework/zend-session/zipball/2cfd90e1a2f6b066b9f908599251d8f64f07021b",
                "reference": "2cfd90e1a2f6b066b9f908599251d8f64f07021b",
                "shasum": ""
            },
            "require": {
                "php": "^5.6 || ^7.0",
                "zendframework/zend-eventmanager": "^2.6.2 || ^3.0",
                "zendframework/zend-stdlib": "^2.7 || ^3.0"
            },
            "require-dev": {
                "container-interop/container-interop": "^1.1",
                "mongodb/mongodb": "^1.0.1",
                "php-mock/php-mock-phpunit": "^1.1.2 || ^2.0",
                "phpunit/phpunit": "^5.7.5 || >=6.0.13 <6.5.0",
                "zendframework/zend-cache": "^2.6.1",
                "zendframework/zend-coding-standard": "~1.0.0",
                "zendframework/zend-db": "^2.7",
                "zendframework/zend-http": "^2.5.4",
                "zendframework/zend-servicemanager": "^2.7.5 || ^3.0.3",
                "zendframework/zend-validator": "^2.6"
            },
            "suggest": {
                "mongodb/mongodb": "If you want to use the MongoDB session save handler",
                "zendframework/zend-cache": "Zend\\Cache component",
                "zendframework/zend-db": "Zend\\Db component",
                "zendframework/zend-http": "Zend\\Http component",
                "zendframework/zend-servicemanager": "Zend\\ServiceManager component",
                "zendframework/zend-validator": "Zend\\Validator component"
            },
            "type": "library",
            "extra": {
                "branch-alias": {
                    "dev-master": "2.8-dev",
                    "dev-develop": "2.9-dev"
                },
                "zf": {
                    "component": "Zend\\Session",
                    "config-provider": "Zend\\Session\\ConfigProvider"
                }
            },
            "autoload": {
                "psr-4": {
                    "Zend\\Session\\": "src/"
                }
            },
            "notification-url": "https://packagist.org/downloads/",
            "license": [
                "BSD-3-Clause"
            ],
            "description": "manage and preserve session data, a logical complement of cookie data, across multiple page requests by the same client",
            "keywords": [
                "ZendFramework",
                "session",
                "zf"
            ],
            "time": "2018-02-22T16:33:54+00:00"
        },
        {
            "name": "zendframework/zend-soap",
            "version": "2.8.0",
            "source": {
                "type": "git",
                "url": "https://github.com/zendframework/zend-soap.git",
                "reference": "8762d79efa220d82529c43ce08d70554146be645"
            },
            "dist": {
                "type": "zip",
                "url": "https://api.github.com/repos/zendframework/zend-soap/zipball/8762d79efa220d82529c43ce08d70554146be645",
                "reference": "8762d79efa220d82529c43ce08d70554146be645",
                "shasum": ""
            },
            "require": {
                "ext-soap": "*",
                "php": "^5.6 || ^7.0",
                "zendframework/zend-server": "^2.6.1",
                "zendframework/zend-stdlib": "^2.7 || ^3.0",
                "zendframework/zend-uri": "^2.5.2"
            },
            "require-dev": {
                "phpunit/phpunit": "^5.7.21 || ^6.3",
                "zendframework/zend-coding-standard": "~1.0.0",
                "zendframework/zend-config": "^2.6",
                "zendframework/zend-http": "^2.5.4"
            },
            "suggest": {
                "zendframework/zend-http": "Zend\\Http component"
            },
            "type": "library",
            "extra": {
                "branch-alias": {
                    "dev-master": "2.7.x-dev",
                    "dev-develop": "2.8.x-dev"
                }
            },
            "autoload": {
                "psr-4": {
                    "Zend\\Soap\\": "src/"
                }
            },
            "notification-url": "https://packagist.org/downloads/",
            "license": [
                "BSD-3-Clause"
            ],
            "homepage": "https://github.com/zendframework/zend-soap",
            "keywords": [
                "soap",
                "zf2"
            ],
            "time": "2019-04-30T16:45:35+00:00"
        },
        {
            "name": "zendframework/zend-stdlib",
            "version": "3.2.1",
            "source": {
                "type": "git",
                "url": "https://github.com/zendframework/zend-stdlib.git",
                "reference": "66536006722aff9e62d1b331025089b7ec71c065"
            },
            "dist": {
                "type": "zip",
                "url": "https://api.github.com/repos/zendframework/zend-stdlib/zipball/66536006722aff9e62d1b331025089b7ec71c065",
                "reference": "66536006722aff9e62d1b331025089b7ec71c065",
                "shasum": ""
            },
            "require": {
                "php": "^5.6 || ^7.0"
            },
            "require-dev": {
                "phpbench/phpbench": "^0.13",
                "phpunit/phpunit": "^5.7.27 || ^6.5.8 || ^7.1.2",
                "zendframework/zend-coding-standard": "~1.0.0"
            },
            "type": "library",
            "extra": {
                "branch-alias": {
                    "dev-master": "3.2.x-dev",
                    "dev-develop": "3.3.x-dev"
                }
            },
            "autoload": {
                "psr-4": {
                    "Zend\\Stdlib\\": "src/"
                }
            },
            "notification-url": "https://packagist.org/downloads/",
            "license": [
                "BSD-3-Clause"
            ],
            "description": "SPL extensions, array utilities, error handlers, and more",
            "keywords": [
                "ZendFramework",
                "stdlib",
                "zf"
            ],
            "time": "2018-08-28T21:34:05+00:00"
        },
        {
            "name": "zendframework/zend-text",
            "version": "2.7.0",
            "source": {
                "type": "git",
                "url": "https://github.com/zendframework/zend-text.git",
                "reference": "ca987dd4594f5f9508771fccd82c89bc7fbb39ac"
            },
            "dist": {
                "type": "zip",
                "url": "https://api.github.com/repos/zendframework/zend-text/zipball/ca987dd4594f5f9508771fccd82c89bc7fbb39ac",
                "reference": "ca987dd4594f5f9508771fccd82c89bc7fbb39ac",
                "shasum": ""
            },
            "require": {
                "php": "^5.6 || ^7.0",
                "zendframework/zend-servicemanager": "^2.7.5 || ^3.0.3",
                "zendframework/zend-stdlib": "^2.7 || ^3.0"
            },
            "require-dev": {
                "phpunit/phpunit": "^5.7.27 || ^6.5.8 || ^7.1.4",
                "zendframework/zend-coding-standard": "~1.0.0",
                "zendframework/zend-config": "^2.6"
            },
            "type": "library",
            "extra": {
                "branch-alias": {
                    "dev-master": "2.7.x-dev",
                    "dev-develop": "2.8.x-dev"
                }
            },
            "autoload": {
                "psr-4": {
                    "Zend\\Text\\": "src/"
                }
            },
            "notification-url": "https://packagist.org/downloads/",
            "license": [
                "BSD-3-Clause"
            ],
            "description": "Create FIGlets and text-based tables",
            "keywords": [
                "ZendFramework",
                "text",
                "zf"
            ],
            "time": "2018-04-30T14:55:10+00:00"
        },
        {
            "name": "zendframework/zend-uri",
            "version": "2.7.0",
            "source": {
                "type": "git",
                "url": "https://github.com/zendframework/zend-uri.git",
                "reference": "b2785cd38fe379a784645449db86f21b7739b1ee"
            },
            "dist": {
                "type": "zip",
                "url": "https://api.github.com/repos/zendframework/zend-uri/zipball/b2785cd38fe379a784645449db86f21b7739b1ee",
                "reference": "b2785cd38fe379a784645449db86f21b7739b1ee",
                "shasum": ""
            },
            "require": {
                "php": "^5.6 || ^7.0",
                "zendframework/zend-escaper": "^2.5",
                "zendframework/zend-validator": "^2.10"
            },
            "require-dev": {
                "phpunit/phpunit": "^5.7.27 || ^6.5.8 || ^7.1.4",
                "zendframework/zend-coding-standard": "~1.0.0"
            },
            "type": "library",
            "extra": {
                "branch-alias": {
                    "dev-master": "2.7.x-dev",
                    "dev-develop": "2.8.x-dev"
                }
            },
            "autoload": {
                "psr-4": {
                    "Zend\\Uri\\": "src/"
                }
            },
            "notification-url": "https://packagist.org/downloads/",
            "license": [
                "BSD-3-Clause"
            ],
            "description": "A component that aids in manipulating and validating » Uniform Resource Identifiers (URIs)",
            "keywords": [
                "ZendFramework",
                "uri",
                "zf"
            ],
            "time": "2019-02-27T21:39:04+00:00"
        },
        {
            "name": "zendframework/zend-validator",
            "version": "2.12.0",
            "source": {
                "type": "git",
                "url": "https://github.com/zendframework/zend-validator.git",
                "reference": "64c33668e5fa2d39c6289a878f927ea2b0850c30"
            },
            "dist": {
                "type": "zip",
                "url": "https://api.github.com/repos/zendframework/zend-validator/zipball/64c33668e5fa2d39c6289a878f927ea2b0850c30",
                "reference": "64c33668e5fa2d39c6289a878f927ea2b0850c30",
                "shasum": ""
            },
            "require": {
                "container-interop/container-interop": "^1.1",
                "php": "^5.6 || ^7.0",
                "zendframework/zend-stdlib": "^3.2.1"
            },
            "require-dev": {
                "phpunit/phpunit": "^6.0.8 || ^5.7.15",
                "psr/http-message": "^1.0",
                "zendframework/zend-cache": "^2.6.1",
                "zendframework/zend-coding-standard": "~1.0.0",
                "zendframework/zend-config": "^2.6",
                "zendframework/zend-db": "^2.7",
                "zendframework/zend-filter": "^2.6",
                "zendframework/zend-http": "^2.5.4",
                "zendframework/zend-i18n": "^2.6",
                "zendframework/zend-math": "^2.6",
                "zendframework/zend-servicemanager": "^2.7.5 || ^3.0.3",
                "zendframework/zend-session": "^2.8",
                "zendframework/zend-uri": "^2.5"
            },
            "suggest": {
                "psr/http-message": "psr/http-message, required when validating PSR-7 UploadedFileInterface instances via the Upload and UploadFile validators",
                "zendframework/zend-db": "Zend\\Db component, required by the (No)RecordExists validator",
                "zendframework/zend-filter": "Zend\\Filter component, required by the Digits validator",
                "zendframework/zend-i18n": "Zend\\I18n component to allow translation of validation error messages",
                "zendframework/zend-i18n-resources": "Translations of validator messages",
                "zendframework/zend-math": "Zend\\Math component, required by the Csrf validator",
                "zendframework/zend-servicemanager": "Zend\\ServiceManager component to allow using the ValidatorPluginManager and validator chains",
                "zendframework/zend-session": "Zend\\Session component, ^2.8; required by the Csrf validator",
                "zendframework/zend-uri": "Zend\\Uri component, required by the Uri and Sitemap\\Loc validators"
            },
            "type": "library",
            "extra": {
                "branch-alias": {
                    "dev-master": "2.12.x-dev",
                    "dev-develop": "2.13.x-dev"
                },
                "zf": {
                    "component": "Zend\\Validator",
                    "config-provider": "Zend\\Validator\\ConfigProvider"
                }
            },
            "autoload": {
                "psr-4": {
                    "Zend\\Validator\\": "src/"
                }
            },
            "notification-url": "https://packagist.org/downloads/",
            "license": [
                "BSD-3-Clause"
            ],
            "description": "provides a set of commonly needed validators",
            "homepage": "https://github.com/zendframework/zend-validator",
            "keywords": [
                "validator",
                "zf2"
            ],
            "time": "2019-01-30T14:26:10+00:00"
        },
        {
            "name": "zendframework/zend-view",
            "version": "2.11.2",
            "source": {
                "type": "git",
                "url": "https://github.com/zendframework/zend-view.git",
                "reference": "4f5cb653ed4c64bb8d9bf05b294300feb00c67f2"
            },
            "dist": {
                "type": "zip",
                "url": "https://api.github.com/repos/zendframework/zend-view/zipball/4f5cb653ed4c64bb8d9bf05b294300feb00c67f2",
                "reference": "4f5cb653ed4c64bb8d9bf05b294300feb00c67f2",
                "shasum": ""
            },
            "require": {
                "php": "^5.6 || ^7.0",
                "zendframework/zend-eventmanager": "^2.6.2 || ^3.0",
                "zendframework/zend-json": "^2.6.1 || ^3.0",
                "zendframework/zend-loader": "^2.5",
                "zendframework/zend-stdlib": "^2.7 || ^3.0"
            },
            "require-dev": {
                "phpunit/phpunit": "^5.7.15 || ^6.0.8",
                "zendframework/zend-authentication": "^2.5",
                "zendframework/zend-cache": "^2.6.1",
                "zendframework/zend-coding-standard": "~1.0.0",
                "zendframework/zend-config": "^2.6",
                "zendframework/zend-console": "^2.6",
                "zendframework/zend-escaper": "^2.5",
                "zendframework/zend-feed": "^2.7",
                "zendframework/zend-filter": "^2.6.1",
                "zendframework/zend-http": "^2.5.4",
                "zendframework/zend-i18n": "^2.6",
                "zendframework/zend-log": "^2.7",
                "zendframework/zend-modulemanager": "^2.7.1",
                "zendframework/zend-mvc": "^2.7.14 || ^3.0",
                "zendframework/zend-navigation": "^2.5",
                "zendframework/zend-paginator": "^2.5",
                "zendframework/zend-permissions-acl": "^2.6",
                "zendframework/zend-router": "^3.0.1",
                "zendframework/zend-serializer": "^2.6.1",
                "zendframework/zend-servicemanager": "^2.7.5 || ^3.0.3",
                "zendframework/zend-session": "^2.8.1",
                "zendframework/zend-uri": "^2.5"
            },
            "suggest": {
                "zendframework/zend-authentication": "Zend\\Authentication component",
                "zendframework/zend-escaper": "Zend\\Escaper component",
                "zendframework/zend-feed": "Zend\\Feed component",
                "zendframework/zend-filter": "Zend\\Filter component",
                "zendframework/zend-http": "Zend\\Http component",
                "zendframework/zend-i18n": "Zend\\I18n component",
                "zendframework/zend-mvc": "Zend\\Mvc component",
                "zendframework/zend-mvc-plugin-flashmessenger": "zend-mvc-plugin-flashmessenger component, if you want to use the FlashMessenger view helper with zend-mvc versions 3 and up",
                "zendframework/zend-navigation": "Zend\\Navigation component",
                "zendframework/zend-paginator": "Zend\\Paginator component",
                "zendframework/zend-permissions-acl": "Zend\\Permissions\\Acl component",
                "zendframework/zend-servicemanager": "Zend\\ServiceManager component",
                "zendframework/zend-uri": "Zend\\Uri component"
            },
            "bin": [
                "bin/templatemap_generator.php"
            ],
            "type": "library",
            "extra": {
                "branch-alias": {
                    "dev-master": "2.11.x-dev",
                    "dev-develop": "2.12.x-dev"
                }
            },
            "autoload": {
                "psr-4": {
                    "Zend\\View\\": "src/"
                }
            },
            "notification-url": "https://packagist.org/downloads/",
            "license": [
                "BSD-3-Clause"
            ],
            "description": "provides a system of helpers, output filters, and variable escaping",
            "homepage": "https://github.com/zendframework/zend-view",
            "keywords": [
                "view",
                "zf2"
            ],
            "time": "2019-02-19T17:40:15+00:00"
        }
    ],
    "packages-dev": [
        {
            "name": "allure-framework/allure-codeception",
            "version": "1.3.0",
            "source": {
                "type": "git",
                "url": "https://github.com/allure-framework/allure-codeception.git",
                "reference": "9d31d781b3622b028f1f6210bc76ba88438bd518"
            },
            "dist": {
                "type": "zip",
                "url": "https://api.github.com/repos/allure-framework/allure-codeception/zipball/9d31d781b3622b028f1f6210bc76ba88438bd518",
                "reference": "9d31d781b3622b028f1f6210bc76ba88438bd518",
                "shasum": ""
            },
            "require": {
                "allure-framework/allure-php-api": "~1.1.0",
                "codeception/codeception": "~2.1",
                "php": ">=5.4.0",
                "symfony/filesystem": ">=2.6",
                "symfony/finder": ">=2.6"
            },
            "type": "library",
            "autoload": {
                "psr-0": {
                    "Yandex": "src/"
                }
            },
            "notification-url": "https://packagist.org/downloads/",
            "license": [
                "Apache-2.0"
            ],
            "authors": [
                {
                    "name": "Ivan Krutov",
                    "email": "vania-pooh@yandex-team.ru",
                    "role": "Developer"
                }
            ],
            "description": "A Codeception adapter for Allure report.",
            "homepage": "http://allure.qatools.ru/",
            "keywords": [
                "allure",
                "attachments",
                "cases",
                "codeception",
                "report",
                "steps",
                "testing"
            ],
            "time": "2018-12-18T19:47:23+00:00"
        },
        {
            "name": "allure-framework/allure-php-api",
            "version": "1.1.4",
            "source": {
                "type": "git",
                "url": "https://github.com/allure-framework/allure-php-adapter-api.git",
                "reference": "a462a0da121681577033e13c123b6cc4e89cdc64"
            },
            "dist": {
                "type": "zip",
                "url": "https://api.github.com/repos/allure-framework/allure-php-adapter-api/zipball/a462a0da121681577033e13c123b6cc4e89cdc64",
                "reference": "a462a0da121681577033e13c123b6cc4e89cdc64",
                "shasum": ""
            },
            "require": {
                "jms/serializer": ">=0.16.0",
                "moontoast/math": ">=1.1.0",
                "php": ">=5.4.0",
                "phpunit/phpunit": ">=4.0.0",
                "ramsey/uuid": ">=3.0.0",
                "symfony/http-foundation": ">=2.0"
            },
            "type": "library",
            "autoload": {
                "psr-0": {
                    "Yandex": [
                        "src/",
                        "test/"
                    ]
                }
            },
            "notification-url": "https://packagist.org/downloads/",
            "license": [
                "Apache-2.0"
            ],
            "authors": [
                {
                    "name": "Ivan Krutov",
                    "role": "Developer",
                    "email": "vania-pooh@yandex-team.ru"
                }
            ],
            "description": "PHP API for Allure adapter",
            "homepage": "http://allure.qatools.ru/",
            "keywords": [
                "allure",
                "api",
                "php",
                "report"
            ],
            "time": "2016-12-07T12:15:46+00:00"
        },
        {
            "name": "allure-framework/allure-phpunit",
            "version": "1.2.3",
            "source": {
                "type": "git",
                "url": "https://github.com/allure-framework/allure-phpunit.git",
                "reference": "45504aeba41304cf155a898fa9ac1aae79f4a089"
            },
            "dist": {
                "type": "zip",
                "url": "https://api.github.com/repos/allure-framework/allure-phpunit/zipball/45504aeba41304cf155a898fa9ac1aae79f4a089",
                "reference": "45504aeba41304cf155a898fa9ac1aae79f4a089",
                "shasum": ""
            },
            "require": {
                "allure-framework/allure-php-api": "~1.1.0",
                "mikey179/vfsstream": "1.*",
                "php": ">=7.0.0",
                "phpunit/phpunit": ">=6.0.0"
            },
            "type": "library",
            "autoload": {
                "psr-0": {
                    "Yandex": "src/"
                }
            },
            "notification-url": "https://packagist.org/downloads/",
            "license": [
                "Apache-2.0"
            ],
            "authors": [
                {
                    "name": "Ivan Krutov",
                    "email": "vania-pooh@yandex-team.ru",
                    "role": "Developer"
                }
            ],
            "description": "A PHPUnit adapter for Allure report.",
            "homepage": "http://allure.qatools.ru/",
            "keywords": [
                "allure",
                "attachments",
                "cases",
                "phpunit",
                "report",
                "steps",
                "testing"
            ],
            "time": "2017-11-03T13:08:21+00:00"
        },
        {
            "name": "behat/gherkin",
            "version": "v4.6.0",
            "source": {
                "type": "git",
                "url": "https://github.com/Behat/Gherkin.git",
                "reference": "ab0a02ea14893860bca00f225f5621d351a3ad07"
            },
            "dist": {
                "type": "zip",
                "url": "https://api.github.com/repos/Behat/Gherkin/zipball/ab0a02ea14893860bca00f225f5621d351a3ad07",
                "reference": "ab0a02ea14893860bca00f225f5621d351a3ad07",
                "shasum": ""
            },
            "require": {
                "php": ">=5.3.1"
            },
            "require-dev": {
                "phpunit/phpunit": "~4.5|~5",
                "symfony/phpunit-bridge": "~2.7|~3|~4",
                "symfony/yaml": "~2.3|~3|~4"
            },
            "suggest": {
                "symfony/yaml": "If you want to parse features, represented in YAML files"
            },
            "type": "library",
            "extra": {
                "branch-alias": {
                    "dev-master": "4.4-dev"
                }
            },
            "autoload": {
                "psr-0": {
                    "Behat\\Gherkin": "src/"
                }
            },
            "notification-url": "https://packagist.org/downloads/",
            "license": [
                "MIT"
            ],
            "authors": [
                {
                    "name": "Konstantin Kudryashov",
                    "email": "ever.zet@gmail.com",
                    "homepage": "http://everzet.com"
                }
            ],
            "description": "Gherkin DSL parser for PHP 5.3",
            "homepage": "http://behat.org/",
            "keywords": [
                "BDD",
                "Behat",
                "Cucumber",
                "DSL",
                "gherkin",
                "parser"
            ],
            "time": "2019-01-16T14:22:17+00:00"
        },
        {
            "name": "codeception/codeception",
            "version": "2.4.5",
            "source": {
                "type": "git",
                "url": "https://github.com/Codeception/Codeception.git",
                "reference": "5fee32d5c82791548931cbc34806b4de6aa1abfc"
            },
            "dist": {
                "type": "zip",
                "url": "https://api.github.com/repos/Codeception/Codeception/zipball/5fee32d5c82791548931cbc34806b4de6aa1abfc",
                "reference": "5fee32d5c82791548931cbc34806b4de6aa1abfc",
                "shasum": ""
            },
            "require": {
                "behat/gherkin": "^4.4.0",
                "codeception/phpunit-wrapper": "^6.0.9|^7.0.6",
                "codeception/stub": "^2.0",
                "ext-json": "*",
                "ext-mbstring": "*",
                "facebook/webdriver": ">=1.1.3 <2.0",
                "guzzlehttp/guzzle": ">=4.1.4 <7.0",
                "guzzlehttp/psr7": "~1.0",
                "php": ">=5.6.0 <8.0",
                "symfony/browser-kit": ">=2.7 <5.0",
                "symfony/console": ">=2.7 <5.0",
                "symfony/css-selector": ">=2.7 <5.0",
                "symfony/dom-crawler": ">=2.7 <5.0",
                "symfony/event-dispatcher": ">=2.7 <5.0",
                "symfony/finder": ">=2.7 <5.0",
                "symfony/yaml": ">=2.7 <5.0"
            },
            "require-dev": {
                "codeception/specify": "~0.3",
                "facebook/graph-sdk": "~5.3",
                "flow/jsonpath": "~0.2",
                "monolog/monolog": "~1.8",
                "pda/pheanstalk": "~3.0",
                "php-amqplib/php-amqplib": "~2.4",
                "predis/predis": "^1.0",
                "squizlabs/php_codesniffer": "~2.0",
                "symfony/process": ">=2.7 <5.0",
                "vlucas/phpdotenv": "^2.4.0"
            },
            "suggest": {
                "aws/aws-sdk-php": "For using AWS Auth in REST module and Queue module",
                "codeception/phpbuiltinserver": "Start and stop PHP built-in web server for your tests",
                "codeception/specify": "BDD-style code blocks",
                "codeception/verify": "BDD-style assertions",
                "flow/jsonpath": "For using JSONPath in REST module",
                "league/factory-muffin": "For DataFactory module",
                "league/factory-muffin-faker": "For Faker support in DataFactory module",
                "phpseclib/phpseclib": "for SFTP option in FTP Module",
                "stecman/symfony-console-completion": "For BASH autocompletion",
                "symfony/phpunit-bridge": "For phpunit-bridge support"
            },
            "bin": [
                "codecept"
            ],
            "type": "library",
            "extra": {
                "branch-alias": []
            },
            "autoload": {
                "psr-4": {
                    "Codeception\\": "src\\Codeception",
                    "Codeception\\Extension\\": "ext"
                }
            },
            "notification-url": "https://packagist.org/downloads/",
            "license": [
                "MIT"
            ],
            "authors": [
                {
                    "name": "Michael Bodnarchuk",
                    "email": "davert@mail.ua",
                    "homepage": "http://codegyre.com"
                }
            ],
            "description": "BDD-style testing framework",
            "homepage": "http://codeception.com/",
            "keywords": [
                "BDD",
                "TDD",
                "acceptance testing",
                "functional testing",
                "unit testing"
            ],
            "time": "2018-08-01T07:21:49+00:00"
        },
        {
            "name": "codeception/phpunit-wrapper",
            "version": "6.6.1",
            "source": {
                "type": "git",
                "url": "https://github.com/Codeception/phpunit-wrapper.git",
                "reference": "d0da25a98bcebeb15d97c2ad3b2de6166b6e7a0c"
            },
            "dist": {
                "type": "zip",
                "url": "https://api.github.com/repos/Codeception/phpunit-wrapper/zipball/d0da25a98bcebeb15d97c2ad3b2de6166b6e7a0c",
                "reference": "d0da25a98bcebeb15d97c2ad3b2de6166b6e7a0c",
                "shasum": ""
            },
            "require": {
                "phpunit/php-code-coverage": ">=4.0.4 <6.0",
                "phpunit/phpunit": ">=6.5.13 <7.0",
                "sebastian/comparator": ">=1.2.4 <3.0",
                "sebastian/diff": ">=1.4 <4.0"
            },
            "replace": {
                "codeception/phpunit-wrapper": "*"
            },
            "require-dev": {
                "codeception/specify": "*",
                "vlucas/phpdotenv": "^3.0"
            },
            "type": "library",
            "autoload": {
                "psr-4": {
                    "Codeception\\PHPUnit\\": "src\\"
                }
            },
            "notification-url": "https://packagist.org/downloads/",
            "license": [
                "MIT"
            ],
            "authors": [
                {
                    "name": "Davert",
                    "email": "davert.php@resend.cc"
                }
            ],
            "description": "PHPUnit classes used by Codeception",
            "time": "2019-02-26T20:47:39+00:00"
        },
        {
            "name": "codeception/stub",
            "version": "2.1.0",
            "source": {
                "type": "git",
                "url": "https://github.com/Codeception/Stub.git",
                "reference": "853657f988942f7afb69becf3fd0059f192c705a"
            },
            "dist": {
                "type": "zip",
                "url": "https://api.github.com/repos/Codeception/Stub/zipball/853657f988942f7afb69becf3fd0059f192c705a",
                "reference": "853657f988942f7afb69becf3fd0059f192c705a",
                "shasum": ""
            },
            "require": {
                "codeception/phpunit-wrapper": ">6.0.15 <6.1.0 | ^6.6.1 | ^7.7.1 | ^8.0.3"
            },
            "type": "library",
            "autoload": {
                "psr-4": {
                    "Codeception\\": "src/"
                }
            },
            "notification-url": "https://packagist.org/downloads/",
            "license": [
                "MIT"
            ],
            "description": "Flexible Stub wrapper for PHPUnit's Mock Builder",
            "time": "2019-03-02T15:35:10+00:00"
        },
        {
            "name": "consolidation/annotated-command",
            "version": "2.12.0",
            "source": {
                "type": "git",
                "url": "https://github.com/consolidation/annotated-command.git",
                "reference": "512a2e54c98f3af377589de76c43b24652bcb789"
            },
            "dist": {
                "type": "zip",
                "url": "https://api.github.com/repos/consolidation/annotated-command/zipball/512a2e54c98f3af377589de76c43b24652bcb789",
                "reference": "512a2e54c98f3af377589de76c43b24652bcb789",
                "shasum": ""
            },
            "require": {
                "consolidation/output-formatters": "^3.4",
                "php": ">=5.4.5",
                "psr/log": "^1",
                "symfony/console": "^2.8|^3|^4",
                "symfony/event-dispatcher": "^2.5|^3|^4",
                "symfony/finder": "^2.5|^3|^4"
            },
            "require-dev": {
                "g1a/composer-test-scenarios": "^3",
                "php-coveralls/php-coveralls": "^1",
                "phpunit/phpunit": "^6",
                "squizlabs/php_codesniffer": "^2.7"
            },
            "type": "library",
            "extra": {
                "scenarios": {
                    "symfony4": {
                        "require": {
                            "symfony/console": "^4.0"
                        },
                        "config": {
                            "platform": {
                                "php": "7.1.3"
                            }
                        }
                    },
                    "symfony2": {
                        "require": {
                            "symfony/console": "^2.8"
                        },
                        "require-dev": {
                            "phpunit/phpunit": "^4.8.36"
                        },
                        "remove": [
                            "php-coveralls/php-coveralls"
                        ],
                        "config": {
                            "platform": {
                                "php": "5.4.8"
                            }
                        },
                        "scenario-options": {
                            "create-lockfile": "false"
                        }
                    },
                    "phpunit4": {
                        "require-dev": {
                            "phpunit/phpunit": "^4.8.36"
                        },
                        "remove": [
                            "php-coveralls/php-coveralls"
                        ],
                        "config": {
                            "platform": {
                                "php": "5.4.8"
                            }
                        }
                    }
                },
                "branch-alias": {
                    "dev-master": "2.x-dev"
                }
            },
            "autoload": {
                "psr-4": {
                    "Consolidation\\AnnotatedCommand\\": "src"
                }
            },
            "notification-url": "https://packagist.org/downloads/",
            "license": [
                "MIT"
            ],
            "authors": [
                {
                    "name": "Greg Anderson",
                    "email": "greg.1.anderson@greenknowe.org"
                }
            ],
            "description": "Initialize Symfony Console commands from annotated command class methods.",
            "time": "2019-03-08T16:55:03+00:00"
        },
        {
            "name": "consolidation/config",
            "version": "1.2.1",
            "source": {
                "type": "git",
                "url": "https://github.com/consolidation/config.git",
                "reference": "cac1279bae7efb5c7fb2ca4c3ba4b8eb741a96c1"
            },
            "dist": {
                "type": "zip",
                "url": "https://api.github.com/repos/consolidation/config/zipball/cac1279bae7efb5c7fb2ca4c3ba4b8eb741a96c1",
                "reference": "cac1279bae7efb5c7fb2ca4c3ba4b8eb741a96c1",
                "shasum": ""
            },
            "require": {
                "dflydev/dot-access-data": "^1.1.0",
                "grasmash/expander": "^1",
                "php": ">=5.4.0"
            },
            "require-dev": {
                "g1a/composer-test-scenarios": "^3",
                "php-coveralls/php-coveralls": "^1",
                "phpunit/phpunit": "^5",
                "squizlabs/php_codesniffer": "2.*",
                "symfony/console": "^2.5|^3|^4",
                "symfony/yaml": "^2.8.11|^3|^4"
            },
            "suggest": {
                "symfony/yaml": "Required to use Consolidation\\Config\\Loader\\YamlConfigLoader"
            },
            "type": "library",
            "extra": {
                "scenarios": {
                    "symfony4": {
                        "require-dev": {
                            "symfony/console": "^4.0"
                        },
                        "config": {
                            "platform": {
                                "php": "7.1.3"
                            }
                        }
                    },
                    "symfony2": {
                        "require-dev": {
                            "symfony/console": "^2.8",
                            "symfony/event-dispatcher": "^2.8",
                            "phpunit/phpunit": "^4.8.36"
                        },
                        "remove": [
                            "php-coveralls/php-coveralls"
                        ],
                        "config": {
                            "platform": {
                                "php": "5.4.8"
                            }
                        }
                    }
                },
                "branch-alias": {
                    "dev-master": "1.x-dev"
                }
            },
            "autoload": {
                "psr-4": {
                    "Consolidation\\Config\\": "src"
                }
            },
            "notification-url": "https://packagist.org/downloads/",
            "license": [
                "MIT"
            ],
            "authors": [
                {
                    "name": "Greg Anderson",
                    "email": "greg.1.anderson@greenknowe.org"
                }
            ],
            "description": "Provide configuration services for a commandline tool.",
            "time": "2019-03-03T19:37:04+00:00"
        },
        {
            "name": "consolidation/log",
            "version": "1.1.1",
            "source": {
                "type": "git",
                "url": "https://github.com/consolidation/log.git",
                "reference": "b2e887325ee90abc96b0a8b7b474cd9e7c896e3a"
            },
            "dist": {
                "type": "zip",
                "url": "https://api.github.com/repos/consolidation/log/zipball/b2e887325ee90abc96b0a8b7b474cd9e7c896e3a",
                "reference": "b2e887325ee90abc96b0a8b7b474cd9e7c896e3a",
                "shasum": ""
            },
            "require": {
                "php": ">=5.4.5",
                "psr/log": "^1.0",
                "symfony/console": "^2.8|^3|^4"
            },
            "require-dev": {
                "g1a/composer-test-scenarios": "^3",
                "php-coveralls/php-coveralls": "^1",
                "phpunit/phpunit": "^6",
                "squizlabs/php_codesniffer": "^2"
            },
            "type": "library",
            "extra": {
                "scenarios": {
                    "symfony4": {
                        "require": {
                            "symfony/console": "^4.0"
                        },
                        "config": {
                            "platform": {
                                "php": "7.1.3"
                            }
                        }
                    },
                    "symfony2": {
                        "require": {
                            "symfony/console": "^2.8"
                        },
                        "require-dev": {
                            "phpunit/phpunit": "^4.8.36"
                        },
                        "remove": [
                            "php-coveralls/php-coveralls"
                        ],
                        "config": {
                            "platform": {
                                "php": "5.4.8"
                            }
                        }
                    },
                    "phpunit4": {
                        "require-dev": {
                            "phpunit/phpunit": "^4.8.36"
                        },
                        "remove": [
                            "php-coveralls/php-coveralls"
                        ],
                        "config": {
                            "platform": {
                                "php": "5.4.8"
                            }
                        }
                    }
                },
                "branch-alias": {
                    "dev-master": "1.x-dev"
                }
            },
            "autoload": {
                "psr-4": {
                    "Consolidation\\Log\\": "src"
                }
            },
            "notification-url": "https://packagist.org/downloads/",
            "license": [
                "MIT"
            ],
            "authors": [
                {
                    "name": "Greg Anderson",
                    "email": "greg.1.anderson@greenknowe.org"
                }
            ],
            "description": "Improved Psr-3 / Psr\\Log logger based on Symfony Console components.",
            "time": "2019-01-01T17:30:51+00:00"
        },
        {
            "name": "consolidation/output-formatters",
            "version": "3.5.0",
            "source": {
                "type": "git",
                "url": "https://github.com/consolidation/output-formatters.git",
                "reference": "99ec998ffb697e0eada5aacf81feebfb13023605"
            },
            "dist": {
                "type": "zip",
                "url": "https://api.github.com/repos/consolidation/output-formatters/zipball/99ec998ffb697e0eada5aacf81feebfb13023605",
                "reference": "99ec998ffb697e0eada5aacf81feebfb13023605",
                "shasum": ""
            },
            "require": {
                "dflydev/dot-access-data": "^1.1.0",
                "php": ">=5.4.0",
                "symfony/console": "^2.8|^3|^4",
                "symfony/finder": "^2.5|^3|^4"
            },
            "require-dev": {
                "g1a/composer-test-scenarios": "^3",
                "php-coveralls/php-coveralls": "^1",
                "phpunit/phpunit": "^5.7.27",
                "squizlabs/php_codesniffer": "^2.7",
                "symfony/var-dumper": "^2.8|^3|^4",
                "victorjonsson/markdowndocs": "^1.3"
            },
            "suggest": {
                "symfony/var-dumper": "For using the var_dump formatter"
            },
            "type": "library",
            "extra": {
                "scenarios": {
                    "symfony4": {
                        "require": {
                            "symfony/console": "^4.0"
                        },
                        "require-dev": {
                            "phpunit/phpunit": "^6"
                        },
                        "config": {
                            "platform": {
                                "php": "7.1.3"
                            }
                        }
                    },
                    "symfony3": {
                        "require": {
                            "symfony/console": "^3.4",
                            "symfony/finder": "^3.4",
                            "symfony/var-dumper": "^3.4"
                        },
                        "config": {
                            "platform": {
                                "php": "5.6.32"
                            }
                        }
                    },
                    "symfony2": {
                        "require": {
                            "symfony/console": "^2.8"
                        },
                        "require-dev": {
                            "phpunit/phpunit": "^4.8.36"
                        },
                        "remove": [
                            "php-coveralls/php-coveralls"
                        ],
                        "config": {
                            "platform": {
                                "php": "5.4.8"
                            }
                        },
                        "scenario-options": {
                            "create-lockfile": "false"
                        }
                    }
                },
                "branch-alias": {
                    "dev-master": "3.x-dev"
                }
            },
            "autoload": {
                "psr-4": {
                    "Consolidation\\OutputFormatters\\": "src"
                }
            },
            "notification-url": "https://packagist.org/downloads/",
            "license": [
                "MIT"
            ],
            "authors": [
                {
                    "name": "Greg Anderson",
                    "email": "greg.1.anderson@greenknowe.org"
                }
            ],
            "description": "Format text by applying transformations provided by plug-in formatters.",
            "time": "2019-05-30T23:16:01+00:00"
        },
        {
            "name": "consolidation/robo",
            "version": "1.4.10",
            "source": {
                "type": "git",
                "url": "https://github.com/consolidation/Robo.git",
                "reference": "e5a6ca64cf1324151873672e484aceb21f365681"
            },
            "dist": {
                "type": "zip",
                "url": "https://api.github.com/repos/consolidation/Robo/zipball/e5a6ca64cf1324151873672e484aceb21f365681",
                "reference": "e5a6ca64cf1324151873672e484aceb21f365681",
                "shasum": ""
            },
            "require": {
                "consolidation/annotated-command": "^2.10.2",
                "consolidation/config": "^1.2",
                "consolidation/log": "~1",
                "consolidation/output-formatters": "^3.1.13",
                "consolidation/self-update": "^1",
                "grasmash/yaml-expander": "^1.3",
                "league/container": "^2.2",
                "php": ">=5.5.0",
                "symfony/console": "^2.8|^3|^4",
                "symfony/event-dispatcher": "^2.5|^3|^4",
                "symfony/filesystem": "^2.5|^3|^4",
                "symfony/finder": "^2.5|^3|^4",
                "symfony/process": "^2.5|^3|^4"
            },
            "replace": {
                "codegyre/robo": "< 1.0"
            },
            "require-dev": {
                "codeception/aspect-mock": "^1|^2.1.1",
                "codeception/base": "^2.3.7",
                "codeception/verify": "^0.3.2",
                "g1a/composer-test-scenarios": "^3",
                "goaop/framework": "~2.1.2",
                "goaop/parser-reflection": "^1.1.0",
                "natxet/cssmin": "3.0.4",
                "nikic/php-parser": "^3.1.5",
                "patchwork/jsqueeze": "~2",
                "pear/archive_tar": "^1.4.4",
                "php-coveralls/php-coveralls": "^1",
                "phpunit/php-code-coverage": "~2|~4",
                "squizlabs/php_codesniffer": "^2.8"
            },
            "suggest": {
                "henrikbjorn/lurker": "For monitoring filesystem changes in taskWatch",
                "natxet/CssMin": "For minifying CSS files in taskMinify",
                "patchwork/jsqueeze": "For minifying JS files in taskMinify",
                "pear/archive_tar": "Allows tar archives to be created and extracted in taskPack and taskExtract, respectively."
            },
            "bin": [
                "robo"
            ],
            "type": "library",
            "extra": {
                "scenarios": {
                    "symfony4": {
                        "require": {
                            "symfony/console": "^4"
                        },
                        "config": {
                            "platform": {
                                "php": "7.1.3"
                            }
                        }
                    },
                    "symfony2": {
                        "require": {
                            "symfony/console": "^2.8"
                        },
                        "remove": [
                            "goaop/framework"
                        ],
                        "config": {
                            "platform": {
                                "php": "5.5.9"
                            }
                        },
                        "scenario-options": {
                            "create-lockfile": "false"
                        }
                    }
                },
                "branch-alias": {
                    "dev-master": "2.x-dev"
                }
            },
            "autoload": {
                "psr-4": {
                    "Robo\\": "src"
                }
            },
            "notification-url": "https://packagist.org/downloads/",
            "license": [
                "MIT"
            ],
            "authors": [
                {
                    "name": "Davert",
                    "email": "davert.php@resend.cc"
                }
            ],
            "description": "Modern task runner",
            "time": "2019-07-29T15:40:50+00:00"
        },
        {
            "name": "consolidation/self-update",
            "version": "1.1.5",
            "source": {
                "type": "git",
                "url": "https://github.com/consolidation/self-update.git",
                "reference": "a1c273b14ce334789825a09d06d4c87c0a02ad54"
            },
            "dist": {
                "type": "zip",
                "url": "https://api.github.com/repos/consolidation/self-update/zipball/a1c273b14ce334789825a09d06d4c87c0a02ad54",
                "reference": "a1c273b14ce334789825a09d06d4c87c0a02ad54",
                "shasum": ""
            },
            "require": {
                "php": ">=5.5.0",
                "symfony/console": "^2.8|^3|^4",
                "symfony/filesystem": "^2.5|^3|^4"
            },
            "bin": [
                "scripts/release"
            ],
            "type": "library",
            "extra": {
                "branch-alias": {
                    "dev-master": "1.x-dev"
                }
            },
            "autoload": {
                "psr-4": {
                    "SelfUpdate\\": "src"
                }
            },
            "notification-url": "https://packagist.org/downloads/",
            "license": [
                "MIT"
            ],
            "authors": [
                {
                    "name": "Greg Anderson",
                    "email": "greg.1.anderson@greenknowe.org"
                },
                {
                    "name": "Alexander Menk",
                    "email": "menk@mestrona.net"
                }
            ],
            "description": "Provides a self:update command for Symfony Console applications.",
            "time": "2018-10-28T01:52:03+00:00"
        },
        {
            "name": "dflydev/dot-access-data",
            "version": "v1.1.0",
            "source": {
                "type": "git",
                "url": "https://github.com/dflydev/dflydev-dot-access-data.git",
                "reference": "3fbd874921ab2c041e899d044585a2ab9795df8a"
            },
            "dist": {
                "type": "zip",
                "url": "https://api.github.com/repos/dflydev/dflydev-dot-access-data/zipball/3fbd874921ab2c041e899d044585a2ab9795df8a",
                "reference": "3fbd874921ab2c041e899d044585a2ab9795df8a",
                "shasum": ""
            },
            "require": {
                "php": ">=5.3.2"
            },
            "type": "library",
            "extra": {
                "branch-alias": {
                    "dev-master": "1.0-dev"
                }
            },
            "autoload": {
                "psr-0": {
                    "Dflydev\\DotAccessData": "src"
                }
            },
            "notification-url": "https://packagist.org/downloads/",
            "license": [
                "MIT"
            ],
            "authors": [
                {
                    "name": "Dragonfly Development Inc.",
                    "email": "info@dflydev.com",
                    "homepage": "http://dflydev.com"
                },
                {
                    "name": "Beau Simensen",
                    "email": "beau@dflydev.com",
                    "homepage": "http://beausimensen.com"
                },
                {
                    "name": "Carlos Frutos",
                    "email": "carlos@kiwing.it",
                    "homepage": "https://github.com/cfrutos"
                }
            ],
            "description": "Given a deep data structure, access data by dot notation.",
            "homepage": "https://github.com/dflydev/dflydev-dot-access-data",
            "keywords": [
                "access",
                "data",
                "dot",
                "notation"
            ],
            "time": "2017-01-20T21:14:22+00:00"
        },
        {
            "name": "doctrine/annotations",
            "version": "v1.6.1",
            "source": {
                "type": "git",
                "url": "https://github.com/doctrine/annotations.git",
                "reference": "53120e0eb10355388d6ccbe462f1fea34ddadb24"
            },
            "dist": {
                "type": "zip",
                "url": "https://api.github.com/repos/doctrine/annotations/zipball/53120e0eb10355388d6ccbe462f1fea34ddadb24",
                "reference": "53120e0eb10355388d6ccbe462f1fea34ddadb24",
                "shasum": ""
            },
            "require": {
                "doctrine/lexer": "1.*",
                "php": "^7.1"
            },
            "require-dev": {
                "doctrine/cache": "1.*",
                "phpunit/phpunit": "^6.4"
            },
            "type": "library",
            "extra": {
                "branch-alias": {
                    "dev-master": "1.6.x-dev"
                }
            },
            "autoload": {
                "psr-4": {
                    "Doctrine\\Common\\Annotations\\": "lib/Doctrine/Common/Annotations"
                }
            },
            "notification-url": "https://packagist.org/downloads/",
            "license": [
                "MIT"
            ],
            "authors": [
                {
                    "name": "Roman Borschel",
                    "email": "roman@code-factory.org"
                },
                {
                    "name": "Benjamin Eberlei",
                    "email": "kontakt@beberlei.de"
                },
                {
                    "name": "Guilherme Blanco",
                    "email": "guilhermeblanco@gmail.com"
                },
                {
                    "name": "Jonathan Wage",
                    "email": "jonwage@gmail.com"
                },
                {
                    "name": "Johannes Schmitt",
                    "email": "schmittjoh@gmail.com"
                }
            ],
            "description": "Docblock Annotations Parser",
            "homepage": "http://www.doctrine-project.org",
            "keywords": [
                "annotations",
                "docblock",
                "parser"
            ],
            "time": "2019-03-25T19:12:02+00:00"
        },
        {
            "name": "doctrine/collections",
            "version": "v1.6.2",
            "source": {
                "type": "git",
                "url": "https://github.com/doctrine/collections.git",
                "reference": "c5e0bc17b1620e97c968ac409acbff28b8b850be"
            },
            "dist": {
                "type": "zip",
                "url": "https://api.github.com/repos/doctrine/collections/zipball/c5e0bc17b1620e97c968ac409acbff28b8b850be",
                "reference": "c5e0bc17b1620e97c968ac409acbff28b8b850be",
                "shasum": ""
            },
            "require": {
                "php": "^7.1.3"
            },
            "require-dev": {
                "doctrine/coding-standard": "^6.0",
                "phpstan/phpstan-shim": "^0.9.2",
                "phpunit/phpunit": "^7.0",
                "vimeo/psalm": "^3.2.2"
            },
            "type": "library",
            "extra": {
                "branch-alias": {
                    "dev-master": "1.6.x-dev"
                }
            },
            "autoload": {
                "psr-4": {
                    "Doctrine\\Common\\Collections\\": "lib/Doctrine/Common/Collections"
                }
            },
            "notification-url": "https://packagist.org/downloads/",
            "license": [
                "MIT"
            ],
            "authors": [
                {
                    "name": "Roman Borschel",
                    "email": "roman@code-factory.org"
                },
                {
                    "name": "Benjamin Eberlei",
                    "email": "kontakt@beberlei.de"
                },
                {
                    "name": "Guilherme Blanco",
                    "email": "guilhermeblanco@gmail.com"
                },
                {
                    "name": "Jonathan Wage",
                    "email": "jonwage@gmail.com"
                },
                {
                    "name": "Johannes Schmitt",
                    "email": "schmittjoh@gmail.com"
                }
            ],
            "description": "PHP Doctrine Collections library that adds additional functionality on top of PHP arrays.",
            "homepage": "https://www.doctrine-project.org/projects/collections.html",
            "keywords": [
                "array",
                "collections",
                "iterators",
                "php"
            ],
            "time": "2019-06-09T13:48:14+00:00"
        },
        {
            "name": "doctrine/instantiator",
            "version": "1.2.0",
            "source": {
                "type": "git",
                "url": "https://github.com/doctrine/instantiator.git",
                "reference": "a2c590166b2133a4633738648b6b064edae0814a"
            },
            "dist": {
                "type": "zip",
                "url": "https://api.github.com/repos/doctrine/instantiator/zipball/a2c590166b2133a4633738648b6b064edae0814a",
                "reference": "a2c590166b2133a4633738648b6b064edae0814a",
                "shasum": ""
            },
            "require": {
                "php": "^7.1"
            },
            "require-dev": {
                "doctrine/coding-standard": "^6.0",
                "ext-pdo": "*",
                "ext-phar": "*",
                "phpbench/phpbench": "^0.13",
                "phpstan/phpstan-phpunit": "^0.11",
                "phpstan/phpstan-shim": "^0.11",
                "phpunit/phpunit": "^7.0"
            },
            "type": "library",
            "extra": {
                "branch-alias": {
                    "dev-master": "1.2.x-dev"
                }
            },
            "autoload": {
                "psr-4": {
                    "Doctrine\\Instantiator\\": "src/Doctrine/Instantiator/"
                }
            },
            "notification-url": "https://packagist.org/downloads/",
            "license": [
                "MIT"
            ],
            "authors": [
                {
                    "name": "Marco Pivetta",
                    "email": "ocramius@gmail.com",
                    "homepage": "http://ocramius.github.com/"
                }
            ],
            "description": "A small, lightweight utility to instantiate objects in PHP without invoking their constructors",
            "homepage": "https://www.doctrine-project.org/projects/instantiator.html",
            "keywords": [
                "constructor",
                "instantiate"
            ],
            "time": "2019-03-17T17:37:11+00:00"
        },
        {
            "name": "doctrine/lexer",
            "version": "1.0.2",
            "source": {
                "type": "git",
                "url": "https://github.com/doctrine/lexer.git",
                "reference": "1febd6c3ef84253d7c815bed85fc622ad207a9f8"
            },
            "dist": {
                "type": "zip",
                "url": "https://api.github.com/repos/doctrine/lexer/zipball/1febd6c3ef84253d7c815bed85fc622ad207a9f8",
                "reference": "1febd6c3ef84253d7c815bed85fc622ad207a9f8",
                "shasum": ""
            },
            "require": {
                "php": ">=5.3.2"
            },
            "require-dev": {
                "phpunit/phpunit": "^4.5"
            },
            "type": "library",
            "extra": {
                "branch-alias": {
                    "dev-master": "1.0.x-dev"
                }
            },
            "autoload": {
                "psr-4": {
                    "Doctrine\\Common\\Lexer\\": "lib/Doctrine/Common/Lexer"
                }
            },
            "notification-url": "https://packagist.org/downloads/",
            "license": [
                "MIT"
            ],
            "authors": [
                {
                    "name": "Roman Borschel",
                    "email": "roman@code-factory.org"
                },
                {
                    "name": "Guilherme Blanco",
                    "email": "guilhermeblanco@gmail.com"
                },
                {
                    "name": "Johannes Schmitt",
                    "email": "schmittjoh@gmail.com"
                }
            ],
            "description": "PHP Doctrine Lexer parser library that can be used in Top-Down, Recursive Descent Parsers.",
            "homepage": "https://www.doctrine-project.org/projects/lexer.html",
            "keywords": [
                "annotations",
                "docblock",
                "lexer",
                "parser",
                "php"
            ],
            "time": "2019-06-08T11:03:04+00:00"
        },
        {
            "name": "epfremme/swagger-php",
            "version": "v2.0.0",
            "source": {
                "type": "git",
                "url": "https://github.com/epfremmer/swagger-php.git",
                "reference": "eee28a442b7e6220391ec953d3c9b936354f23bc"
            },
            "dist": {
                "type": "zip",
                "url": "https://api.github.com/repos/epfremmer/swagger-php/zipball/eee28a442b7e6220391ec953d3c9b936354f23bc",
                "reference": "eee28a442b7e6220391ec953d3c9b936354f23bc",
                "shasum": ""
            },
            "require": {
                "doctrine/annotations": "^1.2",
                "doctrine/collections": "^1.3",
                "jms/serializer": "^1.1",
                "php": ">=5.5",
                "phpoption/phpoption": "^1.1",
                "symfony/yaml": "^2.7|^3.1"
            },
            "require-dev": {
                "mockery/mockery": "^0.9.4",
                "phpunit/phpunit": "~4.8|~5.0",
                "satooshi/php-coveralls": "^1.0"
            },
            "type": "package",
            "autoload": {
                "psr-4": {
                    "Epfremme\\Swagger\\": "src/"
                }
            },
            "notification-url": "https://packagist.org/downloads/",
            "license": [
                "MIT"
            ],
            "authors": [
                {
                    "name": "Edward Pfremmer",
                    "email": "epfremme@nerdery.com"
                }
            ],
            "description": "Library for parsing swagger documentation into PHP entities for use in testing and code generation",
            "time": "2016-09-26T17:24:17+00:00"
        },
        {
            "name": "facebook/webdriver",
            "version": "1.7.1",
            "source": {
                "type": "git",
                "url": "https://github.com/facebook/php-webdriver.git",
                "reference": "e43de70f3c7166169d0f14a374505392734160e5"
            },
            "dist": {
                "type": "zip",
                "url": "https://api.github.com/repos/facebook/php-webdriver/zipball/e43de70f3c7166169d0f14a374505392734160e5",
                "reference": "e43de70f3c7166169d0f14a374505392734160e5",
                "shasum": ""
            },
            "require": {
                "ext-curl": "*",
                "ext-json": "*",
                "ext-mbstring": "*",
                "ext-zip": "*",
                "php": "^5.6 || ~7.0",
                "symfony/process": "^2.8 || ^3.1 || ^4.0"
            },
            "require-dev": {
                "friendsofphp/php-cs-fixer": "^2.0",
                "jakub-onderka/php-parallel-lint": "^0.9.2",
                "php-coveralls/php-coveralls": "^2.0",
                "php-mock/php-mock-phpunit": "^1.1",
                "phpunit/phpunit": "^5.7",
                "sebastian/environment": "^1.3.4 || ^2.0 || ^3.0",
                "squizlabs/php_codesniffer": "^2.6",
                "symfony/var-dumper": "^3.3 || ^4.0"
            },
            "suggest": {
                "ext-SimpleXML": "For Firefox profile creation"
            },
            "type": "library",
            "extra": {
                "branch-alias": {
                    "dev-community": "1.5-dev"
                }
            },
            "autoload": {
                "psr-4": {
                    "Facebook\\WebDriver\\": "lib/"
                }
            },
            "notification-url": "https://packagist.org/downloads/",
            "license": [
                "Apache-2.0"
            ],
            "description": "A PHP client for Selenium WebDriver",
            "homepage": "https://github.com/facebook/php-webdriver",
            "keywords": [
                "facebook",
                "php",
                "selenium",
                "webdriver"
            ],
            "time": "2019-06-13T08:02:18+00:00"
        },
        {
            "name": "flow/jsonpath",
            "version": "0.4.0",
            "source": {
                "type": "git",
                "url": "https://github.com/FlowCommunications/JSONPath.git",
                "reference": "f0222818d5c938e4ab668ab2e2c079bd51a27112"
            },
            "dist": {
                "type": "zip",
                "url": "https://api.github.com/repos/FlowCommunications/JSONPath/zipball/f0222818d5c938e4ab668ab2e2c079bd51a27112",
                "reference": "f0222818d5c938e4ab668ab2e2c079bd51a27112",
                "shasum": ""
            },
            "require": {
                "php": ">=5.4.0"
            },
            "require-dev": {
                "peekmo/jsonpath": "dev-master",
                "phpunit/phpunit": "^4.0"
            },
            "type": "library",
            "autoload": {
                "psr-0": {
                    "Flow\\JSONPath": "src/",
                    "Flow\\JSONPath\\Test": "tests/"
                }
            },
            "notification-url": "https://packagist.org/downloads/",
            "license": [
                "MIT"
            ],
            "authors": [
                {
                    "name": "Stephen Frank",
                    "email": "stephen@flowsa.com"
                }
            ],
            "description": "JSONPath implementation for parsing, searching and flattening arrays",
            "time": "2018-03-04T16:39:47+00:00"
        },
        {
            "name": "friendsofphp/php-cs-fixer",
            "version": "v2.14.4",
            "source": {
                "type": "git",
                "url": "https://github.com/FriendsOfPHP/PHP-CS-Fixer.git",
                "reference": "69ccf81f3c968be18d646918db94ab88ddf3594f"
            },
            "dist": {
                "type": "zip",
                "url": "https://api.github.com/repos/FriendsOfPHP/PHP-CS-Fixer/zipball/69ccf81f3c968be18d646918db94ab88ddf3594f",
                "reference": "69ccf81f3c968be18d646918db94ab88ddf3594f",
                "shasum": ""
            },
            "require": {
                "composer/semver": "^1.4",
                "composer/xdebug-handler": "^1.2",
                "doctrine/annotations": "^1.2",
                "ext-json": "*",
                "ext-tokenizer": "*",
                "php": "^5.6 || ^7.0",
                "php-cs-fixer/diff": "^1.3",
                "symfony/console": "^3.4.17 || ^4.1.6",
                "symfony/event-dispatcher": "^3.0 || ^4.0",
                "symfony/filesystem": "^3.0 || ^4.0",
                "symfony/finder": "^3.0 || ^4.0",
                "symfony/options-resolver": "^3.0 || ^4.0",
                "symfony/polyfill-php70": "^1.0",
                "symfony/polyfill-php72": "^1.4",
                "symfony/process": "^3.0 || ^4.0",
                "symfony/stopwatch": "^3.0 || ^4.0"
            },
            "require-dev": {
                "johnkary/phpunit-speedtrap": "^1.1 || ^2.0 || ^3.0",
                "justinrainbow/json-schema": "^5.0",
                "keradus/cli-executor": "^1.2",
                "mikey179/vfsstream": "^1.6",
                "php-coveralls/php-coveralls": "^2.1",
                "php-cs-fixer/accessible-object": "^1.0",
                "php-cs-fixer/phpunit-constraint-isidenticalstring": "^1.1",
                "php-cs-fixer/phpunit-constraint-xmlmatchesxsd": "^1.1",
                "phpunit/phpunit": "^5.7.27 || ^6.5.8 || ^7.1",
                "phpunitgoodpractices/traits": "^1.8",
                "symfony/phpunit-bridge": "^4.3"
            },
            "suggest": {
                "ext-mbstring": "For handling non-UTF8 characters in cache signature.",
                "php-cs-fixer/phpunit-constraint-isidenticalstring": "For IsIdenticalString constraint.",
                "php-cs-fixer/phpunit-constraint-xmlmatchesxsd": "For XmlMatchesXsd constraint.",
                "symfony/polyfill-mbstring": "When enabling `ext-mbstring` is not possible."
            },
            "bin": [
                "php-cs-fixer"
            ],
            "type": "application",
            "autoload": {
                "psr-4": {
                    "PhpCsFixer\\": "src/"
                },
                "classmap": [
                    "tests/Test/AbstractFixerTestCase.php",
                    "tests/Test/AbstractIntegrationCaseFactory.php",
                    "tests/Test/AbstractIntegrationTestCase.php",
                    "tests/Test/Assert/AssertTokensTrait.php",
                    "tests/Test/IntegrationCase.php",
                    "tests/Test/IntegrationCaseFactory.php",
                    "tests/Test/IntegrationCaseFactoryInterface.php",
                    "tests/Test/InternalIntegrationCaseFactory.php",
                    "tests/TestCase.php"
                ]
            },
            "notification-url": "https://packagist.org/downloads/",
            "license": [
                "MIT"
            ],
            "authors": [
                {
                    "name": "Dariusz Rumiński",
                    "email": "dariusz.ruminski@gmail.com"
                },
                {
                    "name": "Fabien Potencier",
                    "email": "fabien@symfony.com"
                }
            ],
            "description": "A tool to automatically fix PHP code style",
            "time": "2019-06-01T10:29:34+00:00"
        },
        {
            "name": "fzaninotto/faker",
            "version": "v1.8.0",
            "source": {
                "type": "git",
                "url": "https://github.com/fzaninotto/Faker.git",
                "reference": "f72816b43e74063c8b10357394b6bba8cb1c10de"
            },
            "dist": {
                "type": "zip",
                "url": "https://api.github.com/repos/fzaninotto/Faker/zipball/f72816b43e74063c8b10357394b6bba8cb1c10de",
                "reference": "f72816b43e74063c8b10357394b6bba8cb1c10de",
                "shasum": ""
            },
            "require": {
                "php": "^5.3.3 || ^7.0"
            },
            "require-dev": {
                "ext-intl": "*",
                "phpunit/phpunit": "^4.8.35 || ^5.7",
                "squizlabs/php_codesniffer": "^1.5"
            },
            "type": "library",
            "extra": {
                "branch-alias": {
                    "dev-master": "1.8-dev"
                }
            },
            "autoload": {
                "psr-4": {
                    "Faker\\": "src/Faker/"
                }
            },
            "notification-url": "https://packagist.org/downloads/",
            "license": [
                "MIT"
            ],
            "authors": [
                {
                    "name": "François Zaninotto"
                }
            ],
            "description": "Faker is a PHP library that generates fake data for you.",
            "keywords": [
                "data",
                "faker",
                "fixtures"
            ],
            "time": "2018-07-12T10:23:15+00:00"
        },
        {
            "name": "grasmash/expander",
            "version": "1.0.0",
            "source": {
                "type": "git",
                "url": "https://github.com/grasmash/expander.git",
                "reference": "95d6037344a4be1dd5f8e0b0b2571a28c397578f"
            },
            "dist": {
                "type": "zip",
                "url": "https://api.github.com/repos/grasmash/expander/zipball/95d6037344a4be1dd5f8e0b0b2571a28c397578f",
                "reference": "95d6037344a4be1dd5f8e0b0b2571a28c397578f",
                "shasum": ""
            },
            "require": {
                "dflydev/dot-access-data": "^1.1.0",
                "php": ">=5.4"
            },
            "require-dev": {
                "greg-1-anderson/composer-test-scenarios": "^1",
                "phpunit/phpunit": "^4|^5.5.4",
                "satooshi/php-coveralls": "^1.0.2|dev-master",
                "squizlabs/php_codesniffer": "^2.7"
            },
            "type": "library",
            "extra": {
                "branch-alias": {
                    "dev-master": "1.x-dev"
                }
            },
            "autoload": {
                "psr-4": {
                    "Grasmash\\Expander\\": "src/"
                }
            },
            "notification-url": "https://packagist.org/downloads/",
            "license": [
                "MIT"
            ],
            "authors": [
                {
                    "name": "Matthew Grasmick"
                }
            ],
            "description": "Expands internal property references in PHP arrays file.",
            "time": "2017-12-21T22:14:55+00:00"
        },
        {
            "name": "grasmash/yaml-expander",
            "version": "1.4.0",
            "source": {
                "type": "git",
                "url": "https://github.com/grasmash/yaml-expander.git",
                "reference": "3f0f6001ae707a24f4d9733958d77d92bf9693b1"
            },
            "dist": {
                "type": "zip",
                "url": "https://api.github.com/repos/grasmash/yaml-expander/zipball/3f0f6001ae707a24f4d9733958d77d92bf9693b1",
                "reference": "3f0f6001ae707a24f4d9733958d77d92bf9693b1",
                "shasum": ""
            },
            "require": {
                "dflydev/dot-access-data": "^1.1.0",
                "php": ">=5.4",
                "symfony/yaml": "^2.8.11|^3|^4"
            },
            "require-dev": {
                "greg-1-anderson/composer-test-scenarios": "^1",
                "phpunit/phpunit": "^4.8|^5.5.4",
                "satooshi/php-coveralls": "^1.0.2|dev-master",
                "squizlabs/php_codesniffer": "^2.7"
            },
            "type": "library",
            "extra": {
                "branch-alias": {
                    "dev-master": "1.x-dev"
                }
            },
            "autoload": {
                "psr-4": {
                    "Grasmash\\YamlExpander\\": "src/"
                }
            },
            "notification-url": "https://packagist.org/downloads/",
            "license": [
                "MIT"
            ],
            "authors": [
                {
                    "name": "Matthew Grasmick"
                }
            ],
            "description": "Expands internal property references in a yaml file.",
            "time": "2017-12-16T16:06:03+00:00"
        },
        {
            "name": "jms/metadata",
            "version": "1.7.0",
            "source": {
                "type": "git",
                "url": "https://github.com/schmittjoh/metadata.git",
                "reference": "e5854ab1aa643623dc64adde718a8eec32b957a8"
            },
            "dist": {
                "type": "zip",
                "url": "https://api.github.com/repos/schmittjoh/metadata/zipball/e5854ab1aa643623dc64adde718a8eec32b957a8",
                "reference": "e5854ab1aa643623dc64adde718a8eec32b957a8",
                "shasum": ""
            },
            "require": {
                "php": ">=5.3.0"
            },
            "require-dev": {
                "doctrine/cache": "~1.0",
                "symfony/cache": "~3.1"
            },
            "type": "library",
            "extra": {
                "branch-alias": {
                    "dev-master": "1.5.x-dev"
                }
            },
            "autoload": {
                "psr-0": {
                    "Metadata\\": "src/"
                }
            },
            "notification-url": "https://packagist.org/downloads/",
            "license": [
                "MIT"
            ],
            "authors": [
                {
                    "name": "Asmir Mustafic",
                    "email": "goetas@gmail.com"
                },
                {
                    "name": "Johannes M. Schmitt",
                    "email": "schmittjoh@gmail.com"
                }
            ],
            "description": "Class/method/property metadata management in PHP",
            "keywords": [
                "annotations",
                "metadata",
                "xml",
                "yaml"
            ],
            "time": "2018-10-26T12:40:10+00:00"
        },
        {
            "name": "jms/parser-lib",
            "version": "1.0.0",
            "source": {
                "type": "git",
                "url": "https://github.com/schmittjoh/parser-lib.git",
                "reference": "c509473bc1b4866415627af0e1c6cc8ac97fa51d"
            },
            "dist": {
                "type": "zip",
                "url": "https://api.github.com/repos/schmittjoh/parser-lib/zipball/c509473bc1b4866415627af0e1c6cc8ac97fa51d",
                "reference": "c509473bc1b4866415627af0e1c6cc8ac97fa51d",
                "shasum": ""
            },
            "require": {
                "phpoption/phpoption": ">=0.9,<2.0-dev"
            },
            "type": "library",
            "extra": {
                "branch-alias": {
                    "dev-master": "1.0-dev"
                }
            },
            "autoload": {
                "psr-0": {
                    "JMS\\": "src/"
                }
            },
            "notification-url": "https://packagist.org/downloads/",
            "license": [
                "Apache2"
            ],
            "description": "A library for easily creating recursive-descent parsers.",
            "time": "2012-11-18T18:08:43+00:00"
        },
        {
            "name": "jms/serializer",
            "version": "1.14.0",
            "source": {
                "type": "git",
                "url": "https://github.com/schmittjoh/serializer.git",
                "reference": "ee96d57024af9a7716d56fcbe3aa94b3d030f3ca"
            },
            "dist": {
                "type": "zip",
                "url": "https://api.github.com/repos/schmittjoh/serializer/zipball/ee96d57024af9a7716d56fcbe3aa94b3d030f3ca",
                "reference": "ee96d57024af9a7716d56fcbe3aa94b3d030f3ca",
                "shasum": ""
            },
            "require": {
                "doctrine/annotations": "^1.0",
                "doctrine/instantiator": "^1.0.3",
                "jms/metadata": "^1.3",
                "jms/parser-lib": "1.*",
                "php": "^5.5|^7.0",
                "phpcollection/phpcollection": "~0.1",
                "phpoption/phpoption": "^1.1"
            },
            "conflict": {
                "twig/twig": "<1.12"
            },
            "require-dev": {
                "doctrine/orm": "~2.1",
                "doctrine/phpcr-odm": "^1.3|^2.0",
                "ext-pdo_sqlite": "*",
                "jackalope/jackalope-doctrine-dbal": "^1.1.5",
                "phpunit/phpunit": "^4.8|^5.0",
                "propel/propel1": "~1.7",
                "psr/container": "^1.0",
                "symfony/dependency-injection": "^2.7|^3.3|^4.0",
                "symfony/expression-language": "^2.6|^3.0",
                "symfony/filesystem": "^2.1",
                "symfony/form": "~2.1|^3.0",
                "symfony/translation": "^2.1|^3.0",
                "symfony/validator": "^2.2|^3.0",
                "symfony/yaml": "^2.1|^3.0",
                "twig/twig": "~1.12|~2.0"
            },
            "suggest": {
                "doctrine/cache": "Required if you like to use cache functionality.",
                "doctrine/collections": "Required if you like to use doctrine collection types as ArrayCollection.",
                "symfony/yaml": "Required if you'd like to serialize data to YAML format."
            },
            "type": "library",
            "extra": {
                "branch-alias": {
                    "dev-1.x": "1.14-dev"
                }
            },
            "autoload": {
                "psr-0": {
                    "JMS\\Serializer": "src/"
                }
            },
            "notification-url": "https://packagist.org/downloads/",
            "license": [
                "MIT"
            ],
            "authors": [
                {
                    "name": "Asmir Mustafic",
                    "email": "goetas@gmail.com"
                },
                {
                    "name": "Johannes M. Schmitt",
                    "email": "schmittjoh@gmail.com"
                }
            ],
            "description": "Library for (de-)serializing data of any complexity; supports XML, JSON, and YAML.",
            "homepage": "http://jmsyst.com/libs/serializer",
            "keywords": [
                "deserialization",
                "jaxb",
                "json",
                "serialization",
                "xml"
            ],
            "time": "2019-04-17T08:12:16+00:00"
        },
        {
            "name": "league/container",
            "version": "2.4.1",
            "source": {
                "type": "git",
                "url": "https://github.com/thephpleague/container.git",
                "reference": "43f35abd03a12977a60ffd7095efd6a7808488c0"
            },
            "dist": {
                "type": "zip",
                "url": "https://api.github.com/repos/thephpleague/container/zipball/43f35abd03a12977a60ffd7095efd6a7808488c0",
                "reference": "43f35abd03a12977a60ffd7095efd6a7808488c0",
                "shasum": ""
            },
            "require": {
                "container-interop/container-interop": "^1.2",
                "php": "^5.4.0 || ^7.0"
            },
            "provide": {
                "container-interop/container-interop-implementation": "^1.2",
                "psr/container-implementation": "^1.0"
            },
            "replace": {
                "orno/di": "~2.0"
            },
            "require-dev": {
                "phpunit/phpunit": "4.*"
            },
            "type": "library",
            "extra": {
                "branch-alias": {
                    "dev-2.x": "2.x-dev",
                    "dev-1.x": "1.x-dev"
                }
            },
            "autoload": {
                "psr-4": {
                    "League\\Container\\": "src"
                }
            },
            "notification-url": "https://packagist.org/downloads/",
            "license": [
                "MIT"
            ],
            "authors": [
                {
                    "name": "Phil Bennett",
                    "email": "philipobenito@gmail.com",
                    "homepage": "http://www.philipobenito.com",
                    "role": "Developer"
                }
            ],
            "description": "A fast and intuitive dependency injection container.",
            "homepage": "https://github.com/thephpleague/container",
            "keywords": [
                "container",
                "dependency",
                "di",
                "injection",
                "league",
                "provider",
                "service"
            ],
            "time": "2017-05-10T09:20:27+00:00"
        },
        {
            "name": "lusitanian/oauth",
            "version": "v0.8.11",
            "source": {
                "type": "git",
                "url": "https://github.com/Lusitanian/PHPoAuthLib.git",
                "reference": "fc11a53db4b66da555a6a11fce294f574a8374f9"
            },
            "dist": {
                "type": "zip",
                "url": "https://api.github.com/repos/Lusitanian/PHPoAuthLib/zipball/fc11a53db4b66da555a6a11fce294f574a8374f9",
                "reference": "fc11a53db4b66da555a6a11fce294f574a8374f9",
                "shasum": ""
            },
            "require": {
                "php": ">=5.3.0"
            },
            "require-dev": {
                "phpunit/phpunit": "3.7.*",
                "predis/predis": "0.8.*@dev",
                "squizlabs/php_codesniffer": "2.*",
                "symfony/http-foundation": "~2.1"
            },
            "suggest": {
                "ext-openssl": "Allows for usage of secure connections with the stream-based HTTP client.",
                "predis/predis": "Allows using the Redis storage backend.",
                "symfony/http-foundation": "Allows using the Symfony Session storage backend."
            },
            "type": "library",
            "extra": {
                "branch-alias": {
                    "dev-master": "0.1-dev"
                }
            },
            "autoload": {
                "psr-0": {
                    "OAuth": "src",
                    "OAuth\\Unit": "tests"
                }
            },
            "notification-url": "https://packagist.org/downloads/",
            "license": [
                "MIT"
            ],
            "authors": [
                {
                    "name": "David Desberg",
                    "email": "david@daviddesberg.com"
                },
                {
                    "name": "Elliot Chance",
                    "email": "elliotchance@gmail.com"
                },
                {
                    "name": "Pieter Hordijk",
                    "email": "info@pieterhordijk.com"
                }
            ],
            "description": "PHP 5.3+ oAuth 1/2 Library",
            "keywords": [
                "Authentication",
                "authorization",
                "oauth",
                "security"
            ],
            "time": "2018-02-14T22:37:14+00:00"
        },
        {
            "name": "magento/magento-coding-standard",
            "version": "4",
            "source": {
                "type": "git",
                "url": "https://github.com/magento/magento-coding-standard.git",
                "reference": "d24e0230a532e19941ed264f57db38fad5b1008a"
            },
            "dist": {
                "type": "zip",
                "url": "https://api.github.com/repos/magento/magento-coding-standard/zipball/d24e0230a532e19941ed264f57db38fad5b1008a",
                "reference": "d24e0230a532e19941ed264f57db38fad5b1008a",
                "shasum": ""
            },
            "require": {
                "php": ">=5.6.0",
                "squizlabs/php_codesniffer": "^3.4"
            },
            "require-dev": {
                "phpunit/phpunit": "^4.0 || ^5.0 || ^6.0 || ^7.0"
            },
            "type": "phpcodesniffer-standard",
            "notification-url": "https://packagist.org/downloads/",
            "license": [
                "OSL-3.0",
                "AFL-3.0"
            ],
            "description": "A set of Magento specific PHP CodeSniffer rules.",
            "time": "2019-08-06T15:58:37+00:00"
        },
        {
            "name": "magento/magento2-functional-testing-framework",
            "version": "2.4.3",
            "source": {
                "type": "git",
                "url": "https://github.com/magento/magento2-functional-testing-framework.git",
                "reference": "9e9a20fd4c77833ef41ac07eb076a7f2434ce61c"
            },
            "dist": {
                "type": "zip",
                "url": "https://api.github.com/repos/magento/magento2-functional-testing-framework/zipball/9e9a20fd4c77833ef41ac07eb076a7f2434ce61c",
                "reference": "9e9a20fd4c77833ef41ac07eb076a7f2434ce61c",
                "shasum": ""
            },
            "require": {
                "allure-framework/allure-codeception": "~1.3.0",
                "codeception/codeception": "~2.3.4 || ~2.4.0 ",
                "consolidation/robo": "^1.0.0",
                "ext-curl": "*",
                "flow/jsonpath": ">0.2",
                "fzaninotto/faker": "^1.6",
                "monolog/monolog": "^1.0",
                "mustache/mustache": "~2.5",
                "php": "7.0.2||7.0.4||~7.0.6||~7.1.0||~7.2.0||~7.3.0",
                "symfony/process": "^2.8 || ^3.1 || ^4.0",
                "vlucas/phpdotenv": "^2.4"
            },
            "require-dev": {
                "brainmaestro/composer-git-hooks": "^2.3.1",
                "codacy/coverage": "^1.4",
                "codeception/aspect-mock": "^3.0",
                "doctrine/cache": "<1.7.0",
                "goaop/framework": "2.2.0",
                "php-coveralls/php-coveralls": "^1.0",
                "phpmd/phpmd": "^2.6.0",
                "phpunit/phpunit": "~6.5.0 || ~7.0.0",
                "rregeer/phpunit-coverage-check": "^0.1.4",
                "sebastian/phpcpd": "~3.0 || ~4.0",
                "squizlabs/php_codesniffer": "~3.2",
                "symfony/stopwatch": "~3.4.6"
            },
            "suggest": {
                "epfremme/swagger-php": "^2.0"
            },
            "bin": [
                "bin/mftf"
            ],
            "type": "library",
            "extra": {
                "hooks": {
                    "pre-push": "bin/all-checks"
                }
            },
            "autoload": {
                "files": [
                    "src/Magento/FunctionalTestingFramework/_bootstrap.php"
                ],
                "psr-4": {
                    "Magento\\FunctionalTestingFramework\\": "src/Magento/FunctionalTestingFramework",
                    "MFTF\\": "dev/tests/functional/MFTF"
                }
            },
            "notification-url": "https://packagist.org/downloads/",
            "license": [
                "AGPL-3.0"
            ],
            "description": "Magento2 Functional Testing Framework",
            "keywords": [
                "automation",
                "functional",
                "magento",
                "testing"
            ],
            "time": "2019-08-02T14:26:18+00:00"
        },
        {
            "name": "mikey179/vfsstream",
            "version": "v1.6.6",
            "source": {
                "type": "git",
                "url": "https://github.com/bovigo/vfsStream.git",
                "reference": "095238a0711c974ae5b4ebf4c4534a23f3f6c99d"
            },
            "dist": {
                "type": "zip",
                "url": "https://api.github.com/repos/bovigo/vfsStream/zipball/095238a0711c974ae5b4ebf4c4534a23f3f6c99d",
                "reference": "095238a0711c974ae5b4ebf4c4534a23f3f6c99d",
                "shasum": ""
            },
            "require": {
                "php": ">=5.3.0"
            },
            "require-dev": {
                "phpunit/phpunit": "~4.5"
            },
            "type": "library",
            "extra": {
                "branch-alias": {
                    "dev-master": "1.6.x-dev"
                }
            },
            "autoload": {
                "psr-0": {
                    "org\\bovigo\\vfs\\": "src/main/php"
                }
            },
            "notification-url": "https://packagist.org/downloads/",
            "license": [
                "BSD-3-Clause"
            ],
            "authors": [
                {
                    "name": "Frank Kleine",
                    "role": "Developer",
                    "homepage": "http://frankkleine.de/"
                }
            ],
            "description": "Virtual file system to mock the real file system in unit tests.",
            "homepage": "http://vfs.bovigo.org/",
            "time": "2019-04-08T13:54:32+00:00"
        },
        {
            "name": "moontoast/math",
            "version": "1.1.2",
            "source": {
                "type": "git",
                "url": "https://github.com/ramsey/moontoast-math.git",
                "reference": "c2792a25df5cad4ff3d760dd37078fc5b6fccc79"
            },
            "dist": {
                "type": "zip",
                "url": "https://api.github.com/repos/ramsey/moontoast-math/zipball/c2792a25df5cad4ff3d760dd37078fc5b6fccc79",
                "reference": "c2792a25df5cad4ff3d760dd37078fc5b6fccc79",
                "shasum": ""
            },
            "require": {
                "ext-bcmath": "*",
                "php": ">=5.3.3"
            },
            "require-dev": {
                "jakub-onderka/php-parallel-lint": "^0.9.0",
                "phpunit/phpunit": "^4.7|>=5.0 <5.4",
                "satooshi/php-coveralls": "^0.6.1",
                "squizlabs/php_codesniffer": "^2.3"
            },
            "type": "library",
            "autoload": {
                "psr-4": {
                    "Moontoast\\Math\\": "src/Moontoast/Math/"
                }
            },
            "notification-url": "https://packagist.org/downloads/",
            "license": [
                "Apache-2.0"
            ],
            "authors": [
                {
                    "name": "Ben Ramsey",
                    "email": "ben@benramsey.com",
                    "homepage": "https://benramsey.com"
                }
            ],
            "description": "A mathematics library, providing functionality for large numbers",
            "homepage": "https://github.com/ramsey/moontoast-math",
            "keywords": [
                "bcmath",
                "math"
            ],
            "time": "2017-02-16T16:54:46+00:00"
        },
        {
            "name": "mustache/mustache",
            "version": "v2.12.0",
            "source": {
                "type": "git",
                "url": "https://github.com/bobthecow/mustache.php.git",
                "reference": "fe8fe72e9d580591854de404cc59a1b83ca4d19e"
            },
            "dist": {
                "type": "zip",
                "url": "https://api.github.com/repos/bobthecow/mustache.php/zipball/fe8fe72e9d580591854de404cc59a1b83ca4d19e",
                "reference": "fe8fe72e9d580591854de404cc59a1b83ca4d19e",
                "shasum": ""
            },
            "require": {
                "php": ">=5.2.4"
            },
            "require-dev": {
                "friendsofphp/php-cs-fixer": "~1.11",
                "phpunit/phpunit": "~3.7|~4.0|~5.0"
            },
            "type": "library",
            "autoload": {
                "psr-0": {
                    "Mustache": "src/"
                }
            },
            "notification-url": "https://packagist.org/downloads/",
            "license": [
                "MIT"
            ],
            "authors": [
                {
                    "name": "Justin Hileman",
                    "email": "justin@justinhileman.info",
                    "homepage": "http://justinhileman.com"
                }
            ],
            "description": "A Mustache implementation in PHP.",
            "homepage": "https://github.com/bobthecow/mustache.php",
            "keywords": [
                "mustache",
                "templating"
            ],
            "time": "2017-07-11T12:54:05+00:00"
        },
        {
            "name": "myclabs/deep-copy",
            "version": "1.9.1",
            "source": {
                "type": "git",
                "url": "https://github.com/myclabs/DeepCopy.git",
                "reference": "e6828efaba2c9b79f4499dae1d66ef8bfa7b2b72"
            },
            "dist": {
                "type": "zip",
                "url": "https://api.github.com/repos/myclabs/DeepCopy/zipball/e6828efaba2c9b79f4499dae1d66ef8bfa7b2b72",
                "reference": "e6828efaba2c9b79f4499dae1d66ef8bfa7b2b72",
                "shasum": ""
            },
            "require": {
                "php": "^7.1"
            },
            "replace": {
                "myclabs/deep-copy": "self.version"
            },
            "require-dev": {
                "doctrine/collections": "^1.0",
                "doctrine/common": "^2.6",
                "phpunit/phpunit": "^7.1"
            },
            "type": "library",
            "autoload": {
                "psr-4": {
                    "DeepCopy\\": "src/DeepCopy/"
                },
                "files": [
                    "src/DeepCopy/deep_copy.php"
                ]
            },
            "notification-url": "https://packagist.org/downloads/",
            "license": [
                "MIT"
            ],
            "description": "Create deep copies (clones) of your objects",
            "keywords": [
                "clone",
                "copy",
                "duplicate",
                "object",
                "object graph"
            ],
            "time": "2019-04-07T13:18:21+00:00"
        },
        {
            "name": "pdepend/pdepend",
            "version": "2.5.2",
            "source": {
                "type": "git",
                "url": "https://github.com/pdepend/pdepend.git",
                "reference": "9daf26d0368d4a12bed1cacae1a9f3a6f0adf239"
            },
            "dist": {
                "type": "zip",
                "url": "https://api.github.com/repos/pdepend/pdepend/zipball/9daf26d0368d4a12bed1cacae1a9f3a6f0adf239",
                "reference": "9daf26d0368d4a12bed1cacae1a9f3a6f0adf239",
                "shasum": ""
            },
            "require": {
                "php": ">=5.3.7",
                "symfony/config": "^2.3.0|^3|^4",
                "symfony/dependency-injection": "^2.3.0|^3|^4",
                "symfony/filesystem": "^2.3.0|^3|^4"
            },
            "require-dev": {
                "phpunit/phpunit": "^4.8|^5.7",
                "squizlabs/php_codesniffer": "^2.0.0"
            },
            "bin": [
                "src/bin/pdepend"
            ],
            "type": "library",
            "autoload": {
                "psr-4": {
                    "PDepend\\": "src/main/php/PDepend"
                }
            },
            "notification-url": "https://packagist.org/downloads/",
            "license": [
                "BSD-3-Clause"
            ],
            "description": "Official version of pdepend to be handled with Composer",
            "time": "2017-12-13T13:21:38+00:00"
        },
        {
            "name": "phar-io/manifest",
            "version": "1.0.1",
            "source": {
                "type": "git",
                "url": "https://github.com/phar-io/manifest.git",
                "reference": "2df402786ab5368a0169091f61a7c1e0eb6852d0"
            },
            "dist": {
                "type": "zip",
                "url": "https://api.github.com/repos/phar-io/manifest/zipball/2df402786ab5368a0169091f61a7c1e0eb6852d0",
                "reference": "2df402786ab5368a0169091f61a7c1e0eb6852d0",
                "shasum": ""
            },
            "require": {
                "ext-dom": "*",
                "ext-phar": "*",
                "phar-io/version": "^1.0.1",
                "php": "^5.6 || ^7.0"
            },
            "type": "library",
            "extra": {
                "branch-alias": {
                    "dev-master": "1.0.x-dev"
                }
            },
            "autoload": {
                "classmap": [
                    "src/"
                ]
            },
            "notification-url": "https://packagist.org/downloads/",
            "license": [
                "BSD-3-Clause"
            ],
            "authors": [
                {
                    "name": "Arne Blankerts",
                    "email": "arne@blankerts.de",
                    "role": "Developer"
                },
                {
                    "name": "Sebastian Heuer",
                    "email": "sebastian@phpeople.de",
                    "role": "Developer"
                },
                {
                    "name": "Sebastian Bergmann",
                    "email": "sebastian@phpunit.de",
                    "role": "Developer"
                }
            ],
            "description": "Component for reading phar.io manifest information from a PHP Archive (PHAR)",
            "time": "2017-03-05T18:14:27+00:00"
        },
        {
            "name": "phar-io/version",
            "version": "1.0.1",
            "source": {
                "type": "git",
                "url": "https://github.com/phar-io/version.git",
                "reference": "a70c0ced4be299a63d32fa96d9281d03e94041df"
            },
            "dist": {
                "type": "zip",
                "url": "https://api.github.com/repos/phar-io/version/zipball/a70c0ced4be299a63d32fa96d9281d03e94041df",
                "reference": "a70c0ced4be299a63d32fa96d9281d03e94041df",
                "shasum": ""
            },
            "require": {
                "php": "^5.6 || ^7.0"
            },
            "type": "library",
            "autoload": {
                "classmap": [
                    "src/"
                ]
            },
            "notification-url": "https://packagist.org/downloads/",
            "license": [
                "BSD-3-Clause"
            ],
            "authors": [
                {
                    "name": "Arne Blankerts",
                    "email": "arne@blankerts.de",
                    "role": "Developer"
                },
                {
                    "name": "Sebastian Heuer",
                    "email": "sebastian@phpeople.de",
                    "role": "Developer"
                },
                {
                    "name": "Sebastian Bergmann",
                    "email": "sebastian@phpunit.de",
                    "role": "Developer"
                }
            ],
            "description": "Library for handling version information and constraints",
            "time": "2017-03-05T17:38:23+00:00"
        },
        {
            "name": "php-cs-fixer/diff",
            "version": "v1.3.0",
            "source": {
                "type": "git",
                "url": "https://github.com/PHP-CS-Fixer/diff.git",
                "reference": "78bb099e9c16361126c86ce82ec4405ebab8e756"
            },
            "dist": {
                "type": "zip",
                "url": "https://api.github.com/repos/PHP-CS-Fixer/diff/zipball/78bb099e9c16361126c86ce82ec4405ebab8e756",
                "reference": "78bb099e9c16361126c86ce82ec4405ebab8e756",
                "shasum": ""
            },
            "require": {
                "php": "^5.6 || ^7.0"
            },
            "require-dev": {
                "phpunit/phpunit": "^5.7.23 || ^6.4.3",
                "symfony/process": "^3.3"
            },
            "type": "library",
            "autoload": {
                "classmap": [
                    "src/"
                ]
            },
            "notification-url": "https://packagist.org/downloads/",
            "license": [
                "BSD-3-Clause"
            ],
            "authors": [
                {
                    "name": "Kore Nordmann",
                    "email": "mail@kore-nordmann.de"
                },
                {
                    "name": "Sebastian Bergmann",
                    "email": "sebastian@phpunit.de"
                },
                {
                    "name": "SpacePossum"
                }
            ],
            "description": "sebastian/diff v2 backport support for PHP5.6",
            "homepage": "https://github.com/PHP-CS-Fixer",
            "keywords": [
                "diff"
            ],
            "time": "2018-02-15T16:58:55+00:00"
        },
        {
            "name": "phpcollection/phpcollection",
            "version": "0.5.0",
            "source": {
                "type": "git",
                "url": "https://github.com/schmittjoh/php-collection.git",
                "reference": "f2bcff45c0da7c27991bbc1f90f47c4b7fb434a6"
            },
            "dist": {
                "type": "zip",
                "url": "https://api.github.com/repos/schmittjoh/php-collection/zipball/f2bcff45c0da7c27991bbc1f90f47c4b7fb434a6",
                "reference": "f2bcff45c0da7c27991bbc1f90f47c4b7fb434a6",
                "shasum": ""
            },
            "require": {
                "phpoption/phpoption": "1.*"
            },
            "type": "library",
            "extra": {
                "branch-alias": {
                    "dev-master": "0.4-dev"
                }
            },
            "autoload": {
                "psr-0": {
                    "PhpCollection": "src/"
                }
            },
            "notification-url": "https://packagist.org/downloads/",
            "license": [
                "Apache2"
            ],
            "authors": [
                {
                    "name": "Johannes M. Schmitt",
                    "email": "schmittjoh@gmail.com"
                }
            ],
            "description": "General-Purpose Collection Library for PHP",
            "keywords": [
                "collection",
                "list",
                "map",
                "sequence",
                "set"
            ],
            "time": "2015-05-17T12:39:23+00:00"
        },
        {
            "name": "phpdocumentor/reflection-common",
            "version": "1.0.1",
            "source": {
                "type": "git",
                "url": "https://github.com/phpDocumentor/ReflectionCommon.git",
                "reference": "21bdeb5f65d7ebf9f43b1b25d404f87deab5bfb6"
            },
            "dist": {
                "type": "zip",
                "url": "https://api.github.com/repos/phpDocumentor/ReflectionCommon/zipball/21bdeb5f65d7ebf9f43b1b25d404f87deab5bfb6",
                "reference": "21bdeb5f65d7ebf9f43b1b25d404f87deab5bfb6",
                "shasum": ""
            },
            "require": {
                "php": ">=5.5"
            },
            "require-dev": {
                "phpunit/phpunit": "^4.6"
            },
            "type": "library",
            "extra": {
                "branch-alias": {
                    "dev-master": "1.0.x-dev"
                }
            },
            "autoload": {
                "psr-4": {
                    "phpDocumentor\\Reflection\\": [
                        "src"
                    ]
                }
            },
            "notification-url": "https://packagist.org/downloads/",
            "license": [
                "MIT"
            ],
            "authors": [
                {
                    "name": "Jaap van Otterdijk",
                    "email": "opensource@ijaap.nl"
                }
            ],
            "description": "Common reflection classes used by phpdocumentor to reflect the code structure",
            "homepage": "http://www.phpdoc.org",
            "keywords": [
                "FQSEN",
                "phpDocumentor",
                "phpdoc",
                "reflection",
                "static analysis"
            ],
            "time": "2017-09-11T18:02:19+00:00"
        },
        {
            "name": "phpdocumentor/reflection-docblock",
            "version": "4.3.1",
            "source": {
                "type": "git",
                "url": "https://github.com/phpDocumentor/ReflectionDocBlock.git",
                "reference": "bdd9f737ebc2a01c06ea7ff4308ec6697db9b53c"
            },
            "dist": {
                "type": "zip",
                "url": "https://api.github.com/repos/phpDocumentor/ReflectionDocBlock/zipball/bdd9f737ebc2a01c06ea7ff4308ec6697db9b53c",
                "reference": "bdd9f737ebc2a01c06ea7ff4308ec6697db9b53c",
                "shasum": ""
            },
            "require": {
                "php": "^7.0",
                "phpdocumentor/reflection-common": "^1.0.0",
                "phpdocumentor/type-resolver": "^0.4.0",
                "webmozart/assert": "^1.0"
            },
            "require-dev": {
                "doctrine/instantiator": "~1.0.5",
                "mockery/mockery": "^1.0",
                "phpunit/phpunit": "^6.4"
            },
            "type": "library",
            "extra": {
                "branch-alias": {
                    "dev-master": "4.x-dev"
                }
            },
            "autoload": {
                "psr-4": {
                    "phpDocumentor\\Reflection\\": [
                        "src/"
                    ]
                }
            },
            "notification-url": "https://packagist.org/downloads/",
            "license": [
                "MIT"
            ],
            "authors": [
                {
                    "name": "Mike van Riel",
                    "email": "me@mikevanriel.com"
                }
            ],
            "description": "With this component, a library can provide support for annotations via DocBlocks or otherwise retrieve information that is embedded in a DocBlock.",
            "time": "2019-04-30T17:48:53+00:00"
        },
        {
            "name": "phpdocumentor/type-resolver",
            "version": "0.4.0",
            "source": {
                "type": "git",
                "url": "https://github.com/phpDocumentor/TypeResolver.git",
                "reference": "9c977708995954784726e25d0cd1dddf4e65b0f7"
            },
            "dist": {
                "type": "zip",
                "url": "https://api.github.com/repos/phpDocumentor/TypeResolver/zipball/9c977708995954784726e25d0cd1dddf4e65b0f7",
                "reference": "9c977708995954784726e25d0cd1dddf4e65b0f7",
                "shasum": ""
            },
            "require": {
                "php": "^5.5 || ^7.0",
                "phpdocumentor/reflection-common": "^1.0"
            },
            "require-dev": {
                "mockery/mockery": "^0.9.4",
                "phpunit/phpunit": "^5.2||^4.8.24"
            },
            "type": "library",
            "extra": {
                "branch-alias": {
                    "dev-master": "1.0.x-dev"
                }
            },
            "autoload": {
                "psr-4": {
                    "phpDocumentor\\Reflection\\": [
                        "src/"
                    ]
                }
            },
            "notification-url": "https://packagist.org/downloads/",
            "license": [
                "MIT"
            ],
            "authors": [
                {
                    "name": "Mike van Riel",
                    "email": "me@mikevanriel.com"
                }
            ],
            "time": "2017-07-14T14:27:02+00:00"
        },
        {
            "name": "phpmd/phpmd",
            "version": "2.7.0",
            "source": {
                "type": "git",
                "url": "https://github.com/phpmd/phpmd.git",
                "reference": "a05a999c644f4bc9a204846017db7bb7809fbe4c"
            },
            "dist": {
                "type": "zip",
                "url": "https://api.github.com/repos/phpmd/phpmd/zipball/a05a999c644f4bc9a204846017db7bb7809fbe4c",
                "reference": "a05a999c644f4bc9a204846017db7bb7809fbe4c",
                "shasum": ""
            },
            "require": {
                "ext-xml": "*",
                "pdepend/pdepend": "^2.5",
                "php": ">=5.3.9"
            },
            "require-dev": {
                "gregwar/rst": "^1.0",
                "mikey179/vfsstream": "^1.6.4",
                "phpunit/phpunit": "^4.8.36 || ^5.7.27",
                "squizlabs/php_codesniffer": "^2.0"
            },
            "bin": [
                "src/bin/phpmd"
            ],
            "type": "library",
            "autoload": {
                "psr-0": {
                    "PHPMD\\": "src/main/php"
                }
            },
            "notification-url": "https://packagist.org/downloads/",
            "license": [
                "BSD-3-Clause"
            ],
            "authors": [
                {
                    "name": "Manuel Pichler",
                    "role": "Project Founder",
                    "email": "github@manuel-pichler.de",
                    "homepage": "https://github.com/manuelpichler"
                },
                {
                    "name": "Marc Würth",
                    "role": "Project Maintainer",
                    "email": "ravage@bluewin.ch",
                    "homepage": "https://github.com/ravage84"
                },
                {
                    "name": "Other contributors",
                    "role": "Contributors",
                    "homepage": "https://github.com/phpmd/phpmd/graphs/contributors"
                }
            ],
            "description": "PHPMD is a spin-off project of PHP Depend and aims to be a PHP equivalent of the well known Java tool PMD.",
            "homepage": "https://phpmd.org/",
            "keywords": [
                "mess detection",
                "mess detector",
                "pdepend",
                "phpmd",
                "pmd"
            ],
            "time": "2019-07-30T21:13:32+00:00"
        },
        {
            "name": "phpoption/phpoption",
            "version": "1.5.0",
            "source": {
                "type": "git",
                "url": "https://github.com/schmittjoh/php-option.git",
                "reference": "94e644f7d2051a5f0fcf77d81605f152eecff0ed"
            },
            "dist": {
                "type": "zip",
                "url": "https://api.github.com/repos/schmittjoh/php-option/zipball/94e644f7d2051a5f0fcf77d81605f152eecff0ed",
                "reference": "94e644f7d2051a5f0fcf77d81605f152eecff0ed",
                "shasum": ""
            },
            "require": {
                "php": ">=5.3.0"
            },
            "require-dev": {
                "phpunit/phpunit": "4.7.*"
            },
            "type": "library",
            "extra": {
                "branch-alias": {
                    "dev-master": "1.3-dev"
                }
            },
            "autoload": {
                "psr-0": {
                    "PhpOption\\": "src/"
                }
            },
            "notification-url": "https://packagist.org/downloads/",
            "license": [
                "Apache2"
            ],
            "authors": [
                {
                    "name": "Johannes M. Schmitt",
                    "email": "schmittjoh@gmail.com"
                }
            ],
            "description": "Option Type for PHP",
            "keywords": [
                "language",
                "option",
                "php",
                "type"
            ],
            "time": "2015-07-25T16:39:46+00:00"
        },
        {
            "name": "phpspec/prophecy",
            "version": "1.8.1",
            "source": {
                "type": "git",
                "url": "https://github.com/phpspec/prophecy.git",
                "reference": "1927e75f4ed19131ec9bcc3b002e07fb1173ee76"
            },
            "dist": {
                "type": "zip",
                "url": "https://api.github.com/repos/phpspec/prophecy/zipball/1927e75f4ed19131ec9bcc3b002e07fb1173ee76",
                "reference": "1927e75f4ed19131ec9bcc3b002e07fb1173ee76",
                "shasum": ""
            },
            "require": {
                "doctrine/instantiator": "^1.0.2",
                "php": "^5.3|^7.0",
                "phpdocumentor/reflection-docblock": "^2.0|^3.0.2|^4.0",
                "sebastian/comparator": "^1.1|^2.0|^3.0",
                "sebastian/recursion-context": "^1.0|^2.0|^3.0"
            },
            "require-dev": {
                "phpspec/phpspec": "^2.5|^3.2",
                "phpunit/phpunit": "^4.8.35 || ^5.7 || ^6.5 || ^7.1"
            },
            "type": "library",
            "extra": {
                "branch-alias": {
                    "dev-master": "1.8.x-dev"
                }
            },
            "autoload": {
                "psr-4": {
                    "Prophecy\\": "src/Prophecy"
                }
            },
            "notification-url": "https://packagist.org/downloads/",
            "license": [
                "MIT"
            ],
            "authors": [
                {
                    "name": "Konstantin Kudryashov",
                    "email": "ever.zet@gmail.com",
                    "homepage": "http://everzet.com"
                },
                {
                    "name": "Marcello Duarte",
                    "email": "marcello.duarte@gmail.com"
                }
            ],
            "description": "Highly opinionated mocking framework for PHP 5.3+",
            "homepage": "https://github.com/phpspec/prophecy",
            "keywords": [
                "Double",
                "Dummy",
                "fake",
                "mock",
                "spy",
                "stub"
            ],
            "time": "2019-06-13T12:50:23+00:00"
        },
        {
            "name": "phpunit/php-code-coverage",
            "version": "5.3.2",
            "source": {
                "type": "git",
                "url": "https://github.com/sebastianbergmann/php-code-coverage.git",
                "reference": "c89677919c5dd6d3b3852f230a663118762218ac"
            },
            "dist": {
                "type": "zip",
                "url": "https://api.github.com/repos/sebastianbergmann/php-code-coverage/zipball/c89677919c5dd6d3b3852f230a663118762218ac",
                "reference": "c89677919c5dd6d3b3852f230a663118762218ac",
                "shasum": ""
            },
            "require": {
                "ext-dom": "*",
                "ext-xmlwriter": "*",
                "php": "^7.0",
                "phpunit/php-file-iterator": "^1.4.2",
                "phpunit/php-text-template": "^1.2.1",
                "phpunit/php-token-stream": "^2.0.1",
                "sebastian/code-unit-reverse-lookup": "^1.0.1",
                "sebastian/environment": "^3.0",
                "sebastian/version": "^2.0.1",
                "theseer/tokenizer": "^1.1"
            },
            "require-dev": {
                "phpunit/phpunit": "^6.0"
            },
            "suggest": {
                "ext-xdebug": "^2.5.5"
            },
            "type": "library",
            "extra": {
                "branch-alias": {
                    "dev-master": "5.3.x-dev"
                }
            },
            "autoload": {
                "classmap": [
                    "src/"
                ]
            },
            "notification-url": "https://packagist.org/downloads/",
            "license": [
                "BSD-3-Clause"
            ],
            "authors": [
                {
                    "name": "Sebastian Bergmann",
                    "email": "sebastian@phpunit.de",
                    "role": "lead"
                }
            ],
            "description": "Library that provides collection, processing, and rendering functionality for PHP code coverage information.",
            "homepage": "https://github.com/sebastianbergmann/php-code-coverage",
            "keywords": [
                "coverage",
                "testing",
                "xunit"
            ],
            "time": "2018-04-06T15:36:58+00:00"
        },
        {
            "name": "phpunit/php-file-iterator",
            "version": "1.4.5",
            "source": {
                "type": "git",
                "url": "https://github.com/sebastianbergmann/php-file-iterator.git",
                "reference": "730b01bc3e867237eaac355e06a36b85dd93a8b4"
            },
            "dist": {
                "type": "zip",
                "url": "https://api.github.com/repos/sebastianbergmann/php-file-iterator/zipball/730b01bc3e867237eaac355e06a36b85dd93a8b4",
                "reference": "730b01bc3e867237eaac355e06a36b85dd93a8b4",
                "shasum": ""
            },
            "require": {
                "php": ">=5.3.3"
            },
            "type": "library",
            "extra": {
                "branch-alias": {
                    "dev-master": "1.4.x-dev"
                }
            },
            "autoload": {
                "classmap": [
                    "src/"
                ]
            },
            "notification-url": "https://packagist.org/downloads/",
            "license": [
                "BSD-3-Clause"
            ],
            "authors": [
                {
                    "name": "Sebastian Bergmann",
                    "email": "sb@sebastian-bergmann.de",
                    "role": "lead"
                }
            ],
            "description": "FilterIterator implementation that filters files based on a list of suffixes.",
            "homepage": "https://github.com/sebastianbergmann/php-file-iterator/",
            "keywords": [
                "filesystem",
                "iterator"
            ],
            "time": "2017-11-27T13:52:08+00:00"
        },
        {
            "name": "phpunit/php-text-template",
            "version": "1.2.1",
            "source": {
                "type": "git",
                "url": "https://github.com/sebastianbergmann/php-text-template.git",
                "reference": "31f8b717e51d9a2afca6c9f046f5d69fc27c8686"
            },
            "dist": {
                "type": "zip",
                "url": "https://api.github.com/repos/sebastianbergmann/php-text-template/zipball/31f8b717e51d9a2afca6c9f046f5d69fc27c8686",
                "reference": "31f8b717e51d9a2afca6c9f046f5d69fc27c8686",
                "shasum": ""
            },
            "require": {
                "php": ">=5.3.3"
            },
            "type": "library",
            "autoload": {
                "classmap": [
                    "src/"
                ]
            },
            "notification-url": "https://packagist.org/downloads/",
            "license": [
                "BSD-3-Clause"
            ],
            "authors": [
                {
                    "name": "Sebastian Bergmann",
                    "email": "sebastian@phpunit.de",
                    "role": "lead"
                }
            ],
            "description": "Simple template engine.",
            "homepage": "https://github.com/sebastianbergmann/php-text-template/",
            "keywords": [
                "template"
            ],
            "time": "2015-06-21T13:50:34+00:00"
        },
        {
            "name": "phpunit/php-timer",
            "version": "1.0.9",
            "source": {
                "type": "git",
                "url": "https://github.com/sebastianbergmann/php-timer.git",
                "reference": "3dcf38ca72b158baf0bc245e9184d3fdffa9c46f"
            },
            "dist": {
                "type": "zip",
                "url": "https://api.github.com/repos/sebastianbergmann/php-timer/zipball/3dcf38ca72b158baf0bc245e9184d3fdffa9c46f",
                "reference": "3dcf38ca72b158baf0bc245e9184d3fdffa9c46f",
                "shasum": ""
            },
            "require": {
                "php": "^5.3.3 || ^7.0"
            },
            "require-dev": {
                "phpunit/phpunit": "^4.8.35 || ^5.7 || ^6.0"
            },
            "type": "library",
            "extra": {
                "branch-alias": {
                    "dev-master": "1.0-dev"
                }
            },
            "autoload": {
                "classmap": [
                    "src/"
                ]
            },
            "notification-url": "https://packagist.org/downloads/",
            "license": [
                "BSD-3-Clause"
            ],
            "authors": [
                {
                    "name": "Sebastian Bergmann",
                    "email": "sb@sebastian-bergmann.de",
                    "role": "lead"
                }
            ],
            "description": "Utility class for timing",
            "homepage": "https://github.com/sebastianbergmann/php-timer/",
            "keywords": [
                "timer"
            ],
            "time": "2017-02-26T11:10:40+00:00"
        },
        {
            "name": "phpunit/php-token-stream",
            "version": "2.0.2",
            "source": {
                "type": "git",
                "url": "https://github.com/sebastianbergmann/php-token-stream.git",
                "reference": "791198a2c6254db10131eecfe8c06670700904db"
            },
            "dist": {
                "type": "zip",
                "url": "https://api.github.com/repos/sebastianbergmann/php-token-stream/zipball/791198a2c6254db10131eecfe8c06670700904db",
                "reference": "791198a2c6254db10131eecfe8c06670700904db",
                "shasum": ""
            },
            "require": {
                "ext-tokenizer": "*",
                "php": "^7.0"
            },
            "require-dev": {
                "phpunit/phpunit": "^6.2.4"
            },
            "type": "library",
            "extra": {
                "branch-alias": {
                    "dev-master": "2.0-dev"
                }
            },
            "autoload": {
                "classmap": [
                    "src/"
                ]
            },
            "notification-url": "https://packagist.org/downloads/",
            "license": [
                "BSD-3-Clause"
            ],
            "authors": [
                {
                    "name": "Sebastian Bergmann",
                    "email": "sebastian@phpunit.de"
                }
            ],
            "description": "Wrapper around PHP's tokenizer extension.",
            "homepage": "https://github.com/sebastianbergmann/php-token-stream/",
            "keywords": [
                "tokenizer"
            ],
            "time": "2017-11-27T05:48:46+00:00"
        },
        {
            "name": "phpunit/phpunit",
            "version": "6.5.14",
            "source": {
                "type": "git",
                "url": "https://github.com/sebastianbergmann/phpunit.git",
                "reference": "bac23fe7ff13dbdb461481f706f0e9fe746334b7"
            },
            "dist": {
                "type": "zip",
                "url": "https://api.github.com/repos/sebastianbergmann/phpunit/zipball/bac23fe7ff13dbdb461481f706f0e9fe746334b7",
                "reference": "bac23fe7ff13dbdb461481f706f0e9fe746334b7",
                "shasum": ""
            },
            "require": {
                "ext-dom": "*",
                "ext-json": "*",
                "ext-libxml": "*",
                "ext-mbstring": "*",
                "ext-xml": "*",
                "myclabs/deep-copy": "^1.6.1",
                "phar-io/manifest": "^1.0.1",
                "phar-io/version": "^1.0",
                "php": "^7.0",
                "phpspec/prophecy": "^1.7",
                "phpunit/php-code-coverage": "^5.3",
                "phpunit/php-file-iterator": "^1.4.3",
                "phpunit/php-text-template": "^1.2.1",
                "phpunit/php-timer": "^1.0.9",
                "phpunit/phpunit-mock-objects": "^5.0.9",
                "sebastian/comparator": "^2.1",
                "sebastian/diff": "^2.0",
                "sebastian/environment": "^3.1",
                "sebastian/exporter": "^3.1",
                "sebastian/global-state": "^2.0",
                "sebastian/object-enumerator": "^3.0.3",
                "sebastian/resource-operations": "^1.0",
                "sebastian/version": "^2.0.1"
            },
            "conflict": {
                "phpdocumentor/reflection-docblock": "3.0.2",
                "phpunit/dbunit": "<3.0"
            },
            "require-dev": {
                "ext-pdo": "*"
            },
            "suggest": {
                "ext-xdebug": "*",
                "phpunit/php-invoker": "^1.1"
            },
            "bin": [
                "phpunit"
            ],
            "type": "library",
            "extra": {
                "branch-alias": {
                    "dev-master": "6.5.x-dev"
                }
            },
            "autoload": {
                "classmap": [
                    "src/"
                ]
            },
            "notification-url": "https://packagist.org/downloads/",
            "license": [
                "BSD-3-Clause"
            ],
            "authors": [
                {
                    "name": "Sebastian Bergmann",
                    "email": "sebastian@phpunit.de",
                    "role": "lead"
                }
            ],
            "description": "The PHP Unit Testing framework.",
            "homepage": "https://phpunit.de/",
            "keywords": [
                "phpunit",
                "testing",
                "xunit"
            ],
            "time": "2019-02-01T05:22:47+00:00"
        },
        {
            "name": "phpunit/phpunit-mock-objects",
            "version": "5.0.10",
            "source": {
                "type": "git",
                "url": "https://github.com/sebastianbergmann/phpunit-mock-objects.git",
                "reference": "cd1cf05c553ecfec36b170070573e540b67d3f1f"
            },
            "dist": {
                "type": "zip",
                "url": "https://api.github.com/repos/sebastianbergmann/phpunit-mock-objects/zipball/cd1cf05c553ecfec36b170070573e540b67d3f1f",
                "reference": "cd1cf05c553ecfec36b170070573e540b67d3f1f",
                "shasum": ""
            },
            "require": {
                "doctrine/instantiator": "^1.0.5",
                "php": "^7.0",
                "phpunit/php-text-template": "^1.2.1",
                "sebastian/exporter": "^3.1"
            },
            "conflict": {
                "phpunit/phpunit": "<6.0"
            },
            "require-dev": {
                "phpunit/phpunit": "^6.5.11"
            },
            "suggest": {
                "ext-soap": "*"
            },
            "type": "library",
            "extra": {
                "branch-alias": {
                    "dev-master": "5.0.x-dev"
                }
            },
            "autoload": {
                "classmap": [
                    "src/"
                ]
            },
            "notification-url": "https://packagist.org/downloads/",
            "license": [
                "BSD-3-Clause"
            ],
            "authors": [
                {
                    "name": "Sebastian Bergmann",
                    "email": "sebastian@phpunit.de",
                    "role": "lead"
                }
            ],
            "description": "Mock Object library for PHPUnit",
            "homepage": "https://github.com/sebastianbergmann/phpunit-mock-objects/",
            "keywords": [
                "mock",
                "xunit"
            ],
            "abandoned": true,
            "time": "2018-08-09T05:50:03+00:00"
        },
        {
            "name": "sebastian/code-unit-reverse-lookup",
            "version": "1.0.1",
            "source": {
                "type": "git",
                "url": "https://github.com/sebastianbergmann/code-unit-reverse-lookup.git",
                "reference": "4419fcdb5eabb9caa61a27c7a1db532a6b55dd18"
            },
            "dist": {
                "type": "zip",
                "url": "https://api.github.com/repos/sebastianbergmann/code-unit-reverse-lookup/zipball/4419fcdb5eabb9caa61a27c7a1db532a6b55dd18",
                "reference": "4419fcdb5eabb9caa61a27c7a1db532a6b55dd18",
                "shasum": ""
            },
            "require": {
                "php": "^5.6 || ^7.0"
            },
            "require-dev": {
                "phpunit/phpunit": "^5.7 || ^6.0"
            },
            "type": "library",
            "extra": {
                "branch-alias": {
                    "dev-master": "1.0.x-dev"
                }
            },
            "autoload": {
                "classmap": [
                    "src/"
                ]
            },
            "notification-url": "https://packagist.org/downloads/",
            "license": [
                "BSD-3-Clause"
            ],
            "authors": [
                {
                    "name": "Sebastian Bergmann",
                    "email": "sebastian@phpunit.de"
                }
            ],
            "description": "Looks up which function or method a line of code belongs to",
            "homepage": "https://github.com/sebastianbergmann/code-unit-reverse-lookup/",
            "time": "2017-03-04T06:30:41+00:00"
        },
        {
            "name": "sebastian/comparator",
            "version": "2.1.3",
            "source": {
                "type": "git",
                "url": "https://github.com/sebastianbergmann/comparator.git",
                "reference": "34369daee48eafb2651bea869b4b15d75ccc35f9"
            },
            "dist": {
                "type": "zip",
                "url": "https://api.github.com/repos/sebastianbergmann/comparator/zipball/34369daee48eafb2651bea869b4b15d75ccc35f9",
                "reference": "34369daee48eafb2651bea869b4b15d75ccc35f9",
                "shasum": ""
            },
            "require": {
                "php": "^7.0",
                "sebastian/diff": "^2.0 || ^3.0",
                "sebastian/exporter": "^3.1"
            },
            "require-dev": {
                "phpunit/phpunit": "^6.4"
            },
            "type": "library",
            "extra": {
                "branch-alias": {
                    "dev-master": "2.1.x-dev"
                }
            },
            "autoload": {
                "classmap": [
                    "src/"
                ]
            },
            "notification-url": "https://packagist.org/downloads/",
            "license": [
                "BSD-3-Clause"
            ],
            "authors": [
                {
                    "name": "Jeff Welch",
                    "email": "whatthejeff@gmail.com"
                },
                {
                    "name": "Volker Dusch",
                    "email": "github@wallbash.com"
                },
                {
                    "name": "Bernhard Schussek",
                    "email": "bschussek@2bepublished.at"
                },
                {
                    "name": "Sebastian Bergmann",
                    "email": "sebastian@phpunit.de"
                }
            ],
            "description": "Provides the functionality to compare PHP values for equality",
            "homepage": "https://github.com/sebastianbergmann/comparator",
            "keywords": [
                "comparator",
                "compare",
                "equality"
            ],
            "time": "2018-02-01T13:46:46+00:00"
        },
        {
            "name": "sebastian/diff",
            "version": "2.0.1",
            "source": {
                "type": "git",
                "url": "https://github.com/sebastianbergmann/diff.git",
                "reference": "347c1d8b49c5c3ee30c7040ea6fc446790e6bddd"
            },
            "dist": {
                "type": "zip",
                "url": "https://api.github.com/repos/sebastianbergmann/diff/zipball/347c1d8b49c5c3ee30c7040ea6fc446790e6bddd",
                "reference": "347c1d8b49c5c3ee30c7040ea6fc446790e6bddd",
                "shasum": ""
            },
            "require": {
                "php": "^7.0"
            },
            "require-dev": {
                "phpunit/phpunit": "^6.2"
            },
            "type": "library",
            "extra": {
                "branch-alias": {
                    "dev-master": "2.0-dev"
                }
            },
            "autoload": {
                "classmap": [
                    "src/"
                ]
            },
            "notification-url": "https://packagist.org/downloads/",
            "license": [
                "BSD-3-Clause"
            ],
            "authors": [
                {
                    "name": "Kore Nordmann",
                    "email": "mail@kore-nordmann.de"
                },
                {
                    "name": "Sebastian Bergmann",
                    "email": "sebastian@phpunit.de"
                }
            ],
            "description": "Diff implementation",
            "homepage": "https://github.com/sebastianbergmann/diff",
            "keywords": [
                "diff"
            ],
            "time": "2017-08-03T08:09:46+00:00"
        },
        {
            "name": "sebastian/environment",
            "version": "3.1.0",
            "source": {
                "type": "git",
                "url": "https://github.com/sebastianbergmann/environment.git",
                "reference": "cd0871b3975fb7fc44d11314fd1ee20925fce4f5"
            },
            "dist": {
                "type": "zip",
                "url": "https://api.github.com/repos/sebastianbergmann/environment/zipball/cd0871b3975fb7fc44d11314fd1ee20925fce4f5",
                "reference": "cd0871b3975fb7fc44d11314fd1ee20925fce4f5",
                "shasum": ""
            },
            "require": {
                "php": "^7.0"
            },
            "require-dev": {
                "phpunit/phpunit": "^6.1"
            },
            "type": "library",
            "extra": {
                "branch-alias": {
                    "dev-master": "3.1.x-dev"
                }
            },
            "autoload": {
                "classmap": [
                    "src/"
                ]
            },
            "notification-url": "https://packagist.org/downloads/",
            "license": [
                "BSD-3-Clause"
            ],
            "authors": [
                {
                    "name": "Sebastian Bergmann",
                    "email": "sebastian@phpunit.de"
                }
            ],
            "description": "Provides functionality to handle HHVM/PHP environments",
            "homepage": "http://www.github.com/sebastianbergmann/environment",
            "keywords": [
                "Xdebug",
                "environment",
                "hhvm"
            ],
            "time": "2017-07-01T08:51:00+00:00"
        },
        {
            "name": "sebastian/exporter",
            "version": "3.1.0",
            "source": {
                "type": "git",
                "url": "https://github.com/sebastianbergmann/exporter.git",
                "reference": "234199f4528de6d12aaa58b612e98f7d36adb937"
            },
            "dist": {
                "type": "zip",
                "url": "https://api.github.com/repos/sebastianbergmann/exporter/zipball/234199f4528de6d12aaa58b612e98f7d36adb937",
                "reference": "234199f4528de6d12aaa58b612e98f7d36adb937",
                "shasum": ""
            },
            "require": {
                "php": "^7.0",
                "sebastian/recursion-context": "^3.0"
            },
            "require-dev": {
                "ext-mbstring": "*",
                "phpunit/phpunit": "^6.0"
            },
            "type": "library",
            "extra": {
                "branch-alias": {
                    "dev-master": "3.1.x-dev"
                }
            },
            "autoload": {
                "classmap": [
                    "src/"
                ]
            },
            "notification-url": "https://packagist.org/downloads/",
            "license": [
                "BSD-3-Clause"
            ],
            "authors": [
                {
                    "name": "Jeff Welch",
                    "email": "whatthejeff@gmail.com"
                },
                {
                    "name": "Volker Dusch",
                    "email": "github@wallbash.com"
                },
                {
                    "name": "Bernhard Schussek",
                    "email": "bschussek@2bepublished.at"
                },
                {
                    "name": "Sebastian Bergmann",
                    "email": "sebastian@phpunit.de"
                },
                {
                    "name": "Adam Harvey",
                    "email": "aharvey@php.net"
                }
            ],
            "description": "Provides the functionality to export PHP variables for visualization",
            "homepage": "http://www.github.com/sebastianbergmann/exporter",
            "keywords": [
                "export",
                "exporter"
            ],
            "time": "2017-04-03T13:19:02+00:00"
        },
        {
            "name": "sebastian/finder-facade",
            "version": "1.2.2",
            "source": {
                "type": "git",
                "url": "https://github.com/sebastianbergmann/finder-facade.git",
                "reference": "4a3174709c2dc565fe5fb26fcf827f6a1fc7b09f"
            },
            "dist": {
                "type": "zip",
                "url": "https://api.github.com/repos/sebastianbergmann/finder-facade/zipball/4a3174709c2dc565fe5fb26fcf827f6a1fc7b09f",
                "reference": "4a3174709c2dc565fe5fb26fcf827f6a1fc7b09f",
                "shasum": ""
            },
            "require": {
                "symfony/finder": "~2.3|~3.0|~4.0",
                "theseer/fdomdocument": "~1.3"
            },
            "type": "library",
            "autoload": {
                "classmap": [
                    "src/"
                ]
            },
            "notification-url": "https://packagist.org/downloads/",
            "license": [
                "BSD-3-Clause"
            ],
            "authors": [
                {
                    "name": "Sebastian Bergmann",
                    "email": "sebastian@phpunit.de",
                    "role": "lead"
                }
            ],
            "description": "FinderFacade is a convenience wrapper for Symfony's Finder component.",
            "homepage": "https://github.com/sebastianbergmann/finder-facade",
            "time": "2017-11-18T17:31:49+00:00"
        },
        {
            "name": "sebastian/global-state",
            "version": "2.0.0",
            "source": {
                "type": "git",
                "url": "https://github.com/sebastianbergmann/global-state.git",
                "reference": "e8ba02eed7bbbb9e59e43dedd3dddeff4a56b0c4"
            },
            "dist": {
                "type": "zip",
                "url": "https://api.github.com/repos/sebastianbergmann/global-state/zipball/e8ba02eed7bbbb9e59e43dedd3dddeff4a56b0c4",
                "reference": "e8ba02eed7bbbb9e59e43dedd3dddeff4a56b0c4",
                "shasum": ""
            },
            "require": {
                "php": "^7.0"
            },
            "require-dev": {
                "phpunit/phpunit": "^6.0"
            },
            "suggest": {
                "ext-uopz": "*"
            },
            "type": "library",
            "extra": {
                "branch-alias": {
                    "dev-master": "2.0-dev"
                }
            },
            "autoload": {
                "classmap": [
                    "src/"
                ]
            },
            "notification-url": "https://packagist.org/downloads/",
            "license": [
                "BSD-3-Clause"
            ],
            "authors": [
                {
                    "name": "Sebastian Bergmann",
                    "email": "sebastian@phpunit.de"
                }
            ],
            "description": "Snapshotting of global state",
            "homepage": "http://www.github.com/sebastianbergmann/global-state",
            "keywords": [
                "global state"
            ],
            "time": "2017-04-27T15:39:26+00:00"
        },
        {
            "name": "sebastian/object-enumerator",
            "version": "3.0.3",
            "source": {
                "type": "git",
                "url": "https://github.com/sebastianbergmann/object-enumerator.git",
                "reference": "7cfd9e65d11ffb5af41198476395774d4c8a84c5"
            },
            "dist": {
                "type": "zip",
                "url": "https://api.github.com/repos/sebastianbergmann/object-enumerator/zipball/7cfd9e65d11ffb5af41198476395774d4c8a84c5",
                "reference": "7cfd9e65d11ffb5af41198476395774d4c8a84c5",
                "shasum": ""
            },
            "require": {
                "php": "^7.0",
                "sebastian/object-reflector": "^1.1.1",
                "sebastian/recursion-context": "^3.0"
            },
            "require-dev": {
                "phpunit/phpunit": "^6.0"
            },
            "type": "library",
            "extra": {
                "branch-alias": {
                    "dev-master": "3.0.x-dev"
                }
            },
            "autoload": {
                "classmap": [
                    "src/"
                ]
            },
            "notification-url": "https://packagist.org/downloads/",
            "license": [
                "BSD-3-Clause"
            ],
            "authors": [
                {
                    "name": "Sebastian Bergmann",
                    "email": "sebastian@phpunit.de"
                }
            ],
            "description": "Traverses array structures and object graphs to enumerate all referenced objects",
            "homepage": "https://github.com/sebastianbergmann/object-enumerator/",
            "time": "2017-08-03T12:35:26+00:00"
        },
        {
            "name": "sebastian/object-reflector",
            "version": "1.1.1",
            "source": {
                "type": "git",
                "url": "https://github.com/sebastianbergmann/object-reflector.git",
                "reference": "773f97c67f28de00d397be301821b06708fca0be"
            },
            "dist": {
                "type": "zip",
                "url": "https://api.github.com/repos/sebastianbergmann/object-reflector/zipball/773f97c67f28de00d397be301821b06708fca0be",
                "reference": "773f97c67f28de00d397be301821b06708fca0be",
                "shasum": ""
            },
            "require": {
                "php": "^7.0"
            },
            "require-dev": {
                "phpunit/phpunit": "^6.0"
            },
            "type": "library",
            "extra": {
                "branch-alias": {
                    "dev-master": "1.1-dev"
                }
            },
            "autoload": {
                "classmap": [
                    "src/"
                ]
            },
            "notification-url": "https://packagist.org/downloads/",
            "license": [
                "BSD-3-Clause"
            ],
            "authors": [
                {
                    "name": "Sebastian Bergmann",
                    "email": "sebastian@phpunit.de"
                }
            ],
            "description": "Allows reflection of object attributes, including inherited and non-public ones",
            "homepage": "https://github.com/sebastianbergmann/object-reflector/",
            "time": "2017-03-29T09:07:27+00:00"
        },
        {
            "name": "sebastian/phpcpd",
            "version": "3.0.1",
            "source": {
                "type": "git",
                "url": "https://github.com/sebastianbergmann/phpcpd.git",
                "reference": "dfed51c1288790fc957c9433e2f49ab152e8a564"
            },
            "dist": {
                "type": "zip",
                "url": "https://api.github.com/repos/sebastianbergmann/phpcpd/zipball/dfed51c1288790fc957c9433e2f49ab152e8a564",
                "reference": "dfed51c1288790fc957c9433e2f49ab152e8a564",
                "shasum": ""
            },
            "require": {
                "php": "^5.6|^7.0",
                "phpunit/php-timer": "^1.0.6",
                "sebastian/finder-facade": "^1.1",
                "sebastian/version": "^1.0|^2.0",
                "symfony/console": "^2.7|^3.0|^4.0"
            },
            "bin": [
                "phpcpd"
            ],
            "type": "library",
            "extra": {
                "branch-alias": {
                    "dev-master": "3.0-dev"
                }
            },
            "autoload": {
                "classmap": [
                    "src/"
                ]
            },
            "notification-url": "https://packagist.org/downloads/",
            "license": [
                "BSD-3-Clause"
            ],
            "authors": [
                {
                    "name": "Sebastian Bergmann",
                    "email": "sebastian@phpunit.de",
                    "role": "lead"
                }
            ],
            "description": "Copy/Paste Detector (CPD) for PHP code.",
            "homepage": "https://github.com/sebastianbergmann/phpcpd",
            "time": "2017-11-16T08:49:28+00:00"
        },
        {
            "name": "sebastian/recursion-context",
            "version": "3.0.0",
            "source": {
                "type": "git",
                "url": "https://github.com/sebastianbergmann/recursion-context.git",
                "reference": "5b0cd723502bac3b006cbf3dbf7a1e3fcefe4fa8"
            },
            "dist": {
                "type": "zip",
                "url": "https://api.github.com/repos/sebastianbergmann/recursion-context/zipball/5b0cd723502bac3b006cbf3dbf7a1e3fcefe4fa8",
                "reference": "5b0cd723502bac3b006cbf3dbf7a1e3fcefe4fa8",
                "shasum": ""
            },
            "require": {
                "php": "^7.0"
            },
            "require-dev": {
                "phpunit/phpunit": "^6.0"
            },
            "type": "library",
            "extra": {
                "branch-alias": {
                    "dev-master": "3.0.x-dev"
                }
            },
            "autoload": {
                "classmap": [
                    "src/"
                ]
            },
            "notification-url": "https://packagist.org/downloads/",
            "license": [
                "BSD-3-Clause"
            ],
            "authors": [
                {
                    "name": "Jeff Welch",
                    "email": "whatthejeff@gmail.com"
                },
                {
                    "name": "Sebastian Bergmann",
                    "email": "sebastian@phpunit.de"
                },
                {
                    "name": "Adam Harvey",
                    "email": "aharvey@php.net"
                }
            ],
            "description": "Provides functionality to recursively process PHP variables",
            "homepage": "http://www.github.com/sebastianbergmann/recursion-context",
            "time": "2017-03-03T06:23:57+00:00"
        },
        {
            "name": "sebastian/resource-operations",
            "version": "1.0.0",
            "source": {
                "type": "git",
                "url": "https://github.com/sebastianbergmann/resource-operations.git",
                "reference": "ce990bb21759f94aeafd30209e8cfcdfa8bc3f52"
            },
            "dist": {
                "type": "zip",
                "url": "https://api.github.com/repos/sebastianbergmann/resource-operations/zipball/ce990bb21759f94aeafd30209e8cfcdfa8bc3f52",
                "reference": "ce990bb21759f94aeafd30209e8cfcdfa8bc3f52",
                "shasum": ""
            },
            "require": {
                "php": ">=5.6.0"
            },
            "type": "library",
            "extra": {
                "branch-alias": {
                    "dev-master": "1.0.x-dev"
                }
            },
            "autoload": {
                "classmap": [
                    "src/"
                ]
            },
            "notification-url": "https://packagist.org/downloads/",
            "license": [
                "BSD-3-Clause"
            ],
            "authors": [
                {
                    "name": "Sebastian Bergmann",
                    "email": "sebastian@phpunit.de"
                }
            ],
            "description": "Provides a list of PHP built-in functions that operate on resources",
            "homepage": "https://www.github.com/sebastianbergmann/resource-operations",
            "time": "2015-07-28T20:34:47+00:00"
        },
        {
            "name": "sebastian/version",
            "version": "2.0.1",
            "source": {
                "type": "git",
                "url": "https://github.com/sebastianbergmann/version.git",
                "reference": "99732be0ddb3361e16ad77b68ba41efc8e979019"
            },
            "dist": {
                "type": "zip",
                "url": "https://api.github.com/repos/sebastianbergmann/version/zipball/99732be0ddb3361e16ad77b68ba41efc8e979019",
                "reference": "99732be0ddb3361e16ad77b68ba41efc8e979019",
                "shasum": ""
            },
            "require": {
                "php": ">=5.6"
            },
            "type": "library",
            "extra": {
                "branch-alias": {
                    "dev-master": "2.0.x-dev"
                }
            },
            "autoload": {
                "classmap": [
                    "src/"
                ]
            },
            "notification-url": "https://packagist.org/downloads/",
            "license": [
                "BSD-3-Clause"
            ],
            "authors": [
                {
                    "name": "Sebastian Bergmann",
                    "email": "sebastian@phpunit.de",
                    "role": "lead"
                }
            ],
            "description": "Library that helps with managing the version number of Git-hosted PHP projects",
            "homepage": "https://github.com/sebastianbergmann/version",
            "time": "2016-10-03T07:35:21+00:00"
        },
        {
            "name": "squizlabs/php_codesniffer",
            "version": "3.4.2",
            "source": {
                "type": "git",
                "url": "https://github.com/squizlabs/PHP_CodeSniffer.git",
                "reference": "b8a7362af1cc1aadb5bd36c3defc4dda2cf5f0a8"
            },
            "dist": {
                "type": "zip",
                "url": "https://api.github.com/repos/squizlabs/PHP_CodeSniffer/zipball/b8a7362af1cc1aadb5bd36c3defc4dda2cf5f0a8",
                "reference": "b8a7362af1cc1aadb5bd36c3defc4dda2cf5f0a8",
                "shasum": ""
            },
            "require": {
                "ext-simplexml": "*",
                "ext-tokenizer": "*",
                "ext-xmlwriter": "*",
                "php": ">=5.4.0"
            },
            "require-dev": {
                "phpunit/phpunit": "^4.0 || ^5.0 || ^6.0 || ^7.0"
            },
            "bin": [
                "bin/phpcs",
                "bin/phpcbf"
            ],
            "type": "library",
            "extra": {
                "branch-alias": {
                    "dev-master": "3.x-dev"
                }
            },
            "notification-url": "https://packagist.org/downloads/",
            "license": [
                "BSD-3-Clause"
            ],
            "authors": [
                {
                    "name": "Greg Sherwood",
                    "role": "lead"
                }
            ],
            "description": "PHP_CodeSniffer tokenizes PHP, JavaScript and CSS files and detects violations of a defined set of coding standards.",
            "homepage": "https://github.com/squizlabs/PHP_CodeSniffer",
            "keywords": [
                "phpcs",
                "standards"
            ],
            "time": "2019-04-10T23:49:02+00:00"
        },
        {
            "name": "symfony/browser-kit",
            "version": "v4.3.3",
            "source": {
                "type": "git",
                "url": "https://github.com/symfony/browser-kit.git",
                "reference": "a29dd02a1f3f81b9a15c7730cc3226718ddb55ca"
            },
            "dist": {
                "type": "zip",
                "url": "https://api.github.com/repos/symfony/browser-kit/zipball/a29dd02a1f3f81b9a15c7730cc3226718ddb55ca",
                "reference": "a29dd02a1f3f81b9a15c7730cc3226718ddb55ca",
                "shasum": ""
            },
            "require": {
                "php": "^7.1.3",
                "symfony/dom-crawler": "~3.4|~4.0"
            },
            "require-dev": {
                "symfony/css-selector": "~3.4|~4.0",
                "symfony/http-client": "^4.3",
                "symfony/mime": "^4.3",
                "symfony/process": "~3.4|~4.0"
            },
            "suggest": {
                "symfony/process": ""
            },
            "type": "library",
            "extra": {
                "branch-alias": {
                    "dev-master": "4.3-dev"
                }
            },
            "autoload": {
                "psr-4": {
                    "Symfony\\Component\\BrowserKit\\": ""
                },
                "exclude-from-classmap": [
                    "/Tests/"
                ]
            },
            "notification-url": "https://packagist.org/downloads/",
            "license": [
                "MIT"
            ],
            "authors": [
                {
                    "name": "Fabien Potencier",
                    "email": "fabien@symfony.com"
                },
                {
                    "name": "Symfony Community",
                    "homepage": "https://symfony.com/contributors"
                }
            ],
            "description": "Symfony BrowserKit Component",
            "homepage": "https://symfony.com",
            "time": "2019-06-11T15:41:59+00:00"
        },
        {
            "name": "symfony/config",
            "version": "v4.3.3",
            "source": {
                "type": "git",
                "url": "https://github.com/symfony/config.git",
                "reference": "a17a2aea43950ce83a0603ed301bac362eb86870"
            },
            "dist": {
                "type": "zip",
                "url": "https://api.github.com/repos/symfony/config/zipball/a17a2aea43950ce83a0603ed301bac362eb86870",
                "reference": "a17a2aea43950ce83a0603ed301bac362eb86870",
                "shasum": ""
            },
            "require": {
                "php": "^7.1.3",
                "symfony/filesystem": "~3.4|~4.0",
                "symfony/polyfill-ctype": "~1.8"
            },
            "conflict": {
                "symfony/finder": "<3.4"
            },
            "require-dev": {
                "symfony/dependency-injection": "~3.4|~4.0",
                "symfony/event-dispatcher": "~3.4|~4.0",
                "symfony/finder": "~3.4|~4.0",
                "symfony/messenger": "~4.1",
                "symfony/yaml": "~3.4|~4.0"
            },
            "suggest": {
                "symfony/yaml": "To use the yaml reference dumper"
            },
            "type": "library",
            "extra": {
                "branch-alias": {
                    "dev-master": "4.3-dev"
                }
            },
            "autoload": {
                "psr-4": {
                    "Symfony\\Component\\Config\\": ""
                },
                "exclude-from-classmap": [
                    "/Tests/"
                ]
            },
            "notification-url": "https://packagist.org/downloads/",
            "license": [
                "MIT"
            ],
            "authors": [
                {
                    "name": "Fabien Potencier",
                    "email": "fabien@symfony.com"
                },
                {
                    "name": "Symfony Community",
                    "homepage": "https://symfony.com/contributors"
                }
            ],
            "description": "Symfony Config Component",
            "homepage": "https://symfony.com",
            "time": "2019-07-18T10:34:59+00:00"
        },
        {
            "name": "symfony/dependency-injection",
            "version": "v4.3.3",
            "source": {
                "type": "git",
                "url": "https://github.com/symfony/dependency-injection.git",
                "reference": "9ad1b83d474ae17156f6914cb81ffe77aeac3a9b"
            },
            "dist": {
                "type": "zip",
                "url": "https://api.github.com/repos/symfony/dependency-injection/zipball/9ad1b83d474ae17156f6914cb81ffe77aeac3a9b",
                "reference": "9ad1b83d474ae17156f6914cb81ffe77aeac3a9b",
                "shasum": ""
            },
            "require": {
                "php": "^7.1.3",
                "psr/container": "^1.0",
                "symfony/service-contracts": "^1.1.2"
            },
            "conflict": {
                "symfony/config": "<4.3",
                "symfony/finder": "<3.4",
                "symfony/proxy-manager-bridge": "<3.4",
                "symfony/yaml": "<3.4"
            },
            "provide": {
                "psr/container-implementation": "1.0",
                "symfony/service-implementation": "1.0"
            },
            "require-dev": {
                "symfony/config": "^4.3",
                "symfony/expression-language": "~3.4|~4.0",
                "symfony/yaml": "~3.4|~4.0"
            },
            "suggest": {
                "symfony/config": "",
                "symfony/expression-language": "For using expressions in service container configuration",
                "symfony/finder": "For using double-star glob patterns or when GLOB_BRACE portability is required",
                "symfony/proxy-manager-bridge": "Generate service proxies to lazy load them",
                "symfony/yaml": ""
            },
            "type": "library",
            "extra": {
                "branch-alias": {
                    "dev-master": "4.3-dev"
                }
            },
            "autoload": {
                "psr-4": {
                    "Symfony\\Component\\DependencyInjection\\": ""
                },
                "exclude-from-classmap": [
                    "/Tests/"
                ]
            },
            "notification-url": "https://packagist.org/downloads/",
            "license": [
                "MIT"
            ],
            "authors": [
                {
                    "name": "Fabien Potencier",
                    "email": "fabien@symfony.com"
                },
                {
                    "name": "Symfony Community",
                    "homepage": "https://symfony.com/contributors"
                }
            ],
            "description": "Symfony DependencyInjection Component",
            "homepage": "https://symfony.com",
            "time": "2019-07-26T07:03:43+00:00"
        },
        {
            "name": "symfony/dom-crawler",
            "version": "v4.3.3",
            "source": {
                "type": "git",
                "url": "https://github.com/symfony/dom-crawler.git",
                "reference": "291397232a2eefb3347eaab9170409981eaad0e2"
            },
            "dist": {
                "type": "zip",
                "url": "https://api.github.com/repos/symfony/dom-crawler/zipball/291397232a2eefb3347eaab9170409981eaad0e2",
                "reference": "291397232a2eefb3347eaab9170409981eaad0e2",
                "shasum": ""
            },
            "require": {
                "php": "^7.1.3",
                "symfony/polyfill-ctype": "~1.8",
                "symfony/polyfill-mbstring": "~1.0"
            },
            "conflict": {
                "masterminds/html5": "<2.6"
            },
            "require-dev": {
                "masterminds/html5": "^2.6",
                "symfony/css-selector": "~3.4|~4.0"
            },
            "suggest": {
                "symfony/css-selector": ""
            },
            "type": "library",
            "extra": {
                "branch-alias": {
                    "dev-master": "4.3-dev"
                }
            },
            "autoload": {
                "psr-4": {
                    "Symfony\\Component\\DomCrawler\\": ""
                },
                "exclude-from-classmap": [
                    "/Tests/"
                ]
            },
            "notification-url": "https://packagist.org/downloads/",
            "license": [
                "MIT"
            ],
            "authors": [
                {
                    "name": "Fabien Potencier",
                    "email": "fabien@symfony.com"
                },
                {
                    "name": "Symfony Community",
                    "homepage": "https://symfony.com/contributors"
                }
            ],
            "description": "Symfony DomCrawler Component",
            "homepage": "https://symfony.com",
            "time": "2019-06-13T11:03:18+00:00"
        },
        {
            "name": "symfony/http-foundation",
            "version": "v4.3.3",
            "source": {
                "type": "git",
                "url": "https://github.com/symfony/http-foundation.git",
                "reference": "8b778ee0c27731105fbf1535f51793ad1ae0ba2b"
            },
            "dist": {
                "type": "zip",
                "url": "https://api.github.com/repos/symfony/http-foundation/zipball/8b778ee0c27731105fbf1535f51793ad1ae0ba2b",
                "reference": "8b778ee0c27731105fbf1535f51793ad1ae0ba2b",
                "shasum": ""
            },
            "require": {
                "php": "^7.1.3",
                "symfony/mime": "^4.3",
                "symfony/polyfill-mbstring": "~1.1"
            },
            "require-dev": {
                "predis/predis": "~1.0",
                "symfony/expression-language": "~3.4|~4.0"
            },
            "type": "library",
            "extra": {
                "branch-alias": {
                    "dev-master": "4.3-dev"
                }
            },
            "autoload": {
                "psr-4": {
                    "Symfony\\Component\\HttpFoundation\\": ""
                },
                "exclude-from-classmap": [
                    "/Tests/"
                ]
            },
            "notification-url": "https://packagist.org/downloads/",
            "license": [
                "MIT"
            ],
            "authors": [
                {
                    "name": "Fabien Potencier",
                    "email": "fabien@symfony.com"
                },
                {
                    "name": "Symfony Community",
                    "homepage": "https://symfony.com/contributors"
                }
            ],
            "description": "Symfony HttpFoundation Component",
            "homepage": "https://symfony.com",
            "time": "2019-07-23T11:21:36+00:00"
        },
        {
            "name": "symfony/mime",
            "version": "v4.3.3",
            "source": {
                "type": "git",
                "url": "https://github.com/symfony/mime.git",
                "reference": "6b7148029b1dd5eda1502064f06d01357b7b2d8b"
            },
            "dist": {
                "type": "zip",
                "url": "https://api.github.com/repos/symfony/mime/zipball/6b7148029b1dd5eda1502064f06d01357b7b2d8b",
                "reference": "6b7148029b1dd5eda1502064f06d01357b7b2d8b",
                "shasum": ""
            },
            "require": {
                "php": "^7.1.3",
                "symfony/polyfill-intl-idn": "^1.10",
                "symfony/polyfill-mbstring": "^1.0"
            },
            "require-dev": {
                "egulias/email-validator": "^2.0",
                "symfony/dependency-injection": "~3.4|^4.1"
            },
            "type": "library",
            "extra": {
                "branch-alias": {
                    "dev-master": "4.3-dev"
                }
            },
            "autoload": {
                "psr-4": {
                    "Symfony\\Component\\Mime\\": ""
                },
                "exclude-from-classmap": [
                    "/Tests/"
                ]
            },
            "notification-url": "https://packagist.org/downloads/",
            "license": [
                "MIT"
            ],
            "authors": [
                {
                    "name": "Fabien Potencier",
                    "email": "fabien@symfony.com"
                },
                {
                    "name": "Symfony Community",
                    "homepage": "https://symfony.com/contributors"
                }
            ],
            "description": "A library to manipulate MIME messages",
            "homepage": "https://symfony.com",
            "keywords": [
                "mime",
                "mime-type"
            ],
            "time": "2019-07-19T16:21:19+00:00"
        },
        {
            "name": "symfony/options-resolver",
            "version": "v4.3.3",
            "source": {
                "type": "git",
                "url": "https://github.com/symfony/options-resolver.git",
                "reference": "40762ead607c8f792ee4516881369ffa553fee6f"
            },
            "dist": {
                "type": "zip",
                "url": "https://api.github.com/repos/symfony/options-resolver/zipball/40762ead607c8f792ee4516881369ffa553fee6f",
                "reference": "40762ead607c8f792ee4516881369ffa553fee6f",
                "shasum": ""
            },
            "require": {
                "php": "^7.1.3"
            },
            "type": "library",
            "extra": {
                "branch-alias": {
                    "dev-master": "4.3-dev"
                }
            },
            "autoload": {
                "psr-4": {
                    "Symfony\\Component\\OptionsResolver\\": ""
                },
                "exclude-from-classmap": [
                    "/Tests/"
                ]
            },
            "notification-url": "https://packagist.org/downloads/",
            "license": [
                "MIT"
            ],
            "authors": [
                {
                    "name": "Fabien Potencier",
                    "email": "fabien@symfony.com"
                },
                {
                    "name": "Symfony Community",
                    "homepage": "https://symfony.com/contributors"
                }
            ],
            "description": "Symfony OptionsResolver Component",
            "homepage": "https://symfony.com",
            "keywords": [
                "config",
                "configuration",
                "options"
            ],
            "time": "2019-06-13T11:01:17+00:00"
        },
        {
            "name": "symfony/polyfill-intl-idn",
            "version": "v1.11.0",
            "source": {
                "type": "git",
                "url": "https://github.com/symfony/polyfill-intl-idn.git",
                "reference": "c766e95bec706cdd89903b1eda8afab7d7a6b7af"
            },
            "dist": {
                "type": "zip",
                "url": "https://api.github.com/repos/symfony/polyfill-intl-idn/zipball/c766e95bec706cdd89903b1eda8afab7d7a6b7af",
                "reference": "c766e95bec706cdd89903b1eda8afab7d7a6b7af",
                "shasum": ""
            },
            "require": {
                "php": ">=5.3.3",
                "symfony/polyfill-mbstring": "^1.3",
                "symfony/polyfill-php72": "^1.9"
            },
            "suggest": {
                "ext-intl": "For best performance"
            },
            "type": "library",
            "extra": {
                "branch-alias": {
                    "dev-master": "1.9-dev"
                }
            },
            "autoload": {
                "psr-4": {
                    "Symfony\\Polyfill\\Intl\\Idn\\": ""
                },
                "files": [
                    "bootstrap.php"
                ]
            },
            "notification-url": "https://packagist.org/downloads/",
            "license": [
                "MIT"
            ],
            "authors": [
                {
                    "name": "Symfony Community",
                    "homepage": "https://symfony.com/contributors"
                },
                {
                    "name": "Laurent Bassin",
                    "email": "laurent@bassin.info"
                }
            ],
            "description": "Symfony polyfill for intl's idn_to_ascii and idn_to_utf8 functions",
            "homepage": "https://symfony.com",
            "keywords": [
                "compatibility",
                "idn",
                "intl",
                "polyfill",
                "portable",
                "shim"
            ],
            "time": "2019-03-04T13:44:35+00:00"
        },
        {
            "name": "symfony/polyfill-php70",
            "version": "v1.11.0",
            "source": {
                "type": "git",
                "url": "https://github.com/symfony/polyfill-php70.git",
                "reference": "bc4858fb611bda58719124ca079baff854149c89"
            },
            "dist": {
                "type": "zip",
                "url": "https://api.github.com/repos/symfony/polyfill-php70/zipball/bc4858fb611bda58719124ca079baff854149c89",
                "reference": "bc4858fb611bda58719124ca079baff854149c89",
                "shasum": ""
            },
            "require": {
                "paragonie/random_compat": "~1.0|~2.0|~9.99",
                "php": ">=5.3.3"
            },
            "type": "library",
            "extra": {
                "branch-alias": {
                    "dev-master": "1.11-dev"
                }
            },
            "autoload": {
                "psr-4": {
                    "Symfony\\Polyfill\\Php70\\": ""
                },
                "files": [
                    "bootstrap.php"
                ],
                "classmap": [
                    "Resources/stubs"
                ]
            },
            "notification-url": "https://packagist.org/downloads/",
            "license": [
                "MIT"
            ],
            "authors": [
                {
                    "name": "Nicolas Grekas",
                    "email": "p@tchwork.com"
                },
                {
                    "name": "Symfony Community",
                    "homepage": "https://symfony.com/contributors"
                }
            ],
            "description": "Symfony polyfill backporting some PHP 7.0+ features to lower PHP versions",
            "homepage": "https://symfony.com",
            "keywords": [
                "compatibility",
                "polyfill",
                "portable",
                "shim"
            ],
            "time": "2019-02-06T07:57:58+00:00"
        },
        {
            "name": "symfony/polyfill-php72",
            "version": "v1.11.0",
            "source": {
                "type": "git",
                "url": "https://github.com/symfony/polyfill-php72.git",
                "reference": "ab50dcf166d5f577978419edd37aa2bb8eabce0c"
            },
            "dist": {
                "type": "zip",
                "url": "https://api.github.com/repos/symfony/polyfill-php72/zipball/ab50dcf166d5f577978419edd37aa2bb8eabce0c",
                "reference": "ab50dcf166d5f577978419edd37aa2bb8eabce0c",
                "shasum": ""
            },
            "require": {
                "php": ">=5.3.3"
            },
            "type": "library",
            "extra": {
                "branch-alias": {
                    "dev-master": "1.11-dev"
                }
            },
            "autoload": {
                "psr-4": {
                    "Symfony\\Polyfill\\Php72\\": ""
                },
                "files": [
                    "bootstrap.php"
                ]
            },
            "notification-url": "https://packagist.org/downloads/",
            "license": [
                "MIT"
            ],
            "authors": [
                {
                    "name": "Nicolas Grekas",
                    "email": "p@tchwork.com"
                },
                {
                    "name": "Symfony Community",
                    "homepage": "https://symfony.com/contributors"
                }
            ],
            "description": "Symfony polyfill backporting some PHP 7.2+ features to lower PHP versions",
            "homepage": "https://symfony.com",
            "keywords": [
                "compatibility",
                "polyfill",
                "portable",
                "shim"
            ],
            "time": "2019-02-06T07:57:58+00:00"
        },
        {
            "name": "symfony/service-contracts",
            "version": "v1.1.5",
            "source": {
                "type": "git",
                "url": "https://github.com/symfony/service-contracts.git",
                "reference": "f391a00de78ec7ec8cf5cdcdae59ec7b883edb8d"
            },
            "dist": {
                "type": "zip",
                "url": "https://api.github.com/repos/symfony/service-contracts/zipball/f391a00de78ec7ec8cf5cdcdae59ec7b883edb8d",
                "reference": "f391a00de78ec7ec8cf5cdcdae59ec7b883edb8d",
                "shasum": ""
            },
            "require": {
                "php": "^7.1.3",
                "psr/container": "^1.0"
            },
            "suggest": {
                "symfony/service-implementation": ""
            },
            "type": "library",
            "extra": {
                "branch-alias": {
                    "dev-master": "1.1-dev"
                }
            },
            "autoload": {
                "psr-4": {
                    "Symfony\\Contracts\\Service\\": ""
                }
            },
            "notification-url": "https://packagist.org/downloads/",
            "license": [
                "MIT"
            ],
            "authors": [
                {
                    "name": "Nicolas Grekas",
                    "email": "p@tchwork.com"
                },
                {
                    "name": "Symfony Community",
                    "homepage": "https://symfony.com/contributors"
                }
            ],
            "description": "Generic abstractions related to writing services",
            "homepage": "https://symfony.com",
            "keywords": [
                "abstractions",
                "contracts",
                "decoupling",
                "interfaces",
                "interoperability",
                "standards"
            ],
            "time": "2019-06-13T11:15:36+00:00"
        },
        {
            "name": "symfony/stopwatch",
            "version": "v4.3.3",
            "source": {
                "type": "git",
                "url": "https://github.com/symfony/stopwatch.git",
                "reference": "6b100e9309e8979cf1978ac1778eb155c1f7d93b"
            },
            "dist": {
                "type": "zip",
                "url": "https://api.github.com/repos/symfony/stopwatch/zipball/6b100e9309e8979cf1978ac1778eb155c1f7d93b",
                "reference": "6b100e9309e8979cf1978ac1778eb155c1f7d93b",
                "shasum": ""
            },
            "require": {
                "php": "^7.1.3",
                "symfony/service-contracts": "^1.0"
            },
            "type": "library",
            "extra": {
                "branch-alias": {
                    "dev-master": "4.3-dev"
                }
            },
            "autoload": {
                "psr-4": {
                    "Symfony\\Component\\Stopwatch\\": ""
                },
                "exclude-from-classmap": [
                    "/Tests/"
                ]
            },
            "notification-url": "https://packagist.org/downloads/",
            "license": [
                "MIT"
            ],
            "authors": [
                {
                    "name": "Fabien Potencier",
                    "email": "fabien@symfony.com"
                },
                {
                    "name": "Symfony Community",
                    "homepage": "https://symfony.com/contributors"
                }
            ],
            "description": "Symfony Stopwatch Component",
            "homepage": "https://symfony.com",
            "time": "2019-05-27T08:16:38+00:00"
        },
        {
            "name": "symfony/yaml",
            "version": "v3.4.30",
            "source": {
                "type": "git",
                "url": "https://github.com/symfony/yaml.git",
                "reference": "051d045c684148060ebfc9affb7e3f5e0899d40b"
            },
            "dist": {
                "type": "zip",
                "url": "https://api.github.com/repos/symfony/yaml/zipball/051d045c684148060ebfc9affb7e3f5e0899d40b",
                "reference": "051d045c684148060ebfc9affb7e3f5e0899d40b",
                "shasum": ""
            },
            "require": {
                "php": "^5.5.9|>=7.0.8",
                "symfony/polyfill-ctype": "~1.8"
            },
            "conflict": {
                "symfony/console": "<3.4"
            },
            "require-dev": {
                "symfony/console": "~3.4|~4.0"
            },
            "suggest": {
                "symfony/console": "For validating YAML files using the lint command"
            },
            "type": "library",
            "extra": {
                "branch-alias": {
                    "dev-master": "3.4-dev"
                }
            },
            "autoload": {
                "psr-4": {
                    "Symfony\\Component\\Yaml\\": ""
                },
                "exclude-from-classmap": [
                    "/Tests/"
                ]
            },
            "notification-url": "https://packagist.org/downloads/",
            "license": [
                "MIT"
            ],
            "authors": [
                {
                    "name": "Fabien Potencier",
                    "email": "fabien@symfony.com"
                },
                {
                    "name": "Symfony Community",
                    "homepage": "https://symfony.com/contributors"
                }
            ],
            "description": "Symfony Yaml Component",
            "homepage": "https://symfony.com",
            "time": "2019-07-24T13:01:31+00:00"
        },
        {
            "name": "theseer/fdomdocument",
            "version": "1.6.6",
            "source": {
                "type": "git",
                "url": "https://github.com/theseer/fDOMDocument.git",
                "reference": "6e8203e40a32a9c770bcb62fe37e68b948da6dca"
            },
            "dist": {
                "type": "zip",
                "url": "https://api.github.com/repos/theseer/fDOMDocument/zipball/6e8203e40a32a9c770bcb62fe37e68b948da6dca",
                "reference": "6e8203e40a32a9c770bcb62fe37e68b948da6dca",
                "shasum": ""
            },
            "require": {
                "ext-dom": "*",
                "lib-libxml": "*",
                "php": ">=5.3.3"
            },
            "type": "library",
            "autoload": {
                "classmap": [
                    "src/"
                ]
            },
            "notification-url": "https://packagist.org/downloads/",
            "license": [
                "BSD-3-Clause"
            ],
            "authors": [
                {
                    "name": "Arne Blankerts",
                    "email": "arne@blankerts.de",
                    "role": "lead"
                }
            ],
            "description": "The classes contained within this repository extend the standard DOM to use exceptions at all occasions of errors instead of PHP warnings or notices. They also add various custom methods and shortcuts for convenience and to simplify the usage of DOM.",
            "homepage": "https://github.com/theseer/fDOMDocument",
            "time": "2017-06-30T11:53:12+00:00"
        },
        {
            "name": "theseer/tokenizer",
            "version": "1.1.3",
            "source": {
                "type": "git",
                "url": "https://github.com/theseer/tokenizer.git",
                "reference": "11336f6f84e16a720dae9d8e6ed5019efa85a0f9"
            },
            "dist": {
                "type": "zip",
                "url": "https://api.github.com/repos/theseer/tokenizer/zipball/11336f6f84e16a720dae9d8e6ed5019efa85a0f9",
                "reference": "11336f6f84e16a720dae9d8e6ed5019efa85a0f9",
                "shasum": ""
            },
            "require": {
                "ext-dom": "*",
                "ext-tokenizer": "*",
                "ext-xmlwriter": "*",
                "php": "^7.0"
            },
            "type": "library",
            "autoload": {
                "classmap": [
                    "src/"
                ]
            },
            "notification-url": "https://packagist.org/downloads/",
            "license": [
                "BSD-3-Clause"
            ],
            "authors": [
                {
                    "name": "Arne Blankerts",
                    "email": "arne@blankerts.de",
                    "role": "Developer"
                }
            ],
            "description": "A small library for converting tokenized PHP source code into XML and potentially other formats",
            "time": "2019-06-13T22:48:21+00:00"
        },
        {
            "name": "vlucas/phpdotenv",
            "version": "v2.6.1",
            "source": {
                "type": "git",
                "url": "https://github.com/vlucas/phpdotenv.git",
                "reference": "2a7dcf7e3e02dc5e701004e51a6f304b713107d5"
            },
            "dist": {
                "type": "zip",
                "url": "https://api.github.com/repos/vlucas/phpdotenv/zipball/2a7dcf7e3e02dc5e701004e51a6f304b713107d5",
                "reference": "2a7dcf7e3e02dc5e701004e51a6f304b713107d5",
                "shasum": ""
            },
            "require": {
                "php": ">=5.3.9",
                "symfony/polyfill-ctype": "^1.9"
            },
            "require-dev": {
                "phpunit/phpunit": "^4.8.35 || ^5.0"
            },
            "type": "library",
            "extra": {
                "branch-alias": {
                    "dev-master": "2.6-dev"
                }
            },
            "autoload": {
                "psr-4": {
                    "Dotenv\\": "src/"
                }
            },
            "notification-url": "https://packagist.org/downloads/",
            "license": [
                "BSD-3-Clause"
            ],
            "authors": [
                {
                    "name": "Vance Lucas",
                    "email": "vance@vancelucas.com",
                    "homepage": "http://www.vancelucas.com"
                }
            ],
            "description": "Loads environment variables from `.env` to `getenv()`, `$_ENV` and `$_SERVER` automagically.",
            "keywords": [
                "dotenv",
                "env",
                "environment"
            ],
            "time": "2019-01-29T11:11:52+00:00"
        },
        {
            "name": "webmozart/assert",
            "version": "1.4.0",
            "source": {
                "type": "git",
                "url": "https://github.com/webmozart/assert.git",
                "reference": "83e253c8e0be5b0257b881e1827274667c5c17a9"
            },
            "dist": {
                "type": "zip",
                "url": "https://api.github.com/repos/webmozart/assert/zipball/83e253c8e0be5b0257b881e1827274667c5c17a9",
                "reference": "83e253c8e0be5b0257b881e1827274667c5c17a9",
                "shasum": ""
            },
            "require": {
                "php": "^5.3.3 || ^7.0",
                "symfony/polyfill-ctype": "^1.8"
            },
            "require-dev": {
                "phpunit/phpunit": "^4.6",
                "sebastian/version": "^1.0.1"
            },
            "type": "library",
            "extra": {
                "branch-alias": {
                    "dev-master": "1.3-dev"
                }
            },
            "autoload": {
                "psr-4": {
                    "Webmozart\\Assert\\": "src/"
                }
            },
            "notification-url": "https://packagist.org/downloads/",
            "license": [
                "MIT"
            ],
            "authors": [
                {
                    "name": "Bernhard Schussek",
                    "email": "bschussek@gmail.com"
                }
            ],
            "description": "Assertions to validate method input/output with nice error messages.",
            "keywords": [
                "assert",
                "check",
                "validate"
            ],
            "time": "2018-12-25T11:19:39+00:00"
        }
    ],
    "aliases": [],
    "minimum-stability": "stable",
    "stability-flags": {
        "phpmd/phpmd": 0
    },
    "prefer-stable": true,
    "prefer-lowest": false,
    "platform": {
        "php": "~7.1.3||~7.2.0||~7.3.0",
        "ext-bcmath": "*",
        "ext-ctype": "*",
        "ext-curl": "*",
        "ext-dom": "*",
        "ext-gd": "*",
        "ext-hash": "*",
        "ext-iconv": "*",
        "ext-intl": "*",
        "ext-mbstring": "*",
        "ext-openssl": "*",
        "ext-pdo_mysql": "*",
        "ext-simplexml": "*",
        "ext-soap": "*",
        "ext-spl": "*",
        "ext-xsl": "*",
        "ext-zip": "*",
        "lib-libxml": "*"
    },
    "platform-dev": []
}<|MERGE_RESOLUTION|>--- conflicted
+++ resolved
@@ -4,11 +4,7 @@
         "Read more about it at https://getcomposer.org/doc/01-basic-usage.md#installing-dependencies",
         "This file is @generated automatically"
     ],
-<<<<<<< HEAD
-    "content-hash": "6fd70adf831929273a251803fa361cd4",
-=======
-    "content-hash": "d03365abc46d68e3654342a174871fb2",
->>>>>>> d93d2889
+    "content-hash": "485287ce3a33ce9873eb328c8b42f3f1",
     "packages": [
         {
             "name": "braintree/braintree_php",
@@ -4978,8 +4974,8 @@
             "authors": [
                 {
                     "name": "Ivan Krutov",
-                    "role": "Developer",
-                    "email": "vania-pooh@yandex-team.ru"
+                    "email": "vania-pooh@yandex-team.ru",
+                    "role": "Developer"
                 }
             ],
             "description": "PHP API for Allure adapter",
@@ -6936,8 +6932,8 @@
             "authors": [
                 {
                     "name": "Frank Kleine",
-                    "role": "Developer",
-                    "homepage": "http://frankkleine.de/"
+                    "homepage": "http://frankkleine.de/",
+                    "role": "Developer"
                 }
             ],
             "description": "Virtual file system to mock the real file system in unit tests.",
