{
    "_readme": [
        "This file locks the dependencies of your project to a known state",
        "Read more about it at https://getcomposer.org/doc/01-basic-usage.md#composer-lock-the-lock-file",
        "This file is @generated automatically"
    ],
<<<<<<< HEAD
    "hash": "fd65ed97e34621c122b06f3c16010736",
=======
    "hash": "ba8186cbc63f5db144177d64249726e6",
    "content-hash": "3cd6f56bf239297dae995a6f57937f93",
>>>>>>> 2cb2fa57
    "packages": [
        {
            "name": "braintree/braintree_php",
            "version": "2.39.0",
            "source": {
                "type": "git",
                "url": "https://github.com/braintree/braintree_php.git",
                "reference": "11322fe8247ec6ba3e983cd6883d313f07791143"
            },
            "dist": {
                "type": "zip",
                "url": "https://api.github.com/repos/braintree/braintree_php/zipball/11322fe8247ec6ba3e983cd6883d313f07791143",
                "reference": "11322fe8247ec6ba3e983cd6883d313f07791143",
                "shasum": ""
            },
            "require": {
                "ext-curl": "*",
                "ext-dom": "*",
                "ext-hash": "*",
                "ext-openssl": "*",
                "ext-simplexml": "*",
                "ext-xmlwriter": "*",
                "php": ">=5.2.1"
            },
            "require-dev": {
                "phpunit/phpunit": "3.7.*"
            },
            "type": "library",
            "autoload": {
                "psr-0": {
                    "Braintree": "lib"
                }
            },
            "notification-url": "https://packagist.org/downloads/",
            "license": [
                "MIT"
            ],
            "authors": [
                {
                    "name": "Braintree",
                    "homepage": "http://www.braintreepayments.com"
                }
            ],
            "description": "Braintree PHP Client Library",
            "time": "2015-05-07 16:53:06"
        },
        {
            "name": "composer/composer",
            "version": "1.0.0-alpha10",
            "source": {
                "type": "git",
                "url": "https://github.com/composer/composer.git",
                "reference": "775f6cd5c633facf2e7b99611fdcaa900b58ddb7"
            },
            "dist": {
                "type": "zip",
                "url": "https://api.github.com/repos/composer/composer/zipball/775f6cd5c633facf2e7b99611fdcaa900b58ddb7",
                "reference": "775f6cd5c633facf2e7b99611fdcaa900b58ddb7",
                "shasum": ""
            },
            "require": {
                "justinrainbow/json-schema": "~1.4",
                "php": ">=5.3.2",
                "seld/jsonlint": "~1.0",
                "symfony/console": "~2.5",
                "symfony/finder": "~2.2",
                "symfony/process": "~2.1"
            },
            "require-dev": {
                "phpunit/phpunit": "~4.5"
            },
            "suggest": {
                "ext-openssl": "Enabling the openssl extension allows you to access https URLs for repositories and packages",
                "ext-zip": "Enabling the zip extension allows you to unzip archives, and allows gzip compression of all internet traffic"
            },
            "bin": [
                "bin/composer"
            ],
            "type": "library",
            "extra": {
                "branch-alias": {
                    "dev-master": "1.0-dev"
                }
            },
            "autoload": {
                "psr-0": {
                    "Composer": "src/"
                }
            },
            "notification-url": "https://packagist.org/downloads/",
            "license": [
                "MIT"
            ],
            "authors": [
                {
                    "name": "Nils Adermann",
                    "email": "naderman@naderman.de",
                    "homepage": "http://www.naderman.de"
                },
                {
                    "name": "Jordi Boggiano",
                    "email": "j.boggiano@seld.be",
                    "homepage": "http://seld.be"
                }
            ],
            "description": "Composer helps you declare, manage and install dependencies of PHP projects, ensuring you have the right stack everywhere.",
            "homepage": "http://getcomposer.org/",
            "keywords": [
                "autoload",
                "dependency",
                "package"
            ],
            "time": "2015-04-14 21:18:51"
        },
        {
            "name": "justinrainbow/json-schema",
            "version": "1.5.0",
            "source": {
                "type": "git",
                "url": "https://github.com/justinrainbow/json-schema.git",
                "reference": "a4bee9f4b344b66e0a0d96c7afae1e92edf385fe"
            },
            "dist": {
                "type": "zip",
                "url": "https://api.github.com/repos/justinrainbow/json-schema/zipball/a4bee9f4b344b66e0a0d96c7afae1e92edf385fe",
                "reference": "a4bee9f4b344b66e0a0d96c7afae1e92edf385fe",
                "shasum": ""
            },
            "require": {
                "php": ">=5.3.2"
            },
            "require-dev": {
                "json-schema/json-schema-test-suite": "1.1.0",
                "phpdocumentor/phpdocumentor": "~2",
                "phpunit/phpunit": "~3.7"
            },
            "bin": [
                "bin/validate-json"
            ],
            "type": "library",
            "extra": {
                "branch-alias": {
                    "dev-master": "1.4.x-dev"
                }
            },
            "autoload": {
                "psr-4": {
                    "JsonSchema\\": "src/JsonSchema/"
                }
            },
            "notification-url": "https://packagist.org/downloads/",
            "license": [
                "BSD-3-Clause"
            ],
            "authors": [
                {
                    "name": "Bruno Prieto Reis",
                    "email": "bruno.p.reis@gmail.com"
                },
                {
                    "name": "Justin Rainbow",
                    "email": "justin.rainbow@gmail.com"
                },
                {
                    "name": "Igor Wiedler",
                    "email": "igor@wiedler.ch"
                },
                {
                    "name": "Robert Schönthal",
                    "email": "seroscho@googlemail.com"
                }
            ],
            "description": "A library to validate a json schema.",
            "homepage": "https://github.com/justinrainbow/json-schema",
            "keywords": [
                "json",
                "schema"
            ],
            "time": "2015-09-08 22:28:04"
        },
        {
            "name": "magento/composer",
            "version": "1.0.1",
            "dist": {
                "type": "zip",
                "url": "https://packages.magento.com/_packages/composer-1.0.1.zip",
                "reference": null,
                "shasum": "a4ecd6bc55c6b53a74a75a3624d30b529710c4a3"
            },
            "require": {
                "composer/composer": "1.0.0-alpha10",
                "php": "~5.5.0|~5.6.0",
                "symfony/console": "~2.3 <2.7"
            },
            "require-dev": {
                "phpunit/phpunit": "4.1.0"
            },
            "type": "library",
            "autoload": {
                "psr-4": {
                    "Magento\\Composer\\": "src"
                }
            },
            "license": [
                "OSL-3.0",
                "AFL-3.0"
            ],
            "description": "Magento composer library helps to instantiate Composer application and run composer commands."
        },
        {
            "name": "magento/magento-composer-installer",
            "version": "0.1.4",
            "source": {
                "type": "git",
                "url": "https://github.com/magento/magento-composer-installer.git",
                "reference": "7f03451f71e55d52c2bb07325d56a4e6df322f30"
            },
            "dist": {
                "type": "zip",
                "url": "https://api.github.com/repos/magento/magento-composer-installer/zipball/7f03451f71e55d52c2bb07325d56a4e6df322f30",
                "reference": "7f03451f71e55d52c2bb07325d56a4e6df322f30",
                "shasum": ""
            },
            "require": {
                "composer-plugin-api": "1.0.0"
            },
            "require-dev": {
                "composer/composer": "*@dev",
                "firegento/phpcs": "dev-patch-1",
                "mikey179/vfsstream": "*",
                "phpunit/phpunit": "*",
                "phpunit/phpunit-mock-objects": "dev-master",
                "squizlabs/php_codesniffer": "1.4.7",
                "symfony/process": "*"
            },
            "type": "composer-plugin",
            "extra": {
                "composer-command-registry": [
                    "MagentoHackathon\\Composer\\Magento\\Command\\DeployCommand"
                ],
                "class": "MagentoHackathon\\Composer\\Magento\\Plugin"
            },
            "autoload": {
                "psr-0": {
                    "MagentoHackathon\\Composer\\Magento": "src/"
                }
            },
            "notification-url": "https://packagist.org/downloads/",
            "license": [
                "OSL-3.0"
            ],
            "authors": [
                {
                    "name": "Vinai Kopp",
                    "email": "vinai@netzarbeiter.com"
                },
                {
                    "name": "Daniel Fahlke aka Flyingmana",
                    "email": "flyingmana@googlemail.com"
                },
                {
                    "name": "Jörg Weller",
                    "email": "weller@flagbit.de"
                },
                {
                    "name": "Karl Spies",
                    "email": "karl.spies@gmx.net"
                },
                {
                    "name": "Tobias Vogt",
                    "email": "tobi@webguys.de"
                },
                {
                    "name": "David Fuhr",
                    "email": "fuhr@flagbit.de"
                }
            ],
            "description": "Composer installer for Magento modules",
            "homepage": "https://github.com/magento/magento-composer-installer",
            "keywords": [
                "composer-installer",
                "magento"
            ],
            "time": "2015-03-05 21:40:30"
        },
        {
            "name": "magento/zendframework1",
            "version": "1.12.13",
            "source": {
                "type": "git",
                "url": "https://github.com/magento/zf1.git",
                "reference": "07ce4e9fba448f4aa48acbb1605c68897dac595f"
            },
            "dist": {
                "type": "zip",
                "url": "https://api.github.com/repos/magento/zf1/zipball/07ce4e9fba448f4aa48acbb1605c68897dac595f",
                "reference": "07ce4e9fba448f4aa48acbb1605c68897dac595f",
                "shasum": ""
            },
            "require": {
                "php": ">=5.2.11"
            },
            "require-dev": {
                "phpunit/dbunit": "1.3.*",
                "phpunit/phpunit": "3.7.*"
            },
            "type": "library",
            "extra": {
                "branch-alias": {
                    "dev-master": "1.12.x-dev"
                }
            },
            "autoload": {
                "psr-0": {
                    "Zend_": "library/"
                }
            },
            "notification-url": "https://packagist.org/downloads/",
            "include-path": [
                "library/"
            ],
            "license": [
                "BSD-3-Clause"
            ],
            "description": "Magento Zend Framework 1",
            "homepage": "http://framework.zend.com/",
            "keywords": [
                "ZF1",
                "framework"
            ],
            "time": "2015-06-02 08:04:41"
        },
        {
            "name": "monolog/monolog",
            "version": "1.11.0",
            "source": {
                "type": "git",
                "url": "https://github.com/Seldaek/monolog.git",
                "reference": "ec3961874c43840e96da3a8a1ed20d8c73d7e5aa"
            },
            "dist": {
                "type": "zip",
                "url": "https://api.github.com/repos/Seldaek/monolog/zipball/ec3961874c43840e96da3a8a1ed20d8c73d7e5aa",
                "reference": "ec3961874c43840e96da3a8a1ed20d8c73d7e5aa",
                "shasum": ""
            },
            "require": {
                "php": ">=5.3.0",
                "psr/log": "~1.0"
            },
            "provide": {
                "psr/log-implementation": "1.0.0"
            },
            "require-dev": {
                "aws/aws-sdk-php": "~2.4, >2.4.8",
                "doctrine/couchdb": "~1.0@dev",
                "graylog2/gelf-php": "~1.0",
                "phpunit/phpunit": "~3.7.0",
                "raven/raven": "~0.5",
                "ruflin/elastica": "0.90.*",
                "videlalvaro/php-amqplib": "~2.4"
            },
            "suggest": {
                "aws/aws-sdk-php": "Allow sending log messages to AWS services like DynamoDB",
                "doctrine/couchdb": "Allow sending log messages to a CouchDB server",
                "ext-amqp": "Allow sending log messages to an AMQP server (1.0+ required)",
                "ext-mongo": "Allow sending log messages to a MongoDB server",
                "graylog2/gelf-php": "Allow sending log messages to a GrayLog2 server",
                "raven/raven": "Allow sending log messages to a Sentry server",
                "rollbar/rollbar": "Allow sending log messages to Rollbar",
                "ruflin/elastica": "Allow sending log messages to an Elastic Search server",
                "videlalvaro/php-amqplib": "Allow sending log messages to an AMQP server using php-amqplib"
            },
            "type": "library",
            "extra": {
                "branch-alias": {
                    "dev-master": "1.11.x-dev"
                }
            },
            "autoload": {
                "psr-4": {
                    "Monolog\\": "src/Monolog"
                }
            },
            "notification-url": "https://packagist.org/downloads/",
            "license": [
                "MIT"
            ],
            "authors": [
                {
                    "name": "Jordi Boggiano",
                    "email": "j.boggiano@seld.be",
                    "homepage": "http://seld.be"
                }
            ],
            "description": "Sends your logs to files, sockets, inboxes, databases and various web services",
            "homepage": "http://github.com/Seldaek/monolog",
            "keywords": [
                "log",
                "logging",
                "psr-3"
            ],
            "time": "2014-09-30 13:30:58"
        },
        {
            "name": "oyejorge/less.php",
            "version": "v1.7.0.3",
            "source": {
                "type": "git",
                "url": "https://github.com/oyejorge/less.php.git",
                "reference": "6e08ecb07e6f6d9170c23e8744c58fdd822ad0de"
            },
            "dist": {
                "type": "zip",
                "url": "https://api.github.com/repos/oyejorge/less.php/zipball/6e08ecb07e6f6d9170c23e8744c58fdd822ad0de",
                "reference": "6e08ecb07e6f6d9170c23e8744c58fdd822ad0de",
                "shasum": ""
            },
            "require": {
                "php": ">=5.2"
            },
            "bin": [
                "bin/lessc"
            ],
            "type": "library",
            "autoload": {
                "psr-0": {
                    "Less": "lib/"
                },
                "classmap": [
                    "lessc.inc.php"
                ]
            },
            "notification-url": "https://packagist.org/downloads/",
            "license": [
                "Apache-2.0"
            ],
            "authors": [
                {
                    "name": "Matt Agar",
                    "homepage": "https://github.com/agar"
                },
                {
                    "name": "Martin Jantošovič",
                    "homepage": "https://github.com/Mordred"
                },
                {
                    "name": "Josh Schmidt",
                    "homepage": "https://github.com/oyejorge"
                }
            ],
            "description": "PHP port of the Javascript version of LESS http://lesscss.org",
            "homepage": "http://lessphp.gpeasy.com",
            "keywords": [
                "css",
                "less",
                "less.js",
                "lesscss",
                "php",
                "stylesheet"
            ],
            "time": "2015-03-10 18:12:59"
        },
        {
            "name": "pelago/emogrifier",
            "version": "v0.1.1",
            "source": {
                "type": "git",
                "url": "https://github.com/jjriv/emogrifier.git",
                "reference": "ed72bcd6a3c7014862ff86d026193667a172fedf"
            },
            "dist": {
                "type": "zip",
                "url": "https://api.github.com/repos/jjriv/emogrifier/zipball/ed72bcd6a3c7014862ff86d026193667a172fedf",
                "reference": "ed72bcd6a3c7014862ff86d026193667a172fedf",
                "shasum": ""
            },
            "require": {
                "ext-mbstring": "*",
                "php": ">=5.4.0"
            },
            "require-dev": {
                "phpunit/phpunit": "~4.6.0",
                "squizlabs/php_codesniffer": "~2.3.0"
            },
            "type": "library",
            "autoload": {
                "psr-4": {
                    "Pelago\\": "Classes/"
                }
            },
            "notification-url": "https://packagist.org/downloads/",
            "license": [
                "MIT"
            ],
            "authors": [
                {
                    "name": "John Reeve",
                    "email": "jreeve@pelagodesign.com"
                },
                {
                    "name": "Cameron Brooks"
                },
                {
                    "name": "Jaime Prado"
                },
                {
                    "name": "Oliver Klee",
                    "email": "typo3-coding@oliverklee.de"
                },
                {
                    "name": "Roman Ožana",
                    "email": "ozana@omdesign.cz"
                }
            ],
            "description": "Converts CSS styles into inline style attributes in your HTML code",
            "homepage": "http://www.pelagodesign.com/sidecar/emogrifier/",
            "time": "2015-05-15 11:37:51"
        },
        {
            "name": "phpseclib/phpseclib",
            "version": "0.3.10",
            "source": {
                "type": "git",
                "url": "https://github.com/phpseclib/phpseclib.git",
                "reference": "d15bba1edcc7c89e09cc74c5d961317a8b947bf4"
            },
            "dist": {
                "type": "zip",
                "url": "https://api.github.com/repos/phpseclib/phpseclib/zipball/d15bba1edcc7c89e09cc74c5d961317a8b947bf4",
                "reference": "d15bba1edcc7c89e09cc74c5d961317a8b947bf4",
                "shasum": ""
            },
            "require": {
                "php": ">=5.0.0"
            },
            "require-dev": {
                "phing/phing": "~2.7",
                "phpunit/phpunit": "~4.0",
                "sami/sami": "~2.0",
                "squizlabs/php_codesniffer": "~1.5"
            },
            "suggest": {
                "ext-gmp": "Install the GMP (GNU Multiple Precision) extension in order to speed up arbitrary precision integer arithmetic operations.",
                "ext-mcrypt": "Install the Mcrypt extension in order to speed up a wide variety of cryptographic operations.",
                "pear-pear/PHP_Compat": "Install PHP_Compat to get phpseclib working on PHP < 4.3.3."
            },
            "type": "library",
            "extra": {
                "branch-alias": {
                    "dev-master": "0.3-dev"
                }
            },
            "autoload": {
                "psr-0": {
                    "Crypt": "phpseclib/",
                    "File": "phpseclib/",
                    "Math": "phpseclib/",
                    "Net": "phpseclib/",
                    "System": "phpseclib/"
                },
                "files": [
                    "phpseclib/Crypt/Random.php"
                ]
            },
            "notification-url": "https://packagist.org/downloads/",
            "include-path": [
                "phpseclib/"
            ],
            "license": [
                "MIT"
            ],
            "authors": [
                {
                    "name": "Jim Wigginton",
                    "email": "terrafrost@php.net",
                    "role": "Lead Developer"
                },
                {
                    "name": "Patrick Monnerat",
                    "email": "pm@datasphere.ch",
                    "role": "Developer"
                },
                {
                    "name": "Andreas Fischer",
                    "email": "bantu@phpbb.com",
                    "role": "Developer"
                },
                {
                    "name": "Hans-Jürgen Petrich",
                    "email": "petrich@tronic-media.com",
                    "role": "Developer"
                }
            ],
            "description": "PHP Secure Communications Library - Pure-PHP implementations of RSA, AES, SSH2, SFTP, X.509 etc.",
            "homepage": "http://phpseclib.sourceforge.net",
            "keywords": [
                "BigInteger",
                "aes",
                "asn.1",
                "asn1",
                "blowfish",
                "crypto",
                "cryptography",
                "encryption",
                "rsa",
                "security",
                "sftp",
                "signature",
                "signing",
                "ssh",
                "twofish",
                "x.509",
                "x509"
            ],
            "time": "2015-01-28 21:50:33"
        },
        {
            "name": "psr/log",
            "version": "1.0.0",
            "source": {
                "type": "git",
                "url": "https://github.com/php-fig/log.git",
                "reference": "fe0936ee26643249e916849d48e3a51d5f5e278b"
            },
            "dist": {
                "type": "zip",
                "url": "https://api.github.com/repos/php-fig/log/zipball/fe0936ee26643249e916849d48e3a51d5f5e278b",
                "reference": "fe0936ee26643249e916849d48e3a51d5f5e278b",
                "shasum": ""
            },
            "type": "library",
            "autoload": {
                "psr-0": {
                    "Psr\\Log\\": ""
                }
            },
            "notification-url": "https://packagist.org/downloads/",
            "license": [
                "MIT"
            ],
            "authors": [
                {
                    "name": "PHP-FIG",
                    "homepage": "http://www.php-fig.org/"
                }
            ],
            "description": "Common interface for logging libraries",
            "keywords": [
                "log",
                "psr",
                "psr-3"
            ],
            "time": "2012-12-21 11:40:51"
        },
        {
            "name": "seld/jsonlint",
            "version": "1.3.1",
            "source": {
                "type": "git",
                "url": "https://github.com/Seldaek/jsonlint.git",
                "reference": "863ae85c6d3ef60ca49cb12bd051c4a0648c40c4"
            },
            "dist": {
                "type": "zip",
                "url": "https://api.github.com/repos/Seldaek/jsonlint/zipball/863ae85c6d3ef60ca49cb12bd051c4a0648c40c4",
                "reference": "863ae85c6d3ef60ca49cb12bd051c4a0648c40c4",
                "shasum": ""
            },
            "require": {
                "php": ">=5.3.0"
            },
            "bin": [
                "bin/jsonlint"
            ],
            "type": "library",
            "autoload": {
                "psr-4": {
                    "Seld\\JsonLint\\": "src/Seld/JsonLint/"
                }
            },
            "notification-url": "https://packagist.org/downloads/",
            "license": [
                "MIT"
            ],
            "authors": [
                {
                    "name": "Jordi Boggiano",
                    "email": "j.boggiano@seld.be",
                    "homepage": "http://seld.be"
                }
            ],
            "description": "JSON Linter",
            "keywords": [
                "json",
                "linter",
                "parser",
                "validator"
            ],
            "time": "2015-01-04 21:18:15"
        },
        {
            "name": "symfony/console",
            "version": "v2.6.11",
            "target-dir": "Symfony/Component/Console",
            "source": {
                "type": "git",
                "url": "https://github.com/symfony/Console.git",
                "reference": "0e5e18ae09d3f5c06367759be940e9ed3f568359"
            },
            "dist": {
                "type": "zip",
                "url": "https://api.github.com/repos/symfony/Console/zipball/0e5e18ae09d3f5c06367759be940e9ed3f568359",
                "reference": "0e5e18ae09d3f5c06367759be940e9ed3f568359",
                "shasum": ""
            },
            "require": {
                "php": ">=5.3.3"
            },
            "require-dev": {
                "psr/log": "~1.0",
                "symfony/event-dispatcher": "~2.1",
                "symfony/phpunit-bridge": "~2.7",
                "symfony/process": "~2.1"
            },
            "suggest": {
                "psr/log": "For using the console logger",
                "symfony/event-dispatcher": "",
                "symfony/process": ""
            },
            "type": "library",
            "extra": {
                "branch-alias": {
                    "dev-master": "2.6-dev"
                }
            },
            "autoload": {
                "psr-0": {
                    "Symfony\\Component\\Console\\": ""
                }
            },
            "notification-url": "https://packagist.org/downloads/",
            "license": [
                "MIT"
            ],
            "authors": [
                {
                    "name": "Fabien Potencier",
                    "email": "fabien@symfony.com"
                },
                {
                    "name": "Symfony Community",
                    "homepage": "https://symfony.com/contributors"
                }
            ],
            "description": "Symfony Console Component",
            "homepage": "https://symfony.com",
            "time": "2015-07-26 09:08:40"
        },
        {
            "name": "symfony/event-dispatcher",
            "version": "v2.7.4",
            "source": {
                "type": "git",
                "url": "https://github.com/symfony/EventDispatcher.git",
                "reference": "b58c916f1db03a611b72dd702564f30ad8fe83fa"
            },
            "dist": {
                "type": "zip",
                "url": "https://api.github.com/repos/symfony/EventDispatcher/zipball/b58c916f1db03a611b72dd702564f30ad8fe83fa",
                "reference": "b58c916f1db03a611b72dd702564f30ad8fe83fa",
                "shasum": ""
            },
            "require": {
                "php": ">=5.3.9"
            },
            "require-dev": {
                "psr/log": "~1.0",
                "symfony/config": "~2.0,>=2.0.5",
                "symfony/dependency-injection": "~2.6",
                "symfony/expression-language": "~2.6",
                "symfony/phpunit-bridge": "~2.7",
                "symfony/stopwatch": "~2.3"
            },
            "suggest": {
                "symfony/dependency-injection": "",
                "symfony/http-kernel": ""
            },
            "type": "library",
            "extra": {
                "branch-alias": {
                    "dev-master": "2.7-dev"
                }
            },
            "autoload": {
                "psr-4": {
                    "Symfony\\Component\\EventDispatcher\\": ""
                }
            },
            "notification-url": "https://packagist.org/downloads/",
            "license": [
                "MIT"
            ],
            "authors": [
                {
                    "name": "Fabien Potencier",
                    "email": "fabien@symfony.com"
                },
                {
                    "name": "Symfony Community",
                    "homepage": "https://symfony.com/contributors"
                }
            ],
            "description": "Symfony EventDispatcher Component",
            "homepage": "https://symfony.com",
            "time": "2015-08-24 07:13:45"
        },
        {
            "name": "symfony/finder",
            "version": "v2.7.4",
            "source": {
                "type": "git",
                "url": "https://github.com/symfony/Finder.git",
                "reference": "fff4b0c362640a0ab7355e2647b3d461608e9065"
            },
            "dist": {
                "type": "zip",
                "url": "https://api.github.com/repos/symfony/Finder/zipball/fff4b0c362640a0ab7355e2647b3d461608e9065",
                "reference": "fff4b0c362640a0ab7355e2647b3d461608e9065",
                "shasum": ""
            },
            "require": {
                "php": ">=5.3.9"
            },
            "require-dev": {
                "symfony/phpunit-bridge": "~2.7"
            },
            "type": "library",
            "extra": {
                "branch-alias": {
                    "dev-master": "2.7-dev"
                }
            },
            "autoload": {
                "psr-4": {
                    "Symfony\\Component\\Finder\\": ""
                }
            },
            "notification-url": "https://packagist.org/downloads/",
            "license": [
                "MIT"
            ],
            "authors": [
                {
                    "name": "Fabien Potencier",
                    "email": "fabien@symfony.com"
                },
                {
                    "name": "Symfony Community",
                    "homepage": "https://symfony.com/contributors"
                }
            ],
            "description": "Symfony Finder Component",
            "homepage": "https://symfony.com",
            "time": "2015-08-26 17:56:37"
        },
        {
            "name": "symfony/process",
            "version": "v2.7.4",
            "source": {
                "type": "git",
                "url": "https://github.com/symfony/Process.git",
                "reference": "f7b3f73f70a7f8f49a1c838dc3debbf054732d8e"
            },
            "dist": {
                "type": "zip",
                "url": "https://api.github.com/repos/symfony/Process/zipball/f7b3f73f70a7f8f49a1c838dc3debbf054732d8e",
                "reference": "f7b3f73f70a7f8f49a1c838dc3debbf054732d8e",
                "shasum": ""
            },
            "require": {
                "php": ">=5.3.9"
            },
            "require-dev": {
                "symfony/phpunit-bridge": "~2.7"
            },
            "type": "library",
            "extra": {
                "branch-alias": {
                    "dev-master": "2.7-dev"
                }
            },
            "autoload": {
                "psr-4": {
                    "Symfony\\Component\\Process\\": ""
                }
            },
            "notification-url": "https://packagist.org/downloads/",
            "license": [
                "MIT"
            ],
            "authors": [
                {
                    "name": "Fabien Potencier",
                    "email": "fabien@symfony.com"
                },
                {
                    "name": "Symfony Community",
                    "homepage": "https://symfony.com/contributors"
                }
            ],
            "description": "Symfony Process Component",
            "homepage": "https://symfony.com",
            "time": "2015-08-27 06:45:45"
        },
        {
            "name": "tedivm/jshrink",
            "version": "v1.0.1",
            "source": {
                "type": "git",
                "url": "https://github.com/tedious/JShrink.git",
                "reference": "7575d9d96f113bc7c1c28ec8231ee086751a9078"
            },
            "dist": {
                "type": "zip",
                "url": "https://api.github.com/repos/tedious/JShrink/zipball/7575d9d96f113bc7c1c28ec8231ee086751a9078",
                "reference": "7575d9d96f113bc7c1c28ec8231ee086751a9078",
                "shasum": ""
            },
            "require": {
                "php": ">=5.3.0"
            },
            "require-dev": {
                "fabpot/php-cs-fixer": "0.4.0",
                "phpunit/phpunit": "4.0.*",
                "satooshi/php-coveralls": "dev-master"
            },
            "type": "library",
            "autoload": {
                "psr-0": {
                    "JShrink": "src/"
                }
            },
            "notification-url": "https://packagist.org/downloads/",
            "license": [
                "BSD-3-Clause"
            ],
            "authors": [
                {
                    "name": "Robert Hafner",
                    "email": "tedivm@tedivm.com"
                }
            ],
            "description": "Javascript Minifier built in PHP",
            "homepage": "http://github.com/tedious/JShrink",
            "keywords": [
                "javascript",
                "minifier"
            ],
            "time": "2014-11-11 03:54:14"
        },
        {
            "name": "tubalmartin/cssmin",
            "version": "v2.4.8-p4",
            "source": {
                "type": "git",
                "url": "https://github.com/tubalmartin/YUI-CSS-compressor-PHP-port.git",
                "reference": "fe84d71e8420243544c0ce3bd0f5d7c1936b0f90"
            },
            "dist": {
                "type": "zip",
                "url": "https://api.github.com/repos/tubalmartin/YUI-CSS-compressor-PHP-port/zipball/fe84d71e8420243544c0ce3bd0f5d7c1936b0f90",
                "reference": "fe84d71e8420243544c0ce3bd0f5d7c1936b0f90",
                "shasum": ""
            },
            "require": {
                "php": ">=5.0.0"
            },
            "type": "library",
            "autoload": {
                "classmap": [
                    "cssmin.php"
                ]
            },
            "notification-url": "https://packagist.org/downloads/",
            "license": [
                "BSD-3-Clause"
            ],
            "authors": [
                {
                    "name": "Túbal Martín",
                    "homepage": "http://tubalmartin.me/"
                }
            ],
            "description": "A PHP port of the YUI CSS compressor",
            "homepage": "https://github.com/tubalmartin/YUI-CSS-compressor-PHP-port",
            "keywords": [
                "compress",
                "compressor",
                "css",
                "minify",
                "yui"
            ],
            "time": "2014-09-22 08:08:50"
        },
        {
            "name": "zendframework/zend-code",
            "version": "2.4.0",
            "source": {
                "type": "git",
                "url": "https://github.com/zendframework/zend-code.git",
                "reference": "cfd5951ff4348e4430850560416c7ddb755f95d3"
            },
            "dist": {
                "type": "zip",
                "url": "https://api.github.com/repos/zendframework/zend-code/zipball/0ed94f842ba60cdc900c46a61bdbd7ac95a3e140",
                "reference": "cfd5951ff4348e4430850560416c7ddb755f95d3",
                "shasum": ""
            },
            "require": {
                "php": ">=5.3.23",
                "zendframework/zend-eventmanager": "self.version"
            },
            "require-dev": {
                "doctrine/common": ">=2.1",
                "zendframework/zend-stdlib": "self.version"
            },
            "suggest": {
                "doctrine/common": "Doctrine\\Common >=2.1 for annotation features",
                "zendframework/zend-stdlib": "Zend\\Stdlib component"
            },
            "type": "library",
            "extra": {
                "branch-alias": {
                    "dev-master": "2.3-dev",
                    "dev-develop": "2.4-dev"
                }
            },
            "autoload": {
                "psr-4": {
                    "Zend\\Code\\": ""
                }
            },
            "notification-url": "https://packagist.org/downloads/",
            "license": [
                "BSD-3-Clause"
            ],
            "description": "provides facilities to generate arbitrary code using an object oriented interface",
            "homepage": "https://github.com/zendframework/zf2",
            "keywords": [
                "code",
                "zf2"
            ],
            "time": "2015-04-01 17:59:08"
        },
        {
            "name": "zendframework/zend-config",
            "version": "2.4.0",
            "source": {
                "type": "git",
                "url": "https://github.com/zendframework/zend-config.git",
                "reference": "8682fe4e2923b383bb6472fc84b5796a07589163"
            },
            "dist": {
                "type": "zip",
                "url": "https://api.github.com/repos/zendframework/zend-config/zipball/95f3a4b3fa85d49e6f060183122de4596fa6d29d",
                "reference": "8682fe4e2923b383bb6472fc84b5796a07589163",
                "shasum": ""
            },
            "require": {
                "php": ">=5.3.23",
                "zendframework/zend-stdlib": "self.version"
            },
            "require-dev": {
                "zendframework/zend-filter": "self.version",
                "zendframework/zend-i18n": "self.version",
                "zendframework/zend-json": "self.version",
                "zendframework/zend-servicemanager": "self.version"
            },
            "suggest": {
                "zendframework/zend-filter": "Zend\\Filter component",
                "zendframework/zend-i18n": "Zend\\I18n component",
                "zendframework/zend-json": "Zend\\Json to use the Json reader or writer classes",
                "zendframework/zend-servicemanager": "Zend\\ServiceManager for use with the Config Factory to retrieve reader and writer instances"
            },
            "type": "library",
            "extra": {
                "branch-alias": {
                    "dev-master": "2.3-dev",
                    "dev-develop": "2.4-dev"
                }
            },
            "autoload": {
                "psr-4": {
                    "Zend\\Config\\": ""
                }
            },
            "notification-url": "https://packagist.org/downloads/",
            "license": [
                "BSD-3-Clause"
            ],
            "description": "provides a nested object property based user interface for accessing this configuration data within application code",
            "homepage": "https://github.com/zendframework/zf2",
            "keywords": [
                "config",
                "zf2"
            ],
            "time": "2015-04-01 17:59:31"
        },
        {
            "name": "zendframework/zend-console",
            "version": "2.4.0",
            "source": {
                "type": "git",
                "url": "https://github.com/zendframework/zend-console.git",
                "reference": "94ab6663b07e19f20b3319ecf317bd72b6a72dca"
            },
            "dist": {
                "type": "zip",
                "url": "https://api.github.com/repos/zendframework/zend-console/zipball/54823d9ba6f8ce39046384ee5a043b5b3d5f56d7",
                "reference": "94ab6663b07e19f20b3319ecf317bd72b6a72dca",
                "shasum": ""
            },
            "require": {
                "php": ">=5.3.23",
                "zendframework/zend-stdlib": "self.version"
            },
            "suggest": {
                "zendframework/zend-filter": "To support DefaultRouteMatcher usage",
                "zendframework/zend-validator": "To support DefaultRouteMatcher usage"
            },
            "type": "library",
            "extra": {
                "branch-alias": {
                    "dev-master": "2.3-dev",
                    "dev-develop": "2.4-dev"
                }
            },
            "autoload": {
                "psr-4": {
                    "Zend\\Console\\": ""
                }
            },
            "notification-url": "https://packagist.org/downloads/",
            "license": [
                "BSD-3-Clause"
            ],
            "homepage": "https://github.com/zendframework/zf2",
            "keywords": [
                "console",
                "zf2"
            ],
            "time": "2015-04-01 17:59:48"
        },
        {
            "name": "zendframework/zend-crypt",
            "version": "2.4.0",
            "source": {
                "type": "git",
                "url": "https://github.com/zendframework/zend-crypt.git",
                "reference": "425b7c12f2a322ad74039f8e122e0a2695bf9787"
            },
            "dist": {
                "type": "zip",
                "url": "https://api.github.com/repos/zendframework/zend-crypt/zipball/425b7c12f2a322ad74039f8e122e0a2695bf9787",
                "reference": "425b7c12f2a322ad74039f8e122e0a2695bf9787",
                "shasum": ""
            },
            "require": {
                "php": ">=5.3.23",
                "zendframework/zend-math": "self.version",
                "zendframework/zend-servicemanager": "self.version",
                "zendframework/zend-stdlib": "self.version"
            },
            "require-dev": {
                "fabpot/php-cs-fixer": "1.7.*",
                "phpunit/phpunit": "~4.0",
                "satooshi/php-coveralls": "dev-master"
            },
            "suggest": {
                "ext-mcrypt": "Required for most features of Zend\\Crypt"
            },
            "type": "library",
            "extra": {
                "branch-alias": {
                    "dev-master": "2.3-dev",
                    "dev-develop": "2.4-dev"
                }
            },
            "autoload": {
                "psr-4": {
                    "Zend\\Crypt\\": "src/"
                }
            },
            "notification-url": "https://packagist.org/downloads/",
            "license": [
                "BSD-3-Clause"
            ],
            "homepage": "https://github.com/zendframework/zend-crypt",
            "keywords": [
                "crypt",
                "zf2"
            ],
            "time": "2015-03-25 20:55:48"
        },
        {
            "name": "zendframework/zend-di",
            "version": "2.4.0",
            "source": {
                "type": "git",
                "url": "https://github.com/zendframework/zend-di.git",
                "reference": "0811f2a67ad0b50dfb8d602ed67cde0b82249190"
            },
            "dist": {
                "type": "zip",
                "url": "https://api.github.com/repos/zendframework/zend-di/zipball/b9f8de081adecf71a003a569e9ba76c0a4c00bf2",
                "reference": "0811f2a67ad0b50dfb8d602ed67cde0b82249190",
                "shasum": ""
            },
            "require": {
                "php": ">=5.3.23",
                "zendframework/zend-code": "self.version",
                "zendframework/zend-stdlib": "self.version"
            },
            "require-dev": {
                "zendframework/zend-servicemanager": "self.version"
            },
            "suggest": {
                "zendframework/zend-servicemanager": "Zend\\ServiceManager component"
            },
            "type": "library",
            "extra": {
                "branch-alias": {
                    "dev-master": "2.3-dev",
                    "dev-develop": "2.4-dev"
                }
            },
            "autoload": {
                "psr-4": {
                    "Zend\\Di\\": ""
                }
            },
            "notification-url": "https://packagist.org/downloads/",
            "license": [
                "BSD-3-Clause"
            ],
            "homepage": "https://github.com/zendframework/zf2",
            "keywords": [
                "di",
                "zf2"
            ],
            "time": "2015-04-01 18:01:30"
        },
        {
            "name": "zendframework/zend-escaper",
            "version": "2.4.0",
            "source": {
                "type": "git",
                "url": "https://github.com/zendframework/zend-escaper.git",
                "reference": "65b3328627362b0be1d5e9067bc846511d1fbc96"
            },
            "dist": {
                "type": "zip",
                "url": "https://api.github.com/repos/zendframework/zend-escaper/zipball/15e5769e4fcdb4bf07ebd76500810e7070e23a97",
                "reference": "65b3328627362b0be1d5e9067bc846511d1fbc96",
                "shasum": ""
            },
            "require": {
                "php": ">=5.3.23"
            },
            "type": "library",
            "extra": {
                "branch-alias": {
                    "dev-master": "2.3-dev",
                    "dev-develop": "2.4-dev"
                }
            },
            "autoload": {
                "psr-4": {
                    "Zend\\Escaper\\": ""
                }
            },
            "notification-url": "https://packagist.org/downloads/",
            "license": [
                "BSD-3-Clause"
            ],
            "homepage": "https://github.com/zendframework/zf2",
            "keywords": [
                "escaper",
                "zf2"
            ],
            "time": "2015-04-01 18:02:07"
        },
        {
            "name": "zendframework/zend-eventmanager",
            "version": "2.4.0",
            "source": {
                "type": "git",
                "url": "https://github.com/zendframework/zend-eventmanager.git",
                "reference": "38df5b567d4ff4d22144745c503ba0502d0d5695"
            },
            "dist": {
                "type": "zip",
                "url": "https://api.github.com/repos/zendframework/zend-eventmanager/zipball/58d21c95c7005a527262fd536499195f104e83f9",
                "reference": "38df5b567d4ff4d22144745c503ba0502d0d5695",
                "shasum": ""
            },
            "require": {
                "php": ">=5.3.23",
                "zendframework/zend-stdlib": "self.version"
            },
            "type": "library",
            "extra": {
                "branch-alias": {
                    "dev-master": "2.3-dev",
                    "dev-develop": "2.4-dev"
                }
            },
            "autoload": {
                "psr-4": {
                    "Zend\\EventManager\\": ""
                }
            },
            "notification-url": "https://packagist.org/downloads/",
            "license": [
                "BSD-3-Clause"
            ],
            "homepage": "https://github.com/zendframework/zf2",
            "keywords": [
                "eventmanager",
                "zf2"
            ],
            "time": "2015-04-01 18:05:26"
        },
        {
            "name": "zendframework/zend-filter",
            "version": "2.4.0",
            "source": {
                "type": "git",
                "url": "https://github.com/zendframework/zend-filter.git",
                "reference": "b13741a88553351fc52472de529b57b580b8f6f1"
            },
            "dist": {
                "type": "zip",
                "url": "https://api.github.com/repos/zendframework/zend-filter/zipball/6d8aed2da81b62a04747346c4370562cdbe34595",
                "reference": "b13741a88553351fc52472de529b57b580b8f6f1",
                "shasum": ""
            },
            "require": {
                "php": ">=5.3.23",
                "zendframework/zend-stdlib": "self.version"
            },
            "require-dev": {
                "zendframework/zend-crypt": "self.version",
                "zendframework/zend-servicemanager": "self.version",
                "zendframework/zend-uri": "self.version"
            },
            "suggest": {
                "zendframework/zend-crypt": "Zend\\Crypt component",
                "zendframework/zend-i18n": "Zend\\I18n component",
                "zendframework/zend-servicemanager": "Zend\\ServiceManager component",
                "zendframework/zend-uri": "Zend\\Uri component for UriNormalize filter"
            },
            "type": "library",
            "extra": {
                "branch-alias": {
                    "dev-master": "2.3-dev",
                    "dev-develop": "2.4-dev"
                }
            },
            "autoload": {
                "psr-4": {
                    "Zend\\Filter\\": ""
                }
            },
            "notification-url": "https://packagist.org/downloads/",
            "license": [
                "BSD-3-Clause"
            ],
            "description": "provides a set of commonly needed data filters",
            "homepage": "https://github.com/zendframework/zf2",
            "keywords": [
                "filter",
                "zf2"
            ],
            "time": "2015-04-01 18:09:25"
        },
        {
            "name": "zendframework/zend-form",
            "version": "2.4.0",
            "source": {
                "type": "git",
                "url": "https://github.com/zendframework/zend-form.git",
                "reference": "09f5bd46ffbf783df22281898e2175b291bd43a3"
            },
            "dist": {
                "type": "zip",
                "url": "https://api.github.com/repos/zendframework/zend-form/zipball/bca0db55718355d25c2c10fdd41a83561f1c94b3",
                "reference": "09f5bd46ffbf783df22281898e2175b291bd43a3",
                "shasum": ""
            },
            "require": {
                "php": ">=5.3.23",
                "zendframework/zend-inputfilter": "self.version",
                "zendframework/zend-stdlib": "self.version"
            },
            "require-dev": {
                "zendframework/zend-captcha": "self.version",
                "zendframework/zend-code": "self.version",
                "zendframework/zend-eventmanager": "self.version",
                "zendframework/zend-filter": "self.version",
                "zendframework/zend-i18n": "self.version",
                "zendframework/zend-servicemanager": "self.version",
                "zendframework/zend-validator": "self.version",
                "zendframework/zend-view": "self.version",
                "zendframework/zendservice-recaptcha": "*"
            },
            "suggest": {
                "zendframework/zend-captcha": "Zend\\Captcha component",
                "zendframework/zend-code": "Zend\\Code component",
                "zendframework/zend-eventmanager": "Zend\\EventManager component",
                "zendframework/zend-filter": "Zend\\Filter component",
                "zendframework/zend-i18n": "Zend\\I18n component",
                "zendframework/zend-servicemanager": "Zend\\ServiceManager component",
                "zendframework/zend-validator": "Zend\\Validator component",
                "zendframework/zend-view": "Zend\\View component",
                "zendframework/zendservice-recaptcha": "ZendService\\ReCaptcha component"
            },
            "type": "library",
            "extra": {
                "branch-alias": {
                    "dev-master": "2.3-dev",
                    "dev-develop": "2.4-dev"
                }
            },
            "autoload": {
                "psr-4": {
                    "Zend\\Form\\": ""
                }
            },
            "notification-url": "https://packagist.org/downloads/",
            "license": [
                "BSD-3-Clause"
            ],
            "homepage": "https://github.com/zendframework/zf2",
            "keywords": [
                "form",
                "zf2"
            ],
            "time": "2015-04-01 18:09:25"
        },
        {
            "name": "zendframework/zend-http",
            "version": "2.4.0",
            "source": {
                "type": "git",
                "url": "https://github.com/zendframework/zend-http.git",
                "reference": "ee6220609845b32d1b2873c9ac694aef56d508f5"
            },
            "dist": {
                "type": "zip",
                "url": "https://api.github.com/repos/zendframework/zend-http/zipball/9c6047a0bdb3094d3ea07a215ff929cc47de4deb",
                "reference": "ee6220609845b32d1b2873c9ac694aef56d508f5",
                "shasum": ""
            },
            "require": {
                "php": ">=5.3.23",
                "zendframework/zend-loader": "self.version",
                "zendframework/zend-stdlib": "self.version",
                "zendframework/zend-uri": "self.version",
                "zendframework/zend-validator": "self.version"
            },
            "type": "library",
            "extra": {
                "branch-alias": {
                    "dev-master": "2.3-dev",
                    "dev-develop": "2.4-dev"
                }
            },
            "autoload": {
                "psr-4": {
                    "Zend\\Http\\": ""
                }
            },
            "notification-url": "https://packagist.org/downloads/",
            "license": [
                "BSD-3-Clause"
            ],
            "description": "provides an easy interface for performing Hyper-Text Transfer Protocol (HTTP) requests",
            "homepage": "https://github.com/zendframework/zf2",
            "keywords": [
                "http",
                "zf2"
            ],
            "time": "2015-04-01 18:09:25"
        },
        {
            "name": "zendframework/zend-i18n",
            "version": "2.4.0",
            "source": {
                "type": "git",
                "url": "https://github.com/zendframework/zend-i18n.git",
                "reference": "33051775d9a8c341fe3b77d1f3daa0e921e2f4bd"
            },
            "dist": {
                "type": "zip",
                "url": "https://api.github.com/repos/zendframework/zend-i18n/zipball/9aebc5287373a802540d75fe5508417f866c2e52",
                "reference": "33051775d9a8c341fe3b77d1f3daa0e921e2f4bd",
                "shasum": ""
            },
            "require": {
                "php": ">=5.3.23",
                "zendframework/zend-stdlib": "self.version"
            },
            "require-dev": {
                "zendframework/zend-cache": "self.version",
                "zendframework/zend-config": "self.version",
                "zendframework/zend-eventmanager": "self.version",
                "zendframework/zend-filter": "self.version",
                "zendframework/zend-servicemanager": "self.version",
                "zendframework/zend-validator": "self.version",
                "zendframework/zend-view": "self.version"
            },
            "suggest": {
                "ext-intl": "Required for most features of Zend\\I18n; included in default builds of PHP",
                "zendframework/zend-cache": "Zend\\Cache component",
                "zendframework/zend-config": "Zend\\Config component",
                "zendframework/zend-eventmanager": "You should install this package to use the events in the translator",
                "zendframework/zend-filter": "You should install this package to use the provided filters",
                "zendframework/zend-resources": "Translation resources",
                "zendframework/zend-servicemanager": "Zend\\ServiceManager component",
                "zendframework/zend-validator": "You should install this package to use the provided validators",
                "zendframework/zend-view": "You should install this package to use the provided view helpers"
            },
            "type": "library",
            "extra": {
                "branch-alias": {
                    "dev-master": "2.3-dev",
                    "dev-develop": "2.4-dev"
                }
            },
            "autoload": {
                "psr-4": {
                    "Zend\\I18n\\": ""
                }
            },
            "notification-url": "https://packagist.org/downloads/",
            "license": [
                "BSD-3-Clause"
            ],
            "homepage": "https://github.com/zendframework/zf2",
            "keywords": [
                "i18n",
                "zf2"
            ],
            "time": "2015-04-01 18:09:26"
        },
        {
            "name": "zendframework/zend-inputfilter",
            "version": "2.4.0",
            "source": {
                "type": "git",
                "url": "https://github.com/zendframework/zend-inputfilter.git",
                "reference": "16856fec61f285e41e5492235220a4dec06ab90f"
            },
            "dist": {
                "type": "zip",
                "url": "https://api.github.com/repos/zendframework/zend-inputfilter/zipball/4b1398f3635fae3cc5e873c5bb067274f3d10a93",
                "reference": "16856fec61f285e41e5492235220a4dec06ab90f",
                "shasum": ""
            },
            "require": {
                "php": ">=5.3.23",
                "zendframework/zend-filter": "self.version",
                "zendframework/zend-stdlib": "self.version",
                "zendframework/zend-validator": "self.version"
            },
            "require-dev": {
                "zendframework/zend-servicemanager": "self.version"
            },
            "suggest": {
                "zendframework/zend-servicemanager": "To support plugin manager support"
            },
            "type": "library",
            "extra": {
                "branch-alias": {
                    "dev-master": "2.3-dev",
                    "dev-develop": "2.4-dev"
                }
            },
            "autoload": {
                "psr-4": {
                    "Zend\\InputFilter\\": ""
                }
            },
            "notification-url": "https://packagist.org/downloads/",
            "license": [
                "BSD-3-Clause"
            ],
            "homepage": "https://github.com/zendframework/zf2",
            "keywords": [
                "inputfilter",
                "zf2"
            ],
            "time": "2015-04-01 18:09:26"
        },
        {
            "name": "zendframework/zend-json",
            "version": "2.4.0",
            "source": {
                "type": "git",
                "url": "https://github.com/zendframework/zend-json.git",
                "reference": "76aeb27e4baf39799e5ca3cf6f2fdd6748ee930c"
            },
            "dist": {
                "type": "zip",
                "url": "https://api.github.com/repos/zendframework/zend-json/zipball/2d845e151c1b9a237cf1899ac31e17fb10bd1e3f",
                "reference": "76aeb27e4baf39799e5ca3cf6f2fdd6748ee930c",
                "shasum": ""
            },
            "require": {
                "php": ">=5.3.23",
                "zendframework/zend-stdlib": "self.version"
            },
            "require-dev": {
                "zendframework/zend-http": "self.version",
                "zendframework/zend-server": "self.version"
            },
            "suggest": {
                "zendframework/zend-http": "Zend\\Http component",
                "zendframework/zend-server": "Zend\\Server component",
                "zendframework/zendxml": "To support Zend\\Json\\Json::fromXml() usage"
            },
            "type": "library",
            "extra": {
                "branch-alias": {
                    "dev-master": "2.3-dev",
                    "dev-develop": "2.4-dev"
                }
            },
            "autoload": {
                "psr-4": {
                    "Zend\\Json\\": ""
                }
            },
            "notification-url": "https://packagist.org/downloads/",
            "license": [
                "BSD-3-Clause"
            ],
            "description": "provides convenience methods for serializing native PHP to JSON and decoding JSON to native PHP",
            "homepage": "https://github.com/zendframework/zf2",
            "keywords": [
                "json",
                "zf2"
            ],
            "time": "2015-04-01 18:09:26"
        },
        {
            "name": "zendframework/zend-loader",
            "version": "2.4.0",
            "source": {
                "type": "git",
                "url": "https://github.com/zendframework/zend-loader.git",
                "reference": "6868b8a0c346f17fb97724c3a63aa2cbf6b94865"
            },
            "dist": {
                "type": "zip",
                "url": "https://api.github.com/repos/zendframework/zend-loader/zipball/65de2c7a56f8eee633c6bf1cfab73e45648880d4",
                "reference": "6868b8a0c346f17fb97724c3a63aa2cbf6b94865",
                "shasum": ""
            },
            "require": {
                "php": ">=5.3.23"
            },
            "type": "library",
            "extra": {
                "branch-alias": {
                    "dev-master": "2.3-dev",
                    "dev-develop": "2.4-dev"
                }
            },
            "autoload": {
                "psr-4": {
                    "Zend\\Loader\\": ""
                }
            },
            "notification-url": "https://packagist.org/downloads/",
            "license": [
                "BSD-3-Clause"
            ],
            "homepage": "https://github.com/zendframework/zf2",
            "keywords": [
                "loader",
                "zf2"
            ],
            "time": "2015-04-01 18:09:26"
        },
        {
            "name": "zendframework/zend-log",
            "version": "2.4.0",
            "source": {
                "type": "git",
                "url": "https://github.com/zendframework/zend-log.git",
                "reference": "2d5d20fd45470506bdaff727c46dc25fe953146e"
            },
            "dist": {
                "type": "zip",
                "url": "https://api.github.com/repos/zendframework/zend-log/zipball/002e3c810cad7e31e51c9895e9e3cb6fbd312cdd",
                "reference": "2d5d20fd45470506bdaff727c46dc25fe953146e",
                "shasum": ""
            },
            "require": {
                "php": ">=5.3.23",
                "zendframework/zend-servicemanager": "self.version",
                "zendframework/zend-stdlib": "self.version"
            },
            "require-dev": {
                "zendframework/zend-console": "self.version",
                "zendframework/zend-db": "self.version",
                "zendframework/zend-escaper": "self.version",
                "zendframework/zend-mail": "self.version",
                "zendframework/zend-validator": "self.version"
            },
            "suggest": {
                "ext-mongo": "*",
                "zendframework/zend-console": "Zend\\Console component",
                "zendframework/zend-db": "Zend\\Db component",
                "zendframework/zend-escaper": "Zend\\Escaper component, for use in the XML formatter",
                "zendframework/zend-mail": "Zend\\Mail component",
                "zendframework/zend-validator": "Zend\\Validator component"
            },
            "type": "library",
            "extra": {
                "branch-alias": {
                    "dev-master": "2.3-dev",
                    "dev-develop": "2.4-dev"
                }
            },
            "autoload": {
                "psr-4": {
                    "Zend\\Log\\": ""
                }
            },
            "notification-url": "https://packagist.org/downloads/",
            "license": [
                "BSD-3-Clause"
            ],
            "description": "component for general purpose logging",
            "homepage": "https://github.com/zendframework/zf2",
            "keywords": [
                "log",
                "logging",
                "zf2"
            ],
            "time": "2015-04-01 18:09:26"
        },
        {
            "name": "zendframework/zend-math",
            "version": "2.4.0",
            "source": {
                "type": "git",
                "url": "https://github.com/zendframework/zend-math.git",
                "reference": "634123f83ca90b6613f132d0d100e6b5e9890a29"
            },
            "dist": {
                "type": "zip",
                "url": "https://api.github.com/repos/zendframework/zend-math/zipball/f41fe4acfd809c14f2a802d1aa45dec8fcd2cc73",
                "reference": "634123f83ca90b6613f132d0d100e6b5e9890a29",
                "shasum": ""
            },
            "require": {
                "php": ">=5.3.23"
            },
            "suggest": {
                "ext-bcmath": "If using the bcmath functionality",
                "ext-gmp": "If using the gmp functionality",
                "ircmaxell/random-lib": "Fallback random byte generator for Zend\\Math\\Rand if OpenSSL/Mcrypt extensions are unavailable",
                "zendframework/zend-servicemanager": ">= current version, if using the BigInteger::factory functionality"
            },
            "type": "library",
            "extra": {
                "branch-alias": {
                    "dev-master": "2.3-dev",
                    "dev-develop": "2.4-dev"
                }
            },
            "autoload": {
                "psr-4": {
                    "Zend\\Math\\": ""
                }
            },
            "notification-url": "https://packagist.org/downloads/",
            "license": [
                "BSD-3-Clause"
            ],
            "homepage": "https://github.com/zendframework/zf2",
            "keywords": [
                "math",
                "zf2"
            ],
            "time": "2015-04-01 18:09:27"
        },
        {
            "name": "zendframework/zend-modulemanager",
            "version": "2.4.0",
            "source": {
                "type": "git",
                "url": "https://github.com/zendframework/zend-modulemanager.git",
                "reference": "cbe16b0eafe734a062ed0182381e64b9c953dccf"
            },
            "dist": {
                "type": "zip",
                "url": "https://api.github.com/repos/zendframework/zend-modulemanager/zipball/af7ae3cd29a1efb73cc66ae1081e606039d5c20f",
                "reference": "cbe16b0eafe734a062ed0182381e64b9c953dccf",
                "shasum": ""
            },
            "require": {
                "php": ">=5.3.23",
                "zendframework/zend-eventmanager": "self.version",
                "zendframework/zend-stdlib": "self.version"
            },
            "require-dev": {
                "zendframework/zend-config": "self.version",
                "zendframework/zend-console": "self.version",
                "zendframework/zend-loader": "self.version",
                "zendframework/zend-servicemanager": "self.version"
            },
            "suggest": {
                "zendframework/zend-config": "Zend\\Config component",
                "zendframework/zend-console": "Zend\\Console component",
                "zendframework/zend-loader": "Zend\\Loader component",
                "zendframework/zend-mvc": "Zend\\Mvc component",
                "zendframework/zend-servicemanager": "Zend\\ServiceManager component"
            },
            "type": "library",
            "extra": {
                "branch-alias": {
                    "dev-master": "2.3-dev",
                    "dev-develop": "2.4-dev"
                }
            },
            "autoload": {
                "psr-4": {
                    "Zend\\ModuleManager\\": ""
                }
            },
            "notification-url": "https://packagist.org/downloads/",
            "license": [
                "BSD-3-Clause"
            ],
            "homepage": "https://github.com/zendframework/zf2",
            "keywords": [
                "modulemanager",
                "zf2"
            ],
            "time": "2015-04-01 18:09:27"
        },
        {
            "name": "zendframework/zend-mvc",
            "version": "2.4.0",
            "source": {
                "type": "git",
                "url": "https://github.com/zendframework/zend-mvc.git",
                "reference": "bfff0f5f9e4d925ee13b8c159c9d6ae7e0db5412"
            },
            "dist": {
                "type": "zip",
                "url": "https://api.github.com/repos/zendframework/zend-mvc/zipball/0b4a4a829b30be510a3f215c4ff00c703ee8b431",
                "reference": "bfff0f5f9e4d925ee13b8c159c9d6ae7e0db5412",
                "shasum": ""
            },
            "require": {
                "php": ">=5.3.23",
                "zendframework/zend-eventmanager": "self.version",
                "zendframework/zend-form": "self.version",
                "zendframework/zend-servicemanager": "self.version",
                "zendframework/zend-stdlib": "self.version"
            },
            "require-dev": {
                "zendframework/zend-authentication": "self.version",
                "zendframework/zend-console": "self.version",
                "zendframework/zend-di": "self.version",
                "zendframework/zend-filter": "self.version",
                "zendframework/zend-http": "self.version",
                "zendframework/zend-i18n": "self.version",
                "zendframework/zend-inputfilter": "self.version",
                "zendframework/zend-json": "self.version",
                "zendframework/zend-log": "self.version",
                "zendframework/zend-modulemanager": "self.version",
                "zendframework/zend-serializer": "self.version",
                "zendframework/zend-session": "self.version",
                "zendframework/zend-text": "self.version",
                "zendframework/zend-uri": "self.version",
                "zendframework/zend-validator": "self.version",
                "zendframework/zend-version": "self.version",
                "zendframework/zend-view": "self.version"
            },
            "suggest": {
                "zendframework/zend-authentication": "Zend\\Authentication component for Identity plugin",
                "zendframework/zend-config": "Zend\\Config component",
                "zendframework/zend-console": "Zend\\Console component",
                "zendframework/zend-di": "Zend\\Di component",
                "zendframework/zend-filter": "Zend\\Filter component",
                "zendframework/zend-http": "Zend\\Http component",
                "zendframework/zend-i18n": "Zend\\I18n component for translatable segments",
                "zendframework/zend-inputfilter": "Zend\\Inputfilter component",
                "zendframework/zend-json": "Zend\\Json component",
                "zendframework/zend-log": "Zend\\Log component",
                "zendframework/zend-modulemanager": "Zend\\ModuleManager component",
                "zendframework/zend-serializer": "Zend\\Serializer component",
                "zendframework/zend-session": "Zend\\Session component for FlashMessenger, PRG, and FPRG plugins",
                "zendframework/zend-stdlib": "Zend\\Stdlib component",
                "zendframework/zend-text": "Zend\\Text component",
                "zendframework/zend-uri": "Zend\\Uri component",
                "zendframework/zend-validator": "Zend\\Validator component",
                "zendframework/zend-version": "Zend\\Version component",
                "zendframework/zend-view": "Zend\\View component"
            },
            "type": "library",
            "extra": {
                "branch-alias": {
                    "dev-master": "2.3-dev",
                    "dev-develop": "2.4-dev"
                }
            },
            "autoload": {
                "psr-4": {
                    "Zend\\Mvc\\": ""
                }
            },
            "notification-url": "https://packagist.org/downloads/",
            "license": [
                "BSD-3-Clause"
            ],
            "homepage": "https://github.com/zendframework/zf2",
            "keywords": [
                "mvc",
                "zf2"
            ],
            "time": "2015-04-01 18:09:27"
        },
        {
            "name": "zendframework/zend-serializer",
            "version": "2.4.0",
            "source": {
                "type": "git",
                "url": "https://github.com/zendframework/zend-serializer.git",
                "reference": "a46960854d6326f0036d98c9abc7a79e36e25928"
            },
            "dist": {
                "type": "zip",
                "url": "https://api.github.com/repos/zendframework/zend-serializer/zipball/3c531789a9882a5deb721356a7bd2642b65d4b09",
                "reference": "a46960854d6326f0036d98c9abc7a79e36e25928",
                "shasum": ""
            },
            "require": {
                "php": ">=5.3.23",
                "zendframework/zend-json": "self.version",
                "zendframework/zend-math": "self.version",
                "zendframework/zend-stdlib": "self.version"
            },
            "require-dev": {
                "zendframework/zend-servicemanager": "self.version"
            },
            "suggest": {
                "zendframework/zend-servicemanager": "To support plugin manager support"
            },
            "type": "library",
            "extra": {
                "branch-alias": {
                    "dev-master": "2.3-dev",
                    "dev-develop": "2.4-dev"
                }
            },
            "autoload": {
                "psr-4": {
                    "Zend\\Serializer\\": ""
                }
            },
            "notification-url": "https://packagist.org/downloads/",
            "license": [
                "BSD-3-Clause"
            ],
            "description": "provides an adapter based interface to simply generate storable representation of PHP types by different facilities, and recover",
            "homepage": "https://github.com/zendframework/zf2",
            "keywords": [
                "serializer",
                "zf2"
            ],
            "time": "2015-04-01 18:09:28"
        },
        {
            "name": "zendframework/zend-server",
            "version": "2.4.0",
            "source": {
                "type": "git",
                "url": "https://github.com/zendframework/zend-server.git",
                "reference": "fc73c34490908ba143af3c57c7e166b40c4b9f8e"
            },
            "dist": {
                "type": "zip",
                "url": "https://api.github.com/repos/zendframework/zend-server/zipball/d11ff0bd529d202022823d4accf5983cbd50fc49",
                "reference": "fc73c34490908ba143af3c57c7e166b40c4b9f8e",
                "shasum": ""
            },
            "require": {
                "php": ">=5.3.23",
                "zendframework/zend-code": "self.version",
                "zendframework/zend-stdlib": "self.version"
            },
            "type": "library",
            "extra": {
                "branch-alias": {
                    "dev-master": "2.3-dev",
                    "dev-develop": "2.4-dev"
                }
            },
            "autoload": {
                "psr-4": {
                    "Zend\\Server\\": ""
                }
            },
            "notification-url": "https://packagist.org/downloads/",
            "license": [
                "BSD-3-Clause"
            ],
            "homepage": "https://github.com/zendframework/zf2",
            "keywords": [
                "server",
                "zf2"
            ],
            "time": "2015-04-01 18:09:28"
        },
        {
            "name": "zendframework/zend-servicemanager",
            "version": "2.4.0",
            "source": {
                "type": "git",
                "url": "https://github.com/zendframework/zend-servicemanager.git",
                "reference": "d3c27c708a148a30608f313a5b7a61a531bd9cb9"
            },
            "dist": {
                "type": "zip",
                "url": "https://api.github.com/repos/zendframework/zend-servicemanager/zipball/57cf99fa5ac08c05a135a8d0d676c52a5e450083",
                "reference": "d3c27c708a148a30608f313a5b7a61a531bd9cb9",
                "shasum": ""
            },
            "require": {
                "php": ">=5.3.23"
            },
            "require-dev": {
                "zendframework/zend-di": "self.version"
            },
            "suggest": {
                "ocramius/proxy-manager": "ProxyManager 0.5.* to handle lazy initialization of services",
                "zendframework/zend-di": "Zend\\Di component"
            },
            "type": "library",
            "extra": {
                "branch-alias": {
                    "dev-master": "2.3-dev",
                    "dev-develop": "2.4-dev"
                }
            },
            "autoload": {
                "psr-4": {
                    "Zend\\ServiceManager\\": ""
                }
            },
            "notification-url": "https://packagist.org/downloads/",
            "license": [
                "BSD-3-Clause"
            ],
            "homepage": "https://github.com/zendframework/zf2",
            "keywords": [
                "servicemanager",
                "zf2"
            ],
            "time": "2015-04-01 18:09:28"
        },
        {
            "name": "zendframework/zend-soap",
            "version": "2.4.0",
            "source": {
                "type": "git",
                "url": "https://github.com/zendframework/zend-soap.git",
                "reference": "e42b900798ea95a9063fa4922da976d8b3a8ab6f"
            },
            "dist": {
                "type": "zip",
                "url": "https://api.github.com/repos/zendframework/zend-soap/zipball/a599463aba97ce247faf3fb443e3c7858b46449b",
                "reference": "e42b900798ea95a9063fa4922da976d8b3a8ab6f",
                "shasum": ""
            },
            "require": {
                "php": ">=5.3.23",
                "zendframework/zend-server": "self.version",
                "zendframework/zend-stdlib": "self.version",
                "zendframework/zend-uri": "self.version"
            },
            "require-dev": {
                "zendframework/zend-http": "self.version"
            },
            "suggest": {
                "zendframework/zend-http": "Zend\\Http component"
            },
            "type": "library",
            "extra": {
                "branch-alias": {
                    "dev-master": "2.3-dev",
                    "dev-develop": "2.4-dev"
                }
            },
            "autoload": {
                "psr-4": {
                    "Zend\\Soap\\": ""
                }
            },
            "notification-url": "https://packagist.org/downloads/",
            "license": [
                "BSD-3-Clause"
            ],
            "homepage": "https://github.com/zendframework/zf2",
            "keywords": [
                "soap",
                "zf2"
            ],
            "time": "2015-04-01 18:09:29"
        },
        {
            "name": "zendframework/zend-stdlib",
            "version": "2.4.0",
            "source": {
                "type": "git",
                "url": "https://github.com/zendframework/zend-stdlib.git",
                "reference": "eab586f4c18af3fa63c977611939f1f4a3cf1030"
            },
            "dist": {
                "type": "zip",
                "url": "https://api.github.com/repos/zendframework/zend-stdlib/zipball/cf05c5ba75606e47ffee91cedc72778da46f74c3",
                "reference": "eab586f4c18af3fa63c977611939f1f4a3cf1030",
                "shasum": ""
            },
            "require": {
                "php": ">=5.3.23"
            },
            "require-dev": {
                "zendframework/zend-eventmanager": "self.version",
                "zendframework/zend-filter": "self.version",
                "zendframework/zend-serializer": "self.version",
                "zendframework/zend-servicemanager": "self.version"
            },
            "suggest": {
                "zendframework/zend-eventmanager": "To support aggregate hydrator usage",
                "zendframework/zend-filter": "To support naming strategy hydrator usage",
                "zendframework/zend-serializer": "Zend\\Serializer component",
                "zendframework/zend-servicemanager": "To support hydrator plugin manager usage"
            },
            "type": "library",
            "extra": {
                "branch-alias": {
                    "dev-master": "2.3-dev",
                    "dev-develop": "2.4-dev"
                }
            },
            "autoload": {
                "psr-4": {
                    "Zend\\Stdlib\\": ""
                }
            },
            "notification-url": "https://packagist.org/downloads/",
            "license": [
                "BSD-3-Clause"
            ],
            "homepage": "https://github.com/zendframework/zf2",
            "keywords": [
                "stdlib",
                "zf2"
            ],
            "time": "2015-04-01 18:09:29"
        },
        {
            "name": "zendframework/zend-text",
            "version": "2.4.0",
            "source": {
                "type": "git",
                "url": "https://github.com/zendframework/zend-text.git",
                "reference": "35f519e20e575a331c2ee554e5a555a59ce4b9e2"
            },
            "dist": {
                "type": "zip",
                "url": "https://api.github.com/repos/zendframework/zend-text/zipball/d962ea25647b20527f3ca34ae225bbc885dabfc7",
                "reference": "35f519e20e575a331c2ee554e5a555a59ce4b9e2",
                "shasum": ""
            },
            "require": {
                "php": ">=5.3.23",
                "zendframework/zend-servicemanager": "self.version",
                "zendframework/zend-stdlib": "self.version"
            },
            "type": "library",
            "extra": {
                "branch-alias": {
                    "dev-master": "2.3-dev",
                    "dev-develop": "2.4-dev"
                }
            },
            "autoload": {
                "psr-4": {
                    "Zend\\Text\\": ""
                }
            },
            "notification-url": "https://packagist.org/downloads/",
            "license": [
                "BSD-3-Clause"
            ],
            "homepage": "https://github.com/zendframework/zf2",
            "keywords": [
                "text",
                "zf2"
            ],
            "time": "2015-04-01 18:09:29"
        },
        {
            "name": "zendframework/zend-uri",
            "version": "2.4.0",
            "source": {
                "type": "git",
                "url": "https://github.com/zendframework/zend-uri.git",
                "reference": "53f5b162b293f80de8b951eece8e08be83c4fe16"
            },
            "dist": {
                "type": "zip",
                "url": "https://api.github.com/repos/zendframework/zend-uri/zipball/bd9e625639415376f6a82551c73328448d7bc7d1",
                "reference": "53f5b162b293f80de8b951eece8e08be83c4fe16",
                "shasum": ""
            },
            "require": {
                "php": ">=5.3.23",
                "zendframework/zend-escaper": "self.version",
                "zendframework/zend-validator": "self.version"
            },
            "type": "library",
            "extra": {
                "branch-alias": {
                    "dev-master": "2.3-dev",
                    "dev-develop": "2.4-dev"
                }
            },
            "autoload": {
                "psr-4": {
                    "Zend\\Uri\\": ""
                }
            },
            "notification-url": "https://packagist.org/downloads/",
            "license": [
                "BSD-3-Clause"
            ],
            "description": "a component that aids in manipulating and validating » Uniform Resource Identifiers (URIs)",
            "homepage": "https://github.com/zendframework/zf2",
            "keywords": [
                "uri",
                "zf2"
            ],
            "time": "2015-04-01 18:09:29"
        },
        {
            "name": "zendframework/zend-validator",
            "version": "2.4.0",
            "source": {
                "type": "git",
                "url": "https://github.com/zendframework/zend-validator.git",
                "reference": "eb678d20256f120a72ca27276bbb2875841701ab"
            },
            "dist": {
                "type": "zip",
                "url": "https://api.github.com/repos/zendframework/zend-validator/zipball/45fac2545a0f2eb66d71cb7966feee481e7c475f",
                "reference": "eb678d20256f120a72ca27276bbb2875841701ab",
                "shasum": ""
            },
            "require": {
                "php": ">=5.3.23",
                "zendframework/zend-stdlib": "self.version"
            },
            "require-dev": {
                "zendframework/zend-db": "self.version",
                "zendframework/zend-filter": "self.version",
                "zendframework/zend-i18n": "self.version",
                "zendframework/zend-math": "self.version",
                "zendframework/zend-servicemanager": "self.version",
                "zendframework/zend-session": "self.version",
                "zendframework/zend-uri": "self.version"
            },
            "suggest": {
                "zendframework/zend-db": "Zend\\Db component",
                "zendframework/zend-filter": "Zend\\Filter component, required by the Digits validator",
                "zendframework/zend-i18n": "Zend\\I18n component to allow translation of validation error messages as well as to use the various Date validators",
                "zendframework/zend-math": "Zend\\Math component",
                "zendframework/zend-resources": "Translations of validator messages",
                "zendframework/zend-servicemanager": "Zend\\ServiceManager component to allow using the ValidatorPluginManager and validator chains",
                "zendframework/zend-session": "Zend\\Session component",
                "zendframework/zend-uri": "Zend\\Uri component, required by the Uri and Sitemap\\Loc validators"
            },
            "type": "library",
            "extra": {
                "branch-alias": {
                    "dev-master": "2.3-dev",
                    "dev-develop": "2.4-dev"
                }
            },
            "autoload": {
                "psr-4": {
                    "Zend\\Validator\\": ""
                }
            },
            "notification-url": "https://packagist.org/downloads/",
            "license": [
                "BSD-3-Clause"
            ],
            "description": "provides a set of commonly needed validators",
            "homepage": "https://github.com/zendframework/zf2",
            "keywords": [
                "validator",
                "zf2"
            ],
            "time": "2015-04-01 18:09:30"
        },
        {
            "name": "zendframework/zend-view",
            "version": "2.4.0",
            "source": {
                "type": "git",
                "url": "https://github.com/zendframework/zend-view.git",
                "reference": "e119b4b5f082af58a96eb206e782b62c193227bf"
            },
            "dist": {
                "type": "zip",
                "url": "https://api.github.com/repos/zendframework/zend-view/zipball/37beb1ad46e530f627b4b6c3716efd728e976ba9",
                "reference": "e119b4b5f082af58a96eb206e782b62c193227bf",
                "shasum": ""
            },
            "require": {
                "php": ">=5.3.23",
                "zendframework/zend-eventmanager": "self.version",
                "zendframework/zend-loader": "self.version",
                "zendframework/zend-stdlib": "self.version"
            },
            "require-dev": {
                "zendframework/zend-authentication": "self.version",
                "zendframework/zend-escaper": "self.version",
                "zendframework/zend-feed": "self.version",
                "zendframework/zend-filter": "self.version",
                "zendframework/zend-http": "self.version",
                "zendframework/zend-i18n": "self.version",
                "zendframework/zend-json": "self.version",
                "zendframework/zend-mvc": "self.version",
                "zendframework/zend-navigation": "self.version",
                "zendframework/zend-paginator": "self.version",
                "zendframework/zend-permissions-acl": "self.version",
                "zendframework/zend-servicemanager": "self.version",
                "zendframework/zend-uri": "self.version"
            },
            "suggest": {
                "zendframework/zend-authentication": "Zend\\Authentication component",
                "zendframework/zend-escaper": "Zend\\Escaper component",
                "zendframework/zend-feed": "Zend\\Feed component",
                "zendframework/zend-filter": "Zend\\Filter component",
                "zendframework/zend-http": "Zend\\Http component",
                "zendframework/zend-i18n": "Zend\\I18n component",
                "zendframework/zend-json": "Zend\\Json component",
                "zendframework/zend-mvc": "Zend\\Mvc component",
                "zendframework/zend-navigation": "Zend\\Navigation component",
                "zendframework/zend-paginator": "Zend\\Paginator component",
                "zendframework/zend-permissions-acl": "Zend\\Permissions\\Acl component",
                "zendframework/zend-servicemanager": "Zend\\ServiceManager component",
                "zendframework/zend-uri": "Zend\\Uri component"
            },
            "type": "library",
            "extra": {
                "branch-alias": {
                    "dev-master": "2.3-dev",
                    "dev-develop": "2.4-dev"
                }
            },
            "autoload": {
                "psr-4": {
                    "Zend\\View\\": ""
                }
            },
            "notification-url": "https://packagist.org/downloads/",
            "license": [
                "BSD-3-Clause"
            ],
            "description": "provides a system of helpers, output filters, and variable escaping",
            "homepage": "https://github.com/zendframework/zf2",
            "keywords": [
                "view",
                "zf2"
            ],
            "time": "2015-04-01 18:09:30"
        }
    ],
    "packages-dev": [
        {
            "name": "doctrine/instantiator",
            "version": "1.0.5",
            "source": {
                "type": "git",
                "url": "https://github.com/doctrine/instantiator.git",
                "reference": "8e884e78f9f0eb1329e445619e04456e64d8051d"
            },
            "dist": {
                "type": "zip",
                "url": "https://api.github.com/repos/doctrine/instantiator/zipball/8e884e78f9f0eb1329e445619e04456e64d8051d",
                "reference": "8e884e78f9f0eb1329e445619e04456e64d8051d",
                "shasum": ""
            },
            "require": {
                "php": ">=5.3,<8.0-DEV"
            },
            "require-dev": {
                "athletic/athletic": "~0.1.8",
                "ext-pdo": "*",
                "ext-phar": "*",
                "phpunit/phpunit": "~4.0",
                "squizlabs/php_codesniffer": "~2.0"
            },
            "type": "library",
            "extra": {
                "branch-alias": {
                    "dev-master": "1.0.x-dev"
                }
            },
            "autoload": {
                "psr-4": {
                    "Doctrine\\Instantiator\\": "src/Doctrine/Instantiator/"
                }
            },
            "notification-url": "https://packagist.org/downloads/",
            "license": [
                "MIT"
            ],
            "authors": [
                {
                    "name": "Marco Pivetta",
                    "email": "ocramius@gmail.com",
                    "homepage": "http://ocramius.github.com/"
                }
            ],
            "description": "A small, lightweight utility to instantiate objects in PHP without invoking their constructors",
            "homepage": "https://github.com/doctrine/instantiator",
            "keywords": [
                "constructor",
                "instantiate"
            ],
            "time": "2015-06-14 21:17:01"
        },
        {
            "name": "fabpot/php-cs-fixer",
            "version": "v1.10",
            "source": {
                "type": "git",
                "url": "https://github.com/FriendsOfPHP/PHP-CS-Fixer.git",
                "reference": "8e21b4fb32c4618a425817d9f0daf3d57a9808d1"
            },
            "dist": {
                "type": "zip",
                "url": "https://api.github.com/repos/FriendsOfPHP/PHP-CS-Fixer/zipball/8e21b4fb32c4618a425817d9f0daf3d57a9808d1",
                "reference": "8e21b4fb32c4618a425817d9f0daf3d57a9808d1",
                "shasum": ""
            },
            "require": {
                "ext-tokenizer": "*",
                "php": ">=5.3.6",
                "sebastian/diff": "~1.1",
                "symfony/console": "~2.3",
                "symfony/event-dispatcher": "~2.1",
                "symfony/filesystem": "~2.1",
                "symfony/finder": "~2.1",
                "symfony/process": "~2.3",
                "symfony/stopwatch": "~2.5"
            },
            "require-dev": {
                "satooshi/php-coveralls": "0.7.*@dev"
            },
            "bin": [
                "php-cs-fixer"
            ],
            "type": "application",
            "autoload": {
                "psr-4": {
                    "Symfony\\CS\\": "Symfony/CS/"
                }
            },
            "notification-url": "https://packagist.org/downloads/",
            "license": [
                "MIT"
            ],
            "authors": [
                {
                    "name": "Dariusz Rumiński",
                    "email": "dariusz.ruminski@gmail.com"
                },
                {
                    "name": "Fabien Potencier",
                    "email": "fabien@symfony.com"
                }
            ],
            "description": "A tool to automatically fix PHP code style",
            "time": "2015-07-27 20:56:10"
        },
        {
            "name": "league/climate",
            "version": "2.6.1",
            "source": {
                "type": "git",
                "url": "https://github.com/thephpleague/climate.git",
                "reference": "28851c909017424f61cc6a62089316313c645d1c"
            },
            "dist": {
                "type": "zip",
                "url": "https://api.github.com/repos/thephpleague/climate/zipball/28851c909017424f61cc6a62089316313c645d1c",
                "reference": "28851c909017424f61cc6a62089316313c645d1c",
                "shasum": ""
            },
            "require": {
                "php": ">=5.4.0"
            },
            "require-dev": {
                "mockery/mockery": "dev-master",
                "phpunit/phpunit": "4.1.*"
            },
            "type": "library",
            "autoload": {
                "psr-4": {
                    "League\\CLImate\\": "src/"
                }
            },
            "notification-url": "https://packagist.org/downloads/",
            "license": [
                "MIT"
            ],
            "authors": [
                {
                    "name": "Joe Tannenbaum",
                    "email": "hey@joe.codes",
                    "homepage": "http://joe.codes/",
                    "role": "Developer"
                }
            ],
            "description": "PHP's best friend for the terminal. CLImate allows you to easily output colored text, special formats, and more.",
            "keywords": [
                "cli",
                "colors",
                "command",
                "php",
                "terminal"
            ],
            "time": "2015-01-18 14:31:58"
        },
        {
            "name": "lusitanian/oauth",
            "version": "v0.5.4",
            "source": {
                "type": "git",
                "url": "https://github.com/Lusitanian/PHPoAuthLib.git",
                "reference": "824e1389151e458555995faa70a89428f9f6ddeb"
            },
            "dist": {
                "type": "zip",
                "url": "https://api.github.com/repos/Lusitanian/PHPoAuthLib/zipball/824e1389151e458555995faa70a89428f9f6ddeb",
                "reference": "824e1389151e458555995faa70a89428f9f6ddeb",
                "shasum": ""
            },
            "require": {
                "php": ">=5.3.0"
            },
            "require-dev": {
                "phpunit/phpunit": "3.7.*",
                "predis/predis": "0.8.*@dev",
                "squizlabs/php_codesniffer": "2.*",
                "symfony/http-foundation": "~2.1"
            },
            "suggest": {
                "ext-openssl": "Allows for usage of secure connections with the stream-based HTTP client.",
                "predis/predis": "Allows using the Redis storage backend.",
                "symfony/http-foundation": "Allows using the Symfony Session storage backend."
            },
            "type": "library",
            "extra": {
                "branch-alias": {
                    "dev-master": "0.1-dev"
                }
            },
            "autoload": {
                "psr-0": {
                    "OAuth": "src",
                    "OAuth\\Unit": "tests"
                }
            },
            "notification-url": "https://packagist.org/downloads/",
            "license": [
                "MIT"
            ],
            "authors": [
                {
                    "name": "David Desberg",
                    "email": "david@daviddesberg.com"
                },
                {
                    "name": "Elliot Chance",
                    "email": "elliotchance@gmail.com"
                },
                {
                    "name": "Pieter Hordijk",
                    "email": "info@pieterhordijk.com"
                }
            ],
            "description": "PHP 5.3+ oAuth 1/2 Library",
            "keywords": [
                "Authentication",
                "authorization",
                "oauth",
                "security"
            ],
            "time": "2015-09-17 00:54:25"
        },
        {
            "name": "pdepend/pdepend",
            "version": "2.0.6",
            "source": {
                "type": "git",
                "url": "https://github.com/pdepend/pdepend.git",
                "reference": "a15ffcbfbcc4570d4a733ca7b76e9cac0a56c3f4"
            },
            "dist": {
                "type": "zip",
                "url": "https://api.github.com/repos/pdepend/pdepend/zipball/a15ffcbfbcc4570d4a733ca7b76e9cac0a56c3f4",
                "reference": "a15ffcbfbcc4570d4a733ca7b76e9cac0a56c3f4",
                "shasum": ""
            },
            "require": {
                "symfony/config": ">=2.4",
                "symfony/dependency-injection": ">=2.4",
                "symfony/filesystem": ">=2.4"
            },
            "require-dev": {
                "phpunit/phpunit": "4.*@stable",
                "squizlabs/php_codesniffer": "@stable"
            },
            "bin": [
                "src/bin/pdepend"
            ],
            "type": "library",
            "autoload": {
                "psr-0": {
                    "PDepend\\": "src/main/php/"
                }
            },
            "notification-url": "https://packagist.org/downloads/",
            "license": [
                "BSD-3-Clause"
            ],
            "description": "Official version of pdepend to be handled with Composer",
            "time": "2015-03-02 08:06:43"
        },
        {
            "name": "phpmd/phpmd",
            "version": "2.2.3",
            "source": {
                "type": "git",
                "url": "https://github.com/phpmd/phpmd.git",
                "reference": "5eeb5a4d39c8304910b33ae49f8813905346cc35"
            },
            "dist": {
                "type": "zip",
                "url": "https://api.github.com/repos/phpmd/phpmd/zipball/5eeb5a4d39c8304910b33ae49f8813905346cc35",
                "reference": "5eeb5a4d39c8304910b33ae49f8813905346cc35",
                "shasum": ""
            },
            "require": {
                "pdepend/pdepend": "~2.0",
                "php": ">=5.3.0",
                "symfony/config": ">=2.4",
                "symfony/dependency-injection": ">=2.4",
                "symfony/filesystem": ">=2.4"
            },
            "require-dev": {
                "phpunit/phpunit": "*",
                "squizlabs/php_codesniffer": "*"
            },
            "bin": [
                "src/bin/phpmd"
            ],
            "type": "project",
            "autoload": {
                "psr-0": {
                    "PHPMD\\": "src/main/php"
                }
            },
            "notification-url": "https://packagist.org/downloads/",
            "license": [
                "BSD-3-Clause"
            ],
            "authors": [
                {
                    "name": "Manuel Pichler",
                    "email": "github@manuel-pichler.de",
                    "homepage": "https://github.com/manuelpichler",
                    "role": "Project founder"
                },
                {
                    "name": "Other contributors",
                    "homepage": "https://github.com/phpmd/phpmd/graphs/contributors",
                    "role": "Contributors"
                }
            ],
            "description": "PHPMD is a spin-off project of PHP Depend and aims to be a PHP equivalent of the well known Java tool PMD.",
            "homepage": "http://phpmd.org/",
            "keywords": [
                "mess detection",
                "mess detector",
                "pdepend",
                "phpmd",
                "pmd"
            ],
            "time": "2015-05-27 18:16:57"
        },
        {
            "name": "phpunit/php-code-coverage",
            "version": "2.2.3",
            "source": {
                "type": "git",
                "url": "https://github.com/sebastianbergmann/php-code-coverage.git",
                "reference": "ef1ca6835468857944d5c3b48fa503d5554cff2f"
            },
            "dist": {
                "type": "zip",
                "url": "https://api.github.com/repos/sebastianbergmann/php-code-coverage/zipball/ef1ca6835468857944d5c3b48fa503d5554cff2f",
                "reference": "ef1ca6835468857944d5c3b48fa503d5554cff2f",
                "shasum": ""
            },
            "require": {
                "php": ">=5.3.3",
                "phpunit/php-file-iterator": "~1.3",
                "phpunit/php-text-template": "~1.2",
                "phpunit/php-token-stream": "~1.3",
                "sebastian/environment": "^1.3.2",
                "sebastian/version": "~1.0"
            },
            "require-dev": {
                "ext-xdebug": ">=2.1.4",
                "phpunit/phpunit": "~4"
            },
            "suggest": {
                "ext-dom": "*",
                "ext-xdebug": ">=2.2.1",
                "ext-xmlwriter": "*"
            },
            "type": "library",
            "extra": {
                "branch-alias": {
                    "dev-master": "2.2.x-dev"
                }
            },
            "autoload": {
                "classmap": [
                    "src/"
                ]
            },
            "notification-url": "https://packagist.org/downloads/",
            "license": [
                "BSD-3-Clause"
            ],
            "authors": [
                {
                    "name": "Sebastian Bergmann",
                    "email": "sb@sebastian-bergmann.de",
                    "role": "lead"
                }
            ],
            "description": "Library that provides collection, processing, and rendering functionality for PHP code coverage information.",
            "homepage": "https://github.com/sebastianbergmann/php-code-coverage",
            "keywords": [
                "coverage",
                "testing",
                "xunit"
            ],
            "time": "2015-09-14 06:51:16"
        },
        {
            "name": "phpunit/php-file-iterator",
            "version": "1.3.4",
            "source": {
                "type": "git",
                "url": "https://github.com/sebastianbergmann/php-file-iterator.git",
                "reference": "acd690379117b042d1c8af1fafd61bde001bf6bb"
            },
            "dist": {
                "type": "zip",
                "url": "https://api.github.com/repos/sebastianbergmann/php-file-iterator/zipball/acd690379117b042d1c8af1fafd61bde001bf6bb",
                "reference": "acd690379117b042d1c8af1fafd61bde001bf6bb",
                "shasum": ""
            },
            "require": {
                "php": ">=5.3.3"
            },
            "type": "library",
            "autoload": {
                "classmap": [
                    "File/"
                ]
            },
            "notification-url": "https://packagist.org/downloads/",
            "include-path": [
                ""
            ],
            "license": [
                "BSD-3-Clause"
            ],
            "authors": [
                {
                    "name": "Sebastian Bergmann",
                    "email": "sb@sebastian-bergmann.de",
                    "role": "lead"
                }
            ],
            "description": "FilterIterator implementation that filters files based on a list of suffixes.",
            "homepage": "https://github.com/sebastianbergmann/php-file-iterator/",
            "keywords": [
                "filesystem",
                "iterator"
            ],
            "time": "2013-10-10 15:34:57"
        },
        {
            "name": "phpunit/php-text-template",
            "version": "1.2.1",
            "source": {
                "type": "git",
                "url": "https://github.com/sebastianbergmann/php-text-template.git",
                "reference": "31f8b717e51d9a2afca6c9f046f5d69fc27c8686"
            },
            "dist": {
                "type": "zip",
                "url": "https://api.github.com/repos/sebastianbergmann/php-text-template/zipball/31f8b717e51d9a2afca6c9f046f5d69fc27c8686",
                "reference": "31f8b717e51d9a2afca6c9f046f5d69fc27c8686",
                "shasum": ""
            },
            "require": {
                "php": ">=5.3.3"
            },
            "type": "library",
            "autoload": {
                "classmap": [
                    "src/"
                ]
            },
            "notification-url": "https://packagist.org/downloads/",
            "license": [
                "BSD-3-Clause"
            ],
            "authors": [
                {
                    "name": "Sebastian Bergmann",
                    "email": "sebastian@phpunit.de",
                    "role": "lead"
                }
            ],
            "description": "Simple template engine.",
            "homepage": "https://github.com/sebastianbergmann/php-text-template/",
            "keywords": [
                "template"
            ],
            "time": "2015-06-21 13:50:34"
        },
        {
            "name": "phpunit/php-timer",
            "version": "1.0.7",
            "source": {
                "type": "git",
                "url": "https://github.com/sebastianbergmann/php-timer.git",
                "reference": "3e82f4e9fc92665fafd9157568e4dcb01d014e5b"
            },
            "dist": {
                "type": "zip",
                "url": "https://api.github.com/repos/sebastianbergmann/php-timer/zipball/3e82f4e9fc92665fafd9157568e4dcb01d014e5b",
                "reference": "3e82f4e9fc92665fafd9157568e4dcb01d014e5b",
                "shasum": ""
            },
            "require": {
                "php": ">=5.3.3"
            },
            "type": "library",
            "autoload": {
                "classmap": [
                    "src/"
                ]
            },
            "notification-url": "https://packagist.org/downloads/",
            "license": [
                "BSD-3-Clause"
            ],
            "authors": [
                {
                    "name": "Sebastian Bergmann",
                    "email": "sb@sebastian-bergmann.de",
                    "role": "lead"
                }
            ],
            "description": "Utility class for timing",
            "homepage": "https://github.com/sebastianbergmann/php-timer/",
            "keywords": [
                "timer"
            ],
            "time": "2015-06-21 08:01:12"
        },
        {
            "name": "phpunit/php-token-stream",
            "version": "1.4.8",
            "source": {
                "type": "git",
                "url": "https://github.com/sebastianbergmann/php-token-stream.git",
                "reference": "3144ae21711fb6cac0b1ab4cbe63b75ce3d4e8da"
            },
            "dist": {
                "type": "zip",
                "url": "https://api.github.com/repos/sebastianbergmann/php-token-stream/zipball/3144ae21711fb6cac0b1ab4cbe63b75ce3d4e8da",
                "reference": "3144ae21711fb6cac0b1ab4cbe63b75ce3d4e8da",
                "shasum": ""
            },
            "require": {
                "ext-tokenizer": "*",
                "php": ">=5.3.3"
            },
            "require-dev": {
                "phpunit/phpunit": "~4.2"
            },
            "type": "library",
            "extra": {
                "branch-alias": {
                    "dev-master": "1.4-dev"
                }
            },
            "autoload": {
                "classmap": [
                    "src/"
                ]
            },
            "notification-url": "https://packagist.org/downloads/",
            "license": [
                "BSD-3-Clause"
            ],
            "authors": [
                {
                    "name": "Sebastian Bergmann",
                    "email": "sebastian@phpunit.de"
                }
            ],
            "description": "Wrapper around PHP's tokenizer extension.",
            "homepage": "https://github.com/sebastianbergmann/php-token-stream/",
            "keywords": [
                "tokenizer"
            ],
            "time": "2015-09-15 10:49:45"
        },
        {
            "name": "phpunit/phpunit",
            "version": "4.1.0",
            "source": {
                "type": "git",
                "url": "https://github.com/sebastianbergmann/phpunit.git",
                "reference": "efb1b1334605594417a3bd466477772d06d460a8"
            },
            "dist": {
                "type": "zip",
                "url": "https://api.github.com/repos/sebastianbergmann/phpunit/zipball/efb1b1334605594417a3bd466477772d06d460a8",
                "reference": "efb1b1334605594417a3bd466477772d06d460a8",
                "shasum": ""
            },
            "require": {
                "ext-dom": "*",
                "ext-json": "*",
                "ext-pcre": "*",
                "ext-reflection": "*",
                "ext-spl": "*",
                "php": ">=5.3.3",
                "phpunit/php-code-coverage": "~2.0",
                "phpunit/php-file-iterator": "~1.3.1",
                "phpunit/php-text-template": "~1.2",
                "phpunit/php-timer": "~1.0.2",
                "phpunit/phpunit-mock-objects": "~2.1",
                "sebastian/comparator": "~1.0",
                "sebastian/diff": "~1.1",
                "sebastian/environment": "~1.0",
                "sebastian/exporter": "~1.0",
                "sebastian/version": "~1.0",
                "symfony/yaml": "~2.0"
            },
            "suggest": {
                "phpunit/php-invoker": "~1.1"
            },
            "bin": [
                "phpunit"
            ],
            "type": "library",
            "extra": {
                "branch-alias": {
                    "dev-master": "4.1.x-dev"
                }
            },
            "autoload": {
                "classmap": [
                    "src/"
                ]
            },
            "notification-url": "https://packagist.org/downloads/",
            "include-path": [
                "",
                "../../symfony/yaml/"
            ],
            "license": [
                "BSD-3-Clause"
            ],
            "authors": [
                {
                    "name": "Sebastian Bergmann",
                    "email": "sebastian@phpunit.de",
                    "role": "lead"
                }
            ],
            "description": "The PHP Unit Testing framework.",
            "homepage": "http://www.phpunit.de/",
            "keywords": [
                "phpunit",
                "testing",
                "xunit"
            ],
            "time": "2014-05-02 07:13:40"
        },
        {
            "name": "phpunit/phpunit-mock-objects",
            "version": "2.3.7",
            "source": {
                "type": "git",
                "url": "https://github.com/sebastianbergmann/phpunit-mock-objects.git",
                "reference": "5e2645ad49d196e020b85598d7c97e482725786a"
            },
            "dist": {
                "type": "zip",
                "url": "https://api.github.com/repos/sebastianbergmann/phpunit-mock-objects/zipball/5e2645ad49d196e020b85598d7c97e482725786a",
                "reference": "5e2645ad49d196e020b85598d7c97e482725786a",
                "shasum": ""
            },
            "require": {
                "doctrine/instantiator": "^1.0.2",
                "php": ">=5.3.3",
                "phpunit/php-text-template": "~1.2",
                "sebastian/exporter": "~1.2"
            },
            "require-dev": {
                "phpunit/phpunit": "~4.4"
            },
            "suggest": {
                "ext-soap": "*"
            },
            "type": "library",
            "extra": {
                "branch-alias": {
                    "dev-master": "2.3.x-dev"
                }
            },
            "autoload": {
                "classmap": [
                    "src/"
                ]
            },
            "notification-url": "https://packagist.org/downloads/",
            "license": [
                "BSD-3-Clause"
            ],
            "authors": [
                {
                    "name": "Sebastian Bergmann",
                    "email": "sb@sebastian-bergmann.de",
                    "role": "lead"
                }
            ],
            "description": "Mock Object library for PHPUnit",
            "homepage": "https://github.com/sebastianbergmann/phpunit-mock-objects/",
            "keywords": [
                "mock",
                "xunit"
            ],
            "time": "2015-08-19 09:14:08"
        },
        {
            "name": "sebastian/comparator",
            "version": "1.2.0",
            "source": {
                "type": "git",
                "url": "https://github.com/sebastianbergmann/comparator.git",
                "reference": "937efb279bd37a375bcadf584dec0726f84dbf22"
            },
            "dist": {
                "type": "zip",
                "url": "https://api.github.com/repos/sebastianbergmann/comparator/zipball/937efb279bd37a375bcadf584dec0726f84dbf22",
                "reference": "937efb279bd37a375bcadf584dec0726f84dbf22",
                "shasum": ""
            },
            "require": {
                "php": ">=5.3.3",
                "sebastian/diff": "~1.2",
                "sebastian/exporter": "~1.2"
            },
            "require-dev": {
                "phpunit/phpunit": "~4.4"
            },
            "type": "library",
            "extra": {
                "branch-alias": {
                    "dev-master": "1.2.x-dev"
                }
            },
            "autoload": {
                "classmap": [
                    "src/"
                ]
            },
            "notification-url": "https://packagist.org/downloads/",
            "license": [
                "BSD-3-Clause"
            ],
            "authors": [
                {
                    "name": "Jeff Welch",
                    "email": "whatthejeff@gmail.com"
                },
                {
                    "name": "Volker Dusch",
                    "email": "github@wallbash.com"
                },
                {
                    "name": "Bernhard Schussek",
                    "email": "bschussek@2bepublished.at"
                },
                {
                    "name": "Sebastian Bergmann",
                    "email": "sebastian@phpunit.de"
                }
            ],
            "description": "Provides the functionality to compare PHP values for equality",
            "homepage": "http://www.github.com/sebastianbergmann/comparator",
            "keywords": [
                "comparator",
                "compare",
                "equality"
            ],
            "time": "2015-07-26 15:48:44"
        },
        {
            "name": "sebastian/diff",
            "version": "1.3.0",
            "source": {
                "type": "git",
                "url": "https://github.com/sebastianbergmann/diff.git",
                "reference": "863df9687835c62aa423a22412d26fa2ebde3fd3"
            },
            "dist": {
                "type": "zip",
                "url": "https://api.github.com/repos/sebastianbergmann/diff/zipball/863df9687835c62aa423a22412d26fa2ebde3fd3",
                "reference": "863df9687835c62aa423a22412d26fa2ebde3fd3",
                "shasum": ""
            },
            "require": {
                "php": ">=5.3.3"
            },
            "require-dev": {
                "phpunit/phpunit": "~4.2"
            },
            "type": "library",
            "extra": {
                "branch-alias": {
                    "dev-master": "1.3-dev"
                }
            },
            "autoload": {
                "classmap": [
                    "src/"
                ]
            },
            "notification-url": "https://packagist.org/downloads/",
            "license": [
                "BSD-3-Clause"
            ],
            "authors": [
                {
                    "name": "Kore Nordmann",
                    "email": "mail@kore-nordmann.de"
                },
                {
                    "name": "Sebastian Bergmann",
                    "email": "sebastian@phpunit.de"
                }
            ],
            "description": "Diff implementation",
            "homepage": "http://www.github.com/sebastianbergmann/diff",
            "keywords": [
                "diff"
            ],
            "time": "2015-02-22 15:13:53"
        },
        {
            "name": "sebastian/environment",
            "version": "1.3.2",
            "source": {
                "type": "git",
                "url": "https://github.com/sebastianbergmann/environment.git",
                "reference": "6324c907ce7a52478eeeaede764f48733ef5ae44"
            },
            "dist": {
                "type": "zip",
                "url": "https://api.github.com/repos/sebastianbergmann/environment/zipball/6324c907ce7a52478eeeaede764f48733ef5ae44",
                "reference": "6324c907ce7a52478eeeaede764f48733ef5ae44",
                "shasum": ""
            },
            "require": {
                "php": ">=5.3.3"
            },
            "require-dev": {
                "phpunit/phpunit": "~4.4"
            },
            "type": "library",
            "extra": {
                "branch-alias": {
                    "dev-master": "1.3.x-dev"
                }
            },
            "autoload": {
                "classmap": [
                    "src/"
                ]
            },
            "notification-url": "https://packagist.org/downloads/",
            "license": [
                "BSD-3-Clause"
            ],
            "authors": [
                {
                    "name": "Sebastian Bergmann",
                    "email": "sebastian@phpunit.de"
                }
            ],
            "description": "Provides functionality to handle HHVM/PHP environments",
            "homepage": "http://www.github.com/sebastianbergmann/environment",
            "keywords": [
                "Xdebug",
                "environment",
                "hhvm"
            ],
            "time": "2015-08-03 06:14:51"
        },
        {
            "name": "sebastian/exporter",
            "version": "1.2.1",
            "source": {
                "type": "git",
                "url": "https://github.com/sebastianbergmann/exporter.git",
                "reference": "7ae5513327cb536431847bcc0c10edba2701064e"
            },
            "dist": {
                "type": "zip",
                "url": "https://api.github.com/repos/sebastianbergmann/exporter/zipball/7ae5513327cb536431847bcc0c10edba2701064e",
                "reference": "7ae5513327cb536431847bcc0c10edba2701064e",
                "shasum": ""
            },
            "require": {
                "php": ">=5.3.3",
                "sebastian/recursion-context": "~1.0"
            },
            "require-dev": {
                "phpunit/phpunit": "~4.4"
            },
            "type": "library",
            "extra": {
                "branch-alias": {
                    "dev-master": "1.2.x-dev"
                }
            },
            "autoload": {
                "classmap": [
                    "src/"
                ]
            },
            "notification-url": "https://packagist.org/downloads/",
            "license": [
                "BSD-3-Clause"
            ],
            "authors": [
                {
                    "name": "Jeff Welch",
                    "email": "whatthejeff@gmail.com"
                },
                {
                    "name": "Volker Dusch",
                    "email": "github@wallbash.com"
                },
                {
                    "name": "Bernhard Schussek",
                    "email": "bschussek@2bepublished.at"
                },
                {
                    "name": "Sebastian Bergmann",
                    "email": "sebastian@phpunit.de"
                },
                {
                    "name": "Adam Harvey",
                    "email": "aharvey@php.net"
                }
            ],
            "description": "Provides the functionality to export PHP variables for visualization",
            "homepage": "http://www.github.com/sebastianbergmann/exporter",
            "keywords": [
                "export",
                "exporter"
            ],
            "time": "2015-06-21 07:55:53"
        },
        {
            "name": "sebastian/recursion-context",
            "version": "1.0.1",
            "source": {
                "type": "git",
                "url": "https://github.com/sebastianbergmann/recursion-context.git",
                "reference": "994d4a811bafe801fb06dccbee797863ba2792ba"
            },
            "dist": {
                "type": "zip",
                "url": "https://api.github.com/repos/sebastianbergmann/recursion-context/zipball/994d4a811bafe801fb06dccbee797863ba2792ba",
                "reference": "994d4a811bafe801fb06dccbee797863ba2792ba",
                "shasum": ""
            },
            "require": {
                "php": ">=5.3.3"
            },
            "require-dev": {
                "phpunit/phpunit": "~4.4"
            },
            "type": "library",
            "extra": {
                "branch-alias": {
                    "dev-master": "1.0.x-dev"
                }
            },
            "autoload": {
                "classmap": [
                    "src/"
                ]
            },
            "notification-url": "https://packagist.org/downloads/",
            "license": [
                "BSD-3-Clause"
            ],
            "authors": [
                {
                    "name": "Jeff Welch",
                    "email": "whatthejeff@gmail.com"
                },
                {
                    "name": "Sebastian Bergmann",
                    "email": "sebastian@phpunit.de"
                },
                {
                    "name": "Adam Harvey",
                    "email": "aharvey@php.net"
                }
            ],
            "description": "Provides functionality to recursively process PHP variables",
            "homepage": "http://www.github.com/sebastianbergmann/recursion-context",
            "time": "2015-06-21 08:04:50"
        },
        {
            "name": "sebastian/version",
            "version": "1.0.6",
            "source": {
                "type": "git",
                "url": "https://github.com/sebastianbergmann/version.git",
                "reference": "58b3a85e7999757d6ad81c787a1fbf5ff6c628c6"
            },
            "dist": {
                "type": "zip",
                "url": "https://api.github.com/repos/sebastianbergmann/version/zipball/58b3a85e7999757d6ad81c787a1fbf5ff6c628c6",
                "reference": "58b3a85e7999757d6ad81c787a1fbf5ff6c628c6",
                "shasum": ""
            },
            "type": "library",
            "autoload": {
                "classmap": [
                    "src/"
                ]
            },
            "notification-url": "https://packagist.org/downloads/",
            "license": [
                "BSD-3-Clause"
            ],
            "authors": [
                {
                    "name": "Sebastian Bergmann",
                    "email": "sebastian@phpunit.de",
                    "role": "lead"
                }
            ],
            "description": "Library that helps with managing the version number of Git-hosted PHP projects",
            "homepage": "https://github.com/sebastianbergmann/version",
            "time": "2015-06-21 13:59:46"
        },
        {
            "name": "sjparkinson/static-review",
            "version": "4.1.1",
            "source": {
                "type": "git",
                "url": "https://github.com/sjparkinson/static-review.git",
                "reference": "493c3410cf146a12fca84209bad126c494e125f0"
            },
            "dist": {
                "type": "zip",
                "url": "https://api.github.com/repos/sjparkinson/static-review/zipball/493c3410cf146a12fca84209bad126c494e125f0",
                "reference": "493c3410cf146a12fca84209bad126c494e125f0",
                "shasum": ""
            },
            "require": {
                "league/climate": "~2.0",
                "php": ">=5.4.0",
                "symfony/console": "~2.0",
                "symfony/process": "~2.0"
            },
            "require-dev": {
                "mockery/mockery": "~0.9",
                "phpunit/phpunit": "~4.0",
                "sensiolabs/security-checker": "~2.0",
                "squizlabs/php_codesniffer": "~1.0"
            },
            "suggest": {
                "sensiolabs/security-checker": "Required for ComposerSecurityReview.",
                "squizlabs/php_codesniffer": "Required for PhpCodeSnifferReview."
            },
            "bin": [
                "bin/static-review.php"
            ],
            "type": "library",
            "autoload": {
                "psr-4": {
                    "StaticReview\\": "src/"
                }
            },
            "notification-url": "https://packagist.org/downloads/",
            "license": [
                "MIT"
            ],
            "authors": [
                {
                    "name": "Samuel Parkinson",
                    "email": "sam.james.parkinson@gmail.com",
                    "homepage": "http://samp.im"
                }
            ],
            "description": "An extendable framework for version control hooks.",
            "time": "2014-09-22 08:40:36"
        },
        {
            "name": "squizlabs/php_codesniffer",
            "version": "1.5.3",
            "source": {
                "type": "git",
                "url": "https://github.com/squizlabs/PHP_CodeSniffer.git",
                "reference": "396178ada8499ec492363587f037125bf7b07fcc"
            },
            "dist": {
                "type": "zip",
                "url": "https://api.github.com/repos/squizlabs/PHP_CodeSniffer/zipball/396178ada8499ec492363587f037125bf7b07fcc",
                "reference": "396178ada8499ec492363587f037125bf7b07fcc",
                "shasum": ""
            },
            "require": {
                "ext-tokenizer": "*",
                "php": ">=5.1.2"
            },
            "suggest": {
                "phpunit/php-timer": "dev-master"
            },
            "bin": [
                "scripts/phpcs"
            ],
            "type": "library",
            "extra": {
                "branch-alias": {
                    "dev-phpcs-fixer": "2.0.x-dev"
                }
            },
            "autoload": {
                "classmap": [
                    "CodeSniffer.php",
                    "CodeSniffer/CLI.php",
                    "CodeSniffer/Exception.php",
                    "CodeSniffer/File.php",
                    "CodeSniffer/Report.php",
                    "CodeSniffer/Reporting.php",
                    "CodeSniffer/Sniff.php",
                    "CodeSniffer/Tokens.php",
                    "CodeSniffer/Reports/",
                    "CodeSniffer/CommentParser/",
                    "CodeSniffer/Tokenizers/",
                    "CodeSniffer/DocGenerators/",
                    "CodeSniffer/Standards/AbstractPatternSniff.php",
                    "CodeSniffer/Standards/AbstractScopeSniff.php",
                    "CodeSniffer/Standards/AbstractVariableSniff.php",
                    "CodeSniffer/Standards/IncorrectPatternException.php",
                    "CodeSniffer/Standards/Generic/Sniffs/",
                    "CodeSniffer/Standards/MySource/Sniffs/",
                    "CodeSniffer/Standards/PEAR/Sniffs/",
                    "CodeSniffer/Standards/PSR1/Sniffs/",
                    "CodeSniffer/Standards/PSR2/Sniffs/",
                    "CodeSniffer/Standards/Squiz/Sniffs/",
                    "CodeSniffer/Standards/Zend/Sniffs/"
                ]
            },
            "notification-url": "https://packagist.org/downloads/",
            "license": [
                "BSD-3-Clause"
            ],
            "authors": [
                {
                    "name": "Greg Sherwood",
                    "role": "lead"
                }
            ],
            "description": "PHP_CodeSniffer tokenises PHP, JavaScript and CSS files and detects violations of a defined set of coding standards.",
            "homepage": "http://www.squizlabs.com/php-codesniffer",
            "keywords": [
                "phpcs",
                "standards"
            ],
            "time": "2014-05-01 03:07:07"
        },
        {
            "name": "symfony/config",
            "version": "v2.7.4",
            "source": {
                "type": "git",
                "url": "https://github.com/symfony/Config.git",
                "reference": "5ab9ff48b3cb5b40951a607f77fc1cbfd29edba8"
            },
            "dist": {
                "type": "zip",
                "url": "https://api.github.com/repos/symfony/Config/zipball/5ab9ff48b3cb5b40951a607f77fc1cbfd29edba8",
                "reference": "5ab9ff48b3cb5b40951a607f77fc1cbfd29edba8",
                "shasum": ""
            },
            "require": {
                "php": ">=5.3.9",
                "symfony/filesystem": "~2.3"
            },
            "require-dev": {
                "symfony/phpunit-bridge": "~2.7"
            },
            "type": "library",
            "extra": {
                "branch-alias": {
                    "dev-master": "2.7-dev"
                }
            },
            "autoload": {
                "psr-4": {
                    "Symfony\\Component\\Config\\": ""
                }
            },
            "notification-url": "https://packagist.org/downloads/",
            "license": [
                "MIT"
            ],
            "authors": [
                {
                    "name": "Fabien Potencier",
                    "email": "fabien@symfony.com"
                },
                {
                    "name": "Symfony Community",
                    "homepage": "https://symfony.com/contributors"
                }
            ],
            "description": "Symfony Config Component",
            "homepage": "https://symfony.com",
            "time": "2015-08-27 06:45:45"
        },
        {
            "name": "symfony/dependency-injection",
            "version": "v2.7.4",
            "source": {
                "type": "git",
                "url": "https://github.com/symfony/DependencyInjection.git",
                "reference": "c0a3a97b9450d77cd8eff81c5825efb3624c255b"
            },
            "dist": {
                "type": "zip",
                "url": "https://api.github.com/repos/symfony/DependencyInjection/zipball/c0a3a97b9450d77cd8eff81c5825efb3624c255b",
                "reference": "c0a3a97b9450d77cd8eff81c5825efb3624c255b",
                "shasum": ""
            },
            "require": {
                "php": ">=5.3.9"
            },
            "conflict": {
                "symfony/expression-language": "<2.6"
            },
            "require-dev": {
                "symfony/config": "~2.2",
                "symfony/expression-language": "~2.6",
                "symfony/phpunit-bridge": "~2.7",
                "symfony/yaml": "~2.1"
            },
            "suggest": {
                "symfony/config": "",
                "symfony/proxy-manager-bridge": "Generate service proxies to lazy load them",
                "symfony/yaml": ""
            },
            "type": "library",
            "extra": {
                "branch-alias": {
                    "dev-master": "2.7-dev"
                }
            },
            "autoload": {
                "psr-4": {
                    "Symfony\\Component\\DependencyInjection\\": ""
                }
            },
            "notification-url": "https://packagist.org/downloads/",
            "license": [
                "MIT"
            ],
            "authors": [
                {
                    "name": "Fabien Potencier",
                    "email": "fabien@symfony.com"
                },
                {
                    "name": "Symfony Community",
                    "homepage": "https://symfony.com/contributors"
                }
            ],
            "description": "Symfony DependencyInjection Component",
            "homepage": "https://symfony.com",
            "time": "2015-08-24 07:16:32"
        },
        {
            "name": "symfony/filesystem",
            "version": "v2.7.4",
            "source": {
                "type": "git",
                "url": "https://github.com/symfony/Filesystem.git",
                "reference": "f079e9933799929584200b9a926f72f29e291654"
            },
            "dist": {
                "type": "zip",
                "url": "https://api.github.com/repos/symfony/Filesystem/zipball/f079e9933799929584200b9a926f72f29e291654",
                "reference": "f079e9933799929584200b9a926f72f29e291654",
                "shasum": ""
            },
            "require": {
                "php": ">=5.3.9"
            },
            "require-dev": {
                "symfony/phpunit-bridge": "~2.7"
            },
            "type": "library",
            "extra": {
                "branch-alias": {
                    "dev-master": "2.7-dev"
                }
            },
            "autoload": {
                "psr-4": {
                    "Symfony\\Component\\Filesystem\\": ""
                }
            },
            "notification-url": "https://packagist.org/downloads/",
            "license": [
                "MIT"
            ],
            "authors": [
                {
                    "name": "Fabien Potencier",
                    "email": "fabien@symfony.com"
                },
                {
                    "name": "Symfony Community",
                    "homepage": "https://symfony.com/contributors"
                }
            ],
            "description": "Symfony Filesystem Component",
            "homepage": "https://symfony.com",
            "time": "2015-08-27 07:03:44"
        },
        {
            "name": "symfony/stopwatch",
            "version": "v2.7.4",
            "source": {
                "type": "git",
                "url": "https://github.com/symfony/Stopwatch.git",
                "reference": "abc61bac76fb10ffa2c6373d7932bc35190dbf3b"
            },
            "dist": {
                "type": "zip",
                "url": "https://api.github.com/repos/symfony/Stopwatch/zipball/abc61bac76fb10ffa2c6373d7932bc35190dbf3b",
                "reference": "abc61bac76fb10ffa2c6373d7932bc35190dbf3b",
                "shasum": ""
            },
            "require": {
                "php": ">=5.3.9"
            },
            "require-dev": {
                "symfony/phpunit-bridge": "~2.7"
            },
            "type": "library",
            "extra": {
                "branch-alias": {
                    "dev-master": "2.7-dev"
                }
            },
            "autoload": {
                "psr-4": {
                    "Symfony\\Component\\Stopwatch\\": ""
                }
            },
            "notification-url": "https://packagist.org/downloads/",
            "license": [
                "MIT"
            ],
            "authors": [
                {
                    "name": "Fabien Potencier",
                    "email": "fabien@symfony.com"
                },
                {
                    "name": "Symfony Community",
                    "homepage": "https://symfony.com/contributors"
                }
            ],
            "description": "Symfony Stopwatch Component",
            "homepage": "https://symfony.com",
            "time": "2015-08-24 07:13:45"
        },
        {
            "name": "symfony/yaml",
            "version": "v2.7.4",
            "source": {
                "type": "git",
                "url": "https://github.com/symfony/Yaml.git",
                "reference": "2dc7b06c065df96cc686c66da2705e5e18aef661"
            },
            "dist": {
                "type": "zip",
                "url": "https://api.github.com/repos/symfony/Yaml/zipball/2dc7b06c065df96cc686c66da2705e5e18aef661",
                "reference": "2dc7b06c065df96cc686c66da2705e5e18aef661",
                "shasum": ""
            },
            "require": {
                "php": ">=5.3.9"
            },
            "require-dev": {
                "symfony/phpunit-bridge": "~2.7"
            },
            "type": "library",
            "extra": {
                "branch-alias": {
                    "dev-master": "2.7-dev"
                }
            },
            "autoload": {
                "psr-4": {
                    "Symfony\\Component\\Yaml\\": ""
                }
            },
            "notification-url": "https://packagist.org/downloads/",
            "license": [
                "MIT"
            ],
            "authors": [
                {
                    "name": "Fabien Potencier",
                    "email": "fabien@symfony.com"
                },
                {
                    "name": "Symfony Community",
                    "homepage": "https://symfony.com/contributors"
                }
            ],
            "description": "Symfony Yaml Component",
            "homepage": "https://symfony.com",
            "time": "2015-08-24 07:13:45"
        }
    ],
    "aliases": [],
    "minimum-stability": "alpha",
    "stability-flags": {
        "composer/composer": 15,
        "phpmd/phpmd": 0
    },
    "prefer-stable": true,
    "prefer-lowest": false,
    "platform": {
        "php": "~5.5.0|~5.6.0|~7.0.0"
    },
    "platform-dev": {
        "lib-libxml": "*",
        "ext-ctype": "*",
        "ext-gd": "*",
        "ext-spl": "*",
        "ext-dom": "*",
        "ext-simplexml": "*",
        "ext-mcrypt": "*",
        "ext-hash": "*",
        "ext-curl": "*",
        "ext-iconv": "*",
        "ext-intl": "*",
        "ext-xsl": "*",
        "ext-mbstring": "*"
    }
}<|MERGE_RESOLUTION|>--- conflicted
+++ resolved
@@ -4,12 +4,8 @@
         "Read more about it at https://getcomposer.org/doc/01-basic-usage.md#composer-lock-the-lock-file",
         "This file is @generated automatically"
     ],
-<<<<<<< HEAD
-    "hash": "fd65ed97e34621c122b06f3c16010736",
-=======
     "hash": "ba8186cbc63f5db144177d64249726e6",
     "content-hash": "3cd6f56bf239297dae995a6f57937f93",
->>>>>>> 2cb2fa57
     "packages": [
         {
             "name": "braintree/braintree_php",
