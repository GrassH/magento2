{
    "_readme": [
        "This file locks the dependencies of your project to a known state",
        "Read more about it at https://getcomposer.org/doc/01-basic-usage.md#composer-lock-the-lock-file",
        "This file is @generated automatically"
    ],
<<<<<<< HEAD
    "hash": "666640f73320778f40be99a86695ef1c",
=======
    "hash": "8f49523f4dc40a2799e2318ad47f431e",
    "content-hash": "6511a92adaa29da68273613d56cf77c8",
>>>>>>> c7906703
    "packages": [
        {
            "name": "braintree/braintree_php",
            "version": "3.7.0",
            "source": {
                "type": "git",
                "url": "https://github.com/braintree/braintree_php.git",
                "reference": "36c2b9de6793a28e25f5f9e265f60aaffef2cfe2"
            },
            "dist": {
                "type": "zip",
                "url": "https://api.github.com/repos/braintree/braintree_php/zipball/36c2b9de6793a28e25f5f9e265f60aaffef2cfe2",
                "reference": "36c2b9de6793a28e25f5f9e265f60aaffef2cfe2",
                "shasum": ""
            },
            "require": {
                "ext-curl": "*",
                "ext-dom": "*",
                "ext-hash": "*",
                "ext-openssl": "*",
                "ext-xmlwriter": "*",
                "php": ">=5.4.0"
            },
            "require-dev": {
                "phpunit/phpunit": "3.7.*"
            },
            "type": "library",
            "autoload": {
                "psr-0": {
                    "Braintree": "lib/"
                },
                "psr-4": {
                    "Braintree\\": "lib/Braintree"
                }
            },
            "notification-url": "https://packagist.org/downloads/",
            "license": [
                "MIT"
            ],
            "authors": [
                {
                    "name": "Braintree",
                    "homepage": "http://www.braintreepayments.com"
                }
            ],
            "description": "Braintree PHP Client Library",
            "time": "2015-11-19 19:14:47"
        },
        {
            "name": "colinmollenhour/credis",
            "version": "1.6",
            "source": {
                "type": "git",
                "url": "https://github.com/colinmollenhour/credis.git",
                "reference": "409edfd0ea81f5cb74afbdb86df54890c207b5e4"
            },
            "dist": {
                "type": "zip",
                "url": "https://api.github.com/repos/colinmollenhour/credis/zipball/409edfd0ea81f5cb74afbdb86df54890c207b5e4",
                "reference": "409edfd0ea81f5cb74afbdb86df54890c207b5e4",
                "shasum": ""
            },
            "require": {
                "php": ">=5.3.0"
            },
            "type": "library",
            "autoload": {
                "classmap": [
                    "Client.php",
                    "Cluster.php",
                    "Sentinel.php"
                ]
            },
            "notification-url": "https://packagist.org/downloads/",
            "license": [
                "MIT"
            ],
            "authors": [
                {
                    "name": "Colin Mollenhour",
                    "email": "colin@mollenhour.com"
                }
            ],
            "description": "Credis is a lightweight interface to the Redis key-value store which wraps the phpredis library when available for better performance.",
            "homepage": "https://github.com/colinmollenhour/credis",
            "time": "2015-11-28 01:20:04"
        },
        {
            "name": "colinmollenhour/php-redis-session-abstract",
            "version": "v1.1",
            "source": {
                "type": "git",
                "url": "https://github.com/colinmollenhour/php-redis-session-abstract.git",
                "reference": "95330b7f29663dab81f53d1a438e4d927b6c5f66"
            },
            "dist": {
                "type": "zip",
                "url": "https://api.github.com/repos/colinmollenhour/php-redis-session-abstract/zipball/95330b7f29663dab81f53d1a438e4d927b6c5f66",
                "reference": "95330b7f29663dab81f53d1a438e4d927b6c5f66",
                "shasum": ""
            },
            "require": {
                "colinmollenhour/credis": "1.6",
                "magento/zendframework1": "1.12.16",
                "php": "~5.5.0|~5.6.0|~7.0.0"
            },
            "type": "library",
            "autoload": {
                "psr-0": {
                    "Cm\\RedisSession\\": "src/"
                }
            },
            "notification-url": "https://packagist.org/downloads/",
            "license": [
                "BSD-3-Clause"
            ],
            "authors": [
                {
                    "name": "Colin Mollenhour"
                }
            ],
            "description": "A Redis-based session handler with optimistic locking",
            "homepage": "https://github.com/colinmollenhour/php-redis-session-abstract",
            "time": "2016-02-03 18:13:49"
        },
        {
            "name": "composer/composer",
            "version": "1.0.0-beta1",
            "source": {
                "type": "git",
                "url": "https://github.com/composer/composer.git",
                "reference": "5cb2b522637a941d608c58bd522f3b2a7bda4a1c"
            },
            "dist": {
                "type": "zip",
                "url": "https://api.github.com/repos/composer/composer/zipball/5cb2b522637a941d608c58bd522f3b2a7bda4a1c",
                "reference": "5cb2b522637a941d608c58bd522f3b2a7bda4a1c",
                "shasum": ""
            },
            "require": {
                "composer/semver": "^1.0",
                "composer/spdx-licenses": "^1.0",
                "justinrainbow/json-schema": "^1.6",
                "php": "^5.3.2 || ^7.0",
                "seld/cli-prompt": "^1.0",
                "seld/jsonlint": "^1.4",
                "seld/phar-utils": "^1.0",
                "symfony/console": "^2.5 || ^3.0",
                "symfony/filesystem": "^2.5 || ^3.0",
                "symfony/finder": "^2.2 || ^3.0",
                "symfony/process": "^2.1 || ^3.0"
            },
            "require-dev": {
                "phpunit/phpunit": "^4.5 || ^5.0.5",
                "phpunit/phpunit-mock-objects": "2.3.0 || ^3.0"
            },
            "suggest": {
                "ext-openssl": "Enabling the openssl extension allows you to access https URLs for repositories and packages",
                "ext-zip": "Enabling the zip extension allows you to unzip archives",
                "ext-zlib": "Allow gzip compression of HTTP requests"
            },
            "bin": [
                "bin/composer"
            ],
            "type": "library",
            "extra": {
                "branch-alias": {
                    "dev-master": "1.0-dev"
                }
            },
            "autoload": {
                "psr-4": {
                    "Composer\\": "src/Composer"
                }
            },
            "notification-url": "https://packagist.org/downloads/",
            "license": [
                "MIT"
            ],
            "authors": [
                {
                    "name": "Nils Adermann",
                    "email": "naderman@naderman.de",
                    "homepage": "http://www.naderman.de"
                },
                {
                    "name": "Jordi Boggiano",
                    "email": "j.boggiano@seld.be",
                    "homepage": "http://seld.be"
                }
            ],
            "description": "Composer helps you declare, manage and install dependencies of PHP projects, ensuring you have the right stack everywhere.",
            "homepage": "https://getcomposer.org/",
            "keywords": [
                "autoload",
                "dependency",
                "package"
            ],
            "time": "2016-03-03 15:15:10"
        },
        {
            "name": "composer/semver",
            "version": "1.4.0",
            "source": {
                "type": "git",
                "url": "https://github.com/composer/semver.git",
                "reference": "84c47f3d8901440403217afc120683c7385aecb8"
            },
            "dist": {
                "type": "zip",
                "url": "https://api.github.com/repos/composer/semver/zipball/84c47f3d8901440403217afc120683c7385aecb8",
                "reference": "84c47f3d8901440403217afc120683c7385aecb8",
                "shasum": ""
            },
            "require": {
                "php": "^5.3.2 || ^7.0"
            },
            "require-dev": {
                "phpunit/phpunit": "^4.5 || ^5.0.5",
                "phpunit/phpunit-mock-objects": "2.3.0 || ^3.0"
            },
            "type": "library",
            "extra": {
                "branch-alias": {
                    "dev-master": "1.x-dev"
                }
            },
            "autoload": {
                "psr-4": {
                    "Composer\\Semver\\": "src"
                }
            },
            "notification-url": "https://packagist.org/downloads/",
            "license": [
                "MIT"
            ],
            "authors": [
                {
                    "name": "Nils Adermann",
                    "email": "naderman@naderman.de",
                    "homepage": "http://www.naderman.de"
                },
                {
                    "name": "Jordi Boggiano",
                    "email": "j.boggiano@seld.be",
                    "homepage": "http://seld.be"
                },
                {
                    "name": "Rob Bast",
                    "email": "rob.bast@gmail.com",
                    "homepage": "http://robbast.nl"
                }
            ],
            "description": "Semver library that offers utilities, version constraint parsing and validation.",
            "keywords": [
                "semantic",
                "semver",
                "validation",
                "versioning"
            ],
            "time": "2016-03-30 13:16:03"
        },
        {
            "name": "composer/spdx-licenses",
            "version": "1.1.3",
            "source": {
                "type": "git",
                "url": "https://github.com/composer/spdx-licenses.git",
                "reference": "547659c3cacd3ccfe1b4714c2ff88cafc6b6793b"
            },
            "dist": {
                "type": "zip",
                "url": "https://api.github.com/repos/composer/spdx-licenses/zipball/547659c3cacd3ccfe1b4714c2ff88cafc6b6793b",
                "reference": "547659c3cacd3ccfe1b4714c2ff88cafc6b6793b",
                "shasum": ""
            },
            "require": {
                "php": "^5.3.2 || ^7.0"
            },
            "require-dev": {
                "phpunit/phpunit": "^4.5 || ^5.0.5",
                "phpunit/phpunit-mock-objects": "2.3.0 || ^3.0"
            },
            "type": "library",
            "extra": {
                "branch-alias": {
                    "dev-master": "1.x-dev"
                }
            },
            "autoload": {
                "psr-4": {
                    "Composer\\Spdx\\": "src"
                }
            },
            "notification-url": "https://packagist.org/downloads/",
            "license": [
                "MIT"
            ],
            "authors": [
                {
                    "name": "Nils Adermann",
                    "email": "naderman@naderman.de",
                    "homepage": "http://www.naderman.de"
                },
                {
                    "name": "Jordi Boggiano",
                    "email": "j.boggiano@seld.be",
                    "homepage": "http://seld.be"
                },
                {
                    "name": "Rob Bast",
                    "email": "rob.bast@gmail.com",
                    "homepage": "http://robbast.nl"
                }
            ],
            "description": "SPDX licenses list and validation library.",
            "keywords": [
                "license",
                "spdx",
                "validator"
            ],
            "time": "2016-03-25 10:57:10"
        },
        {
            "name": "justinrainbow/json-schema",
            "version": "1.6.1",
            "source": {
                "type": "git",
                "url": "https://github.com/justinrainbow/json-schema.git",
                "reference": "cc84765fb7317f6b07bd8ac78364747f95b86341"
            },
            "dist": {
                "type": "zip",
                "url": "https://api.github.com/repos/justinrainbow/json-schema/zipball/cc84765fb7317f6b07bd8ac78364747f95b86341",
                "reference": "cc84765fb7317f6b07bd8ac78364747f95b86341",
                "shasum": ""
            },
            "require": {
                "php": ">=5.3.29"
            },
            "require-dev": {
                "json-schema/json-schema-test-suite": "1.1.0",
                "phpdocumentor/phpdocumentor": "~2",
                "phpunit/phpunit": "~3.7"
            },
            "bin": [
                "bin/validate-json"
            ],
            "type": "library",
            "extra": {
                "branch-alias": {
                    "dev-master": "1.6.x-dev"
                }
            },
            "autoload": {
                "psr-4": {
                    "JsonSchema\\": "src/JsonSchema/"
                }
            },
            "notification-url": "https://packagist.org/downloads/",
            "license": [
                "BSD-3-Clause"
            ],
            "authors": [
                {
                    "name": "Bruno Prieto Reis",
                    "email": "bruno.p.reis@gmail.com"
                },
                {
                    "name": "Justin Rainbow",
                    "email": "justin.rainbow@gmail.com"
                },
                {
                    "name": "Igor Wiedler",
                    "email": "igor@wiedler.ch"
                },
                {
                    "name": "Robert Schönthal",
                    "email": "seroscho@googlemail.com"
                }
            ],
            "description": "A library to validate a json schema.",
            "homepage": "https://github.com/justinrainbow/json-schema",
            "keywords": [
                "json",
                "schema"
            ],
            "time": "2016-01-25 15:43:01"
        },
        {
            "name": "league/climate",
            "version": "2.6.1",
            "source": {
                "type": "git",
                "url": "https://github.com/thephpleague/climate.git",
                "reference": "28851c909017424f61cc6a62089316313c645d1c"
            },
            "dist": {
                "type": "zip",
                "url": "https://api.github.com/repos/thephpleague/climate/zipball/28851c909017424f61cc6a62089316313c645d1c",
                "reference": "28851c909017424f61cc6a62089316313c645d1c",
                "shasum": ""
            },
            "require": {
                "php": ">=5.4.0"
            },
            "require-dev": {
                "mockery/mockery": "dev-master",
                "phpunit/phpunit": "4.1.*"
            },
            "type": "library",
            "autoload": {
                "psr-4": {
                    "League\\CLImate\\": "src/"
                }
            },
            "notification-url": "https://packagist.org/downloads/",
            "license": [
                "MIT"
            ],
            "authors": [
                {
                    "name": "Joe Tannenbaum",
                    "email": "hey@joe.codes",
                    "homepage": "http://joe.codes/",
                    "role": "Developer"
                }
            ],
            "description": "PHP's best friend for the terminal. CLImate allows you to easily output colored text, special formats, and more.",
            "keywords": [
                "cli",
                "colors",
                "command",
                "php",
                "terminal"
            ],
            "time": "2015-01-18 14:31:58"
        },
        {
            "name": "magento/composer",
            "version": "1.0.3",
            "source": {
                "type": "git",
                "url": "https://github.com/magento/composer.git",
                "reference": "b53f7c8a037860b467083e94de7c17cfd323e365"
            },
            "dist": {
                "type": "zip",
                "url": "https://api.github.com/repos/magento/composer/zipball/b53f7c8a037860b467083e94de7c17cfd323e365",
                "reference": "b53f7c8a037860b467083e94de7c17cfd323e365",
                "shasum": ""
            },
            "require": {
                "composer/composer": "1.0.0-beta1",
                "php": "~5.5.0|~5.6.0|~7.0.0",
                "symfony/console": "~2.3 <2.7"
            },
            "require-dev": {
                "phpunit/phpunit": "4.1.0"
            },
            "type": "library",
            "autoload": {
                "psr-4": {
                    "Magento\\Composer\\": "src"
                }
            },
            "notification-url": "https://packagist.org/downloads/",
            "license": [
                "OSL-3.0",
                "AFL-3.0"
            ],
            "description": "Magento composer library helps to instantiate Composer application and run composer commands.",
            "time": "2016-03-08 20:50:51"
        },
        {
            "name": "magento/magento-composer-installer",
            "version": "0.1.7",
            "source": {
                "type": "git",
                "url": "https://github.com/magento/magento-composer-installer.git",
                "reference": "9a415d7617d07f3270d22c374611252369f957e7"
            },
            "dist": {
                "type": "zip",
                "url": "https://api.github.com/repos/magento/magento-composer-installer/zipball/9a415d7617d07f3270d22c374611252369f957e7",
                "reference": "9a415d7617d07f3270d22c374611252369f957e7",
                "shasum": ""
            },
            "require": {
                "composer-plugin-api": "^1.0"
            },
            "require-dev": {
                "composer/composer": "*@dev",
                "firegento/phpcs": "dev-patch-1",
                "mikey179/vfsstream": "*",
                "phpunit/phpunit": "*",
                "phpunit/phpunit-mock-objects": "dev-master",
                "squizlabs/php_codesniffer": "1.4.7",
                "symfony/process": "*"
            },
            "type": "composer-plugin",
            "extra": {
                "composer-command-registry": [
                    "MagentoHackathon\\Composer\\Magento\\Command\\DeployCommand"
                ],
                "class": "MagentoHackathon\\Composer\\Magento\\Plugin"
            },
            "autoload": {
                "psr-0": {
                    "MagentoHackathon\\Composer\\Magento": "src/"
                }
            },
            "notification-url": "https://packagist.org/downloads/",
            "license": [
                "OSL-3.0"
            ],
            "authors": [
                {
                    "name": "Vinai Kopp",
                    "email": "vinai@netzarbeiter.com"
                },
                {
                    "name": "Daniel Fahlke aka Flyingmana",
                    "email": "flyingmana@googlemail.com"
                },
                {
                    "name": "Jörg Weller",
                    "email": "weller@flagbit.de"
                },
                {
                    "name": "Karl Spies",
                    "email": "karl.spies@gmx.net"
                },
                {
                    "name": "Tobias Vogt",
                    "email": "tobi@webguys.de"
                },
                {
                    "name": "David Fuhr",
                    "email": "fuhr@flagbit.de"
                }
            ],
            "description": "Composer installer for Magento modules",
            "homepage": "https://github.com/magento/magento-composer-installer",
            "keywords": [
                "composer-installer",
                "magento"
            ],
            "time": "2016-04-06 16:10:50"
        },
        {
            "name": "magento/zendframework1",
            "version": "1.12.16",
            "source": {
                "type": "git",
                "url": "https://github.com/magento/zf1.git",
                "reference": "dbdf178992bfa52d6e978e62131162301ff6b76f"
            },
            "dist": {
                "type": "zip",
                "url": "https://api.github.com/repos/magento/zf1/zipball/c9d607bfd9454bc18b9deff737ccd5d044e2ab10",
                "reference": "dbdf178992bfa52d6e978e62131162301ff6b76f",
                "shasum": ""
            },
            "require": {
                "php": ">=5.2.11"
            },
            "require-dev": {
                "phpunit/dbunit": "1.3.*",
                "phpunit/phpunit": "3.7.*"
            },
            "type": "library",
            "extra": {
                "branch-alias": {
                    "dev-master": "1.12.x-dev"
                }
            },
            "autoload": {
                "psr-0": {
                    "Zend_": "library/"
                }
            },
            "notification-url": "https://packagist.org/downloads/",
            "include-path": [
                "library/"
            ],
            "license": [
                "BSD-3-Clause"
            ],
            "description": "Magento Zend Framework 1",
            "homepage": "http://framework.zend.com/",
            "keywords": [
                "ZF1",
                "framework"
            ],
            "time": "2015-09-30 13:04:03"
        },
        {
            "name": "monolog/monolog",
            "version": "1.16.0",
            "source": {
                "type": "git",
                "url": "https://github.com/Seldaek/monolog.git",
                "reference": "c0c0b4bee3aabce7182876b0d912ef2595563db7"
            },
            "dist": {
                "type": "zip",
                "url": "https://api.github.com/repos/Seldaek/monolog/zipball/c0c0b4bee3aabce7182876b0d912ef2595563db7",
                "reference": "c0c0b4bee3aabce7182876b0d912ef2595563db7",
                "shasum": ""
            },
            "require": {
                "php": ">=5.3.0",
                "psr/log": "~1.0"
            },
            "provide": {
                "psr/log-implementation": "1.0.0"
            },
            "require-dev": {
                "aws/aws-sdk-php": "^2.4.9",
                "doctrine/couchdb": "~1.0@dev",
                "graylog2/gelf-php": "~1.0",
                "php-console/php-console": "^3.1.3",
                "phpunit/phpunit": "~4.5",
                "phpunit/phpunit-mock-objects": "2.3.0",
                "raven/raven": "~0.8",
                "ruflin/elastica": ">=0.90 <3.0",
                "swiftmailer/swiftmailer": "~5.3",
                "videlalvaro/php-amqplib": "~2.4"
            },
            "suggest": {
                "aws/aws-sdk-php": "Allow sending log messages to AWS services like DynamoDB",
                "doctrine/couchdb": "Allow sending log messages to a CouchDB server",
                "ext-amqp": "Allow sending log messages to an AMQP server (1.0+ required)",
                "ext-mongo": "Allow sending log messages to a MongoDB server",
                "graylog2/gelf-php": "Allow sending log messages to a GrayLog2 server",
                "php-console/php-console": "Allow sending log messages to Google Chrome",
                "raven/raven": "Allow sending log messages to a Sentry server",
                "rollbar/rollbar": "Allow sending log messages to Rollbar",
                "ruflin/elastica": "Allow sending log messages to an Elastic Search server",
                "videlalvaro/php-amqplib": "Allow sending log messages to an AMQP server using php-amqplib"
            },
            "type": "library",
            "extra": {
                "branch-alias": {
                    "dev-master": "1.16.x-dev"
                }
            },
            "autoload": {
                "psr-4": {
                    "Monolog\\": "src/Monolog"
                }
            },
            "notification-url": "https://packagist.org/downloads/",
            "license": [
                "MIT"
            ],
            "authors": [
                {
                    "name": "Jordi Boggiano",
                    "email": "j.boggiano@seld.be",
                    "homepage": "http://seld.be"
                }
            ],
            "description": "Sends your logs to files, sockets, inboxes, databases and various web services",
            "homepage": "http://github.com/Seldaek/monolog",
            "keywords": [
                "log",
                "logging",
                "psr-3"
            ],
            "time": "2015-08-09 17:44:44"
        },
        {
            "name": "oyejorge/less.php",
            "version": "v1.7.0.10",
            "source": {
                "type": "git",
                "url": "https://github.com/oyejorge/less.php.git",
                "reference": "a1e2d3c20794b37ac4d0baeb24613e579584033b"
            },
            "dist": {
                "type": "zip",
                "url": "https://api.github.com/repos/oyejorge/less.php/zipball/a1e2d3c20794b37ac4d0baeb24613e579584033b",
                "reference": "a1e2d3c20794b37ac4d0baeb24613e579584033b",
                "shasum": ""
            },
            "require": {
                "php": ">=5.3"
            },
            "require-dev": {
                "phpunit/phpunit": "~4.8.18"
            },
            "bin": [
                "bin/lessc"
            ],
            "type": "library",
            "autoload": {
                "psr-0": {
                    "Less": "lib/"
                },
                "classmap": [
                    "lessc.inc.php"
                ]
            },
            "notification-url": "https://packagist.org/downloads/",
            "license": [
                "Apache-2.0"
            ],
            "authors": [
                {
                    "name": "Matt Agar",
                    "homepage": "https://github.com/agar"
                },
                {
                    "name": "Martin Jantošovič",
                    "homepage": "https://github.com/Mordred"
                },
                {
                    "name": "Josh Schmidt",
                    "homepage": "https://github.com/oyejorge"
                }
            ],
            "description": "PHP port of the Javascript version of LESS http://lesscss.org",
            "homepage": "http://lessphp.gpeasy.com",
            "keywords": [
                "css",
                "less",
                "less.js",
                "lesscss",
                "php",
                "stylesheet"
            ],
            "time": "2015-12-30 05:47:36"
        },
        {
            "name": "pelago/emogrifier",
            "version": "v0.1.1",
            "source": {
                "type": "git",
                "url": "https://github.com/jjriv/emogrifier.git",
                "reference": "ed72bcd6a3c7014862ff86d026193667a172fedf"
            },
            "dist": {
                "type": "zip",
                "url": "https://api.github.com/repos/jjriv/emogrifier/zipball/ed72bcd6a3c7014862ff86d026193667a172fedf",
                "reference": "ed72bcd6a3c7014862ff86d026193667a172fedf",
                "shasum": ""
            },
            "require": {
                "ext-mbstring": "*",
                "php": ">=5.4.0"
            },
            "require-dev": {
                "phpunit/phpunit": "~4.6.0",
                "squizlabs/php_codesniffer": "~2.3.0"
            },
            "type": "library",
            "autoload": {
                "psr-4": {
                    "Pelago\\": "Classes/"
                }
            },
            "notification-url": "https://packagist.org/downloads/",
            "license": [
                "MIT"
            ],
            "authors": [
                {
                    "name": "John Reeve",
                    "email": "jreeve@pelagodesign.com"
                },
                {
                    "name": "Cameron Brooks"
                },
                {
                    "name": "Jaime Prado"
                },
                {
                    "name": "Oliver Klee",
                    "email": "typo3-coding@oliverklee.de"
                },
                {
                    "name": "Roman Ožana",
                    "email": "ozana@omdesign.cz"
                }
            ],
            "description": "Converts CSS styles into inline style attributes in your HTML code",
            "homepage": "http://www.pelagodesign.com/sidecar/emogrifier/",
            "time": "2015-05-15 11:37:51"
        },
        {
            "name": "phpseclib/phpseclib",
            "version": "2.0.1",
            "source": {
                "type": "git",
                "url": "https://github.com/phpseclib/phpseclib.git",
                "reference": "ba6fb78f727cd09f2a649113b95468019e490585"
            },
            "dist": {
                "type": "zip",
                "url": "https://api.github.com/repos/phpseclib/phpseclib/zipball/ba6fb78f727cd09f2a649113b95468019e490585",
                "reference": "ba6fb78f727cd09f2a649113b95468019e490585",
                "shasum": ""
            },
            "require": {
                "php": ">=5.3.3"
            },
            "require-dev": {
                "phing/phing": "~2.7",
                "phpunit/phpunit": "~4.0",
                "sami/sami": "~2.0",
                "squizlabs/php_codesniffer": "~2.0"
            },
            "suggest": {
                "ext-gmp": "Install the GMP (GNU Multiple Precision) extension in order to speed up arbitrary precision integer arithmetic operations.",
                "ext-libsodium": "SSH2/SFTP can make use of some algorithms provided by the libsodium-php extension.",
                "ext-mcrypt": "Install the Mcrypt extension in order to speed up a few other cryptographic operations.",
                "ext-openssl": "Install the OpenSSL extension in order to speed up a wide variety of cryptographic operations."
            },
            "type": "library",
            "autoload": {
                "psr-4": {
                    "phpseclib\\": "phpseclib/"
                }
            },
            "notification-url": "https://packagist.org/downloads/",
            "license": [
                "MIT"
            ],
            "authors": [
                {
                    "name": "Jim Wigginton",
                    "email": "terrafrost@php.net",
                    "role": "Lead Developer"
                },
                {
                    "name": "Patrick Monnerat",
                    "email": "pm@datasphere.ch",
                    "role": "Developer"
                },
                {
                    "name": "Andreas Fischer",
                    "email": "bantu@phpbb.com",
                    "role": "Developer"
                },
                {
                    "name": "Hans-Jürgen Petrich",
                    "email": "petrich@tronic-media.com",
                    "role": "Developer"
                },
                {
                    "name": "Graham Campbell",
                    "email": "graham@alt-three.com",
                    "role": "Developer"
                }
            ],
            "description": "PHP Secure Communications Library - Pure-PHP implementations of RSA, AES, SSH2, SFTP, X.509 etc.",
            "homepage": "http://phpseclib.sourceforge.net",
            "keywords": [
                "BigInteger",
                "aes",
                "asn.1",
                "asn1",
                "blowfish",
                "crypto",
                "cryptography",
                "encryption",
                "rsa",
                "security",
                "sftp",
                "signature",
                "signing",
                "ssh",
                "twofish",
                "x.509",
                "x509"
            ],
            "time": "2016-01-18 17:07:21"
        },
        {
            "name": "psr/log",
            "version": "1.0.0",
            "source": {
                "type": "git",
                "url": "https://github.com/php-fig/log.git",
                "reference": "fe0936ee26643249e916849d48e3a51d5f5e278b"
            },
            "dist": {
                "type": "zip",
                "url": "https://api.github.com/repos/php-fig/log/zipball/fe0936ee26643249e916849d48e3a51d5f5e278b",
                "reference": "fe0936ee26643249e916849d48e3a51d5f5e278b",
                "shasum": ""
            },
            "type": "library",
            "autoload": {
                "psr-0": {
                    "Psr\\Log\\": ""
                }
            },
            "notification-url": "https://packagist.org/downloads/",
            "license": [
                "MIT"
            ],
            "authors": [
                {
                    "name": "PHP-FIG",
                    "homepage": "http://www.php-fig.org/"
                }
            ],
            "description": "Common interface for logging libraries",
            "keywords": [
                "log",
                "psr",
                "psr-3"
            ],
            "time": "2012-12-21 11:40:51"
        },
        {
            "name": "seld/cli-prompt",
            "version": "1.0.2",
            "source": {
                "type": "git",
                "url": "https://github.com/Seldaek/cli-prompt.git",
                "reference": "8cbe10923cae5bcd7c5a713f6703fc4727c8c1b4"
            },
            "dist": {
                "type": "zip",
                "url": "https://api.github.com/repos/Seldaek/cli-prompt/zipball/8cbe10923cae5bcd7c5a713f6703fc4727c8c1b4",
                "reference": "8cbe10923cae5bcd7c5a713f6703fc4727c8c1b4",
                "shasum": ""
            },
            "require": {
                "php": ">=5.3"
            },
            "type": "library",
            "extra": {
                "branch-alias": {
                    "dev-master": "1.x-dev"
                }
            },
            "autoload": {
                "psr-4": {
                    "Seld\\CliPrompt\\": "src/"
                }
            },
            "notification-url": "https://packagist.org/downloads/",
            "license": [
                "MIT"
            ],
            "authors": [
                {
                    "name": "Jordi Boggiano",
                    "email": "j.boggiano@seld.be"
                }
            ],
            "description": "Allows you to prompt for user input on the command line, and optionally hide the characters they type",
            "keywords": [
                "cli",
                "console",
                "hidden",
                "input",
                "prompt"
            ],
            "time": "2016-04-18 09:31:41"
        },
        {
            "name": "seld/jsonlint",
            "version": "1.4.0",
            "source": {
                "type": "git",
                "url": "https://github.com/Seldaek/jsonlint.git",
                "reference": "66834d3e3566bb5798db7294619388786ae99394"
            },
            "dist": {
                "type": "zip",
                "url": "https://api.github.com/repos/Seldaek/jsonlint/zipball/66834d3e3566bb5798db7294619388786ae99394",
                "reference": "66834d3e3566bb5798db7294619388786ae99394",
                "shasum": ""
            },
            "require": {
                "php": "^5.3 || ^7.0"
            },
            "bin": [
                "bin/jsonlint"
            ],
            "type": "library",
            "autoload": {
                "psr-4": {
                    "Seld\\JsonLint\\": "src/Seld/JsonLint/"
                }
            },
            "notification-url": "https://packagist.org/downloads/",
            "license": [
                "MIT"
            ],
            "authors": [
                {
                    "name": "Jordi Boggiano",
                    "email": "j.boggiano@seld.be",
                    "homepage": "http://seld.be"
                }
            ],
            "description": "JSON Linter",
            "keywords": [
                "json",
                "linter",
                "parser",
                "validator"
            ],
            "time": "2015-11-21 02:21:41"
        },
        {
            "name": "seld/phar-utils",
            "version": "1.0.1",
            "source": {
                "type": "git",
                "url": "https://github.com/Seldaek/phar-utils.git",
                "reference": "7009b5139491975ef6486545a39f3e6dad5ac30a"
            },
            "dist": {
                "type": "zip",
                "url": "https://api.github.com/repos/Seldaek/phar-utils/zipball/7009b5139491975ef6486545a39f3e6dad5ac30a",
                "reference": "7009b5139491975ef6486545a39f3e6dad5ac30a",
                "shasum": ""
            },
            "require": {
                "php": ">=5.3"
            },
            "type": "library",
            "extra": {
                "branch-alias": {
                    "dev-master": "1.x-dev"
                }
            },
            "autoload": {
                "psr-4": {
                    "Seld\\PharUtils\\": "src/"
                }
            },
            "notification-url": "https://packagist.org/downloads/",
            "license": [
                "MIT"
            ],
            "authors": [
                {
                    "name": "Jordi Boggiano",
                    "email": "j.boggiano@seld.be"
                }
            ],
            "description": "PHAR file format utilities, for when PHP phars you up",
            "keywords": [
                "phra"
            ],
            "time": "2015-10-13 18:44:15"
        },
        {
            "name": "sjparkinson/static-review",
            "version": "4.1.1",
            "source": {
                "type": "git",
                "url": "https://github.com/sjparkinson/static-review.git",
                "reference": "493c3410cf146a12fca84209bad126c494e125f0"
            },
            "dist": {
                "type": "zip",
                "url": "https://api.github.com/repos/sjparkinson/static-review/zipball/493c3410cf146a12fca84209bad126c494e125f0",
                "reference": "493c3410cf146a12fca84209bad126c494e125f0",
                "shasum": ""
            },
            "require": {
                "league/climate": "~2.0",
                "php": ">=5.4.0",
                "symfony/console": "~2.0",
                "symfony/process": "~2.0"
            },
            "require-dev": {
                "mockery/mockery": "~0.9",
                "phpunit/phpunit": "~4.0",
                "sensiolabs/security-checker": "~2.0",
                "squizlabs/php_codesniffer": "~1.0"
            },
            "suggest": {
                "sensiolabs/security-checker": "Required for ComposerSecurityReview.",
                "squizlabs/php_codesniffer": "Required for PhpCodeSnifferReview."
            },
            "bin": [
                "bin/static-review.php"
            ],
            "type": "library",
            "autoload": {
                "psr-4": {
                    "StaticReview\\": "src/"
                }
            },
            "notification-url": "https://packagist.org/downloads/",
            "license": [
                "MIT"
            ],
            "authors": [
                {
                    "name": "Samuel Parkinson",
                    "email": "sam.james.parkinson@gmail.com",
                    "homepage": "http://samp.im"
                }
            ],
            "description": "An extendable framework for version control hooks.",
            "time": "2014-09-22 08:40:36"
        },
        {
            "name": "symfony/console",
            "version": "v2.6.13",
            "target-dir": "Symfony/Component/Console",
            "source": {
                "type": "git",
                "url": "https://github.com/symfony/console.git",
                "reference": "0e5e18ae09d3f5c06367759be940e9ed3f568359"
            },
            "dist": {
                "type": "zip",
                "url": "https://api.github.com/repos/symfony/console/zipball/0e5e18ae09d3f5c06367759be940e9ed3f568359",
                "reference": "0e5e18ae09d3f5c06367759be940e9ed3f568359",
                "shasum": ""
            },
            "require": {
                "php": ">=5.3.3"
            },
            "require-dev": {
                "psr/log": "~1.0",
                "symfony/event-dispatcher": "~2.1",
                "symfony/phpunit-bridge": "~2.7",
                "symfony/process": "~2.1"
            },
            "suggest": {
                "psr/log": "For using the console logger",
                "symfony/event-dispatcher": "",
                "symfony/process": ""
            },
            "type": "library",
            "extra": {
                "branch-alias": {
                    "dev-master": "2.6-dev"
                }
            },
            "autoload": {
                "psr-0": {
                    "Symfony\\Component\\Console\\": ""
                }
            },
            "notification-url": "https://packagist.org/downloads/",
            "license": [
                "MIT"
            ],
            "authors": [
                {
                    "name": "Fabien Potencier",
                    "email": "fabien@symfony.com"
                },
                {
                    "name": "Symfony Community",
                    "homepage": "https://symfony.com/contributors"
                }
            ],
            "description": "Symfony Console Component",
            "homepage": "https://symfony.com",
            "time": "2015-07-26 09:08:40"
        },
        {
            "name": "symfony/event-dispatcher",
            "version": "v2.8.4",
            "source": {
                "type": "git",
                "url": "https://github.com/symfony/event-dispatcher.git",
                "reference": "47d2d8cade9b1c3987573d2943bb9352536cdb87"
            },
            "dist": {
                "type": "zip",
                "url": "https://api.github.com/repos/symfony/event-dispatcher/zipball/47d2d8cade9b1c3987573d2943bb9352536cdb87",
                "reference": "47d2d8cade9b1c3987573d2943bb9352536cdb87",
                "shasum": ""
            },
            "require": {
                "php": ">=5.3.9"
            },
            "require-dev": {
                "psr/log": "~1.0",
                "symfony/config": "~2.0,>=2.0.5|~3.0.0",
                "symfony/dependency-injection": "~2.6|~3.0.0",
                "symfony/expression-language": "~2.6|~3.0.0",
                "symfony/stopwatch": "~2.3|~3.0.0"
            },
            "suggest": {
                "symfony/dependency-injection": "",
                "symfony/http-kernel": ""
            },
            "type": "library",
            "extra": {
                "branch-alias": {
                    "dev-master": "2.8-dev"
                }
            },
            "autoload": {
                "psr-4": {
                    "Symfony\\Component\\EventDispatcher\\": ""
                },
                "exclude-from-classmap": [
                    "/Tests/"
                ]
            },
            "notification-url": "https://packagist.org/downloads/",
            "license": [
                "MIT"
            ],
            "authors": [
                {
                    "name": "Fabien Potencier",
                    "email": "fabien@symfony.com"
                },
                {
                    "name": "Symfony Community",
                    "homepage": "https://symfony.com/contributors"
                }
            ],
            "description": "Symfony EventDispatcher Component",
            "homepage": "https://symfony.com",
            "time": "2016-03-07 14:04:32"
        },
        {
            "name": "symfony/filesystem",
            "version": "v2.8.4",
            "source": {
                "type": "git",
                "url": "https://github.com/symfony/filesystem.git",
                "reference": "f08ffdf229252cd2745558cb2112df43903bcae4"
            },
            "dist": {
                "type": "zip",
                "url": "https://api.github.com/repos/symfony/filesystem/zipball/f08ffdf229252cd2745558cb2112df43903bcae4",
                "reference": "f08ffdf229252cd2745558cb2112df43903bcae4",
                "shasum": ""
            },
            "require": {
                "php": ">=5.3.9"
            },
            "type": "library",
            "extra": {
                "branch-alias": {
                    "dev-master": "2.8-dev"
                }
            },
            "autoload": {
                "psr-4": {
                    "Symfony\\Component\\Filesystem\\": ""
                },
                "exclude-from-classmap": [
                    "/Tests/"
                ]
            },
            "notification-url": "https://packagist.org/downloads/",
            "license": [
                "MIT"
            ],
            "authors": [
                {
                    "name": "Fabien Potencier",
                    "email": "fabien@symfony.com"
                },
                {
                    "name": "Symfony Community",
                    "homepage": "https://symfony.com/contributors"
                }
            ],
            "description": "Symfony Filesystem Component",
            "homepage": "https://symfony.com",
            "time": "2016-03-27 10:20:16"
        },
        {
            "name": "symfony/finder",
            "version": "v3.0.4",
            "source": {
                "type": "git",
                "url": "https://github.com/symfony/finder.git",
                "reference": "c54e407b35bc098916704e9fd090da21da4c4f52"
            },
            "dist": {
                "type": "zip",
                "url": "https://api.github.com/repos/symfony/finder/zipball/c54e407b35bc098916704e9fd090da21da4c4f52",
                "reference": "c54e407b35bc098916704e9fd090da21da4c4f52",
                "shasum": ""
            },
            "require": {
                "php": ">=5.5.9"
            },
            "type": "library",
            "extra": {
                "branch-alias": {
                    "dev-master": "3.0-dev"
                }
            },
            "autoload": {
                "psr-4": {
                    "Symfony\\Component\\Finder\\": ""
                },
                "exclude-from-classmap": [
                    "/Tests/"
                ]
            },
            "notification-url": "https://packagist.org/downloads/",
            "license": [
                "MIT"
            ],
            "authors": [
                {
                    "name": "Fabien Potencier",
                    "email": "fabien@symfony.com"
                },
                {
                    "name": "Symfony Community",
                    "homepage": "https://symfony.com/contributors"
                }
            ],
            "description": "Symfony Finder Component",
            "homepage": "https://symfony.com",
            "time": "2016-03-10 11:13:05"
        },
        {
            "name": "symfony/process",
            "version": "v2.8.4",
            "source": {
                "type": "git",
                "url": "https://github.com/symfony/process.git",
                "reference": "fb467471952ef5cf8497c029980e556b47545333"
            },
            "dist": {
                "type": "zip",
                "url": "https://api.github.com/repos/symfony/process/zipball/fb467471952ef5cf8497c029980e556b47545333",
                "reference": "fb467471952ef5cf8497c029980e556b47545333",
                "shasum": ""
            },
            "require": {
                "php": ">=5.3.9"
            },
            "type": "library",
            "extra": {
                "branch-alias": {
                    "dev-master": "2.8-dev"
                }
            },
            "autoload": {
                "psr-4": {
                    "Symfony\\Component\\Process\\": ""
                },
                "exclude-from-classmap": [
                    "/Tests/"
                ]
            },
            "notification-url": "https://packagist.org/downloads/",
            "license": [
                "MIT"
            ],
            "authors": [
                {
                    "name": "Fabien Potencier",
                    "email": "fabien@symfony.com"
                },
                {
                    "name": "Symfony Community",
                    "homepage": "https://symfony.com/contributors"
                }
            ],
            "description": "Symfony Process Component",
            "homepage": "https://symfony.com",
            "time": "2016-03-23 13:11:46"
        },
        {
            "name": "tedivm/jshrink",
            "version": "v1.0.1",
            "source": {
                "type": "git",
                "url": "https://github.com/tedious/JShrink.git",
                "reference": "7575d9d96f113bc7c1c28ec8231ee086751a9078"
            },
            "dist": {
                "type": "zip",
                "url": "https://api.github.com/repos/tedious/JShrink/zipball/7575d9d96f113bc7c1c28ec8231ee086751a9078",
                "reference": "7575d9d96f113bc7c1c28ec8231ee086751a9078",
                "shasum": ""
            },
            "require": {
                "php": ">=5.3.0"
            },
            "require-dev": {
                "fabpot/php-cs-fixer": "0.4.0",
                "phpunit/phpunit": "4.0.*",
                "satooshi/php-coveralls": "dev-master"
            },
            "type": "library",
            "autoload": {
                "psr-0": {
                    "JShrink": "src/"
                }
            },
            "notification-url": "https://packagist.org/downloads/",
            "license": [
                "BSD-3-Clause"
            ],
            "authors": [
                {
                    "name": "Robert Hafner",
                    "email": "tedivm@tedivm.com"
                }
            ],
            "description": "Javascript Minifier built in PHP",
            "homepage": "http://github.com/tedious/JShrink",
            "keywords": [
                "javascript",
                "minifier"
            ],
            "time": "2014-11-11 03:54:14"
        },
        {
            "name": "tubalmartin/cssmin",
            "version": "v2.4.8-p4",
            "source": {
                "type": "git",
                "url": "https://github.com/tubalmartin/YUI-CSS-compressor-PHP-port.git",
                "reference": "fe84d71e8420243544c0ce3bd0f5d7c1936b0f90"
            },
            "dist": {
                "type": "zip",
                "url": "https://api.github.com/repos/tubalmartin/YUI-CSS-compressor-PHP-port/zipball/fe84d71e8420243544c0ce3bd0f5d7c1936b0f90",
                "reference": "fe84d71e8420243544c0ce3bd0f5d7c1936b0f90",
                "shasum": ""
            },
            "require": {
                "php": ">=5.0.0"
            },
            "type": "library",
            "autoload": {
                "classmap": [
                    "cssmin.php"
                ]
            },
            "notification-url": "https://packagist.org/downloads/",
            "license": [
                "BSD-3-Clause"
            ],
            "authors": [
                {
                    "name": "Túbal Martín",
                    "homepage": "http://tubalmartin.me/"
                }
            ],
            "description": "A PHP port of the YUI CSS compressor",
            "homepage": "https://github.com/tubalmartin/YUI-CSS-compressor-PHP-port",
            "keywords": [
                "compress",
                "compressor",
                "css",
                "minify",
                "yui"
            ],
            "time": "2014-09-22 08:08:50"
        },
        {
            "name": "zendframework/zend-code",
            "version": "2.4.9",
            "source": {
                "type": "git",
                "url": "https://github.com/zendframework/zend-code.git",
                "reference": "e3b32fa0fa358643aa6880b04944650981208c20"
            },
            "dist": {
                "type": "zip",
                "url": "https://api.github.com/repos/zendframework/zend-code/zipball/e3b32fa0fa358643aa6880b04944650981208c20",
                "reference": "e3b32fa0fa358643aa6880b04944650981208c20",
                "shasum": ""
            },
            "require": {
                "php": ">=5.3.23",
                "zendframework/zend-eventmanager": "self.version"
            },
            "require-dev": {
                "doctrine/common": ">=2.1",
                "fabpot/php-cs-fixer": "1.7.*",
                "phpunit/phpunit": "~4.0",
                "satooshi/php-coveralls": "dev-master",
                "zendframework/zend-stdlib": "self.version"
            },
            "suggest": {
                "doctrine/common": "Doctrine\\Common >=2.1 for annotation features",
                "zendframework/zend-stdlib": "Zend\\Stdlib component"
            },
            "type": "library",
            "extra": {
                "branch-alias": {
                    "dev-master": "2.4-dev",
                    "dev-develop": "2.5-dev"
                }
            },
            "autoload": {
                "psr-4": {
                    "Zend\\Code\\": "src/"
                }
            },
            "notification-url": "https://packagist.org/downloads/",
            "license": [
                "BSD-3-Clause"
            ],
            "description": "provides facilities to generate arbitrary code using an object oriented interface",
            "homepage": "https://github.com/zendframework/zend-code",
            "keywords": [
                "code",
                "zf2"
            ],
            "time": "2015-05-11 16:17:05"
        },
        {
            "name": "zendframework/zend-config",
            "version": "2.4.9",
            "source": {
                "type": "git",
                "url": "https://github.com/zendframework/zend-config.git",
                "reference": "6b879e54096b8e0d2290f7414c38f9a5947cb8ac"
            },
            "dist": {
                "type": "zip",
                "url": "https://api.github.com/repos/zendframework/zend-config/zipball/6b879e54096b8e0d2290f7414c38f9a5947cb8ac",
                "reference": "6b879e54096b8e0d2290f7414c38f9a5947cb8ac",
                "shasum": ""
            },
            "require": {
                "php": ">=5.3.23",
                "zendframework/zend-stdlib": "self.version"
            },
            "require-dev": {
                "fabpot/php-cs-fixer": "1.7.*",
                "phpunit/phpunit": "~4.0",
                "satooshi/php-coveralls": "dev-master",
                "zendframework/zend-filter": "self.version",
                "zendframework/zend-i18n": "self.version",
                "zendframework/zend-json": "self.version",
                "zendframework/zend-servicemanager": "self.version"
            },
            "suggest": {
                "zendframework/zend-filter": "Zend\\Filter component",
                "zendframework/zend-i18n": "Zend\\I18n component",
                "zendframework/zend-json": "Zend\\Json to use the Json reader or writer classes",
                "zendframework/zend-servicemanager": "Zend\\ServiceManager for use with the Config Factory to retrieve reader and writer instances"
            },
            "type": "library",
            "extra": {
                "branch-alias": {
                    "dev-master": "2.4-dev",
                    "dev-develop": "2.5-dev"
                }
            },
            "autoload": {
                "psr-4": {
                    "Zend\\Config\\": "src/"
                }
            },
            "notification-url": "https://packagist.org/downloads/",
            "license": [
                "BSD-3-Clause"
            ],
            "description": "provides a nested object property based user interface for accessing this configuration data within application code",
            "homepage": "https://github.com/zendframework/zend-config",
            "keywords": [
                "config",
                "zf2"
            ],
            "time": "2015-05-07 14:55:31"
        },
        {
            "name": "zendframework/zend-console",
            "version": "2.4.9",
            "source": {
                "type": "git",
                "url": "https://github.com/zendframework/zend-console.git",
                "reference": "92f9c51bdc42332e63914eec892364594a9b68c8"
            },
            "dist": {
                "type": "zip",
                "url": "https://api.github.com/repos/zendframework/zend-console/zipball/92f9c51bdc42332e63914eec892364594a9b68c8",
                "reference": "92f9c51bdc42332e63914eec892364594a9b68c8",
                "shasum": ""
            },
            "require": {
                "php": ">=5.3.23",
                "zendframework/zend-stdlib": "self.version"
            },
            "require-dev": {
                "fabpot/php-cs-fixer": "1.7.*",
                "phpunit/phpunit": "~4.0",
                "satooshi/php-coveralls": "dev-master"
            },
            "suggest": {
                "zendframework/zend-filter": "To support DefaultRouteMatcher usage",
                "zendframework/zend-validator": "To support DefaultRouteMatcher usage"
            },
            "type": "library",
            "extra": {
                "branch-alias": {
                    "dev-master": "2.4-dev",
                    "dev-develop": "2.5-dev"
                }
            },
            "autoload": {
                "psr-4": {
                    "Zend\\Console\\": "src/"
                }
            },
            "notification-url": "https://packagist.org/downloads/",
            "license": [
                "BSD-3-Clause"
            ],
            "homepage": "https://github.com/zendframework/zend-console",
            "keywords": [
                "console",
                "zf2"
            ],
            "time": "2015-05-07 14:55:31"
        },
        {
            "name": "zendframework/zend-crypt",
            "version": "2.4.9",
            "source": {
                "type": "git",
                "url": "https://github.com/zendframework/zend-crypt.git",
                "reference": "165ec063868884eb952f6bca258f464f7103b79f"
            },
            "dist": {
                "type": "zip",
                "url": "https://api.github.com/repos/zendframework/zend-crypt/zipball/165ec063868884eb952f6bca258f464f7103b79f",
                "reference": "165ec063868884eb952f6bca258f464f7103b79f",
                "shasum": ""
            },
            "require": {
                "php": ">=5.3.23",
                "zendframework/zend-math": "~2.4.0",
                "zendframework/zend-servicemanager": "~2.4.0",
                "zendframework/zend-stdlib": "~2.4.0"
            },
            "require-dev": {
                "fabpot/php-cs-fixer": "1.7.*",
                "phpunit/phpunit": "~4.0",
                "satooshi/php-coveralls": "dev-master",
                "zendframework/zend-config": "~2.4.0"
            },
            "suggest": {
                "ext-mcrypt": "Required for most features of Zend\\Crypt"
            },
            "type": "library",
            "extra": {
                "branch-alias": {
                    "dev-master": "2.4-dev",
                    "dev-develop": "2.5-dev"
                }
            },
            "autoload": {
                "psr-4": {
                    "Zend\\Crypt\\": "src/"
                }
            },
            "notification-url": "https://packagist.org/downloads/",
            "license": [
                "BSD-3-Clause"
            ],
            "homepage": "https://github.com/zendframework/zend-crypt",
            "keywords": [
                "crypt",
                "zf2"
            ],
            "time": "2015-11-23 16:33:27"
        },
        {
            "name": "zendframework/zend-di",
            "version": "2.4.9",
            "source": {
                "type": "git",
                "url": "https://github.com/zendframework/zend-di.git",
                "reference": "fb578aa1e1ce9fb2dccec920f113e7db4ad44297"
            },
            "dist": {
                "type": "zip",
                "url": "https://api.github.com/repos/zendframework/zend-di/zipball/fb578aa1e1ce9fb2dccec920f113e7db4ad44297",
                "reference": "fb578aa1e1ce9fb2dccec920f113e7db4ad44297",
                "shasum": ""
            },
            "require": {
                "php": ">=5.3.23",
                "zendframework/zend-code": "self.version",
                "zendframework/zend-stdlib": "self.version"
            },
            "require-dev": {
                "fabpot/php-cs-fixer": "1.7.*",
                "phpunit/phpunit": "~4.0",
                "satooshi/php-coveralls": "dev-master",
                "zendframework/zend-servicemanager": "self.version"
            },
            "suggest": {
                "zendframework/zend-servicemanager": "Zend\\ServiceManager component"
            },
            "type": "library",
            "extra": {
                "branch-alias": {
                    "dev-master": "2.4-dev",
                    "dev-develop": "2.5-dev"
                }
            },
            "autoload": {
                "psr-4": {
                    "Zend\\Di\\": "src/"
                }
            },
            "notification-url": "https://packagist.org/downloads/",
            "license": [
                "BSD-3-Clause"
            ],
            "homepage": "https://github.com/zendframework/zend-di",
            "keywords": [
                "di",
                "zf2"
            ],
            "time": "2015-05-07 14:55:31"
        },
        {
            "name": "zendframework/zend-escaper",
            "version": "2.4.9",
            "source": {
                "type": "git",
                "url": "https://github.com/zendframework/zend-escaper.git",
                "reference": "13f468ff824f3c83018b90aff892a1b3201383a9"
            },
            "dist": {
                "type": "zip",
                "url": "https://api.github.com/repos/zendframework/zend-escaper/zipball/13f468ff824f3c83018b90aff892a1b3201383a9",
                "reference": "13f468ff824f3c83018b90aff892a1b3201383a9",
                "shasum": ""
            },
            "require": {
                "php": ">=5.3.23"
            },
            "require-dev": {
                "fabpot/php-cs-fixer": "1.7.*",
                "phpunit/phpunit": "~4.0",
                "satooshi/php-coveralls": "dev-master"
            },
            "type": "library",
            "extra": {
                "branch-alias": {
                    "dev-master": "2.4-dev",
                    "dev-develop": "2.5-dev"
                }
            },
            "autoload": {
                "psr-4": {
                    "Zend\\Escaper\\": "src/"
                }
            },
            "notification-url": "https://packagist.org/downloads/",
            "license": [
                "BSD-3-Clause"
            ],
            "homepage": "https://github.com/zendframework/zend-escaper",
            "keywords": [
                "escaper",
                "zf2"
            ],
            "time": "2015-05-07 14:55:31"
        },
        {
            "name": "zendframework/zend-eventmanager",
            "version": "2.4.9",
            "source": {
                "type": "git",
                "url": "https://github.com/zendframework/zend-eventmanager.git",
                "reference": "c2c46a7a2809b74ceb66fd79f66d43f97e1747b4"
            },
            "dist": {
                "type": "zip",
                "url": "https://api.github.com/repos/zendframework/zend-eventmanager/zipball/c2c46a7a2809b74ceb66fd79f66d43f97e1747b4",
                "reference": "c2c46a7a2809b74ceb66fd79f66d43f97e1747b4",
                "shasum": ""
            },
            "require": {
                "php": ">=5.3.23",
                "zendframework/zend-stdlib": "self.version"
            },
            "require-dev": {
                "fabpot/php-cs-fixer": "1.7.*",
                "phpunit/phpunit": "~4.0",
                "satooshi/php-coveralls": "dev-master"
            },
            "type": "library",
            "extra": {
                "branch-alias": {
                    "dev-master": "2.4-dev",
                    "dev-develop": "2.5-dev"
                }
            },
            "autoload": {
                "psr-4": {
                    "Zend\\EventManager\\": "src/"
                }
            },
            "notification-url": "https://packagist.org/downloads/",
            "license": [
                "BSD-3-Clause"
            ],
            "homepage": "https://github.com/zendframework/zend-event-manager",
            "keywords": [
                "eventmanager",
                "zf2"
            ],
            "time": "2015-05-07 14:55:31"
        },
        {
            "name": "zendframework/zend-filter",
            "version": "2.4.9",
            "source": {
                "type": "git",
                "url": "https://github.com/zendframework/zend-filter.git",
                "reference": "a3711101850078b2aa69586c71897acaada2e9cb"
            },
            "dist": {
                "type": "zip",
                "url": "https://api.github.com/repos/zendframework/zend-filter/zipball/a3711101850078b2aa69586c71897acaada2e9cb",
                "reference": "a3711101850078b2aa69586c71897acaada2e9cb",
                "shasum": ""
            },
            "require": {
                "php": ">=5.3.23",
                "zendframework/zend-stdlib": "self.version"
            },
            "require-dev": {
                "fabpot/php-cs-fixer": "1.7.*",
                "phpunit/phpunit": "~4.0",
                "satooshi/php-coveralls": "dev-master",
                "zendframework/zend-crypt": "self.version",
                "zendframework/zend-servicemanager": "self.version",
                "zendframework/zend-uri": "self.version"
            },
            "suggest": {
                "zendframework/zend-crypt": "Zend\\Crypt component",
                "zendframework/zend-i18n": "Zend\\I18n component",
                "zendframework/zend-servicemanager": "Zend\\ServiceManager component",
                "zendframework/zend-uri": "Zend\\Uri component for UriNormalize filter"
            },
            "type": "library",
            "extra": {
                "branch-alias": {
                    "dev-master": "2.4-dev",
                    "dev-develop": "2.5-dev"
                }
            },
            "autoload": {
                "psr-4": {
                    "Zend\\Filter\\": "src/"
                }
            },
            "notification-url": "https://packagist.org/downloads/",
            "license": [
                "BSD-3-Clause"
            ],
            "description": "provides a set of commonly needed data filters",
            "homepage": "https://github.com/zendframework/zend-filter",
            "keywords": [
                "filter",
                "zf2"
            ],
            "time": "2015-05-07 14:55:31"
        },
        {
            "name": "zendframework/zend-form",
            "version": "2.4.9",
            "source": {
                "type": "git",
                "url": "https://github.com/zendframework/zend-form.git",
                "reference": "779ba5da3dc040c52e632ea340462af2306c7682"
            },
            "dist": {
                "type": "zip",
                "url": "https://api.github.com/repos/zendframework/zend-form/zipball/779ba5da3dc040c52e632ea340462af2306c7682",
                "reference": "779ba5da3dc040c52e632ea340462af2306c7682",
                "shasum": ""
            },
            "require": {
                "php": ">=5.3.23",
                "zendframework/zend-inputfilter": "~2.4.0",
                "zendframework/zend-stdlib": "~2.4.0"
            },
            "require-dev": {
                "fabpot/php-cs-fixer": "1.7.*",
                "ircmaxell/random-lib": "^1.1",
                "phpunit/phpunit": "~4.0",
                "satooshi/php-coveralls": "dev-master",
                "zendframework/zend-cache": "~2.4.0",
                "zendframework/zend-captcha": "~2.4.0",
                "zendframework/zend-code": "~2.4.0",
                "zendframework/zend-eventmanager": "~2.4.0",
                "zendframework/zend-filter": "~2.4.0",
                "zendframework/zend-i18n": "~2.4.0",
                "zendframework/zend-servicemanager": "~2.4.0",
                "zendframework/zend-session": "~2.4.0",
                "zendframework/zend-text": "~2.4.0",
                "zendframework/zend-validator": "~2.4.0",
                "zendframework/zend-view": "~2.4.0",
                "zendframework/zendservice-recaptcha": "~2.0"
            },
            "suggest": {
                "zendframework/zend-captcha": "Zend\\Captcha component",
                "zendframework/zend-code": "Zend\\Code component",
                "zendframework/zend-eventmanager": "Zend\\EventManager component",
                "zendframework/zend-filter": "Zend\\Filter component",
                "zendframework/zend-i18n": "Zend\\I18n component",
                "zendframework/zend-servicemanager": "Zend\\ServiceManager component",
                "zendframework/zend-validator": "Zend\\Validator component",
                "zendframework/zend-view": "Zend\\View component",
                "zendframework/zendservice-recaptcha": "ZendService\\ReCaptcha component"
            },
            "type": "library",
            "extra": {
                "branch-alias": {
                    "dev-master": "2.4-dev",
                    "dev-develop": "2.5-dev"
                }
            },
            "autoload": {
                "psr-4": {
                    "Zend\\Form\\": "src/"
                }
            },
            "notification-url": "https://packagist.org/downloads/",
            "license": [
                "BSD-3-Clause"
            ],
            "homepage": "https://github.com/zendframework/zend-form",
            "keywords": [
                "form",
                "zf2"
            ],
            "time": "2015-09-09 19:11:05"
        },
        {
            "name": "zendframework/zend-http",
            "version": "2.4.9",
            "source": {
                "type": "git",
                "url": "https://github.com/zendframework/zend-http.git",
                "reference": "0456267c3825f3c4b558460e0bffeb4c496e6fb8"
            },
            "dist": {
                "type": "zip",
                "url": "https://api.github.com/repos/zendframework/zend-http/zipball/0456267c3825f3c4b558460e0bffeb4c496e6fb8",
                "reference": "0456267c3825f3c4b558460e0bffeb4c496e6fb8",
                "shasum": ""
            },
            "require": {
                "php": ">=5.3.23",
                "zendframework/zend-loader": "~2.4.0",
                "zendframework/zend-stdlib": "~2.4.0",
                "zendframework/zend-uri": "~2.4.0",
                "zendframework/zend-validator": "~2.4.0"
            },
            "require-dev": {
                "fabpot/php-cs-fixer": "1.7.*",
                "phpunit/phpunit": "~4.0",
                "satooshi/php-coveralls": "dev-master",
                "zendframework/zend-config": "~2.4.0"
            },
            "type": "library",
            "extra": {
                "branch-alias": {
                    "dev-master": "2.4-dev",
                    "dev-develop": "2.5-dev"
                }
            },
            "autoload": {
                "psr-4": {
                    "Zend\\Http\\": "src/"
                }
            },
            "notification-url": "https://packagist.org/downloads/",
            "license": [
                "BSD-3-Clause"
            ],
            "description": "provides an easy interface for performing Hyper-Text Transfer Protocol (HTTP) requests",
            "homepage": "https://github.com/zendframework/zend-http",
            "keywords": [
                "http",
                "zf2"
            ],
            "time": "2015-09-14 16:11:20"
        },
        {
            "name": "zendframework/zend-i18n",
            "version": "2.4.9",
            "source": {
                "type": "git",
                "url": "https://github.com/zendframework/zend-i18n.git",
                "reference": "f26d6ae4be3f1ac98fbb3708aafae908c38f46c8"
            },
            "dist": {
                "type": "zip",
                "url": "https://api.github.com/repos/zendframework/zend-i18n/zipball/f26d6ae4be3f1ac98fbb3708aafae908c38f46c8",
                "reference": "f26d6ae4be3f1ac98fbb3708aafae908c38f46c8",
                "shasum": ""
            },
            "require": {
                "php": ">=5.3.23",
                "zendframework/zend-stdlib": "self.version"
            },
            "require-dev": {
                "fabpot/php-cs-fixer": "1.7.*",
                "phpunit/phpunit": "~4.0",
                "satooshi/php-coveralls": "dev-master",
                "zendframework/zend-cache": "self.version",
                "zendframework/zend-config": "self.version",
                "zendframework/zend-eventmanager": "self.version",
                "zendframework/zend-filter": "self.version",
                "zendframework/zend-servicemanager": "self.version",
                "zendframework/zend-validator": "self.version",
                "zendframework/zend-view": "self.version"
            },
            "suggest": {
                "ext-intl": "Required for most features of Zend\\I18n; included in default builds of PHP",
                "zendframework/zend-cache": "Zend\\Cache component",
                "zendframework/zend-config": "Zend\\Config component",
                "zendframework/zend-eventmanager": "You should install this package to use the events in the translator",
                "zendframework/zend-filter": "You should install this package to use the provided filters",
                "zendframework/zend-resources": "Translation resources",
                "zendframework/zend-servicemanager": "Zend\\ServiceManager component",
                "zendframework/zend-validator": "You should install this package to use the provided validators",
                "zendframework/zend-view": "You should install this package to use the provided view helpers"
            },
            "type": "library",
            "extra": {
                "branch-alias": {
                    "dev-master": "2.4-dev",
                    "dev-develop": "2.5-dev"
                }
            },
            "autoload": {
                "psr-4": {
                    "Zend\\I18n\\": "src/"
                }
            },
            "notification-url": "https://packagist.org/downloads/",
            "license": [
                "BSD-3-Clause"
            ],
            "homepage": "https://github.com/zendframework/zend-i18n",
            "keywords": [
                "i18n",
                "zf2"
            ],
            "time": "2015-05-07 14:55:31"
        },
        {
            "name": "zendframework/zend-inputfilter",
            "version": "2.4.9",
            "source": {
                "type": "git",
                "url": "https://github.com/zendframework/zend-inputfilter.git",
                "reference": "6305e9acf7da9f5481b5266cb6e0353a96c10a06"
            },
            "dist": {
                "type": "zip",
                "url": "https://api.github.com/repos/zendframework/zend-inputfilter/zipball/6305e9acf7da9f5481b5266cb6e0353a96c10a06",
                "reference": "6305e9acf7da9f5481b5266cb6e0353a96c10a06",
                "shasum": ""
            },
            "require": {
                "php": ">=5.3.23",
                "zendframework/zend-filter": "~2.4.0",
                "zendframework/zend-stdlib": "~2.4.0",
                "zendframework/zend-validator": "~2.4.8"
            },
            "require-dev": {
                "fabpot/php-cs-fixer": "1.7.*",
                "phpunit/phpunit": "^4.5",
                "zendframework/zend-servicemanager": "~2.4.0"
            },
            "suggest": {
                "zendframework/zend-servicemanager": "To support plugin manager support"
            },
            "type": "library",
            "extra": {
                "branch-alias": {
                    "dev-master": "2.4-dev",
                    "dev-develop": "2.5-dev"
                }
            },
            "autoload": {
                "psr-4": {
                    "Zend\\InputFilter\\": "src/"
                }
            },
            "notification-url": "https://packagist.org/downloads/",
            "license": [
                "BSD-3-Clause"
            ],
            "homepage": "https://github.com/zendframework/zend-inputfilter",
            "keywords": [
                "inputfilter",
                "zf2"
            ],
            "time": "2015-09-09 15:44:54"
        },
        {
            "name": "zendframework/zend-json",
            "version": "2.4.9",
            "source": {
                "type": "git",
                "url": "https://github.com/zendframework/zend-json.git",
                "reference": "1db4b878846520e619fbcdc7ce826c8563f8e839"
            },
            "dist": {
                "type": "zip",
                "url": "https://api.github.com/repos/zendframework/zend-json/zipball/1db4b878846520e619fbcdc7ce826c8563f8e839",
                "reference": "1db4b878846520e619fbcdc7ce826c8563f8e839",
                "shasum": ""
            },
            "require": {
                "php": ">=5.3.23",
                "zendframework/zend-stdlib": "self.version"
            },
            "require-dev": {
                "fabpot/php-cs-fixer": "1.7.*",
                "phpunit/phpunit": "~4.0",
                "satooshi/php-coveralls": "dev-master",
                "zendframework/zend-http": "self.version",
                "zendframework/zend-server": "self.version"
            },
            "suggest": {
                "zendframework/zend-http": "Zend\\Http component",
                "zendframework/zend-server": "Zend\\Server component",
                "zendframework/zendxml": "To support Zend\\Json\\Json::fromXml() usage"
            },
            "type": "library",
            "extra": {
                "branch-alias": {
                    "dev-master": "2.4-dev",
                    "dev-develop": "2.5-dev"
                }
            },
            "autoload": {
                "psr-4": {
                    "Zend\\Json\\": "src/"
                }
            },
            "notification-url": "https://packagist.org/downloads/",
            "license": [
                "BSD-3-Clause"
            ],
            "description": "provides convenience methods for serializing native PHP to JSON and decoding JSON to native PHP",
            "homepage": "https://github.com/zendframework/zend-json",
            "keywords": [
                "json",
                "zf2"
            ],
            "time": "2015-05-07 14:55:31"
        },
        {
            "name": "zendframework/zend-loader",
            "version": "2.4.9",
            "source": {
                "type": "git",
                "url": "https://github.com/zendframework/zend-loader.git",
                "reference": "5e62c44a4d23c4e09d35fcc2a3b109c944dbdc22"
            },
            "dist": {
                "type": "zip",
                "url": "https://api.github.com/repos/zendframework/zend-loader/zipball/5e62c44a4d23c4e09d35fcc2a3b109c944dbdc22",
                "reference": "5e62c44a4d23c4e09d35fcc2a3b109c944dbdc22",
                "shasum": ""
            },
            "require": {
                "php": ">=5.3.23"
            },
            "require-dev": {
                "fabpot/php-cs-fixer": "1.7.*",
                "phpunit/phpunit": "~4.0",
                "satooshi/php-coveralls": "dev-master"
            },
            "type": "library",
            "extra": {
                "branch-alias": {
                    "dev-master": "2.4-dev",
                    "dev-develop": "2.5-dev"
                }
            },
            "autoload": {
                "psr-4": {
                    "Zend\\Loader\\": "src/"
                }
            },
            "notification-url": "https://packagist.org/downloads/",
            "license": [
                "BSD-3-Clause"
            ],
            "homepage": "https://github.com/zendframework/zend-loader",
            "keywords": [
                "loader",
                "zf2"
            ],
            "time": "2015-05-07 14:55:31"
        },
        {
            "name": "zendframework/zend-log",
            "version": "2.4.9",
            "source": {
                "type": "git",
                "url": "https://github.com/zendframework/zend-log.git",
                "reference": "f6538f4b61cdacafa47c7cef26c5c0204f2d1eef"
            },
            "dist": {
                "type": "zip",
                "url": "https://api.github.com/repos/zendframework/zend-log/zipball/f6538f4b61cdacafa47c7cef26c5c0204f2d1eef",
                "reference": "f6538f4b61cdacafa47c7cef26c5c0204f2d1eef",
                "shasum": ""
            },
            "require": {
                "php": ">=5.3.23",
                "zendframework/zend-servicemanager": "self.version",
                "zendframework/zend-stdlib": "self.version"
            },
            "require-dev": {
                "fabpot/php-cs-fixer": "1.7.*",
                "phpunit/phpunit": "~4.0",
                "satooshi/php-coveralls": "dev-master",
                "zendframework/zend-console": "self.version",
                "zendframework/zend-db": "self.version",
                "zendframework/zend-escaper": "self.version",
                "zendframework/zend-mail": "self.version",
                "zendframework/zend-validator": "self.version"
            },
            "suggest": {
                "ext-mongo": "*",
                "zendframework/zend-console": "Zend\\Console component",
                "zendframework/zend-db": "Zend\\Db component",
                "zendframework/zend-escaper": "Zend\\Escaper component, for use in the XML formatter",
                "zendframework/zend-mail": "Zend\\Mail component",
                "zendframework/zend-validator": "Zend\\Validator component"
            },
            "type": "library",
            "extra": {
                "branch-alias": {
                    "dev-master": "2.4-dev",
                    "dev-develop": "2.5-dev"
                }
            },
            "autoload": {
                "psr-4": {
                    "Zend\\Log\\": "src/"
                }
            },
            "notification-url": "https://packagist.org/downloads/",
            "license": [
                "BSD-3-Clause"
            ],
            "description": "component for general purpose logging",
            "homepage": "https://github.com/zendframework/zend-log",
            "keywords": [
                "log",
                "logging",
                "zf2"
            ],
            "time": "2015-05-07 14:55:31"
        },
        {
            "name": "zendframework/zend-math",
            "version": "2.4.9",
            "source": {
                "type": "git",
                "url": "https://github.com/zendframework/zend-math.git",
                "reference": "1e7e803366fc7618a8668ce2403c932196174faa"
            },
            "dist": {
                "type": "zip",
                "url": "https://api.github.com/repos/zendframework/zend-math/zipball/1e7e803366fc7618a8668ce2403c932196174faa",
                "reference": "1e7e803366fc7618a8668ce2403c932196174faa",
                "shasum": ""
            },
            "require": {
                "php": ">=5.3.23"
            },
            "require-dev": {
                "fabpot/php-cs-fixer": "1.7.*",
                "phpunit/phpunit": "~4.0",
                "satooshi/php-coveralls": "dev-master"
            },
            "suggest": {
                "ext-bcmath": "If using the bcmath functionality",
                "ext-gmp": "If using the gmp functionality",
                "ircmaxell/random-lib": "Fallback random byte generator for Zend\\Math\\Rand if OpenSSL/Mcrypt extensions are unavailable",
                "zendframework/zend-servicemanager": ">= current version, if using the BigInteger::factory functionality"
            },
            "type": "library",
            "extra": {
                "branch-alias": {
                    "dev-master": "2.4-dev",
                    "dev-develop": "2.5-dev"
                }
            },
            "autoload": {
                "psr-4": {
                    "Zend\\Math\\": "src/"
                }
            },
            "notification-url": "https://packagist.org/downloads/",
            "license": [
                "BSD-3-Clause"
            ],
            "homepage": "https://github.com/zendframework/zend-math",
            "keywords": [
                "math",
                "zf2"
            ],
            "time": "2015-05-07 14:55:31"
        },
        {
            "name": "zendframework/zend-modulemanager",
            "version": "2.4.9",
            "source": {
                "type": "git",
                "url": "https://github.com/zendframework/zend-modulemanager.git",
                "reference": "49c0713c2b560dd434aa36b83df4c89f51f8dab4"
            },
            "dist": {
                "type": "zip",
                "url": "https://api.github.com/repos/zendframework/zend-modulemanager/zipball/49c0713c2b560dd434aa36b83df4c89f51f8dab4",
                "reference": "49c0713c2b560dd434aa36b83df4c89f51f8dab4",
                "shasum": ""
            },
            "require": {
                "php": ">=5.3.23",
                "zendframework/zend-eventmanager": "self.version",
                "zendframework/zend-stdlib": "self.version"
            },
            "require-dev": {
                "fabpot/php-cs-fixer": "1.7.*",
                "phpunit/phpunit": "~4.0",
                "satooshi/php-coveralls": "dev-master",
                "zendframework/zend-config": "self.version",
                "zendframework/zend-console": "self.version",
                "zendframework/zend-loader": "self.version",
                "zendframework/zend-servicemanager": "self.version"
            },
            "suggest": {
                "zendframework/zend-config": "Zend\\Config component",
                "zendframework/zend-console": "Zend\\Console component",
                "zendframework/zend-loader": "Zend\\Loader component",
                "zendframework/zend-mvc": "Zend\\Mvc component",
                "zendframework/zend-servicemanager": "Zend\\ServiceManager component"
            },
            "type": "library",
            "extra": {
                "branch-alias": {
                    "dev-master": "2.4-dev",
                    "dev-develop": "2.5-dev"
                }
            },
            "autoload": {
                "psr-4": {
                    "Zend\\ModuleManager\\": "src/"
                }
            },
            "notification-url": "https://packagist.org/downloads/",
            "license": [
                "BSD-3-Clause"
            ],
            "homepage": "https://github.com/zendframework/zend-module-manager",
            "keywords": [
                "modulemanager",
                "zf2"
            ],
            "time": "2015-05-07 14:55:31"
        },
        {
            "name": "zendframework/zend-mvc",
            "version": "2.4.9",
            "source": {
                "type": "git",
                "url": "https://github.com/zendframework/zend-mvc.git",
                "reference": "5ecf513a82fe9fdeee84919eee45e8098639df04"
            },
            "dist": {
                "type": "zip",
                "url": "https://api.github.com/repos/zendframework/zend-mvc/zipball/5ecf513a82fe9fdeee84919eee45e8098639df04",
                "reference": "5ecf513a82fe9fdeee84919eee45e8098639df04",
                "shasum": ""
            },
            "require": {
                "php": ">=5.3.23",
                "zendframework/zend-eventmanager": "~2.4.0",
                "zendframework/zend-form": "~2.4.8",
                "zendframework/zend-servicemanager": "~2.4.0",
                "zendframework/zend-stdlib": "~2.4.0"
            },
            "require-dev": {
                "fabpot/php-cs-fixer": "1.7.*",
                "phpunit/phpunit": "~4.0",
                "satooshi/php-coveralls": "dev-master",
                "zendframework/zend-authentication": "~2.4.0",
                "zendframework/zend-cache": "~2.4.0",
                "zendframework/zend-console": "~2.4.0",
                "zendframework/zend-di": "~2.4.0",
                "zendframework/zend-filter": "~2.4.0",
                "zendframework/zend-http": "~2.4.8",
                "zendframework/zend-i18n": "~2.4.0",
                "zendframework/zend-inputfilter": "~2.4.8",
                "zendframework/zend-json": "~2.4.0",
                "zendframework/zend-log": "~2.4.0",
                "zendframework/zend-modulemanager": "~2.4.0",
                "zendframework/zend-serializer": "~2.4.0",
                "zendframework/zend-session": "~2.4.0",
                "zendframework/zend-text": "~2.4.0",
                "zendframework/zend-uri": "~2.4.0",
                "zendframework/zend-validator": "~2.4.8",
                "zendframework/zend-version": "~2.4.0",
                "zendframework/zend-view": "~2.4.0"
            },
            "suggest": {
                "zendframework/zend-authentication": "Zend\\Authentication component for Identity plugin",
                "zendframework/zend-config": "Zend\\Config component",
                "zendframework/zend-console": "Zend\\Console component",
                "zendframework/zend-di": "Zend\\Di component",
                "zendframework/zend-filter": "Zend\\Filter component",
                "zendframework/zend-http": "Zend\\Http component",
                "zendframework/zend-i18n": "Zend\\I18n component for translatable segments",
                "zendframework/zend-inputfilter": "Zend\\Inputfilter component",
                "zendframework/zend-json": "Zend\\Json component",
                "zendframework/zend-log": "Zend\\Log component",
                "zendframework/zend-modulemanager": "Zend\\ModuleManager component",
                "zendframework/zend-serializer": "Zend\\Serializer component",
                "zendframework/zend-session": "Zend\\Session component for FlashMessenger, PRG, and FPRG plugins",
                "zendframework/zend-stdlib": "Zend\\Stdlib component",
                "zendframework/zend-text": "Zend\\Text component",
                "zendframework/zend-uri": "Zend\\Uri component",
                "zendframework/zend-validator": "Zend\\Validator component",
                "zendframework/zend-version": "Zend\\Version component",
                "zendframework/zend-view": "Zend\\View component"
            },
            "type": "library",
            "extra": {
                "branch-alias": {
                    "dev-master": "2.4-dev",
                    "dev-develop": "2.5-dev"
                }
            },
            "autoload": {
                "psr-4": {
                    "Zend\\Mvc\\": "src/"
                }
            },
            "notification-url": "https://packagist.org/downloads/",
            "license": [
                "BSD-3-Clause"
            ],
            "homepage": "https://github.com/zendframework/zend-mvc",
            "keywords": [
                "mvc",
                "zf2"
            ],
            "time": "2015-09-14 16:32:50"
        },
        {
            "name": "zendframework/zend-serializer",
            "version": "2.4.9",
            "source": {
                "type": "git",
                "url": "https://github.com/zendframework/zend-serializer.git",
                "reference": "31a0da5c09f54fe76bc4e145e348b0d3d277aaf0"
            },
            "dist": {
                "type": "zip",
                "url": "https://api.github.com/repos/zendframework/zend-serializer/zipball/31a0da5c09f54fe76bc4e145e348b0d3d277aaf0",
                "reference": "31a0da5c09f54fe76bc4e145e348b0d3d277aaf0",
                "shasum": ""
            },
            "require": {
                "php": ">=5.3.23",
                "zendframework/zend-json": "self.version",
                "zendframework/zend-math": "self.version",
                "zendframework/zend-stdlib": "self.version"
            },
            "require-dev": {
                "fabpot/php-cs-fixer": "1.7.*",
                "phpunit/phpunit": "~4.0",
                "satooshi/php-coveralls": "dev-master",
                "zendframework/zend-servicemanager": "self.version"
            },
            "suggest": {
                "zendframework/zend-servicemanager": "To support plugin manager support"
            },
            "type": "library",
            "extra": {
                "branch-alias": {
                    "dev-master": "2.4-dev",
                    "dev-develop": "2.5-dev"
                }
            },
            "autoload": {
                "psr-4": {
                    "Zend\\Serializer\\": "src/"
                }
            },
            "notification-url": "https://packagist.org/downloads/",
            "license": [
                "BSD-3-Clause"
            ],
            "description": "provides an adapter based interface to simply generate storable representation of PHP types by different facilities, and recover",
            "homepage": "https://github.com/zendframework/zend-serializer",
            "keywords": [
                "serializer",
                "zf2"
            ],
            "time": "2015-05-07 14:55:31"
        },
        {
            "name": "zendframework/zend-server",
            "version": "2.4.9",
            "source": {
                "type": "git",
                "url": "https://github.com/zendframework/zend-server.git",
                "reference": "dd6da0d3c304cb43d3ac0be2dc9c334372d3734c"
            },
            "dist": {
                "type": "zip",
                "url": "https://api.github.com/repos/zendframework/zend-server/zipball/dd6da0d3c304cb43d3ac0be2dc9c334372d3734c",
                "reference": "dd6da0d3c304cb43d3ac0be2dc9c334372d3734c",
                "shasum": ""
            },
            "require": {
                "php": ">=5.3.23",
                "zendframework/zend-code": "self.version",
                "zendframework/zend-stdlib": "self.version"
            },
            "require-dev": {
                "fabpot/php-cs-fixer": "1.7.*",
                "phpunit/phpunit": "~4.0",
                "satooshi/php-coveralls": "dev-master"
            },
            "type": "library",
            "extra": {
                "branch-alias": {
                    "dev-master": "2.4-dev",
                    "dev-develop": "2.5-dev"
                }
            },
            "autoload": {
                "psr-4": {
                    "Zend\\Server\\": "src/"
                }
            },
            "notification-url": "https://packagist.org/downloads/",
            "license": [
                "BSD-3-Clause"
            ],
            "homepage": "https://github.com/zendframework/zend-server",
            "keywords": [
                "server",
                "zf2"
            ],
            "time": "2015-05-07 14:55:31"
        },
        {
            "name": "zendframework/zend-servicemanager",
            "version": "2.4.9",
            "source": {
                "type": "git",
                "url": "https://github.com/zendframework/zend-servicemanager.git",
                "reference": "855294e12771b4295c26446b6ed2df2f1785f234"
            },
            "dist": {
                "type": "zip",
                "url": "https://api.github.com/repos/zendframework/zend-servicemanager/zipball/855294e12771b4295c26446b6ed2df2f1785f234",
                "reference": "855294e12771b4295c26446b6ed2df2f1785f234",
                "shasum": ""
            },
            "require": {
                "php": ">=5.3.23"
            },
            "require-dev": {
                "fabpot/php-cs-fixer": "1.7.*",
                "phpunit/phpunit": "~4.0",
                "satooshi/php-coveralls": "dev-master",
                "zendframework/zend-di": "self.version"
            },
            "suggest": {
                "ocramius/proxy-manager": "ProxyManager 0.5.* to handle lazy initialization of services",
                "zendframework/zend-di": "Zend\\Di component"
            },
            "type": "library",
            "extra": {
                "branch-alias": {
                    "dev-master": "2.4-dev",
                    "dev-develop": "2.5-dev"
                }
            },
            "autoload": {
                "psr-4": {
                    "Zend\\ServiceManager\\": "src/"
                }
            },
            "notification-url": "https://packagist.org/downloads/",
            "license": [
                "BSD-3-Clause"
            ],
            "homepage": "https://github.com/zendframework/zend-service-manager",
            "keywords": [
                "servicemanager",
                "zf2"
            ],
            "time": "2015-05-07 14:55:31"
        },
        {
            "name": "zendframework/zend-soap",
            "version": "2.4.9",
            "source": {
                "type": "git",
                "url": "https://github.com/zendframework/zend-soap.git",
                "reference": "743ab449c4d0d03cee21db743c5aed360be49d36"
            },
            "dist": {
                "type": "zip",
                "url": "https://api.github.com/repos/zendframework/zend-soap/zipball/743ab449c4d0d03cee21db743c5aed360be49d36",
                "reference": "743ab449c4d0d03cee21db743c5aed360be49d36",
                "shasum": ""
            },
            "require": {
                "php": ">=5.3.23",
                "zendframework/zend-server": "self.version",
                "zendframework/zend-stdlib": "self.version",
                "zendframework/zend-uri": "self.version"
            },
            "require-dev": {
                "fabpot/php-cs-fixer": "1.7.*",
                "phpunit/phpunit": "~4.0",
                "satooshi/php-coveralls": "dev-master",
                "zendframework/zend-http": "self.version"
            },
            "suggest": {
                "zendframework/zend-http": "Zend\\Http component"
            },
            "type": "library",
            "extra": {
                "branch-alias": {
                    "dev-master": "2.4-dev",
                    "dev-develop": "2.5-dev"
                }
            },
            "autoload": {
                "psr-4": {
                    "Zend\\Soap\\": "src/"
                }
            },
            "notification-url": "https://packagist.org/downloads/",
            "license": [
                "BSD-3-Clause"
            ],
            "homepage": "https://github.com/zendframework/zend-soap",
            "keywords": [
                "soap",
                "zf2"
            ],
            "time": "2015-05-07 14:55:31"
        },
        {
            "name": "zendframework/zend-stdlib",
            "version": "2.4.9",
            "source": {
                "type": "git",
                "url": "https://github.com/zendframework/zend-stdlib.git",
                "reference": "d8ecb629a72da9f91bd95c5af006384823560b42"
            },
            "dist": {
                "type": "zip",
                "url": "https://api.github.com/repos/zendframework/zend-stdlib/zipball/d8ecb629a72da9f91bd95c5af006384823560b42",
                "reference": "d8ecb629a72da9f91bd95c5af006384823560b42",
                "shasum": ""
            },
            "require": {
                "php": ">=5.3.23"
            },
            "require-dev": {
                "fabpot/php-cs-fixer": "1.7.*",
                "phpunit/phpunit": "~4.0",
                "satooshi/php-coveralls": "dev-master",
                "zendframework/zend-eventmanager": "self.version",
                "zendframework/zend-filter": "self.version",
                "zendframework/zend-serializer": "self.version",
                "zendframework/zend-servicemanager": "self.version"
            },
            "suggest": {
                "zendframework/zend-eventmanager": "To support aggregate hydrator usage",
                "zendframework/zend-filter": "To support naming strategy hydrator usage",
                "zendframework/zend-serializer": "Zend\\Serializer component",
                "zendframework/zend-servicemanager": "To support hydrator plugin manager usage"
            },
            "type": "library",
            "extra": {
                "branch-alias": {
                    "dev-master": "2.4-dev",
                    "dev-develop": "2.5-dev"
                }
            },
            "autoload": {
                "psr-4": {
                    "Zend\\Stdlib\\": "src/"
                }
            },
            "notification-url": "https://packagist.org/downloads/",
            "license": [
                "BSD-3-Clause"
            ],
            "homepage": "https://github.com/zendframework/zend-stdlib",
            "keywords": [
                "stdlib",
                "zf2"
            ],
            "time": "2015-07-21 13:55:46"
        },
        {
            "name": "zendframework/zend-text",
            "version": "2.4.9",
            "source": {
                "type": "git",
                "url": "https://github.com/zendframework/zend-text.git",
                "reference": "bd2393fa1f88b719be033a07fdff23f5fa745ad5"
            },
            "dist": {
                "type": "zip",
                "url": "https://api.github.com/repos/zendframework/zend-text/zipball/bd2393fa1f88b719be033a07fdff23f5fa745ad5",
                "reference": "bd2393fa1f88b719be033a07fdff23f5fa745ad5",
                "shasum": ""
            },
            "require": {
                "php": ">=5.3.23",
                "zendframework/zend-servicemanager": "self.version",
                "zendframework/zend-stdlib": "self.version"
            },
            "require-dev": {
                "fabpot/php-cs-fixer": "1.7.*",
                "phpunit/phpunit": "~4.0",
                "satooshi/php-coveralls": "dev-master"
            },
            "type": "library",
            "extra": {
                "branch-alias": {
                    "dev-master": "2.4-dev",
                    "dev-develop": "2.5-dev"
                }
            },
            "autoload": {
                "psr-4": {
                    "Zend\\Text\\": "src/"
                }
            },
            "notification-url": "https://packagist.org/downloads/",
            "license": [
                "BSD-3-Clause"
            ],
            "homepage": "https://github.com/zendframework/zend-text",
            "keywords": [
                "text",
                "zf2"
            ],
            "time": "2015-05-07 14:55:31"
        },
        {
            "name": "zendframework/zend-uri",
            "version": "2.4.9",
            "source": {
                "type": "git",
                "url": "https://github.com/zendframework/zend-uri.git",
                "reference": "33512866d20cc4bc54a0c1a6a0bdfcf5088939b3"
            },
            "dist": {
                "type": "zip",
                "url": "https://api.github.com/repos/zendframework/zend-uri/zipball/33512866d20cc4bc54a0c1a6a0bdfcf5088939b3",
                "reference": "33512866d20cc4bc54a0c1a6a0bdfcf5088939b3",
                "shasum": ""
            },
            "require": {
                "php": ">=5.3.23",
                "zendframework/zend-escaper": "~2.4.0",
                "zendframework/zend-validator": "~2.4.0"
            },
            "require-dev": {
                "fabpot/php-cs-fixer": "1.7.*",
                "phpunit/phpunit": "~4.0",
                "satooshi/php-coveralls": "dev-master"
            },
            "type": "library",
            "extra": {
                "branch-alias": {
                    "dev-master": "2.4-dev",
                    "dev-develop": "2.5-dev"
                }
            },
            "autoload": {
                "psr-4": {
                    "Zend\\Uri\\": "src/"
                }
            },
            "notification-url": "https://packagist.org/downloads/",
            "license": [
                "BSD-3-Clause"
            ],
            "description": "a component that aids in manipulating and validating » Uniform Resource Identifiers (URIs)",
            "homepage": "https://github.com/zendframework/zend-uri",
            "keywords": [
                "uri",
                "zf2"
            ],
            "time": "2015-09-14 16:17:10"
        },
        {
            "name": "zendframework/zend-validator",
            "version": "2.4.9",
            "source": {
                "type": "git",
                "url": "https://github.com/zendframework/zend-validator.git",
                "reference": "81415511fe729e6de19a61936313cef43c80d337"
            },
            "dist": {
                "type": "zip",
                "url": "https://api.github.com/repos/zendframework/zend-validator/zipball/81415511fe729e6de19a61936313cef43c80d337",
                "reference": "81415511fe729e6de19a61936313cef43c80d337",
                "shasum": ""
            },
            "require": {
                "php": ">=5.3.23",
                "zendframework/zend-stdlib": "~2.4.0"
            },
            "require-dev": {
                "fabpot/php-cs-fixer": "1.7.*",
                "phpunit/phpunit": "~4.0",
                "satooshi/php-coveralls": "dev-master",
                "zendframework/zend-config": "~2.4.0",
                "zendframework/zend-db": "~2.4.0",
                "zendframework/zend-filter": "~2.4.0",
                "zendframework/zend-i18n": "~2.4.0",
                "zendframework/zend-math": "~2.4.0",
                "zendframework/zend-servicemanager": "~2.4.0",
                "zendframework/zend-session": "~2.4.0",
                "zendframework/zend-uri": "~2.4.0"
            },
            "suggest": {
                "zendframework/zend-db": "Zend\\Db component",
                "zendframework/zend-filter": "Zend\\Filter component, required by the Digits validator",
                "zendframework/zend-i18n": "Zend\\I18n component to allow translation of validation error messages as well as to use the various Date validators",
                "zendframework/zend-math": "Zend\\Math component",
                "zendframework/zend-resources": "Translations of validator messages",
                "zendframework/zend-servicemanager": "Zend\\ServiceManager component to allow using the ValidatorPluginManager and validator chains",
                "zendframework/zend-session": "Zend\\Session component",
                "zendframework/zend-uri": "Zend\\Uri component, required by the Uri and Sitemap\\Loc validators"
            },
            "type": "library",
            "extra": {
                "branch-alias": {
                    "dev-master": "2.4-dev",
                    "dev-develop": "2.5-dev"
                }
            },
            "autoload": {
                "psr-4": {
                    "Zend\\Validator\\": "src/"
                }
            },
            "notification-url": "https://packagist.org/downloads/",
            "license": [
                "BSD-3-Clause"
            ],
            "description": "provides a set of commonly needed validators",
            "homepage": "https://github.com/zendframework/zend-validator",
            "keywords": [
                "validator",
                "zf2"
            ],
            "time": "2015-09-08 21:04:17"
        },
        {
            "name": "zendframework/zend-view",
            "version": "2.4.9",
            "source": {
                "type": "git",
                "url": "https://github.com/zendframework/zend-view.git",
                "reference": "d81da0d932a0e35f8cbc6f10d80c8b4ab54973ea"
            },
            "dist": {
                "type": "zip",
                "url": "https://api.github.com/repos/zendframework/zend-view/zipball/d81da0d932a0e35f8cbc6f10d80c8b4ab54973ea",
                "reference": "d81da0d932a0e35f8cbc6f10d80c8b4ab54973ea",
                "shasum": ""
            },
            "require": {
                "php": ">=5.3.23",
                "zendframework/zend-eventmanager": "self.version",
                "zendframework/zend-loader": "self.version",
                "zendframework/zend-stdlib": "self.version"
            },
            "require-dev": {
                "fabpot/php-cs-fixer": "1.7.*",
                "phpunit/phpunit": "~4.0",
                "satooshi/php-coveralls": "dev-master",
                "zendframework/zend-authentication": "self.version",
                "zendframework/zend-escaper": "self.version",
                "zendframework/zend-feed": "self.version",
                "zendframework/zend-filter": "self.version",
                "zendframework/zend-http": "self.version",
                "zendframework/zend-i18n": "self.version",
                "zendframework/zend-json": "self.version",
                "zendframework/zend-mvc": "self.version",
                "zendframework/zend-navigation": "self.version",
                "zendframework/zend-paginator": "self.version",
                "zendframework/zend-permissions-acl": "self.version",
                "zendframework/zend-servicemanager": "self.version",
                "zendframework/zend-uri": "self.version"
            },
            "suggest": {
                "zendframework/zend-authentication": "Zend\\Authentication component",
                "zendframework/zend-escaper": "Zend\\Escaper component",
                "zendframework/zend-feed": "Zend\\Feed component",
                "zendframework/zend-filter": "Zend\\Filter component",
                "zendframework/zend-http": "Zend\\Http component",
                "zendframework/zend-i18n": "Zend\\I18n component",
                "zendframework/zend-json": "Zend\\Json component",
                "zendframework/zend-mvc": "Zend\\Mvc component",
                "zendframework/zend-navigation": "Zend\\Navigation component",
                "zendframework/zend-paginator": "Zend\\Paginator component",
                "zendframework/zend-permissions-acl": "Zend\\Permissions\\Acl component",
                "zendframework/zend-servicemanager": "Zend\\ServiceManager component",
                "zendframework/zend-uri": "Zend\\Uri component"
            },
            "type": "library",
            "extra": {
                "branch-alias": {
                    "dev-master": "2.4-dev",
                    "dev-develop": "2.5-dev"
                }
            },
            "autoload": {
                "psr-4": {
                    "Zend\\View\\": "src/"
                }
            },
            "notification-url": "https://packagist.org/downloads/",
            "license": [
                "BSD-3-Clause"
            ],
            "description": "provides a system of helpers, output filters, and variable escaping",
            "homepage": "https://github.com/zendframework/zend-view",
            "keywords": [
                "view",
                "zf2"
            ],
            "time": "2015-06-16 15:22:37"
        }
    ],
    "packages-dev": [
        {
            "name": "doctrine/instantiator",
            "version": "1.0.5",
            "source": {
                "type": "git",
                "url": "https://github.com/doctrine/instantiator.git",
                "reference": "8e884e78f9f0eb1329e445619e04456e64d8051d"
            },
            "dist": {
                "type": "zip",
                "url": "https://api.github.com/repos/doctrine/instantiator/zipball/8e884e78f9f0eb1329e445619e04456e64d8051d",
                "reference": "8e884e78f9f0eb1329e445619e04456e64d8051d",
                "shasum": ""
            },
            "require": {
                "php": ">=5.3,<8.0-DEV"
            },
            "require-dev": {
                "athletic/athletic": "~0.1.8",
                "ext-pdo": "*",
                "ext-phar": "*",
                "phpunit/phpunit": "~4.0",
                "squizlabs/php_codesniffer": "~2.0"
            },
            "type": "library",
            "extra": {
                "branch-alias": {
                    "dev-master": "1.0.x-dev"
                }
            },
            "autoload": {
                "psr-4": {
                    "Doctrine\\Instantiator\\": "src/Doctrine/Instantiator/"
                }
            },
            "notification-url": "https://packagist.org/downloads/",
            "license": [
                "MIT"
            ],
            "authors": [
                {
                    "name": "Marco Pivetta",
                    "email": "ocramius@gmail.com",
                    "homepage": "http://ocramius.github.com/"
                }
            ],
            "description": "A small, lightweight utility to instantiate objects in PHP without invoking their constructors",
            "homepage": "https://github.com/doctrine/instantiator",
            "keywords": [
                "constructor",
                "instantiate"
            ],
            "time": "2015-06-14 21:17:01"
        },
        {
            "name": "fabpot/php-cs-fixer",
            "version": "v1.11.2",
            "source": {
                "type": "git",
                "url": "https://github.com/FriendsOfPHP/PHP-CS-Fixer.git",
                "reference": "41f70154642ec0f9ea9ea9c290943f3b5dfa76fc"
            },
            "dist": {
                "type": "zip",
                "url": "https://api.github.com/repos/FriendsOfPHP/PHP-CS-Fixer/zipball/41f70154642ec0f9ea9ea9c290943f3b5dfa76fc",
                "reference": "41f70154642ec0f9ea9ea9c290943f3b5dfa76fc",
                "shasum": ""
            },
            "require": {
                "ext-tokenizer": "*",
                "php": ">=5.3.6",
                "sebastian/diff": "~1.1",
                "symfony/console": "~2.3|~3.0",
                "symfony/event-dispatcher": "~2.1|~3.0",
                "symfony/filesystem": "~2.1|~3.0",
                "symfony/finder": "~2.1|~3.0",
                "symfony/process": "~2.3|~3.0",
                "symfony/stopwatch": "~2.5|~3.0"
            },
            "require-dev": {
                "satooshi/php-coveralls": "0.7.*@dev"
            },
            "bin": [
                "php-cs-fixer"
            ],
            "type": "application",
            "autoload": {
                "psr-4": {
                    "Symfony\\CS\\": "Symfony/CS/"
                }
            },
            "notification-url": "https://packagist.org/downloads/",
            "license": [
                "MIT"
            ],
            "authors": [
                {
                    "name": "Dariusz Rumiński",
                    "email": "dariusz.ruminski@gmail.com"
                },
                {
                    "name": "Fabien Potencier",
                    "email": "fabien@symfony.com"
                }
            ],
            "description": "A tool to automatically fix PHP code style",
            "time": "2016-02-26 07:37:29"
        },
        {
            "name": "lusitanian/oauth",
            "version": "v0.7.0",
            "source": {
                "type": "git",
                "url": "https://github.com/Lusitanian/PHPoAuthLib.git",
                "reference": "a48f63ce1a636c86f901b9bdbdadcdbf473bb07b"
            },
            "dist": {
                "type": "zip",
                "url": "https://api.github.com/repos/Lusitanian/PHPoAuthLib/zipball/a48f63ce1a636c86f901b9bdbdadcdbf473bb07b",
                "reference": "a48f63ce1a636c86f901b9bdbdadcdbf473bb07b",
                "shasum": ""
            },
            "require": {
                "php": ">=5.3.0"
            },
            "require-dev": {
                "phpunit/phpunit": "3.7.*",
                "predis/predis": "0.8.*@dev",
                "squizlabs/php_codesniffer": "2.*",
                "symfony/http-foundation": "~2.1"
            },
            "suggest": {
                "ext-openssl": "Allows for usage of secure connections with the stream-based HTTP client.",
                "predis/predis": "Allows using the Redis storage backend.",
                "symfony/http-foundation": "Allows using the Symfony Session storage backend."
            },
            "type": "library",
            "extra": {
                "branch-alias": {
                    "dev-master": "0.1-dev"
                }
            },
            "autoload": {
                "psr-0": {
                    "OAuth": "src",
                    "OAuth\\Unit": "tests"
                }
            },
            "notification-url": "https://packagist.org/downloads/",
            "license": [
                "MIT"
            ],
            "authors": [
                {
                    "name": "David Desberg",
                    "email": "david@daviddesberg.com"
                },
                {
                    "name": "Elliot Chance",
                    "email": "elliotchance@gmail.com"
                },
                {
                    "name": "Pieter Hordijk",
                    "email": "info@pieterhordijk.com"
                }
            ],
            "description": "PHP 5.3+ oAuth 1/2 Library",
            "keywords": [
                "Authentication",
                "authorization",
                "oauth",
                "security"
            ],
            "time": "2015-10-07 00:20:04"
        },
        {
            "name": "pdepend/pdepend",
            "version": "2.2.2",
            "source": {
                "type": "git",
                "url": "https://github.com/pdepend/pdepend.git",
                "reference": "d3ae0d084d526cdc6c3f1b858fb7148de77b41c5"
            },
            "dist": {
                "type": "zip",
                "url": "https://api.github.com/repos/pdepend/pdepend/zipball/d3ae0d084d526cdc6c3f1b858fb7148de77b41c5",
                "reference": "d3ae0d084d526cdc6c3f1b858fb7148de77b41c5",
                "shasum": ""
            },
            "require": {
                "php": ">=5.3.7",
                "symfony/config": "^2.3.0",
                "symfony/dependency-injection": "^2.3.0",
                "symfony/filesystem": "^2.3.0"
            },
            "require-dev": {
                "phpunit/phpunit": "^4.0.0,<4.8",
                "squizlabs/php_codesniffer": "^2.0.0"
            },
            "bin": [
                "src/bin/pdepend"
            ],
            "type": "library",
            "autoload": {
                "psr-0": {
                    "PDepend\\": "src/main/php/"
                }
            },
            "notification-url": "https://packagist.org/downloads/",
            "license": [
                "BSD-3-Clause"
            ],
            "description": "Official version of pdepend to be handled with Composer",
            "time": "2015-10-16 08:49:58"
        },
        {
            "name": "phpmd/phpmd",
            "version": "2.4.3",
            "source": {
                "type": "git",
                "url": "https://github.com/phpmd/phpmd.git",
                "reference": "2b9c2417a18696dfb578b38c116cd0ddc19b256e"
            },
            "dist": {
                "type": "zip",
                "url": "https://api.github.com/repos/phpmd/phpmd/zipball/2b9c2417a18696dfb578b38c116cd0ddc19b256e",
                "reference": "2b9c2417a18696dfb578b38c116cd0ddc19b256e",
                "shasum": ""
            },
            "require": {
                "pdepend/pdepend": "^2.0.4",
                "php": ">=5.3.0"
            },
            "require-dev": {
                "phpunit/phpunit": "^4.0",
                "squizlabs/php_codesniffer": "^2.0"
            },
            "bin": [
                "src/bin/phpmd"
            ],
            "type": "project",
            "autoload": {
                "psr-0": {
                    "PHPMD\\": "src/main/php"
                }
            },
            "notification-url": "https://packagist.org/downloads/",
            "license": [
                "BSD-3-Clause"
            ],
            "authors": [
                {
                    "name": "Manuel Pichler",
                    "email": "github@manuel-pichler.de",
                    "homepage": "https://github.com/manuelpichler",
                    "role": "Project Founder"
                },
                {
                    "name": "Other contributors",
                    "homepage": "https://github.com/phpmd/phpmd/graphs/contributors",
                    "role": "Contributors"
                },
                {
                    "name": "Marc Würth",
                    "email": "ravage@bluewin.ch",
                    "homepage": "https://github.com/ravage84",
                    "role": "Project Maintainer"
                }
            ],
            "description": "PHPMD is a spin-off project of PHP Depend and aims to be a PHP equivalent of the well known Java tool PMD.",
            "homepage": "http://phpmd.org/",
            "keywords": [
                "mess detection",
                "mess detector",
                "pdepend",
                "phpmd",
                "pmd"
            ],
            "time": "2016-04-04 11:52:04"
        },
        {
            "name": "phpunit/php-code-coverage",
            "version": "2.2.4",
            "source": {
                "type": "git",
                "url": "https://github.com/sebastianbergmann/php-code-coverage.git",
                "reference": "eabf68b476ac7d0f73793aada060f1c1a9bf8979"
            },
            "dist": {
                "type": "zip",
                "url": "https://api.github.com/repos/sebastianbergmann/php-code-coverage/zipball/eabf68b476ac7d0f73793aada060f1c1a9bf8979",
                "reference": "eabf68b476ac7d0f73793aada060f1c1a9bf8979",
                "shasum": ""
            },
            "require": {
                "php": ">=5.3.3",
                "phpunit/php-file-iterator": "~1.3",
                "phpunit/php-text-template": "~1.2",
                "phpunit/php-token-stream": "~1.3",
                "sebastian/environment": "^1.3.2",
                "sebastian/version": "~1.0"
            },
            "require-dev": {
                "ext-xdebug": ">=2.1.4",
                "phpunit/phpunit": "~4"
            },
            "suggest": {
                "ext-dom": "*",
                "ext-xdebug": ">=2.2.1",
                "ext-xmlwriter": "*"
            },
            "type": "library",
            "extra": {
                "branch-alias": {
                    "dev-master": "2.2.x-dev"
                }
            },
            "autoload": {
                "classmap": [
                    "src/"
                ]
            },
            "notification-url": "https://packagist.org/downloads/",
            "license": [
                "BSD-3-Clause"
            ],
            "authors": [
                {
                    "name": "Sebastian Bergmann",
                    "email": "sb@sebastian-bergmann.de",
                    "role": "lead"
                }
            ],
            "description": "Library that provides collection, processing, and rendering functionality for PHP code coverage information.",
            "homepage": "https://github.com/sebastianbergmann/php-code-coverage",
            "keywords": [
                "coverage",
                "testing",
                "xunit"
            ],
            "time": "2015-10-06 15:47:00"
        },
        {
            "name": "phpunit/php-file-iterator",
            "version": "1.3.4",
            "source": {
                "type": "git",
                "url": "https://github.com/sebastianbergmann/php-file-iterator.git",
                "reference": "acd690379117b042d1c8af1fafd61bde001bf6bb"
            },
            "dist": {
                "type": "zip",
                "url": "https://api.github.com/repos/sebastianbergmann/php-file-iterator/zipball/acd690379117b042d1c8af1fafd61bde001bf6bb",
                "reference": "acd690379117b042d1c8af1fafd61bde001bf6bb",
                "shasum": ""
            },
            "require": {
                "php": ">=5.3.3"
            },
            "type": "library",
            "autoload": {
                "classmap": [
                    "File/"
                ]
            },
            "notification-url": "https://packagist.org/downloads/",
            "include-path": [
                ""
            ],
            "license": [
                "BSD-3-Clause"
            ],
            "authors": [
                {
                    "name": "Sebastian Bergmann",
                    "email": "sb@sebastian-bergmann.de",
                    "role": "lead"
                }
            ],
            "description": "FilterIterator implementation that filters files based on a list of suffixes.",
            "homepage": "https://github.com/sebastianbergmann/php-file-iterator/",
            "keywords": [
                "filesystem",
                "iterator"
            ],
            "time": "2013-10-10 15:34:57"
        },
        {
            "name": "phpunit/php-text-template",
            "version": "1.2.1",
            "source": {
                "type": "git",
                "url": "https://github.com/sebastianbergmann/php-text-template.git",
                "reference": "31f8b717e51d9a2afca6c9f046f5d69fc27c8686"
            },
            "dist": {
                "type": "zip",
                "url": "https://api.github.com/repos/sebastianbergmann/php-text-template/zipball/31f8b717e51d9a2afca6c9f046f5d69fc27c8686",
                "reference": "31f8b717e51d9a2afca6c9f046f5d69fc27c8686",
                "shasum": ""
            },
            "require": {
                "php": ">=5.3.3"
            },
            "type": "library",
            "autoload": {
                "classmap": [
                    "src/"
                ]
            },
            "notification-url": "https://packagist.org/downloads/",
            "license": [
                "BSD-3-Clause"
            ],
            "authors": [
                {
                    "name": "Sebastian Bergmann",
                    "email": "sebastian@phpunit.de",
                    "role": "lead"
                }
            ],
            "description": "Simple template engine.",
            "homepage": "https://github.com/sebastianbergmann/php-text-template/",
            "keywords": [
                "template"
            ],
            "time": "2015-06-21 13:50:34"
        },
        {
            "name": "phpunit/php-timer",
            "version": "1.0.7",
            "source": {
                "type": "git",
                "url": "https://github.com/sebastianbergmann/php-timer.git",
                "reference": "3e82f4e9fc92665fafd9157568e4dcb01d014e5b"
            },
            "dist": {
                "type": "zip",
                "url": "https://api.github.com/repos/sebastianbergmann/php-timer/zipball/3e82f4e9fc92665fafd9157568e4dcb01d014e5b",
                "reference": "3e82f4e9fc92665fafd9157568e4dcb01d014e5b",
                "shasum": ""
            },
            "require": {
                "php": ">=5.3.3"
            },
            "type": "library",
            "autoload": {
                "classmap": [
                    "src/"
                ]
            },
            "notification-url": "https://packagist.org/downloads/",
            "license": [
                "BSD-3-Clause"
            ],
            "authors": [
                {
                    "name": "Sebastian Bergmann",
                    "email": "sb@sebastian-bergmann.de",
                    "role": "lead"
                }
            ],
            "description": "Utility class for timing",
            "homepage": "https://github.com/sebastianbergmann/php-timer/",
            "keywords": [
                "timer"
            ],
            "time": "2015-06-21 08:01:12"
        },
        {
            "name": "phpunit/php-token-stream",
            "version": "1.4.8",
            "source": {
                "type": "git",
                "url": "https://github.com/sebastianbergmann/php-token-stream.git",
                "reference": "3144ae21711fb6cac0b1ab4cbe63b75ce3d4e8da"
            },
            "dist": {
                "type": "zip",
                "url": "https://api.github.com/repos/sebastianbergmann/php-token-stream/zipball/3144ae21711fb6cac0b1ab4cbe63b75ce3d4e8da",
                "reference": "3144ae21711fb6cac0b1ab4cbe63b75ce3d4e8da",
                "shasum": ""
            },
            "require": {
                "ext-tokenizer": "*",
                "php": ">=5.3.3"
            },
            "require-dev": {
                "phpunit/phpunit": "~4.2"
            },
            "type": "library",
            "extra": {
                "branch-alias": {
                    "dev-master": "1.4-dev"
                }
            },
            "autoload": {
                "classmap": [
                    "src/"
                ]
            },
            "notification-url": "https://packagist.org/downloads/",
            "license": [
                "BSD-3-Clause"
            ],
            "authors": [
                {
                    "name": "Sebastian Bergmann",
                    "email": "sebastian@phpunit.de"
                }
            ],
            "description": "Wrapper around PHP's tokenizer extension.",
            "homepage": "https://github.com/sebastianbergmann/php-token-stream/",
            "keywords": [
                "tokenizer"
            ],
            "time": "2015-09-15 10:49:45"
        },
        {
            "name": "phpunit/phpunit",
            "version": "4.1.0",
            "source": {
                "type": "git",
                "url": "https://github.com/sebastianbergmann/phpunit.git",
                "reference": "efb1b1334605594417a3bd466477772d06d460a8"
            },
            "dist": {
                "type": "zip",
                "url": "https://api.github.com/repos/sebastianbergmann/phpunit/zipball/efb1b1334605594417a3bd466477772d06d460a8",
                "reference": "efb1b1334605594417a3bd466477772d06d460a8",
                "shasum": ""
            },
            "require": {
                "ext-dom": "*",
                "ext-json": "*",
                "ext-pcre": "*",
                "ext-reflection": "*",
                "ext-spl": "*",
                "php": ">=5.3.3",
                "phpunit/php-code-coverage": "~2.0",
                "phpunit/php-file-iterator": "~1.3.1",
                "phpunit/php-text-template": "~1.2",
                "phpunit/php-timer": "~1.0.2",
                "phpunit/phpunit-mock-objects": "~2.1",
                "sebastian/comparator": "~1.0",
                "sebastian/diff": "~1.1",
                "sebastian/environment": "~1.0",
                "sebastian/exporter": "~1.0",
                "sebastian/version": "~1.0",
                "symfony/yaml": "~2.0"
            },
            "suggest": {
                "phpunit/php-invoker": "~1.1"
            },
            "bin": [
                "phpunit"
            ],
            "type": "library",
            "extra": {
                "branch-alias": {
                    "dev-master": "4.1.x-dev"
                }
            },
            "autoload": {
                "classmap": [
                    "src/"
                ]
            },
            "notification-url": "https://packagist.org/downloads/",
            "include-path": [
                "",
                "../../symfony/yaml/"
            ],
            "license": [
                "BSD-3-Clause"
            ],
            "authors": [
                {
                    "name": "Sebastian Bergmann",
                    "email": "sebastian@phpunit.de",
                    "role": "lead"
                }
            ],
            "description": "The PHP Unit Testing framework.",
            "homepage": "http://www.phpunit.de/",
            "keywords": [
                "phpunit",
                "testing",
                "xunit"
            ],
            "time": "2014-05-02 07:13:40"
        },
        {
            "name": "phpunit/phpunit-mock-objects",
            "version": "2.3.8",
            "source": {
                "type": "git",
                "url": "https://github.com/sebastianbergmann/phpunit-mock-objects.git",
                "reference": "ac8e7a3db35738d56ee9a76e78a4e03d97628983"
            },
            "dist": {
                "type": "zip",
                "url": "https://api.github.com/repos/sebastianbergmann/phpunit-mock-objects/zipball/ac8e7a3db35738d56ee9a76e78a4e03d97628983",
                "reference": "ac8e7a3db35738d56ee9a76e78a4e03d97628983",
                "shasum": ""
            },
            "require": {
                "doctrine/instantiator": "^1.0.2",
                "php": ">=5.3.3",
                "phpunit/php-text-template": "~1.2",
                "sebastian/exporter": "~1.2"
            },
            "require-dev": {
                "phpunit/phpunit": "~4.4"
            },
            "suggest": {
                "ext-soap": "*"
            },
            "type": "library",
            "extra": {
                "branch-alias": {
                    "dev-master": "2.3.x-dev"
                }
            },
            "autoload": {
                "classmap": [
                    "src/"
                ]
            },
            "notification-url": "https://packagist.org/downloads/",
            "license": [
                "BSD-3-Clause"
            ],
            "authors": [
                {
                    "name": "Sebastian Bergmann",
                    "email": "sb@sebastian-bergmann.de",
                    "role": "lead"
                }
            ],
            "description": "Mock Object library for PHPUnit",
            "homepage": "https://github.com/sebastianbergmann/phpunit-mock-objects/",
            "keywords": [
                "mock",
                "xunit"
            ],
            "time": "2015-10-02 06:51:40"
        },
        {
            "name": "sebastian/comparator",
            "version": "1.2.0",
            "source": {
                "type": "git",
                "url": "https://github.com/sebastianbergmann/comparator.git",
                "reference": "937efb279bd37a375bcadf584dec0726f84dbf22"
            },
            "dist": {
                "type": "zip",
                "url": "https://api.github.com/repos/sebastianbergmann/comparator/zipball/937efb279bd37a375bcadf584dec0726f84dbf22",
                "reference": "937efb279bd37a375bcadf584dec0726f84dbf22",
                "shasum": ""
            },
            "require": {
                "php": ">=5.3.3",
                "sebastian/diff": "~1.2",
                "sebastian/exporter": "~1.2"
            },
            "require-dev": {
                "phpunit/phpunit": "~4.4"
            },
            "type": "library",
            "extra": {
                "branch-alias": {
                    "dev-master": "1.2.x-dev"
                }
            },
            "autoload": {
                "classmap": [
                    "src/"
                ]
            },
            "notification-url": "https://packagist.org/downloads/",
            "license": [
                "BSD-3-Clause"
            ],
            "authors": [
                {
                    "name": "Jeff Welch",
                    "email": "whatthejeff@gmail.com"
                },
                {
                    "name": "Volker Dusch",
                    "email": "github@wallbash.com"
                },
                {
                    "name": "Bernhard Schussek",
                    "email": "bschussek@2bepublished.at"
                },
                {
                    "name": "Sebastian Bergmann",
                    "email": "sebastian@phpunit.de"
                }
            ],
            "description": "Provides the functionality to compare PHP values for equality",
            "homepage": "http://www.github.com/sebastianbergmann/comparator",
            "keywords": [
                "comparator",
                "compare",
                "equality"
            ],
            "time": "2015-07-26 15:48:44"
        },
        {
            "name": "sebastian/diff",
            "version": "1.4.1",
            "source": {
                "type": "git",
                "url": "https://github.com/sebastianbergmann/diff.git",
                "reference": "13edfd8706462032c2f52b4b862974dd46b71c9e"
            },
            "dist": {
                "type": "zip",
                "url": "https://api.github.com/repos/sebastianbergmann/diff/zipball/13edfd8706462032c2f52b4b862974dd46b71c9e",
                "reference": "13edfd8706462032c2f52b4b862974dd46b71c9e",
                "shasum": ""
            },
            "require": {
                "php": ">=5.3.3"
            },
            "require-dev": {
                "phpunit/phpunit": "~4.8"
            },
            "type": "library",
            "extra": {
                "branch-alias": {
                    "dev-master": "1.4-dev"
                }
            },
            "autoload": {
                "classmap": [
                    "src/"
                ]
            },
            "notification-url": "https://packagist.org/downloads/",
            "license": [
                "BSD-3-Clause"
            ],
            "authors": [
                {
                    "name": "Kore Nordmann",
                    "email": "mail@kore-nordmann.de"
                },
                {
                    "name": "Sebastian Bergmann",
                    "email": "sebastian@phpunit.de"
                }
            ],
            "description": "Diff implementation",
            "homepage": "https://github.com/sebastianbergmann/diff",
            "keywords": [
                "diff"
            ],
            "time": "2015-12-08 07:14:41"
        },
        {
            "name": "sebastian/environment",
            "version": "1.3.5",
            "source": {
                "type": "git",
                "url": "https://github.com/sebastianbergmann/environment.git",
                "reference": "dc7a29032cf72b54f36dac15a1ca5b3a1b6029bf"
            },
            "dist": {
                "type": "zip",
                "url": "https://api.github.com/repos/sebastianbergmann/environment/zipball/dc7a29032cf72b54f36dac15a1ca5b3a1b6029bf",
                "reference": "dc7a29032cf72b54f36dac15a1ca5b3a1b6029bf",
                "shasum": ""
            },
            "require": {
                "php": ">=5.3.3"
            },
            "require-dev": {
                "phpunit/phpunit": "~4.4"
            },
            "type": "library",
            "extra": {
                "branch-alias": {
                    "dev-master": "1.3.x-dev"
                }
            },
            "autoload": {
                "classmap": [
                    "src/"
                ]
            },
            "notification-url": "https://packagist.org/downloads/",
            "license": [
                "BSD-3-Clause"
            ],
            "authors": [
                {
                    "name": "Sebastian Bergmann",
                    "email": "sebastian@phpunit.de"
                }
            ],
            "description": "Provides functionality to handle HHVM/PHP environments",
            "homepage": "http://www.github.com/sebastianbergmann/environment",
            "keywords": [
                "Xdebug",
                "environment",
                "hhvm"
            ],
            "time": "2016-02-26 18:40:46"
        },
        {
            "name": "sebastian/exporter",
            "version": "1.2.1",
            "source": {
                "type": "git",
                "url": "https://github.com/sebastianbergmann/exporter.git",
                "reference": "7ae5513327cb536431847bcc0c10edba2701064e"
            },
            "dist": {
                "type": "zip",
                "url": "https://api.github.com/repos/sebastianbergmann/exporter/zipball/7ae5513327cb536431847bcc0c10edba2701064e",
                "reference": "7ae5513327cb536431847bcc0c10edba2701064e",
                "shasum": ""
            },
            "require": {
                "php": ">=5.3.3",
                "sebastian/recursion-context": "~1.0"
            },
            "require-dev": {
                "phpunit/phpunit": "~4.4"
            },
            "type": "library",
            "extra": {
                "branch-alias": {
                    "dev-master": "1.2.x-dev"
                }
            },
            "autoload": {
                "classmap": [
                    "src/"
                ]
            },
            "notification-url": "https://packagist.org/downloads/",
            "license": [
                "BSD-3-Clause"
            ],
            "authors": [
                {
                    "name": "Jeff Welch",
                    "email": "whatthejeff@gmail.com"
                },
                {
                    "name": "Volker Dusch",
                    "email": "github@wallbash.com"
                },
                {
                    "name": "Bernhard Schussek",
                    "email": "bschussek@2bepublished.at"
                },
                {
                    "name": "Sebastian Bergmann",
                    "email": "sebastian@phpunit.de"
                },
                {
                    "name": "Adam Harvey",
                    "email": "aharvey@php.net"
                }
            ],
            "description": "Provides the functionality to export PHP variables for visualization",
            "homepage": "http://www.github.com/sebastianbergmann/exporter",
            "keywords": [
                "export",
                "exporter"
            ],
            "time": "2015-06-21 07:55:53"
        },
        {
            "name": "sebastian/finder-facade",
            "version": "1.2.1",
            "source": {
                "type": "git",
                "url": "https://github.com/sebastianbergmann/finder-facade.git",
                "reference": "2a6f7f57efc0aa2d23297d9fd9e2a03111a8c0b9"
            },
            "dist": {
                "type": "zip",
                "url": "https://api.github.com/repos/sebastianbergmann/finder-facade/zipball/2a6f7f57efc0aa2d23297d9fd9e2a03111a8c0b9",
                "reference": "2a6f7f57efc0aa2d23297d9fd9e2a03111a8c0b9",
                "shasum": ""
            },
            "require": {
                "symfony/finder": "~2.3|~3.0",
                "theseer/fdomdocument": "~1.3"
            },
            "type": "library",
            "autoload": {
                "classmap": [
                    "src/"
                ]
            },
            "notification-url": "https://packagist.org/downloads/",
            "license": [
                "BSD-3-Clause"
            ],
            "authors": [
                {
                    "name": "Sebastian Bergmann",
                    "email": "sebastian@phpunit.de",
                    "role": "lead"
                }
            ],
            "description": "FinderFacade is a convenience wrapper for Symfony's Finder component.",
            "homepage": "https://github.com/sebastianbergmann/finder-facade",
            "time": "2016-02-17 07:02:23"
        },
        {
            "name": "sebastian/phpcpd",
            "version": "2.0.0",
            "source": {
                "type": "git",
                "url": "https://github.com/sebastianbergmann/phpcpd.git",
                "reference": "346c909de7adc3979988a6505a80814c8562d6b3"
            },
            "dist": {
                "type": "zip",
                "url": "https://api.github.com/repos/sebastianbergmann/phpcpd/zipball/346c909de7adc3979988a6505a80814c8562d6b3",
                "reference": "346c909de7adc3979988a6505a80814c8562d6b3",
                "shasum": ""
            },
            "require": {
                "php": ">=5.3.3",
                "phpunit/php-timer": ">=1.0.4",
                "sebastian/finder-facade": ">=1.1.0",
                "sebastian/version": ">=1.0.0",
                "symfony/console": ">=2.2.0",
                "theseer/fdomdocument": "~1.4"
            },
            "bin": [
                "composer/bin/phpcpd"
            ],
            "type": "library",
            "extra": {
                "branch-alias": {
                    "dev-master": "2.0-dev"
                }
            },
            "autoload": {
                "classmap": [
                    "src/"
                ]
            },
            "notification-url": "https://packagist.org/downloads/",
            "license": [
                "BSD-3-Clause"
            ],
            "authors": [
                {
                    "name": "Sebastian Bergmann",
                    "email": "sebastian@phpunit.de",
                    "role": "lead"
                }
            ],
            "description": "Copy/Paste Detector (CPD) for PHP code.",
            "homepage": "https://github.com/sebastianbergmann/phpcpd",
            "time": "2013-11-08 09:05:42"
        },
        {
            "name": "sebastian/recursion-context",
            "version": "1.0.2",
            "source": {
                "type": "git",
                "url": "https://github.com/sebastianbergmann/recursion-context.git",
                "reference": "913401df809e99e4f47b27cdd781f4a258d58791"
            },
            "dist": {
                "type": "zip",
                "url": "https://api.github.com/repos/sebastianbergmann/recursion-context/zipball/913401df809e99e4f47b27cdd781f4a258d58791",
                "reference": "913401df809e99e4f47b27cdd781f4a258d58791",
                "shasum": ""
            },
            "require": {
                "php": ">=5.3.3"
            },
            "require-dev": {
                "phpunit/phpunit": "~4.4"
            },
            "type": "library",
            "extra": {
                "branch-alias": {
                    "dev-master": "1.0.x-dev"
                }
            },
            "autoload": {
                "classmap": [
                    "src/"
                ]
            },
            "notification-url": "https://packagist.org/downloads/",
            "license": [
                "BSD-3-Clause"
            ],
            "authors": [
                {
                    "name": "Jeff Welch",
                    "email": "whatthejeff@gmail.com"
                },
                {
                    "name": "Sebastian Bergmann",
                    "email": "sebastian@phpunit.de"
                },
                {
                    "name": "Adam Harvey",
                    "email": "aharvey@php.net"
                }
            ],
            "description": "Provides functionality to recursively process PHP variables",
            "homepage": "http://www.github.com/sebastianbergmann/recursion-context",
            "time": "2015-11-11 19:50:13"
        },
        {
            "name": "sebastian/version",
            "version": "1.0.6",
            "source": {
                "type": "git",
                "url": "https://github.com/sebastianbergmann/version.git",
                "reference": "58b3a85e7999757d6ad81c787a1fbf5ff6c628c6"
            },
            "dist": {
                "type": "zip",
                "url": "https://api.github.com/repos/sebastianbergmann/version/zipball/58b3a85e7999757d6ad81c787a1fbf5ff6c628c6",
                "reference": "58b3a85e7999757d6ad81c787a1fbf5ff6c628c6",
                "shasum": ""
            },
            "type": "library",
            "autoload": {
                "classmap": [
                    "src/"
                ]
            },
            "notification-url": "https://packagist.org/downloads/",
            "license": [
                "BSD-3-Clause"
            ],
            "authors": [
                {
                    "name": "Sebastian Bergmann",
                    "email": "sebastian@phpunit.de",
                    "role": "lead"
                }
            ],
            "description": "Library that helps with managing the version number of Git-hosted PHP projects",
            "homepage": "https://github.com/sebastianbergmann/version",
            "time": "2015-06-21 13:59:46"
        },
        {
            "name": "squizlabs/php_codesniffer",
            "version": "1.5.3",
            "source": {
                "type": "git",
                "url": "https://github.com/squizlabs/PHP_CodeSniffer.git",
                "reference": "396178ada8499ec492363587f037125bf7b07fcc"
            },
            "dist": {
                "type": "zip",
                "url": "https://api.github.com/repos/squizlabs/PHP_CodeSniffer/zipball/396178ada8499ec492363587f037125bf7b07fcc",
                "reference": "396178ada8499ec492363587f037125bf7b07fcc",
                "shasum": ""
            },
            "require": {
                "ext-tokenizer": "*",
                "php": ">=5.1.2"
            },
            "suggest": {
                "phpunit/php-timer": "dev-master"
            },
            "bin": [
                "scripts/phpcs"
            ],
            "type": "library",
            "extra": {
                "branch-alias": {
                    "dev-phpcs-fixer": "2.0.x-dev"
                }
            },
            "autoload": {
                "classmap": [
                    "CodeSniffer.php",
                    "CodeSniffer/CLI.php",
                    "CodeSniffer/Exception.php",
                    "CodeSniffer/File.php",
                    "CodeSniffer/Report.php",
                    "CodeSniffer/Reporting.php",
                    "CodeSniffer/Sniff.php",
                    "CodeSniffer/Tokens.php",
                    "CodeSniffer/Reports/",
                    "CodeSniffer/CommentParser/",
                    "CodeSniffer/Tokenizers/",
                    "CodeSniffer/DocGenerators/",
                    "CodeSniffer/Standards/AbstractPatternSniff.php",
                    "CodeSniffer/Standards/AbstractScopeSniff.php",
                    "CodeSniffer/Standards/AbstractVariableSniff.php",
                    "CodeSniffer/Standards/IncorrectPatternException.php",
                    "CodeSniffer/Standards/Generic/Sniffs/",
                    "CodeSniffer/Standards/MySource/Sniffs/",
                    "CodeSniffer/Standards/PEAR/Sniffs/",
                    "CodeSniffer/Standards/PSR1/Sniffs/",
                    "CodeSniffer/Standards/PSR2/Sniffs/",
                    "CodeSniffer/Standards/Squiz/Sniffs/",
                    "CodeSniffer/Standards/Zend/Sniffs/"
                ]
            },
            "notification-url": "https://packagist.org/downloads/",
            "license": [
                "BSD-3-Clause"
            ],
            "authors": [
                {
                    "name": "Greg Sherwood",
                    "role": "lead"
                }
            ],
            "description": "PHP_CodeSniffer tokenises PHP, JavaScript and CSS files and detects violations of a defined set of coding standards.",
            "homepage": "http://www.squizlabs.com/php-codesniffer",
            "keywords": [
                "phpcs",
                "standards"
            ],
            "time": "2014-05-01 03:07:07"
        },
        {
            "name": "symfony/config",
            "version": "v2.8.4",
            "source": {
                "type": "git",
                "url": "https://github.com/symfony/config.git",
                "reference": "5273f4724dc5288fe7a33cb08077ab9852621f2c"
            },
            "dist": {
                "type": "zip",
                "url": "https://api.github.com/repos/symfony/config/zipball/5273f4724dc5288fe7a33cb08077ab9852621f2c",
                "reference": "5273f4724dc5288fe7a33cb08077ab9852621f2c",
                "shasum": ""
            },
            "require": {
                "php": ">=5.3.9",
                "symfony/filesystem": "~2.3|~3.0.0"
            },
            "suggest": {
                "symfony/yaml": "To use the yaml reference dumper"
            },
            "type": "library",
            "extra": {
                "branch-alias": {
                    "dev-master": "2.8-dev"
                }
            },
            "autoload": {
                "psr-4": {
                    "Symfony\\Component\\Config\\": ""
                },
                "exclude-from-classmap": [
                    "/Tests/"
                ]
            },
            "notification-url": "https://packagist.org/downloads/",
            "license": [
                "MIT"
            ],
            "authors": [
                {
                    "name": "Fabien Potencier",
                    "email": "fabien@symfony.com"
                },
                {
                    "name": "Symfony Community",
                    "homepage": "https://symfony.com/contributors"
                }
            ],
            "description": "Symfony Config Component",
            "homepage": "https://symfony.com",
            "time": "2016-03-04 07:54:35"
        },
        {
            "name": "symfony/dependency-injection",
            "version": "v2.8.4",
            "source": {
                "type": "git",
                "url": "https://github.com/symfony/dependency-injection.git",
                "reference": "f7b4a498e679fa440b16facb934680a1527ed48c"
            },
            "dist": {
                "type": "zip",
                "url": "https://api.github.com/repos/symfony/dependency-injection/zipball/f7b4a498e679fa440b16facb934680a1527ed48c",
                "reference": "f7b4a498e679fa440b16facb934680a1527ed48c",
                "shasum": ""
            },
            "require": {
                "php": ">=5.3.9"
            },
            "conflict": {
                "symfony/expression-language": "<2.6"
            },
            "require-dev": {
                "symfony/config": "~2.2|~3.0.0",
                "symfony/expression-language": "~2.6|~3.0.0",
                "symfony/yaml": "~2.1|~3.0.0"
            },
            "suggest": {
                "symfony/config": "",
                "symfony/proxy-manager-bridge": "Generate service proxies to lazy load them",
                "symfony/yaml": ""
            },
            "type": "library",
            "extra": {
                "branch-alias": {
                    "dev-master": "2.8-dev"
                }
            },
            "autoload": {
                "psr-4": {
                    "Symfony\\Component\\DependencyInjection\\": ""
                },
                "exclude-from-classmap": [
                    "/Tests/"
                ]
            },
            "notification-url": "https://packagist.org/downloads/",
            "license": [
                "MIT"
            ],
            "authors": [
                {
                    "name": "Fabien Potencier",
                    "email": "fabien@symfony.com"
                },
                {
                    "name": "Symfony Community",
                    "homepage": "https://symfony.com/contributors"
                }
            ],
            "description": "Symfony DependencyInjection Component",
            "homepage": "https://symfony.com",
            "time": "2016-03-21 07:27:21"
        },
        {
            "name": "symfony/stopwatch",
            "version": "v3.0.4",
            "source": {
                "type": "git",
                "url": "https://github.com/symfony/stopwatch.git",
                "reference": "6015187088421e9499d8f8316bdb396f8b806c06"
            },
            "dist": {
                "type": "zip",
                "url": "https://api.github.com/repos/symfony/stopwatch/zipball/6015187088421e9499d8f8316bdb396f8b806c06",
                "reference": "6015187088421e9499d8f8316bdb396f8b806c06",
                "shasum": ""
            },
            "require": {
                "php": ">=5.5.9"
            },
            "type": "library",
            "extra": {
                "branch-alias": {
                    "dev-master": "3.0-dev"
                }
            },
            "autoload": {
                "psr-4": {
                    "Symfony\\Component\\Stopwatch\\": ""
                },
                "exclude-from-classmap": [
                    "/Tests/"
                ]
            },
            "notification-url": "https://packagist.org/downloads/",
            "license": [
                "MIT"
            ],
            "authors": [
                {
                    "name": "Fabien Potencier",
                    "email": "fabien@symfony.com"
                },
                {
                    "name": "Symfony Community",
                    "homepage": "https://symfony.com/contributors"
                }
            ],
            "description": "Symfony Stopwatch Component",
            "homepage": "https://symfony.com",
            "time": "2016-03-04 07:55:57"
        },
        {
            "name": "symfony/yaml",
            "version": "v2.8.4",
            "source": {
                "type": "git",
                "url": "https://github.com/symfony/yaml.git",
                "reference": "584e52cb8f788a887553ba82db6caacb1d6260bb"
            },
            "dist": {
                "type": "zip",
                "url": "https://api.github.com/repos/symfony/yaml/zipball/584e52cb8f788a887553ba82db6caacb1d6260bb",
                "reference": "584e52cb8f788a887553ba82db6caacb1d6260bb",
                "shasum": ""
            },
            "require": {
                "php": ">=5.3.9"
            },
            "type": "library",
            "extra": {
                "branch-alias": {
                    "dev-master": "2.8-dev"
                }
            },
            "autoload": {
                "psr-4": {
                    "Symfony\\Component\\Yaml\\": ""
                },
                "exclude-from-classmap": [
                    "/Tests/"
                ]
            },
            "notification-url": "https://packagist.org/downloads/",
            "license": [
                "MIT"
            ],
            "authors": [
                {
                    "name": "Fabien Potencier",
                    "email": "fabien@symfony.com"
                },
                {
                    "name": "Symfony Community",
                    "homepage": "https://symfony.com/contributors"
                }
            ],
            "description": "Symfony Yaml Component",
            "homepage": "https://symfony.com",
            "time": "2016-03-04 07:54:35"
        },
        {
            "name": "theseer/fdomdocument",
            "version": "1.6.1",
            "source": {
                "type": "git",
                "url": "https://github.com/theseer/fDOMDocument.git",
                "reference": "d9ad139d6c2e8edf5e313ffbe37ff13344cf0684"
            },
            "dist": {
                "type": "zip",
                "url": "https://api.github.com/repos/theseer/fDOMDocument/zipball/d9ad139d6c2e8edf5e313ffbe37ff13344cf0684",
                "reference": "d9ad139d6c2e8edf5e313ffbe37ff13344cf0684",
                "shasum": ""
            },
            "require": {
                "ext-dom": "*",
                "lib-libxml": "*",
                "php": ">=5.3.3"
            },
            "type": "library",
            "autoload": {
                "classmap": [
                    "src/"
                ]
            },
            "notification-url": "https://packagist.org/downloads/",
            "license": [
                "BSD-3-Clause"
            ],
            "authors": [
                {
                    "name": "Arne Blankerts",
                    "email": "arne@blankerts.de",
                    "role": "lead"
                }
            ],
            "description": "The classes contained within this repository extend the standard DOM to use exceptions at all occasions of errors instead of PHP warnings or notices. They also add various custom methods and shortcuts for convenience and to simplify the usage of DOM.",
            "homepage": "https://github.com/theseer/fDOMDocument",
            "time": "2015-05-27 22:58:02"
        }
    ],
    "aliases": [],
    "minimum-stability": "alpha",
    "stability-flags": {
        "phpmd/phpmd": 0
    },
    "prefer-stable": true,
    "prefer-lowest": false,
    "platform": {
        "php": "~5.5.22|~5.6.0|~7.0.0",
        "lib-libxml": "*",
        "ext-ctype": "*",
        "ext-gd": "*",
        "ext-spl": "*",
        "ext-dom": "*",
        "ext-simplexml": "*",
        "ext-mcrypt": "*",
        "ext-hash": "*",
        "ext-curl": "*",
        "ext-iconv": "*",
        "ext-intl": "*",
        "ext-xsl": "*",
        "ext-mbstring": "*",
        "ext-openssl": "*",
        "ext-zip": "*"
    },
    "platform-dev": []
}<|MERGE_RESOLUTION|>--- conflicted
+++ resolved
@@ -4,12 +4,8 @@
         "Read more about it at https://getcomposer.org/doc/01-basic-usage.md#composer-lock-the-lock-file",
         "This file is @generated automatically"
     ],
-<<<<<<< HEAD
-    "hash": "666640f73320778f40be99a86695ef1c",
-=======
     "hash": "8f49523f4dc40a2799e2318ad47f431e",
     "content-hash": "6511a92adaa29da68273613d56cf77c8",
->>>>>>> c7906703
     "packages": [
         {
             "name": "braintree/braintree_php",
@@ -566,12 +562,12 @@
             "source": {
                 "type": "git",
                 "url": "https://github.com/magento/zf1.git",
-                "reference": "dbdf178992bfa52d6e978e62131162301ff6b76f"
+                "reference": "c9d607bfd9454bc18b9deff737ccd5d044e2ab10"
             },
             "dist": {
                 "type": "zip",
                 "url": "https://api.github.com/repos/magento/zf1/zipball/c9d607bfd9454bc18b9deff737ccd5d044e2ab10",
-                "reference": "dbdf178992bfa52d6e978e62131162301ff6b76f",
+                "reference": "c9d607bfd9454bc18b9deff737ccd5d044e2ab10",
                 "shasum": ""
             },
             "require": {
@@ -605,7 +601,7 @@
                 "ZF1",
                 "framework"
             ],
-            "time": "2015-09-30 13:04:03"
+            "time": "2015-10-29 14:34:55"
         },
         {
             "name": "monolog/monolog",
