{
    "_readme": [
        "This file locks the dependencies of your project to a known state",
        "Read more about it at https://getcomposer.org/doc/01-basic-usage.md#installing-dependencies",
        "This file is @generated automatically"
    ],
    "content-hash": "0b979b2da976f498aa09a4f5b434b20b",
    "packages": [
        {
            "name": "aws/aws-crt-php",
            "version": "v1.0.2",
            "source": {
                "type": "git",
                "url": "https://github.com/awslabs/aws-crt-php.git",
                "reference": "3942776a8c99209908ee0b287746263725685732"
            },
            "dist": {
                "type": "zip",
                "url": "https://api.github.com/repos/awslabs/aws-crt-php/zipball/3942776a8c99209908ee0b287746263725685732",
                "reference": "3942776a8c99209908ee0b287746263725685732",
                "shasum": ""
            },
            "require": {
                "php": ">=5.5"
            },
            "require-dev": {
                "phpunit/phpunit": "^4.8.35|^5.4.3"
            },
            "type": "library",
            "autoload": {
                "classmap": [
                    "src/"
                ]
            },
            "notification-url": "https://packagist.org/downloads/",
            "license": [
                "Apache-2.0"
            ],
            "authors": [
                {
                    "name": "AWS SDK Common Runtime Team",
                    "email": "aws-sdk-common-runtime@amazon.com"
                }
            ],
            "description": "AWS Common Runtime for PHP",
            "homepage": "http://aws.amazon.com/sdkforphp",
            "keywords": [
                "amazon",
                "aws",
                "crt",
                "sdk"
            ],
            "time": "2021-09-03T22:57:30+00:00"
        },
        {
            "name": "aws/aws-sdk-php",
            "version": "3.195.1",
            "source": {
                "type": "git",
                "url": "https://github.com/aws/aws-sdk-php.git",
                "reference": "7df429b9cae05b52991ae266e0f7f6756a9e7b4d"
            },
            "dist": {
                "type": "zip",
                "url": "https://api.github.com/repos/aws/aws-sdk-php/zipball/7df429b9cae05b52991ae266e0f7f6756a9e7b4d",
                "reference": "7df429b9cae05b52991ae266e0f7f6756a9e7b4d",
                "shasum": ""
            },
            "require": {
                "aws/aws-crt-php": "^1.0.2",
                "ext-json": "*",
                "ext-pcre": "*",
                "ext-simplexml": "*",
                "guzzlehttp/guzzle": "^5.3.3|^6.2.1|^7.0",
                "guzzlehttp/promises": "^1.4.0",
                "guzzlehttp/psr7": "^1.7.0",
                "mtdowling/jmespath.php": "^2.6",
                "php": ">=5.5"
            },
            "require-dev": {
                "andrewsville/php-token-reflection": "^1.4",
                "aws/aws-php-sns-message-validator": "~1.0",
                "behat/behat": "~3.0",
                "doctrine/cache": "~1.4",
                "ext-dom": "*",
                "ext-openssl": "*",
                "ext-pcntl": "*",
                "ext-sockets": "*",
                "nette/neon": "^2.3",
                "paragonie/random_compat": ">= 2",
                "phpunit/phpunit": "^4.8.35|^5.4.3",
                "psr/cache": "^1.0",
                "psr/simple-cache": "^1.0",
                "sebastian/comparator": "^1.2.3"
            },
            "suggest": {
                "aws/aws-php-sns-message-validator": "To validate incoming SNS notifications",
                "doctrine/cache": "To use the DoctrineCacheAdapter",
                "ext-curl": "To send requests using cURL",
                "ext-openssl": "Allows working with CloudFront private distributions and verifying received SNS messages",
                "ext-sockets": "To use client-side monitoring"
            },
            "type": "library",
            "extra": {
                "branch-alias": {
                    "dev-master": "3.0-dev"
                }
            },
            "autoload": {
                "psr-4": {
                    "Aws\\": "src/"
                },
                "files": [
                    "src/functions.php"
                ]
            },
            "notification-url": "https://packagist.org/downloads/",
            "license": [
                "Apache-2.0"
            ],
            "authors": [
                {
                    "name": "Amazon Web Services",
                    "homepage": "http://aws.amazon.com"
                }
            ],
            "description": "AWS SDK for PHP - Use Amazon Web Services in your PHP project",
            "homepage": "http://aws.amazon.com/sdkforphp",
            "keywords": [
                "amazon",
                "aws",
                "cloud",
                "dynamodb",
                "ec2",
                "glacier",
                "s3",
                "sdk"
            ],
            "time": "2021-09-28T18:16:45+00:00"
        },
        {
            "name": "brick/math",
            "version": "0.9.3",
            "source": {
                "type": "git",
                "url": "https://github.com/brick/math.git",
                "reference": "ca57d18f028f84f777b2168cd1911b0dee2343ae"
            },
            "dist": {
                "type": "zip",
                "url": "https://api.github.com/repos/brick/math/zipball/ca57d18f028f84f777b2168cd1911b0dee2343ae",
                "reference": "ca57d18f028f84f777b2168cd1911b0dee2343ae",
                "shasum": ""
            },
            "require": {
                "ext-json": "*",
                "php": "^7.1 || ^8.0"
            },
            "require-dev": {
                "php-coveralls/php-coveralls": "^2.2",
                "phpunit/phpunit": "^7.5.15 || ^8.5 || ^9.0",
                "vimeo/psalm": "4.9.2"
            },
            "type": "library",
            "autoload": {
                "psr-4": {
                    "Brick\\Math\\": "src/"
                }
            },
            "notification-url": "https://packagist.org/downloads/",
            "license": [
                "MIT"
            ],
            "description": "Arbitrary-precision arithmetic library",
            "keywords": [
                "Arbitrary-precision",
                "BigInteger",
                "BigRational",
                "arithmetic",
                "bigdecimal",
                "bignum",
                "brick",
                "math"
            ],
            "time": "2021-08-15T20:50:18+00:00"
        },
        {
            "name": "brick/varexporter",
            "version": "0.3.5",
            "source": {
                "type": "git",
                "url": "https://github.com/brick/varexporter.git",
                "reference": "05241f28dfcba2b51b11e2d750e296316ebbe518"
            },
            "dist": {
                "type": "zip",
                "url": "https://api.github.com/repos/brick/varexporter/zipball/05241f28dfcba2b51b11e2d750e296316ebbe518",
                "reference": "05241f28dfcba2b51b11e2d750e296316ebbe518",
                "shasum": ""
            },
            "require": {
                "nikic/php-parser": "^4.0",
                "php": "^7.2 || ^8.0"
            },
            "require-dev": {
                "php-coveralls/php-coveralls": "^2.2",
                "phpunit/phpunit": "^8.5 || ^9.0",
                "vimeo/psalm": "4.4.1"
            },
            "type": "library",
            "autoload": {
                "psr-4": {
                    "Brick\\VarExporter\\": "src/"
                }
            },
            "notification-url": "https://packagist.org/downloads/",
            "license": [
                "MIT"
            ],
            "description": "A powerful alternative to var_export(), which can export closures and objects without __set_state()",
            "keywords": [
                "var_export"
            ],
            "time": "2021-02-10T13:53:07+00:00"
        },
        {
            "name": "colinmollenhour/cache-backend-file",
            "version": "v1.4.5",
            "source": {
                "type": "git",
                "url": "https://github.com/colinmollenhour/Cm_Cache_Backend_File.git",
                "reference": "03c7d4c0f43b2de1b559a3527d18ff697d306544"
            },
            "dist": {
                "type": "zip",
                "url": "https://api.github.com/repos/colinmollenhour/Cm_Cache_Backend_File/zipball/03c7d4c0f43b2de1b559a3527d18ff697d306544",
                "reference": "03c7d4c0f43b2de1b559a3527d18ff697d306544",
                "shasum": ""
            },
            "type": "magento-module",
            "autoload": {
                "classmap": [
                    "File.php"
                ]
            },
            "notification-url": "https://packagist.org/downloads/",
            "license": [
                "BSD-3-Clause"
            ],
            "authors": [
                {
                    "name": "Colin Mollenhour"
                }
            ],
            "description": "The stock Zend_Cache_Backend_File backend has extremely poor performance for cleaning by tags making it become unusable as the number of cached items increases. This backend makes many changes resulting in a huge performance boost, especially for tag cleaning.",
            "homepage": "https://github.com/colinmollenhour/Cm_Cache_Backend_File",
            "time": "2019-04-18T21:54:31+00:00"
        },
        {
            "name": "colinmollenhour/cache-backend-redis",
            "version": "1.14.2",
            "source": {
                "type": "git",
                "url": "https://github.com/colinmollenhour/Cm_Cache_Backend_Redis.git",
                "reference": "0b042d26b8c2aa093485bdc4bb03a0113a03778d"
            },
            "dist": {
                "type": "zip",
                "url": "https://api.github.com/repos/colinmollenhour/Cm_Cache_Backend_Redis/zipball/0b042d26b8c2aa093485bdc4bb03a0113a03778d",
                "reference": "0b042d26b8c2aa093485bdc4bb03a0113a03778d",
                "shasum": ""
            },
            "require": {
                "colinmollenhour/credis": "*"
            },
            "type": "magento-module",
            "autoload": {
                "classmap": [
                    "Cm/Cache/Backend/Redis.php"
                ]
            },
            "notification-url": "https://packagist.org/downloads/",
            "license": [
                "BSD-3-Clause"
            ],
            "authors": [
                {
                    "name": "Colin Mollenhour"
                }
            ],
            "description": "Zend_Cache backend using Redis with full support for tags.",
            "homepage": "https://github.com/colinmollenhour/Cm_Cache_Backend_Redis",
            "time": "2021-03-02T18:36:21+00:00"
        },
        {
            "name": "colinmollenhour/credis",
            "version": "v1.12.1",
            "source": {
                "type": "git",
                "url": "https://github.com/colinmollenhour/credis.git",
                "reference": "c27faa11724229986335c23f4b6d0f1d8d6547fb"
            },
            "dist": {
                "type": "zip",
                "url": "https://api.github.com/repos/colinmollenhour/credis/zipball/c27faa11724229986335c23f4b6d0f1d8d6547fb",
                "reference": "c27faa11724229986335c23f4b6d0f1d8d6547fb",
                "shasum": ""
            },
            "require": {
                "php": ">=5.4.0"
            },
            "type": "library",
            "autoload": {
                "classmap": [
                    "Client.php",
                    "Cluster.php",
                    "Sentinel.php",
                    "Module.php"
                ]
            },
            "notification-url": "https://packagist.org/downloads/",
            "license": [
                "MIT"
            ],
            "authors": [
                {
                    "name": "Colin Mollenhour",
                    "email": "colin@mollenhour.com"
                }
            ],
            "description": "Credis is a lightweight interface to the Redis key-value store which wraps the phpredis library when available for better performance.",
            "homepage": "https://github.com/colinmollenhour/credis",
            "time": "2020-11-06T16:09:14+00:00"
        },
        {
            "name": "colinmollenhour/php-redis-session-abstract",
            "version": "v1.4.4",
            "source": {
                "type": "git",
                "url": "https://github.com/colinmollenhour/php-redis-session-abstract.git",
                "reference": "8d684bbacac99450f2a9ddf6f56be296997e2959"
            },
            "dist": {
                "type": "zip",
                "url": "https://api.github.com/repos/colinmollenhour/php-redis-session-abstract/zipball/8d684bbacac99450f2a9ddf6f56be296997e2959",
                "reference": "8d684bbacac99450f2a9ddf6f56be296997e2959",
                "shasum": ""
            },
            "require": {
                "colinmollenhour/credis": "~1.6",
                "php": "^5.5 || ^7.0 || ^8.0"
            },
            "require-dev": {
                "phpunit/phpunit": "^9"
            },
            "type": "library",
            "autoload": {
                "psr-0": {
                    "Cm\\RedisSession\\": "src/"
                }
            },
            "notification-url": "https://packagist.org/downloads/",
            "license": [
                "BSD-3-Clause"
            ],
            "authors": [
                {
                    "name": "Colin Mollenhour"
                }
            ],
            "description": "A Redis-based session handler with optimistic locking",
            "homepage": "https://github.com/colinmollenhour/php-redis-session-abstract",
            "time": "2021-04-07T21:51:17+00:00"
        },
        {
            "name": "composer/ca-bundle",
            "version": "1.2.10",
            "source": {
                "type": "git",
                "url": "https://github.com/composer/ca-bundle.git",
                "reference": "9fdb22c2e97a614657716178093cd1da90a64aa8"
            },
            "dist": {
                "type": "zip",
                "url": "https://api.github.com/repos/composer/ca-bundle/zipball/9fdb22c2e97a614657716178093cd1da90a64aa8",
                "reference": "9fdb22c2e97a614657716178093cd1da90a64aa8",
                "shasum": ""
            },
            "require": {
                "ext-openssl": "*",
                "ext-pcre": "*",
                "php": "^5.3.2 || ^7.0 || ^8.0"
            },
            "require-dev": {
                "phpstan/phpstan": "^0.12.55",
                "psr/log": "^1.0",
                "symfony/phpunit-bridge": "^4.2 || ^5",
                "symfony/process": "^2.5 || ^3.0 || ^4.0 || ^5.0"
            },
            "type": "library",
            "extra": {
                "branch-alias": {
                    "dev-main": "1.x-dev"
                }
            },
            "autoload": {
                "psr-4": {
                    "Composer\\CaBundle\\": "src"
                }
            },
            "notification-url": "https://packagist.org/downloads/",
            "license": [
                "MIT"
            ],
            "authors": [
                {
                    "name": "Jordi Boggiano",
                    "email": "j.boggiano@seld.be",
                    "homepage": "http://seld.be"
                }
            ],
            "description": "Lets you find a path to the system CA bundle, and includes a fallback to the Mozilla CA bundle.",
            "keywords": [
                "cabundle",
                "cacert",
                "certificate",
                "ssl",
                "tls"
            ],
            "time": "2021-06-07T13:58:28+00:00"
        },
        {
            "name": "composer/composer",
            "version": "2.1.8",
            "source": {
                "type": "git",
                "url": "https://github.com/composer/composer.git",
                "reference": "24d38e9686092de05214cafa187dc282a5d89497"
            },
            "dist": {
                "type": "zip",
                "url": "https://api.github.com/repos/composer/composer/zipball/24d38e9686092de05214cafa187dc282a5d89497",
                "reference": "24d38e9686092de05214cafa187dc282a5d89497",
                "shasum": ""
            },
            "require": {
                "composer/ca-bundle": "^1.0",
                "composer/metadata-minifier": "^1.0",
                "composer/semver": "^3.0",
                "composer/spdx-licenses": "^1.2",
                "composer/xdebug-handler": "^2.0",
                "justinrainbow/json-schema": "^5.2.11",
                "php": "^5.3.2 || ^7.0 || ^8.0",
                "psr/log": "^1.0",
                "react/promise": "^1.2 || ^2.7",
                "seld/jsonlint": "^1.4",
                "seld/phar-utils": "^1.0",
                "symfony/console": "^2.8.52 || ^3.4.35 || ^4.4 || ^5.0 || ^6.0",
                "symfony/filesystem": "^2.8.52 || ^3.4.35 || ^4.4 || ^5.0 || ^6.0",
                "symfony/finder": "^2.8.52 || ^3.4.35 || ^4.4 || ^5.0 || ^6.0",
                "symfony/process": "^2.8.52 || ^3.4.35 || ^4.4 || ^5.0 || ^6.0"
            },
            "require-dev": {
                "phpspec/prophecy": "^1.10",
                "symfony/phpunit-bridge": "^4.2 || ^5.0 || ^6.0"
            },
            "suggest": {
                "ext-openssl": "Enabling the openssl extension allows you to access https URLs for repositories and packages",
                "ext-zip": "Enabling the zip extension allows you to unzip archives",
                "ext-zlib": "Allow gzip compression of HTTP requests"
            },
            "bin": [
                "bin/composer"
            ],
            "type": "library",
            "extra": {
                "branch-alias": {
                    "dev-master": "2.1-dev"
                }
            },
            "autoload": {
                "psr-4": {
                    "Composer\\": "src/Composer"
                }
            },
            "notification-url": "https://packagist.org/downloads/",
            "license": [
                "MIT"
            ],
            "authors": [
                {
                    "name": "Nils Adermann",
                    "email": "naderman@naderman.de",
                    "homepage": "https://www.naderman.de"
                },
                {
                    "name": "Jordi Boggiano",
                    "email": "j.boggiano@seld.be",
                    "homepage": "https://seld.be"
                }
            ],
            "description": "Composer helps you declare, manage and install dependencies of PHP projects. It ensures you have the right stack everywhere.",
            "homepage": "https://getcomposer.org/",
            "keywords": [
                "autoload",
                "dependency",
                "package"
            ],
            "time": "2021-09-15T11:55:15+00:00"
        },
        {
            "name": "composer/metadata-minifier",
            "version": "1.0.0",
            "source": {
                "type": "git",
                "url": "https://github.com/composer/metadata-minifier.git",
                "reference": "c549d23829536f0d0e984aaabbf02af91f443207"
            },
            "dist": {
                "type": "zip",
                "url": "https://api.github.com/repos/composer/metadata-minifier/zipball/c549d23829536f0d0e984aaabbf02af91f443207",
                "reference": "c549d23829536f0d0e984aaabbf02af91f443207",
                "shasum": ""
            },
            "require": {
                "php": "^5.3.2 || ^7.0 || ^8.0"
            },
            "require-dev": {
                "composer/composer": "^2",
                "phpstan/phpstan": "^0.12.55",
                "symfony/phpunit-bridge": "^4.2 || ^5"
            },
            "type": "library",
            "extra": {
                "branch-alias": {
                    "dev-main": "1.x-dev"
                }
            },
            "autoload": {
                "psr-4": {
                    "Composer\\MetadataMinifier\\": "src"
                }
            },
            "notification-url": "https://packagist.org/downloads/",
            "license": [
                "MIT"
            ],
            "authors": [
                {
                    "name": "Jordi Boggiano",
                    "email": "j.boggiano@seld.be",
                    "homepage": "http://seld.be"
                }
            ],
            "description": "Small utility library that handles metadata minification and expansion.",
            "keywords": [
                "composer",
                "compression"
            ],
            "time": "2021-04-07T13:37:33+00:00"
        },
        {
            "name": "composer/semver",
            "version": "3.2.5",
            "source": {
                "type": "git",
                "url": "https://github.com/composer/semver.git",
                "reference": "31f3ea725711245195f62e54ffa402d8ef2fdba9"
            },
            "dist": {
                "type": "zip",
                "url": "https://api.github.com/repos/composer/semver/zipball/31f3ea725711245195f62e54ffa402d8ef2fdba9",
                "reference": "31f3ea725711245195f62e54ffa402d8ef2fdba9",
                "shasum": ""
            },
            "require": {
                "php": "^5.3.2 || ^7.0 || ^8.0"
            },
            "require-dev": {
                "phpstan/phpstan": "^0.12.54",
                "symfony/phpunit-bridge": "^4.2 || ^5"
            },
            "type": "library",
            "extra": {
                "branch-alias": {
                    "dev-main": "3.x-dev"
                }
            },
            "autoload": {
                "psr-4": {
                    "Composer\\Semver\\": "src"
                }
            },
            "notification-url": "https://packagist.org/downloads/",
            "license": [
                "MIT"
            ],
            "authors": [
                {
                    "name": "Nils Adermann",
                    "email": "naderman@naderman.de",
                    "homepage": "http://www.naderman.de"
                },
                {
                    "name": "Jordi Boggiano",
                    "email": "j.boggiano@seld.be",
                    "homepage": "http://seld.be"
                },
                {
                    "name": "Rob Bast",
                    "email": "rob.bast@gmail.com",
                    "homepage": "http://robbast.nl"
                }
            ],
            "description": "Semver library that offers utilities, version constraint parsing and validation.",
            "keywords": [
                "semantic",
                "semver",
                "validation",
                "versioning"
            ],
            "time": "2021-05-24T12:41:47+00:00"
        },
        {
            "name": "composer/spdx-licenses",
            "version": "1.5.5",
            "source": {
                "type": "git",
                "url": "https://github.com/composer/spdx-licenses.git",
                "reference": "de30328a7af8680efdc03e396aad24befd513200"
            },
            "dist": {
                "type": "zip",
                "url": "https://api.github.com/repos/composer/spdx-licenses/zipball/de30328a7af8680efdc03e396aad24befd513200",
                "reference": "de30328a7af8680efdc03e396aad24befd513200",
                "shasum": ""
            },
            "require": {
                "php": "^5.3.2 || ^7.0 || ^8.0"
            },
            "require-dev": {
                "phpunit/phpunit": "^4.8.35 || ^5.7 || 6.5 - 7"
            },
            "type": "library",
            "extra": {
                "branch-alias": {
                    "dev-main": "1.x-dev"
                }
            },
            "autoload": {
                "psr-4": {
                    "Composer\\Spdx\\": "src"
                }
            },
            "notification-url": "https://packagist.org/downloads/",
            "license": [
                "MIT"
            ],
            "authors": [
                {
                    "name": "Nils Adermann",
                    "email": "naderman@naderman.de",
                    "homepage": "http://www.naderman.de"
                },
                {
                    "name": "Jordi Boggiano",
                    "email": "j.boggiano@seld.be",
                    "homepage": "http://seld.be"
                },
                {
                    "name": "Rob Bast",
                    "email": "rob.bast@gmail.com",
                    "homepage": "http://robbast.nl"
                }
            ],
            "description": "SPDX licenses list and validation library.",
            "keywords": [
                "license",
                "spdx",
                "validator"
            ],
            "time": "2020-12-03T16:04:16+00:00"
        },
        {
            "name": "composer/xdebug-handler",
            "version": "2.0.2",
            "source": {
                "type": "git",
                "url": "https://github.com/composer/xdebug-handler.git",
                "reference": "84674dd3a7575ba617f5a76d7e9e29a7d3891339"
            },
            "dist": {
                "type": "zip",
                "url": "https://api.github.com/repos/composer/xdebug-handler/zipball/84674dd3a7575ba617f5a76d7e9e29a7d3891339",
                "reference": "84674dd3a7575ba617f5a76d7e9e29a7d3891339",
                "shasum": ""
            },
            "require": {
                "php": "^5.3.2 || ^7.0 || ^8.0",
                "psr/log": "^1 || ^2 || ^3"
            },
            "require-dev": {
                "phpstan/phpstan": "^0.12.55",
                "symfony/phpunit-bridge": "^4.2 || ^5"
            },
            "type": "library",
            "autoload": {
                "psr-4": {
                    "Composer\\XdebugHandler\\": "src"
                }
            },
            "notification-url": "https://packagist.org/downloads/",
            "license": [
                "MIT"
            ],
            "authors": [
                {
                    "name": "John Stevenson",
                    "email": "john-stevenson@blueyonder.co.uk"
                }
            ],
            "description": "Restarts a process without Xdebug.",
            "keywords": [
                "Xdebug",
                "performance"
            ],
            "time": "2021-07-31T17:03:58+00:00"
        },
        {
            "name": "container-interop/container-interop",
            "version": "1.2.0",
            "source": {
                "type": "git",
                "url": "https://github.com/container-interop/container-interop.git",
                "reference": "79cbf1341c22ec75643d841642dd5d6acd83bdb8"
            },
            "dist": {
                "type": "zip",
                "url": "https://api.github.com/repos/container-interop/container-interop/zipball/79cbf1341c22ec75643d841642dd5d6acd83bdb8",
                "reference": "79cbf1341c22ec75643d841642dd5d6acd83bdb8",
                "shasum": ""
            },
            "require": {
                "psr/container": "^1.0"
            },
            "type": "library",
            "autoload": {
                "psr-4": {
                    "Interop\\Container\\": "src/Interop/Container/"
                }
            },
            "notification-url": "https://packagist.org/downloads/",
            "license": [
                "MIT"
            ],
            "description": "Promoting the interoperability of container objects (DIC, SL, etc.)",
            "homepage": "https://github.com/container-interop/container-interop",
            "abandoned": "psr/container",
            "time": "2017-02-14T19:40:03+00:00"
        },
        {
            "name": "elasticsearch/elasticsearch",
            "version": "v7.14.0",
            "source": {
                "type": "git",
                "url": "https://github.com/elastic/elasticsearch-php.git",
                "reference": "0f258961c36075e17a133fe0075b881035998d27"
            },
            "dist": {
                "type": "zip",
                "url": "https://api.github.com/repos/elastic/elasticsearch-php/zipball/0f258961c36075e17a133fe0075b881035998d27",
                "reference": "0f258961c36075e17a133fe0075b881035998d27",
                "shasum": ""
            },
            "require": {
                "ext-json": ">=1.3.7",
                "ezimuel/ringphp": "^1.1.2",
                "php": "^7.3 || ^8.0",
                "psr/log": "^1|^2"
            },
            "require-dev": {
                "ext-yaml": "*",
                "ext-zip": "*",
                "mockery/mockery": "^1.2",
                "phpstan/phpstan": "^0.12",
                "phpunit/phpunit": "^9.3",
                "squizlabs/php_codesniffer": "^3.4",
                "symfony/finder": "~4.0"
            },
            "suggest": {
                "ext-curl": "*",
                "monolog/monolog": "Allows for client-level logging and tracing"
            },
            "type": "library",
            "autoload": {
                "files": [
                    "src/autoload.php"
                ],
                "psr-4": {
                    "Elasticsearch\\": "src/Elasticsearch/"
                }
            },
            "notification-url": "https://packagist.org/downloads/",
            "license": [
                "Apache-2.0"
            ],
            "authors": [
                {
                    "name": "Zachary Tong"
                },
                {
                    "name": "Enrico Zimuel"
                }
            ],
            "description": "PHP Client for Elasticsearch",
            "keywords": [
                "client",
                "elasticsearch",
                "search"
            ],
            "time": "2021-08-03T16:26:31+00:00"
        },
        {
            "name": "ezimuel/guzzlestreams",
            "version": "3.0.1",
            "source": {
                "type": "git",
                "url": "https://github.com/ezimuel/guzzlestreams.git",
                "reference": "abe3791d231167f14eb80d413420d1eab91163a8"
            },
            "dist": {
                "type": "zip",
                "url": "https://api.github.com/repos/ezimuel/guzzlestreams/zipball/abe3791d231167f14eb80d413420d1eab91163a8",
                "reference": "abe3791d231167f14eb80d413420d1eab91163a8",
                "shasum": ""
            },
            "require": {
                "php": ">=5.4.0"
            },
            "require-dev": {
                "phpunit/phpunit": "~4.0"
            },
            "type": "library",
            "extra": {
                "branch-alias": {
                    "dev-master": "3.0-dev"
                }
            },
            "autoload": {
                "psr-4": {
                    "GuzzleHttp\\Stream\\": "src/"
                }
            },
            "notification-url": "https://packagist.org/downloads/",
            "license": [
                "MIT"
            ],
            "authors": [
                {
                    "name": "Michael Dowling",
                    "email": "mtdowling@gmail.com",
                    "homepage": "https://github.com/mtdowling"
                }
            ],
            "description": "Fork of guzzle/streams (abandoned) to be used with elasticsearch-php",
            "homepage": "http://guzzlephp.org/",
            "keywords": [
                "Guzzle",
                "stream"
            ],
            "time": "2020-02-14T23:11:50+00:00"
        },
        {
            "name": "ezimuel/ringphp",
            "version": "1.1.2",
            "source": {
                "type": "git",
                "url": "https://github.com/ezimuel/ringphp.git",
                "reference": "0b78f89d8e0bb9e380046c31adfa40347e9f663b"
            },
            "dist": {
                "type": "zip",
                "url": "https://api.github.com/repos/ezimuel/ringphp/zipball/0b78f89d8e0bb9e380046c31adfa40347e9f663b",
                "reference": "0b78f89d8e0bb9e380046c31adfa40347e9f663b",
                "shasum": ""
            },
            "require": {
                "ezimuel/guzzlestreams": "^3.0.1",
                "php": ">=5.4.0",
                "react/promise": "~2.0"
            },
            "require-dev": {
                "ext-curl": "*",
                "phpunit/phpunit": "~4.0"
            },
            "suggest": {
                "ext-curl": "Guzzle will use specific adapters if cURL is present"
            },
            "type": "library",
            "extra": {
                "branch-alias": {
                    "dev-master": "1.1-dev"
                }
            },
            "autoload": {
                "psr-4": {
                    "GuzzleHttp\\Ring\\": "src/"
                }
            },
            "notification-url": "https://packagist.org/downloads/",
            "license": [
                "MIT"
            ],
            "authors": [
                {
                    "name": "Michael Dowling",
                    "email": "mtdowling@gmail.com",
                    "homepage": "https://github.com/mtdowling"
                }
            ],
            "description": "Fork of guzzle/RingPHP (abandoned) to be used with elasticsearch-php",
            "time": "2020-02-14T23:51:21+00:00"
        },
        {
            "name": "fgrosse/phpasn1",
            "version": "v2.3.0",
            "source": {
                "type": "git",
                "url": "https://github.com/fgrosse/PHPASN1.git",
                "reference": "20299033c35f4300eb656e7e8e88cf52d1d6694e"
            },
            "dist": {
                "type": "zip",
                "url": "https://api.github.com/repos/fgrosse/PHPASN1/zipball/20299033c35f4300eb656e7e8e88cf52d1d6694e",
                "reference": "20299033c35f4300eb656e7e8e88cf52d1d6694e",
                "shasum": ""
            },
            "require": {
                "php": ">=7.0.0"
            },
            "require-dev": {
                "phpunit/phpunit": "~6.3",
                "satooshi/php-coveralls": "~2.0"
            },
            "suggest": {
                "ext-bcmath": "BCmath is the fallback extension for big integer calculations",
                "ext-curl": "For loading OID information from the web if they have not bee defined statically",
                "ext-gmp": "GMP is the preferred extension for big integer calculations",
                "phpseclib/bcmath_compat": "BCmath polyfill for servers where neither GMP nor BCmath is available"
            },
            "type": "library",
            "extra": {
                "branch-alias": {
                    "dev-master": "2.0.x-dev"
                }
            },
            "autoload": {
                "psr-4": {
                    "FG\\": "lib/"
                }
            },
            "notification-url": "https://packagist.org/downloads/",
            "license": [
                "MIT"
            ],
            "authors": [
                {
                    "name": "Friedrich Große",
                    "email": "friedrich.grosse@gmail.com",
                    "homepage": "https://github.com/FGrosse",
                    "role": "Author"
                },
                {
                    "name": "All contributors",
                    "homepage": "https://github.com/FGrosse/PHPASN1/contributors"
                }
            ],
            "description": "A PHP Framework that allows you to encode and decode arbitrary ASN.1 structures using the ITU-T X.690 Encoding Rules.",
            "homepage": "https://github.com/FGrosse/PHPASN1",
            "keywords": [
                "DER",
                "asn.1",
                "asn1",
                "ber",
                "binary",
                "decoding",
                "encoding",
                "x.509",
                "x.690",
                "x509",
                "x690"
            ],
            "time": "2021-04-24T19:01:55+00:00"
        },
        {
            "name": "guzzlehttp/guzzle",
            "version": "7.3.0",
            "source": {
                "type": "git",
                "url": "https://github.com/guzzle/guzzle.git",
                "reference": "7008573787b430c1c1f650e3722d9bba59967628"
            },
            "dist": {
                "type": "zip",
                "url": "https://api.github.com/repos/guzzle/guzzle/zipball/7008573787b430c1c1f650e3722d9bba59967628",
                "reference": "7008573787b430c1c1f650e3722d9bba59967628",
                "shasum": ""
            },
            "require": {
                "ext-json": "*",
                "guzzlehttp/promises": "^1.4",
                "guzzlehttp/psr7": "^1.7 || ^2.0",
                "php": "^7.2.5 || ^8.0",
                "psr/http-client": "^1.0"
            },
            "provide": {
                "psr/http-client-implementation": "1.0"
            },
            "require-dev": {
                "bamarni/composer-bin-plugin": "^1.4.1",
                "ext-curl": "*",
                "php-http/client-integration-tests": "^3.0",
                "phpunit/phpunit": "^8.5.5 || ^9.3.5",
                "psr/log": "^1.1"
            },
            "suggest": {
                "ext-curl": "Required for CURL handler support",
                "ext-intl": "Required for Internationalized Domain Name (IDN) support",
                "psr/log": "Required for using the Log middleware"
            },
            "type": "library",
            "extra": {
                "branch-alias": {
                    "dev-master": "7.3-dev"
                }
            },
            "autoload": {
                "psr-4": {
                    "GuzzleHttp\\": "src/"
                },
                "files": [
                    "src/functions_include.php"
                ]
            },
            "notification-url": "https://packagist.org/downloads/",
            "license": [
                "MIT"
            ],
            "authors": [
                {
                    "name": "Michael Dowling",
                    "email": "mtdowling@gmail.com",
                    "homepage": "https://github.com/mtdowling"
                },
                {
                    "name": "Márk Sági-Kazár",
                    "email": "mark.sagikazar@gmail.com",
                    "homepage": "https://sagikazarmark.hu"
                }
            ],
            "description": "Guzzle is a PHP HTTP client library",
            "homepage": "http://guzzlephp.org/",
            "keywords": [
                "client",
                "curl",
                "framework",
                "http",
                "http client",
                "psr-18",
                "psr-7",
                "rest",
                "web service"
            ],
            "time": "2021-03-23T11:33:13+00:00"
        },
        {
            "name": "guzzlehttp/promises",
            "version": "1.4.1",
            "source": {
                "type": "git",
                "url": "https://github.com/guzzle/promises.git",
                "reference": "8e7d04f1f6450fef59366c399cfad4b9383aa30d"
            },
            "dist": {
                "type": "zip",
                "url": "https://api.github.com/repos/guzzle/promises/zipball/8e7d04f1f6450fef59366c399cfad4b9383aa30d",
                "reference": "8e7d04f1f6450fef59366c399cfad4b9383aa30d",
                "shasum": ""
            },
            "require": {
                "php": ">=5.5"
            },
            "require-dev": {
                "symfony/phpunit-bridge": "^4.4 || ^5.1"
            },
            "type": "library",
            "extra": {
                "branch-alias": {
                    "dev-master": "1.4-dev"
                }
            },
            "autoload": {
                "psr-4": {
                    "GuzzleHttp\\Promise\\": "src/"
                },
                "files": [
                    "src/functions_include.php"
                ]
            },
            "notification-url": "https://packagist.org/downloads/",
            "license": [
                "MIT"
            ],
            "authors": [
                {
                    "name": "Michael Dowling",
                    "email": "mtdowling@gmail.com",
                    "homepage": "https://github.com/mtdowling"
                }
            ],
            "description": "Guzzle promises library",
            "keywords": [
                "promise"
            ],
            "time": "2021-03-07T09:25:29+00:00"
        },
        {
            "name": "guzzlehttp/psr7",
            "version": "1.8.2",
            "source": {
                "type": "git",
                "url": "https://github.com/guzzle/psr7.git",
                "reference": "dc960a912984efb74d0a90222870c72c87f10c91"
            },
            "dist": {
                "type": "zip",
                "url": "https://api.github.com/repos/guzzle/psr7/zipball/dc960a912984efb74d0a90222870c72c87f10c91",
                "reference": "dc960a912984efb74d0a90222870c72c87f10c91",
                "shasum": ""
            },
            "require": {
                "php": ">=5.4.0",
                "psr/http-message": "~1.0",
                "ralouphie/getallheaders": "^2.0.5 || ^3.0.0"
            },
            "provide": {
                "psr/http-message-implementation": "1.0"
            },
            "require-dev": {
                "ext-zlib": "*",
                "phpunit/phpunit": "~4.8.36 || ^5.7.27 || ^6.5.14 || ^7.5.20 || ^8.5.8 || ^9.3.10"
            },
            "suggest": {
                "laminas/laminas-httphandlerrunner": "Emit PSR-7 responses"
            },
            "type": "library",
            "extra": {
                "branch-alias": {
                    "dev-master": "1.7-dev"
                }
            },
            "autoload": {
                "psr-4": {
                    "GuzzleHttp\\Psr7\\": "src/"
                },
                "files": [
                    "src/functions_include.php"
                ]
            },
            "notification-url": "https://packagist.org/downloads/",
            "license": [
                "MIT"
            ],
            "authors": [
                {
                    "name": "Michael Dowling",
                    "email": "mtdowling@gmail.com",
                    "homepage": "https://github.com/mtdowling"
                },
                {
                    "name": "Tobias Schultze",
                    "homepage": "https://github.com/Tobion"
                }
            ],
            "description": "PSR-7 message implementation that also provides common utility methods",
            "keywords": [
                "http",
                "message",
                "psr-7",
                "request",
                "response",
                "stream",
                "uri",
                "url"
            ],
            "time": "2021-04-26T09:17:50+00:00"
        },
        {
            "name": "justinrainbow/json-schema",
            "version": "5.2.11",
            "source": {
                "type": "git",
                "url": "https://github.com/justinrainbow/json-schema.git",
                "reference": "2ab6744b7296ded80f8cc4f9509abbff393399aa"
            },
            "dist": {
                "type": "zip",
                "url": "https://api.github.com/repos/justinrainbow/json-schema/zipball/2ab6744b7296ded80f8cc4f9509abbff393399aa",
                "reference": "2ab6744b7296ded80f8cc4f9509abbff393399aa",
                "shasum": ""
            },
            "require": {
                "php": ">=5.3.3"
            },
            "require-dev": {
                "friendsofphp/php-cs-fixer": "~2.2.20||~2.15.1",
                "json-schema/json-schema-test-suite": "1.2.0",
                "phpunit/phpunit": "^4.8.35"
            },
            "bin": [
                "bin/validate-json"
            ],
            "type": "library",
            "extra": {
                "branch-alias": {
                    "dev-master": "5.0.x-dev"
                }
            },
            "autoload": {
                "psr-4": {
                    "JsonSchema\\": "src/JsonSchema/"
                }
            },
            "notification-url": "https://packagist.org/downloads/",
            "license": [
                "MIT"
            ],
            "authors": [
                {
                    "name": "Bruno Prieto Reis",
                    "email": "bruno.p.reis@gmail.com"
                },
                {
                    "name": "Justin Rainbow",
                    "email": "justin.rainbow@gmail.com"
                },
                {
                    "name": "Igor Wiedler",
                    "email": "igor@wiedler.ch"
                },
                {
                    "name": "Robert Schönthal",
                    "email": "seroscho@googlemail.com"
                }
            ],
            "description": "A library to validate a json schema.",
            "homepage": "https://github.com/justinrainbow/json-schema",
            "keywords": [
                "json",
                "schema"
            ],
            "time": "2021-07-22T09:24:00+00:00"
        },
        {
            "name": "laminas/laminas-captcha",
            "version": "2.10.0",
            "source": {
                "type": "git",
                "url": "https://github.com/laminas/laminas-captcha.git",
                "reference": "9a0134e434cd792934ecca42cb66f316be7bba50"
            },
            "dist": {
                "type": "zip",
                "url": "https://api.github.com/repos/laminas/laminas-captcha/zipball/9a0134e434cd792934ecca42cb66f316be7bba50",
                "reference": "9a0134e434cd792934ecca42cb66f316be7bba50",
                "shasum": ""
            },
            "require": {
                "laminas/laminas-math": "^2.7 || ^3.0",
                "laminas/laminas-stdlib": "^3.3",
                "laminas/laminas-zendframework-bridge": "^1.1",
                "php": "^7.3 || ~8.0.0"
            },
            "replace": {
                "zendframework/zend-captcha": "^2.9.0"
            },
            "require-dev": {
                "laminas/laminas-coding-standard": "~2.1.4",
                "laminas/laminas-recaptcha": "^3.0",
                "laminas/laminas-session": "^2.10",
                "laminas/laminas-text": "^2.8",
                "laminas/laminas-validator": "^2.14",
                "phpunit/phpunit": "^9.4.3",
                "psalm/plugin-phpunit": "^0.15.1",
                "vimeo/psalm": "^4.6"
            },
            "suggest": {
                "laminas/laminas-i18n-resources": "Translations of captcha messages",
                "laminas/laminas-recaptcha": "Laminas\\ReCaptcha component",
                "laminas/laminas-session": "Laminas\\Session component",
                "laminas/laminas-text": "Laminas\\Text component",
                "laminas/laminas-validator": "Laminas\\Validator component"
            },
            "type": "library",
            "autoload": {
                "psr-4": {
                    "Laminas\\Captcha\\": "src/"
                }
            },
            "notification-url": "https://packagist.org/downloads/",
            "license": [
                "BSD-3-Clause"
            ],
            "description": "Generate and validate CAPTCHAs using Figlets, images, ReCaptcha, and more",
            "homepage": "https://laminas.dev",
            "keywords": [
                "captcha",
                "laminas"
            ],
            "time": "2021-03-17T16:42:11+00:00"
        },
        {
            "name": "laminas/laminas-code",
            "version": "4.4.3",
            "source": {
                "type": "git",
                "url": "https://github.com/laminas/laminas-code.git",
                "reference": "bb324850d09dd437b6acb142c13e64fdc725b0e1"
            },
            "dist": {
                "type": "zip",
                "url": "https://api.github.com/repos/laminas/laminas-code/zipball/bb324850d09dd437b6acb142c13e64fdc725b0e1",
                "reference": "bb324850d09dd437b6acb142c13e64fdc725b0e1",
                "shasum": ""
            },
            "require": {
                "php": "^7.4 || ~8.0.0"
            },
            "conflict": {
                "phpspec/prophecy": "<1.9.0"
            },
            "require-dev": {
                "doctrine/annotations": "^1.10.4",
                "ext-phar": "*",
                "laminas/laminas-coding-standard": "^2.1.4",
                "laminas/laminas-stdlib": "^3.3.0",
                "phpunit/phpunit": "^9.4.2",
                "psalm/plugin-phpunit": "^0.14.0",
                "vimeo/psalm": "^4.3.1"
            },
            "suggest": {
                "doctrine/annotations": "Doctrine\\Common\\Annotations >=1.0 for annotation features",
                "laminas/laminas-stdlib": "Laminas\\Stdlib component",
                "laminas/laminas-zendframework-bridge": "A bridge with Zend Framework"
            },
            "type": "library",
            "autoload": {
                "psr-4": {
                    "Laminas\\Code\\": "src/"
                }
            },
            "notification-url": "https://packagist.org/downloads/",
            "license": [
                "BSD-3-Clause"
            ],
            "description": "Extensions to the PHP Reflection API, static code scanning, and code generation",
            "homepage": "https://laminas.dev",
            "keywords": [
                "code",
                "laminas",
                "laminasframework"
            ],
            "time": "2021-09-21T13:40:23+00:00"
        },
        {
            "name": "laminas/laminas-config",
            "version": "3.6.0",
            "source": {
                "type": "git",
                "url": "https://github.com/laminas/laminas-config.git",
                "reference": "2f2273a6bdf966a9adf6042f8950b6c33199a3b7"
            },
            "dist": {
                "type": "zip",
                "url": "https://api.github.com/repos/laminas/laminas-config/zipball/2f2273a6bdf966a9adf6042f8950b6c33199a3b7",
                "reference": "2f2273a6bdf966a9adf6042f8950b6c33199a3b7",
                "shasum": ""
            },
            "require": {
                "ext-json": "*",
                "laminas/laminas-stdlib": "^2.7.7 || ^3.1",
                "php": "^7.3 || ~8.0.0",
                "psr/container": "^1.0"
            },
            "conflict": {
                "container-interop/container-interop": "<1.2.0",
                "zendframework/zend-config": "*"
            },
            "require-dev": {
                "laminas/laminas-coding-standard": "~1.0.0",
                "laminas/laminas-filter": "^2.7.2",
                "laminas/laminas-i18n": "^2.10.3",
                "laminas/laminas-servicemanager": "^3.4.1",
                "malukenho/docheader": "^0.1.6",
                "phpunit/phpunit": "^8.5.8"
            },
            "suggest": {
                "laminas/laminas-filter": "^2.7.2; install if you want to use the Filter processor",
                "laminas/laminas-i18n": "^2.7.4; install if you want to use the Translator processor",
                "laminas/laminas-servicemanager": "^2.7.8 || ^3.3; if you need an extensible plugin manager for use with the Config Factory"
            },
            "type": "library",
            "autoload": {
                "psr-4": {
                    "Laminas\\Config\\": "src/"
                }
            },
            "notification-url": "https://packagist.org/downloads/",
            "license": [
                "BSD-3-Clause"
            ],
            "description": "provides a nested object property based user interface for accessing this configuration data within application code",
            "homepage": "https://laminas.dev",
            "keywords": [
                "config",
                "laminas"
            ],
            "time": "2021-09-08T09:58:39+00:00"
        },
        {
            "name": "laminas/laminas-db",
            "version": "2.13.4",
            "source": {
                "type": "git",
                "url": "https://github.com/laminas/laminas-db.git",
                "reference": "cdabb4bfa669c2c0edb0cb4e014c15b41afd3fb1"
            },
            "dist": {
                "type": "zip",
                "url": "https://api.github.com/repos/laminas/laminas-db/zipball/cdabb4bfa669c2c0edb0cb4e014c15b41afd3fb1",
                "reference": "cdabb4bfa669c2c0edb0cb4e014c15b41afd3fb1",
                "shasum": ""
            },
            "require": {
                "laminas/laminas-stdlib": "^3.6",
                "php": "^7.3 || ~8.0.0 || ~8.1.0"
            },
            "conflict": {
                "zendframework/zend-db": "*"
            },
            "require-dev": {
                "laminas/laminas-coding-standard": "~2.2.1",
                "laminas/laminas-eventmanager": "^3.4",
                "laminas/laminas-hydrator": "^3.2 || ^4.3",
                "laminas/laminas-servicemanager": "^3.7",
                "phpunit/phpunit": "^9.5.5"
            },
            "suggest": {
                "laminas/laminas-eventmanager": "Laminas\\EventManager component",
                "laminas/laminas-hydrator": "(^3.2 || ^4.3) Laminas\\Hydrator component for using HydratingResultSets",
                "laminas/laminas-servicemanager": "Laminas\\ServiceManager component"
            },
            "type": "library",
            "extra": {
                "laminas": {
                    "component": "Laminas\\Db",
                    "config-provider": "Laminas\\Db\\ConfigProvider"
                }
            },
            "autoload": {
                "psr-4": {
                    "Laminas\\Db\\": "src/"
                }
            },
            "notification-url": "https://packagist.org/downloads/",
            "license": [
                "BSD-3-Clause"
            ],
            "description": "Database abstraction layer, SQL abstraction, result set abstraction, and RowDataGateway and TableDataGateway implementations",
            "homepage": "https://laminas.dev",
            "keywords": [
                "db",
                "laminas"
            ],
            "time": "2021-09-21T18:59:44+00:00"
        },
        {
            "name": "laminas/laminas-dependency-plugin",
            "version": "2.2.0",
            "source": {
                "type": "git",
                "url": "https://github.com/laminas/laminas-dependency-plugin.git",
                "reference": "73cfb63ddca9d6bfedad5e0a038f6d55063975a3"
            },
            "dist": {
                "type": "zip",
                "url": "https://api.github.com/repos/laminas/laminas-dependency-plugin/zipball/73cfb63ddca9d6bfedad5e0a038f6d55063975a3",
                "reference": "73cfb63ddca9d6bfedad5e0a038f6d55063975a3",
                "shasum": ""
            },
            "require": {
                "composer-plugin-api": "^1.1 || ^2.0",
                "php": "^7.3 || ~8.0.0 || ~8.1.0"
            },
            "require-dev": {
                "composer/composer": "^1.9 || ^2.0",
                "laminas/laminas-coding-standard": "^2.2.1",
                "mikey179/vfsstream": "^1.6.10@alpha",
                "phpunit/phpunit": "^9.5.5",
                "psalm/plugin-phpunit": "^0.15.1",
                "roave/security-advisories": "dev-master",
                "vimeo/psalm": "^4.5"
            },
            "type": "composer-plugin",
            "extra": {
                "class": "Laminas\\DependencyPlugin\\DependencyRewriterPluginDelegator"
            },
            "autoload": {
                "psr-4": {
                    "Laminas\\DependencyPlugin\\": "src/"
                }
            },
            "notification-url": "https://packagist.org/downloads/",
            "license": [
                "BSD-3-Clause"
            ],
            "description": "Replace zendframework and zfcampus packages with their Laminas Project equivalents.",
            "time": "2021-09-08T17:51:35+00:00"
        },
        {
            "name": "laminas/laminas-di",
            "version": "3.3.0",
            "source": {
                "type": "git",
                "url": "https://github.com/laminas/laminas-di.git",
                "reference": "83330af17fc2511231e805a3586d51883a452094"
            },
            "dist": {
                "type": "zip",
                "url": "https://api.github.com/repos/laminas/laminas-di/zipball/83330af17fc2511231e805a3586d51883a452094",
                "reference": "83330af17fc2511231e805a3586d51883a452094",
                "shasum": ""
            },
            "require": {
                "laminas/laminas-stdlib": "^3.6",
                "php": "^7.3 || ~8.0.0 || ~8.1.0",
                "psr/container": "^1.1.1",
                "psr/log": "^1.1.4"
            },
            "conflict": {
                "laminas/laminas-servicemanager-di": "*",
                "phpspec/prophecy": "<1.9.0",
                "zendframework/zend-di": "*"
            },
            "require-dev": {
                "container-interop/container-interop": "^1.2.0",
                "laminas/laminas-coding-standard": "~2.3.0",
                "laminas/laminas-servicemanager": "^3.7",
                "mikey179/vfsstream": "^1.6.10@alpha",
                "phpspec/prophecy-phpunit": "^2.0",
                "phpstan/phpstan": "^0.12.64",
                "phpunit/phpunit": "^9.5.5"
            },
            "suggest": {
                "laminas/laminas-servicemanager": "An IoC container without auto wiring capabilities"
            },
            "type": "library",
            "extra": {
                "laminas": {
                    "component": "Laminas\\Di",
                    "config-provider": "Laminas\\Di\\ConfigProvider"
                }
            },
            "autoload": {
                "psr-4": {
                    "Laminas\\Di\\": "src/"
                }
            },
            "notification-url": "https://packagist.org/downloads/",
            "license": [
                "BSD-3-Clause"
            ],
            "description": "Automated dependency injection for PSR-11 containers",
            "homepage": "https://laminas.dev",
            "keywords": [
                "PSR-11",
                "di",
                "laminas"
            ],
            "time": "2021-09-21T15:41:36+00:00"
        },
        {
            "name": "laminas/laminas-escaper",
            "version": "2.8.0",
            "source": {
                "type": "git",
                "url": "https://github.com/laminas/laminas-escaper.git",
                "reference": "2d6dce99668b413610e9544183fa10392437f542"
            },
            "dist": {
                "type": "zip",
                "url": "https://api.github.com/repos/laminas/laminas-escaper/zipball/2d6dce99668b413610e9544183fa10392437f542",
                "reference": "2d6dce99668b413610e9544183fa10392437f542",
                "shasum": ""
            },
            "require": {
                "laminas/laminas-zendframework-bridge": "^1.0",
                "php": "^7.3 || ~8.0.0"
            },
            "replace": {
                "zendframework/zend-escaper": "^2.6.1"
            },
            "require-dev": {
                "laminas/laminas-coding-standard": "~2.3.0",
                "phpunit/phpunit": "^9.3",
                "psalm/plugin-phpunit": "^0.12.2",
                "vimeo/psalm": "^3.16"
            },
            "suggest": {
                "ext-iconv": "*",
                "ext-mbstring": "*"
            },
            "type": "library",
            "autoload": {
                "psr-4": {
                    "Laminas\\Escaper\\": "src/"
                }
            },
            "notification-url": "https://packagist.org/downloads/",
            "license": [
                "BSD-3-Clause"
            ],
            "description": "Securely and safely escape HTML, HTML attributes, JavaScript, CSS, and URLs",
            "homepage": "https://laminas.dev",
            "keywords": [
                "escaper",
                "laminas"
            ],
            "time": "2021-06-26T14:26:08+00:00"
        },
        {
            "name": "laminas/laminas-eventmanager",
            "version": "3.4.0",
            "source": {
                "type": "git",
                "url": "https://github.com/laminas/laminas-eventmanager.git",
                "reference": "a93fd278c97b2d41ebbce5ba048a24e3e6f580ba"
            },
            "dist": {
                "type": "zip",
                "url": "https://api.github.com/repos/laminas/laminas-eventmanager/zipball/a93fd278c97b2d41ebbce5ba048a24e3e6f580ba",
                "reference": "a93fd278c97b2d41ebbce5ba048a24e3e6f580ba",
                "shasum": ""
            },
            "require": {
                "php": "^7.3 || ~8.0.0 || ~8.1.0"
            },
            "conflict": {
                "zendframework/zend-eventmanager": "*"
            },
            "require-dev": {
                "container-interop/container-interop": "^1.1",
                "laminas/laminas-coding-standard": "~2.2.1",
                "laminas/laminas-stdlib": "^3.6",
                "phpbench/phpbench": "^1.1",
                "phpspec/prophecy-phpunit": "^2.0",
                "phpunit/phpunit": "^9.5.5"
            },
            "suggest": {
                "container-interop/container-interop": "^1.1, to use the lazy listeners feature",
                "laminas/laminas-stdlib": "^2.7.3 || ^3.0, to use the FilterChain feature"
            },
            "type": "library",
            "autoload": {
                "psr-4": {
                    "Laminas\\EventManager\\": "src/"
                }
            },
            "notification-url": "https://packagist.org/downloads/",
            "license": [
                "BSD-3-Clause"
            ],
            "description": "Trigger and listen to events within a PHP application",
            "homepage": "https://laminas.dev",
            "keywords": [
                "event",
                "eventmanager",
                "events",
                "laminas"
            ],
            "time": "2021-09-07T22:35:32+00:00"
        },
        {
            "name": "laminas/laminas-feed",
            "version": "2.14.1",
            "source": {
                "type": "git",
                "url": "https://github.com/laminas/laminas-feed.git",
                "reference": "463fdae515fba30633906098c258d3b2c733c15c"
            },
            "dist": {
                "type": "zip",
                "url": "https://api.github.com/repos/laminas/laminas-feed/zipball/463fdae515fba30633906098c258d3b2c733c15c",
                "reference": "463fdae515fba30633906098c258d3b2c733c15c",
                "shasum": ""
            },
            "require": {
                "ext-dom": "*",
                "ext-libxml": "*",
                "laminas/laminas-escaper": "^2.5.2",
                "laminas/laminas-stdlib": "^3.2.1",
                "laminas/laminas-zendframework-bridge": "^1.0",
                "php": "^7.3 || ~8.0.0"
            },
            "conflict": {
                "laminas/laminas-servicemanager": "<3.3"
            },
            "replace": {
                "zendframework/zend-feed": "^2.12.0"
            },
            "require-dev": {
                "laminas/laminas-cache": "^2.7.2",
                "laminas/laminas-coding-standard": "~1.0.0",
                "laminas/laminas-db": "^2.8.2",
                "laminas/laminas-http": "^2.7",
                "laminas/laminas-servicemanager": "^3.3",
                "laminas/laminas-validator": "^2.10.1",
                "phpunit/phpunit": "^9.3",
                "psalm/plugin-phpunit": "^0.13.0",
                "psr/http-message": "^1.0.1",
                "vimeo/psalm": "^4.1"
            },
            "suggest": {
                "laminas/laminas-cache": "Laminas\\Cache component, for optionally caching feeds between requests",
                "laminas/laminas-db": "Laminas\\Db component, for use with PubSubHubbub",
                "laminas/laminas-http": "Laminas\\Http for PubSubHubbub, and optionally for use with Laminas\\Feed\\Reader",
                "laminas/laminas-servicemanager": "Laminas\\ServiceManager component, for easily extending ExtensionManager implementations",
                "laminas/laminas-validator": "Laminas\\Validator component, for validating email addresses used in Atom feeds and entries when using the Writer subcomponent",
                "psr/http-message": "PSR-7 ^1.0.1, if you wish to use Laminas\\Feed\\Reader\\Http\\Psr7ResponseDecorator"
            },
            "type": "library",
            "autoload": {
                "psr-4": {
                    "Laminas\\Feed\\": "src/"
                }
            },
            "notification-url": "https://packagist.org/downloads/",
            "license": [
                "BSD-3-Clause"
            ],
            "description": "provides functionality for consuming RSS and Atom feeds",
            "homepage": "https://laminas.dev",
            "keywords": [
                "feed",
                "laminas"
            ],
            "time": "2021-04-01T19:26:09+00:00"
        },
        {
            "name": "laminas/laminas-http",
            "version": "2.14.3",
            "source": {
                "type": "git",
                "url": "https://github.com/laminas/laminas-http.git",
                "reference": "bfaab8093e382274efed7fdc3ceb15f09ba352bb"
            },
            "dist": {
                "type": "zip",
                "url": "https://api.github.com/repos/laminas/laminas-http/zipball/bfaab8093e382274efed7fdc3ceb15f09ba352bb",
                "reference": "bfaab8093e382274efed7fdc3ceb15f09ba352bb",
                "shasum": ""
            },
            "require": {
                "laminas/laminas-loader": "^2.5.1",
                "laminas/laminas-stdlib": "^3.2.1",
                "laminas/laminas-uri": "^2.5.2",
                "laminas/laminas-validator": "^2.10.1",
                "laminas/laminas-zendframework-bridge": "^1.0",
                "php": "^7.3 || ~8.0.0"
            },
            "replace": {
                "zendframework/zend-http": "^2.11.2"
            },
            "require-dev": {
                "laminas/laminas-coding-standard": "~1.0.0",
                "laminas/laminas-config": "^3.1 || ^2.6",
                "phpunit/phpunit": "^9.3"
            },
            "suggest": {
                "paragonie/certainty": "For automated management of cacert.pem"
            },
            "type": "library",
            "autoload": {
                "psr-4": {
                    "Laminas\\Http\\": "src/"
                }
            },
            "notification-url": "https://packagist.org/downloads/",
            "license": [
                "BSD-3-Clause"
            ],
            "description": "Provides an easy interface for performing Hyper-Text Transfer Protocol (HTTP) requests",
            "homepage": "https://laminas.dev",
            "keywords": [
                "http",
                "http client",
                "laminas"
            ],
            "time": "2021-02-18T21:58:11+00:00"
        },
        {
            "name": "laminas/laminas-json",
            "version": "3.3.0",
            "source": {
                "type": "git",
                "url": "https://github.com/laminas/laminas-json.git",
                "reference": "9a0ce9f330b7d11e70c4acb44d67e8c4f03f437f"
            },
            "dist": {
                "type": "zip",
                "url": "https://api.github.com/repos/laminas/laminas-json/zipball/9a0ce9f330b7d11e70c4acb44d67e8c4f03f437f",
                "reference": "9a0ce9f330b7d11e70c4acb44d67e8c4f03f437f",
                "shasum": ""
            },
            "require": {
                "php": "^7.3 || ~8.0.0 || ~8.1.0"
            },
            "conflict": {
                "zendframework/zend-json": "*"
            },
            "require-dev": {
                "laminas/laminas-coding-standard": "~2.2.1",
                "laminas/laminas-stdlib": "^2.7.7 || ^3.1",
                "phpunit/phpunit": "^9.3"
            },
            "suggest": {
                "laminas/laminas-json-server": "For implementing JSON-RPC servers",
                "laminas/laminas-xml2json": "For converting XML documents to JSON"
            },
            "type": "library",
            "autoload": {
                "psr-4": {
                    "Laminas\\Json\\": "src/"
                }
            },
            "notification-url": "https://packagist.org/downloads/",
            "license": [
                "BSD-3-Clause"
            ],
            "description": "provides convenience methods for serializing native PHP to JSON and decoding JSON to native PHP",
            "homepage": "https://laminas.dev",
            "keywords": [
                "json",
                "laminas"
            ],
            "time": "2021-09-02T18:02:31+00:00"
        },
        {
            "name": "laminas/laminas-loader",
            "version": "2.8.0",
            "source": {
                "type": "git",
                "url": "https://github.com/laminas/laminas-loader.git",
                "reference": "d0589ec9dd48365fd95ad10d1c906efd7711c16b"
            },
            "dist": {
                "type": "zip",
                "url": "https://api.github.com/repos/laminas/laminas-loader/zipball/d0589ec9dd48365fd95ad10d1c906efd7711c16b",
                "reference": "d0589ec9dd48365fd95ad10d1c906efd7711c16b",
                "shasum": ""
            },
            "require": {
                "php": "^7.3 || ~8.0.0 || ~8.1.0"
            },
            "conflict": {
                "zendframework/zend-loader": "*"
            },
            "require-dev": {
                "laminas/laminas-coding-standard": "~2.2.1",
                "phpunit/phpunit": "^9.3"
            },
            "type": "library",
            "autoload": {
                "psr-4": {
                    "Laminas\\Loader\\": "src/"
                }
            },
            "notification-url": "https://packagist.org/downloads/",
            "license": [
                "BSD-3-Clause"
            ],
            "description": "Autoloading and plugin loading strategies",
            "homepage": "https://laminas.dev",
            "keywords": [
                "laminas",
                "loader"
            ],
            "time": "2021-09-02T18:30:53+00:00"
        },
        {
            "name": "laminas/laminas-mail",
            "version": "2.15.1",
            "source": {
                "type": "git",
                "url": "https://github.com/laminas/laminas-mail.git",
                "reference": "70c3476913c74e9befd782ab665ad1b9ebac556e"
            },
            "dist": {
                "type": "zip",
                "url": "https://api.github.com/repos/laminas/laminas-mail/zipball/70c3476913c74e9befd782ab665ad1b9ebac556e",
                "reference": "70c3476913c74e9befd782ab665ad1b9ebac556e",
                "shasum": ""
            },
            "require": {
                "ext-iconv": "*",
                "laminas/laminas-loader": "^2.8",
                "laminas/laminas-mime": "^2.9.1",
                "laminas/laminas-stdlib": "^3.6",
                "laminas/laminas-validator": "^2.15",
                "php": "^7.3 || ~8.0.0 || ~8.1.0",
                "symfony/polyfill-mbstring": "^1.12.0",
                "true/punycode": "^2.1",
                "webmozart/assert": "^1.10"
            },
            "conflict": {
                "zendframework/zend-mail": "*"
            },
            "require-dev": {
                "laminas/laminas-coding-standard": "~1.0.0",
                "laminas/laminas-crypt": "^2.6 || ^3.4",
                "laminas/laminas-db": "^2.13.3",
                "laminas/laminas-servicemanager": "^3.7",
                "phpunit/phpunit": "^9.5.5",
                "psalm/plugin-phpunit": "^0.15.1",
                "symfony/process": "^5.3.7",
                "vimeo/psalm": "^4.7"
            },
            "suggest": {
                "laminas/laminas-crypt": "Crammd5 support in SMTP Auth",
                "laminas/laminas-servicemanager": "^2.7.10 || ^3.3.1 when using SMTP to deliver messages"
            },
            "type": "library",
            "extra": {
                "laminas": {
                    "component": "Laminas\\Mail",
                    "config-provider": "Laminas\\Mail\\ConfigProvider"
                }
            },
            "autoload": {
                "psr-4": {
                    "Laminas\\Mail\\": "src/"
                }
            },
            "notification-url": "https://packagist.org/downloads/",
            "license": [
                "BSD-3-Clause"
            ],
            "description": "Provides generalized functionality to compose and send both text and MIME-compliant multipart e-mail messages",
            "homepage": "https://laminas.dev",
            "keywords": [
                "laminas",
                "mail"
            ],
            "time": "2021-09-23T07:33:57+00:00"
        },
        {
            "name": "laminas/laminas-math",
            "version": "3.3.2",
            "source": {
                "type": "git",
                "url": "https://github.com/laminas/laminas-math.git",
                "reference": "188456530923a449470963837c25560f1fdd8a60"
            },
            "dist": {
                "type": "zip",
                "url": "https://api.github.com/repos/laminas/laminas-math/zipball/188456530923a449470963837c25560f1fdd8a60",
                "reference": "188456530923a449470963837c25560f1fdd8a60",
                "shasum": ""
            },
            "require": {
                "ext-mbstring": "*",
                "laminas/laminas-zendframework-bridge": "^1.0",
                "php": "^7.3 || ~8.0.0"
            },
            "replace": {
                "zendframework/zend-math": "^3.2.0"
            },
            "require-dev": {
                "laminas/laminas-coding-standard": "~1.0.0",
                "phpunit/phpunit": "^9.3"
            },
            "suggest": {
                "ext-bcmath": "If using the bcmath functionality",
                "ext-gmp": "If using the gmp functionality"
            },
            "type": "library",
            "extra": {
                "branch-alias": {
                    "dev-master": "3.2.x-dev",
                    "dev-develop": "3.3.x-dev"
                }
            },
            "autoload": {
                "psr-4": {
                    "Laminas\\Math\\": "src/"
                }
            },
            "notification-url": "https://packagist.org/downloads/",
            "license": [
                "BSD-3-Clause"
            ],
            "description": "Create cryptographically secure pseudo-random numbers, and manage big integers",
            "homepage": "https://laminas.dev",
            "keywords": [
                "laminas",
                "math"
            ],
            "time": "2021-02-16T15:46:01+00:00"
        },
        {
            "name": "laminas/laminas-mime",
            "version": "2.9.1",
            "source": {
                "type": "git",
                "url": "https://github.com/laminas/laminas-mime.git",
                "reference": "72d21a1b4bb7086d4a4d7058c0abca180b209184"
            },
            "dist": {
                "type": "zip",
                "url": "https://api.github.com/repos/laminas/laminas-mime/zipball/72d21a1b4bb7086d4a4d7058c0abca180b209184",
                "reference": "72d21a1b4bb7086d4a4d7058c0abca180b209184",
                "shasum": ""
            },
            "require": {
                "laminas/laminas-stdlib": "^2.7 || ^3.0",
                "php": "^7.3 || ~8.0.0 || ~8.1.0"
            },
            "conflict": {
                "zendframework/zend-mime": "*"
            },
            "require-dev": {
                "laminas/laminas-coding-standard": "~2.2.1",
                "laminas/laminas-mail": "^2.12",
                "phpunit/phpunit": "^9.3"
            },
            "suggest": {
                "laminas/laminas-mail": "Laminas\\Mail component"
            },
            "type": "library",
            "autoload": {
                "psr-4": {
                    "Laminas\\Mime\\": "src/"
                }
            },
            "notification-url": "https://packagist.org/downloads/",
            "license": [
                "BSD-3-Clause"
            ],
            "description": "Create and parse MIME messages and parts",
            "homepage": "https://laminas.dev",
            "keywords": [
                "laminas",
                "mime"
            ],
            "time": "2021-09-20T21:19:24+00:00"
        },
        {
            "name": "laminas/laminas-modulemanager",
            "version": "2.10.2",
            "source": {
                "type": "git",
                "url": "https://github.com/laminas/laminas-modulemanager.git",
                "reference": "2068e0b300e87e139112016a6025be341ceaaf33"
            },
            "dist": {
                "type": "zip",
                "url": "https://api.github.com/repos/laminas/laminas-modulemanager/zipball/2068e0b300e87e139112016a6025be341ceaaf33",
                "reference": "2068e0b300e87e139112016a6025be341ceaaf33",
                "shasum": ""
            },
            "require": {
                "brick/varexporter": "^0.3.2",
                "laminas/laminas-config": "^3.4",
                "laminas/laminas-eventmanager": "^3.3",
                "laminas/laminas-stdlib": "^3.3",
                "laminas/laminas-zendframework-bridge": "^1.1",
                "php": "^7.3 || ^8.0",
                "webimpress/safe-writer": "^1.0.2 || ^2.1"
            },
            "replace": {
                "zendframework/zend-modulemanager": "^2.8.4"
            },
            "require-dev": {
                "laminas/laminas-coding-standard": "~1.0.0",
                "laminas/laminas-console": "^2.8",
                "laminas/laminas-di": "^2.6.1",
                "laminas/laminas-loader": "^2.6.1",
                "laminas/laminas-mvc": "^3.1.1",
                "laminas/laminas-servicemanager": "^3.4.1",
                "phpunit/phpunit": "^9.3.7"
            },
            "suggest": {
                "laminas/laminas-console": "Laminas\\Console component",
                "laminas/laminas-loader": "Laminas\\Loader component if you are not using Composer autoloading for your modules",
                "laminas/laminas-mvc": "Laminas\\Mvc component",
                "laminas/laminas-servicemanager": "Laminas\\ServiceManager component"
            },
            "type": "library",
            "autoload": {
                "psr-4": {
                    "Laminas\\ModuleManager\\": "src/"
                }
            },
            "notification-url": "https://packagist.org/downloads/",
            "license": [
                "BSD-3-Clause"
            ],
            "description": "Modular application system for laminas-mvc applications",
            "homepage": "https://laminas.dev",
            "keywords": [
                "laminas",
                "modulemanager"
            ],
            "time": "2021-04-13T20:11:28+00:00"
        },
        {
            "name": "laminas/laminas-mvc",
            "version": "3.2.0",
            "source": {
                "type": "git",
                "url": "https://github.com/laminas/laminas-mvc.git",
                "reference": "88da7200cf8f5a970c35d91717a5c4db94981e5e"
            },
            "dist": {
                "type": "zip",
                "url": "https://api.github.com/repos/laminas/laminas-mvc/zipball/88da7200cf8f5a970c35d91717a5c4db94981e5e",
                "reference": "88da7200cf8f5a970c35d91717a5c4db94981e5e",
                "shasum": ""
            },
            "require": {
                "container-interop/container-interop": "^1.2",
                "laminas/laminas-eventmanager": "^3.2",
                "laminas/laminas-http": "^2.7",
                "laminas/laminas-modulemanager": "^2.8",
                "laminas/laminas-router": "^3.0.2",
                "laminas/laminas-servicemanager": "^3.3",
                "laminas/laminas-stdlib": "^3.2.1",
                "laminas/laminas-view": "^2.11.3",
                "laminas/laminas-zendframework-bridge": "^1.0",
                "php": "^7.3 || ~8.0.0"
            },
            "replace": {
                "zendframework/zend-mvc": "^3.1.1"
            },
            "require-dev": {
                "http-interop/http-middleware": "^0.4.1",
                "laminas/laminas-coding-standard": "^1.0.0",
                "laminas/laminas-json": "^2.6.1 || ^3.0",
                "laminas/laminas-psr7bridge": "^1.0",
                "laminas/laminas-stratigility": ">=2.0.1 <2.2",
                "phpspec/prophecy-phpunit": "^2.0",
                "phpunit/phpunit": "^9.4.2"
            },
            "suggest": {
                "laminas/laminas-json": "(^2.6.1 || ^3.0) To auto-deserialize JSON body content in AbstractRestfulController extensions, when json_decode is unavailable",
                "laminas/laminas-log": "^2.9.1  To provide log functionality via LogFilterManager, LogFormatterManager, and LogProcessorManager",
                "laminas/laminas-mvc-console": "laminas-mvc-console provides the ability to expose laminas-mvc as a console application",
                "laminas/laminas-mvc-i18n": "laminas-mvc-i18n provides integration with laminas-i18n, including a translation bridge and translatable route segments",
                "laminas/laminas-mvc-middleware": "To dispatch middleware in your laminas-mvc application",
                "laminas/laminas-mvc-plugin-fileprg": "To provide Post/Redirect/Get functionality around forms that container file uploads",
                "laminas/laminas-mvc-plugin-flashmessenger": "To provide flash messaging capabilities between requests",
                "laminas/laminas-mvc-plugin-identity": "To access the authenticated identity (per laminas-authentication) in controllers",
                "laminas/laminas-mvc-plugin-prg": "To provide Post/Redirect/Get functionality within controllers",
                "laminas/laminas-paginator": "^2.7 To provide pagination functionality via PaginatorPluginManager",
                "laminas/laminas-servicemanager-di": "laminas-servicemanager-di provides utilities for integrating laminas-di and laminas-servicemanager in your laminas-mvc application"
            },
            "type": "library",
            "autoload": {
                "psr-4": {
                    "Laminas\\Mvc\\": "src/"
                }
            },
            "notification-url": "https://packagist.org/downloads/",
            "license": [
                "BSD-3-Clause"
            ],
            "description": "Laminas's event-driven MVC layer, including MVC Applications, Controllers, and Plugins",
            "homepage": "https://laminas.dev",
            "keywords": [
                "laminas",
                "mvc"
            ],
            "time": "2020-12-14T21:54:40+00:00"
        },
        {
            "name": "laminas/laminas-router",
            "version": "3.4.5",
            "source": {
                "type": "git",
                "url": "https://github.com/laminas/laminas-router.git",
                "reference": "aaf2eb364eedeb5c4d5b9ee14cd2938d0f7e89b7"
            },
            "dist": {
                "type": "zip",
                "url": "https://api.github.com/repos/laminas/laminas-router/zipball/aaf2eb364eedeb5c4d5b9ee14cd2938d0f7e89b7",
                "reference": "aaf2eb364eedeb5c4d5b9ee14cd2938d0f7e89b7",
                "shasum": ""
            },
            "require": {
                "container-interop/container-interop": "^1.2",
                "laminas/laminas-http": "^2.8.1",
                "laminas/laminas-servicemanager": "^2.7.8 || ^3.3",
                "laminas/laminas-stdlib": "^3.3",
                "laminas/laminas-zendframework-bridge": "^1.0",
                "php": "^7.3 || ~8.0.0"
            },
            "replace": {
                "zendframework/zend-router": "^3.3.0"
            },
            "require-dev": {
                "laminas/laminas-coding-standard": "~1.0.0",
                "laminas/laminas-i18n": "^2.7.4",
                "phpunit/phpunit": "^9.4"
            },
            "suggest": {
                "laminas/laminas-i18n": "^2.7.4, if defining translatable HTTP path segments"
            },
            "type": "library",
            "extra": {
                "laminas": {
                    "component": "Laminas\\Router",
                    "config-provider": "Laminas\\Router\\ConfigProvider"
                }
            },
            "autoload": {
                "psr-4": {
                    "Laminas\\Router\\": "src/"
                }
            },
            "notification-url": "https://packagist.org/downloads/",
            "license": [
                "BSD-3-Clause"
            ],
            "description": "Flexible routing system for HTTP and console applications",
            "homepage": "https://laminas.dev",
            "keywords": [
                "laminas",
                "routing"
            ],
            "time": "2021-04-19T16:06:00+00:00"
        },
        {
            "name": "laminas/laminas-server",
            "version": "2.10.0",
            "source": {
                "type": "git",
                "url": "https://github.com/laminas/laminas-server.git",
                "reference": "e1fd6853223feed7a00555144d661e0a914124cd"
            },
            "dist": {
                "type": "zip",
                "url": "https://api.github.com/repos/laminas/laminas-server/zipball/e1fd6853223feed7a00555144d661e0a914124cd",
                "reference": "e1fd6853223feed7a00555144d661e0a914124cd",
                "shasum": ""
            },
            "require": {
                "laminas/laminas-code": "^3.5.1 || ^4.0.0",
                "laminas/laminas-stdlib": "^3.3.1",
                "laminas/laminas-zendframework-bridge": "^1.2.0",
                "php": "^7.3 || ~8.0.0"
            },
            "replace": {
                "zendframework/zend-server": "^2.8.1"
            },
            "require-dev": {
                "laminas/laminas-coding-standard": "~1.0.0",
                "phpunit/phpunit": "^9.5.4",
                "psalm/plugin-phpunit": "^0.15.1",
                "vimeo/psalm": "^4.6.4"
            },
            "type": "library",
            "autoload": {
                "psr-4": {
                    "Laminas\\Server\\": "src/"
                }
            },
            "notification-url": "https://packagist.org/downloads/",
            "license": [
                "BSD-3-Clause"
            ],
            "description": "Create Reflection-based RPC servers",
            "homepage": "https://laminas.dev",
            "keywords": [
                "laminas",
                "server"
            ],
            "time": "2021-04-16T11:56:04+00:00"
        },
        {
            "name": "laminas/laminas-servicemanager",
            "version": "3.10.0",
            "source": {
                "type": "git",
                "url": "https://github.com/laminas/laminas-servicemanager.git",
                "reference": "e52b985909e0940bf22d34f322eb3f48bbef6bd1"
            },
            "dist": {
                "type": "zip",
                "url": "https://api.github.com/repos/laminas/laminas-servicemanager/zipball/e52b985909e0940bf22d34f322eb3f48bbef6bd1",
                "reference": "e52b985909e0940bf22d34f322eb3f48bbef6bd1",
                "shasum": ""
            },
            "require": {
                "container-interop/container-interop": "^1.2",
                "laminas/laminas-stdlib": "^3.2.1",
                "php": "~7.4.0 || ~8.0.0 || ~8.1.0",
                "psr/container": "^1.0"
            },
            "conflict": {
                "laminas/laminas-code": "<3.3.1",
                "zendframework/zend-code": "<3.3.1",
                "zendframework/zend-servicemanager": "*"
            },
            "provide": {
                "container-interop/container-interop-implementation": "^1.2",
                "psr/container-implementation": "^1.0"
            },
            "require-dev": {
                "composer/package-versions-deprecated": "^1.0",
                "laminas/laminas-coding-standard": "~2.2.1",
                "laminas/laminas-container-config-test": "^0.3",
                "laminas/laminas-dependency-plugin": "^2.1.2",
                "mikey179/vfsstream": "^1.6.10@alpha",
                "ocramius/proxy-manager": "^2.11",
                "phpbench/phpbench": "^1.1",
                "phpspec/prophecy-phpunit": "^2.0",
                "phpunit/phpunit": "^9.5.5",
                "psalm/plugin-phpunit": "^0.16.1",
                "vimeo/psalm": "^4.8"
            },
            "suggest": {
                "ocramius/proxy-manager": "ProxyManager ^2.1.1 to handle lazy initialization of services"
            },
            "bin": [
                "bin/generate-deps-for-config-factory",
                "bin/generate-factory-for-class"
            ],
            "type": "library",
            "autoload": {
                "psr-4": {
                    "Laminas\\ServiceManager\\": "src/"
                }
            },
            "notification-url": "https://packagist.org/downloads/",
            "license": [
                "BSD-3-Clause"
            ],
            "description": "Factory-Driven Dependency Injection Container",
            "homepage": "https://laminas.dev",
            "keywords": [
                "PSR-11",
                "dependency-injection",
                "di",
                "dic",
                "laminas",
                "service-manager",
                "servicemanager"
            ],
            "time": "2021-09-18T20:19:36+00:00"
        },
        {
            "name": "laminas/laminas-session",
            "version": "2.12.0",
            "source": {
                "type": "git",
                "url": "https://github.com/laminas/laminas-session.git",
                "reference": "fc538bba5196e3b5937ae7db3c713fc7c0829881"
            },
            "dist": {
                "type": "zip",
                "url": "https://api.github.com/repos/laminas/laminas-session/zipball/fc538bba5196e3b5937ae7db3c713fc7c0829881",
                "reference": "fc538bba5196e3b5937ae7db3c713fc7c0829881",
                "shasum": ""
            },
            "require": {
                "laminas/laminas-eventmanager": "^3.4",
                "laminas/laminas-stdlib": "^3.6",
                "php": "^7.3 || ~8.0.0 || ~8.1.0"
            },
            "conflict": {
                "zendframework/zend-session": "*"
            },
            "require-dev": {
                "container-interop/container-interop": "^1.1",
                "laminas/laminas-cache": "3.0.x-dev",
                "laminas/laminas-cache-storage-adapter-memory": "2.0.x-dev",
                "laminas/laminas-coding-standard": "~2.2.1",
                "laminas/laminas-db": "^2.13.4",
                "laminas/laminas-http": "^2.15",
                "laminas/laminas-servicemanager": "^3.7",
                "laminas/laminas-validator": "^2.15",
                "mongodb/mongodb": "v1.9.x-dev",
                "php-mock/php-mock-phpunit": "^1.1.2 || ^2.0",
                "phpspec/prophecy-phpunit": "^2.0",
                "phpunit/phpunit": "^9.5.9"
            },
            "suggest": {
                "laminas/laminas-cache": "Laminas\\Cache component",
                "laminas/laminas-db": "Laminas\\Db component",
                "laminas/laminas-http": "Laminas\\Http component",
                "laminas/laminas-servicemanager": "Laminas\\ServiceManager component",
                "laminas/laminas-validator": "Laminas\\Validator component",
                "mongodb/mongodb": "If you want to use the MongoDB session save handler"
            },
            "type": "library",
            "extra": {
                "laminas": {
                    "component": "Laminas\\Session",
                    "config-provider": "Laminas\\Session\\ConfigProvider"
                }
            },
            "autoload": {
                "psr-4": {
                    "Laminas\\Session\\": "src/"
                }
            },
            "notification-url": "https://packagist.org/downloads/",
            "license": [
                "BSD-3-Clause"
            ],
            "description": "Object-oriented interface to PHP sessions and storage",
            "homepage": "https://laminas.dev",
            "keywords": [
                "laminas",
                "session"
            ],
            "time": "2021-09-21T19:25:14+00:00"
        },
        {
            "name": "laminas/laminas-soap",
            "version": "2.9.0",
            "source": {
                "type": "git",
                "url": "https://github.com/laminas/laminas-soap.git",
                "reference": "11672a79e9074fd8e4e7aedd75849902e7b45e23"
            },
            "dist": {
                "type": "zip",
                "url": "https://api.github.com/repos/laminas/laminas-soap/zipball/11672a79e9074fd8e4e7aedd75849902e7b45e23",
                "reference": "11672a79e9074fd8e4e7aedd75849902e7b45e23",
                "shasum": ""
            },
            "require": {
                "ext-dom": "*",
                "ext-soap": "*",
                "laminas/laminas-server": "^2.9",
                "laminas/laminas-stdlib": "^3.3",
                "laminas/laminas-uri": "^2.8",
                "laminas/laminas-zendframework-bridge": "^1.1.0",
                "php": "^7.3 || ~8.0.0"
            },
            "replace": {
                "zendframework/zend-soap": "^2.8.0"
            },
            "require-dev": {
                "laminas/laminas-coding-standard": "~1.0.0",
                "laminas/laminas-config": "^3.4",
                "laminas/laminas-http": "^2.14",
                "phpspec/prophecy-phpunit": "^2.0.1",
                "phpunit/phpunit": "^9.4.3"
            },
            "suggest": {
                "ext-curl": "Curl is required when .NET compatibility is required",
                "laminas/laminas-http": "Laminas\\Http component"
            },
            "type": "library",
            "autoload": {
                "psr-4": {
                    "Laminas\\Soap\\": "src/"
                }
            },
            "notification-url": "https://packagist.org/downloads/",
            "license": [
                "BSD-3-Clause"
            ],
            "homepage": "https://laminas.dev",
            "keywords": [
                "laminas",
                "soap"
            ],
            "time": "2021-02-17T18:59:03+00:00"
        },
        {
            "name": "laminas/laminas-stdlib",
            "version": "3.6.0",
            "source": {
                "type": "git",
                "url": "https://github.com/laminas/laminas-stdlib.git",
                "reference": "c53d8537f108fac3fae652677a19735db730ba46"
            },
            "dist": {
                "type": "zip",
                "url": "https://api.github.com/repos/laminas/laminas-stdlib/zipball/c53d8537f108fac3fae652677a19735db730ba46",
                "reference": "c53d8537f108fac3fae652677a19735db730ba46",
                "shasum": ""
            },
            "require": {
                "php": "^7.3 || ~8.0.0 || ~8.1.0"
            },
            "conflict": {
                "zendframework/zend-stdlib": "*"
            },
            "require-dev": {
                "laminas/laminas-coding-standard": "~2.3.0",
                "phpbench/phpbench": "^0.17.1",
                "phpunit/phpunit": "~9.3.7",
                "psalm/plugin-phpunit": "^0.16.0",
                "vimeo/psalm": "^4.7"
            },
            "type": "library",
            "autoload": {
                "psr-4": {
                    "Laminas\\Stdlib\\": "src/"
                }
            },
            "notification-url": "https://packagist.org/downloads/",
            "license": [
                "BSD-3-Clause"
            ],
            "description": "SPL extensions, array utilities, error handlers, and more",
            "homepage": "https://laminas.dev",
            "keywords": [
                "laminas",
                "stdlib"
            ],
            "time": "2021-09-02T16:11:32+00:00"
        },
        {
            "name": "laminas/laminas-text",
            "version": "2.9.0",
            "source": {
                "type": "git",
                "url": "https://github.com/laminas/laminas-text.git",
                "reference": "8879e75d03e09b0d6787e6680cfa255afd4645a7"
            },
            "dist": {
                "type": "zip",
                "url": "https://api.github.com/repos/laminas/laminas-text/zipball/8879e75d03e09b0d6787e6680cfa255afd4645a7",
                "reference": "8879e75d03e09b0d6787e6680cfa255afd4645a7",
                "shasum": ""
            },
            "require": {
                "laminas/laminas-servicemanager": "^3.4",
                "laminas/laminas-stdlib": "^3.6",
                "php": "^7.3 || ~8.0.0 || ~8.1.0"
            },
            "conflict": {
                "zendframework/zend-text": "*"
            },
            "require-dev": {
                "laminas/laminas-coding-standard": "~1.0.0",
                "phpunit/phpunit": "^9.3"
            },
            "type": "library",
            "autoload": {
                "psr-4": {
                    "Laminas\\Text\\": "src/"
                }
            },
            "notification-url": "https://packagist.org/downloads/",
            "license": [
                "BSD-3-Clause"
            ],
            "description": "Create FIGlets and text-based tables",
            "homepage": "https://laminas.dev",
            "keywords": [
                "laminas",
                "text"
            ],
            "time": "2021-09-02T16:50:53+00:00"
        },
        {
            "name": "laminas/laminas-uri",
            "version": "2.8.1",
            "source": {
                "type": "git",
                "url": "https://github.com/laminas/laminas-uri.git",
                "reference": "79bd4c614c8cf9a6ba715a49fca8061e84933d87"
            },
            "dist": {
                "type": "zip",
                "url": "https://api.github.com/repos/laminas/laminas-uri/zipball/79bd4c614c8cf9a6ba715a49fca8061e84933d87",
                "reference": "79bd4c614c8cf9a6ba715a49fca8061e84933d87",
                "shasum": ""
            },
            "require": {
                "laminas/laminas-escaper": "^2.5",
                "laminas/laminas-validator": "^2.10",
                "laminas/laminas-zendframework-bridge": "^1.0",
                "php": "^7.3 || ~8.0.0"
            },
            "replace": {
                "zendframework/zend-uri": "^2.7.1"
            },
            "require-dev": {
                "laminas/laminas-coding-standard": "^2.1",
                "phpunit/phpunit": "^9.3"
            },
            "type": "library",
            "autoload": {
                "psr-4": {
                    "Laminas\\Uri\\": "src/"
                }
            },
            "notification-url": "https://packagist.org/downloads/",
            "license": [
                "BSD-3-Clause"
            ],
            "description": "A component that aids in manipulating and validating » Uniform Resource Identifiers (URIs)",
            "homepage": "https://laminas.dev",
            "keywords": [
                "laminas",
                "uri"
            ],
            "time": "2021-02-17T21:53:05+00:00"
        },
        {
            "name": "laminas/laminas-validator",
            "version": "2.15.0",
            "source": {
                "type": "git",
                "url": "https://github.com/laminas/laminas-validator.git",
                "reference": "270380e87904f5a1a1fba3059989d4ca157e16a9"
            },
            "dist": {
                "type": "zip",
                "url": "https://api.github.com/repos/laminas/laminas-validator/zipball/270380e87904f5a1a1fba3059989d4ca157e16a9",
                "reference": "270380e87904f5a1a1fba3059989d4ca157e16a9",
                "shasum": ""
            },
            "require": {
                "container-interop/container-interop": "^1.1",
                "laminas/laminas-stdlib": "^3.6",
                "php": "^7.3 || ~8.0.0 || ~8.1.0"
            },
            "conflict": {
                "zendframework/zend-validator": "*"
            },
            "require-dev": {
                "laminas/laminas-cache": "^2.6.1",
                "laminas/laminas-coding-standard": "~2.2.1",
                "laminas/laminas-db": "^2.7",
                "laminas/laminas-filter": "^2.6",
                "laminas/laminas-http": "^2.14.2",
                "laminas/laminas-i18n": "^2.6",
                "laminas/laminas-math": "^2.6",
                "laminas/laminas-servicemanager": "^2.7.11 || ^3.0.3",
                "laminas/laminas-session": "^2.8",
                "laminas/laminas-uri": "^2.7",
                "phpspec/prophecy-phpunit": "^2.0",
                "phpunit/phpunit": "^9.5.5",
                "psalm/plugin-phpunit": "^0.15.0",
                "psr/http-client": "^1.0",
                "psr/http-factory": "^1.0",
                "psr/http-message": "^1.0",
                "vimeo/psalm": "^4.3"
            },
            "suggest": {
                "laminas/laminas-db": "Laminas\\Db component, required by the (No)RecordExists validator",
                "laminas/laminas-filter": "Laminas\\Filter component, required by the Digits validator",
                "laminas/laminas-i18n": "Laminas\\I18n component to allow translation of validation error messages",
                "laminas/laminas-i18n-resources": "Translations of validator messages",
                "laminas/laminas-math": "Laminas\\Math component, required by the Csrf validator",
                "laminas/laminas-servicemanager": "Laminas\\ServiceManager component to allow using the ValidatorPluginManager and validator chains",
                "laminas/laminas-session": "Laminas\\Session component, ^2.8; required by the Csrf validator",
                "laminas/laminas-uri": "Laminas\\Uri component, required by the Uri and Sitemap\\Loc validators",
                "psr/http-message": "psr/http-message, required when validating PSR-7 UploadedFileInterface instances via the Upload and UploadFile validators"
            },
            "type": "library",
            "extra": {
                "laminas": {
                    "component": "Laminas\\Validator",
                    "config-provider": "Laminas\\Validator\\ConfigProvider"
                }
            },
            "autoload": {
                "psr-4": {
                    "Laminas\\Validator\\": "src/"
                }
            },
            "notification-url": "https://packagist.org/downloads/",
            "license": [
                "BSD-3-Clause"
            ],
            "description": "Validation classes for a wide range of domains, and the ability to chain validators to create complex validation criteria",
            "homepage": "https://laminas.dev",
            "keywords": [
                "laminas",
                "validator"
            ],
            "time": "2021-09-08T23:16:56+00:00"
        },
        {
            "name": "laminas/laminas-view",
            "version": "2.12.0",
            "source": {
                "type": "git",
                "url": "https://github.com/laminas/laminas-view.git",
                "reference": "3ef103da6887809f08ecf52f42c31a76c9bf08b1"
            },
            "dist": {
                "type": "zip",
                "url": "https://api.github.com/repos/laminas/laminas-view/zipball/3ef103da6887809f08ecf52f42c31a76c9bf08b1",
                "reference": "3ef103da6887809f08ecf52f42c31a76c9bf08b1",
                "shasum": ""
            },
            "require": {
                "laminas/laminas-eventmanager": "^3.0",
                "laminas/laminas-json": "^2.6.1 || ^3.0",
                "laminas/laminas-loader": "^2.5",
                "laminas/laminas-stdlib": "^3.2.1",
                "laminas/laminas-zendframework-bridge": "^1.0",
                "php": "^7.3 || ~8.0.0"
            },
            "conflict": {
                "laminas/laminas-servicemanager": "<3.3"
            },
            "replace": {
                "zendframework/zend-view": "^2.11.4"
            },
            "require-dev": {
                "laminas/laminas-authentication": "^2.5",
                "laminas/laminas-cache": "^2.6.1",
                "laminas/laminas-coding-standard": "~1.0.0",
                "laminas/laminas-config": "^2.6",
                "laminas/laminas-console": "^2.6",
                "laminas/laminas-escaper": "^2.5",
                "laminas/laminas-feed": "^2.7",
                "laminas/laminas-filter": "^2.6.1",
                "laminas/laminas-http": "^2.5.4",
                "laminas/laminas-i18n": "^2.6",
                "laminas/laminas-log": "^2.7",
                "laminas/laminas-modulemanager": "^2.7.1",
                "laminas/laminas-mvc": "^2.7.14 || ^3.0",
                "laminas/laminas-navigation": "^2.5",
                "laminas/laminas-paginator": "^2.5",
                "laminas/laminas-permissions-acl": "^2.6",
                "laminas/laminas-router": "^3.0.1",
                "laminas/laminas-serializer": "^2.6.1",
                "laminas/laminas-servicemanager": "^3.3",
                "laminas/laminas-session": "^2.8.1",
                "laminas/laminas-uri": "^2.5",
                "phpspec/prophecy": "^1.12",
                "phpspec/prophecy-phpunit": "^2.0",
                "phpunit/phpunit": "^9.3"
            },
            "suggest": {
                "laminas/laminas-authentication": "Laminas\\Authentication component",
                "laminas/laminas-escaper": "Laminas\\Escaper component",
                "laminas/laminas-feed": "Laminas\\Feed component",
                "laminas/laminas-filter": "Laminas\\Filter component",
                "laminas/laminas-http": "Laminas\\Http component",
                "laminas/laminas-i18n": "Laminas\\I18n component",
                "laminas/laminas-mvc": "Laminas\\Mvc component",
                "laminas/laminas-mvc-plugin-flashmessenger": "laminas-mvc-plugin-flashmessenger component, if you want to use the FlashMessenger view helper with laminas-mvc versions 3 and up",
                "laminas/laminas-navigation": "Laminas\\Navigation component",
                "laminas/laminas-paginator": "Laminas\\Paginator component",
                "laminas/laminas-permissions-acl": "Laminas\\Permissions\\Acl component",
                "laminas/laminas-servicemanager": "Laminas\\ServiceManager component",
                "laminas/laminas-uri": "Laminas\\Uri component"
            },
            "bin": [
                "bin/templatemap_generator.php"
            ],
            "type": "library",
            "autoload": {
                "psr-4": {
                    "Laminas\\View\\": "src/"
                }
            },
            "notification-url": "https://packagist.org/downloads/",
            "license": [
                "BSD-3-Clause"
            ],
            "description": "Flexible view layer supporting and providing multiple view layers, helpers, and more",
            "homepage": "https://laminas.dev",
            "keywords": [
                "laminas",
                "view"
            ],
            "time": "2021-01-01T14:07:41+00:00"
        },
        {
            "name": "laminas/laminas-zendframework-bridge",
            "version": "1.4.0",
            "source": {
                "type": "git",
                "url": "https://github.com/laminas/laminas-zendframework-bridge.git",
                "reference": "bf180a382393e7db5c1e8d0f2ec0c4af9c724baf"
            },
            "dist": {
                "type": "zip",
                "url": "https://api.github.com/repos/laminas/laminas-zendframework-bridge/zipball/bf180a382393e7db5c1e8d0f2ec0c4af9c724baf",
                "reference": "bf180a382393e7db5c1e8d0f2ec0c4af9c724baf",
                "shasum": ""
            },
            "require": {
                "php": "^7.3 || ~8.0.0 || ~8.1.0"
            },
            "require-dev": {
                "phpunit/phpunit": "^9.3",
                "psalm/plugin-phpunit": "^0.15.1",
                "squizlabs/php_codesniffer": "^3.5",
                "vimeo/psalm": "^4.6"
            },
            "type": "library",
            "extra": {
                "laminas": {
                    "module": "Laminas\\ZendFrameworkBridge"
                }
            },
            "autoload": {
                "files": [
                    "src/autoload.php"
                ],
                "psr-4": {
                    "Laminas\\ZendFrameworkBridge\\": "src//"
                }
            },
            "notification-url": "https://packagist.org/downloads/",
            "license": [
                "BSD-3-Clause"
            ],
            "description": "Alias legacy ZF class names to Laminas Project equivalents.",
            "keywords": [
                "ZendFramework",
                "autoloading",
                "laminas",
                "zf"
            ],
            "time": "2021-09-03T17:53:30+00:00"
        },
        {
            "name": "league/flysystem",
            "version": "2.3.0",
            "source": {
                "type": "git",
                "url": "https://github.com/thephpleague/flysystem.git",
                "reference": "499313f8b65f9a4dae1c779cd974d59a6fcf0f15"
            },
            "dist": {
                "type": "zip",
                "url": "https://api.github.com/repos/thephpleague/flysystem/zipball/499313f8b65f9a4dae1c779cd974d59a6fcf0f15",
                "reference": "499313f8b65f9a4dae1c779cd974d59a6fcf0f15",
                "shasum": ""
            },
            "require": {
                "ext-json": "*",
                "league/mime-type-detection": "^1.0.0",
                "php": "^7.2 || ^8.0"
            },
            "conflict": {
                "guzzlehttp/ringphp": "<1.1.1"
            },
            "require-dev": {
                "async-aws/s3": "^1.5",
                "async-aws/simple-s3": "^1.0",
                "aws/aws-sdk-php": "^3.132.4",
                "composer/semver": "^3.0",
                "ext-fileinfo": "*",
                "friendsofphp/php-cs-fixer": "^2.16",
                "google/cloud-storage": "^1.23",
                "phpseclib/phpseclib": "^2.0",
                "phpstan/phpstan": "^0.12.26",
                "phpunit/phpunit": "^8.5 || ^9.4",
                "sabre/dav": "^4.1"
            },
            "type": "library",
            "autoload": {
                "psr-4": {
                    "League\\Flysystem\\": "src"
                }
            },
            "notification-url": "https://packagist.org/downloads/",
            "license": [
                "MIT"
            ],
            "authors": [
                {
                    "name": "Frank de Jonge",
                    "email": "info@frankdejonge.nl"
                }
            ],
            "description": "File storage abstraction for PHP",
            "keywords": [
                "WebDAV",
                "aws",
                "cloud",
                "file",
                "files",
                "filesystem",
                "filesystems",
                "ftp",
                "s3",
                "sftp",
                "storage"
            ],
            "time": "2021-09-22T06:09:19+00:00"
        },
        {
            "name": "league/flysystem-aws-s3-v3",
            "version": "2.1.0",
            "source": {
                "type": "git",
                "url": "https://github.com/thephpleague/flysystem-aws-s3-v3.git",
                "reference": "8d8edfe2541d94e6607808e3dd8484734c86eb2a"
            },
            "dist": {
                "type": "zip",
                "url": "https://api.github.com/repos/thephpleague/flysystem-aws-s3-v3/zipball/8d8edfe2541d94e6607808e3dd8484734c86eb2a",
                "reference": "8d8edfe2541d94e6607808e3dd8484734c86eb2a",
                "shasum": ""
            },
            "require": {
                "aws/aws-sdk-php": "^3.132.4",
                "league/flysystem": "^2.0.0",
                "league/mime-type-detection": "^1.0.0",
                "php": "^7.2 || ^8.0"
            },
            "conflict": {
                "guzzlehttp/ringphp": "<1.1.1"
            },
            "type": "library",
            "autoload": {
                "psr-4": {
                    "League\\Flysystem\\AwsS3V3\\": ""
                }
            },
            "notification-url": "https://packagist.org/downloads/",
            "license": [
                "MIT"
            ],
            "authors": [
                {
                    "name": "Frank de Jonge",
                    "email": "info@frankdejonge.nl"
                }
            ],
            "description": "AWS S3 filesystem adapter for Flysystem.",
            "keywords": [
                "Flysystem",
                "aws",
                "file",
                "files",
                "filesystem",
                "s3",
                "storage"
            ],
            "time": "2021-05-24T15:37:00+00:00"
        },
        {
            "name": "league/mime-type-detection",
            "version": "1.8.0",
            "source": {
                "type": "git",
                "url": "https://github.com/thephpleague/mime-type-detection.git",
                "reference": "b38b25d7b372e9fddb00335400467b223349fd7e"
            },
            "dist": {
                "type": "zip",
                "url": "https://api.github.com/repos/thephpleague/mime-type-detection/zipball/b38b25d7b372e9fddb00335400467b223349fd7e",
                "reference": "b38b25d7b372e9fddb00335400467b223349fd7e",
                "shasum": ""
            },
            "require": {
                "ext-fileinfo": "*",
                "php": "^7.2 || ^8.0"
            },
            "require-dev": {
                "friendsofphp/php-cs-fixer": "^2.18",
                "phpstan/phpstan": "^0.12.68",
                "phpunit/phpunit": "^8.5.8 || ^9.3"
            },
            "type": "library",
            "autoload": {
                "psr-4": {
                    "League\\MimeTypeDetection\\": "src"
                }
            },
            "notification-url": "https://packagist.org/downloads/",
            "license": [
                "MIT"
            ],
            "authors": [
                {
                    "name": "Frank de Jonge",
                    "email": "info@frankdejonge.nl"
                }
            ],
            "description": "Mime-type detection for Flysystem",
            "time": "2021-09-25T08:23:19+00:00"
        },
        {
            "name": "magento/composer",
            "version": "1.8.x-dev",
            "source": {
                "type": "git",
                "url": "https://github.com/magento/composer.git",
                "reference": "044dc5bf65eb9f348035057080cab764b6f33e5e"
            },
            "dist": {
                "type": "zip",
                "url": "https://api.github.com/repos/magento/composer/zipball/044dc5bf65eb9f348035057080cab764b6f33e5e",
                "reference": "044dc5bf65eb9f348035057080cab764b6f33e5e",
                "shasum": ""
            },
            "require": {
                "composer/composer": "^1.9 || ^2.0",
                "php": "~7.3.0||~7.4.0||~8.0.0",
                "symfony/console": "~4.4.0"
            },
            "require-dev": {
                "phpunit/phpunit": "^9"
            },
            "type": "library",
            "autoload": {
                "psr-4": {
                    "Magento\\Composer\\": "src"
                }
            },
            "notification-url": "https://packagist.org/downloads/",
            "license": [
                "OSL-3.0",
                "AFL-3.0"
            ],
            "description": "Magento composer library helps to instantiate Composer application and run composer commands.",
            "time": "2021-08-03T03:04:34+00:00"
        },
        {
            "name": "magento/composer-dependency-version-audit-plugin",
            "version": "0.1.1",
            "source": {
                "type": "git",
                "url": "https://github.com/magento/composer-dependency-version-audit-plugin.git",
                "reference": "2e846ae24a897163dbb610c2067ddd803175e9a2"
            },
            "dist": {
                "type": "zip",
                "url": "https://api.github.com/repos/magento/composer-dependency-version-audit-plugin/zipball/2e846ae24a897163dbb610c2067ddd803175e9a2",
                "reference": "2e846ae24a897163dbb610c2067ddd803175e9a2",
                "shasum": ""
            },
            "require": {
                "composer-plugin-api": "^1.0 || ^2.0",
                "composer/composer": "^1.9 || ^2.0"
            },
            "require-dev": {
                "phpunit/phpunit": "^9"
            },
            "type": "composer-plugin",
            "extra": {
                "class": "Magento\\ComposerDependencyVersionAuditPlugin\\Plugin"
            },
            "autoload": {
                "psr-4": {
                    "Magento\\ComposerDependencyVersionAuditPlugin\\": "src/"
                }
            },
            "notification-url": "https://packagist.org/downloads/",
            "license": [
                "OSL-3.0",
                "AFL-3.0"
            ],
            "description": "Validating packages through a composer plugin",
            "time": "2021-06-14T15:16:11+00:00"
        },
        {
            "name": "magento/magento-composer-installer",
            "version": "0.2.1",
            "source": {
                "type": "git",
                "url": "https://github.com/magento/magento-composer-installer.git",
                "reference": "b9f929f718ef93ed61b6410bad85d40c37fd5ed3"
            },
            "dist": {
                "type": "zip",
                "url": "https://api.github.com/repos/magento/magento-composer-installer/zipball/b9f929f718ef93ed61b6410bad85d40c37fd5ed3",
                "reference": "b9f929f718ef93ed61b6410bad85d40c37fd5ed3",
                "shasum": ""
            },
            "require": {
                "composer-plugin-api": "^1.1 || ^2.0",
                "composer/composer": "^1.9 || ^2.0"
            },
            "replace": {
                "magento-hackathon/magento-composer-installer": "*"
            },
            "require-dev": {
                "firegento/phpcs": "~1.1.0",
                "mikey179/vfsstream": "*",
                "phpunit/phpunit": "*",
                "phpunit/phpunit-mock-objects": "dev-master",
                "squizlabs/php_codesniffer": "1.4.7",
                "symfony/process": "*"
            },
            "type": "composer-plugin",
            "extra": {
                "composer-command-registry": [
                    "MagentoHackathon\\Composer\\Magento\\Command\\DeployCommand"
                ],
                "class": "MagentoHackathon\\Composer\\Magento\\Plugin"
            },
            "autoload": {
                "psr-0": {
                    "MagentoHackathon\\Composer\\Magento": "src/"
                }
            },
            "notification-url": "https://packagist.org/downloads/",
            "license": [
                "OSL-3.0"
            ],
            "authors": [
                {
                    "name": "Daniel Fahlke aka Flyingmana",
                    "email": "flyingmana@googlemail.com"
                },
                {
                    "name": "Jörg Weller",
                    "email": "weller@flagbit.de"
                },
                {
                    "name": "Karl Spies",
                    "email": "karl.spies@gmx.net"
                },
                {
                    "name": "Tobias Vogt",
                    "email": "tobi@webguys.de"
                },
                {
                    "name": "David Fuhr",
                    "email": "fuhr@flagbit.de"
                },
                {
                    "name": "Vinai Kopp",
                    "email": "vinai@netzarbeiter.com"
                }
            ],
            "description": "Composer installer for Magento modules",
            "homepage": "https://github.com/magento/magento-composer-installer",
            "keywords": [
                "composer-installer",
                "magento"
            ],
            "time": "2021-03-04T20:05:10+00:00"
        },
        {
            "name": "magento/zendframework1",
            "version": "dev-master",
            "source": {
                "type": "git",
                "url": "https://github.com/magento/zf1.git",
                "reference": "c8ab3657c6b5048c9956ac928c4274c023b3d0af"
            },
            "dist": {
                "type": "zip",
                "url": "https://api.github.com/repos/magento/zf1/zipball/c8ab3657c6b5048c9956ac928c4274c023b3d0af",
                "reference": "c8ab3657c6b5048c9956ac928c4274c023b3d0af",
                "shasum": ""
            },
            "require": {
                "php": ">=5.2.11"
            },
            "require-dev": {
                "phpunit/dbunit": "1.3.*",
                "phpunit/phpunit": "3.7.*"
            },
            "type": "library",
            "extra": {
                "branch-alias": {
                    "dev-master": "1.12.x-dev"
                }
            },
            "autoload": {
                "psr-0": {
                    "Zend_": "library/"
                }
            },
            "notification-url": "https://packagist.org/downloads/",
            "include-path": [
                "library/"
            ],
            "license": [
                "BSD-3-Clause"
            ],
            "description": "Magento Zend Framework 1",
            "homepage": "http://framework.zend.com/",
            "keywords": [
                "ZF1",
                "framework"
            ],
            "time": "2021-09-15T19:21:56+00:00"
        },
        {
            "name": "monolog/monolog",
            "version": "2.3.4",
            "source": {
                "type": "git",
                "url": "https://github.com/Seldaek/monolog.git",
                "reference": "437e7a1c50044b92773b361af77620efb76fff59"
            },
            "dist": {
                "type": "zip",
                "url": "https://api.github.com/repos/Seldaek/monolog/zipball/437e7a1c50044b92773b361af77620efb76fff59",
                "reference": "437e7a1c50044b92773b361af77620efb76fff59",
                "shasum": ""
            },
            "require": {
                "php": ">=7.2",
                "psr/log": "^1.0.1 || ^2.0 || ^3.0"
            },
            "provide": {
                "psr/log-implementation": "1.0.0 || 2.0.0 || 3.0.0"
            },
            "require-dev": {
                "aws/aws-sdk-php": "^2.4.9 || ^3.0",
                "doctrine/couchdb": "~1.0@dev",
                "elasticsearch/elasticsearch": "^7",
                "graylog2/gelf-php": "^1.4.2",
                "mongodb/mongodb": "^1.8",
                "php-amqplib/php-amqplib": "~2.4",
                "php-console/php-console": "^3.1.3",
                "phpspec/prophecy": "^1.6.1",
                "phpstan/phpstan": "^0.12.91",
                "phpunit/phpunit": "^8.5",
                "predis/predis": "^1.1",
                "rollbar/rollbar": "^1.3",
                "ruflin/elastica": ">=0.90@dev",
                "swiftmailer/swiftmailer": "^5.3|^6.0"
            },
            "suggest": {
                "aws/aws-sdk-php": "Allow sending log messages to AWS services like DynamoDB",
                "doctrine/couchdb": "Allow sending log messages to a CouchDB server",
                "elasticsearch/elasticsearch": "Allow sending log messages to an Elasticsearch server via official client",
                "ext-amqp": "Allow sending log messages to an AMQP server (1.0+ required)",
                "ext-curl": "Required to send log messages using the IFTTTHandler, the LogglyHandler, the SendGridHandler, the SlackWebhookHandler or the TelegramBotHandler",
                "ext-mbstring": "Allow to work properly with unicode symbols",
                "ext-mongodb": "Allow sending log messages to a MongoDB server (via driver)",
                "ext-openssl": "Required to send log messages using SSL",
                "ext-sockets": "Allow sending log messages to a Syslog server (via UDP driver)",
                "graylog2/gelf-php": "Allow sending log messages to a GrayLog2 server",
                "mongodb/mongodb": "Allow sending log messages to a MongoDB server (via library)",
                "php-amqplib/php-amqplib": "Allow sending log messages to an AMQP server using php-amqplib",
                "php-console/php-console": "Allow sending log messages to Google Chrome",
                "rollbar/rollbar": "Allow sending log messages to Rollbar",
                "ruflin/elastica": "Allow sending log messages to an Elastic Search server"
            },
            "type": "library",
            "extra": {
                "branch-alias": {
                    "dev-main": "2.x-dev"
                }
            },
            "autoload": {
                "psr-4": {
                    "Monolog\\": "src/Monolog"
                }
            },
            "notification-url": "https://packagist.org/downloads/",
            "license": [
                "MIT"
            ],
            "authors": [
                {
                    "name": "Jordi Boggiano",
                    "email": "j.boggiano@seld.be",
                    "homepage": "https://seld.be"
                }
            ],
            "description": "Sends your logs to files, sockets, inboxes, databases and various web services",
            "homepage": "https://github.com/Seldaek/monolog",
            "keywords": [
                "log",
                "logging",
                "psr-3"
            ],
            "time": "2021-09-15T11:27:21+00:00"
        },
        {
            "name": "mtdowling/jmespath.php",
            "version": "2.6.1",
            "source": {
                "type": "git",
                "url": "https://github.com/jmespath/jmespath.php.git",
                "reference": "9b87907a81b87bc76d19a7fb2d61e61486ee9edb"
            },
            "dist": {
                "type": "zip",
                "url": "https://api.github.com/repos/jmespath/jmespath.php/zipball/9b87907a81b87bc76d19a7fb2d61e61486ee9edb",
                "reference": "9b87907a81b87bc76d19a7fb2d61e61486ee9edb",
                "shasum": ""
            },
            "require": {
                "php": "^5.4 || ^7.0 || ^8.0",
                "symfony/polyfill-mbstring": "^1.17"
            },
            "require-dev": {
                "composer/xdebug-handler": "^1.4 || ^2.0",
                "phpunit/phpunit": "^4.8.36 || ^7.5.15"
            },
            "bin": [
                "bin/jp.php"
            ],
            "type": "library",
            "extra": {
                "branch-alias": {
                    "dev-master": "2.6-dev"
                }
            },
            "autoload": {
                "psr-4": {
                    "JmesPath\\": "src/"
                },
                "files": [
                    "src/JmesPath.php"
                ]
            },
            "notification-url": "https://packagist.org/downloads/",
            "license": [
                "MIT"
            ],
            "authors": [
                {
                    "name": "Michael Dowling",
                    "email": "mtdowling@gmail.com",
                    "homepage": "https://github.com/mtdowling"
                }
            ],
            "description": "Declaratively specify how to extract elements from a JSON document",
            "keywords": [
                "json",
                "jsonpath"
            ],
            "time": "2021-06-14T00:11:39+00:00"
        },
        {
            "name": "nikic/php-parser",
            "version": "v4.13.0",
            "source": {
                "type": "git",
                "url": "https://github.com/nikic/PHP-Parser.git",
                "reference": "50953a2691a922aa1769461637869a0a2faa3f53"
            },
            "dist": {
                "type": "zip",
                "url": "https://api.github.com/repos/nikic/PHP-Parser/zipball/50953a2691a922aa1769461637869a0a2faa3f53",
                "reference": "50953a2691a922aa1769461637869a0a2faa3f53",
                "shasum": ""
            },
            "require": {
                "ext-tokenizer": "*",
                "php": ">=7.0"
            },
            "require-dev": {
                "ircmaxell/php-yacc": "^0.0.7",
                "phpunit/phpunit": "^6.5 || ^7.0 || ^8.0 || ^9.0"
            },
            "bin": [
                "bin/php-parse"
            ],
            "type": "library",
            "extra": {
                "branch-alias": {
                    "dev-master": "4.9-dev"
                }
            },
            "autoload": {
                "psr-4": {
                    "PhpParser\\": "lib/PhpParser"
                }
            },
            "notification-url": "https://packagist.org/downloads/",
            "license": [
                "BSD-3-Clause"
            ],
            "authors": [
                {
                    "name": "Nikita Popov"
                }
            ],
            "description": "A PHP parser written in PHP",
            "keywords": [
                "parser",
                "php"
            ],
            "time": "2021-09-20T12:20:58+00:00"
        },
        {
            "name": "paragonie/constant_time_encoding",
            "version": "v2.4.0",
            "source": {
                "type": "git",
                "url": "https://github.com/paragonie/constant_time_encoding.git",
                "reference": "f34c2b11eb9d2c9318e13540a1dbc2a3afbd939c"
            },
            "dist": {
                "type": "zip",
                "url": "https://api.github.com/repos/paragonie/constant_time_encoding/zipball/f34c2b11eb9d2c9318e13540a1dbc2a3afbd939c",
                "reference": "f34c2b11eb9d2c9318e13540a1dbc2a3afbd939c",
                "shasum": ""
            },
            "require": {
                "php": "^7|^8"
            },
            "require-dev": {
                "phpunit/phpunit": "^6|^7|^8|^9",
                "vimeo/psalm": "^1|^2|^3|^4"
            },
            "type": "library",
            "autoload": {
                "psr-4": {
                    "ParagonIE\\ConstantTime\\": "src/"
                }
            },
            "notification-url": "https://packagist.org/downloads/",
            "license": [
                "MIT"
            ],
            "authors": [
                {
                    "name": "Paragon Initiative Enterprises",
                    "email": "security@paragonie.com",
                    "homepage": "https://paragonie.com",
                    "role": "Maintainer"
                },
                {
                    "name": "Steve 'Sc00bz' Thomas",
                    "email": "steve@tobtu.com",
                    "homepage": "https://www.tobtu.com",
                    "role": "Original Developer"
                }
            ],
            "description": "Constant-time Implementations of RFC 4648 Encoding (Base-64, Base-32, Base-16)",
            "keywords": [
                "base16",
                "base32",
                "base32_decode",
                "base32_encode",
                "base64",
                "base64_decode",
                "base64_encode",
                "bin2hex",
                "encoding",
                "hex",
                "hex2bin",
                "rfc4648"
            ],
            "time": "2020-12-06T15:14:20+00:00"
        },
        {
            "name": "paragonie/random_compat",
            "version": "v9.99.100",
            "source": {
                "type": "git",
                "url": "https://github.com/paragonie/random_compat.git",
                "reference": "996434e5492cb4c3edcb9168db6fbb1359ef965a"
            },
            "dist": {
                "type": "zip",
                "url": "https://api.github.com/repos/paragonie/random_compat/zipball/996434e5492cb4c3edcb9168db6fbb1359ef965a",
                "reference": "996434e5492cb4c3edcb9168db6fbb1359ef965a",
                "shasum": ""
            },
            "require": {
                "php": ">= 7"
            },
            "require-dev": {
                "phpunit/phpunit": "4.*|5.*",
                "vimeo/psalm": "^1"
            },
            "suggest": {
                "ext-libsodium": "Provides a modern crypto API that can be used to generate random bytes."
            },
            "type": "library",
            "notification-url": "https://packagist.org/downloads/",
            "license": [
                "MIT"
            ],
            "authors": [
                {
                    "name": "Paragon Initiative Enterprises",
                    "email": "security@paragonie.com",
                    "homepage": "https://paragonie.com"
                }
            ],
            "description": "PHP 5.x polyfill for random_bytes() and random_int() from PHP 7",
            "keywords": [
                "csprng",
                "polyfill",
                "pseudorandom",
                "random"
            ],
            "time": "2020-10-15T08:29:30+00:00"
        },
        {
            "name": "pelago/emogrifier",
            "version": "v5.0.1",
            "source": {
                "type": "git",
                "url": "https://github.com/MyIntervals/emogrifier.git",
                "reference": "37595a9bb62c3c25969bdd9e8d7dd24c3ac62bc9"
            },
            "dist": {
                "type": "zip",
                "url": "https://api.github.com/repos/MyIntervals/emogrifier/zipball/37595a9bb62c3c25969bdd9e8d7dd24c3ac62bc9",
                "reference": "37595a9bb62c3c25969bdd9e8d7dd24c3ac62bc9",
                "shasum": ""
            },
            "require": {
                "ext-dom": "*",
                "ext-libxml": "*",
                "php": "~7.1.0 || ~7.2.0 || ~7.3.0 || ~7.4.0 || ~8.0.0",
                "symfony/css-selector": "^3.4.32 || ^4.4 || ^5.1"
            },
            "require-dev": {
                "php-parallel-lint/php-parallel-lint": "^1.2.0",
                "rawr/cross-data-providers": "^2.3.0",
                "slevomat/coding-standard": "^6.4.1",
                "squizlabs/php_codesniffer": "^3.5.8"
            },
            "type": "library",
            "extra": {
                "branch-alias": {
                    "dev-main": "6.0.x-dev"
                }
            },
            "autoload": {
                "psr-4": {
                    "Pelago\\Emogrifier\\": "src/"
                }
            },
            "notification-url": "https://packagist.org/downloads/",
            "license": [
                "MIT"
            ],
            "authors": [
                {
                    "name": "Oliver Klee",
                    "email": "github@oliverklee.de"
                },
                {
                    "name": "Zoli Szabó",
                    "email": "zoli.szabo+github@gmail.com"
                },
                {
                    "name": "John Reeve",
                    "email": "jreeve@pelagodesign.com"
                },
                {
                    "name": "Jake Hotson",
                    "email": "jake@qzdesign.co.uk"
                },
                {
                    "name": "Cameron Brooks"
                },
                {
                    "name": "Jaime Prado"
                }
            ],
            "description": "Converts CSS styles into inline style attributes in your HTML code",
            "homepage": "https://www.myintervals.com/emogrifier.php",
            "keywords": [
                "css",
                "email",
                "pre-processing"
            ],
            "time": "2021-04-06T08:18:22+00:00"
        },
        {
            "name": "php-amqplib/php-amqplib",
            "version": "v3.0.0",
            "source": {
                "type": "git",
                "url": "https://github.com/php-amqplib/php-amqplib.git",
                "reference": "c0a8eade209b7e43d6a405303d8de716dfd02749"
            },
            "dist": {
                "type": "zip",
                "url": "https://api.github.com/repos/php-amqplib/php-amqplib/zipball/c0a8eade209b7e43d6a405303d8de716dfd02749",
                "reference": "c0a8eade209b7e43d6a405303d8de716dfd02749",
                "shasum": ""
            },
            "require": {
                "ext-mbstring": "*",
                "ext-sockets": "*",
                "php": "^7.0|~8.0.0",
                "phpseclib/phpseclib": "^2.0|^3.0"
            },
            "conflict": {
                "php": "7.4.0 - 7.4.1"
            },
            "replace": {
                "videlalvaro/php-amqplib": "self.version"
            },
            "require-dev": {
                "ext-curl": "*",
                "nategood/httpful": "^0.2.20",
                "phpunit/phpunit": "^6.5|^7.0|^9.5",
                "squizlabs/php_codesniffer": "^3.5"
            },
            "type": "library",
            "extra": {
                "branch-alias": {
                    "dev-master": "3.0-dev"
                }
            },
            "autoload": {
                "psr-4": {
                    "PhpAmqpLib\\": "PhpAmqpLib/"
                }
            },
            "notification-url": "https://packagist.org/downloads/",
            "license": [
                "LGPL-2.1-or-later"
            ],
            "authors": [
                {
                    "name": "Alvaro Videla",
                    "role": "Original Maintainer"
                },
                {
                    "name": "Raúl Araya",
                    "email": "nubeiro@gmail.com",
                    "role": "Maintainer"
                },
                {
                    "name": "Luke Bakken",
                    "email": "luke@bakken.io",
                    "role": "Maintainer"
                },
                {
                    "name": "Ramūnas Dronga",
                    "email": "github@ramuno.lt",
                    "role": "Maintainer"
                }
            ],
            "description": "Formerly videlalvaro/php-amqplib.  This library is a pure PHP implementation of the AMQP protocol. It's been tested against RabbitMQ.",
            "homepage": "https://github.com/php-amqplib/php-amqplib/",
            "keywords": [
                "message",
                "queue",
                "rabbitmq"
            ],
            "time": "2021-03-16T15:00:23+00:00"
        },
        {
            "name": "phpseclib/mcrypt_compat",
            "version": "2.0.0",
            "source": {
                "type": "git",
                "url": "https://github.com/phpseclib/mcrypt_compat.git",
                "reference": "66a012ebdb8ed373e1e084311f0e8286fd6e378b"
            },
            "dist": {
                "type": "zip",
                "url": "https://api.github.com/repos/phpseclib/mcrypt_compat/zipball/66a012ebdb8ed373e1e084311f0e8286fd6e378b",
                "reference": "66a012ebdb8ed373e1e084311f0e8286fd6e378b",
                "shasum": ""
            },
            "require": {
                "php": ">=5.6.1",
                "phpseclib/phpseclib": "^3.0"
            },
            "provide": {
                "ext-mcrypt": "5.6.40"
            },
            "require-dev": {
                "phpunit/phpunit": "^5.7|^6.0|^9.4"
            },
            "suggest": {
                "ext-openssl": "Will enable faster cryptographic operations"
            },
            "type": "library",
            "autoload": {
                "files": [
                    "lib/mcrypt.php"
                ]
            },
            "notification-url": "https://packagist.org/downloads/",
            "license": [
                "MIT"
            ],
            "authors": [
                {
                    "name": "Jim Wigginton",
                    "email": "terrafrost@php.net",
                    "homepage": "http://phpseclib.sourceforge.net"
                }
            ],
            "description": "PHP 5.x/7.x polyfill for mcrypt extension",
            "keywords": [
                "cryptograpy",
                "encryption",
                "mcrypt",
                "polyfill"
            ],
            "time": "2020-12-23T15:58:21+00:00"
        },
        {
            "name": "phpseclib/phpseclib",
            "version": "3.0.10",
            "source": {
                "type": "git",
                "url": "https://github.com/phpseclib/phpseclib.git",
                "reference": "62fcc5a94ac83b1506f52d7558d828617fac9187"
            },
            "dist": {
                "type": "zip",
                "url": "https://api.github.com/repos/phpseclib/phpseclib/zipball/62fcc5a94ac83b1506f52d7558d828617fac9187",
                "reference": "62fcc5a94ac83b1506f52d7558d828617fac9187",
                "shasum": ""
            },
            "require": {
                "paragonie/constant_time_encoding": "^1|^2",
                "paragonie/random_compat": "^1.4|^2.0|^9.99.99",
                "php": ">=5.6.1"
            },
            "require-dev": {
                "phing/phing": "~2.7",
                "phpunit/phpunit": "^5.7|^6.0|^9.4",
                "squizlabs/php_codesniffer": "~2.0"
            },
            "suggest": {
                "ext-gmp": "Install the GMP (GNU Multiple Precision) extension in order to speed up arbitrary precision integer arithmetic operations.",
                "ext-libsodium": "SSH2/SFTP can make use of some algorithms provided by the libsodium-php extension.",
                "ext-mcrypt": "Install the Mcrypt extension in order to speed up a few other cryptographic operations.",
                "ext-openssl": "Install the OpenSSL extension in order to speed up a wide variety of cryptographic operations."
            },
            "type": "library",
            "autoload": {
                "files": [
                    "phpseclib/bootstrap.php"
                ],
                "psr-4": {
                    "phpseclib3\\": "phpseclib/"
                }
            },
            "notification-url": "https://packagist.org/downloads/",
            "license": [
                "MIT"
            ],
            "authors": [
                {
                    "name": "Jim Wigginton",
                    "email": "terrafrost@php.net",
                    "role": "Lead Developer"
                },
                {
                    "name": "Patrick Monnerat",
                    "email": "pm@datasphere.ch",
                    "role": "Developer"
                },
                {
                    "name": "Andreas Fischer",
                    "email": "bantu@phpbb.com",
                    "role": "Developer"
                },
                {
                    "name": "Hans-Jürgen Petrich",
                    "email": "petrich@tronic-media.com",
                    "role": "Developer"
                },
                {
                    "name": "Graham Campbell",
                    "email": "graham@alt-three.com",
                    "role": "Developer"
                }
            ],
            "description": "PHP Secure Communications Library - Pure-PHP implementations of RSA, AES, SSH2, SFTP, X.509 etc.",
            "homepage": "http://phpseclib.sourceforge.net",
            "keywords": [
                "BigInteger",
                "aes",
                "asn.1",
                "asn1",
                "blowfish",
                "crypto",
                "cryptography",
                "encryption",
                "rsa",
                "security",
                "sftp",
                "signature",
                "signing",
                "ssh",
                "twofish",
                "x.509",
                "x509"
            ],
            "time": "2021-08-16T04:24:45+00:00"
        },
        {
            "name": "psr/container",
            "version": "1.1.1",
            "source": {
                "type": "git",
                "url": "https://github.com/php-fig/container.git",
                "reference": "8622567409010282b7aeebe4bb841fe98b58dcaf"
            },
            "dist": {
                "type": "zip",
                "url": "https://api.github.com/repos/php-fig/container/zipball/8622567409010282b7aeebe4bb841fe98b58dcaf",
                "reference": "8622567409010282b7aeebe4bb841fe98b58dcaf",
                "shasum": ""
            },
            "require": {
                "php": ">=7.2.0"
            },
            "type": "library",
            "autoload": {
                "psr-4": {
                    "Psr\\Container\\": "src/"
                }
            },
            "notification-url": "https://packagist.org/downloads/",
            "license": [
                "MIT"
            ],
            "authors": [
                {
                    "name": "PHP-FIG",
                    "homepage": "https://www.php-fig.org/"
                }
            ],
            "description": "Common Container Interface (PHP FIG PSR-11)",
            "homepage": "https://github.com/php-fig/container",
            "keywords": [
                "PSR-11",
                "container",
                "container-interface",
                "container-interop",
                "psr"
            ],
            "time": "2021-03-05T17:36:06+00:00"
        },
        {
            "name": "psr/event-dispatcher",
            "version": "1.0.0",
            "source": {
                "type": "git",
                "url": "https://github.com/php-fig/event-dispatcher.git",
                "reference": "dbefd12671e8a14ec7f180cab83036ed26714bb0"
            },
            "dist": {
                "type": "zip",
                "url": "https://api.github.com/repos/php-fig/event-dispatcher/zipball/dbefd12671e8a14ec7f180cab83036ed26714bb0",
                "reference": "dbefd12671e8a14ec7f180cab83036ed26714bb0",
                "shasum": ""
            },
            "require": {
                "php": ">=7.2.0"
            },
            "type": "library",
            "extra": {
                "branch-alias": {
                    "dev-master": "1.0.x-dev"
                }
            },
            "autoload": {
                "psr-4": {
                    "Psr\\EventDispatcher\\": "src/"
                }
            },
            "notification-url": "https://packagist.org/downloads/",
            "license": [
                "MIT"
            ],
            "authors": [
                {
                    "name": "PHP-FIG",
                    "homepage": "http://www.php-fig.org/"
                }
            ],
            "description": "Standard interfaces for event handling.",
            "keywords": [
                "events",
                "psr",
                "psr-14"
            ],
            "time": "2019-01-08T18:20:26+00:00"
        },
        {
            "name": "psr/http-client",
            "version": "1.0.1",
            "source": {
                "type": "git",
                "url": "https://github.com/php-fig/http-client.git",
                "reference": "2dfb5f6c5eff0e91e20e913f8c5452ed95b86621"
            },
            "dist": {
                "type": "zip",
                "url": "https://api.github.com/repos/php-fig/http-client/zipball/2dfb5f6c5eff0e91e20e913f8c5452ed95b86621",
                "reference": "2dfb5f6c5eff0e91e20e913f8c5452ed95b86621",
                "shasum": ""
            },
            "require": {
                "php": "^7.0 || ^8.0",
                "psr/http-message": "^1.0"
            },
            "type": "library",
            "extra": {
                "branch-alias": {
                    "dev-master": "1.0.x-dev"
                }
            },
            "autoload": {
                "psr-4": {
                    "Psr\\Http\\Client\\": "src/"
                }
            },
            "notification-url": "https://packagist.org/downloads/",
            "license": [
                "MIT"
            ],
            "authors": [
                {
                    "name": "PHP-FIG",
                    "homepage": "http://www.php-fig.org/"
                }
            ],
            "description": "Common interface for HTTP clients",
            "homepage": "https://github.com/php-fig/http-client",
            "keywords": [
                "http",
                "http-client",
                "psr",
                "psr-18"
            ],
            "time": "2020-06-29T06:28:15+00:00"
        },
        {
            "name": "psr/http-factory",
            "version": "1.0.1",
            "source": {
                "type": "git",
                "url": "https://github.com/php-fig/http-factory.git",
                "reference": "12ac7fcd07e5b077433f5f2bee95b3a771bf61be"
            },
            "dist": {
                "type": "zip",
                "url": "https://api.github.com/repos/php-fig/http-factory/zipball/12ac7fcd07e5b077433f5f2bee95b3a771bf61be",
                "reference": "12ac7fcd07e5b077433f5f2bee95b3a771bf61be",
                "shasum": ""
            },
            "require": {
                "php": ">=7.0.0",
                "psr/http-message": "^1.0"
            },
            "type": "library",
            "extra": {
                "branch-alias": {
                    "dev-master": "1.0.x-dev"
                }
            },
            "autoload": {
                "psr-4": {
                    "Psr\\Http\\Message\\": "src/"
                }
            },
            "notification-url": "https://packagist.org/downloads/",
            "license": [
                "MIT"
            ],
            "authors": [
                {
                    "name": "PHP-FIG",
                    "homepage": "http://www.php-fig.org/"
                }
            ],
            "description": "Common interfaces for PSR-7 HTTP message factories",
            "keywords": [
                "factory",
                "http",
                "message",
                "psr",
                "psr-17",
                "psr-7",
                "request",
                "response"
            ],
            "time": "2019-04-30T12:38:16+00:00"
        },
        {
            "name": "psr/http-message",
            "version": "1.0.1",
            "source": {
                "type": "git",
                "url": "https://github.com/php-fig/http-message.git",
                "reference": "f6561bf28d520154e4b0ec72be95418abe6d9363"
            },
            "dist": {
                "type": "zip",
                "url": "https://api.github.com/repos/php-fig/http-message/zipball/f6561bf28d520154e4b0ec72be95418abe6d9363",
                "reference": "f6561bf28d520154e4b0ec72be95418abe6d9363",
                "shasum": ""
            },
            "require": {
                "php": ">=5.3.0"
            },
            "type": "library",
            "extra": {
                "branch-alias": {
                    "dev-master": "1.0.x-dev"
                }
            },
            "autoload": {
                "psr-4": {
                    "Psr\\Http\\Message\\": "src/"
                }
            },
            "notification-url": "https://packagist.org/downloads/",
            "license": [
                "MIT"
            ],
            "authors": [
                {
                    "name": "PHP-FIG",
                    "homepage": "http://www.php-fig.org/"
                }
            ],
            "description": "Common interface for HTTP messages",
            "homepage": "https://github.com/php-fig/http-message",
            "keywords": [
                "http",
                "http-message",
                "psr",
                "psr-7",
                "request",
                "response"
            ],
            "time": "2016-08-06T14:39:51+00:00"
        },
        {
            "name": "psr/log",
            "version": "1.1.4",
            "source": {
                "type": "git",
                "url": "https://github.com/php-fig/log.git",
                "reference": "d49695b909c3b7628b6289db5479a1c204601f11"
            },
            "dist": {
                "type": "zip",
                "url": "https://api.github.com/repos/php-fig/log/zipball/d49695b909c3b7628b6289db5479a1c204601f11",
                "reference": "d49695b909c3b7628b6289db5479a1c204601f11",
                "shasum": ""
            },
            "require": {
                "php": ">=5.3.0"
            },
            "type": "library",
            "extra": {
                "branch-alias": {
                    "dev-master": "1.1.x-dev"
                }
            },
            "autoload": {
                "psr-4": {
                    "Psr\\Log\\": "Psr/Log/"
                }
            },
            "notification-url": "https://packagist.org/downloads/",
            "license": [
                "MIT"
            ],
            "authors": [
                {
                    "name": "PHP-FIG",
                    "homepage": "https://www.php-fig.org/"
                }
            ],
            "description": "Common interface for logging libraries",
            "homepage": "https://github.com/php-fig/log",
            "keywords": [
                "log",
                "psr",
                "psr-3"
            ],
            "time": "2021-05-03T11:20:27+00:00"
        },
        {
            "name": "ralouphie/getallheaders",
            "version": "3.0.3",
            "source": {
                "type": "git",
                "url": "https://github.com/ralouphie/getallheaders.git",
                "reference": "120b605dfeb996808c31b6477290a714d356e822"
            },
            "dist": {
                "type": "zip",
                "url": "https://api.github.com/repos/ralouphie/getallheaders/zipball/120b605dfeb996808c31b6477290a714d356e822",
                "reference": "120b605dfeb996808c31b6477290a714d356e822",
                "shasum": ""
            },
            "require": {
                "php": ">=5.6"
            },
            "require-dev": {
                "php-coveralls/php-coveralls": "^2.1",
                "phpunit/phpunit": "^5 || ^6.5"
            },
            "type": "library",
            "autoload": {
                "files": [
                    "src/getallheaders.php"
                ]
            },
            "notification-url": "https://packagist.org/downloads/",
            "license": [
                "MIT"
            ],
            "authors": [
                {
                    "name": "Ralph Khattar",
                    "email": "ralph.khattar@gmail.com"
                }
            ],
            "description": "A polyfill for getallheaders.",
            "time": "2019-03-08T08:55:37+00:00"
        },
        {
            "name": "ramsey/collection",
            "version": "1.2.1",
            "source": {
                "type": "git",
                "url": "https://github.com/ramsey/collection.git",
                "reference": "eaca1dc1054ddd10cbd83c1461907bee6fb528fa"
            },
            "dist": {
                "type": "zip",
                "url": "https://api.github.com/repos/ramsey/collection/zipball/eaca1dc1054ddd10cbd83c1461907bee6fb528fa",
                "reference": "eaca1dc1054ddd10cbd83c1461907bee6fb528fa",
                "shasum": ""
            },
            "require": {
                "php": "^7.3 || ^8",
                "symfony/polyfill-php81": "^1.23"
            },
            "require-dev": {
                "captainhook/captainhook": "^5.3",
                "dealerdirect/phpcodesniffer-composer-installer": "^0.7.0",
                "ergebnis/composer-normalize": "^2.6",
                "fakerphp/faker": "^1.5",
                "hamcrest/hamcrest-php": "^2",
                "jangregor/phpstan-prophecy": "^0.8",
                "mockery/mockery": "^1.3",
                "phpspec/prophecy-phpunit": "^2.0",
                "phpstan/extension-installer": "^1",
                "phpstan/phpstan": "^0.12.32",
                "phpstan/phpstan-mockery": "^0.12.5",
                "phpstan/phpstan-phpunit": "^0.12.11",
                "phpunit/phpunit": "^8.5 || ^9",
                "psy/psysh": "^0.10.4",
                "slevomat/coding-standard": "^6.3",
                "squizlabs/php_codesniffer": "^3.5",
                "vimeo/psalm": "^4.4"
            },
            "type": "library",
            "autoload": {
                "psr-4": {
                    "Ramsey\\Collection\\": "src/"
                }
            },
            "notification-url": "https://packagist.org/downloads/",
            "license": [
                "MIT"
            ],
            "authors": [
                {
                    "name": "Ben Ramsey",
                    "email": "ben@benramsey.com",
                    "homepage": "https://benramsey.com"
                }
            ],
            "description": "A PHP library for representing and manipulating collections.",
            "keywords": [
                "array",
                "collection",
                "hash",
                "map",
                "queue",
                "set"
            ],
            "time": "2021-08-06T03:41:06+00:00"
        },
        {
            "name": "ramsey/uuid",
            "version": "4.2.3",
            "source": {
                "type": "git",
                "url": "https://github.com/ramsey/uuid.git",
                "reference": "fc9bb7fb5388691fd7373cd44dcb4d63bbcf24df"
            },
            "dist": {
                "type": "zip",
                "url": "https://api.github.com/repos/ramsey/uuid/zipball/fc9bb7fb5388691fd7373cd44dcb4d63bbcf24df",
                "reference": "fc9bb7fb5388691fd7373cd44dcb4d63bbcf24df",
                "shasum": ""
            },
            "require": {
                "brick/math": "^0.8 || ^0.9",
                "ext-json": "*",
                "php": "^7.2 || ^8.0",
                "ramsey/collection": "^1.0",
                "symfony/polyfill-ctype": "^1.8",
                "symfony/polyfill-php80": "^1.14"
            },
            "replace": {
                "rhumsaa/uuid": "self.version"
            },
            "require-dev": {
                "captainhook/captainhook": "^5.10",
                "captainhook/plugin-composer": "^5.3",
                "dealerdirect/phpcodesniffer-composer-installer": "^0.7.0",
                "doctrine/annotations": "^1.8",
                "ergebnis/composer-normalize": "^2.15",
                "mockery/mockery": "^1.3",
                "moontoast/math": "^1.1",
                "paragonie/random-lib": "^2",
                "php-mock/php-mock": "^2.2",
                "php-mock/php-mock-mockery": "^1.3",
                "php-parallel-lint/php-parallel-lint": "^1.1",
                "phpbench/phpbench": "^1.0",
                "phpstan/extension-installer": "^1.0",
                "phpstan/phpstan": "^0.12",
                "phpstan/phpstan-mockery": "^0.12",
                "phpstan/phpstan-phpunit": "^0.12",
                "phpunit/phpunit": "^8.5 || ^9",
                "slevomat/coding-standard": "^7.0",
                "squizlabs/php_codesniffer": "^3.5",
                "vimeo/psalm": "^4.9"
            },
            "suggest": {
                "ext-bcmath": "Enables faster math with arbitrary-precision integers using BCMath.",
                "ext-ctype": "Enables faster processing of character classification using ctype functions.",
                "ext-gmp": "Enables faster math with arbitrary-precision integers using GMP.",
                "ext-uuid": "Enables the use of PeclUuidTimeGenerator and PeclUuidRandomGenerator.",
                "paragonie/random-lib": "Provides RandomLib for use with the RandomLibAdapter",
                "ramsey/uuid-doctrine": "Allows the use of Ramsey\\Uuid\\Uuid as Doctrine field type."
            },
            "type": "library",
            "extra": {
                "branch-alias": {
                    "dev-main": "4.x-dev"
                },
                "captainhook": {
                    "force-install": true
                }
            },
            "autoload": {
                "psr-4": {
                    "Ramsey\\Uuid\\": "src/"
                },
                "files": [
                    "src/functions.php"
                ]
            },
            "notification-url": "https://packagist.org/downloads/",
            "license": [
                "MIT"
            ],
            "description": "A PHP library for generating and working with universally unique identifiers (UUIDs).",
            "keywords": [
                "guid",
                "identifier",
                "uuid"
            ],
            "time": "2021-09-25T23:10:38+00:00"
        },
        {
            "name": "react/promise",
            "version": "v2.8.0",
            "source": {
                "type": "git",
                "url": "https://github.com/reactphp/promise.git",
                "reference": "f3cff96a19736714524ca0dd1d4130de73dbbbc4"
            },
            "dist": {
                "type": "zip",
                "url": "https://api.github.com/repos/reactphp/promise/zipball/f3cff96a19736714524ca0dd1d4130de73dbbbc4",
                "reference": "f3cff96a19736714524ca0dd1d4130de73dbbbc4",
                "shasum": ""
            },
            "require": {
                "php": ">=5.4.0"
            },
            "require-dev": {
                "phpunit/phpunit": "^7.0 || ^6.5 || ^5.7 || ^4.8.36"
            },
            "type": "library",
            "autoload": {
                "psr-4": {
                    "React\\Promise\\": "src/"
                },
                "files": [
                    "src/functions_include.php"
                ]
            },
            "notification-url": "https://packagist.org/downloads/",
            "license": [
                "MIT"
            ],
            "authors": [
                {
                    "name": "Jan Sorgalla",
                    "email": "jsorgalla@gmail.com"
                }
            ],
            "description": "A lightweight implementation of CommonJS Promises/A for PHP",
            "keywords": [
                "promise",
                "promises"
            ],
            "time": "2020-05-12T15:16:56+00:00"
        },
        {
            "name": "seld/jsonlint",
            "version": "1.8.3",
            "source": {
                "type": "git",
                "url": "https://github.com/Seldaek/jsonlint.git",
                "reference": "9ad6ce79c342fbd44df10ea95511a1b24dee5b57"
            },
            "dist": {
                "type": "zip",
                "url": "https://api.github.com/repos/Seldaek/jsonlint/zipball/9ad6ce79c342fbd44df10ea95511a1b24dee5b57",
                "reference": "9ad6ce79c342fbd44df10ea95511a1b24dee5b57",
                "shasum": ""
            },
            "require": {
                "php": "^5.3 || ^7.0 || ^8.0"
            },
            "require-dev": {
                "phpunit/phpunit": "^4.8.35 || ^5.7 || ^6.0"
            },
            "bin": [
                "bin/jsonlint"
            ],
            "type": "library",
            "autoload": {
                "psr-4": {
                    "Seld\\JsonLint\\": "src/Seld/JsonLint/"
                }
            },
            "notification-url": "https://packagist.org/downloads/",
            "license": [
                "MIT"
            ],
            "authors": [
                {
                    "name": "Jordi Boggiano",
                    "email": "j.boggiano@seld.be",
                    "homepage": "http://seld.be"
                }
            ],
            "description": "JSON Linter",
            "keywords": [
                "json",
                "linter",
                "parser",
                "validator"
            ],
            "time": "2020-11-11T09:19:24+00:00"
        },
        {
            "name": "seld/phar-utils",
            "version": "1.1.2",
            "source": {
                "type": "git",
                "url": "https://github.com/Seldaek/phar-utils.git",
                "reference": "749042a2315705d2dfbbc59234dd9ceb22bf3ff0"
            },
            "dist": {
                "type": "zip",
                "url": "https://api.github.com/repos/Seldaek/phar-utils/zipball/749042a2315705d2dfbbc59234dd9ceb22bf3ff0",
                "reference": "749042a2315705d2dfbbc59234dd9ceb22bf3ff0",
                "shasum": ""
            },
            "require": {
                "php": ">=5.3"
            },
            "type": "library",
            "extra": {
                "branch-alias": {
                    "dev-master": "1.x-dev"
                }
            },
            "autoload": {
                "psr-4": {
                    "Seld\\PharUtils\\": "src/"
                }
            },
            "notification-url": "https://packagist.org/downloads/",
            "license": [
                "MIT"
            ],
            "authors": [
                {
                    "name": "Jordi Boggiano",
                    "email": "j.boggiano@seld.be"
                }
            ],
            "description": "PHAR file format utilities, for when PHP phars you up",
            "keywords": [
                "phar"
            ],
            "time": "2021-08-19T21:01:38+00:00"
        },
        {
            "name": "spomky-labs/aes-key-wrap",
            "version": "v6.0.0",
            "source": {
                "type": "git",
                "url": "https://github.com/Spomky-Labs/aes-key-wrap.git",
                "reference": "97388255a37ad6fb1ed332d07e61fa2b7bb62e0d"
            },
            "dist": {
                "type": "zip",
                "url": "https://api.github.com/repos/Spomky-Labs/aes-key-wrap/zipball/97388255a37ad6fb1ed332d07e61fa2b7bb62e0d",
                "reference": "97388255a37ad6fb1ed332d07e61fa2b7bb62e0d",
                "shasum": ""
            },
            "require": {
                "ext-mbstring": "*",
                "lib-openssl": "*",
                "php": ">=7.2",
                "thecodingmachine/safe": "^1.1"
            },
            "require-dev": {
                "php-coveralls/php-coveralls": "^2.0",
                "phpstan/phpstan": "^0.12",
                "phpstan/phpstan-beberlei-assert": "^0.12",
                "phpstan/phpstan-deprecation-rules": "^0.12",
                "phpstan/phpstan-phpunit": "^0.12",
                "phpstan/phpstan-strict-rules": "^0.12",
                "phpunit/phpunit": "^7.0|^8.0|^9.0",
                "thecodingmachine/phpstan-safe-rule": "^1.0"
            },
            "type": "library",
            "extra": {
                "branch-alias": {
                    "dev-master": "5.0.x-dev"
                }
            },
            "autoload": {
                "psr-4": {
                    "AESKW\\": "src/"
                }
            },
            "notification-url": "https://packagist.org/downloads/",
            "license": [
                "MIT"
            ],
            "authors": [
                {
                    "name": "Florent Morselli",
                    "homepage": "https://github.com/Spomky-Labs/aes-key-wrap/contributors"
                }
            ],
            "description": "AES Key Wrap for PHP.",
            "homepage": "https://github.com/Spomky-Labs/aes-key-wrap",
            "keywords": [
                "A128KW",
                "A192KW",
                "A256KW",
                "RFC3394",
                "RFC5649",
                "aes",
                "key",
                "padding",
                "wrap"
            ],
            "time": "2020-08-01T14:07:55+00:00"
        },
        {
            "name": "spomky-labs/base64url",
            "version": "v2.0.4",
            "source": {
                "type": "git",
                "url": "https://github.com/Spomky-Labs/base64url.git",
                "reference": "7752ce931ec285da4ed1f4c5aa27e45e097be61d"
            },
            "dist": {
                "type": "zip",
                "url": "https://api.github.com/repos/Spomky-Labs/base64url/zipball/7752ce931ec285da4ed1f4c5aa27e45e097be61d",
                "reference": "7752ce931ec285da4ed1f4c5aa27e45e097be61d",
                "shasum": ""
            },
            "require": {
                "php": ">=7.1"
            },
            "require-dev": {
                "phpstan/extension-installer": "^1.0",
                "phpstan/phpstan": "^0.11|^0.12",
                "phpstan/phpstan-beberlei-assert": "^0.11|^0.12",
                "phpstan/phpstan-deprecation-rules": "^0.11|^0.12",
                "phpstan/phpstan-phpunit": "^0.11|^0.12",
                "phpstan/phpstan-strict-rules": "^0.11|^0.12"
            },
            "type": "library",
            "autoload": {
                "psr-4": {
                    "Base64Url\\": "src/"
                }
            },
            "notification-url": "https://packagist.org/downloads/",
            "license": [
                "MIT"
            ],
            "authors": [
                {
                    "name": "Florent Morselli",
                    "homepage": "https://github.com/Spomky-Labs/base64url/contributors"
                }
            ],
            "description": "Base 64 URL Safe Encoding/Decoding PHP Library",
            "homepage": "https://github.com/Spomky-Labs/base64url",
            "keywords": [
                "base64",
                "rfc4648",
                "safe",
                "url"
            ],
            "time": "2020-11-03T09:10:25+00:00"
        },
        {
            "name": "symfony/config",
            "version": "v5.3.4",
            "source": {
                "type": "git",
                "url": "https://github.com/symfony/config.git",
                "reference": "4268f3059c904c61636275182707f81645517a37"
            },
            "dist": {
                "type": "zip",
                "url": "https://api.github.com/repos/symfony/config/zipball/4268f3059c904c61636275182707f81645517a37",
                "reference": "4268f3059c904c61636275182707f81645517a37",
                "shasum": ""
            },
            "require": {
                "php": ">=7.2.5",
                "symfony/deprecation-contracts": "^2.1",
                "symfony/filesystem": "^4.4|^5.0",
                "symfony/polyfill-ctype": "~1.8",
                "symfony/polyfill-php80": "^1.16",
                "symfony/polyfill-php81": "^1.22"
            },
            "conflict": {
                "symfony/finder": "<4.4"
            },
            "require-dev": {
                "symfony/event-dispatcher": "^4.4|^5.0",
                "symfony/finder": "^4.4|^5.0",
                "symfony/messenger": "^4.4|^5.0",
                "symfony/service-contracts": "^1.1|^2",
                "symfony/yaml": "^4.4|^5.0"
            },
            "suggest": {
                "symfony/yaml": "To use the yaml reference dumper"
            },
            "type": "library",
            "autoload": {
                "psr-4": {
                    "Symfony\\Component\\Config\\": ""
                },
                "exclude-from-classmap": [
                    "/Tests/"
                ]
            },
            "notification-url": "https://packagist.org/downloads/",
            "license": [
                "MIT"
            ],
            "authors": [
                {
                    "name": "Fabien Potencier",
                    "email": "fabien@symfony.com"
                },
                {
                    "name": "Symfony Community",
                    "homepage": "https://symfony.com/contributors"
                }
            ],
            "description": "Helps you find, load, combine, autofill and validate configuration values of any kind",
            "homepage": "https://symfony.com",
            "time": "2021-07-21T12:40:44+00:00"
        },
        {
            "name": "symfony/console",
            "version": "v4.4.30",
            "source": {
                "type": "git",
                "url": "https://github.com/symfony/console.git",
                "reference": "a3f7189a0665ee33b50e9e228c46f50f5acbed22"
            },
            "dist": {
                "type": "zip",
                "url": "https://api.github.com/repos/symfony/console/zipball/a3f7189a0665ee33b50e9e228c46f50f5acbed22",
                "reference": "a3f7189a0665ee33b50e9e228c46f50f5acbed22",
                "shasum": ""
            },
            "require": {
                "php": ">=7.1.3",
                "symfony/polyfill-mbstring": "~1.0",
                "symfony/polyfill-php73": "^1.8",
                "symfony/polyfill-php80": "^1.16",
                "symfony/service-contracts": "^1.1|^2"
            },
            "conflict": {
                "psr/log": ">=3",
                "symfony/dependency-injection": "<3.4",
                "symfony/event-dispatcher": "<4.3|>=5",
                "symfony/lock": "<4.4",
                "symfony/process": "<3.3"
            },
            "provide": {
                "psr/log-implementation": "1.0|2.0"
            },
            "require-dev": {
                "psr/log": "^1|^2",
                "symfony/config": "^3.4|^4.0|^5.0",
                "symfony/dependency-injection": "^3.4|^4.0|^5.0",
                "symfony/event-dispatcher": "^4.3",
                "symfony/lock": "^4.4|^5.0",
                "symfony/process": "^3.4|^4.0|^5.0",
                "symfony/var-dumper": "^4.3|^5.0"
            },
            "suggest": {
                "psr/log": "For using the console logger",
                "symfony/event-dispatcher": "",
                "symfony/lock": "",
                "symfony/process": ""
            },
            "type": "library",
            "autoload": {
                "psr-4": {
                    "Symfony\\Component\\Console\\": ""
                },
                "exclude-from-classmap": [
                    "/Tests/"
                ]
            },
            "notification-url": "https://packagist.org/downloads/",
            "license": [
                "MIT"
            ],
            "authors": [
                {
                    "name": "Fabien Potencier",
                    "email": "fabien@symfony.com"
                },
                {
                    "name": "Symfony Community",
                    "homepage": "https://symfony.com/contributors"
                }
            ],
            "description": "Eases the creation of beautiful and testable command line interfaces",
            "homepage": "https://symfony.com",
            "time": "2021-08-25T19:27:26+00:00"
        },
        {
            "name": "symfony/css-selector",
            "version": "v5.3.4",
            "source": {
                "type": "git",
                "url": "https://github.com/symfony/css-selector.git",
                "reference": "7fb120adc7f600a59027775b224c13a33530dd90"
            },
            "dist": {
                "type": "zip",
                "url": "https://api.github.com/repos/symfony/css-selector/zipball/7fb120adc7f600a59027775b224c13a33530dd90",
                "reference": "7fb120adc7f600a59027775b224c13a33530dd90",
                "shasum": ""
            },
            "require": {
                "php": ">=7.2.5",
                "symfony/polyfill-php80": "^1.16"
            },
            "type": "library",
            "autoload": {
                "psr-4": {
                    "Symfony\\Component\\CssSelector\\": ""
                },
                "exclude-from-classmap": [
                    "/Tests/"
                ]
            },
            "notification-url": "https://packagist.org/downloads/",
            "license": [
                "MIT"
            ],
            "authors": [
                {
                    "name": "Fabien Potencier",
                    "email": "fabien@symfony.com"
                },
                {
                    "name": "Jean-François Simon",
                    "email": "jeanfrancois.simon@sensiolabs.com"
                },
                {
                    "name": "Symfony Community",
                    "homepage": "https://symfony.com/contributors"
                }
            ],
            "description": "Converts CSS selectors to XPath expressions",
            "homepage": "https://symfony.com",
            "time": "2021-07-21T12:38:00+00:00"
        },
        {
            "name": "symfony/debug",
            "version": "v4.4.31",
            "source": {
                "type": "git",
                "url": "https://github.com/symfony/debug.git",
                "reference": "43ede438d4cb52cd589ae5dc070e9323866ba8e0"
            },
            "dist": {
                "type": "zip",
                "url": "https://api.github.com/repos/symfony/debug/zipball/43ede438d4cb52cd589ae5dc070e9323866ba8e0",
                "reference": "43ede438d4cb52cd589ae5dc070e9323866ba8e0",
                "shasum": ""
            },
            "require": {
                "php": ">=7.1.3",
                "psr/log": "^1|^2|^3"
            },
            "conflict": {
                "symfony/http-kernel": "<3.4"
            },
            "require-dev": {
                "symfony/http-kernel": "^3.4|^4.0|^5.0"
            },
            "type": "library",
            "autoload": {
                "psr-4": {
                    "Symfony\\Component\\Debug\\": ""
                },
                "exclude-from-classmap": [
                    "/Tests/"
                ]
            },
            "notification-url": "https://packagist.org/downloads/",
            "license": [
                "MIT"
            ],
            "authors": [
                {
                    "name": "Fabien Potencier",
                    "email": "fabien@symfony.com"
                },
                {
                    "name": "Symfony Community",
                    "homepage": "https://symfony.com/contributors"
                }
            ],
            "description": "Provides tools to ease debugging PHP code",
            "homepage": "https://symfony.com",
            "time": "2021-09-24T13:30:14+00:00"
        },
        {
            "name": "symfony/dependency-injection",
            "version": "v5.3.8",
            "source": {
                "type": "git",
                "url": "https://github.com/symfony/dependency-injection.git",
                "reference": "e39c344e06a3ceab531ebeb6c077e6652c4a0829"
            },
            "dist": {
                "type": "zip",
                "url": "https://api.github.com/repos/symfony/dependency-injection/zipball/e39c344e06a3ceab531ebeb6c077e6652c4a0829",
                "reference": "e39c344e06a3ceab531ebeb6c077e6652c4a0829",
                "shasum": ""
            },
            "require": {
                "php": ">=7.2.5",
                "psr/container": "^1.1.1",
                "symfony/deprecation-contracts": "^2.1",
                "symfony/polyfill-php80": "^1.16",
                "symfony/service-contracts": "^1.1.6|^2"
            },
            "conflict": {
                "ext-psr": "<1.1|>=2",
                "symfony/config": "<5.3",
                "symfony/finder": "<4.4",
                "symfony/proxy-manager-bridge": "<4.4",
                "symfony/yaml": "<4.4"
            },
            "provide": {
                "psr/container-implementation": "1.0",
                "symfony/service-implementation": "1.0|2.0"
            },
            "require-dev": {
                "symfony/config": "^5.3",
                "symfony/expression-language": "^4.4|^5.0",
                "symfony/yaml": "^4.4|^5.0"
            },
            "suggest": {
                "symfony/config": "",
                "symfony/expression-language": "For using expressions in service container configuration",
                "symfony/finder": "For using double-star glob patterns or when GLOB_BRACE portability is required",
                "symfony/proxy-manager-bridge": "Generate service proxies to lazy load them",
                "symfony/yaml": ""
            },
            "type": "library",
            "autoload": {
                "psr-4": {
                    "Symfony\\Component\\DependencyInjection\\": ""
                },
                "exclude-from-classmap": [
                    "/Tests/"
                ]
            },
            "notification-url": "https://packagist.org/downloads/",
            "license": [
                "MIT"
            ],
            "authors": [
                {
                    "name": "Fabien Potencier",
                    "email": "fabien@symfony.com"
                },
                {
                    "name": "Symfony Community",
                    "homepage": "https://symfony.com/contributors"
                }
            ],
            "description": "Allows you to standardize and centralize the way objects are constructed in your application",
            "homepage": "https://symfony.com",
            "time": "2021-09-21T20:52:44+00:00"
        },
        {
            "name": "symfony/deprecation-contracts",
            "version": "v2.4.0",
            "source": {
                "type": "git",
                "url": "https://github.com/symfony/deprecation-contracts.git",
                "reference": "5f38c8804a9e97d23e0c8d63341088cd8a22d627"
            },
            "dist": {
                "type": "zip",
                "url": "https://api.github.com/repos/symfony/deprecation-contracts/zipball/5f38c8804a9e97d23e0c8d63341088cd8a22d627",
                "reference": "5f38c8804a9e97d23e0c8d63341088cd8a22d627",
                "shasum": ""
            },
            "require": {
                "php": ">=7.1"
            },
            "type": "library",
            "extra": {
                "branch-alias": {
                    "dev-main": "2.4-dev"
                },
                "thanks": {
                    "name": "symfony/contracts",
                    "url": "https://github.com/symfony/contracts"
                }
            },
            "autoload": {
                "files": [
                    "function.php"
                ]
            },
            "notification-url": "https://packagist.org/downloads/",
            "license": [
                "MIT"
            ],
            "authors": [
                {
                    "name": "Nicolas Grekas",
                    "email": "p@tchwork.com"
                },
                {
                    "name": "Symfony Community",
                    "homepage": "https://symfony.com/contributors"
                }
            ],
            "description": "A generic function and convention to trigger deprecation notices",
            "homepage": "https://symfony.com",
            "time": "2021-03-23T23:28:01+00:00"
        },
        {
            "name": "symfony/error-handler",
            "version": "v4.4.30",
            "source": {
                "type": "git",
                "url": "https://github.com/symfony/error-handler.git",
                "reference": "51f98f7aa99f00f3b1da6bafe934e67ae6ba6dc5"
            },
            "dist": {
                "type": "zip",
                "url": "https://api.github.com/repos/symfony/error-handler/zipball/51f98f7aa99f00f3b1da6bafe934e67ae6ba6dc5",
                "reference": "51f98f7aa99f00f3b1da6bafe934e67ae6ba6dc5",
                "shasum": ""
            },
            "require": {
                "php": ">=7.1.3",
                "psr/log": "^1|^2|^3",
                "symfony/debug": "^4.4.5",
                "symfony/var-dumper": "^4.4|^5.0"
            },
            "require-dev": {
                "symfony/http-kernel": "^4.4|^5.0",
                "symfony/serializer": "^4.4|^5.0"
            },
            "type": "library",
            "autoload": {
                "psr-4": {
                    "Symfony\\Component\\ErrorHandler\\": ""
                },
                "exclude-from-classmap": [
                    "/Tests/"
                ]
            },
            "notification-url": "https://packagist.org/downloads/",
            "license": [
                "MIT"
            ],
            "authors": [
                {
                    "name": "Fabien Potencier",
                    "email": "fabien@symfony.com"
                },
                {
                    "name": "Symfony Community",
                    "homepage": "https://symfony.com/contributors"
                }
            ],
            "description": "Provides tools to manage errors and ease debugging PHP code",
            "homepage": "https://symfony.com",
            "time": "2021-08-27T17:42:48+00:00"
        },
        {
            "name": "symfony/event-dispatcher",
            "version": "v4.4.30",
            "source": {
                "type": "git",
                "url": "https://github.com/symfony/event-dispatcher.git",
                "reference": "2fe81680070043c4c80e7cedceb797e34f377bac"
            },
            "dist": {
                "type": "zip",
                "url": "https://api.github.com/repos/symfony/event-dispatcher/zipball/2fe81680070043c4c80e7cedceb797e34f377bac",
                "reference": "2fe81680070043c4c80e7cedceb797e34f377bac",
                "shasum": ""
            },
            "require": {
                "php": ">=7.1.3",
                "symfony/event-dispatcher-contracts": "^1.1",
                "symfony/polyfill-php80": "^1.16"
            },
            "conflict": {
                "symfony/dependency-injection": "<3.4"
            },
            "provide": {
                "psr/event-dispatcher-implementation": "1.0",
                "symfony/event-dispatcher-implementation": "1.1"
            },
            "require-dev": {
                "psr/log": "^1|^2|^3",
                "symfony/config": "^3.4|^4.0|^5.0",
                "symfony/dependency-injection": "^3.4|^4.0|^5.0",
                "symfony/error-handler": "~3.4|~4.4",
                "symfony/expression-language": "^3.4|^4.0|^5.0",
                "symfony/http-foundation": "^3.4|^4.0|^5.0",
                "symfony/service-contracts": "^1.1|^2",
                "symfony/stopwatch": "^3.4|^4.0|^5.0"
            },
            "suggest": {
                "symfony/dependency-injection": "",
                "symfony/http-kernel": ""
            },
            "type": "library",
            "autoload": {
                "psr-4": {
                    "Symfony\\Component\\EventDispatcher\\": ""
                },
                "exclude-from-classmap": [
                    "/Tests/"
                ]
            },
            "notification-url": "https://packagist.org/downloads/",
            "license": [
                "MIT"
            ],
            "authors": [
                {
                    "name": "Fabien Potencier",
                    "email": "fabien@symfony.com"
                },
                {
                    "name": "Symfony Community",
                    "homepage": "https://symfony.com/contributors"
                }
            ],
            "description": "Provides tools that allow your application components to communicate with each other by dispatching events and listening to them",
            "homepage": "https://symfony.com",
            "time": "2021-08-04T20:31:23+00:00"
        },
        {
            "name": "symfony/event-dispatcher-contracts",
            "version": "v1.1.9",
            "source": {
                "type": "git",
                "url": "https://github.com/symfony/event-dispatcher-contracts.git",
                "reference": "84e23fdcd2517bf37aecbd16967e83f0caee25a7"
            },
            "dist": {
                "type": "zip",
                "url": "https://api.github.com/repos/symfony/event-dispatcher-contracts/zipball/84e23fdcd2517bf37aecbd16967e83f0caee25a7",
                "reference": "84e23fdcd2517bf37aecbd16967e83f0caee25a7",
                "shasum": ""
            },
            "require": {
                "php": ">=7.1.3"
            },
            "suggest": {
                "psr/event-dispatcher": "",
                "symfony/event-dispatcher-implementation": ""
            },
            "type": "library",
            "extra": {
                "branch-alias": {
                    "dev-master": "1.1-dev"
                },
                "thanks": {
                    "name": "symfony/contracts",
                    "url": "https://github.com/symfony/contracts"
                }
            },
            "autoload": {
                "psr-4": {
                    "Symfony\\Contracts\\EventDispatcher\\": ""
                }
            },
            "notification-url": "https://packagist.org/downloads/",
            "license": [
                "MIT"
            ],
            "authors": [
                {
                    "name": "Nicolas Grekas",
                    "email": "p@tchwork.com"
                },
                {
                    "name": "Symfony Community",
                    "homepage": "https://symfony.com/contributors"
                }
            ],
            "description": "Generic abstractions related to dispatching event",
            "homepage": "https://symfony.com",
            "keywords": [
                "abstractions",
                "contracts",
                "decoupling",
                "interfaces",
                "interoperability",
                "standards"
            ],
            "time": "2020-07-06T13:19:58+00:00"
        },
        {
            "name": "symfony/filesystem",
            "version": "v5.3.4",
            "source": {
                "type": "git",
                "url": "https://github.com/symfony/filesystem.git",
                "reference": "343f4fe324383ca46792cae728a3b6e2f708fb32"
            },
            "dist": {
                "type": "zip",
                "url": "https://api.github.com/repos/symfony/filesystem/zipball/343f4fe324383ca46792cae728a3b6e2f708fb32",
                "reference": "343f4fe324383ca46792cae728a3b6e2f708fb32",
                "shasum": ""
            },
            "require": {
                "php": ">=7.2.5",
                "symfony/polyfill-ctype": "~1.8",
                "symfony/polyfill-php80": "^1.16"
            },
            "type": "library",
            "autoload": {
                "psr-4": {
                    "Symfony\\Component\\Filesystem\\": ""
                },
                "exclude-from-classmap": [
                    "/Tests/"
                ]
            },
            "notification-url": "https://packagist.org/downloads/",
            "license": [
                "MIT"
            ],
            "authors": [
                {
                    "name": "Fabien Potencier",
                    "email": "fabien@symfony.com"
                },
                {
                    "name": "Symfony Community",
                    "homepage": "https://symfony.com/contributors"
                }
            ],
            "description": "Provides basic utilities for the filesystem",
            "homepage": "https://symfony.com",
            "time": "2021-07-21T12:40:44+00:00"
        },
        {
            "name": "symfony/finder",
            "version": "v5.3.7",
            "source": {
                "type": "git",
                "url": "https://github.com/symfony/finder.git",
                "reference": "a10000ada1e600d109a6c7632e9ac42e8bf2fb93"
            },
            "dist": {
                "type": "zip",
                "url": "https://api.github.com/repos/symfony/finder/zipball/a10000ada1e600d109a6c7632e9ac42e8bf2fb93",
                "reference": "a10000ada1e600d109a6c7632e9ac42e8bf2fb93",
                "shasum": ""
            },
            "require": {
                "php": ">=7.2.5",
                "symfony/polyfill-php80": "^1.16"
            },
            "type": "library",
            "autoload": {
                "psr-4": {
                    "Symfony\\Component\\Finder\\": ""
                },
                "exclude-from-classmap": [
                    "/Tests/"
                ]
            },
            "notification-url": "https://packagist.org/downloads/",
            "license": [
                "MIT"
            ],
            "authors": [
                {
                    "name": "Fabien Potencier",
                    "email": "fabien@symfony.com"
                },
                {
                    "name": "Symfony Community",
                    "homepage": "https://symfony.com/contributors"
                }
            ],
            "description": "Finds files and directories via an intuitive fluent interface",
            "homepage": "https://symfony.com",
            "time": "2021-08-04T21:20:46+00:00"
        },
        {
            "name": "symfony/http-client-contracts",
            "version": "v2.4.0",
            "source": {
                "type": "git",
                "url": "https://github.com/symfony/http-client-contracts.git",
                "reference": "7e82f6084d7cae521a75ef2cb5c9457bbda785f4"
            },
            "dist": {
                "type": "zip",
                "url": "https://api.github.com/repos/symfony/http-client-contracts/zipball/7e82f6084d7cae521a75ef2cb5c9457bbda785f4",
                "reference": "7e82f6084d7cae521a75ef2cb5c9457bbda785f4",
                "shasum": ""
            },
            "require": {
                "php": ">=7.2.5"
            },
            "suggest": {
                "symfony/http-client-implementation": ""
            },
            "type": "library",
            "extra": {
                "branch-alias": {
                    "dev-main": "2.4-dev"
                },
                "thanks": {
                    "name": "symfony/contracts",
                    "url": "https://github.com/symfony/contracts"
                }
            },
            "autoload": {
                "psr-4": {
                    "Symfony\\Contracts\\HttpClient\\": ""
                }
            },
            "notification-url": "https://packagist.org/downloads/",
            "license": [
                "MIT"
            ],
            "authors": [
                {
                    "name": "Nicolas Grekas",
                    "email": "p@tchwork.com"
                },
                {
                    "name": "Symfony Community",
                    "homepage": "https://symfony.com/contributors"
                }
            ],
            "description": "Generic abstractions related to HTTP clients",
            "homepage": "https://symfony.com",
            "keywords": [
                "abstractions",
                "contracts",
                "decoupling",
                "interfaces",
                "interoperability",
                "standards"
            ],
            "time": "2021-04-11T23:07:08+00:00"
        },
        {
            "name": "symfony/http-foundation",
            "version": "v5.3.7",
            "source": {
                "type": "git",
                "url": "https://github.com/symfony/http-foundation.git",
                "reference": "e36c8e5502b4f3f0190c675f1c1f1248a64f04e5"
            },
            "dist": {
                "type": "zip",
                "url": "https://api.github.com/repos/symfony/http-foundation/zipball/e36c8e5502b4f3f0190c675f1c1f1248a64f04e5",
                "reference": "e36c8e5502b4f3f0190c675f1c1f1248a64f04e5",
                "shasum": ""
            },
            "require": {
                "php": ">=7.2.5",
                "symfony/deprecation-contracts": "^2.1",
                "symfony/polyfill-mbstring": "~1.1",
                "symfony/polyfill-php80": "^1.16"
            },
            "require-dev": {
                "predis/predis": "~1.0",
                "symfony/cache": "^4.4|^5.0",
                "symfony/expression-language": "^4.4|^5.0",
                "symfony/mime": "^4.4|^5.0"
            },
            "suggest": {
                "symfony/mime": "To use the file extension guesser"
            },
            "type": "library",
            "autoload": {
                "psr-4": {
                    "Symfony\\Component\\HttpFoundation\\": ""
                },
                "exclude-from-classmap": [
                    "/Tests/"
                ]
            },
            "notification-url": "https://packagist.org/downloads/",
            "license": [
                "MIT"
            ],
            "authors": [
                {
                    "name": "Fabien Potencier",
                    "email": "fabien@symfony.com"
                },
                {
                    "name": "Symfony Community",
                    "homepage": "https://symfony.com/contributors"
                }
            ],
            "description": "Defines an object-oriented layer for the HTTP specification",
            "homepage": "https://symfony.com",
            "time": "2021-08-27T11:20:35+00:00"
        },
        {
            "name": "symfony/http-kernel",
            "version": "v4.4.32",
            "source": {
                "type": "git",
                "url": "https://github.com/symfony/http-kernel.git",
                "reference": "f7bda3ea8f05ae90627400e58af5179b25ce0f38"
            },
            "dist": {
                "type": "zip",
                "url": "https://api.github.com/repos/symfony/http-kernel/zipball/f7bda3ea8f05ae90627400e58af5179b25ce0f38",
                "reference": "f7bda3ea8f05ae90627400e58af5179b25ce0f38",
                "shasum": ""
            },
            "require": {
                "php": ">=7.1.3",
                "psr/log": "^1|^2",
                "symfony/error-handler": "^4.4",
                "symfony/event-dispatcher": "^4.4",
                "symfony/http-client-contracts": "^1.1|^2",
                "symfony/http-foundation": "^4.4.30|^5.3.7",
                "symfony/polyfill-ctype": "^1.8",
                "symfony/polyfill-php73": "^1.9",
                "symfony/polyfill-php80": "^1.16"
            },
            "conflict": {
                "symfony/browser-kit": "<4.3",
                "symfony/config": "<3.4",
                "symfony/console": ">=5",
                "symfony/dependency-injection": "<4.3",
                "symfony/translation": "<4.2",
                "twig/twig": "<1.43|<2.13,>=2"
            },
            "provide": {
                "psr/log-implementation": "1.0|2.0"
            },
            "require-dev": {
                "psr/cache": "^1.0|^2.0|^3.0",
                "symfony/browser-kit": "^4.3|^5.0",
                "symfony/config": "^3.4|^4.0|^5.0",
                "symfony/console": "^3.4|^4.0",
                "symfony/css-selector": "^3.4|^4.0|^5.0",
                "symfony/dependency-injection": "^4.3|^5.0",
                "symfony/dom-crawler": "^3.4|^4.0|^5.0",
                "symfony/expression-language": "^3.4|^4.0|^5.0",
                "symfony/finder": "^3.4|^4.0|^5.0",
                "symfony/process": "^3.4|^4.0|^5.0",
                "symfony/routing": "^3.4|^4.0|^5.0",
                "symfony/stopwatch": "^3.4|^4.0|^5.0",
                "symfony/templating": "^3.4|^4.0|^5.0",
                "symfony/translation": "^4.2|^5.0",
                "symfony/translation-contracts": "^1.1|^2",
                "twig/twig": "^1.43|^2.13|^3.0.4"
            },
            "suggest": {
                "symfony/browser-kit": "",
                "symfony/config": "",
                "symfony/console": "",
                "symfony/dependency-injection": ""
            },
            "type": "library",
            "autoload": {
                "psr-4": {
                    "Symfony\\Component\\HttpKernel\\": ""
                },
                "exclude-from-classmap": [
                    "/Tests/"
                ]
            },
            "notification-url": "https://packagist.org/downloads/",
            "license": [
                "MIT"
            ],
            "authors": [
                {
                    "name": "Fabien Potencier",
                    "email": "fabien@symfony.com"
                },
                {
                    "name": "Symfony Community",
                    "homepage": "https://symfony.com/contributors"
                }
            ],
            "description": "Provides a structured process for converting a Request into a Response",
            "homepage": "https://symfony.com",
            "time": "2021-09-28T10:20:04+00:00"
        },
        {
            "name": "symfony/polyfill-ctype",
            "version": "v1.23.0",
            "source": {
                "type": "git",
                "url": "https://github.com/symfony/polyfill-ctype.git",
                "reference": "46cd95797e9df938fdd2b03693b5fca5e64b01ce"
            },
            "dist": {
                "type": "zip",
                "url": "https://api.github.com/repos/symfony/polyfill-ctype/zipball/46cd95797e9df938fdd2b03693b5fca5e64b01ce",
                "reference": "46cd95797e9df938fdd2b03693b5fca5e64b01ce",
                "shasum": ""
            },
            "require": {
                "php": ">=7.1"
            },
            "suggest": {
                "ext-ctype": "For best performance"
            },
            "type": "library",
            "extra": {
                "branch-alias": {
                    "dev-main": "1.23-dev"
                },
                "thanks": {
                    "name": "symfony/polyfill",
                    "url": "https://github.com/symfony/polyfill"
                }
            },
            "autoload": {
                "psr-4": {
                    "Symfony\\Polyfill\\Ctype\\": ""
                },
                "files": [
                    "bootstrap.php"
                ]
            },
            "notification-url": "https://packagist.org/downloads/",
            "license": [
                "MIT"
            ],
            "authors": [
                {
                    "name": "Gert de Pagter",
                    "email": "BackEndTea@gmail.com"
                },
                {
                    "name": "Symfony Community",
                    "homepage": "https://symfony.com/contributors"
                }
            ],
            "description": "Symfony polyfill for ctype functions",
            "homepage": "https://symfony.com",
            "keywords": [
                "compatibility",
                "ctype",
                "polyfill",
                "portable"
            ],
            "time": "2021-02-19T12:13:01+00:00"
        },
        {
            "name": "symfony/polyfill-mbstring",
            "version": "v1.23.1",
            "source": {
                "type": "git",
                "url": "https://github.com/symfony/polyfill-mbstring.git",
                "reference": "9174a3d80210dca8daa7f31fec659150bbeabfc6"
            },
            "dist": {
                "type": "zip",
                "url": "https://api.github.com/repos/symfony/polyfill-mbstring/zipball/9174a3d80210dca8daa7f31fec659150bbeabfc6",
                "reference": "9174a3d80210dca8daa7f31fec659150bbeabfc6",
                "shasum": ""
            },
            "require": {
                "php": ">=7.1"
            },
            "suggest": {
                "ext-mbstring": "For best performance"
            },
            "type": "library",
            "extra": {
                "branch-alias": {
                    "dev-main": "1.23-dev"
                },
                "thanks": {
                    "name": "symfony/polyfill",
                    "url": "https://github.com/symfony/polyfill"
                }
            },
            "autoload": {
                "psr-4": {
                    "Symfony\\Polyfill\\Mbstring\\": ""
                },
                "files": [
                    "bootstrap.php"
                ]
            },
            "notification-url": "https://packagist.org/downloads/",
            "license": [
                "MIT"
            ],
            "authors": [
                {
                    "name": "Nicolas Grekas",
                    "email": "p@tchwork.com"
                },
                {
                    "name": "Symfony Community",
                    "homepage": "https://symfony.com/contributors"
                }
            ],
            "description": "Symfony polyfill for the Mbstring extension",
            "homepage": "https://symfony.com",
            "keywords": [
                "compatibility",
                "mbstring",
                "polyfill",
                "portable",
                "shim"
            ],
            "time": "2021-05-27T12:26:48+00:00"
        },
        {
            "name": "symfony/polyfill-php73",
            "version": "v1.23.0",
            "source": {
                "type": "git",
                "url": "https://github.com/symfony/polyfill-php73.git",
                "reference": "fba8933c384d6476ab14fb7b8526e5287ca7e010"
            },
            "dist": {
                "type": "zip",
                "url": "https://api.github.com/repos/symfony/polyfill-php73/zipball/fba8933c384d6476ab14fb7b8526e5287ca7e010",
                "reference": "fba8933c384d6476ab14fb7b8526e5287ca7e010",
                "shasum": ""
            },
            "require": {
                "php": ">=7.1"
            },
            "type": "library",
            "extra": {
                "branch-alias": {
                    "dev-main": "1.23-dev"
                },
                "thanks": {
                    "name": "symfony/polyfill",
                    "url": "https://github.com/symfony/polyfill"
                }
            },
            "autoload": {
                "psr-4": {
                    "Symfony\\Polyfill\\Php73\\": ""
                },
                "files": [
                    "bootstrap.php"
                ],
                "classmap": [
                    "Resources/stubs"
                ]
            },
            "notification-url": "https://packagist.org/downloads/",
            "license": [
                "MIT"
            ],
            "authors": [
                {
                    "name": "Nicolas Grekas",
                    "email": "p@tchwork.com"
                },
                {
                    "name": "Symfony Community",
                    "homepage": "https://symfony.com/contributors"
                }
            ],
            "description": "Symfony polyfill backporting some PHP 7.3+ features to lower PHP versions",
            "homepage": "https://symfony.com",
            "keywords": [
                "compatibility",
                "polyfill",
                "portable",
                "shim"
            ],
            "time": "2021-02-19T12:13:01+00:00"
        },
        {
            "name": "symfony/polyfill-php80",
            "version": "v1.23.1",
            "source": {
                "type": "git",
                "url": "https://github.com/symfony/polyfill-php80.git",
                "reference": "1100343ed1a92e3a38f9ae122fc0eb21602547be"
            },
            "dist": {
                "type": "zip",
                "url": "https://api.github.com/repos/symfony/polyfill-php80/zipball/1100343ed1a92e3a38f9ae122fc0eb21602547be",
                "reference": "1100343ed1a92e3a38f9ae122fc0eb21602547be",
                "shasum": ""
            },
            "require": {
                "php": ">=7.1"
            },
            "type": "library",
            "extra": {
                "branch-alias": {
                    "dev-main": "1.23-dev"
                },
                "thanks": {
                    "name": "symfony/polyfill",
                    "url": "https://github.com/symfony/polyfill"
                }
            },
            "autoload": {
                "psr-4": {
                    "Symfony\\Polyfill\\Php80\\": ""
                },
                "files": [
                    "bootstrap.php"
                ],
                "classmap": [
                    "Resources/stubs"
                ]
            },
            "notification-url": "https://packagist.org/downloads/",
            "license": [
                "MIT"
            ],
            "authors": [
                {
                    "name": "Ion Bazan",
                    "email": "ion.bazan@gmail.com"
                },
                {
                    "name": "Nicolas Grekas",
                    "email": "p@tchwork.com"
                },
                {
                    "name": "Symfony Community",
                    "homepage": "https://symfony.com/contributors"
                }
            ],
            "description": "Symfony polyfill backporting some PHP 8.0+ features to lower PHP versions",
            "homepage": "https://symfony.com",
            "keywords": [
                "compatibility",
                "polyfill",
                "portable",
                "shim"
            ],
            "time": "2021-07-28T13:41:28+00:00"
        },
        {
            "name": "symfony/polyfill-php81",
            "version": "v1.23.0",
            "source": {
                "type": "git",
                "url": "https://github.com/symfony/polyfill-php81.git",
                "reference": "e66119f3de95efc359483f810c4c3e6436279436"
            },
            "dist": {
                "type": "zip",
                "url": "https://api.github.com/repos/symfony/polyfill-php81/zipball/e66119f3de95efc359483f810c4c3e6436279436",
                "reference": "e66119f3de95efc359483f810c4c3e6436279436",
                "shasum": ""
            },
            "require": {
                "php": ">=7.1"
            },
            "type": "library",
            "extra": {
                "branch-alias": {
                    "dev-main": "1.23-dev"
                },
                "thanks": {
                    "name": "symfony/polyfill",
                    "url": "https://github.com/symfony/polyfill"
                }
            },
            "autoload": {
                "psr-4": {
                    "Symfony\\Polyfill\\Php81\\": ""
                },
                "files": [
                    "bootstrap.php"
                ],
                "classmap": [
                    "Resources/stubs"
                ]
            },
            "notification-url": "https://packagist.org/downloads/",
            "license": [
                "MIT"
            ],
            "authors": [
                {
                    "name": "Nicolas Grekas",
                    "email": "p@tchwork.com"
                },
                {
                    "name": "Symfony Community",
                    "homepage": "https://symfony.com/contributors"
                }
            ],
            "description": "Symfony polyfill backporting some PHP 8.1+ features to lower PHP versions",
            "homepage": "https://symfony.com",
            "keywords": [
                "compatibility",
                "polyfill",
                "portable",
                "shim"
            ],
            "time": "2021-05-21T13:25:03+00:00"
        },
        {
            "name": "symfony/process",
            "version": "v4.4.30",
            "source": {
                "type": "git",
                "url": "https://github.com/symfony/process.git",
                "reference": "13d3161ef63a8ec21eeccaaf9a4d7f784a87a97d"
            },
            "dist": {
                "type": "zip",
                "url": "https://api.github.com/repos/symfony/process/zipball/13d3161ef63a8ec21eeccaaf9a4d7f784a87a97d",
                "reference": "13d3161ef63a8ec21eeccaaf9a4d7f784a87a97d",
                "shasum": ""
            },
            "require": {
                "php": ">=7.1.3",
                "symfony/polyfill-php80": "^1.16"
            },
            "type": "library",
            "autoload": {
                "psr-4": {
                    "Symfony\\Component\\Process\\": ""
                },
                "exclude-from-classmap": [
                    "/Tests/"
                ]
            },
            "notification-url": "https://packagist.org/downloads/",
            "license": [
                "MIT"
            ],
            "authors": [
                {
                    "name": "Fabien Potencier",
                    "email": "fabien@symfony.com"
                },
                {
                    "name": "Symfony Community",
                    "homepage": "https://symfony.com/contributors"
                }
            ],
            "description": "Executes commands in sub-processes",
            "homepage": "https://symfony.com",
            "time": "2021-08-04T20:31:23+00:00"
        },
        {
            "name": "symfony/service-contracts",
            "version": "v2.4.0",
            "source": {
                "type": "git",
                "url": "https://github.com/symfony/service-contracts.git",
                "reference": "f040a30e04b57fbcc9c6cbcf4dbaa96bd318b9bb"
            },
            "dist": {
                "type": "zip",
                "url": "https://api.github.com/repos/symfony/service-contracts/zipball/f040a30e04b57fbcc9c6cbcf4dbaa96bd318b9bb",
                "reference": "f040a30e04b57fbcc9c6cbcf4dbaa96bd318b9bb",
                "shasum": ""
            },
            "require": {
                "php": ">=7.2.5",
                "psr/container": "^1.1"
            },
            "suggest": {
                "symfony/service-implementation": ""
            },
            "type": "library",
            "extra": {
                "branch-alias": {
                    "dev-main": "2.4-dev"
                },
                "thanks": {
                    "name": "symfony/contracts",
                    "url": "https://github.com/symfony/contracts"
                }
            },
            "autoload": {
                "psr-4": {
                    "Symfony\\Contracts\\Service\\": ""
                }
            },
            "notification-url": "https://packagist.org/downloads/",
            "license": [
                "MIT"
            ],
            "authors": [
                {
                    "name": "Nicolas Grekas",
                    "email": "p@tchwork.com"
                },
                {
                    "name": "Symfony Community",
                    "homepage": "https://symfony.com/contributors"
                }
            ],
            "description": "Generic abstractions related to writing services",
            "homepage": "https://symfony.com",
            "keywords": [
                "abstractions",
                "contracts",
                "decoupling",
                "interfaces",
                "interoperability",
                "standards"
            ],
            "time": "2021-04-01T10:43:52+00:00"
        },
        {
            "name": "symfony/var-dumper",
            "version": "v5.3.8",
            "source": {
                "type": "git",
                "url": "https://github.com/symfony/var-dumper.git",
                "reference": "eaaea4098be1c90c8285543e1356a09c8aa5c8da"
            },
            "dist": {
                "type": "zip",
                "url": "https://api.github.com/repos/symfony/var-dumper/zipball/eaaea4098be1c90c8285543e1356a09c8aa5c8da",
                "reference": "eaaea4098be1c90c8285543e1356a09c8aa5c8da",
                "shasum": ""
            },
            "require": {
                "php": ">=7.2.5",
                "symfony/polyfill-mbstring": "~1.0",
                "symfony/polyfill-php80": "^1.16"
            },
            "conflict": {
                "phpunit/phpunit": "<5.4.3",
                "symfony/console": "<4.4"
            },
            "require-dev": {
                "ext-iconv": "*",
                "symfony/console": "^4.4|^5.0",
                "symfony/process": "^4.4|^5.0",
                "twig/twig": "^2.13|^3.0.4"
            },
            "suggest": {
                "ext-iconv": "To convert non-UTF-8 strings to UTF-8 (or symfony/polyfill-iconv in case ext-iconv cannot be used).",
                "ext-intl": "To show region name in time zone dump",
                "symfony/console": "To use the ServerDumpCommand and/or the bin/var-dump-server script"
            },
            "bin": [
                "Resources/bin/var-dump-server"
            ],
            "type": "library",
            "autoload": {
                "files": [
                    "Resources/functions/dump.php"
                ],
                "psr-4": {
                    "Symfony\\Component\\VarDumper\\": ""
                },
                "exclude-from-classmap": [
                    "/Tests/"
                ]
            },
            "notification-url": "https://packagist.org/downloads/",
            "license": [
                "MIT"
            ],
            "authors": [
                {
                    "name": "Nicolas Grekas",
                    "email": "p@tchwork.com"
                },
                {
                    "name": "Symfony Community",
                    "homepage": "https://symfony.com/contributors"
                }
            ],
            "description": "Provides mechanisms for walking through any arbitrary PHP variable",
            "homepage": "https://symfony.com",
            "keywords": [
                "debug",
                "dump"
            ],
            "time": "2021-09-24T15:59:58+00:00"
        },
        {
            "name": "tedivm/jshrink",
            "version": "v1.4.0",
            "source": {
                "type": "git",
                "url": "https://github.com/tedious/JShrink.git",
                "reference": "0513ba1407b1f235518a939455855e6952a48bbc"
            },
            "dist": {
                "type": "zip",
                "url": "https://api.github.com/repos/tedious/JShrink/zipball/0513ba1407b1f235518a939455855e6952a48bbc",
                "reference": "0513ba1407b1f235518a939455855e6952a48bbc",
                "shasum": ""
            },
            "require": {
                "php": "^5.6|^7.0|^8.0"
            },
            "require-dev": {
                "friendsofphp/php-cs-fixer": "^2.8",
                "php-coveralls/php-coveralls": "^1.1.0",
                "phpunit/phpunit": "^6"
            },
            "type": "library",
            "autoload": {
                "psr-0": {
                    "JShrink": "src/"
                }
            },
            "notification-url": "https://packagist.org/downloads/",
            "license": [
                "BSD-3-Clause"
            ],
            "authors": [
                {
                    "name": "Robert Hafner",
                    "email": "tedivm@tedivm.com"
                }
            ],
            "description": "Javascript Minifier built in PHP",
            "homepage": "http://github.com/tedious/JShrink",
            "keywords": [
                "javascript",
                "minifier"
            ],
            "time": "2020-11-30T18:10:21+00:00"
        },
        {
            "name": "thecodingmachine/safe",
            "version": "v1.3.3",
            "source": {
                "type": "git",
                "url": "https://github.com/thecodingmachine/safe.git",
                "reference": "a8ab0876305a4cdaef31b2350fcb9811b5608dbc"
            },
            "dist": {
                "type": "zip",
                "url": "https://api.github.com/repos/thecodingmachine/safe/zipball/a8ab0876305a4cdaef31b2350fcb9811b5608dbc",
                "reference": "a8ab0876305a4cdaef31b2350fcb9811b5608dbc",
                "shasum": ""
            },
            "require": {
                "php": ">=7.2"
            },
            "require-dev": {
                "phpstan/phpstan": "^0.12",
                "squizlabs/php_codesniffer": "^3.2",
                "thecodingmachine/phpstan-strict-rules": "^0.12"
            },
            "type": "library",
            "extra": {
                "branch-alias": {
                    "dev-master": "0.1-dev"
                }
            },
            "autoload": {
                "psr-4": {
                    "Safe\\": [
                        "lib/",
                        "deprecated/",
                        "generated/"
                    ]
                },
                "files": [
                    "deprecated/apc.php",
                    "deprecated/libevent.php",
                    "deprecated/mssql.php",
                    "deprecated/stats.php",
                    "lib/special_cases.php",
                    "generated/apache.php",
                    "generated/apcu.php",
                    "generated/array.php",
                    "generated/bzip2.php",
                    "generated/calendar.php",
                    "generated/classobj.php",
                    "generated/com.php",
                    "generated/cubrid.php",
                    "generated/curl.php",
                    "generated/datetime.php",
                    "generated/dir.php",
                    "generated/eio.php",
                    "generated/errorfunc.php",
                    "generated/exec.php",
                    "generated/fileinfo.php",
                    "generated/filesystem.php",
                    "generated/filter.php",
                    "generated/fpm.php",
                    "generated/ftp.php",
                    "generated/funchand.php",
                    "generated/gmp.php",
                    "generated/gnupg.php",
                    "generated/hash.php",
                    "generated/ibase.php",
                    "generated/ibmDb2.php",
                    "generated/iconv.php",
                    "generated/image.php",
                    "generated/imap.php",
                    "generated/info.php",
                    "generated/ingres-ii.php",
                    "generated/inotify.php",
                    "generated/json.php",
                    "generated/ldap.php",
                    "generated/libxml.php",
                    "generated/lzf.php",
                    "generated/mailparse.php",
                    "generated/mbstring.php",
                    "generated/misc.php",
                    "generated/msql.php",
                    "generated/mysql.php",
                    "generated/mysqli.php",
                    "generated/mysqlndMs.php",
                    "generated/mysqlndQc.php",
                    "generated/network.php",
                    "generated/oci8.php",
                    "generated/opcache.php",
                    "generated/openssl.php",
                    "generated/outcontrol.php",
                    "generated/password.php",
                    "generated/pcntl.php",
                    "generated/pcre.php",
                    "generated/pdf.php",
                    "generated/pgsql.php",
                    "generated/posix.php",
                    "generated/ps.php",
                    "generated/pspell.php",
                    "generated/readline.php",
                    "generated/rpminfo.php",
                    "generated/rrd.php",
                    "generated/sem.php",
                    "generated/session.php",
                    "generated/shmop.php",
                    "generated/simplexml.php",
                    "generated/sockets.php",
                    "generated/sodium.php",
                    "generated/solr.php",
                    "generated/spl.php",
                    "generated/sqlsrv.php",
                    "generated/ssdeep.php",
                    "generated/ssh2.php",
                    "generated/stream.php",
                    "generated/strings.php",
                    "generated/swoole.php",
                    "generated/uodbc.php",
                    "generated/uopz.php",
                    "generated/url.php",
                    "generated/var.php",
                    "generated/xdiff.php",
                    "generated/xml.php",
                    "generated/xmlrpc.php",
                    "generated/yaml.php",
                    "generated/yaz.php",
                    "generated/zip.php",
                    "generated/zlib.php"
                ]
            },
            "notification-url": "https://packagist.org/downloads/",
            "license": [
                "MIT"
            ],
            "description": "PHP core functions that throw exceptions instead of returning FALSE on error",
            "time": "2020-10-28T17:51:34+00:00"
        },
        {
            "name": "true/punycode",
            "version": "v2.1.1",
            "source": {
                "type": "git",
                "url": "https://github.com/true/php-punycode.git",
                "reference": "a4d0c11a36dd7f4e7cd7096076cab6d3378a071e"
            },
            "dist": {
                "type": "zip",
                "url": "https://api.github.com/repos/true/php-punycode/zipball/a4d0c11a36dd7f4e7cd7096076cab6d3378a071e",
                "reference": "a4d0c11a36dd7f4e7cd7096076cab6d3378a071e",
                "shasum": ""
            },
            "require": {
                "php": ">=5.3.0",
                "symfony/polyfill-mbstring": "^1.3"
            },
            "require-dev": {
                "phpunit/phpunit": "~4.7",
                "squizlabs/php_codesniffer": "~2.0"
            },
            "type": "library",
            "autoload": {
                "psr-4": {
                    "TrueBV\\": "src/"
                }
            },
            "notification-url": "https://packagist.org/downloads/",
            "license": [
                "MIT"
            ],
            "authors": [
                {
                    "name": "Renan Gonçalves",
                    "email": "renan.saddam@gmail.com"
                }
            ],
            "description": "A Bootstring encoding of Unicode for Internationalized Domain Names in Applications (IDNA)",
            "homepage": "https://github.com/true/php-punycode",
            "keywords": [
                "idna",
                "punycode"
            ],
            "time": "2016-11-16T10:37:54+00:00"
        },
        {
            "name": "tubalmartin/cssmin",
            "version": "v4.1.1",
            "source": {
                "type": "git",
                "url": "https://github.com/tubalmartin/YUI-CSS-compressor-PHP-port.git",
                "reference": "3cbf557f4079d83a06f9c3ff9b957c022d7805cf"
            },
            "dist": {
                "type": "zip",
                "url": "https://api.github.com/repos/tubalmartin/YUI-CSS-compressor-PHP-port/zipball/3cbf557f4079d83a06f9c3ff9b957c022d7805cf",
                "reference": "3cbf557f4079d83a06f9c3ff9b957c022d7805cf",
                "shasum": ""
            },
            "require": {
                "ext-pcre": "*",
                "php": ">=5.3.2"
            },
            "require-dev": {
                "cogpowered/finediff": "0.3.*",
                "phpunit/phpunit": "4.8.*"
            },
            "bin": [
                "cssmin"
            ],
            "type": "library",
            "autoload": {
                "psr-4": {
                    "tubalmartin\\CssMin\\": "src"
                }
            },
            "notification-url": "https://packagist.org/downloads/",
            "license": [
                "BSD-3-Clause"
            ],
            "authors": [
                {
                    "name": "Túbal Martín",
                    "homepage": "http://tubalmartin.me/"
                }
            ],
            "description": "A PHP port of the YUI CSS compressor",
            "homepage": "https://github.com/tubalmartin/YUI-CSS-compressor-PHP-port",
            "keywords": [
                "compress",
                "compressor",
                "css",
                "cssmin",
                "minify",
                "yui"
            ],
            "time": "2018-01-15T15:26:51+00:00"
        },
        {
            "name": "web-token/jwt-framework",
            "version": "v2.2.11",
            "source": {
                "type": "git",
                "url": "https://github.com/web-token/jwt-framework.git",
                "reference": "643cced197e32471418bd89e7a44b69fd04eb9de"
            },
            "dist": {
                "type": "zip",
                "url": "https://api.github.com/repos/web-token/jwt-framework/zipball/643cced197e32471418bd89e7a44b69fd04eb9de",
                "reference": "643cced197e32471418bd89e7a44b69fd04eb9de",
                "shasum": ""
            },
            "require": {
                "brick/math": "^0.8.17|^0.9",
                "ext-json": "*",
                "ext-mbstring": "*",
                "ext-openssl": "*",
                "ext-sodium": "*",
                "fgrosse/phpasn1": "^2.0",
                "php": ">=7.2",
                "psr/event-dispatcher": "^1.0",
                "psr/http-client": "^1.0",
                "psr/http-factory": "^1.0",
                "spomky-labs/aes-key-wrap": "^5.0|^6.0",
                "spomky-labs/base64url": "^1.0|^2.0",
                "symfony/config": "^4.2|^5.0",
                "symfony/console": "^4.2|^5.0",
                "symfony/dependency-injection": "^4.2|^5.0",
                "symfony/event-dispatcher": "^4.2|^5.0",
                "symfony/http-kernel": "^4.2|^5.0",
                "symfony/polyfill-mbstring": "^1.12"
            },
            "conflict": {
                "spomky-labs/jose": "*"
            },
            "replace": {
                "web-token/encryption-pack": "self.version",
                "web-token/jwt-bundle": "self.version",
                "web-token/jwt-checker": "self.version",
                "web-token/jwt-console": "self.version",
                "web-token/jwt-core": "self.version",
                "web-token/jwt-easy": "self.version",
                "web-token/jwt-encryption": "self.version",
                "web-token/jwt-encryption-algorithm-aescbc": "self.version",
                "web-token/jwt-encryption-algorithm-aesgcm": "self.version",
                "web-token/jwt-encryption-algorithm-aesgcmkw": "self.version",
                "web-token/jwt-encryption-algorithm-aeskw": "self.version",
                "web-token/jwt-encryption-algorithm-dir": "self.version",
                "web-token/jwt-encryption-algorithm-ecdh-es": "self.version",
                "web-token/jwt-encryption-algorithm-experimental": "self.version",
                "web-token/jwt-encryption-algorithm-pbes2": "self.version",
                "web-token/jwt-encryption-algorithm-rsa": "self.version",
                "web-token/jwt-key-mgmt": "self.version",
                "web-token/jwt-nested-token": "self.version",
                "web-token/jwt-signature": "self.version",
                "web-token/jwt-signature-algorithm-ecdsa": "self.version",
                "web-token/jwt-signature-algorithm-eddsa": "self.version",
                "web-token/jwt-signature-algorithm-experimental": "self.version",
                "web-token/jwt-signature-algorithm-hmac": "self.version",
                "web-token/jwt-signature-algorithm-none": "self.version",
                "web-token/jwt-signature-algorithm-rsa": "self.version",
                "web-token/jwt-util-ecc": "self.version",
                "web-token/signature-pack": "self.version"
            },
            "require-dev": {
                "bjeavons/zxcvbn-php": "^1.0",
                "blackfire/php-sdk": "^1.14",
                "ext-curl": "*",
                "ext-gmp": "*",
                "friendsofphp/php-cs-fixer": "^2.16",
                "infection/infection": "^0.15|^0.16|^0.17|^0.18|^0.19|^0.20",
                "matthiasnoback/symfony-config-test": "^3.1|^4.0",
                "nyholm/psr7": "^1.3",
                "php-coveralls/php-coveralls": "^2.0",
                "php-http/mock-client": "^1.0",
                "phpstan/phpstan": "^0.12",
                "phpstan/phpstan-deprecation-rules": "^0.12",
                "phpstan/phpstan-phpunit": "^0.12",
                "phpstan/phpstan-strict-rules": "^0.12",
                "phpunit/phpunit": "^8.0|^9.0",
                "symfony/browser-kit": "^4.2|^5.0",
                "symfony/finder": "^4.2|^5.0",
                "symfony/framework-bundle": "^4.2|^5.0",
                "symfony/http-client": "^5.2",
                "symfony/phpunit-bridge": "^4.2|^5.0",
                "symfony/serializer": "^4.2|^5.0",
                "symfony/var-dumper": "^4.2|^5.0"
            },
            "suggest": {
                "bjeavons/zxcvbn-php": "Adds key quality check for oct keys.",
                "ext-sodium": "Sodium is required for OKP key creation, EdDSA signature algorithm and ECDH-ES key encryption with OKP keys",
                "php-http/httplug": "To enable JKU/X5U support.",
                "php-http/httplug-bundle": "To enable JKU/X5U support.",
                "php-http/message-factory": "To enable JKU/X5U support.",
                "symfony/serializer": "Use the Symfony serializer to serialize/unserialize JWS and JWE tokens.",
                "symfony/var-dumper": "Used to show data on the debug toolbar."
            },
            "type": "symfony-bundle",
            "autoload": {
                "psr-4": {
                    "Jose\\": "src/",
                    "Jose\\Component\\Signature\\Algorithm\\": [
                        "src/SignatureAlgorithm/ECDSA",
                        "src/SignatureAlgorithm/EdDSA",
                        "src/SignatureAlgorithm/HMAC",
                        "src/SignatureAlgorithm/None",
                        "src/SignatureAlgorithm/RSA",
                        "src/SignatureAlgorithm/Experimental"
                    ],
                    "Jose\\Component\\Core\\Util\\Ecc\\": [
                        "src/Ecc"
                    ],
                    "Jose\\Component\\Encryption\\Algorithm\\": [
                        "src/EncryptionAlgorithm/Experimental"
                    ],
                    "Jose\\Component\\Encryption\\Algorithm\\KeyEncryption\\": [
                        "src/EncryptionAlgorithm/KeyEncryption/AESGCMKW",
                        "src/EncryptionAlgorithm/KeyEncryption/AESKW",
                        "src/EncryptionAlgorithm/KeyEncryption/Direct",
                        "src/EncryptionAlgorithm/KeyEncryption/ECDHES",
                        "src/EncryptionAlgorithm/KeyEncryption/PBES2",
                        "src/EncryptionAlgorithm/KeyEncryption/RSA"
                    ],
                    "Jose\\Component\\Encryption\\Algorithm\\ContentEncryption\\": [
                        "src/EncryptionAlgorithm/ContentEncryption/AESGCM",
                        "src/EncryptionAlgorithm/ContentEncryption/AESCBC"
                    ]
                }
            },
            "notification-url": "https://packagist.org/downloads/",
            "license": [
                "MIT"
            ],
            "authors": [
                {
                    "name": "Florent Morselli",
                    "homepage": "https://github.com/Spomky"
                },
                {
                    "name": "All contributors",
                    "homepage": "https://github.com/web-token/jwt-framework/contributors"
                }
            ],
            "description": "JSON Object Signing and Encryption library for PHP and Symfony Bundle.",
            "homepage": "https://github.com/web-token/jwt-framework",
            "keywords": [
                "JOSE",
                "JWE",
                "JWK",
                "JWKSet",
                "JWS",
                "Jot",
                "RFC7515",
                "RFC7516",
                "RFC7517",
                "RFC7518",
                "RFC7519",
                "RFC7520",
                "bundle",
                "jwa",
                "jwt",
                "symfony"
            ],
            "time": "2021-06-25T15:59:52+00:00"
        },
        {
            "name": "webimpress/safe-writer",
            "version": "2.2.0",
            "source": {
                "type": "git",
                "url": "https://github.com/webimpress/safe-writer.git",
                "reference": "9d37cc8bee20f7cb2f58f6e23e05097eab5072e6"
            },
            "dist": {
                "type": "zip",
                "url": "https://api.github.com/repos/webimpress/safe-writer/zipball/9d37cc8bee20f7cb2f58f6e23e05097eab5072e6",
                "reference": "9d37cc8bee20f7cb2f58f6e23e05097eab5072e6",
                "shasum": ""
            },
            "require": {
                "php": "^7.3 || ^8.0"
            },
            "require-dev": {
                "phpunit/phpunit": "^9.5.4",
                "vimeo/psalm": "^4.7",
                "webimpress/coding-standard": "^1.2.2"
            },
            "type": "library",
            "extra": {
                "branch-alias": {
                    "dev-master": "2.2.x-dev",
                    "dev-develop": "2.3.x-dev",
                    "dev-release-1.0": "1.0.x-dev"
                }
            },
            "autoload": {
                "psr-4": {
                    "Webimpress\\SafeWriter\\": "src/"
                }
            },
            "notification-url": "https://packagist.org/downloads/",
            "license": [
                "BSD-2-Clause"
            ],
            "description": "Tool to write files safely, to avoid race conditions",
            "keywords": [
                "concurrent write",
                "file writer",
                "race condition",
                "safe writer",
                "webimpress"
            ],
            "time": "2021-04-19T16:34:45+00:00"
        },
        {
            "name": "webmozart/assert",
            "version": "1.10.0",
            "source": {
                "type": "git",
                "url": "https://github.com/webmozarts/assert.git",
                "reference": "6964c76c7804814a842473e0c8fd15bab0f18e25"
            },
            "dist": {
                "type": "zip",
                "url": "https://api.github.com/repos/webmozarts/assert/zipball/6964c76c7804814a842473e0c8fd15bab0f18e25",
                "reference": "6964c76c7804814a842473e0c8fd15bab0f18e25",
                "shasum": ""
            },
            "require": {
                "php": "^7.2 || ^8.0",
                "symfony/polyfill-ctype": "^1.8"
            },
            "conflict": {
                "phpstan/phpstan": "<0.12.20",
                "vimeo/psalm": "<4.6.1 || 4.6.2"
            },
            "require-dev": {
                "phpunit/phpunit": "^8.5.13"
            },
            "type": "library",
            "extra": {
                "branch-alias": {
                    "dev-master": "1.10-dev"
                }
            },
            "autoload": {
                "psr-4": {
                    "Webmozart\\Assert\\": "src/"
                }
            },
            "notification-url": "https://packagist.org/downloads/",
            "license": [
                "MIT"
            ],
            "authors": [
                {
                    "name": "Bernhard Schussek",
                    "email": "bschussek@gmail.com"
                }
            ],
            "description": "Assertions to validate method input/output with nice error messages.",
            "keywords": [
                "assert",
                "check",
                "validate"
            ],
            "time": "2021-03-09T10:59:23+00:00"
        },
        {
            "name": "webonyx/graphql-php",
            "version": "v14.9.0",
            "source": {
                "type": "git",
                "url": "https://github.com/webonyx/graphql-php.git",
                "reference": "36b83621deb5eae354347a2e86dc7aec81b32a82"
            },
            "dist": {
                "type": "zip",
                "url": "https://api.github.com/repos/webonyx/graphql-php/zipball/36b83621deb5eae354347a2e86dc7aec81b32a82",
                "reference": "36b83621deb5eae354347a2e86dc7aec81b32a82",
                "shasum": ""
            },
            "require": {
                "ext-json": "*",
                "ext-mbstring": "*",
                "php": "^7.1||^8.0"
            },
            "require-dev": {
                "amphp/amp": "^2.3",
                "doctrine/coding-standard": "^6.0",
                "nyholm/psr7": "^1.2",
                "phpbench/phpbench": "^0.16.10",
                "phpstan/extension-installer": "^1.0",
                "phpstan/phpstan": "0.12.82",
                "phpstan/phpstan-phpunit": "0.12.18",
                "phpstan/phpstan-strict-rules": "0.12.9",
                "phpunit/phpunit": "^7.2|^8.5",
                "psr/http-message": "^1.0",
                "react/promise": "2.*",
                "simpod/php-coveralls-mirror": "^3.0",
                "squizlabs/php_codesniffer": "3.5.4"
            },
            "suggest": {
                "psr/http-message": "To use standard GraphQL server",
                "react/promise": "To leverage async resolving on React PHP platform"
            },
            "type": "library",
            "autoload": {
                "psr-4": {
                    "GraphQL\\": "src/"
                }
            },
            "notification-url": "https://packagist.org/downloads/",
            "license": [
                "MIT"
            ],
            "description": "A PHP port of GraphQL reference implementation",
            "homepage": "https://github.com/webonyx/graphql-php",
            "keywords": [
                "api",
                "graphql"
            ],
            "time": "2021-06-15T16:14:17+00:00"
        },
        {
            "name": "wikimedia/less.php",
            "version": "v3.1.0",
            "source": {
                "type": "git",
                "url": "https://github.com/wikimedia/less.php.git",
                "reference": "a486d78b9bd16b72f237fc6093aa56d69ce8bd13"
            },
            "dist": {
                "type": "zip",
                "url": "https://api.github.com/repos/wikimedia/less.php/zipball/a486d78b9bd16b72f237fc6093aa56d69ce8bd13",
                "reference": "a486d78b9bd16b72f237fc6093aa56d69ce8bd13",
                "shasum": ""
            },
            "require": {
                "php": ">=7.2.9"
            },
            "require-dev": {
                "mediawiki/mediawiki-codesniffer": "34.0.0",
                "mediawiki/minus-x": "1.0.0",
                "php-parallel-lint/php-console-highlighter": "0.5.0",
                "php-parallel-lint/php-parallel-lint": "1.2.0",
                "phpunit/phpunit": "^8.5"
            },
            "bin": [
                "bin/lessc"
            ],
            "type": "library",
            "autoload": {
                "psr-0": {
                    "Less": "lib/"
                },
                "classmap": [
                    "lessc.inc.php"
                ]
            },
            "notification-url": "https://packagist.org/downloads/",
            "license": [
                "Apache-2.0"
            ],
            "authors": [
                {
                    "name": "Josh Schmidt",
                    "homepage": "https://github.com/oyejorge"
                },
                {
                    "name": "Matt Agar",
                    "homepage": "https://github.com/agar"
                },
                {
                    "name": "Martin Jantošovič",
                    "homepage": "https://github.com/Mordred"
                }
            ],
            "description": "PHP port of the Javascript version of LESS http://lesscss.org (Originally maintained by Josh Schmidt)",
            "keywords": [
                "css",
                "less",
                "less.js",
                "lesscss",
                "php",
                "stylesheet"
            ],
            "time": "2020-12-11T19:33:31+00:00"
        }
    ],
    "packages-dev": [
        {
            "name": "allure-framework/allure-codeception",
            "version": "1.5.2",
            "source": {
                "type": "git",
                "url": "https://github.com/allure-framework/allure-codeception.git",
                "reference": "a6156aef942a4e4de0add34a73d066a9458cefc6"
            },
            "dist": {
                "type": "zip",
                "url": "https://api.github.com/repos/allure-framework/allure-codeception/zipball/a6156aef942a4e4de0add34a73d066a9458cefc6",
                "reference": "a6156aef942a4e4de0add34a73d066a9458cefc6",
                "shasum": ""
            },
            "require": {
                "allure-framework/allure-php-api": "^1.3",
                "codeception/codeception": "^2.5 | ^3 | ^4",
                "ext-json": "*",
                "php": ">=7.1.3",
                "symfony/filesystem": "^2.7 | ^3 | ^4 | ^5",
                "symfony/finder": "^2.7 | ^3 | ^4 | ^5"
            },
            "require-dev": {
                "ext-dom": "*",
                "phpunit/phpunit": "^7.2 | ^8 | ^9"
            },
            "type": "library",
            "autoload": {
                "psr-0": {
                    "Yandex": "src/"
                }
            },
            "notification-url": "https://packagist.org/downloads/",
            "license": [
                "Apache-2.0"
            ],
            "authors": [
                {
                    "name": "Ivan Krutov",
                    "email": "vania-pooh@aerokube.com",
                    "role": "Developer"
                }
            ],
            "description": "Allure Codeception integration",
            "homepage": "http://allure.qatools.ru/",
            "keywords": [
                "allure",
                "attachments",
                "cases",
                "codeception",
                "report",
                "steps",
                "testing"
            ],
            "time": "2021-06-04T13:24:36+00:00"
        },
        {
            "name": "allure-framework/allure-php-api",
            "version": "1.3.1",
            "source": {
                "type": "git",
                "url": "https://github.com/allure-framework/allure-php-api.git",
                "reference": "f64b69afeff472c564a4e2379efb2b69c430ec5a"
            },
            "dist": {
                "type": "zip",
                "url": "https://api.github.com/repos/allure-framework/allure-php-api/zipball/f64b69afeff472c564a4e2379efb2b69c430ec5a",
                "reference": "f64b69afeff472c564a4e2379efb2b69c430ec5a",
                "shasum": ""
            },
            "require": {
                "jms/serializer": "^1 | ^2 | ^3",
                "php": ">=7.1.3",
                "ramsey/uuid": "^3 | ^4",
                "symfony/mime": "^4.3 | ^5"
            },
            "require-dev": {
                "phpunit/phpunit": "^7 | ^8 | ^9"
            },
            "type": "library",
            "autoload": {
                "psr-0": {
                    "Yandex": [
                        "src/",
                        "test/"
                    ]
                }
            },
            "notification-url": "https://packagist.org/downloads/",
            "license": [
                "Apache-2.0"
            ],
            "authors": [
                {
                    "name": "Ivan Krutov",
                    "email": "vania-pooh@yandex-team.ru",
                    "role": "Developer"
                }
            ],
            "description": "PHP API for Allure adapter",
            "homepage": "http://allure.qatools.ru/",
            "keywords": [
                "allure",
                "api",
                "php",
                "report"
            ],
            "time": "2021-03-26T14:32:27+00:00"
        },
        {
            "name": "allure-framework/allure-phpunit",
            "version": "1.4.0",
            "source": {
                "type": "git",
                "url": "https://github.com/allure-framework/allure-phpunit.git",
                "reference": "56c65ae482c40411b74a65f97629d16b0e7662ee"
            },
            "dist": {
                "type": "zip",
                "url": "https://api.github.com/repos/allure-framework/allure-phpunit/zipball/56c65ae482c40411b74a65f97629d16b0e7662ee",
                "reference": "56c65ae482c40411b74a65f97629d16b0e7662ee",
                "shasum": ""
            },
            "require": {
                "allure-framework/allure-php-api": "^1.3",
                "php": ">=7.1",
                "phpunit/phpunit": "^7.2 | ^8 | ^9"
            },
            "require-dev": {
                "ext-dom": "*",
                "mikey179/vfsstream": "^1"
            },
            "type": "library",
            "autoload": {
                "psr-0": {
                    "Yandex": "src/"
                }
            },
            "notification-url": "https://packagist.org/downloads/",
            "license": [
                "Apache-2.0"
            ],
            "authors": [
                {
                    "name": "Ivan Krutov",
                    "email": "vania-pooh@yandex-team.ru",
                    "role": "Developer"
                }
            ],
            "description": "Allure PHPUNit integration",
            "homepage": "http://allure.qatools.ru/",
            "keywords": [
                "allure",
                "attachments",
                "cases",
                "phpunit",
                "report",
                "steps",
                "testing"
            ],
            "time": "2021-03-26T15:43:03+00:00"
        },
        {
            "name": "beberlei/assert",
            "version": "v3.3.1",
            "source": {
                "type": "git",
                "url": "https://github.com/beberlei/assert.git",
                "reference": "5e721d7e937ca3ba2cdec1e1adf195f9e5188372"
            },
            "dist": {
                "type": "zip",
                "url": "https://api.github.com/repos/beberlei/assert/zipball/5e721d7e937ca3ba2cdec1e1adf195f9e5188372",
                "reference": "5e721d7e937ca3ba2cdec1e1adf195f9e5188372",
                "shasum": ""
            },
            "require": {
                "ext-ctype": "*",
                "ext-json": "*",
                "ext-mbstring": "*",
                "ext-simplexml": "*",
                "php": "^7.0 || ^8.0"
            },
            "require-dev": {
                "friendsofphp/php-cs-fixer": "*",
                "phpstan/phpstan": "*",
                "phpunit/phpunit": ">=6.0.0",
                "yoast/phpunit-polyfills": "^0.1.0"
            },
            "suggest": {
                "ext-intl": "Needed to allow Assertion::count(), Assertion::isCountable(), Assertion::minCount(), and Assertion::maxCount() to operate on ResourceBundles"
            },
            "type": "library",
            "autoload": {
                "psr-4": {
                    "Assert\\": "lib/Assert"
                },
                "files": [
                    "lib/Assert/functions.php"
                ]
            },
            "notification-url": "https://packagist.org/downloads/",
            "license": [
                "BSD-2-Clause"
            ],
            "authors": [
                {
                    "name": "Benjamin Eberlei",
                    "email": "kontakt@beberlei.de",
                    "role": "Lead Developer"
                },
                {
                    "name": "Richard Quadling",
                    "email": "rquadling@gmail.com",
                    "role": "Collaborator"
                }
            ],
            "description": "Thin assertion library for input validation in business models.",
            "keywords": [
                "assert",
                "assertion",
                "validation"
            ],
            "time": "2021-04-18T20:11:03+00:00"
        },
        {
            "name": "behat/gherkin",
            "version": "v4.8.0",
            "source": {
                "type": "git",
                "url": "https://github.com/Behat/Gherkin.git",
                "reference": "2391482cd003dfdc36b679b27e9f5326bd656acd"
            },
            "dist": {
                "type": "zip",
                "url": "https://api.github.com/repos/Behat/Gherkin/zipball/2391482cd003dfdc36b679b27e9f5326bd656acd",
                "reference": "2391482cd003dfdc36b679b27e9f5326bd656acd",
                "shasum": ""
            },
            "require": {
                "php": "~7.2|~8.0"
            },
            "require-dev": {
                "cucumber/cucumber": "dev-gherkin-16.0.0",
                "phpunit/phpunit": "~8|~9",
                "symfony/phpunit-bridge": "~3|~4|~5",
                "symfony/yaml": "~3|~4|~5"
            },
            "suggest": {
                "symfony/yaml": "If you want to parse features, represented in YAML files"
            },
            "type": "library",
            "extra": {
                "branch-alias": {
                    "dev-master": "4.4-dev"
                }
            },
            "autoload": {
                "psr-0": {
                    "Behat\\Gherkin": "src/"
                }
            },
            "notification-url": "https://packagist.org/downloads/",
            "license": [
                "MIT"
            ],
            "authors": [
                {
                    "name": "Konstantin Kudryashov",
                    "email": "ever.zet@gmail.com",
                    "homepage": "http://everzet.com"
                }
            ],
            "description": "Gherkin DSL parser for PHP",
            "homepage": "http://behat.org/",
            "keywords": [
                "BDD",
                "Behat",
                "Cucumber",
                "DSL",
                "gherkin",
                "parser"
            ],
            "time": "2021-02-04T12:44:21+00:00"
        },
        {
            "name": "codeception/codeception",
            "version": "4.1.22",
            "source": {
                "type": "git",
                "url": "https://github.com/Codeception/Codeception.git",
                "reference": "9777ec3690ceedc4bce2ed13af7af4ca4ee3088f"
            },
            "dist": {
                "type": "zip",
                "url": "https://api.github.com/repos/Codeception/Codeception/zipball/9777ec3690ceedc4bce2ed13af7af4ca4ee3088f",
                "reference": "9777ec3690ceedc4bce2ed13af7af4ca4ee3088f",
                "shasum": ""
            },
            "require": {
                "behat/gherkin": "^4.4.0",
                "codeception/lib-asserts": "^1.0",
                "codeception/phpunit-wrapper": ">6.0.15 <6.1.0 | ^6.6.1 | ^7.7.1 | ^8.1.1 | ^9.0",
                "codeception/stub": "^2.0 | ^3.0",
                "ext-curl": "*",
                "ext-json": "*",
                "ext-mbstring": "*",
                "guzzlehttp/psr7": "^1.4 | ^2.0",
                "php": ">=5.6.0 <9.0",
                "symfony/console": ">=2.7 <6.0",
                "symfony/css-selector": ">=2.7 <6.0",
                "symfony/event-dispatcher": ">=2.7 <6.0",
                "symfony/finder": ">=2.7 <6.0",
                "symfony/yaml": ">=2.7 <6.0"
            },
            "require-dev": {
                "codeception/module-asserts": "1.*@dev",
                "codeception/module-cli": "1.*@dev",
                "codeception/module-db": "1.*@dev",
                "codeception/module-filesystem": "1.*@dev",
                "codeception/module-phpbrowser": "1.*@dev",
                "codeception/specify": "~0.3",
                "codeception/util-universalframework": "*@dev",
                "monolog/monolog": "~1.8",
                "squizlabs/php_codesniffer": "~2.0",
                "symfony/process": ">=2.7 <6.0",
                "vlucas/phpdotenv": "^2.0 | ^3.0 | ^4.0 | ^5.0"
            },
            "suggest": {
                "codeception/specify": "BDD-style code blocks",
                "codeception/verify": "BDD-style assertions",
                "hoa/console": "For interactive console functionality",
                "stecman/symfony-console-completion": "For BASH autocompletion",
                "symfony/phpunit-bridge": "For phpunit-bridge support"
            },
            "bin": [
                "codecept"
            ],
            "type": "library",
            "extra": {
                "branch-alias": []
            },
            "autoload": {
                "psr-4": {
                    "Codeception\\": "src/Codeception",
                    "Codeception\\Extension\\": "ext"
                }
            },
            "notification-url": "https://packagist.org/downloads/",
            "license": [
                "MIT"
            ],
            "authors": [
                {
                    "name": "Michael Bodnarchuk",
                    "email": "davert@mail.ua",
                    "homepage": "http://codegyre.com"
                }
            ],
            "description": "BDD-style testing framework",
            "homepage": "http://codeception.com/",
            "keywords": [
                "BDD",
                "TDD",
                "acceptance testing",
                "functional testing",
                "unit testing"
            ],
            "time": "2021-08-06T17:15:34+00:00"
        },
        {
            "name": "codeception/lib-asserts",
            "version": "1.13.2",
            "source": {
                "type": "git",
                "url": "https://github.com/Codeception/lib-asserts.git",
                "reference": "184231d5eab66bc69afd6b9429344d80c67a33b6"
            },
            "dist": {
                "type": "zip",
                "url": "https://api.github.com/repos/Codeception/lib-asserts/zipball/184231d5eab66bc69afd6b9429344d80c67a33b6",
                "reference": "184231d5eab66bc69afd6b9429344d80c67a33b6",
                "shasum": ""
            },
            "require": {
                "codeception/phpunit-wrapper": ">6.0.15 <6.1.0 | ^6.6.1 | ^7.7.1 | ^8.0.3 | ^9.0",
                "ext-dom": "*",
                "php": ">=5.6.0 <9.0"
            },
            "type": "library",
            "autoload": {
                "classmap": [
                    "src/"
                ]
            },
            "notification-url": "https://packagist.org/downloads/",
            "license": [
                "MIT"
            ],
            "authors": [
                {
                    "name": "Michael Bodnarchuk",
                    "email": "davert@mail.ua",
                    "homepage": "http://codegyre.com"
                },
                {
                    "name": "Gintautas Miselis"
                },
                {
                    "name": "Gustavo Nieves",
                    "homepage": "https://medium.com/@ganieves"
                }
            ],
            "description": "Assertion methods used by Codeception core and Asserts module",
            "homepage": "https://codeception.com/",
            "keywords": [
                "codeception"
            ],
            "time": "2020-10-21T16:26:20+00:00"
        },
        {
            "name": "codeception/module-asserts",
            "version": "1.3.1",
            "source": {
                "type": "git",
                "url": "https://github.com/Codeception/module-asserts.git",
                "reference": "59374f2fef0cabb9e8ddb53277e85cdca74328de"
            },
            "dist": {
                "type": "zip",
                "url": "https://api.github.com/repos/Codeception/module-asserts/zipball/59374f2fef0cabb9e8ddb53277e85cdca74328de",
                "reference": "59374f2fef0cabb9e8ddb53277e85cdca74328de",
                "shasum": ""
            },
            "require": {
                "codeception/codeception": "*@dev",
                "codeception/lib-asserts": "^1.13.1",
                "php": ">=5.6.0 <9.0"
            },
            "conflict": {
                "codeception/codeception": "<4.0"
            },
            "type": "library",
            "autoload": {
                "classmap": [
                    "src/"
                ]
            },
            "notification-url": "https://packagist.org/downloads/",
            "license": [
                "MIT"
            ],
            "authors": [
                {
                    "name": "Michael Bodnarchuk"
                },
                {
                    "name": "Gintautas Miselis"
                },
                {
                    "name": "Gustavo Nieves",
                    "homepage": "https://medium.com/@ganieves"
                }
            ],
            "description": "Codeception module containing various assertions",
            "homepage": "https://codeception.com/",
            "keywords": [
                "assertions",
                "asserts",
                "codeception"
            ],
            "time": "2020-10-21T16:48:15+00:00"
        },
        {
            "name": "codeception/module-sequence",
            "version": "1.0.1",
            "source": {
                "type": "git",
                "url": "https://github.com/Codeception/module-sequence.git",
                "reference": "b75be26681ae90824cde8f8df785981f293667e1"
            },
            "dist": {
                "type": "zip",
                "url": "https://api.github.com/repos/Codeception/module-sequence/zipball/b75be26681ae90824cde8f8df785981f293667e1",
                "reference": "b75be26681ae90824cde8f8df785981f293667e1",
                "shasum": ""
            },
            "require": {
                "codeception/codeception": "^4.0",
                "php": ">=5.6.0 <9.0"
            },
            "type": "library",
            "autoload": {
                "classmap": [
                    "src/"
                ]
            },
            "notification-url": "https://packagist.org/downloads/",
            "license": [
                "MIT"
            ],
            "authors": [
                {
                    "name": "Michael Bodnarchuk"
                }
            ],
            "description": "Sequence module for Codeception",
            "homepage": "http://codeception.com/",
            "keywords": [
                "codeception"
            ],
            "time": "2020-10-31T18:36:26+00:00"
        },
        {
            "name": "codeception/module-webdriver",
            "version": "1.4.0",
            "source": {
                "type": "git",
                "url": "https://github.com/Codeception/module-webdriver.git",
                "reference": "baa18b7bf70aa024012f967b5ce5021e1faa9151"
            },
            "dist": {
                "type": "zip",
                "url": "https://api.github.com/repos/Codeception/module-webdriver/zipball/baa18b7bf70aa024012f967b5ce5021e1faa9151",
                "reference": "baa18b7bf70aa024012f967b5ce5021e1faa9151",
                "shasum": ""
            },
            "require": {
                "codeception/codeception": "^4.0",
                "php": ">=5.6.0 <9.0",
                "php-webdriver/webdriver": "^1.8.0"
            },
            "suggest": {
                "codeception/phpbuiltinserver": "Start and stop PHP built-in web server for your tests"
            },
            "type": "library",
            "autoload": {
                "classmap": [
                    "src/"
                ]
            },
            "notification-url": "https://packagist.org/downloads/",
            "license": [
                "MIT"
            ],
            "authors": [
                {
                    "name": "Michael Bodnarchuk"
                },
                {
                    "name": "Gintautas Miselis"
                },
                {
                    "name": "Zaahid Bateson"
                }
            ],
            "description": "WebDriver module for Codeception",
            "homepage": "http://codeception.com/",
            "keywords": [
                "acceptance-testing",
                "browser-testing",
                "codeception"
            ],
            "time": "2021-09-02T12:01:02+00:00"
        },
        {
            "name": "codeception/phpunit-wrapper",
            "version": "9.0.6",
            "source": {
                "type": "git",
                "url": "https://github.com/Codeception/phpunit-wrapper.git",
                "reference": "b0c06abb3181eedca690170f7ed0fd26a70bfacc"
            },
            "dist": {
                "type": "zip",
                "url": "https://api.github.com/repos/Codeception/phpunit-wrapper/zipball/b0c06abb3181eedca690170f7ed0fd26a70bfacc",
                "reference": "b0c06abb3181eedca690170f7ed0fd26a70bfacc",
                "shasum": ""
            },
            "require": {
                "php": ">=7.2",
                "phpunit/phpunit": "^9.0"
            },
            "require-dev": {
                "codeception/specify": "*",
                "consolidation/robo": "^3.0.0-alpha3",
                "vlucas/phpdotenv": "^3.0"
            },
            "type": "library",
            "autoload": {
                "psr-4": {
                    "Codeception\\PHPUnit\\": "src/"
                }
            },
            "notification-url": "https://packagist.org/downloads/",
            "license": [
                "MIT"
            ],
            "authors": [
                {
                    "name": "Davert",
                    "email": "davert.php@resend.cc"
                },
                {
                    "name": "Naktibalda"
                }
            ],
            "description": "PHPUnit classes used by Codeception",
            "time": "2020-12-28T13:59:47+00:00"
        },
        {
            "name": "codeception/stub",
            "version": "3.7.0",
            "source": {
                "type": "git",
                "url": "https://github.com/Codeception/Stub.git",
                "reference": "468dd5fe659f131fc997f5196aad87512f9b1304"
            },
            "dist": {
                "type": "zip",
                "url": "https://api.github.com/repos/Codeception/Stub/zipball/468dd5fe659f131fc997f5196aad87512f9b1304",
                "reference": "468dd5fe659f131fc997f5196aad87512f9b1304",
                "shasum": ""
            },
            "require": {
                "phpunit/phpunit": "^8.4 | ^9.0"
            },
            "type": "library",
            "autoload": {
                "psr-4": {
                    "Codeception\\": "src/"
                }
            },
            "notification-url": "https://packagist.org/downloads/",
            "license": [
                "MIT"
            ],
            "description": "Flexible Stub wrapper for PHPUnit's Mock Builder",
            "time": "2020-07-03T15:54:43+00:00"
        },
        {
            "name": "csharpru/vault-php",
            "version": "4.2.1",
            "source": {
                "type": "git",
                "url": "https://github.com/CSharpRU/vault-php.git",
                "reference": "89b393ecf65f61a44d3a1872547f65085982b481"
            },
            "dist": {
                "type": "zip",
                "url": "https://api.github.com/repos/CSharpRU/vault-php/zipball/89b393ecf65f61a44d3a1872547f65085982b481",
                "reference": "89b393ecf65f61a44d3a1872547f65085982b481",
                "shasum": ""
            },
            "require": {
                "ext-json": "*",
                "php": "^7.2 || ^8.0",
                "psr/cache": "^1.0",
                "psr/http-client": "^1.0",
                "psr/http-factory": "^1.0",
                "psr/log": "^1.0",
                "weew/helpers-array": "^1.3"
            },
            "require-dev": {
                "alextartan/guzzle-psr18-adapter": "^1.2 || ^2.0",
                "cache/array-adapter": "^1.0",
                "codeception/codeception": "^4.1",
                "codeception/module-asserts": "^1.3",
                "laminas/laminas-diactoros": "^2.3",
                "php-vcr/php-vcr": "^1.5",
                "symfony/event-dispatcher": "<5.0"
            },
            "suggest": {
                "cache/array-adapter": "For usage with CachedClient class"
            },
            "type": "library",
            "autoload": {
                "psr-4": {
                    "Vault\\": "src/"
                }
            },
            "notification-url": "https://packagist.org/downloads/",
            "license": [
                "MIT"
            ],
            "authors": [
                {
                    "name": "Yaroslav Lukyanov",
                    "email": "c_sharp@mail.ru"
                }
            ],
            "description": "Best Vault client for PHP that you can find",
            "keywords": [
                "hashicorp",
                "secrets",
                "vault"
            ],
            "time": "2021-05-21T06:39:35+00:00"
        },
        {
            "name": "dealerdirect/phpcodesniffer-composer-installer",
            "version": "v0.7.1",
            "source": {
                "type": "git",
                "url": "https://github.com/Dealerdirect/phpcodesniffer-composer-installer.git",
                "reference": "fe390591e0241955f22eb9ba327d137e501c771c"
            },
            "dist": {
                "type": "zip",
                "url": "https://api.github.com/repos/Dealerdirect/phpcodesniffer-composer-installer/zipball/fe390591e0241955f22eb9ba327d137e501c771c",
                "reference": "fe390591e0241955f22eb9ba327d137e501c771c",
                "shasum": ""
            },
            "require": {
                "composer-plugin-api": "^1.0 || ^2.0",
                "php": ">=5.3",
                "squizlabs/php_codesniffer": "^2.0 || ^3.0 || ^4.0"
            },
            "require-dev": {
                "composer/composer": "*",
                "phpcompatibility/php-compatibility": "^9.0",
                "sensiolabs/security-checker": "^4.1.0"
            },
            "type": "composer-plugin",
            "extra": {
                "class": "Dealerdirect\\Composer\\Plugin\\Installers\\PHPCodeSniffer\\Plugin"
            },
            "autoload": {
                "psr-4": {
                    "Dealerdirect\\Composer\\Plugin\\Installers\\PHPCodeSniffer\\": "src/"
                }
            },
            "notification-url": "https://packagist.org/downloads/",
            "license": [
                "MIT"
            ],
            "authors": [
                {
                    "name": "Franck Nijhof",
                    "email": "franck.nijhof@dealerdirect.com",
                    "homepage": "http://www.frenck.nl",
                    "role": "Developer / IT Manager"
                }
            ],
            "description": "PHP_CodeSniffer Standards Composer Installer Plugin",
            "homepage": "http://www.dealerdirect.com",
            "keywords": [
                "PHPCodeSniffer",
                "PHP_CodeSniffer",
                "code quality",
                "codesniffer",
                "composer",
                "installer",
                "phpcs",
                "plugin",
                "qa",
                "quality",
                "standard",
                "standards",
                "style guide",
                "stylecheck",
                "tests"
            ],
            "time": "2020-12-07T18:04:37+00:00"
        },
        {
            "name": "doctrine/annotations",
            "version": "1.13.2",
            "source": {
                "type": "git",
                "url": "https://github.com/doctrine/annotations.git",
                "reference": "5b668aef16090008790395c02c893b1ba13f7e08"
            },
            "dist": {
                "type": "zip",
                "url": "https://api.github.com/repos/doctrine/annotations/zipball/5b668aef16090008790395c02c893b1ba13f7e08",
                "reference": "5b668aef16090008790395c02c893b1ba13f7e08",
                "shasum": ""
            },
            "require": {
                "doctrine/lexer": "1.*",
                "ext-tokenizer": "*",
                "php": "^7.1 || ^8.0",
                "psr/cache": "^1 || ^2 || ^3"
            },
            "require-dev": {
                "doctrine/cache": "^1.11 || ^2.0",
                "doctrine/coding-standard": "^6.0 || ^8.1",
                "phpstan/phpstan": "^0.12.20",
                "phpunit/phpunit": "^7.5 || ^8.0 || ^9.1.5",
                "symfony/cache": "^4.4 || ^5.2"
            },
            "type": "library",
            "autoload": {
                "psr-4": {
                    "Doctrine\\Common\\Annotations\\": "lib/Doctrine/Common/Annotations"
                }
            },
            "notification-url": "https://packagist.org/downloads/",
            "license": [
                "MIT"
            ],
            "authors": [
                {
                    "name": "Guilherme Blanco",
                    "email": "guilhermeblanco@gmail.com"
                },
                {
                    "name": "Roman Borschel",
                    "email": "roman@code-factory.org"
                },
                {
                    "name": "Benjamin Eberlei",
                    "email": "kontakt@beberlei.de"
                },
                {
                    "name": "Jonathan Wage",
                    "email": "jonwage@gmail.com"
                },
                {
                    "name": "Johannes Schmitt",
                    "email": "schmittjoh@gmail.com"
                }
            ],
            "description": "Docblock Annotations Parser",
            "homepage": "https://www.doctrine-project.org/projects/annotations.html",
            "keywords": [
                "annotations",
                "docblock",
                "parser"
            ],
            "time": "2021-08-05T19:00:23+00:00"
        },
        {
            "name": "doctrine/instantiator",
            "version": "1.4.0",
            "source": {
                "type": "git",
                "url": "https://github.com/doctrine/instantiator.git",
                "reference": "d56bf6102915de5702778fe20f2de3b2fe570b5b"
            },
            "dist": {
                "type": "zip",
                "url": "https://api.github.com/repos/doctrine/instantiator/zipball/d56bf6102915de5702778fe20f2de3b2fe570b5b",
                "reference": "d56bf6102915de5702778fe20f2de3b2fe570b5b",
                "shasum": ""
            },
            "require": {
                "php": "^7.1 || ^8.0"
            },
            "require-dev": {
                "doctrine/coding-standard": "^8.0",
                "ext-pdo": "*",
                "ext-phar": "*",
                "phpbench/phpbench": "^0.13 || 1.0.0-alpha2",
                "phpstan/phpstan": "^0.12",
                "phpstan/phpstan-phpunit": "^0.12",
                "phpunit/phpunit": "^7.0 || ^8.0 || ^9.0"
            },
            "type": "library",
            "autoload": {
                "psr-4": {
                    "Doctrine\\Instantiator\\": "src/Doctrine/Instantiator/"
                }
            },
            "notification-url": "https://packagist.org/downloads/",
            "license": [
                "MIT"
            ],
            "authors": [
                {
                    "name": "Marco Pivetta",
                    "email": "ocramius@gmail.com",
                    "homepage": "https://ocramius.github.io/"
                }
            ],
            "description": "A small, lightweight utility to instantiate objects in PHP without invoking their constructors",
            "homepage": "https://www.doctrine-project.org/projects/instantiator.html",
            "keywords": [
                "constructor",
                "instantiate"
            ],
            "time": "2020-11-10T18:47:58+00:00"
        },
        {
            "name": "doctrine/lexer",
            "version": "1.2.1",
            "source": {
                "type": "git",
                "url": "https://github.com/doctrine/lexer.git",
                "reference": "e864bbf5904cb8f5bb334f99209b48018522f042"
            },
            "dist": {
                "type": "zip",
                "url": "https://api.github.com/repos/doctrine/lexer/zipball/e864bbf5904cb8f5bb334f99209b48018522f042",
                "reference": "e864bbf5904cb8f5bb334f99209b48018522f042",
                "shasum": ""
            },
            "require": {
                "php": "^7.2 || ^8.0"
            },
            "require-dev": {
                "doctrine/coding-standard": "^6.0",
                "phpstan/phpstan": "^0.11.8",
                "phpunit/phpunit": "^8.2"
            },
            "type": "library",
            "extra": {
                "branch-alias": {
                    "dev-master": "1.2.x-dev"
                }
            },
            "autoload": {
                "psr-4": {
                    "Doctrine\\Common\\Lexer\\": "lib/Doctrine/Common/Lexer"
                }
            },
            "notification-url": "https://packagist.org/downloads/",
            "license": [
                "MIT"
            ],
            "authors": [
                {
                    "name": "Guilherme Blanco",
                    "email": "guilhermeblanco@gmail.com"
                },
                {
                    "name": "Roman Borschel",
                    "email": "roman@code-factory.org"
                },
                {
                    "name": "Johannes Schmitt",
                    "email": "schmittjoh@gmail.com"
                }
            ],
            "description": "PHP Doctrine Lexer parser library that can be used in Top-Down, Recursive Descent Parsers.",
            "homepage": "https://www.doctrine-project.org/projects/lexer.html",
            "keywords": [
                "annotations",
                "docblock",
                "lexer",
                "parser",
                "php"
            ],
            "time": "2020-05-25T17:44:05+00:00"
        },
        {
            "name": "friendsofphp/php-cs-fixer",
            "version": "v3.0.3",
            "source": {
                "type": "git",
                "url": "https://github.com/FriendsOfPHP/PHP-CS-Fixer.git",
                "reference": "dbf8ac24cd9000d7f238739d98cc5dcbb22ffd3b"
            },
            "dist": {
                "type": "zip",
                "url": "https://api.github.com/repos/FriendsOfPHP/PHP-CS-Fixer/zipball/dbf8ac24cd9000d7f238739d98cc5dcbb22ffd3b",
                "reference": "dbf8ac24cd9000d7f238739d98cc5dcbb22ffd3b",
                "shasum": ""
            },
            "require": {
                "composer/semver": "^3.2",
                "composer/xdebug-handler": "^2.0",
                "doctrine/annotations": "^1.12",
                "ext-json": "*",
                "ext-tokenizer": "*",
                "php": "^7.1.3 || ^8.0",
                "php-cs-fixer/diff": "^2.0",
                "symfony/console": "^4.4.20 || ^5.1.3",
                "symfony/event-dispatcher": "^4.4.20 || ^5.0",
                "symfony/filesystem": "^4.4.20 || ^5.0",
                "symfony/finder": "^4.4.20 || ^5.0",
                "symfony/options-resolver": "^4.4.20 || ^5.0",
                "symfony/polyfill-php72": "^1.23",
                "symfony/polyfill-php81": "^1.23",
                "symfony/process": "^4.4.20 || ^5.0",
                "symfony/stopwatch": "^4.4.20 || ^5.0"
            },
            "require-dev": {
                "justinrainbow/json-schema": "^5.2",
                "keradus/cli-executor": "^1.4",
                "mikey179/vfsstream": "^1.6.8",
                "php-coveralls/php-coveralls": "^2.4.3",
                "php-cs-fixer/accessible-object": "^1.1",
                "php-cs-fixer/phpunit-constraint-isidenticalstring": "^1.2",
                "php-cs-fixer/phpunit-constraint-xmlmatchesxsd": "^1.2.1",
                "phpspec/prophecy": "^1.10.3",
                "phpspec/prophecy-phpunit": "^1.1 || ^2.0",
                "phpunit/phpunit": "^7.5.20 || ^8.5.14 || ^9.5",
                "phpunitgoodpractices/polyfill": "^1.5",
                "phpunitgoodpractices/traits": "^1.9.1",
                "symfony/phpunit-bridge": "^5.2.4",
                "symfony/yaml": "^4.4.20 || ^5.0"
            },
            "suggest": {
                "ext-dom": "For handling output formats in XML",
                "ext-mbstring": "For handling non-UTF8 characters.",
                "symfony/polyfill-mbstring": "When enabling `ext-mbstring` is not possible."
            },
            "bin": [
                "php-cs-fixer"
            ],
            "type": "application",
            "autoload": {
                "psr-4": {
                    "PhpCsFixer\\": "src/"
                }
            },
            "notification-url": "https://packagist.org/downloads/",
            "license": [
                "MIT"
            ],
            "authors": [
                {
                    "name": "Fabien Potencier",
                    "email": "fabien@symfony.com"
                },
                {
                    "name": "Dariusz Rumiński",
                    "email": "dariusz.ruminski@gmail.com"
                }
            ],
            "description": "A tool to automatically fix PHP code style",
            "time": "2021-08-29T19:48:25+00:00"
        },
        {
            "name": "hoa/consistency",
            "version": "1.17.05.02",
            "source": {
                "type": "git",
                "url": "https://github.com/hoaproject/Consistency.git",
                "reference": "fd7d0adc82410507f332516faf655b6ed22e4c2f"
            },
            "dist": {
                "type": "zip",
                "url": "https://api.github.com/repos/hoaproject/Consistency/zipball/fd7d0adc82410507f332516faf655b6ed22e4c2f",
                "reference": "fd7d0adc82410507f332516faf655b6ed22e4c2f",
                "shasum": ""
            },
            "require": {
                "hoa/exception": "~1.0",
                "php": ">=5.5.0"
            },
            "require-dev": {
                "hoa/stream": "~1.0",
                "hoa/test": "~2.0"
            },
            "type": "library",
            "extra": {
                "branch-alias": {
                    "dev-master": "1.x-dev"
                }
            },
            "autoload": {
                "psr-4": {
                    "Hoa\\Consistency\\": "."
                },
                "files": [
                    "Prelude.php"
                ]
            },
            "notification-url": "https://packagist.org/downloads/",
            "license": [
                "BSD-3-Clause"
            ],
            "authors": [
                {
                    "name": "Ivan Enderlin",
                    "email": "ivan.enderlin@hoa-project.net"
                },
                {
                    "name": "Hoa community",
                    "homepage": "https://hoa-project.net/"
                }
            ],
            "description": "The Hoa\\Consistency library.",
            "homepage": "https://hoa-project.net/",
            "keywords": [
                "autoloader",
                "callable",
                "consistency",
                "entity",
                "flex",
                "keyword",
                "library"
            ],
            "abandoned": true,
            "time": "2017-05-02T12:18:12+00:00"
        },
        {
            "name": "hoa/console",
            "version": "3.17.05.02",
            "source": {
                "type": "git",
                "url": "https://github.com/hoaproject/Console.git",
                "reference": "e231fd3ea70e6d773576ae78de0bdc1daf331a66"
            },
            "dist": {
                "type": "zip",
                "url": "https://api.github.com/repos/hoaproject/Console/zipball/e231fd3ea70e6d773576ae78de0bdc1daf331a66",
                "reference": "e231fd3ea70e6d773576ae78de0bdc1daf331a66",
                "shasum": ""
            },
            "require": {
                "hoa/consistency": "~1.0",
                "hoa/event": "~1.0",
                "hoa/exception": "~1.0",
                "hoa/file": "~1.0",
                "hoa/protocol": "~1.0",
                "hoa/stream": "~1.0",
                "hoa/ustring": "~4.0"
            },
            "require-dev": {
                "hoa/test": "~2.0"
            },
            "suggest": {
                "ext-pcntl": "To enable hoa://Event/Console/Window:resize.",
                "hoa/dispatcher": "To use the console kit.",
                "hoa/router": "To use the console kit."
            },
            "type": "library",
            "extra": {
                "branch-alias": {
                    "dev-master": "3.x-dev"
                }
            },
            "autoload": {
                "psr-4": {
                    "Hoa\\Console\\": "."
                }
            },
            "notification-url": "https://packagist.org/downloads/",
            "license": [
                "BSD-3-Clause"
            ],
            "authors": [
                {
                    "name": "Ivan Enderlin",
                    "email": "ivan.enderlin@hoa-project.net"
                },
                {
                    "name": "Hoa community",
                    "homepage": "https://hoa-project.net/"
                }
            ],
            "description": "The Hoa\\Console library.",
            "homepage": "https://hoa-project.net/",
            "keywords": [
                "autocompletion",
                "chrome",
                "cli",
                "console",
                "cursor",
                "getoption",
                "library",
                "option",
                "parser",
                "processus",
                "readline",
                "terminfo",
                "tput",
                "window"
            ],
            "abandoned": true,
            "time": "2017-05-02T12:26:19+00:00"
        },
        {
            "name": "hoa/event",
            "version": "1.17.01.13",
            "source": {
                "type": "git",
                "url": "https://github.com/hoaproject/Event.git",
                "reference": "6c0060dced212ffa3af0e34bb46624f990b29c54"
            },
            "dist": {
                "type": "zip",
                "url": "https://api.github.com/repos/hoaproject/Event/zipball/6c0060dced212ffa3af0e34bb46624f990b29c54",
                "reference": "6c0060dced212ffa3af0e34bb46624f990b29c54",
                "shasum": ""
            },
            "require": {
                "hoa/consistency": "~1.0",
                "hoa/exception": "~1.0"
            },
            "require-dev": {
                "hoa/test": "~2.0"
            },
            "type": "library",
            "extra": {
                "branch-alias": {
                    "dev-master": "1.x-dev"
                }
            },
            "autoload": {
                "psr-4": {
                    "Hoa\\Event\\": "."
                }
            },
            "notification-url": "https://packagist.org/downloads/",
            "license": [
                "BSD-3-Clause"
            ],
            "authors": [
                {
                    "name": "Ivan Enderlin",
                    "email": "ivan.enderlin@hoa-project.net"
                },
                {
                    "name": "Hoa community",
                    "homepage": "https://hoa-project.net/"
                }
            ],
            "description": "The Hoa\\Event library.",
            "homepage": "https://hoa-project.net/",
            "keywords": [
                "event",
                "library",
                "listener",
                "observer"
            ],
            "abandoned": true,
            "time": "2017-01-13T15:30:50+00:00"
        },
        {
            "name": "hoa/exception",
            "version": "1.17.01.16",
            "source": {
                "type": "git",
                "url": "https://github.com/hoaproject/Exception.git",
                "reference": "091727d46420a3d7468ef0595651488bfc3a458f"
            },
            "dist": {
                "type": "zip",
                "url": "https://api.github.com/repos/hoaproject/Exception/zipball/091727d46420a3d7468ef0595651488bfc3a458f",
                "reference": "091727d46420a3d7468ef0595651488bfc3a458f",
                "shasum": ""
            },
            "require": {
                "hoa/consistency": "~1.0",
                "hoa/event": "~1.0"
            },
            "require-dev": {
                "hoa/test": "~2.0"
            },
            "type": "library",
            "extra": {
                "branch-alias": {
                    "dev-master": "1.x-dev"
                }
            },
            "autoload": {
                "psr-4": {
                    "Hoa\\Exception\\": "."
                }
            },
            "notification-url": "https://packagist.org/downloads/",
            "license": [
                "BSD-3-Clause"
            ],
            "authors": [
                {
                    "name": "Ivan Enderlin",
                    "email": "ivan.enderlin@hoa-project.net"
                },
                {
                    "name": "Hoa community",
                    "homepage": "https://hoa-project.net/"
                }
            ],
            "description": "The Hoa\\Exception library.",
            "homepage": "https://hoa-project.net/",
            "keywords": [
                "exception",
                "library"
            ],
            "abandoned": true,
            "time": "2017-01-16T07:53:27+00:00"
        },
        {
            "name": "hoa/file",
            "version": "1.17.07.11",
            "source": {
                "type": "git",
                "url": "https://github.com/hoaproject/File.git",
                "reference": "35cb979b779bc54918d2f9a4e02ed6c7a1fa67ca"
            },
            "dist": {
                "type": "zip",
                "url": "https://api.github.com/repos/hoaproject/File/zipball/35cb979b779bc54918d2f9a4e02ed6c7a1fa67ca",
                "reference": "35cb979b779bc54918d2f9a4e02ed6c7a1fa67ca",
                "shasum": ""
            },
            "require": {
                "hoa/consistency": "~1.0",
                "hoa/event": "~1.0",
                "hoa/exception": "~1.0",
                "hoa/iterator": "~2.0",
                "hoa/stream": "~1.0"
            },
            "require-dev": {
                "hoa/test": "~2.0"
            },
            "type": "library",
            "extra": {
                "branch-alias": {
                    "dev-master": "1.x-dev"
                }
            },
            "autoload": {
                "psr-4": {
                    "Hoa\\File\\": "."
                }
            },
            "notification-url": "https://packagist.org/downloads/",
            "license": [
                "BSD-3-Clause"
            ],
            "authors": [
                {
                    "name": "Ivan Enderlin",
                    "email": "ivan.enderlin@hoa-project.net"
                },
                {
                    "name": "Hoa community",
                    "homepage": "https://hoa-project.net/"
                }
            ],
            "description": "The Hoa\\File library.",
            "homepage": "https://hoa-project.net/",
            "keywords": [
                "Socket",
                "directory",
                "file",
                "finder",
                "library",
                "link",
                "temporary"
            ],
            "abandoned": true,
            "time": "2017-07-11T07:42:15+00:00"
        },
        {
            "name": "hoa/iterator",
            "version": "2.17.01.10",
            "source": {
                "type": "git",
                "url": "https://github.com/hoaproject/Iterator.git",
                "reference": "d1120ba09cb4ccd049c86d10058ab94af245f0cc"
            },
            "dist": {
                "type": "zip",
                "url": "https://api.github.com/repos/hoaproject/Iterator/zipball/d1120ba09cb4ccd049c86d10058ab94af245f0cc",
                "reference": "d1120ba09cb4ccd049c86d10058ab94af245f0cc",
                "shasum": ""
            },
            "require": {
                "hoa/consistency": "~1.0",
                "hoa/exception": "~1.0"
            },
            "require-dev": {
                "hoa/test": "~2.0"
            },
            "type": "library",
            "extra": {
                "branch-alias": {
                    "dev-master": "2.x-dev"
                }
            },
            "autoload": {
                "psr-4": {
                    "Hoa\\Iterator\\": "."
                }
            },
            "notification-url": "https://packagist.org/downloads/",
            "license": [
                "BSD-3-Clause"
            ],
            "authors": [
                {
                    "name": "Ivan Enderlin",
                    "email": "ivan.enderlin@hoa-project.net"
                },
                {
                    "name": "Hoa community",
                    "homepage": "https://hoa-project.net/"
                }
            ],
            "description": "The Hoa\\Iterator library.",
            "homepage": "https://hoa-project.net/",
            "keywords": [
                "iterator",
                "library"
            ],
            "abandoned": true,
            "time": "2017-01-10T10:34:47+00:00"
        },
        {
            "name": "hoa/protocol",
            "version": "1.17.01.14",
            "source": {
                "type": "git",
                "url": "https://github.com/hoaproject/Protocol.git",
                "reference": "5c2cf972151c45f373230da170ea015deecf19e2"
            },
            "dist": {
                "type": "zip",
                "url": "https://api.github.com/repos/hoaproject/Protocol/zipball/5c2cf972151c45f373230da170ea015deecf19e2",
                "reference": "5c2cf972151c45f373230da170ea015deecf19e2",
                "shasum": ""
            },
            "require": {
                "hoa/consistency": "~1.0",
                "hoa/exception": "~1.0"
            },
            "require-dev": {
                "hoa/test": "~2.0"
            },
            "type": "library",
            "extra": {
                "branch-alias": {
                    "dev-master": "1.x-dev"
                }
            },
            "autoload": {
                "psr-4": {
                    "Hoa\\Protocol\\": "."
                },
                "files": [
                    "Wrapper.php"
                ]
            },
            "notification-url": "https://packagist.org/downloads/",
            "license": [
                "BSD-3-Clause"
            ],
            "authors": [
                {
                    "name": "Ivan Enderlin",
                    "email": "ivan.enderlin@hoa-project.net"
                },
                {
                    "name": "Hoa community",
                    "homepage": "https://hoa-project.net/"
                }
            ],
            "description": "The Hoa\\Protocol library.",
            "homepage": "https://hoa-project.net/",
            "keywords": [
                "library",
                "protocol",
                "resource",
                "stream",
                "wrapper"
            ],
            "abandoned": true,
            "time": "2017-01-14T12:26:10+00:00"
        },
        {
            "name": "hoa/stream",
            "version": "1.17.02.21",
            "source": {
                "type": "git",
                "url": "https://github.com/hoaproject/Stream.git",
                "reference": "3293cfffca2de10525df51436adf88a559151d82"
            },
            "dist": {
                "type": "zip",
                "url": "https://api.github.com/repos/hoaproject/Stream/zipball/3293cfffca2de10525df51436adf88a559151d82",
                "reference": "3293cfffca2de10525df51436adf88a559151d82",
                "shasum": ""
            },
            "require": {
                "hoa/consistency": "~1.0",
                "hoa/event": "~1.0",
                "hoa/exception": "~1.0",
                "hoa/protocol": "~1.0"
            },
            "require-dev": {
                "hoa/test": "~2.0"
            },
            "type": "library",
            "extra": {
                "branch-alias": {
                    "dev-master": "1.x-dev"
                }
            },
            "autoload": {
                "psr-4": {
                    "Hoa\\Stream\\": "."
                }
            },
            "notification-url": "https://packagist.org/downloads/",
            "license": [
                "BSD-3-Clause"
            ],
            "authors": [
                {
                    "name": "Ivan Enderlin",
                    "email": "ivan.enderlin@hoa-project.net"
                },
                {
                    "name": "Hoa community",
                    "homepage": "https://hoa-project.net/"
                }
            ],
            "description": "The Hoa\\Stream library.",
            "homepage": "https://hoa-project.net/",
            "keywords": [
                "Context",
                "bucket",
                "composite",
                "filter",
                "in",
                "library",
                "out",
                "protocol",
                "stream",
                "wrapper"
            ],
            "abandoned": true,
            "time": "2017-02-21T16:01:06+00:00"
        },
        {
            "name": "hoa/ustring",
            "version": "4.17.01.16",
            "source": {
                "type": "git",
                "url": "https://github.com/hoaproject/Ustring.git",
                "reference": "e6326e2739178799b1fe3fdd92029f9517fa17a0"
            },
            "dist": {
                "type": "zip",
                "url": "https://api.github.com/repos/hoaproject/Ustring/zipball/e6326e2739178799b1fe3fdd92029f9517fa17a0",
                "reference": "e6326e2739178799b1fe3fdd92029f9517fa17a0",
                "shasum": ""
            },
            "require": {
                "hoa/consistency": "~1.0",
                "hoa/exception": "~1.0"
            },
            "require-dev": {
                "hoa/test": "~2.0"
            },
            "suggest": {
                "ext-iconv": "ext/iconv must be present (or a third implementation) to use Hoa\\Ustring::transcode().",
                "ext-intl": "To get a better Hoa\\Ustring::toAscii() and Hoa\\Ustring::compareTo()."
            },
            "type": "library",
            "extra": {
                "branch-alias": {
                    "dev-master": "4.x-dev"
                }
            },
            "autoload": {
                "psr-4": {
                    "Hoa\\Ustring\\": "."
                }
            },
            "notification-url": "https://packagist.org/downloads/",
            "license": [
                "BSD-3-Clause"
            ],
            "authors": [
                {
                    "name": "Ivan Enderlin",
                    "email": "ivan.enderlin@hoa-project.net"
                },
                {
                    "name": "Hoa community",
                    "homepage": "https://hoa-project.net/"
                }
            ],
            "description": "The Hoa\\Ustring library.",
            "homepage": "https://hoa-project.net/",
            "keywords": [
                "library",
                "search",
                "string",
                "unicode"
            ],
            "abandoned": true,
            "time": "2017-01-16T07:08:25+00:00"
        },
        {
            "name": "jms/metadata",
            "version": "2.5.1",
            "source": {
                "type": "git",
                "url": "https://github.com/schmittjoh/metadata.git",
                "reference": "a995e6cef6d6f56a6226e1616a519630e2ef0aeb"
            },
            "dist": {
                "type": "zip",
                "url": "https://api.github.com/repos/schmittjoh/metadata/zipball/a995e6cef6d6f56a6226e1616a519630e2ef0aeb",
                "reference": "a995e6cef6d6f56a6226e1616a519630e2ef0aeb",
                "shasum": ""
            },
            "require": {
                "php": "^7.2|^8.0"
            },
            "require-dev": {
                "doctrine/cache": "^1.0",
                "doctrine/coding-standard": "^8.0",
                "mikey179/vfsstream": "^1.6.7",
                "phpunit/phpunit": "^8.5|^9.0",
                "psr/container": "^1.0",
                "symfony/cache": "^3.1|^4.0|^5.0",
                "symfony/dependency-injection": "^3.1|^4.0|^5.0"
            },
            "type": "library",
            "extra": {
                "branch-alias": {
                    "dev-master": "2.x-dev"
                }
            },
            "autoload": {
                "psr-4": {
                    "Metadata\\": "src/"
                }
            },
            "notification-url": "https://packagist.org/downloads/",
            "license": [
                "MIT"
            ],
            "authors": [
                {
                    "name": "Johannes M. Schmitt",
                    "email": "schmittjoh@gmail.com"
                },
                {
                    "name": "Asmir Mustafic",
                    "email": "goetas@gmail.com"
                }
            ],
            "description": "Class/method/property metadata management in PHP",
            "keywords": [
                "annotations",
                "metadata",
                "xml",
                "yaml"
            ],
            "time": "2021-08-04T19:32:08+00:00"
        },
        {
            "name": "jms/serializer",
            "version": "3.14.0",
            "source": {
                "type": "git",
                "url": "https://github.com/schmittjoh/serializer.git",
                "reference": "bf371f55d8137fec4ff096bd45ff19e2db02ac4c"
            },
            "dist": {
                "type": "zip",
                "url": "https://api.github.com/repos/schmittjoh/serializer/zipball/bf371f55d8137fec4ff096bd45ff19e2db02ac4c",
                "reference": "bf371f55d8137fec4ff096bd45ff19e2db02ac4c",
                "shasum": ""
            },
            "require": {
                "doctrine/annotations": "^1.10.4",
                "doctrine/instantiator": "^1.0.3",
                "doctrine/lexer": "^1.1",
                "jms/metadata": "^2.0",
                "php": "^7.2||^8.0",
                "phpstan/phpdoc-parser": "^0.4 || ^0.5"
            },
            "require-dev": {
                "doctrine/coding-standard": "^8.1",
                "doctrine/orm": "~2.1",
                "doctrine/persistence": "^1.3.3|^2.0|^3.0",
                "doctrine/phpcr-odm": "^1.3|^2.0",
                "ext-pdo_sqlite": "*",
                "jackalope/jackalope-doctrine-dbal": "^1.1.5",
                "ocramius/proxy-manager": "^1.0|^2.0",
                "phpstan/phpstan": "^0.12.65",
                "phpunit/phpunit": "^8.0||^9.0",
                "psr/container": "^1.0",
                "symfony/dependency-injection": "^3.0|^4.0|^5.0",
                "symfony/expression-language": "^3.0|^4.0|^5.0",
                "symfony/filesystem": "^3.0|^4.0|^5.0",
                "symfony/form": "^3.0|^4.0|^5.0",
                "symfony/translation": "^3.0|^4.0|^5.0",
                "symfony/validator": "^3.1.9|^4.0|^5.0",
                "symfony/yaml": "^3.3|^4.0|^5.0",
                "twig/twig": "~1.34|~2.4|^3.0"
            },
            "suggest": {
                "doctrine/collections": "Required if you like to use doctrine collection types as ArrayCollection.",
                "symfony/cache": "Required if you like to use cache functionality.",
                "symfony/yaml": "Required if you'd like to use the YAML metadata format."
            },
            "type": "library",
            "extra": {
                "branch-alias": {
                    "dev-master": "3.14-dev"
                }
            },
            "autoload": {
                "psr-4": {
                    "JMS\\Serializer\\": "src/"
                }
            },
            "notification-url": "https://packagist.org/downloads/",
            "license": [
                "MIT"
            ],
            "authors": [
                {
                    "name": "Johannes M. Schmitt",
                    "email": "schmittjoh@gmail.com"
                },
                {
                    "name": "Asmir Mustafic",
                    "email": "goetas@gmail.com"
                }
            ],
            "description": "Library for (de-)serializing data of any complexity; supports XML, JSON, and YAML.",
            "homepage": "http://jmsyst.com/libs/serializer",
            "keywords": [
                "deserialization",
                "jaxb",
                "json",
                "serialization",
                "xml"
            ],
            "time": "2021-08-06T12:10:02+00:00"
        },
        {
            "name": "lusitanian/oauth",
            "version": "v0.8.11",
            "source": {
                "type": "git",
                "url": "https://github.com/Lusitanian/PHPoAuthLib.git",
                "reference": "fc11a53db4b66da555a6a11fce294f574a8374f9"
            },
            "dist": {
                "type": "zip",
                "url": "https://api.github.com/repos/Lusitanian/PHPoAuthLib/zipball/fc11a53db4b66da555a6a11fce294f574a8374f9",
                "reference": "fc11a53db4b66da555a6a11fce294f574a8374f9",
                "shasum": ""
            },
            "require": {
                "php": ">=5.3.0"
            },
            "require-dev": {
                "phpunit/phpunit": "3.7.*",
                "predis/predis": "0.8.*@dev",
                "squizlabs/php_codesniffer": "2.*",
                "symfony/http-foundation": "~2.1"
            },
            "suggest": {
                "ext-openssl": "Allows for usage of secure connections with the stream-based HTTP client.",
                "predis/predis": "Allows using the Redis storage backend.",
                "symfony/http-foundation": "Allows using the Symfony Session storage backend."
            },
            "type": "library",
            "extra": {
                "branch-alias": {
                    "dev-master": "0.1-dev"
                }
            },
            "autoload": {
                "psr-0": {
                    "OAuth": "src",
                    "OAuth\\Unit": "tests"
                }
            },
            "notification-url": "https://packagist.org/downloads/",
            "license": [
                "MIT"
            ],
            "authors": [
                {
                    "name": "David Desberg",
                    "email": "david@daviddesberg.com"
                },
                {
                    "name": "Elliot Chance",
                    "email": "elliotchance@gmail.com"
                },
                {
                    "name": "Pieter Hordijk",
                    "email": "info@pieterhordijk.com"
                }
            ],
            "description": "PHP 5.3+ oAuth 1/2 Library",
            "keywords": [
                "Authentication",
                "authorization",
                "oauth",
                "security"
            ],
            "time": "2018-02-14T22:37:14+00:00"
        },
        {
            "name": "magento/magento-coding-standard",
<<<<<<< HEAD
            "version": "13",
            "source": {
                "type": "git",
                "url": "https://github.com/magento/magento-coding-standard.git",
                "reference": "2b58f92a98650e0d743aaf32c8c53e4127833eaa"
            },
            "dist": {
                "type": "zip",
                "url": "https://api.github.com/repos/magento/magento-coding-standard/zipball/2b58f92a98650e0d743aaf32c8c53e4127833eaa",
                "reference": "2b58f92a98650e0d743aaf32c8c53e4127833eaa",
=======
            "version": "8",
            "source": {
                "type": "git",
                "url": "https://github.com/magento/magento-coding-standard.git",
                "reference": "a490fea57b349affb2623f8d22a17bf8d4b290ab"
            },
            "dist": {
                "type": "zip",
                "url": "https://api.github.com/repos/magento/magento-coding-standard/zipball/a490fea57b349affb2623f8d22a17bf8d4b290ab",
                "reference": "a490fea57b349affb2623f8d22a17bf8d4b290ab",
>>>>>>> 11c679b8
                "shasum": ""
            },
            "require": {
                "php": ">=7.3",
                "squizlabs/php_codesniffer": "^3.6",
                "webonyx/graphql-php": "^14.9"
            },
            "require-dev": {
                "phpunit/phpunit": "^9.5.8"
            },
            "type": "phpcodesniffer-standard",
            "autoload": {
                "classmap": [
                    "PHP_CodeSniffer/Tokenizers/"
                ],
                "psr-4": {
                    "Magento2\\": "Magento2/"
                }
            },
            "notification-url": "https://packagist.org/downloads/",
            "license": [
                "OSL-3.0",
                "AFL-3.0"
            ],
            "description": "A set of Magento specific PHP CodeSniffer rules.",
<<<<<<< HEAD
            "support": {
                "issues": "https://github.com/magento/magento-coding-standard/issues",
                "source": "https://github.com/magento/magento-coding-standard/tree/v13"
            },
            "time": "2021-10-05T14:00:39+00:00"
=======
            "time": "2021-08-25T11:27:24+00:00"
>>>>>>> 11c679b8
        },
        {
            "name": "magento/magento2-functional-testing-framework",
            "version": "3.7.0",
            "source": {
                "type": "git",
                "url": "https://github.com/magento/magento2-functional-testing-framework.git",
                "reference": "00b0e54a4434d5f5007b7c1e15e0ff56378e73b8"
            },
            "dist": {
                "type": "zip",
                "url": "https://api.github.com/repos/magento/magento2-functional-testing-framework/zipball/00b0e54a4434d5f5007b7c1e15e0ff56378e73b8",
                "reference": "00b0e54a4434d5f5007b7c1e15e0ff56378e73b8",
                "shasum": ""
            },
            "require": {
                "allure-framework/allure-codeception": "^1.4",
                "aws/aws-sdk-php": "^3.132",
                "codeception/codeception": "^4.1",
                "codeception/module-asserts": "^1.1",
                "codeception/module-sequence": "^1.0",
                "codeception/module-webdriver": "^1.0",
                "composer/composer": "^1.9||^2.0",
                "csharpru/vault-php": "^4.2.1",
                "ext-curl": "*",
                "ext-dom": "*",
                "ext-intl": "*",
                "ext-json": "*",
                "ext-openssl": "*",
                "guzzlehttp/guzzle": "^7.3.0",
                "hoa/console": "~3.0",
                "monolog/monolog": "^2.3",
                "mustache/mustache": "~2.5",
                "nikic/php-parser": "^4.4",
                "php": ">7.3",
                "php-webdriver/webdriver": "^1.9.0",
                "spomky-labs/otphp": "^10.0",
                "symfony/console": "^4.4",
                "symfony/finder": "^5.0",
                "symfony/http-foundation": "^5.0",
                "symfony/mime": "^5.0",
                "symfony/process": "^4.4",
                "vlucas/phpdotenv": "^2.4",
                "weew/helpers-array": "^1.3"
            },
            "require-dev": {
                "brainmaestro/composer-git-hooks": "^2.3.1",
                "codacy/coverage": "^1.4",
                "php-coveralls/php-coveralls": "^1.0||^2.2",
                "phpmd/phpmd": "^2.8.0",
                "phpunit/phpunit": "^9.0",
                "sebastian/phpcpd": "~6.0.0",
                "squizlabs/php_codesniffer": "~3.6.0"
            },
            "bin": [
                "bin/mftf"
            ],
            "type": "library",
            "extra": {
                "hooks": {
                    "pre-push": "bin/all-checks"
                }
            },
            "autoload": {
                "files": [
                    "src/Magento/FunctionalTestingFramework/_bootstrap.php"
                ],
                "psr-4": {
                    "Magento\\FunctionalTestingFramework\\": "src/Magento/FunctionalTestingFramework",
                    "MFTF\\": "dev/tests/functional/tests/MFTF"
                }
            },
            "notification-url": "https://packagist.org/downloads/",
            "license": [
                "AGPL-3.0"
            ],
            "description": "Magento2 Functional Testing Framework",
            "keywords": [
                "automation",
                "functional",
                "magento",
                "testing"
            ],
            "time": "2021-09-10T15:01:50+00:00"
        },
        {
            "name": "mustache/mustache",
            "version": "v2.13.0",
            "source": {
                "type": "git",
                "url": "https://github.com/bobthecow/mustache.php.git",
                "reference": "e95c5a008c23d3151d59ea72484d4f72049ab7f4"
            },
            "dist": {
                "type": "zip",
                "url": "https://api.github.com/repos/bobthecow/mustache.php/zipball/e95c5a008c23d3151d59ea72484d4f72049ab7f4",
                "reference": "e95c5a008c23d3151d59ea72484d4f72049ab7f4",
                "shasum": ""
            },
            "require": {
                "php": ">=5.2.4"
            },
            "require-dev": {
                "friendsofphp/php-cs-fixer": "~1.11",
                "phpunit/phpunit": "~3.7|~4.0|~5.0"
            },
            "type": "library",
            "autoload": {
                "psr-0": {
                    "Mustache": "src/"
                }
            },
            "notification-url": "https://packagist.org/downloads/",
            "license": [
                "MIT"
            ],
            "authors": [
                {
                    "name": "Justin Hileman",
                    "email": "justin@justinhileman.info",
                    "homepage": "http://justinhileman.com"
                }
            ],
            "description": "A Mustache implementation in PHP.",
            "homepage": "https://github.com/bobthecow/mustache.php",
            "keywords": [
                "mustache",
                "templating"
            ],
            "time": "2019-11-23T21:40:31+00:00"
        },
        {
            "name": "myclabs/deep-copy",
            "version": "1.10.2",
            "source": {
                "type": "git",
                "url": "https://github.com/myclabs/DeepCopy.git",
                "reference": "776f831124e9c62e1a2c601ecc52e776d8bb7220"
            },
            "dist": {
                "type": "zip",
                "url": "https://api.github.com/repos/myclabs/DeepCopy/zipball/776f831124e9c62e1a2c601ecc52e776d8bb7220",
                "reference": "776f831124e9c62e1a2c601ecc52e776d8bb7220",
                "shasum": ""
            },
            "require": {
                "php": "^7.1 || ^8.0"
            },
            "replace": {
                "myclabs/deep-copy": "self.version"
            },
            "require-dev": {
                "doctrine/collections": "^1.0",
                "doctrine/common": "^2.6",
                "phpunit/phpunit": "^7.1"
            },
            "type": "library",
            "autoload": {
                "psr-4": {
                    "DeepCopy\\": "src/DeepCopy/"
                },
                "files": [
                    "src/DeepCopy/deep_copy.php"
                ]
            },
            "notification-url": "https://packagist.org/downloads/",
            "license": [
                "MIT"
            ],
            "description": "Create deep copies (clones) of your objects",
            "keywords": [
                "clone",
                "copy",
                "duplicate",
                "object",
                "object graph"
            ],
            "time": "2020-11-13T09:40:50+00:00"
        },
        {
            "name": "pdepend/pdepend",
            "version": "2.10.0",
            "source": {
                "type": "git",
                "url": "https://github.com/pdepend/pdepend.git",
                "reference": "1fd30f4352b630ad53fec3fd5e8b8ba760f85596"
            },
            "dist": {
                "type": "zip",
                "url": "https://api.github.com/repos/pdepend/pdepend/zipball/1fd30f4352b630ad53fec3fd5e8b8ba760f85596",
                "reference": "1fd30f4352b630ad53fec3fd5e8b8ba760f85596",
                "shasum": ""
            },
            "require": {
                "php": ">=5.3.7",
                "symfony/config": "^2.3.0|^3|^4|^5",
                "symfony/dependency-injection": "^2.3.0|^3|^4|^5",
                "symfony/filesystem": "^2.3.0|^3|^4|^5"
            },
            "require-dev": {
                "easy-doc/easy-doc": "0.0.0|^1.2.3",
                "gregwar/rst": "^1.0",
                "phpunit/phpunit": "^4.8.36|^5.7.27",
                "squizlabs/php_codesniffer": "^2.0.0"
            },
            "bin": [
                "src/bin/pdepend"
            ],
            "type": "library",
            "extra": {
                "branch-alias": {
                    "dev-master": "2.x-dev"
                }
            },
            "autoload": {
                "psr-4": {
                    "PDepend\\": "src/main/php/PDepend"
                }
            },
            "notification-url": "https://packagist.org/downloads/",
            "license": [
                "BSD-3-Clause"
            ],
            "description": "Official version of pdepend to be handled with Composer",
            "time": "2021-07-20T09:56:09+00:00"
        },
        {
            "name": "phar-io/manifest",
            "version": "2.0.3",
            "source": {
                "type": "git",
                "url": "https://github.com/phar-io/manifest.git",
                "reference": "97803eca37d319dfa7826cc2437fc020857acb53"
            },
            "dist": {
                "type": "zip",
                "url": "https://api.github.com/repos/phar-io/manifest/zipball/97803eca37d319dfa7826cc2437fc020857acb53",
                "reference": "97803eca37d319dfa7826cc2437fc020857acb53",
                "shasum": ""
            },
            "require": {
                "ext-dom": "*",
                "ext-phar": "*",
                "ext-xmlwriter": "*",
                "phar-io/version": "^3.0.1",
                "php": "^7.2 || ^8.0"
            },
            "type": "library",
            "extra": {
                "branch-alias": {
                    "dev-master": "2.0.x-dev"
                }
            },
            "autoload": {
                "classmap": [
                    "src/"
                ]
            },
            "notification-url": "https://packagist.org/downloads/",
            "license": [
                "BSD-3-Clause"
            ],
            "authors": [
                {
                    "name": "Arne Blankerts",
                    "email": "arne@blankerts.de",
                    "role": "Developer"
                },
                {
                    "name": "Sebastian Heuer",
                    "email": "sebastian@phpeople.de",
                    "role": "Developer"
                },
                {
                    "name": "Sebastian Bergmann",
                    "email": "sebastian@phpunit.de",
                    "role": "Developer"
                }
            ],
            "description": "Component for reading phar.io manifest information from a PHP Archive (PHAR)",
            "time": "2021-07-20T11:28:43+00:00"
        },
        {
            "name": "phar-io/version",
            "version": "3.1.0",
            "source": {
                "type": "git",
                "url": "https://github.com/phar-io/version.git",
                "reference": "bae7c545bef187884426f042434e561ab1ddb182"
            },
            "dist": {
                "type": "zip",
                "url": "https://api.github.com/repos/phar-io/version/zipball/bae7c545bef187884426f042434e561ab1ddb182",
                "reference": "bae7c545bef187884426f042434e561ab1ddb182",
                "shasum": ""
            },
            "require": {
                "php": "^7.2 || ^8.0"
            },
            "type": "library",
            "autoload": {
                "classmap": [
                    "src/"
                ]
            },
            "notification-url": "https://packagist.org/downloads/",
            "license": [
                "BSD-3-Clause"
            ],
            "authors": [
                {
                    "name": "Arne Blankerts",
                    "email": "arne@blankerts.de",
                    "role": "Developer"
                },
                {
                    "name": "Sebastian Heuer",
                    "email": "sebastian@phpeople.de",
                    "role": "Developer"
                },
                {
                    "name": "Sebastian Bergmann",
                    "email": "sebastian@phpunit.de",
                    "role": "Developer"
                }
            ],
            "description": "Library for handling version information and constraints",
            "time": "2021-02-23T14:00:09+00:00"
        },
        {
            "name": "php-cs-fixer/diff",
            "version": "v2.0.2",
            "source": {
                "type": "git",
                "url": "https://github.com/PHP-CS-Fixer/diff.git",
                "reference": "29dc0d507e838c4580d018bd8b5cb412474f7ec3"
            },
            "dist": {
                "type": "zip",
                "url": "https://api.github.com/repos/PHP-CS-Fixer/diff/zipball/29dc0d507e838c4580d018bd8b5cb412474f7ec3",
                "reference": "29dc0d507e838c4580d018bd8b5cb412474f7ec3",
                "shasum": ""
            },
            "require": {
                "php": "^5.6 || ^7.0 || ^8.0"
            },
            "require-dev": {
                "phpunit/phpunit": "^5.7.23 || ^6.4.3 || ^7.0",
                "symfony/process": "^3.3"
            },
            "type": "library",
            "autoload": {
                "classmap": [
                    "src/"
                ]
            },
            "notification-url": "https://packagist.org/downloads/",
            "license": [
                "BSD-3-Clause"
            ],
            "authors": [
                {
                    "name": "Sebastian Bergmann",
                    "email": "sebastian@phpunit.de"
                },
                {
                    "name": "Kore Nordmann",
                    "email": "mail@kore-nordmann.de"
                }
            ],
            "description": "sebastian/diff v3 backport support for PHP 5.6+",
            "homepage": "https://github.com/PHP-CS-Fixer",
            "keywords": [
                "diff"
            ],
            "time": "2020-10-14T08:32:19+00:00"
        },
        {
            "name": "php-webdriver/webdriver",
            "version": "1.11.1",
            "source": {
                "type": "git",
                "url": "https://github.com/php-webdriver/php-webdriver.git",
                "reference": "da16e39968f8dd5cfb7d07eef91dc2b731c69880"
            },
            "dist": {
                "type": "zip",
                "url": "https://api.github.com/repos/php-webdriver/php-webdriver/zipball/da16e39968f8dd5cfb7d07eef91dc2b731c69880",
                "reference": "da16e39968f8dd5cfb7d07eef91dc2b731c69880",
                "shasum": ""
            },
            "require": {
                "ext-curl": "*",
                "ext-json": "*",
                "ext-zip": "*",
                "php": "^5.6 || ~7.0 || ^8.0",
                "symfony/polyfill-mbstring": "^1.12",
                "symfony/process": "^2.8 || ^3.1 || ^4.0 || ^5.0"
            },
            "replace": {
                "facebook/webdriver": "*"
            },
            "require-dev": {
                "friendsofphp/php-cs-fixer": "^2.0",
                "ondram/ci-detector": "^2.1 || ^3.5 || ^4.0",
                "php-coveralls/php-coveralls": "^2.4",
                "php-mock/php-mock-phpunit": "^1.1 || ^2.0",
                "php-parallel-lint/php-parallel-lint": "^1.2",
                "phpunit/phpunit": "^5.7 || ^7 || ^8 || ^9",
                "squizlabs/php_codesniffer": "^3.5",
                "symfony/var-dumper": "^3.3 || ^4.0 || ^5.0"
            },
            "suggest": {
                "ext-SimpleXML": "For Firefox profile creation"
            },
            "type": "library",
            "autoload": {
                "psr-4": {
                    "Facebook\\WebDriver\\": "lib/"
                },
                "files": [
                    "lib/Exception/TimeoutException.php"
                ]
            },
            "notification-url": "https://packagist.org/downloads/",
            "license": [
                "MIT"
            ],
            "description": "A PHP client for Selenium WebDriver. Previously facebook/webdriver.",
            "homepage": "https://github.com/php-webdriver/php-webdriver",
            "keywords": [
                "Chromedriver",
                "geckodriver",
                "php",
                "selenium",
                "webdriver"
            ],
            "time": "2021-05-21T15:12:49+00:00"
        },
        {
            "name": "phpcompatibility/php-compatibility",
            "version": "9.3.5",
            "source": {
                "type": "git",
                "url": "https://github.com/PHPCompatibility/PHPCompatibility.git",
                "reference": "9fb324479acf6f39452e0655d2429cc0d3914243"
            },
            "dist": {
                "type": "zip",
                "url": "https://api.github.com/repos/PHPCompatibility/PHPCompatibility/zipball/9fb324479acf6f39452e0655d2429cc0d3914243",
                "reference": "9fb324479acf6f39452e0655d2429cc0d3914243",
                "shasum": ""
            },
            "require": {
                "php": ">=5.3",
                "squizlabs/php_codesniffer": "^2.3 || ^3.0.2"
            },
            "conflict": {
                "squizlabs/php_codesniffer": "2.6.2"
            },
            "require-dev": {
                "phpunit/phpunit": "~4.5 || ^5.0 || ^6.0 || ^7.0"
            },
            "suggest": {
                "dealerdirect/phpcodesniffer-composer-installer": "^0.5 || This Composer plugin will sort out the PHPCS 'installed_paths' automatically.",
                "roave/security-advisories": "dev-master || Helps prevent installing dependencies with known security issues."
            },
            "type": "phpcodesniffer-standard",
            "notification-url": "https://packagist.org/downloads/",
            "license": [
                "LGPL-3.0-or-later"
            ],
            "authors": [
                {
                    "name": "Wim Godden",
                    "homepage": "https://github.com/wimg",
                    "role": "lead"
                },
                {
                    "name": "Juliette Reinders Folmer",
                    "homepage": "https://github.com/jrfnl",
                    "role": "lead"
                },
                {
                    "name": "Contributors",
                    "homepage": "https://github.com/PHPCompatibility/PHPCompatibility/graphs/contributors"
                }
            ],
            "description": "A set of sniffs for PHP_CodeSniffer that checks for PHP cross-version compatibility.",
            "homepage": "http://techblog.wimgodden.be/tag/codesniffer/",
            "keywords": [
                "compatibility",
                "phpcs",
                "standards"
            ],
            "time": "2019-12-27T09:44:58+00:00"
        },
        {
            "name": "phpdocumentor/reflection-common",
            "version": "2.2.0",
            "source": {
                "type": "git",
                "url": "https://github.com/phpDocumentor/ReflectionCommon.git",
                "reference": "1d01c49d4ed62f25aa84a747ad35d5a16924662b"
            },
            "dist": {
                "type": "zip",
                "url": "https://api.github.com/repos/phpDocumentor/ReflectionCommon/zipball/1d01c49d4ed62f25aa84a747ad35d5a16924662b",
                "reference": "1d01c49d4ed62f25aa84a747ad35d5a16924662b",
                "shasum": ""
            },
            "require": {
                "php": "^7.2 || ^8.0"
            },
            "type": "library",
            "extra": {
                "branch-alias": {
                    "dev-2.x": "2.x-dev"
                }
            },
            "autoload": {
                "psr-4": {
                    "phpDocumentor\\Reflection\\": "src/"
                }
            },
            "notification-url": "https://packagist.org/downloads/",
            "license": [
                "MIT"
            ],
            "authors": [
                {
                    "name": "Jaap van Otterdijk",
                    "email": "opensource@ijaap.nl"
                }
            ],
            "description": "Common reflection classes used by phpdocumentor to reflect the code structure",
            "homepage": "http://www.phpdoc.org",
            "keywords": [
                "FQSEN",
                "phpDocumentor",
                "phpdoc",
                "reflection",
                "static analysis"
            ],
            "time": "2020-06-27T09:03:43+00:00"
        },
        {
            "name": "phpdocumentor/reflection-docblock",
            "version": "5.2.2",
            "source": {
                "type": "git",
                "url": "https://github.com/phpDocumentor/ReflectionDocBlock.git",
                "reference": "069a785b2141f5bcf49f3e353548dc1cce6df556"
            },
            "dist": {
                "type": "zip",
                "url": "https://api.github.com/repos/phpDocumentor/ReflectionDocBlock/zipball/069a785b2141f5bcf49f3e353548dc1cce6df556",
                "reference": "069a785b2141f5bcf49f3e353548dc1cce6df556",
                "shasum": ""
            },
            "require": {
                "ext-filter": "*",
                "php": "^7.2 || ^8.0",
                "phpdocumentor/reflection-common": "^2.2",
                "phpdocumentor/type-resolver": "^1.3",
                "webmozart/assert": "^1.9.1"
            },
            "require-dev": {
                "mockery/mockery": "~1.3.2"
            },
            "type": "library",
            "extra": {
                "branch-alias": {
                    "dev-master": "5.x-dev"
                }
            },
            "autoload": {
                "psr-4": {
                    "phpDocumentor\\Reflection\\": "src"
                }
            },
            "notification-url": "https://packagist.org/downloads/",
            "license": [
                "MIT"
            ],
            "authors": [
                {
                    "name": "Mike van Riel",
                    "email": "me@mikevanriel.com"
                },
                {
                    "name": "Jaap van Otterdijk",
                    "email": "account@ijaap.nl"
                }
            ],
            "description": "With this component, a library can provide support for annotations via DocBlocks or otherwise retrieve information that is embedded in a DocBlock.",
            "time": "2020-09-03T19:13:55+00:00"
        },
        {
            "name": "phpdocumentor/type-resolver",
            "version": "1.5.0",
            "source": {
                "type": "git",
                "url": "https://github.com/phpDocumentor/TypeResolver.git",
                "reference": "30f38bffc6f24293dadd1823936372dfa9e86e2f"
            },
            "dist": {
                "type": "zip",
                "url": "https://api.github.com/repos/phpDocumentor/TypeResolver/zipball/30f38bffc6f24293dadd1823936372dfa9e86e2f",
                "reference": "30f38bffc6f24293dadd1823936372dfa9e86e2f",
                "shasum": ""
            },
            "require": {
                "php": "^7.2 || ^8.0",
                "phpdocumentor/reflection-common": "^2.0"
            },
            "require-dev": {
                "ext-tokenizer": "*",
                "psalm/phar": "^4.8"
            },
            "type": "library",
            "extra": {
                "branch-alias": {
                    "dev-1.x": "1.x-dev"
                }
            },
            "autoload": {
                "psr-4": {
                    "phpDocumentor\\Reflection\\": "src"
                }
            },
            "notification-url": "https://packagist.org/downloads/",
            "license": [
                "MIT"
            ],
            "authors": [
                {
                    "name": "Mike van Riel",
                    "email": "me@mikevanriel.com"
                }
            ],
            "description": "A PSR-5 based resolver of Class names, Types and Structural Element Names",
            "time": "2021-09-17T15:28:14+00:00"
        },
        {
            "name": "phpgt/cssxpath",
            "version": "v1.1.3",
            "source": {
                "type": "git",
                "url": "https://github.com/PhpGt/CssXPath.git",
                "reference": "64813864ab00e52cbde2cd517d6c6235b7f9ac69"
            },
            "dist": {
                "type": "zip",
                "url": "https://api.github.com/repos/PhpGt/CssXPath/zipball/64813864ab00e52cbde2cd517d6c6235b7f9ac69",
                "reference": "64813864ab00e52cbde2cd517d6c6235b7f9ac69",
                "shasum": ""
            },
            "require": {
                "php": ">=7.4"
            },
            "require-dev": {
                "ext-dom": "*",
                "ext-libxml": "*",
                "phpstan/phpstan": ">=0.12.42",
                "phpunit/phpunit": "^9.5"
            },
            "type": "library",
            "autoload": {
                "psr-4": {
                    "Gt\\CssXPath\\": "./src"
                }
            },
            "notification-url": "https://packagist.org/downloads/",
            "license": [
                "MIT"
            ],
            "authors": [
                {
                    "name": "Greg Bowler",
                    "email": "greg.bowler@g105b.com",
                    "homepage": "https://www.g105b.com",
                    "role": "Developer"
                }
            ],
            "description": "Convert CSS selectors to XPath queries.",
            "time": "2021-01-28T13:27:01+00:00"
        },
        {
            "name": "phpgt/dom",
            "version": "v2.2.1",
            "source": {
                "type": "git",
                "url": "https://github.com/PhpGt/Dom.git",
                "reference": "af202e2005fdbb2abc39e9f01defafe799dbc402"
            },
            "dist": {
                "type": "zip",
                "url": "https://api.github.com/repos/PhpGt/Dom/zipball/af202e2005fdbb2abc39e9f01defafe799dbc402",
                "reference": "af202e2005fdbb2abc39e9f01defafe799dbc402",
                "shasum": ""
            },
            "require": {
                "ext-dom": "*",
                "ext-libxml": "*",
                "ext-mbstring": "*",
                "php": ">=7.2",
                "phpgt/cssxpath": ">=1.1.2",
                "psr/http-message": "1.*"
            },
            "require-dev": {
                "phpunit/phpunit": ">=9.3.8"
            },
            "type": "library",
            "autoload": {
                "psr-4": {
                    "Gt\\Dom\\": "./src"
                }
            },
            "notification-url": "https://packagist.org/downloads/",
            "license": [
                "MIT"
            ],
            "authors": [
                {
                    "name": "Greg Bowler",
                    "email": "greg.bowler@g105b.com",
                    "homepage": "https://www.g105b.com",
                    "role": "Developer"
                },
                {
                    "name": "Alvaro Guimaraes",
                    "homepage": "https://github.com/aguimaraes",
                    "role": "Developer"
                },
                {
                    "name": "James Fellows",
                    "homepage": "https://github.com/j4m3s",
                    "role": "Developer"
                },
                {
                    "name": "Emile Ward",
                    "homepage": "https://github.com/emileward",
                    "role": "Developer"
                },
                {
                    "name": "Jelmer Wijnja",
                    "homepage": "https://github.com/Jelmergu",
                    "role": "Developer"
                },
                {
                    "name": "Ognjen Petrovic",
                    "homepage": "https://github.com/ognjen-petrovic",
                    "role": "Developer"
                },
                {
                    "name": "Jacob Bearden",
                    "homepage": "https://github.com/jacobbearden",
                    "role": "Documentation contributor"
                },
                {
                    "name": "Jaroslav Týc",
                    "homepage": "https://www.jaroslavtyc.com/",
                    "role": "Developer"
                }
            ],
            "description": "The modern DOM API for PHP projects.",
            "time": "2020-12-23T12:31:06+00:00"
        },
        {
            "name": "phpgt/domtemplate",
            "version": "v1.4.2",
            "source": {
                "type": "git",
                "url": "https://github.com/PhpGt/DomTemplate.git",
                "reference": "db553c1e1772b7455c0ee7b99c497ccfff84f9be"
            },
            "dist": {
                "type": "zip",
                "url": "https://api.github.com/repos/PhpGt/DomTemplate/zipball/db553c1e1772b7455c0ee7b99c497ccfff84f9be",
                "reference": "db553c1e1772b7455c0ee7b99c497ccfff84f9be",
                "shasum": ""
            },
            "require": {
                "ext-dom": "*",
                "phpgt/dom": "2.*"
            },
            "require-dev": {
                "phpstan/phpstan": "0.12.*",
                "phpunit/phpunit": "9.*"
            },
            "type": "library",
            "autoload": {
                "psr-4": {
                    "Gt\\DomTemplate\\": "./src"
                }
            },
            "notification-url": "https://packagist.org/downloads/",
            "license": [
                "MIT"
            ],
            "description": "Bind dynamic data to reusable HTML components.",
            "time": "2021-02-15T09:40:07+00:00"
        },
        {
            "name": "phpmd/phpmd",
            "version": "2.10.2",
            "source": {
                "type": "git",
                "url": "https://github.com/phpmd/phpmd.git",
                "reference": "1bc74db7cf834662d83abebae265be11bb2eec3a"
            },
            "dist": {
                "type": "zip",
                "url": "https://api.github.com/repos/phpmd/phpmd/zipball/1bc74db7cf834662d83abebae265be11bb2eec3a",
                "reference": "1bc74db7cf834662d83abebae265be11bb2eec3a",
                "shasum": ""
            },
            "require": {
                "composer/xdebug-handler": "^1.0 || ^2.0",
                "ext-xml": "*",
                "pdepend/pdepend": "^2.10.0",
                "php": ">=5.3.9"
            },
            "require-dev": {
                "easy-doc/easy-doc": "0.0.0 || ^1.3.2",
                "ext-json": "*",
                "ext-simplexml": "*",
                "gregwar/rst": "^1.0",
                "mikey179/vfsstream": "^1.6.8",
                "phpunit/phpunit": "^4.8.36 || ^5.7.27",
                "squizlabs/php_codesniffer": "^2.0"
            },
            "bin": [
                "src/bin/phpmd"
            ],
            "type": "library",
            "autoload": {
                "psr-0": {
                    "PHPMD\\": "src/main/php"
                }
            },
            "notification-url": "https://packagist.org/downloads/",
            "license": [
                "BSD-3-Clause"
            ],
            "authors": [
                {
                    "name": "Manuel Pichler",
                    "email": "github@manuel-pichler.de",
                    "homepage": "https://github.com/manuelpichler",
                    "role": "Project Founder"
                },
                {
                    "name": "Marc Würth",
                    "email": "ravage@bluewin.ch",
                    "homepage": "https://github.com/ravage84",
                    "role": "Project Maintainer"
                },
                {
                    "name": "Other contributors",
                    "homepage": "https://github.com/phpmd/phpmd/graphs/contributors",
                    "role": "Contributors"
                }
            ],
            "description": "PHPMD is a spin-off project of PHP Depend and aims to be a PHP equivalent of the well known Java tool PMD.",
            "homepage": "https://phpmd.org/",
            "keywords": [
                "mess detection",
                "mess detector",
                "pdepend",
                "phpmd",
                "pmd"
            ],
            "time": "2021-07-22T09:56:23+00:00"
        },
        {
            "name": "phpspec/prophecy",
            "version": "1.14.0",
            "source": {
                "type": "git",
                "url": "https://github.com/phpspec/prophecy.git",
                "reference": "d86dfc2e2a3cd366cee475e52c6bb3bbc371aa0e"
            },
            "dist": {
                "type": "zip",
                "url": "https://api.github.com/repos/phpspec/prophecy/zipball/d86dfc2e2a3cd366cee475e52c6bb3bbc371aa0e",
                "reference": "d86dfc2e2a3cd366cee475e52c6bb3bbc371aa0e",
                "shasum": ""
            },
            "require": {
                "doctrine/instantiator": "^1.2",
                "php": "^7.2 || ~8.0, <8.2",
                "phpdocumentor/reflection-docblock": "^5.2",
                "sebastian/comparator": "^3.0 || ^4.0",
                "sebastian/recursion-context": "^3.0 || ^4.0"
            },
            "require-dev": {
                "phpspec/phpspec": "^6.0 || ^7.0",
                "phpunit/phpunit": "^8.0 || ^9.0"
            },
            "type": "library",
            "extra": {
                "branch-alias": {
                    "dev-master": "1.x-dev"
                }
            },
            "autoload": {
                "psr-4": {
                    "Prophecy\\": "src/Prophecy"
                }
            },
            "notification-url": "https://packagist.org/downloads/",
            "license": [
                "MIT"
            ],
            "authors": [
                {
                    "name": "Konstantin Kudryashov",
                    "email": "ever.zet@gmail.com",
                    "homepage": "http://everzet.com"
                },
                {
                    "name": "Marcello Duarte",
                    "email": "marcello.duarte@gmail.com"
                }
            ],
            "description": "Highly opinionated mocking framework for PHP 5.3+",
            "homepage": "https://github.com/phpspec/prophecy",
            "keywords": [
                "Double",
                "Dummy",
                "fake",
                "mock",
                "spy",
                "stub"
            ],
            "time": "2021-09-10T09:02:12+00:00"
        },
        {
            "name": "phpstan/phpdoc-parser",
            "version": "0.5.7",
            "source": {
                "type": "git",
                "url": "https://github.com/phpstan/phpdoc-parser.git",
                "reference": "816e826ce0b7fb32098d8cb6de62511ce6021cea"
            },
            "dist": {
                "type": "zip",
                "url": "https://api.github.com/repos/phpstan/phpdoc-parser/zipball/816e826ce0b7fb32098d8cb6de62511ce6021cea",
                "reference": "816e826ce0b7fb32098d8cb6de62511ce6021cea",
                "shasum": ""
            },
            "require": {
                "php": "^7.1 || ^8.0"
            },
            "require-dev": {
                "php-parallel-lint/php-parallel-lint": "^1.2",
                "phpstan/extension-installer": "^1.0",
                "phpstan/phpstan": "^0.12.87",
                "phpstan/phpstan-strict-rules": "^0.12.5",
                "phpunit/phpunit": "^9.5",
                "symfony/process": "^5.2"
            },
            "type": "library",
            "extra": {
                "branch-alias": {
                    "dev-master": "0.5-dev"
                }
            },
            "autoload": {
                "psr-4": {
                    "PHPStan\\PhpDocParser\\": [
                        "src/"
                    ]
                }
            },
            "notification-url": "https://packagist.org/downloads/",
            "license": [
                "MIT"
            ],
            "description": "PHPDoc parser with support for nullable, intersection and generic types",
            "time": "2021-09-12T11:52:00+00:00"
        },
        {
            "name": "phpstan/phpstan",
            "version": "0.12.99",
            "source": {
                "type": "git",
                "url": "https://github.com/phpstan/phpstan.git",
                "reference": "b4d40f1d759942f523be267a1bab6884f46ca3f7"
            },
            "dist": {
                "type": "zip",
                "url": "https://api.github.com/repos/phpstan/phpstan/zipball/b4d40f1d759942f523be267a1bab6884f46ca3f7",
                "reference": "b4d40f1d759942f523be267a1bab6884f46ca3f7",
                "shasum": ""
            },
            "require": {
                "php": "^7.1|^8.0"
            },
            "conflict": {
                "phpstan/phpstan-shim": "*"
            },
            "bin": [
                "phpstan",
                "phpstan.phar"
            ],
            "type": "library",
            "extra": {
                "branch-alias": {
                    "dev-master": "0.12-dev"
                }
            },
            "autoload": {
                "files": [
                    "bootstrap.php"
                ]
            },
            "notification-url": "https://packagist.org/downloads/",
            "license": [
                "MIT"
            ],
            "description": "PHPStan - PHP Static Analysis Tool",
            "time": "2021-09-12T20:09:55+00:00"
        },
        {
            "name": "phpunit/php-code-coverage",
            "version": "9.2.7",
            "source": {
                "type": "git",
                "url": "https://github.com/sebastianbergmann/php-code-coverage.git",
                "reference": "d4c798ed8d51506800b441f7a13ecb0f76f12218"
            },
            "dist": {
                "type": "zip",
                "url": "https://api.github.com/repos/sebastianbergmann/php-code-coverage/zipball/d4c798ed8d51506800b441f7a13ecb0f76f12218",
                "reference": "d4c798ed8d51506800b441f7a13ecb0f76f12218",
                "shasum": ""
            },
            "require": {
                "ext-dom": "*",
                "ext-libxml": "*",
                "ext-xmlwriter": "*",
                "nikic/php-parser": "^4.12.0",
                "php": ">=7.3",
                "phpunit/php-file-iterator": "^3.0.3",
                "phpunit/php-text-template": "^2.0.2",
                "sebastian/code-unit-reverse-lookup": "^2.0.2",
                "sebastian/complexity": "^2.0",
                "sebastian/environment": "^5.1.2",
                "sebastian/lines-of-code": "^1.0.3",
                "sebastian/version": "^3.0.1",
                "theseer/tokenizer": "^1.2.0"
            },
            "require-dev": {
                "phpunit/phpunit": "^9.3"
            },
            "suggest": {
                "ext-pcov": "*",
                "ext-xdebug": "*"
            },
            "type": "library",
            "extra": {
                "branch-alias": {
                    "dev-master": "9.2-dev"
                }
            },
            "autoload": {
                "classmap": [
                    "src/"
                ]
            },
            "notification-url": "https://packagist.org/downloads/",
            "license": [
                "BSD-3-Clause"
            ],
            "authors": [
                {
                    "name": "Sebastian Bergmann",
                    "email": "sebastian@phpunit.de",
                    "role": "lead"
                }
            ],
            "description": "Library that provides collection, processing, and rendering functionality for PHP code coverage information.",
            "homepage": "https://github.com/sebastianbergmann/php-code-coverage",
            "keywords": [
                "coverage",
                "testing",
                "xunit"
            ],
            "time": "2021-09-17T05:39:03+00:00"
        },
        {
            "name": "phpunit/php-file-iterator",
            "version": "3.0.5",
            "source": {
                "type": "git",
                "url": "https://github.com/sebastianbergmann/php-file-iterator.git",
                "reference": "aa4be8575f26070b100fccb67faabb28f21f66f8"
            },
            "dist": {
                "type": "zip",
                "url": "https://api.github.com/repos/sebastianbergmann/php-file-iterator/zipball/aa4be8575f26070b100fccb67faabb28f21f66f8",
                "reference": "aa4be8575f26070b100fccb67faabb28f21f66f8",
                "shasum": ""
            },
            "require": {
                "php": ">=7.3"
            },
            "require-dev": {
                "phpunit/phpunit": "^9.3"
            },
            "type": "library",
            "extra": {
                "branch-alias": {
                    "dev-master": "3.0-dev"
                }
            },
            "autoload": {
                "classmap": [
                    "src/"
                ]
            },
            "notification-url": "https://packagist.org/downloads/",
            "license": [
                "BSD-3-Clause"
            ],
            "authors": [
                {
                    "name": "Sebastian Bergmann",
                    "email": "sebastian@phpunit.de",
                    "role": "lead"
                }
            ],
            "description": "FilterIterator implementation that filters files based on a list of suffixes.",
            "homepage": "https://github.com/sebastianbergmann/php-file-iterator/",
            "keywords": [
                "filesystem",
                "iterator"
            ],
            "time": "2020-09-28T05:57:25+00:00"
        },
        {
            "name": "phpunit/php-invoker",
            "version": "3.1.1",
            "source": {
                "type": "git",
                "url": "https://github.com/sebastianbergmann/php-invoker.git",
                "reference": "5a10147d0aaf65b58940a0b72f71c9ac0423cc67"
            },
            "dist": {
                "type": "zip",
                "url": "https://api.github.com/repos/sebastianbergmann/php-invoker/zipball/5a10147d0aaf65b58940a0b72f71c9ac0423cc67",
                "reference": "5a10147d0aaf65b58940a0b72f71c9ac0423cc67",
                "shasum": ""
            },
            "require": {
                "php": ">=7.3"
            },
            "require-dev": {
                "ext-pcntl": "*",
                "phpunit/phpunit": "^9.3"
            },
            "suggest": {
                "ext-pcntl": "*"
            },
            "type": "library",
            "extra": {
                "branch-alias": {
                    "dev-master": "3.1-dev"
                }
            },
            "autoload": {
                "classmap": [
                    "src/"
                ]
            },
            "notification-url": "https://packagist.org/downloads/",
            "license": [
                "BSD-3-Clause"
            ],
            "authors": [
                {
                    "name": "Sebastian Bergmann",
                    "email": "sebastian@phpunit.de",
                    "role": "lead"
                }
            ],
            "description": "Invoke callables with a timeout",
            "homepage": "https://github.com/sebastianbergmann/php-invoker/",
            "keywords": [
                "process"
            ],
            "time": "2020-09-28T05:58:55+00:00"
        },
        {
            "name": "phpunit/php-text-template",
            "version": "2.0.4",
            "source": {
                "type": "git",
                "url": "https://github.com/sebastianbergmann/php-text-template.git",
                "reference": "5da5f67fc95621df9ff4c4e5a84d6a8a2acf7c28"
            },
            "dist": {
                "type": "zip",
                "url": "https://api.github.com/repos/sebastianbergmann/php-text-template/zipball/5da5f67fc95621df9ff4c4e5a84d6a8a2acf7c28",
                "reference": "5da5f67fc95621df9ff4c4e5a84d6a8a2acf7c28",
                "shasum": ""
            },
            "require": {
                "php": ">=7.3"
            },
            "require-dev": {
                "phpunit/phpunit": "^9.3"
            },
            "type": "library",
            "extra": {
                "branch-alias": {
                    "dev-master": "2.0-dev"
                }
            },
            "autoload": {
                "classmap": [
                    "src/"
                ]
            },
            "notification-url": "https://packagist.org/downloads/",
            "license": [
                "BSD-3-Clause"
            ],
            "authors": [
                {
                    "name": "Sebastian Bergmann",
                    "email": "sebastian@phpunit.de",
                    "role": "lead"
                }
            ],
            "description": "Simple template engine.",
            "homepage": "https://github.com/sebastianbergmann/php-text-template/",
            "keywords": [
                "template"
            ],
            "time": "2020-10-26T05:33:50+00:00"
        },
        {
            "name": "phpunit/php-timer",
            "version": "5.0.3",
            "source": {
                "type": "git",
                "url": "https://github.com/sebastianbergmann/php-timer.git",
                "reference": "5a63ce20ed1b5bf577850e2c4e87f4aa902afbd2"
            },
            "dist": {
                "type": "zip",
                "url": "https://api.github.com/repos/sebastianbergmann/php-timer/zipball/5a63ce20ed1b5bf577850e2c4e87f4aa902afbd2",
                "reference": "5a63ce20ed1b5bf577850e2c4e87f4aa902afbd2",
                "shasum": ""
            },
            "require": {
                "php": ">=7.3"
            },
            "require-dev": {
                "phpunit/phpunit": "^9.3"
            },
            "type": "library",
            "extra": {
                "branch-alias": {
                    "dev-master": "5.0-dev"
                }
            },
            "autoload": {
                "classmap": [
                    "src/"
                ]
            },
            "notification-url": "https://packagist.org/downloads/",
            "license": [
                "BSD-3-Clause"
            ],
            "authors": [
                {
                    "name": "Sebastian Bergmann",
                    "email": "sebastian@phpunit.de",
                    "role": "lead"
                }
            ],
            "description": "Utility class for timing",
            "homepage": "https://github.com/sebastianbergmann/php-timer/",
            "keywords": [
                "timer"
            ],
            "time": "2020-10-26T13:16:10+00:00"
        },
        {
            "name": "phpunit/phpunit",
            "version": "9.5.10",
            "source": {
                "type": "git",
                "url": "https://github.com/sebastianbergmann/phpunit.git",
                "reference": "c814a05837f2edb0d1471d6e3f4ab3501ca3899a"
            },
            "dist": {
                "type": "zip",
                "url": "https://api.github.com/repos/sebastianbergmann/phpunit/zipball/c814a05837f2edb0d1471d6e3f4ab3501ca3899a",
                "reference": "c814a05837f2edb0d1471d6e3f4ab3501ca3899a",
                "shasum": ""
            },
            "require": {
                "doctrine/instantiator": "^1.3.1",
                "ext-dom": "*",
                "ext-json": "*",
                "ext-libxml": "*",
                "ext-mbstring": "*",
                "ext-xml": "*",
                "ext-xmlwriter": "*",
                "myclabs/deep-copy": "^1.10.1",
                "phar-io/manifest": "^2.0.3",
                "phar-io/version": "^3.0.2",
                "php": ">=7.3",
                "phpspec/prophecy": "^1.12.1",
                "phpunit/php-code-coverage": "^9.2.7",
                "phpunit/php-file-iterator": "^3.0.5",
                "phpunit/php-invoker": "^3.1.1",
                "phpunit/php-text-template": "^2.0.3",
                "phpunit/php-timer": "^5.0.2",
                "sebastian/cli-parser": "^1.0.1",
                "sebastian/code-unit": "^1.0.6",
                "sebastian/comparator": "^4.0.5",
                "sebastian/diff": "^4.0.3",
                "sebastian/environment": "^5.1.3",
                "sebastian/exporter": "^4.0.3",
                "sebastian/global-state": "^5.0.1",
                "sebastian/object-enumerator": "^4.0.3",
                "sebastian/resource-operations": "^3.0.3",
                "sebastian/type": "^2.3.4",
                "sebastian/version": "^3.0.2"
            },
            "require-dev": {
                "ext-pdo": "*",
                "phpspec/prophecy-phpunit": "^2.0.1"
            },
            "suggest": {
                "ext-soap": "*",
                "ext-xdebug": "*"
            },
            "bin": [
                "phpunit"
            ],
            "type": "library",
            "extra": {
                "branch-alias": {
                    "dev-master": "9.5-dev"
                }
            },
            "autoload": {
                "classmap": [
                    "src/"
                ],
                "files": [
                    "src/Framework/Assert/Functions.php"
                ]
            },
            "notification-url": "https://packagist.org/downloads/",
            "license": [
                "BSD-3-Clause"
            ],
            "authors": [
                {
                    "name": "Sebastian Bergmann",
                    "email": "sebastian@phpunit.de",
                    "role": "lead"
                }
            ],
            "description": "The PHP Unit Testing framework.",
            "homepage": "https://phpunit.de/",
            "keywords": [
                "phpunit",
                "testing",
                "xunit"
            ],
            "time": "2021-09-25T07:38:51+00:00"
        },
        {
            "name": "psr/cache",
            "version": "1.0.1",
            "source": {
                "type": "git",
                "url": "https://github.com/php-fig/cache.git",
                "reference": "d11b50ad223250cf17b86e38383413f5a6764bf8"
            },
            "dist": {
                "type": "zip",
                "url": "https://api.github.com/repos/php-fig/cache/zipball/d11b50ad223250cf17b86e38383413f5a6764bf8",
                "reference": "d11b50ad223250cf17b86e38383413f5a6764bf8",
                "shasum": ""
            },
            "require": {
                "php": ">=5.3.0"
            },
            "type": "library",
            "extra": {
                "branch-alias": {
                    "dev-master": "1.0.x-dev"
                }
            },
            "autoload": {
                "psr-4": {
                    "Psr\\Cache\\": "src/"
                }
            },
            "notification-url": "https://packagist.org/downloads/",
            "license": [
                "MIT"
            ],
            "authors": [
                {
                    "name": "PHP-FIG",
                    "homepage": "http://www.php-fig.org/"
                }
            ],
            "description": "Common interface for caching libraries",
            "keywords": [
                "cache",
                "psr",
                "psr-6"
            ],
            "time": "2016-08-06T20:24:11+00:00"
        },
        {
            "name": "sebastian/cli-parser",
            "version": "1.0.1",
            "source": {
                "type": "git",
                "url": "https://github.com/sebastianbergmann/cli-parser.git",
                "reference": "442e7c7e687e42adc03470c7b668bc4b2402c0b2"
            },
            "dist": {
                "type": "zip",
                "url": "https://api.github.com/repos/sebastianbergmann/cli-parser/zipball/442e7c7e687e42adc03470c7b668bc4b2402c0b2",
                "reference": "442e7c7e687e42adc03470c7b668bc4b2402c0b2",
                "shasum": ""
            },
            "require": {
                "php": ">=7.3"
            },
            "require-dev": {
                "phpunit/phpunit": "^9.3"
            },
            "type": "library",
            "extra": {
                "branch-alias": {
                    "dev-master": "1.0-dev"
                }
            },
            "autoload": {
                "classmap": [
                    "src/"
                ]
            },
            "notification-url": "https://packagist.org/downloads/",
            "license": [
                "BSD-3-Clause"
            ],
            "authors": [
                {
                    "name": "Sebastian Bergmann",
                    "email": "sebastian@phpunit.de",
                    "role": "lead"
                }
            ],
            "description": "Library for parsing CLI options",
            "homepage": "https://github.com/sebastianbergmann/cli-parser",
            "time": "2020-09-28T06:08:49+00:00"
        },
        {
            "name": "sebastian/code-unit",
            "version": "1.0.8",
            "source": {
                "type": "git",
                "url": "https://github.com/sebastianbergmann/code-unit.git",
                "reference": "1fc9f64c0927627ef78ba436c9b17d967e68e120"
            },
            "dist": {
                "type": "zip",
                "url": "https://api.github.com/repos/sebastianbergmann/code-unit/zipball/1fc9f64c0927627ef78ba436c9b17d967e68e120",
                "reference": "1fc9f64c0927627ef78ba436c9b17d967e68e120",
                "shasum": ""
            },
            "require": {
                "php": ">=7.3"
            },
            "require-dev": {
                "phpunit/phpunit": "^9.3"
            },
            "type": "library",
            "extra": {
                "branch-alias": {
                    "dev-master": "1.0-dev"
                }
            },
            "autoload": {
                "classmap": [
                    "src/"
                ]
            },
            "notification-url": "https://packagist.org/downloads/",
            "license": [
                "BSD-3-Clause"
            ],
            "authors": [
                {
                    "name": "Sebastian Bergmann",
                    "email": "sebastian@phpunit.de",
                    "role": "lead"
                }
            ],
            "description": "Collection of value objects that represent the PHP code units",
            "homepage": "https://github.com/sebastianbergmann/code-unit",
            "time": "2020-10-26T13:08:54+00:00"
        },
        {
            "name": "sebastian/code-unit-reverse-lookup",
            "version": "2.0.3",
            "source": {
                "type": "git",
                "url": "https://github.com/sebastianbergmann/code-unit-reverse-lookup.git",
                "reference": "ac91f01ccec49fb77bdc6fd1e548bc70f7faa3e5"
            },
            "dist": {
                "type": "zip",
                "url": "https://api.github.com/repos/sebastianbergmann/code-unit-reverse-lookup/zipball/ac91f01ccec49fb77bdc6fd1e548bc70f7faa3e5",
                "reference": "ac91f01ccec49fb77bdc6fd1e548bc70f7faa3e5",
                "shasum": ""
            },
            "require": {
                "php": ">=7.3"
            },
            "require-dev": {
                "phpunit/phpunit": "^9.3"
            },
            "type": "library",
            "extra": {
                "branch-alias": {
                    "dev-master": "2.0-dev"
                }
            },
            "autoload": {
                "classmap": [
                    "src/"
                ]
            },
            "notification-url": "https://packagist.org/downloads/",
            "license": [
                "BSD-3-Clause"
            ],
            "authors": [
                {
                    "name": "Sebastian Bergmann",
                    "email": "sebastian@phpunit.de"
                }
            ],
            "description": "Looks up which function or method a line of code belongs to",
            "homepage": "https://github.com/sebastianbergmann/code-unit-reverse-lookup/",
            "time": "2020-09-28T05:30:19+00:00"
        },
        {
            "name": "sebastian/comparator",
            "version": "4.0.6",
            "source": {
                "type": "git",
                "url": "https://github.com/sebastianbergmann/comparator.git",
                "reference": "55f4261989e546dc112258c7a75935a81a7ce382"
            },
            "dist": {
                "type": "zip",
                "url": "https://api.github.com/repos/sebastianbergmann/comparator/zipball/55f4261989e546dc112258c7a75935a81a7ce382",
                "reference": "55f4261989e546dc112258c7a75935a81a7ce382",
                "shasum": ""
            },
            "require": {
                "php": ">=7.3",
                "sebastian/diff": "^4.0",
                "sebastian/exporter": "^4.0"
            },
            "require-dev": {
                "phpunit/phpunit": "^9.3"
            },
            "type": "library",
            "extra": {
                "branch-alias": {
                    "dev-master": "4.0-dev"
                }
            },
            "autoload": {
                "classmap": [
                    "src/"
                ]
            },
            "notification-url": "https://packagist.org/downloads/",
            "license": [
                "BSD-3-Clause"
            ],
            "authors": [
                {
                    "name": "Sebastian Bergmann",
                    "email": "sebastian@phpunit.de"
                },
                {
                    "name": "Jeff Welch",
                    "email": "whatthejeff@gmail.com"
                },
                {
                    "name": "Volker Dusch",
                    "email": "github@wallbash.com"
                },
                {
                    "name": "Bernhard Schussek",
                    "email": "bschussek@2bepublished.at"
                }
            ],
            "description": "Provides the functionality to compare PHP values for equality",
            "homepage": "https://github.com/sebastianbergmann/comparator",
            "keywords": [
                "comparator",
                "compare",
                "equality"
            ],
            "time": "2020-10-26T15:49:45+00:00"
        },
        {
            "name": "sebastian/complexity",
            "version": "2.0.2",
            "source": {
                "type": "git",
                "url": "https://github.com/sebastianbergmann/complexity.git",
                "reference": "739b35e53379900cc9ac327b2147867b8b6efd88"
            },
            "dist": {
                "type": "zip",
                "url": "https://api.github.com/repos/sebastianbergmann/complexity/zipball/739b35e53379900cc9ac327b2147867b8b6efd88",
                "reference": "739b35e53379900cc9ac327b2147867b8b6efd88",
                "shasum": ""
            },
            "require": {
                "nikic/php-parser": "^4.7",
                "php": ">=7.3"
            },
            "require-dev": {
                "phpunit/phpunit": "^9.3"
            },
            "type": "library",
            "extra": {
                "branch-alias": {
                    "dev-master": "2.0-dev"
                }
            },
            "autoload": {
                "classmap": [
                    "src/"
                ]
            },
            "notification-url": "https://packagist.org/downloads/",
            "license": [
                "BSD-3-Clause"
            ],
            "authors": [
                {
                    "name": "Sebastian Bergmann",
                    "email": "sebastian@phpunit.de",
                    "role": "lead"
                }
            ],
            "description": "Library for calculating the complexity of PHP code units",
            "homepage": "https://github.com/sebastianbergmann/complexity",
            "time": "2020-10-26T15:52:27+00:00"
        },
        {
            "name": "sebastian/diff",
            "version": "4.0.4",
            "source": {
                "type": "git",
                "url": "https://github.com/sebastianbergmann/diff.git",
                "reference": "3461e3fccc7cfdfc2720be910d3bd73c69be590d"
            },
            "dist": {
                "type": "zip",
                "url": "https://api.github.com/repos/sebastianbergmann/diff/zipball/3461e3fccc7cfdfc2720be910d3bd73c69be590d",
                "reference": "3461e3fccc7cfdfc2720be910d3bd73c69be590d",
                "shasum": ""
            },
            "require": {
                "php": ">=7.3"
            },
            "require-dev": {
                "phpunit/phpunit": "^9.3",
                "symfony/process": "^4.2 || ^5"
            },
            "type": "library",
            "extra": {
                "branch-alias": {
                    "dev-master": "4.0-dev"
                }
            },
            "autoload": {
                "classmap": [
                    "src/"
                ]
            },
            "notification-url": "https://packagist.org/downloads/",
            "license": [
                "BSD-3-Clause"
            ],
            "authors": [
                {
                    "name": "Sebastian Bergmann",
                    "email": "sebastian@phpunit.de"
                },
                {
                    "name": "Kore Nordmann",
                    "email": "mail@kore-nordmann.de"
                }
            ],
            "description": "Diff implementation",
            "homepage": "https://github.com/sebastianbergmann/diff",
            "keywords": [
                "diff",
                "udiff",
                "unidiff",
                "unified diff"
            ],
            "time": "2020-10-26T13:10:38+00:00"
        },
        {
            "name": "sebastian/environment",
            "version": "5.1.3",
            "source": {
                "type": "git",
                "url": "https://github.com/sebastianbergmann/environment.git",
                "reference": "388b6ced16caa751030f6a69e588299fa09200ac"
            },
            "dist": {
                "type": "zip",
                "url": "https://api.github.com/repos/sebastianbergmann/environment/zipball/388b6ced16caa751030f6a69e588299fa09200ac",
                "reference": "388b6ced16caa751030f6a69e588299fa09200ac",
                "shasum": ""
            },
            "require": {
                "php": ">=7.3"
            },
            "require-dev": {
                "phpunit/phpunit": "^9.3"
            },
            "suggest": {
                "ext-posix": "*"
            },
            "type": "library",
            "extra": {
                "branch-alias": {
                    "dev-master": "5.1-dev"
                }
            },
            "autoload": {
                "classmap": [
                    "src/"
                ]
            },
            "notification-url": "https://packagist.org/downloads/",
            "license": [
                "BSD-3-Clause"
            ],
            "authors": [
                {
                    "name": "Sebastian Bergmann",
                    "email": "sebastian@phpunit.de"
                }
            ],
            "description": "Provides functionality to handle HHVM/PHP environments",
            "homepage": "http://www.github.com/sebastianbergmann/environment",
            "keywords": [
                "Xdebug",
                "environment",
                "hhvm"
            ],
            "time": "2020-09-28T05:52:38+00:00"
        },
        {
            "name": "sebastian/exporter",
            "version": "4.0.3",
            "source": {
                "type": "git",
                "url": "https://github.com/sebastianbergmann/exporter.git",
                "reference": "d89cc98761b8cb5a1a235a6b703ae50d34080e65"
            },
            "dist": {
                "type": "zip",
                "url": "https://api.github.com/repos/sebastianbergmann/exporter/zipball/d89cc98761b8cb5a1a235a6b703ae50d34080e65",
                "reference": "d89cc98761b8cb5a1a235a6b703ae50d34080e65",
                "shasum": ""
            },
            "require": {
                "php": ">=7.3",
                "sebastian/recursion-context": "^4.0"
            },
            "require-dev": {
                "ext-mbstring": "*",
                "phpunit/phpunit": "^9.3"
            },
            "type": "library",
            "extra": {
                "branch-alias": {
                    "dev-master": "4.0-dev"
                }
            },
            "autoload": {
                "classmap": [
                    "src/"
                ]
            },
            "notification-url": "https://packagist.org/downloads/",
            "license": [
                "BSD-3-Clause"
            ],
            "authors": [
                {
                    "name": "Sebastian Bergmann",
                    "email": "sebastian@phpunit.de"
                },
                {
                    "name": "Jeff Welch",
                    "email": "whatthejeff@gmail.com"
                },
                {
                    "name": "Volker Dusch",
                    "email": "github@wallbash.com"
                },
                {
                    "name": "Adam Harvey",
                    "email": "aharvey@php.net"
                },
                {
                    "name": "Bernhard Schussek",
                    "email": "bschussek@gmail.com"
                }
            ],
            "description": "Provides the functionality to export PHP variables for visualization",
            "homepage": "http://www.github.com/sebastianbergmann/exporter",
            "keywords": [
                "export",
                "exporter"
            ],
            "time": "2020-09-28T05:24:23+00:00"
        },
        {
            "name": "sebastian/global-state",
            "version": "5.0.3",
            "source": {
                "type": "git",
                "url": "https://github.com/sebastianbergmann/global-state.git",
                "reference": "23bd5951f7ff26f12d4e3242864df3e08dec4e49"
            },
            "dist": {
                "type": "zip",
                "url": "https://api.github.com/repos/sebastianbergmann/global-state/zipball/23bd5951f7ff26f12d4e3242864df3e08dec4e49",
                "reference": "23bd5951f7ff26f12d4e3242864df3e08dec4e49",
                "shasum": ""
            },
            "require": {
                "php": ">=7.3",
                "sebastian/object-reflector": "^2.0",
                "sebastian/recursion-context": "^4.0"
            },
            "require-dev": {
                "ext-dom": "*",
                "phpunit/phpunit": "^9.3"
            },
            "suggest": {
                "ext-uopz": "*"
            },
            "type": "library",
            "extra": {
                "branch-alias": {
                    "dev-master": "5.0-dev"
                }
            },
            "autoload": {
                "classmap": [
                    "src/"
                ]
            },
            "notification-url": "https://packagist.org/downloads/",
            "license": [
                "BSD-3-Clause"
            ],
            "authors": [
                {
                    "name": "Sebastian Bergmann",
                    "email": "sebastian@phpunit.de"
                }
            ],
            "description": "Snapshotting of global state",
            "homepage": "http://www.github.com/sebastianbergmann/global-state",
            "keywords": [
                "global state"
            ],
            "time": "2021-06-11T13:31:12+00:00"
        },
        {
            "name": "sebastian/lines-of-code",
            "version": "1.0.3",
            "source": {
                "type": "git",
                "url": "https://github.com/sebastianbergmann/lines-of-code.git",
                "reference": "c1c2e997aa3146983ed888ad08b15470a2e22ecc"
            },
            "dist": {
                "type": "zip",
                "url": "https://api.github.com/repos/sebastianbergmann/lines-of-code/zipball/c1c2e997aa3146983ed888ad08b15470a2e22ecc",
                "reference": "c1c2e997aa3146983ed888ad08b15470a2e22ecc",
                "shasum": ""
            },
            "require": {
                "nikic/php-parser": "^4.6",
                "php": ">=7.3"
            },
            "require-dev": {
                "phpunit/phpunit": "^9.3"
            },
            "type": "library",
            "extra": {
                "branch-alias": {
                    "dev-master": "1.0-dev"
                }
            },
            "autoload": {
                "classmap": [
                    "src/"
                ]
            },
            "notification-url": "https://packagist.org/downloads/",
            "license": [
                "BSD-3-Clause"
            ],
            "authors": [
                {
                    "name": "Sebastian Bergmann",
                    "email": "sebastian@phpunit.de",
                    "role": "lead"
                }
            ],
            "description": "Library for counting the lines of code in PHP source code",
            "homepage": "https://github.com/sebastianbergmann/lines-of-code",
            "time": "2020-11-28T06:42:11+00:00"
        },
        {
            "name": "sebastian/object-enumerator",
            "version": "4.0.4",
            "source": {
                "type": "git",
                "url": "https://github.com/sebastianbergmann/object-enumerator.git",
                "reference": "5c9eeac41b290a3712d88851518825ad78f45c71"
            },
            "dist": {
                "type": "zip",
                "url": "https://api.github.com/repos/sebastianbergmann/object-enumerator/zipball/5c9eeac41b290a3712d88851518825ad78f45c71",
                "reference": "5c9eeac41b290a3712d88851518825ad78f45c71",
                "shasum": ""
            },
            "require": {
                "php": ">=7.3",
                "sebastian/object-reflector": "^2.0",
                "sebastian/recursion-context": "^4.0"
            },
            "require-dev": {
                "phpunit/phpunit": "^9.3"
            },
            "type": "library",
            "extra": {
                "branch-alias": {
                    "dev-master": "4.0-dev"
                }
            },
            "autoload": {
                "classmap": [
                    "src/"
                ]
            },
            "notification-url": "https://packagist.org/downloads/",
            "license": [
                "BSD-3-Clause"
            ],
            "authors": [
                {
                    "name": "Sebastian Bergmann",
                    "email": "sebastian@phpunit.de"
                }
            ],
            "description": "Traverses array structures and object graphs to enumerate all referenced objects",
            "homepage": "https://github.com/sebastianbergmann/object-enumerator/",
            "time": "2020-10-26T13:12:34+00:00"
        },
        {
            "name": "sebastian/object-reflector",
            "version": "2.0.4",
            "source": {
                "type": "git",
                "url": "https://github.com/sebastianbergmann/object-reflector.git",
                "reference": "b4f479ebdbf63ac605d183ece17d8d7fe49c15c7"
            },
            "dist": {
                "type": "zip",
                "url": "https://api.github.com/repos/sebastianbergmann/object-reflector/zipball/b4f479ebdbf63ac605d183ece17d8d7fe49c15c7",
                "reference": "b4f479ebdbf63ac605d183ece17d8d7fe49c15c7",
                "shasum": ""
            },
            "require": {
                "php": ">=7.3"
            },
            "require-dev": {
                "phpunit/phpunit": "^9.3"
            },
            "type": "library",
            "extra": {
                "branch-alias": {
                    "dev-master": "2.0-dev"
                }
            },
            "autoload": {
                "classmap": [
                    "src/"
                ]
            },
            "notification-url": "https://packagist.org/downloads/",
            "license": [
                "BSD-3-Clause"
            ],
            "authors": [
                {
                    "name": "Sebastian Bergmann",
                    "email": "sebastian@phpunit.de"
                }
            ],
            "description": "Allows reflection of object attributes, including inherited and non-public ones",
            "homepage": "https://github.com/sebastianbergmann/object-reflector/",
            "time": "2020-10-26T13:14:26+00:00"
        },
        {
            "name": "sebastian/phpcpd",
            "version": "6.0.3",
            "source": {
                "type": "git",
                "url": "https://github.com/sebastianbergmann/phpcpd.git",
                "reference": "f3683aa0db2e8e09287c2bb33a595b2873ea9176"
            },
            "dist": {
                "type": "zip",
                "url": "https://api.github.com/repos/sebastianbergmann/phpcpd/zipball/f3683aa0db2e8e09287c2bb33a595b2873ea9176",
                "reference": "f3683aa0db2e8e09287c2bb33a595b2873ea9176",
                "shasum": ""
            },
            "require": {
                "ext-dom": "*",
                "php": ">=7.3",
                "phpunit/php-file-iterator": "^3.0",
                "phpunit/php-timer": "^5.0",
                "sebastian/cli-parser": "^1.0",
                "sebastian/version": "^3.0"
            },
            "bin": [
                "phpcpd"
            ],
            "type": "library",
            "extra": {
                "branch-alias": {
                    "dev-master": "6.0-dev"
                }
            },
            "autoload": {
                "classmap": [
                    "src/"
                ]
            },
            "notification-url": "https://packagist.org/downloads/",
            "license": [
                "BSD-3-Clause"
            ],
            "authors": [
                {
                    "name": "Sebastian Bergmann",
                    "email": "sebastian@phpunit.de",
                    "role": "lead"
                }
            ],
            "description": "Copy/Paste Detector (CPD) for PHP code.",
            "homepage": "https://github.com/sebastianbergmann/phpcpd",
            "time": "2020-12-07T05:39:23+00:00"
        },
        {
            "name": "sebastian/recursion-context",
            "version": "4.0.4",
            "source": {
                "type": "git",
                "url": "https://github.com/sebastianbergmann/recursion-context.git",
                "reference": "cd9d8cf3c5804de4341c283ed787f099f5506172"
            },
            "dist": {
                "type": "zip",
                "url": "https://api.github.com/repos/sebastianbergmann/recursion-context/zipball/cd9d8cf3c5804de4341c283ed787f099f5506172",
                "reference": "cd9d8cf3c5804de4341c283ed787f099f5506172",
                "shasum": ""
            },
            "require": {
                "php": ">=7.3"
            },
            "require-dev": {
                "phpunit/phpunit": "^9.3"
            },
            "type": "library",
            "extra": {
                "branch-alias": {
                    "dev-master": "4.0-dev"
                }
            },
            "autoload": {
                "classmap": [
                    "src/"
                ]
            },
            "notification-url": "https://packagist.org/downloads/",
            "license": [
                "BSD-3-Clause"
            ],
            "authors": [
                {
                    "name": "Sebastian Bergmann",
                    "email": "sebastian@phpunit.de"
                },
                {
                    "name": "Jeff Welch",
                    "email": "whatthejeff@gmail.com"
                },
                {
                    "name": "Adam Harvey",
                    "email": "aharvey@php.net"
                }
            ],
            "description": "Provides functionality to recursively process PHP variables",
            "homepage": "http://www.github.com/sebastianbergmann/recursion-context",
            "time": "2020-10-26T13:17:30+00:00"
        },
        {
            "name": "sebastian/resource-operations",
            "version": "3.0.3",
            "source": {
                "type": "git",
                "url": "https://github.com/sebastianbergmann/resource-operations.git",
                "reference": "0f4443cb3a1d92ce809899753bc0d5d5a8dd19a8"
            },
            "dist": {
                "type": "zip",
                "url": "https://api.github.com/repos/sebastianbergmann/resource-operations/zipball/0f4443cb3a1d92ce809899753bc0d5d5a8dd19a8",
                "reference": "0f4443cb3a1d92ce809899753bc0d5d5a8dd19a8",
                "shasum": ""
            },
            "require": {
                "php": ">=7.3"
            },
            "require-dev": {
                "phpunit/phpunit": "^9.0"
            },
            "type": "library",
            "extra": {
                "branch-alias": {
                    "dev-master": "3.0-dev"
                }
            },
            "autoload": {
                "classmap": [
                    "src/"
                ]
            },
            "notification-url": "https://packagist.org/downloads/",
            "license": [
                "BSD-3-Clause"
            ],
            "authors": [
                {
                    "name": "Sebastian Bergmann",
                    "email": "sebastian@phpunit.de"
                }
            ],
            "description": "Provides a list of PHP built-in functions that operate on resources",
            "homepage": "https://www.github.com/sebastianbergmann/resource-operations",
            "time": "2020-09-28T06:45:17+00:00"
        },
        {
            "name": "sebastian/type",
            "version": "2.3.4",
            "source": {
                "type": "git",
                "url": "https://github.com/sebastianbergmann/type.git",
                "reference": "b8cd8a1c753c90bc1a0f5372170e3e489136f914"
            },
            "dist": {
                "type": "zip",
                "url": "https://api.github.com/repos/sebastianbergmann/type/zipball/b8cd8a1c753c90bc1a0f5372170e3e489136f914",
                "reference": "b8cd8a1c753c90bc1a0f5372170e3e489136f914",
                "shasum": ""
            },
            "require": {
                "php": ">=7.3"
            },
            "require-dev": {
                "phpunit/phpunit": "^9.3"
            },
            "type": "library",
            "extra": {
                "branch-alias": {
                    "dev-master": "2.3-dev"
                }
            },
            "autoload": {
                "classmap": [
                    "src/"
                ]
            },
            "notification-url": "https://packagist.org/downloads/",
            "license": [
                "BSD-3-Clause"
            ],
            "authors": [
                {
                    "name": "Sebastian Bergmann",
                    "email": "sebastian@phpunit.de",
                    "role": "lead"
                }
            ],
            "description": "Collection of value objects that represent the types of the PHP type system",
            "homepage": "https://github.com/sebastianbergmann/type",
            "time": "2021-06-15T12:49:02+00:00"
        },
        {
            "name": "sebastian/version",
            "version": "3.0.2",
            "source": {
                "type": "git",
                "url": "https://github.com/sebastianbergmann/version.git",
                "reference": "c6c1022351a901512170118436c764e473f6de8c"
            },
            "dist": {
                "type": "zip",
                "url": "https://api.github.com/repos/sebastianbergmann/version/zipball/c6c1022351a901512170118436c764e473f6de8c",
                "reference": "c6c1022351a901512170118436c764e473f6de8c",
                "shasum": ""
            },
            "require": {
                "php": ">=7.3"
            },
            "type": "library",
            "extra": {
                "branch-alias": {
                    "dev-master": "3.0-dev"
                }
            },
            "autoload": {
                "classmap": [
                    "src/"
                ]
            },
            "notification-url": "https://packagist.org/downloads/",
            "license": [
                "BSD-3-Clause"
            ],
            "authors": [
                {
                    "name": "Sebastian Bergmann",
                    "email": "sebastian@phpunit.de",
                    "role": "lead"
                }
            ],
            "description": "Library that helps with managing the version number of Git-hosted PHP projects",
            "homepage": "https://github.com/sebastianbergmann/version",
            "time": "2020-09-28T06:39:44+00:00"
        },
        {
            "name": "spomky-labs/otphp",
            "version": "v10.0.1",
            "source": {
                "type": "git",
                "url": "https://github.com/Spomky-Labs/otphp.git",
                "reference": "f44cce5a9db4b8da410215d992110482c931232f"
            },
            "dist": {
                "type": "zip",
                "url": "https://api.github.com/repos/Spomky-Labs/otphp/zipball/f44cce5a9db4b8da410215d992110482c931232f",
                "reference": "f44cce5a9db4b8da410215d992110482c931232f",
                "shasum": ""
            },
            "require": {
                "beberlei/assert": "^3.0",
                "ext-mbstring": "*",
                "paragonie/constant_time_encoding": "^2.0",
                "php": "^7.2|^8.0",
                "thecodingmachine/safe": "^0.1.14|^1.0"
            },
            "require-dev": {
                "php-coveralls/php-coveralls": "^2.0",
                "phpstan/phpstan": "^0.12",
                "phpstan/phpstan-beberlei-assert": "^0.12",
                "phpstan/phpstan-deprecation-rules": "^0.12",
                "phpstan/phpstan-phpunit": "^0.12",
                "phpstan/phpstan-strict-rules": "^0.12",
                "phpunit/phpunit": "^8.0",
                "thecodingmachine/phpstan-safe-rule": "^1.0"
            },
            "type": "library",
            "extra": {
                "branch-alias": {
                    "v10.0": "10.0.x-dev",
                    "v9.0": "9.0.x-dev",
                    "v8.3": "8.3.x-dev"
                }
            },
            "autoload": {
                "psr-4": {
                    "OTPHP\\": "src/"
                }
            },
            "notification-url": "https://packagist.org/downloads/",
            "license": [
                "MIT"
            ],
            "authors": [
                {
                    "name": "Florent Morselli",
                    "homepage": "https://github.com/Spomky"
                },
                {
                    "name": "All contributors",
                    "homepage": "https://github.com/Spomky-Labs/otphp/contributors"
                }
            ],
            "description": "A PHP library for generating one time passwords according to RFC 4226 (HOTP Algorithm) and the RFC 6238 (TOTP Algorithm) and compatible with Google Authenticator",
            "homepage": "https://github.com/Spomky-Labs/otphp",
            "keywords": [
                "FreeOTP",
                "RFC 4226",
                "RFC 6238",
                "google authenticator",
                "hotp",
                "otp",
                "totp"
            ],
            "time": "2020-01-28T09:24:19+00:00"
        },
        {
            "name": "squizlabs/php_codesniffer",
            "version": "3.6.0",
            "source": {
                "type": "git",
                "url": "https://github.com/squizlabs/PHP_CodeSniffer.git",
                "reference": "ffced0d2c8fa8e6cdc4d695a743271fab6c38625"
            },
            "dist": {
                "type": "zip",
                "url": "https://api.github.com/repos/squizlabs/PHP_CodeSniffer/zipball/ffced0d2c8fa8e6cdc4d695a743271fab6c38625",
                "reference": "ffced0d2c8fa8e6cdc4d695a743271fab6c38625",
                "shasum": ""
            },
            "require": {
                "ext-simplexml": "*",
                "ext-tokenizer": "*",
                "ext-xmlwriter": "*",
                "php": ">=5.4.0"
            },
            "require-dev": {
                "phpunit/phpunit": "^4.0 || ^5.0 || ^6.0 || ^7.0"
            },
            "bin": [
                "bin/phpcs",
                "bin/phpcbf"
            ],
            "type": "library",
            "extra": {
                "branch-alias": {
                    "dev-master": "3.x-dev"
                }
            },
            "notification-url": "https://packagist.org/downloads/",
            "license": [
                "BSD-3-Clause"
            ],
            "authors": [
                {
                    "name": "Greg Sherwood",
                    "role": "lead"
                }
            ],
            "description": "PHP_CodeSniffer tokenizes PHP, JavaScript and CSS files and detects violations of a defined set of coding standards.",
            "homepage": "https://github.com/squizlabs/PHP_CodeSniffer",
            "keywords": [
                "phpcs",
                "standards"
            ],
            "time": "2021-04-09T00:54:41+00:00"
        },
        {
            "name": "symfony/mime",
            "version": "v5.3.8",
            "source": {
                "type": "git",
                "url": "https://github.com/symfony/mime.git",
                "reference": "a756033d0a7e53db389618653ae991eba5a19a11"
            },
            "dist": {
                "type": "zip",
                "url": "https://api.github.com/repos/symfony/mime/zipball/a756033d0a7e53db389618653ae991eba5a19a11",
                "reference": "a756033d0a7e53db389618653ae991eba5a19a11",
                "shasum": ""
            },
            "require": {
                "php": ">=7.2.5",
                "symfony/deprecation-contracts": "^2.1",
                "symfony/polyfill-intl-idn": "^1.10",
                "symfony/polyfill-mbstring": "^1.0",
                "symfony/polyfill-php80": "^1.16"
            },
            "conflict": {
                "egulias/email-validator": "~3.0.0",
                "phpdocumentor/reflection-docblock": "<3.2.2",
                "phpdocumentor/type-resolver": "<1.4.0",
                "symfony/mailer": "<4.4"
            },
            "require-dev": {
                "egulias/email-validator": "^2.1.10|^3.1",
                "phpdocumentor/reflection-docblock": "^3.0|^4.0|^5.0",
                "symfony/dependency-injection": "^4.4|^5.0",
                "symfony/property-access": "^4.4|^5.1",
                "symfony/property-info": "^4.4|^5.1",
                "symfony/serializer": "^5.2"
            },
            "type": "library",
            "autoload": {
                "psr-4": {
                    "Symfony\\Component\\Mime\\": ""
                },
                "exclude-from-classmap": [
                    "/Tests/"
                ]
            },
            "notification-url": "https://packagist.org/downloads/",
            "license": [
                "MIT"
            ],
            "authors": [
                {
                    "name": "Fabien Potencier",
                    "email": "fabien@symfony.com"
                },
                {
                    "name": "Symfony Community",
                    "homepage": "https://symfony.com/contributors"
                }
            ],
            "description": "Allows manipulating MIME messages",
            "homepage": "https://symfony.com",
            "keywords": [
                "mime",
                "mime-type"
            ],
            "time": "2021-09-10T12:30:38+00:00"
        },
        {
            "name": "symfony/options-resolver",
            "version": "v5.3.7",
            "source": {
                "type": "git",
                "url": "https://github.com/symfony/options-resolver.git",
                "reference": "4b78e55b179003a42523a362cc0e8327f7a69b5e"
            },
            "dist": {
                "type": "zip",
                "url": "https://api.github.com/repos/symfony/options-resolver/zipball/4b78e55b179003a42523a362cc0e8327f7a69b5e",
                "reference": "4b78e55b179003a42523a362cc0e8327f7a69b5e",
                "shasum": ""
            },
            "require": {
                "php": ">=7.2.5",
                "symfony/deprecation-contracts": "^2.1",
                "symfony/polyfill-php73": "~1.0",
                "symfony/polyfill-php80": "^1.16"
            },
            "type": "library",
            "autoload": {
                "psr-4": {
                    "Symfony\\Component\\OptionsResolver\\": ""
                },
                "exclude-from-classmap": [
                    "/Tests/"
                ]
            },
            "notification-url": "https://packagist.org/downloads/",
            "license": [
                "MIT"
            ],
            "authors": [
                {
                    "name": "Fabien Potencier",
                    "email": "fabien@symfony.com"
                },
                {
                    "name": "Symfony Community",
                    "homepage": "https://symfony.com/contributors"
                }
            ],
            "description": "Provides an improved replacement for the array_replace PHP function",
            "homepage": "https://symfony.com",
            "keywords": [
                "config",
                "configuration",
                "options"
            ],
            "time": "2021-08-04T21:20:46+00:00"
        },
        {
            "name": "symfony/polyfill-intl-idn",
            "version": "v1.23.0",
            "source": {
                "type": "git",
                "url": "https://github.com/symfony/polyfill-intl-idn.git",
                "reference": "65bd267525e82759e7d8c4e8ceea44f398838e65"
            },
            "dist": {
                "type": "zip",
                "url": "https://api.github.com/repos/symfony/polyfill-intl-idn/zipball/65bd267525e82759e7d8c4e8ceea44f398838e65",
                "reference": "65bd267525e82759e7d8c4e8ceea44f398838e65",
                "shasum": ""
            },
            "require": {
                "php": ">=7.1",
                "symfony/polyfill-intl-normalizer": "^1.10",
                "symfony/polyfill-php72": "^1.10"
            },
            "suggest": {
                "ext-intl": "For best performance"
            },
            "type": "library",
            "extra": {
                "branch-alias": {
                    "dev-main": "1.23-dev"
                },
                "thanks": {
                    "name": "symfony/polyfill",
                    "url": "https://github.com/symfony/polyfill"
                }
            },
            "autoload": {
                "psr-4": {
                    "Symfony\\Polyfill\\Intl\\Idn\\": ""
                },
                "files": [
                    "bootstrap.php"
                ]
            },
            "notification-url": "https://packagist.org/downloads/",
            "license": [
                "MIT"
            ],
            "authors": [
                {
                    "name": "Laurent Bassin",
                    "email": "laurent@bassin.info"
                },
                {
                    "name": "Trevor Rowbotham",
                    "email": "trevor.rowbotham@pm.me"
                },
                {
                    "name": "Symfony Community",
                    "homepage": "https://symfony.com/contributors"
                }
            ],
            "description": "Symfony polyfill for intl's idn_to_ascii and idn_to_utf8 functions",
            "homepage": "https://symfony.com",
            "keywords": [
                "compatibility",
                "idn",
                "intl",
                "polyfill",
                "portable",
                "shim"
            ],
            "time": "2021-05-27T09:27:20+00:00"
        },
        {
            "name": "symfony/polyfill-intl-normalizer",
            "version": "v1.23.0",
            "source": {
                "type": "git",
                "url": "https://github.com/symfony/polyfill-intl-normalizer.git",
                "reference": "8590a5f561694770bdcd3f9b5c69dde6945028e8"
            },
            "dist": {
                "type": "zip",
                "url": "https://api.github.com/repos/symfony/polyfill-intl-normalizer/zipball/8590a5f561694770bdcd3f9b5c69dde6945028e8",
                "reference": "8590a5f561694770bdcd3f9b5c69dde6945028e8",
                "shasum": ""
            },
            "require": {
                "php": ">=7.1"
            },
            "suggest": {
                "ext-intl": "For best performance"
            },
            "type": "library",
            "extra": {
                "branch-alias": {
                    "dev-main": "1.23-dev"
                },
                "thanks": {
                    "name": "symfony/polyfill",
                    "url": "https://github.com/symfony/polyfill"
                }
            },
            "autoload": {
                "psr-4": {
                    "Symfony\\Polyfill\\Intl\\Normalizer\\": ""
                },
                "files": [
                    "bootstrap.php"
                ],
                "classmap": [
                    "Resources/stubs"
                ]
            },
            "notification-url": "https://packagist.org/downloads/",
            "license": [
                "MIT"
            ],
            "authors": [
                {
                    "name": "Nicolas Grekas",
                    "email": "p@tchwork.com"
                },
                {
                    "name": "Symfony Community",
                    "homepage": "https://symfony.com/contributors"
                }
            ],
            "description": "Symfony polyfill for intl's Normalizer class and related functions",
            "homepage": "https://symfony.com",
            "keywords": [
                "compatibility",
                "intl",
                "normalizer",
                "polyfill",
                "portable",
                "shim"
            ],
            "time": "2021-02-19T12:13:01+00:00"
        },
        {
            "name": "symfony/polyfill-php72",
            "version": "v1.23.0",
            "source": {
                "type": "git",
                "url": "https://github.com/symfony/polyfill-php72.git",
                "reference": "9a142215a36a3888e30d0a9eeea9766764e96976"
            },
            "dist": {
                "type": "zip",
                "url": "https://api.github.com/repos/symfony/polyfill-php72/zipball/9a142215a36a3888e30d0a9eeea9766764e96976",
                "reference": "9a142215a36a3888e30d0a9eeea9766764e96976",
                "shasum": ""
            },
            "require": {
                "php": ">=7.1"
            },
            "type": "library",
            "extra": {
                "branch-alias": {
                    "dev-main": "1.23-dev"
                },
                "thanks": {
                    "name": "symfony/polyfill",
                    "url": "https://github.com/symfony/polyfill"
                }
            },
            "autoload": {
                "psr-4": {
                    "Symfony\\Polyfill\\Php72\\": ""
                },
                "files": [
                    "bootstrap.php"
                ]
            },
            "notification-url": "https://packagist.org/downloads/",
            "license": [
                "MIT"
            ],
            "authors": [
                {
                    "name": "Nicolas Grekas",
                    "email": "p@tchwork.com"
                },
                {
                    "name": "Symfony Community",
                    "homepage": "https://symfony.com/contributors"
                }
            ],
            "description": "Symfony polyfill backporting some PHP 7.2+ features to lower PHP versions",
            "homepage": "https://symfony.com",
            "keywords": [
                "compatibility",
                "polyfill",
                "portable",
                "shim"
            ],
            "time": "2021-05-27T09:17:38+00:00"
        },
        {
            "name": "symfony/stopwatch",
            "version": "v5.3.4",
            "source": {
                "type": "git",
                "url": "https://github.com/symfony/stopwatch.git",
                "reference": "b24c6a92c6db316fee69e38c80591e080e41536c"
            },
            "dist": {
                "type": "zip",
                "url": "https://api.github.com/repos/symfony/stopwatch/zipball/b24c6a92c6db316fee69e38c80591e080e41536c",
                "reference": "b24c6a92c6db316fee69e38c80591e080e41536c",
                "shasum": ""
            },
            "require": {
                "php": ">=7.2.5",
                "symfony/service-contracts": "^1.0|^2"
            },
            "type": "library",
            "autoload": {
                "psr-4": {
                    "Symfony\\Component\\Stopwatch\\": ""
                },
                "exclude-from-classmap": [
                    "/Tests/"
                ]
            },
            "notification-url": "https://packagist.org/downloads/",
            "license": [
                "MIT"
            ],
            "authors": [
                {
                    "name": "Fabien Potencier",
                    "email": "fabien@symfony.com"
                },
                {
                    "name": "Symfony Community",
                    "homepage": "https://symfony.com/contributors"
                }
            ],
            "description": "Provides a way to profile code",
            "homepage": "https://symfony.com",
            "time": "2021-07-10T08:58:57+00:00"
        },
        {
            "name": "symfony/yaml",
            "version": "v5.3.6",
            "source": {
                "type": "git",
                "url": "https://github.com/symfony/yaml.git",
                "reference": "4500fe63dc9c6ffc32d3b1cb0448c329f9c814b7"
            },
            "dist": {
                "type": "zip",
                "url": "https://api.github.com/repos/symfony/yaml/zipball/4500fe63dc9c6ffc32d3b1cb0448c329f9c814b7",
                "reference": "4500fe63dc9c6ffc32d3b1cb0448c329f9c814b7",
                "shasum": ""
            },
            "require": {
                "php": ">=7.2.5",
                "symfony/deprecation-contracts": "^2.1",
                "symfony/polyfill-ctype": "~1.8"
            },
            "conflict": {
                "symfony/console": "<4.4"
            },
            "require-dev": {
                "symfony/console": "^4.4|^5.0"
            },
            "suggest": {
                "symfony/console": "For validating YAML files using the lint command"
            },
            "bin": [
                "Resources/bin/yaml-lint"
            ],
            "type": "library",
            "autoload": {
                "psr-4": {
                    "Symfony\\Component\\Yaml\\": ""
                },
                "exclude-from-classmap": [
                    "/Tests/"
                ]
            },
            "notification-url": "https://packagist.org/downloads/",
            "license": [
                "MIT"
            ],
            "authors": [
                {
                    "name": "Fabien Potencier",
                    "email": "fabien@symfony.com"
                },
                {
                    "name": "Symfony Community",
                    "homepage": "https://symfony.com/contributors"
                }
            ],
            "description": "Loads and dumps YAML files",
            "homepage": "https://symfony.com",
            "time": "2021-07-29T06:20:01+00:00"
        },
        {
            "name": "theseer/tokenizer",
            "version": "1.2.1",
            "source": {
                "type": "git",
                "url": "https://github.com/theseer/tokenizer.git",
                "reference": "34a41e998c2183e22995f158c581e7b5e755ab9e"
            },
            "dist": {
                "type": "zip",
                "url": "https://api.github.com/repos/theseer/tokenizer/zipball/34a41e998c2183e22995f158c581e7b5e755ab9e",
                "reference": "34a41e998c2183e22995f158c581e7b5e755ab9e",
                "shasum": ""
            },
            "require": {
                "ext-dom": "*",
                "ext-tokenizer": "*",
                "ext-xmlwriter": "*",
                "php": "^7.2 || ^8.0"
            },
            "type": "library",
            "autoload": {
                "classmap": [
                    "src/"
                ]
            },
            "notification-url": "https://packagist.org/downloads/",
            "license": [
                "BSD-3-Clause"
            ],
            "authors": [
                {
                    "name": "Arne Blankerts",
                    "email": "arne@blankerts.de",
                    "role": "Developer"
                }
            ],
            "description": "A small library for converting tokenized PHP source code into XML and potentially other formats",
            "time": "2021-07-28T10:34:58+00:00"
        },
        {
            "name": "vlucas/phpdotenv",
            "version": "v2.6.7",
            "source": {
                "type": "git",
                "url": "https://github.com/vlucas/phpdotenv.git",
                "reference": "b786088918a884258c9e3e27405c6a4cf2ee246e"
            },
            "dist": {
                "type": "zip",
                "url": "https://api.github.com/repos/vlucas/phpdotenv/zipball/b786088918a884258c9e3e27405c6a4cf2ee246e",
                "reference": "b786088918a884258c9e3e27405c6a4cf2ee246e",
                "shasum": ""
            },
            "require": {
                "php": "^5.3.9 || ^7.0 || ^8.0",
                "symfony/polyfill-ctype": "^1.17"
            },
            "require-dev": {
                "ext-filter": "*",
                "ext-pcre": "*",
                "phpunit/phpunit": "^4.8.36 || ^5.7.27 || ^6.5.14 || ^7.5.20"
            },
            "suggest": {
                "ext-filter": "Required to use the boolean validator.",
                "ext-pcre": "Required to use most of the library."
            },
            "type": "library",
            "extra": {
                "branch-alias": {
                    "dev-master": "2.6-dev"
                }
            },
            "autoload": {
                "psr-4": {
                    "Dotenv\\": "src/"
                }
            },
            "notification-url": "https://packagist.org/downloads/",
            "license": [
                "BSD-3-Clause"
            ],
            "authors": [
                {
                    "name": "Graham Campbell",
                    "email": "graham@alt-three.com",
                    "homepage": "https://gjcampbell.co.uk/"
                },
                {
                    "name": "Vance Lucas",
                    "email": "vance@vancelucas.com",
                    "homepage": "https://vancelucas.com/"
                }
            ],
            "description": "Loads environment variables from `.env` to `getenv()`, `$_ENV` and `$_SERVER` automagically.",
            "keywords": [
                "dotenv",
                "env",
                "environment"
            ],
            "time": "2021-01-20T14:39:13+00:00"
        },
        {
            "name": "weew/helpers-array",
            "version": "v1.3.1",
            "source": {
                "type": "git",
                "url": "https://github.com/weew/helpers-array.git",
                "reference": "9bff63111f9765b4277750db8d276d92b3e16ed0"
            },
            "dist": {
                "type": "zip",
                "url": "https://api.github.com/repos/weew/helpers-array/zipball/9bff63111f9765b4277750db8d276d92b3e16ed0",
                "reference": "9bff63111f9765b4277750db8d276d92b3e16ed0",
                "shasum": ""
            },
            "require-dev": {
                "phpunit/phpunit": "^4.7",
                "satooshi/php-coveralls": "^0.6.1"
            },
            "type": "library",
            "autoload": {
                "files": [
                    "src/array.php"
                ]
            },
            "notification-url": "https://packagist.org/downloads/",
            "license": [
                "MIT"
            ],
            "authors": [
                {
                    "name": "Maxim Kott",
                    "email": "maximkott@gmail.com"
                }
            ],
            "description": "Useful collection of php array helpers.",
            "time": "2016-07-21T11:18:01+00:00"
        }
    ],
    "aliases": [
        {
            "alias": "1.8.0",
            "alias_normalized": "1.8.0.0",
            "version": "1.8.9999999.9999999-dev",
            "package": "magento/composer"
        },
        {
            "alias": "1.14.6",
            "alias_normalized": "1.14.6.0",
            "version": "9999999-dev",
            "package": "magento/zendframework1"
        }
    ],
    "minimum-stability": "stable",
    "stability-flags": {
        "magento/composer": 20,
        "magento/zendframework1": 20
    },
    "prefer-stable": true,
    "prefer-lowest": false,
    "platform": {
        "php": "~7.4.0||~8.0.0",
        "ext-bcmath": "*",
        "ext-ctype": "*",
        "ext-curl": "*",
        "ext-dom": "*",
        "ext-gd": "*",
        "ext-hash": "*",
        "ext-iconv": "*",
        "ext-intl": "*",
        "ext-mbstring": "*",
        "ext-openssl": "*",
        "ext-pdo_mysql": "*",
        "ext-simplexml": "*",
        "ext-soap": "*",
        "ext-sodium": "*",
        "ext-xsl": "*",
        "ext-zip": "*",
        "lib-libxml": "*"
    },
    "platform-dev": []
}<|MERGE_RESOLUTION|>--- conflicted
+++ resolved
@@ -8323,18 +8323,6 @@
         },
         {
             "name": "magento/magento-coding-standard",
-<<<<<<< HEAD
-            "version": "13",
-            "source": {
-                "type": "git",
-                "url": "https://github.com/magento/magento-coding-standard.git",
-                "reference": "2b58f92a98650e0d743aaf32c8c53e4127833eaa"
-            },
-            "dist": {
-                "type": "zip",
-                "url": "https://api.github.com/repos/magento/magento-coding-standard/zipball/2b58f92a98650e0d743aaf32c8c53e4127833eaa",
-                "reference": "2b58f92a98650e0d743aaf32c8c53e4127833eaa",
-=======
             "version": "8",
             "source": {
                 "type": "git",
@@ -8345,7 +8333,6 @@
                 "type": "zip",
                 "url": "https://api.github.com/repos/magento/magento-coding-standard/zipball/a490fea57b349affb2623f8d22a17bf8d4b290ab",
                 "reference": "a490fea57b349affb2623f8d22a17bf8d4b290ab",
->>>>>>> 11c679b8
                 "shasum": ""
             },
             "require": {
@@ -8371,15 +8358,7 @@
                 "AFL-3.0"
             ],
             "description": "A set of Magento specific PHP CodeSniffer rules.",
-<<<<<<< HEAD
-            "support": {
-                "issues": "https://github.com/magento/magento-coding-standard/issues",
-                "source": "https://github.com/magento/magento-coding-standard/tree/v13"
-            },
-            "time": "2021-10-05T14:00:39+00:00"
-=======
             "time": "2021-08-25T11:27:24+00:00"
->>>>>>> 11c679b8
         },
         {
             "name": "magento/magento2-functional-testing-framework",
