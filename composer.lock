--- conflicted
+++ resolved
@@ -1,14 +1,10 @@
 {
     "_readme": [
         "This file locks the dependencies of your project to a known state",
-        "Read more about it at https://getcomposer.org/doc/01-basic-usage.md#composer-lock-the-lock-file",
+        "Read more about it at https://getcomposer.org/doc/01-basic-usage.md#installing-dependencies",
         "This file is @generated automatically"
     ],
-<<<<<<< HEAD
-    "content-hash": "ddc12ad3bf0e77772e816e8e31c73d89",
-=======
     "content-hash": "3f58ddc5609e6a934ee3706006357646",
->>>>>>> 8dfe26ac
     "packages": [
         {
             "name": "braintree/braintree_php",
