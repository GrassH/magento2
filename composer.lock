{
    "_readme": [
        "This file locks the dependencies of your project to a known state",
        "Read more about it at https://getcomposer.org/doc/01-basic-usage.md#composer-lock-the-lock-file",
        "This file is @generated automatically"
    ],
<<<<<<< HEAD
    "hash": "48dc598e213686a7ece7500b3ef08c67",
    "content-hash": "d3c15a37e7e1659862b6ed30b45aaa94",
=======
    "hash": "ed202c314cbc9303717409bc075990f3",
    "content-hash": "c856547e035fe2db3e0af65e85d7524d",
>>>>>>> b43a7c45
    "packages": [
        {
            "name": "braintree/braintree_php",
            "version": "2.39.0",
            "source": {
                "type": "git",
                "url": "https://github.com/braintree/braintree_php.git",
                "reference": "11322fe8247ec6ba3e983cd6883d313f07791143"
            },
            "dist": {
                "type": "zip",
                "url": "https://api.github.com/repos/braintree/braintree_php/zipball/11322fe8247ec6ba3e983cd6883d313f07791143",
                "reference": "11322fe8247ec6ba3e983cd6883d313f07791143",
                "shasum": ""
            },
            "require": {
                "ext-curl": "*",
                "ext-dom": "*",
                "ext-hash": "*",
                "ext-openssl": "*",
                "ext-simplexml": "*",
                "ext-xmlwriter": "*",
                "php": ">=5.2.1"
            },
            "require-dev": {
                "phpunit/phpunit": "3.7.*"
            },
            "type": "library",
            "autoload": {
                "psr-0": {
                    "Braintree": "lib"
                }
            },
            "notification-url": "https://packagist.org/downloads/",
            "license": [
                "MIT"
            ],
            "authors": [
                {
                    "name": "Braintree",
                    "homepage": "http://www.braintreepayments.com"
                }
            ],
            "description": "Braintree PHP Client Library",
            "time": "2015-05-07 16:53:06"
        },
        {
            "name": "composer/composer",
            "version": "1.0.0-alpha10",
            "source": {
                "type": "git",
                "url": "https://github.com/composer/composer.git",
                "reference": "775f6cd5c633facf2e7b99611fdcaa900b58ddb7"
            },
            "dist": {
                "type": "zip",
                "url": "https://api.github.com/repos/composer/composer/zipball/775f6cd5c633facf2e7b99611fdcaa900b58ddb7",
                "reference": "775f6cd5c633facf2e7b99611fdcaa900b58ddb7",
                "shasum": ""
            },
            "require": {
                "justinrainbow/json-schema": "~1.4",
                "php": ">=5.3.2",
                "seld/jsonlint": "~1.0",
                "symfony/console": "~2.5",
                "symfony/finder": "~2.2",
                "symfony/process": "~2.1"
            },
            "require-dev": {
                "phpunit/phpunit": "~4.5"
            },
            "suggest": {
                "ext-openssl": "Enabling the openssl extension allows you to access https URLs for repositories and packages",
                "ext-zip": "Enabling the zip extension allows you to unzip archives, and allows gzip compression of all internet traffic"
            },
            "bin": [
                "bin/composer"
            ],
            "type": "library",
            "extra": {
                "branch-alias": {
                    "dev-master": "1.0-dev"
                }
            },
            "autoload": {
                "psr-0": {
                    "Composer": "src/"
                }
            },
            "notification-url": "https://packagist.org/downloads/",
            "license": [
                "MIT"
            ],
            "authors": [
                {
                    "name": "Nils Adermann",
                    "email": "naderman@naderman.de",
                    "homepage": "http://www.naderman.de"
                },
                {
                    "name": "Jordi Boggiano",
                    "email": "j.boggiano@seld.be",
                    "homepage": "http://seld.be"
                }
            ],
            "description": "Composer helps you declare, manage and install dependencies of PHP projects, ensuring you have the right stack everywhere.",
            "homepage": "http://getcomposer.org/",
            "keywords": [
                "autoload",
                "dependency",
                "package"
            ],
            "time": "2015-04-14 21:18:51"
        },
        {
            "name": "justinrainbow/json-schema",
            "version": "1.5.0",
            "source": {
                "type": "git",
                "url": "https://github.com/justinrainbow/json-schema.git",
                "reference": "a4bee9f4b344b66e0a0d96c7afae1e92edf385fe"
            },
            "dist": {
                "type": "zip",
                "url": "https://api.github.com/repos/justinrainbow/json-schema/zipball/a4bee9f4b344b66e0a0d96c7afae1e92edf385fe",
                "reference": "a4bee9f4b344b66e0a0d96c7afae1e92edf385fe",
                "shasum": ""
            },
            "require": {
                "php": ">=5.3.2"
            },
            "require-dev": {
                "json-schema/json-schema-test-suite": "1.1.0",
                "phpdocumentor/phpdocumentor": "~2",
                "phpunit/phpunit": "~3.7"
            },
            "bin": [
                "bin/validate-json"
            ],
            "type": "library",
            "extra": {
                "branch-alias": {
                    "dev-master": "1.4.x-dev"
                }
            },
            "autoload": {
                "psr-4": {
                    "JsonSchema\\": "src/JsonSchema/"
                }
            },
            "notification-url": "https://packagist.org/downloads/",
            "license": [
                "BSD-3-Clause"
            ],
            "authors": [
                {
                    "name": "Bruno Prieto Reis",
                    "email": "bruno.p.reis@gmail.com"
                },
                {
                    "name": "Justin Rainbow",
                    "email": "justin.rainbow@gmail.com"
                },
                {
                    "name": "Igor Wiedler",
                    "email": "igor@wiedler.ch"
                },
                {
                    "name": "Robert Schönthal",
                    "email": "seroscho@googlemail.com"
                }
            ],
            "description": "A library to validate a json schema.",
            "homepage": "https://github.com/justinrainbow/json-schema",
            "keywords": [
                "json",
                "schema"
            ],
            "time": "2015-09-08 22:28:04"
        },
        {
            "name": "magento/composer",
            "version": "1.0.2",
            "dist": {
                "type": "zip",
                "url": "https://packages.magento.com/_packages/composer-1.0.2.zip",
                "reference": null,
                "shasum": "79156c3e7317af1ff64a482ba90ec81c66b82c73"
            },
            "require": {
                "composer/composer": "1.0.0-alpha10",
                "php": "~5.5.0|~5.6.0|~7.0.0",
                "symfony/console": "~2.3 <2.7"
            },
            "require-dev": {
                "phpunit/phpunit": "4.1.0"
            },
            "type": "library",
            "autoload": {
                "psr-4": {
                    "Magento\\Composer\\": "src"
                }
            },
            "license": [
                "OSL-3.0",
                "AFL-3.0"
            ],
            "description": "Magento composer library helps to instantiate Composer application and run composer commands."
        },
        {
            "name": "magento/magento-composer-installer",
            "version": "0.1.5",
            "source": {
                "type": "git",
                "url": "https://github.com/magento/magento-composer-installer.git",
                "reference": "1b33917bfc3f4a0856276dcbe46ce35362f50fc3"
            },
            "dist": {
                "type": "zip",
                "url": "https://api.github.com/repos/magento/magento-composer-installer/zipball/1b33917bfc3f4a0856276dcbe46ce35362f50fc3",
                "reference": "1b33917bfc3f4a0856276dcbe46ce35362f50fc3",
                "shasum": ""
            },
            "require": {
                "composer-plugin-api": "^1.0"
            },
            "require-dev": {
                "composer/composer": "*@dev",
                "firegento/phpcs": "dev-patch-1",
                "mikey179/vfsstream": "*",
                "phpunit/phpunit": "*",
                "phpunit/phpunit-mock-objects": "dev-master",
                "squizlabs/php_codesniffer": "1.4.7",
                "symfony/process": "*"
            },
            "type": "composer-plugin",
            "extra": {
                "composer-command-registry": [
                    "MagentoHackathon\\Composer\\Magento\\Command\\DeployCommand"
                ],
                "class": "MagentoHackathon\\Composer\\Magento\\Plugin"
            },
            "autoload": {
                "psr-0": {
                    "MagentoHackathon\\Composer\\Magento": "src/"
                }
            },
            "notification-url": "https://packagist.org/downloads/",
            "license": [
                "OSL-3.0"
            ],
            "authors": [
                {
                    "name": "Vinai Kopp",
                    "email": "vinai@netzarbeiter.com"
                },
                {
                    "name": "Daniel Fahlke aka Flyingmana",
                    "email": "flyingmana@googlemail.com"
                },
                {
                    "name": "Jörg Weller",
                    "email": "weller@flagbit.de"
                },
                {
                    "name": "Karl Spies",
                    "email": "karl.spies@gmx.net"
                },
                {
                    "name": "Tobias Vogt",
                    "email": "tobi@webguys.de"
                },
                {
                    "name": "David Fuhr",
                    "email": "fuhr@flagbit.de"
                }
            ],
            "description": "Composer installer for Magento modules",
            "homepage": "https://github.com/magento/magento-composer-installer",
            "keywords": [
                "composer-installer",
                "magento"
            ],
            "time": "2015-09-14 19:59:55"
        },
        {
            "name": "magento/zendframework1",
            "version": "1.12.13",
            "source": {
                "type": "git",
                "url": "https://github.com/magento/zf1.git",
                "reference": "07ce4e9fba448f4aa48acbb1605c68897dac595f"
            },
            "dist": {
                "type": "zip",
                "url": "https://api.github.com/repos/magento/zf1/zipball/07ce4e9fba448f4aa48acbb1605c68897dac595f",
                "reference": "07ce4e9fba448f4aa48acbb1605c68897dac595f",
                "shasum": ""
            },
            "require": {
                "php": ">=5.2.11"
            },
            "require-dev": {
                "phpunit/dbunit": "1.3.*",
                "phpunit/phpunit": "3.7.*"
            },
            "type": "library",
            "extra": {
                "branch-alias": {
                    "dev-master": "1.12.x-dev"
                }
            },
            "autoload": {
                "psr-0": {
                    "Zend_": "library/"
                }
            },
            "notification-url": "https://packagist.org/downloads/",
            "include-path": [
                "library/"
            ],
            "license": [
                "BSD-3-Clause"
            ],
            "description": "Magento Zend Framework 1",
            "homepage": "http://framework.zend.com/",
            "keywords": [
                "ZF1",
                "framework"
            ],
            "time": "2015-06-02 08:04:41"
        },
        {
            "name": "monolog/monolog",
            "version": "1.16.0",
            "source": {
                "type": "git",
                "url": "https://github.com/Seldaek/monolog.git",
                "reference": "c0c0b4bee3aabce7182876b0d912ef2595563db7"
            },
            "dist": {
                "type": "zip",
                "url": "https://api.github.com/repos/Seldaek/monolog/zipball/c0c0b4bee3aabce7182876b0d912ef2595563db7",
                "reference": "c0c0b4bee3aabce7182876b0d912ef2595563db7",
                "shasum": ""
            },
            "require": {
                "php": ">=5.3.0",
                "psr/log": "~1.0"
            },
            "provide": {
                "psr/log-implementation": "1.0.0"
            },
            "require-dev": {
                "aws/aws-sdk-php": "^2.4.9",
                "doctrine/couchdb": "~1.0@dev",
                "graylog2/gelf-php": "~1.0",
                "php-console/php-console": "^3.1.3",
                "phpunit/phpunit": "~4.5",
                "phpunit/phpunit-mock-objects": "2.3.0",
                "raven/raven": "~0.8",
                "ruflin/elastica": ">=0.90 <3.0",
                "swiftmailer/swiftmailer": "~5.3",
                "videlalvaro/php-amqplib": "~2.4"
            },
            "suggest": {
                "aws/aws-sdk-php": "Allow sending log messages to AWS services like DynamoDB",
                "doctrine/couchdb": "Allow sending log messages to a CouchDB server",
                "ext-amqp": "Allow sending log messages to an AMQP server (1.0+ required)",
                "ext-mongo": "Allow sending log messages to a MongoDB server",
                "graylog2/gelf-php": "Allow sending log messages to a GrayLog2 server",
                "php-console/php-console": "Allow sending log messages to Google Chrome",
                "raven/raven": "Allow sending log messages to a Sentry server",
                "rollbar/rollbar": "Allow sending log messages to Rollbar",
                "ruflin/elastica": "Allow sending log messages to an Elastic Search server",
                "videlalvaro/php-amqplib": "Allow sending log messages to an AMQP server using php-amqplib"
            },
            "type": "library",
            "extra": {
                "branch-alias": {
                    "dev-master": "1.16.x-dev"
                }
            },
            "autoload": {
                "psr-4": {
                    "Monolog\\": "src/Monolog"
                }
            },
            "notification-url": "https://packagist.org/downloads/",
            "license": [
                "MIT"
            ],
            "authors": [
                {
                    "name": "Jordi Boggiano",
                    "email": "j.boggiano@seld.be",
                    "homepage": "http://seld.be"
                }
            ],
            "description": "Sends your logs to files, sockets, inboxes, databases and various web services",
            "homepage": "http://github.com/Seldaek/monolog",
            "keywords": [
                "log",
                "logging",
                "psr-3"
            ],
            "time": "2015-08-09 17:44:44"
        },
        {
            "name": "oyejorge/less.php",
            "version": "v1.7.0.3",
            "source": {
                "type": "git",
                "url": "https://github.com/oyejorge/less.php.git",
                "reference": "6e08ecb07e6f6d9170c23e8744c58fdd822ad0de"
            },
            "dist": {
                "type": "zip",
                "url": "https://api.github.com/repos/oyejorge/less.php/zipball/6e08ecb07e6f6d9170c23e8744c58fdd822ad0de",
                "reference": "6e08ecb07e6f6d9170c23e8744c58fdd822ad0de",
                "shasum": ""
            },
            "require": {
                "php": ">=5.2"
            },
            "bin": [
                "bin/lessc"
            ],
            "type": "library",
            "autoload": {
                "psr-0": {
                    "Less": "lib/"
                },
                "classmap": [
                    "lessc.inc.php"
                ]
            },
            "notification-url": "https://packagist.org/downloads/",
            "license": [
                "Apache-2.0"
            ],
            "authors": [
                {
                    "name": "Matt Agar",
                    "homepage": "https://github.com/agar"
                },
                {
                    "name": "Martin Jantošovič",
                    "homepage": "https://github.com/Mordred"
                },
                {
                    "name": "Josh Schmidt",
                    "homepage": "https://github.com/oyejorge"
                }
            ],
            "description": "PHP port of the Javascript version of LESS http://lesscss.org",
            "homepage": "http://lessphp.gpeasy.com",
            "keywords": [
                "css",
                "less",
                "less.js",
                "lesscss",
                "php",
                "stylesheet"
            ],
            "time": "2015-03-10 18:12:59"
        },
        {
            "name": "pelago/emogrifier",
            "version": "v0.1.1",
            "source": {
                "type": "git",
                "url": "https://github.com/jjriv/emogrifier.git",
                "reference": "ed72bcd6a3c7014862ff86d026193667a172fedf"
            },
            "dist": {
                "type": "zip",
                "url": "https://api.github.com/repos/jjriv/emogrifier/zipball/ed72bcd6a3c7014862ff86d026193667a172fedf",
                "reference": "ed72bcd6a3c7014862ff86d026193667a172fedf",
                "shasum": ""
            },
            "require": {
                "ext-mbstring": "*",
                "php": ">=5.4.0"
            },
            "require-dev": {
                "phpunit/phpunit": "~4.6.0",
                "squizlabs/php_codesniffer": "~2.3.0"
            },
            "type": "library",
            "autoload": {
                "psr-4": {
                    "Pelago\\": "Classes/"
                }
            },
            "notification-url": "https://packagist.org/downloads/",
            "license": [
                "MIT"
            ],
            "authors": [
                {
                    "name": "John Reeve",
                    "email": "jreeve@pelagodesign.com"
                },
                {
                    "name": "Cameron Brooks"
                },
                {
                    "name": "Jaime Prado"
                },
                {
                    "name": "Oliver Klee",
                    "email": "typo3-coding@oliverklee.de"
                },
                {
                    "name": "Roman Ožana",
                    "email": "ozana@omdesign.cz"
                }
            ],
            "description": "Converts CSS styles into inline style attributes in your HTML code",
            "homepage": "http://www.pelagodesign.com/sidecar/emogrifier/",
            "time": "2015-05-15 11:37:51"
        },
        {
            "name": "phpseclib/phpseclib",
            "version": "0.3.10",
            "source": {
                "type": "git",
                "url": "https://github.com/phpseclib/phpseclib.git",
                "reference": "d15bba1edcc7c89e09cc74c5d961317a8b947bf4"
            },
            "dist": {
                "type": "zip",
                "url": "https://api.github.com/repos/phpseclib/phpseclib/zipball/d15bba1edcc7c89e09cc74c5d961317a8b947bf4",
                "reference": "d15bba1edcc7c89e09cc74c5d961317a8b947bf4",
                "shasum": ""
            },
            "require": {
                "php": ">=5.0.0"
            },
            "require-dev": {
                "phing/phing": "~2.7",
                "phpunit/phpunit": "~4.0",
                "sami/sami": "~2.0",
                "squizlabs/php_codesniffer": "~1.5"
            },
            "suggest": {
                "ext-gmp": "Install the GMP (GNU Multiple Precision) extension in order to speed up arbitrary precision integer arithmetic operations.",
                "ext-mcrypt": "Install the Mcrypt extension in order to speed up a wide variety of cryptographic operations.",
                "pear-pear/PHP_Compat": "Install PHP_Compat to get phpseclib working on PHP < 4.3.3."
            },
            "type": "library",
            "extra": {
                "branch-alias": {
                    "dev-master": "0.3-dev"
                }
            },
            "autoload": {
                "psr-0": {
                    "Crypt": "phpseclib/",
                    "File": "phpseclib/",
                    "Math": "phpseclib/",
                    "Net": "phpseclib/",
                    "System": "phpseclib/"
                },
                "files": [
                    "phpseclib/Crypt/Random.php"
                ]
            },
            "notification-url": "https://packagist.org/downloads/",
            "include-path": [
                "phpseclib/"
            ],
            "license": [
                "MIT"
            ],
            "authors": [
                {
                    "name": "Jim Wigginton",
                    "email": "terrafrost@php.net",
                    "role": "Lead Developer"
                },
                {
                    "name": "Patrick Monnerat",
                    "email": "pm@datasphere.ch",
                    "role": "Developer"
                },
                {
                    "name": "Andreas Fischer",
                    "email": "bantu@phpbb.com",
                    "role": "Developer"
                },
                {
                    "name": "Hans-Jürgen Petrich",
                    "email": "petrich@tronic-media.com",
                    "role": "Developer"
                }
            ],
            "description": "PHP Secure Communications Library - Pure-PHP implementations of RSA, AES, SSH2, SFTP, X.509 etc.",
            "homepage": "http://phpseclib.sourceforge.net",
            "keywords": [
                "BigInteger",
                "aes",
                "asn.1",
                "asn1",
                "blowfish",
                "crypto",
                "cryptography",
                "encryption",
                "rsa",
                "security",
                "sftp",
                "signature",
                "signing",
                "ssh",
                "twofish",
                "x.509",
                "x509"
            ],
            "time": "2015-01-28 21:50:33"
        },
        {
            "name": "psr/log",
            "version": "1.0.0",
            "source": {
                "type": "git",
                "url": "https://github.com/php-fig/log.git",
                "reference": "fe0936ee26643249e916849d48e3a51d5f5e278b"
            },
            "dist": {
                "type": "zip",
                "url": "https://api.github.com/repos/php-fig/log/zipball/fe0936ee26643249e916849d48e3a51d5f5e278b",
                "reference": "fe0936ee26643249e916849d48e3a51d5f5e278b",
                "shasum": ""
            },
            "type": "library",
            "autoload": {
                "psr-0": {
                    "Psr\\Log\\": ""
                }
            },
            "notification-url": "https://packagist.org/downloads/",
            "license": [
                "MIT"
            ],
            "authors": [
                {
                    "name": "PHP-FIG",
                    "homepage": "http://www.php-fig.org/"
                }
            ],
            "description": "Common interface for logging libraries",
            "keywords": [
                "log",
                "psr",
                "psr-3"
            ],
            "time": "2012-12-21 11:40:51"
        },
        {
            "name": "seld/jsonlint",
            "version": "1.3.1",
            "source": {
                "type": "git",
                "url": "https://github.com/Seldaek/jsonlint.git",
                "reference": "863ae85c6d3ef60ca49cb12bd051c4a0648c40c4"
            },
            "dist": {
                "type": "zip",
                "url": "https://api.github.com/repos/Seldaek/jsonlint/zipball/863ae85c6d3ef60ca49cb12bd051c4a0648c40c4",
                "reference": "863ae85c6d3ef60ca49cb12bd051c4a0648c40c4",
                "shasum": ""
            },
            "require": {
                "php": ">=5.3.0"
            },
            "bin": [
                "bin/jsonlint"
            ],
            "type": "library",
            "autoload": {
                "psr-4": {
                    "Seld\\JsonLint\\": "src/Seld/JsonLint/"
                }
            },
            "notification-url": "https://packagist.org/downloads/",
            "license": [
                "MIT"
            ],
            "authors": [
                {
                    "name": "Jordi Boggiano",
                    "email": "j.boggiano@seld.be",
                    "homepage": "http://seld.be"
                }
            ],
            "description": "JSON Linter",
            "keywords": [
                "json",
                "linter",
                "parser",
                "validator"
            ],
            "time": "2015-01-04 21:18:15"
        },
        {
            "name": "symfony/console",
            "version": "v2.6.11",
            "target-dir": "Symfony/Component/Console",
            "source": {
                "type": "git",
                "url": "https://github.com/symfony/console.git",
                "reference": "0e5e18ae09d3f5c06367759be940e9ed3f568359"
            },
            "dist": {
                "type": "zip",
                "url": "https://api.github.com/repos/symfony/console/zipball/0e5e18ae09d3f5c06367759be940e9ed3f568359",
                "reference": "0e5e18ae09d3f5c06367759be940e9ed3f568359",
                "shasum": ""
            },
            "require": {
                "php": ">=5.3.3"
            },
            "require-dev": {
                "psr/log": "~1.0",
                "symfony/event-dispatcher": "~2.1",
                "symfony/phpunit-bridge": "~2.7",
                "symfony/process": "~2.1"
            },
            "suggest": {
                "psr/log": "For using the console logger",
                "symfony/event-dispatcher": "",
                "symfony/process": ""
            },
            "type": "library",
            "extra": {
                "branch-alias": {
                    "dev-master": "2.6-dev"
                }
            },
            "autoload": {
                "psr-0": {
                    "Symfony\\Component\\Console\\": ""
                }
            },
            "notification-url": "https://packagist.org/downloads/",
            "license": [
                "MIT"
            ],
            "authors": [
                {
                    "name": "Fabien Potencier",
                    "email": "fabien@symfony.com"
                },
                {
                    "name": "Symfony Community",
                    "homepage": "https://symfony.com/contributors"
                }
            ],
            "description": "Symfony Console Component",
            "homepage": "https://symfony.com",
            "time": "2015-07-26 09:08:40"
        },
        {
            "name": "symfony/event-dispatcher",
            "version": "v2.7.5",
            "source": {
                "type": "git",
                "url": "https://github.com/symfony/event-dispatcher.git",
                "reference": "ae4dcc2a8d3de98bd794167a3ccda1311597c5d9"
            },
            "dist": {
                "type": "zip",
                "url": "https://api.github.com/repos/symfony/event-dispatcher/zipball/ae4dcc2a8d3de98bd794167a3ccda1311597c5d9",
                "reference": "ae4dcc2a8d3de98bd794167a3ccda1311597c5d9",
                "shasum": ""
            },
            "require": {
                "php": ">=5.3.9"
            },
            "require-dev": {
                "psr/log": "~1.0",
                "symfony/config": "~2.0,>=2.0.5",
                "symfony/dependency-injection": "~2.6",
                "symfony/expression-language": "~2.6",
                "symfony/phpunit-bridge": "~2.7",
                "symfony/stopwatch": "~2.3"
            },
            "suggest": {
                "symfony/dependency-injection": "",
                "symfony/http-kernel": ""
            },
            "type": "library",
            "extra": {
                "branch-alias": {
                    "dev-master": "2.7-dev"
                }
            },
            "autoload": {
                "psr-4": {
                    "Symfony\\Component\\EventDispatcher\\": ""
                }
            },
            "notification-url": "https://packagist.org/downloads/",
            "license": [
                "MIT"
            ],
            "authors": [
                {
                    "name": "Fabien Potencier",
                    "email": "fabien@symfony.com"
                },
                {
                    "name": "Symfony Community",
                    "homepage": "https://symfony.com/contributors"
                }
            ],
            "description": "Symfony EventDispatcher Component",
            "homepage": "https://symfony.com",
            "time": "2015-09-22 13:49:29"
        },
        {
            "name": "symfony/finder",
            "version": "v2.7.5",
            "source": {
                "type": "git",
                "url": "https://github.com/symfony/finder.git",
                "reference": "8262ab605973afbb3ef74b945daabf086f58366f"
            },
            "dist": {
                "type": "zip",
                "url": "https://api.github.com/repos/symfony/finder/zipball/8262ab605973afbb3ef74b945daabf086f58366f",
                "reference": "8262ab605973afbb3ef74b945daabf086f58366f",
                "shasum": ""
            },
            "require": {
                "php": ">=5.3.9"
            },
            "require-dev": {
                "symfony/phpunit-bridge": "~2.7"
            },
            "type": "library",
            "extra": {
                "branch-alias": {
                    "dev-master": "2.7-dev"
                }
            },
            "autoload": {
                "psr-4": {
                    "Symfony\\Component\\Finder\\": ""
                }
            },
            "notification-url": "https://packagist.org/downloads/",
            "license": [
                "MIT"
            ],
            "authors": [
                {
                    "name": "Fabien Potencier",
                    "email": "fabien@symfony.com"
                },
                {
                    "name": "Symfony Community",
                    "homepage": "https://symfony.com/contributors"
                }
            ],
            "description": "Symfony Finder Component",
            "homepage": "https://symfony.com",
            "time": "2015-09-19 19:59:23"
        },
        {
            "name": "symfony/process",
            "version": "v2.7.5",
            "source": {
                "type": "git",
                "url": "https://github.com/symfony/process.git",
                "reference": "b27c8e317922cd3cdd3600850273cf6b82b2e8e9"
            },
            "dist": {
                "type": "zip",
                "url": "https://api.github.com/repos/symfony/process/zipball/b27c8e317922cd3cdd3600850273cf6b82b2e8e9",
                "reference": "b27c8e317922cd3cdd3600850273cf6b82b2e8e9",
                "shasum": ""
            },
            "require": {
                "php": ">=5.3.9"
            },
            "require-dev": {
                "symfony/phpunit-bridge": "~2.7"
            },
            "type": "library",
            "extra": {
                "branch-alias": {
                    "dev-master": "2.7-dev"
                }
            },
            "autoload": {
                "psr-4": {
                    "Symfony\\Component\\Process\\": ""
                }
            },
            "notification-url": "https://packagist.org/downloads/",
            "license": [
                "MIT"
            ],
            "authors": [
                {
                    "name": "Fabien Potencier",
                    "email": "fabien@symfony.com"
                },
                {
                    "name": "Symfony Community",
                    "homepage": "https://symfony.com/contributors"
                }
            ],
            "description": "Symfony Process Component",
            "homepage": "https://symfony.com",
            "time": "2015-09-19 19:59:23"
        },
        {
            "name": "tedivm/jshrink",
            "version": "v1.0.1",
            "source": {
                "type": "git",
                "url": "https://github.com/tedious/JShrink.git",
                "reference": "7575d9d96f113bc7c1c28ec8231ee086751a9078"
            },
            "dist": {
                "type": "zip",
                "url": "https://api.github.com/repos/tedious/JShrink/zipball/7575d9d96f113bc7c1c28ec8231ee086751a9078",
                "reference": "7575d9d96f113bc7c1c28ec8231ee086751a9078",
                "shasum": ""
            },
            "require": {
                "php": ">=5.3.0"
            },
            "require-dev": {
                "fabpot/php-cs-fixer": "0.4.0",
                "phpunit/phpunit": "4.0.*",
                "satooshi/php-coveralls": "dev-master"
            },
            "type": "library",
            "autoload": {
                "psr-0": {
                    "JShrink": "src/"
                }
            },
            "notification-url": "https://packagist.org/downloads/",
            "license": [
                "BSD-3-Clause"
            ],
            "authors": [
                {
                    "name": "Robert Hafner",
                    "email": "tedivm@tedivm.com"
                }
            ],
            "description": "Javascript Minifier built in PHP",
            "homepage": "http://github.com/tedious/JShrink",
            "keywords": [
                "javascript",
                "minifier"
            ],
            "time": "2014-11-11 03:54:14"
        },
        {
            "name": "tubalmartin/cssmin",
            "version": "v2.4.8-p4",
            "source": {
                "type": "git",
                "url": "https://github.com/tubalmartin/YUI-CSS-compressor-PHP-port.git",
                "reference": "fe84d71e8420243544c0ce3bd0f5d7c1936b0f90"
            },
            "dist": {
                "type": "zip",
                "url": "https://api.github.com/repos/tubalmartin/YUI-CSS-compressor-PHP-port/zipball/fe84d71e8420243544c0ce3bd0f5d7c1936b0f90",
                "reference": "fe84d71e8420243544c0ce3bd0f5d7c1936b0f90",
                "shasum": ""
            },
            "require": {
                "php": ">=5.0.0"
            },
            "type": "library",
            "autoload": {
                "classmap": [
                    "cssmin.php"
                ]
            },
            "notification-url": "https://packagist.org/downloads/",
            "license": [
                "BSD-3-Clause"
            ],
            "authors": [
                {
                    "name": "Túbal Martín",
                    "homepage": "http://tubalmartin.me/"
                }
            ],
            "description": "A PHP port of the YUI CSS compressor",
            "homepage": "https://github.com/tubalmartin/YUI-CSS-compressor-PHP-port",
            "keywords": [
                "compress",
                "compressor",
                "css",
                "minify",
                "yui"
            ],
            "time": "2014-09-22 08:08:50"
        },
        {
            "name": "zendframework/zend-code",
            "version": "2.4.8",
            "source": {
                "type": "git",
                "url": "https://github.com/zendframework/zend-code.git",
                "reference": "e3b32fa0fa358643aa6880b04944650981208c20"
            },
            "dist": {
                "type": "zip",
                "url": "https://api.github.com/repos/zendframework/zend-code/zipball/e3b32fa0fa358643aa6880b04944650981208c20",
                "reference": "e3b32fa0fa358643aa6880b04944650981208c20",
                "shasum": ""
            },
            "require": {
                "php": ">=5.3.23",
                "zendframework/zend-eventmanager": "self.version"
            },
            "require-dev": {
                "doctrine/common": ">=2.1",
                "fabpot/php-cs-fixer": "1.7.*",
                "phpunit/phpunit": "~4.0",
                "satooshi/php-coveralls": "dev-master",
                "zendframework/zend-stdlib": "self.version"
            },
            "suggest": {
                "doctrine/common": "Doctrine\\Common >=2.1 for annotation features",
                "zendframework/zend-stdlib": "Zend\\Stdlib component"
            },
            "type": "library",
            "extra": {
                "branch-alias": {
                    "dev-master": "2.4-dev",
                    "dev-develop": "2.5-dev"
                }
            },
            "autoload": {
                "psr-4": {
                    "Zend\\Code\\": "src/"
                }
            },
            "notification-url": "https://packagist.org/downloads/",
            "license": [
                "BSD-3-Clause"
            ],
            "description": "provides facilities to generate arbitrary code using an object oriented interface",
            "homepage": "https://github.com/zendframework/zend-code",
            "keywords": [
                "code",
                "zf2"
            ],
            "time": "2015-05-11 16:17:05"
        },
        {
            "name": "zendframework/zend-config",
            "version": "2.4.8",
            "source": {
                "type": "git",
                "url": "https://github.com/zendframework/zend-config.git",
                "reference": "6b879e54096b8e0d2290f7414c38f9a5947cb8ac"
            },
            "dist": {
                "type": "zip",
                "url": "https://api.github.com/repos/zendframework/zend-config/zipball/6b879e54096b8e0d2290f7414c38f9a5947cb8ac",
                "reference": "6b879e54096b8e0d2290f7414c38f9a5947cb8ac",
                "shasum": ""
            },
            "require": {
                "php": ">=5.3.23",
                "zendframework/zend-stdlib": "self.version"
            },
            "require-dev": {
                "fabpot/php-cs-fixer": "1.7.*",
                "phpunit/phpunit": "~4.0",
                "satooshi/php-coveralls": "dev-master",
                "zendframework/zend-filter": "self.version",
                "zendframework/zend-i18n": "self.version",
                "zendframework/zend-json": "self.version",
                "zendframework/zend-servicemanager": "self.version"
            },
            "suggest": {
                "zendframework/zend-filter": "Zend\\Filter component",
                "zendframework/zend-i18n": "Zend\\I18n component",
                "zendframework/zend-json": "Zend\\Json to use the Json reader or writer classes",
                "zendframework/zend-servicemanager": "Zend\\ServiceManager for use with the Config Factory to retrieve reader and writer instances"
            },
            "type": "library",
            "extra": {
                "branch-alias": {
                    "dev-master": "2.4-dev",
                    "dev-develop": "2.5-dev"
                }
            },
            "autoload": {
                "psr-4": {
                    "Zend\\Config\\": "src/"
                }
            },
            "notification-url": "https://packagist.org/downloads/",
            "license": [
                "BSD-3-Clause"
            ],
            "description": "provides a nested object property based user interface for accessing this configuration data within application code",
            "homepage": "https://github.com/zendframework/zend-config",
            "keywords": [
                "config",
                "zf2"
            ],
            "time": "2015-05-07 14:55:31"
        },
        {
            "name": "zendframework/zend-console",
            "version": "2.4.8",
            "source": {
                "type": "git",
                "url": "https://github.com/zendframework/zend-console.git",
                "reference": "92f9c51bdc42332e63914eec892364594a9b68c8"
            },
            "dist": {
                "type": "zip",
                "url": "https://api.github.com/repos/zendframework/zend-console/zipball/92f9c51bdc42332e63914eec892364594a9b68c8",
                "reference": "92f9c51bdc42332e63914eec892364594a9b68c8",
                "shasum": ""
            },
            "require": {
                "php": ">=5.3.23",
                "zendframework/zend-stdlib": "self.version"
            },
            "require-dev": {
                "fabpot/php-cs-fixer": "1.7.*",
                "phpunit/phpunit": "~4.0",
                "satooshi/php-coveralls": "dev-master"
            },
            "suggest": {
                "zendframework/zend-filter": "To support DefaultRouteMatcher usage",
                "zendframework/zend-validator": "To support DefaultRouteMatcher usage"
            },
            "type": "library",
            "extra": {
                "branch-alias": {
                    "dev-master": "2.4-dev",
                    "dev-develop": "2.5-dev"
                }
            },
            "autoload": {
                "psr-4": {
                    "Zend\\Console\\": "src/"
                }
            },
            "notification-url": "https://packagist.org/downloads/",
            "license": [
                "BSD-3-Clause"
            ],
            "homepage": "https://github.com/zendframework/zend-console",
            "keywords": [
                "console",
                "zf2"
            ],
            "time": "2015-05-07 14:55:31"
        },
        {
            "name": "zendframework/zend-crypt",
            "version": "2.4.8",
            "source": {
                "type": "git",
                "url": "https://github.com/zendframework/zend-crypt.git",
                "reference": "ec78d08abaa1a09b76b4b8161ba7d27a675e5bf1"
            },
            "dist": {
                "type": "zip",
                "url": "https://api.github.com/repos/zendframework/zend-crypt/zipball/ec78d08abaa1a09b76b4b8161ba7d27a675e5bf1",
                "reference": "ec78d08abaa1a09b76b4b8161ba7d27a675e5bf1",
                "shasum": ""
            },
            "require": {
                "php": ">=5.3.23",
                "zendframework/zend-math": "self.version",
                "zendframework/zend-servicemanager": "self.version",
                "zendframework/zend-stdlib": "self.version"
            },
            "require-dev": {
                "fabpot/php-cs-fixer": "1.7.*",
                "phpunit/phpunit": "~4.0",
                "satooshi/php-coveralls": "dev-master"
            },
            "suggest": {
                "ext-mcrypt": "Required for most features of Zend\\Crypt"
            },
            "type": "library",
            "extra": {
                "branch-alias": {
                    "dev-master": "2.4-dev",
                    "dev-develop": "2.5-dev"
                }
            },
            "autoload": {
                "psr-4": {
                    "Zend\\Crypt\\": "src/"
                }
            },
            "notification-url": "https://packagist.org/downloads/",
            "license": [
                "BSD-3-Clause"
            ],
            "homepage": "https://github.com/zendframework/zend-crypt",
            "keywords": [
                "crypt",
                "zf2"
            ],
            "time": "2015-05-07 14:55:31"
        },
        {
            "name": "zendframework/zend-di",
            "version": "2.4.8",
            "source": {
                "type": "git",
                "url": "https://github.com/zendframework/zend-di.git",
                "reference": "fb578aa1e1ce9fb2dccec920f113e7db4ad44297"
            },
            "dist": {
                "type": "zip",
                "url": "https://api.github.com/repos/zendframework/zend-di/zipball/fb578aa1e1ce9fb2dccec920f113e7db4ad44297",
                "reference": "fb578aa1e1ce9fb2dccec920f113e7db4ad44297",
                "shasum": ""
            },
            "require": {
                "php": ">=5.3.23",
                "zendframework/zend-code": "self.version",
                "zendframework/zend-stdlib": "self.version"
            },
            "require-dev": {
                "fabpot/php-cs-fixer": "1.7.*",
                "phpunit/phpunit": "~4.0",
                "satooshi/php-coveralls": "dev-master",
                "zendframework/zend-servicemanager": "self.version"
            },
            "suggest": {
                "zendframework/zend-servicemanager": "Zend\\ServiceManager component"
            },
            "type": "library",
            "extra": {
                "branch-alias": {
                    "dev-master": "2.4-dev",
                    "dev-develop": "2.5-dev"
                }
            },
            "autoload": {
                "psr-4": {
                    "Zend\\Di\\": "src/"
                }
            },
            "notification-url": "https://packagist.org/downloads/",
            "license": [
                "BSD-3-Clause"
            ],
            "homepage": "https://github.com/zendframework/zend-di",
            "keywords": [
                "di",
                "zf2"
            ],
            "time": "2015-05-07 14:55:31"
        },
        {
            "name": "zendframework/zend-escaper",
            "version": "2.4.8",
            "source": {
                "type": "git",
                "url": "https://github.com/zendframework/zend-escaper.git",
                "reference": "13f468ff824f3c83018b90aff892a1b3201383a9"
            },
            "dist": {
                "type": "zip",
                "url": "https://api.github.com/repos/zendframework/zend-escaper/zipball/13f468ff824f3c83018b90aff892a1b3201383a9",
                "reference": "13f468ff824f3c83018b90aff892a1b3201383a9",
                "shasum": ""
            },
            "require": {
                "php": ">=5.3.23"
            },
            "require-dev": {
                "fabpot/php-cs-fixer": "1.7.*",
                "phpunit/phpunit": "~4.0",
                "satooshi/php-coveralls": "dev-master"
            },
            "type": "library",
            "extra": {
                "branch-alias": {
                    "dev-master": "2.4-dev",
                    "dev-develop": "2.5-dev"
                }
            },
            "autoload": {
                "psr-4": {
                    "Zend\\Escaper\\": "src/"
                }
            },
            "notification-url": "https://packagist.org/downloads/",
            "license": [
                "BSD-3-Clause"
            ],
            "homepage": "https://github.com/zendframework/zend-escaper",
            "keywords": [
                "escaper",
                "zf2"
            ],
            "time": "2015-05-07 14:55:31"
        },
        {
            "name": "zendframework/zend-eventmanager",
            "version": "2.4.8",
            "source": {
                "type": "git",
                "url": "https://github.com/zendframework/zend-eventmanager.git",
                "reference": "c2c46a7a2809b74ceb66fd79f66d43f97e1747b4"
            },
            "dist": {
                "type": "zip",
                "url": "https://api.github.com/repos/zendframework/zend-eventmanager/zipball/c2c46a7a2809b74ceb66fd79f66d43f97e1747b4",
                "reference": "c2c46a7a2809b74ceb66fd79f66d43f97e1747b4",
                "shasum": ""
            },
            "require": {
                "php": ">=5.3.23",
                "zendframework/zend-stdlib": "self.version"
            },
            "require-dev": {
                "fabpot/php-cs-fixer": "1.7.*",
                "phpunit/phpunit": "~4.0",
                "satooshi/php-coveralls": "dev-master"
            },
            "type": "library",
            "extra": {
                "branch-alias": {
                    "dev-master": "2.4-dev",
                    "dev-develop": "2.5-dev"
                }
            },
            "autoload": {
                "psr-4": {
                    "Zend\\EventManager\\": "src/"
                }
            },
            "notification-url": "https://packagist.org/downloads/",
            "license": [
                "BSD-3-Clause"
            ],
            "homepage": "https://github.com/zendframework/zend-event-manager",
            "keywords": [
                "eventmanager",
                "zf2"
            ],
            "time": "2015-05-07 14:55:31"
        },
        {
            "name": "zendframework/zend-filter",
            "version": "2.4.8",
            "source": {
                "type": "git",
                "url": "https://github.com/zendframework/zend-filter.git",
                "reference": "a3711101850078b2aa69586c71897acaada2e9cb"
            },
            "dist": {
                "type": "zip",
                "url": "https://api.github.com/repos/zendframework/zend-filter/zipball/a3711101850078b2aa69586c71897acaada2e9cb",
                "reference": "a3711101850078b2aa69586c71897acaada2e9cb",
                "shasum": ""
            },
            "require": {
                "php": ">=5.3.23",
                "zendframework/zend-stdlib": "self.version"
            },
            "require-dev": {
                "fabpot/php-cs-fixer": "1.7.*",
                "phpunit/phpunit": "~4.0",
                "satooshi/php-coveralls": "dev-master",
                "zendframework/zend-crypt": "self.version",
                "zendframework/zend-servicemanager": "self.version",
                "zendframework/zend-uri": "self.version"
            },
            "suggest": {
                "zendframework/zend-crypt": "Zend\\Crypt component",
                "zendframework/zend-i18n": "Zend\\I18n component",
                "zendframework/zend-servicemanager": "Zend\\ServiceManager component",
                "zendframework/zend-uri": "Zend\\Uri component for UriNormalize filter"
            },
            "type": "library",
            "extra": {
                "branch-alias": {
                    "dev-master": "2.4-dev",
                    "dev-develop": "2.5-dev"
                }
            },
            "autoload": {
                "psr-4": {
                    "Zend\\Filter\\": "src/"
                }
            },
            "notification-url": "https://packagist.org/downloads/",
            "license": [
                "BSD-3-Clause"
            ],
            "description": "provides a set of commonly needed data filters",
            "homepage": "https://github.com/zendframework/zend-filter",
            "keywords": [
                "filter",
                "zf2"
            ],
            "time": "2015-05-07 14:55:31"
        },
        {
            "name": "zendframework/zend-form",
            "version": "2.4.8",
            "source": {
                "type": "git",
                "url": "https://github.com/zendframework/zend-form.git",
                "reference": "779ba5da3dc040c52e632ea340462af2306c7682"
            },
            "dist": {
                "type": "zip",
                "url": "https://api.github.com/repos/zendframework/zend-form/zipball/779ba5da3dc040c52e632ea340462af2306c7682",
                "reference": "779ba5da3dc040c52e632ea340462af2306c7682",
                "shasum": ""
            },
            "require": {
                "php": ">=5.3.23",
                "zendframework/zend-inputfilter": "~2.4.0",
                "zendframework/zend-stdlib": "~2.4.0"
            },
            "require-dev": {
                "fabpot/php-cs-fixer": "1.7.*",
                "ircmaxell/random-lib": "^1.1",
                "phpunit/phpunit": "~4.0",
                "satooshi/php-coveralls": "dev-master",
                "zendframework/zend-cache": "~2.4.0",
                "zendframework/zend-captcha": "~2.4.0",
                "zendframework/zend-code": "~2.4.0",
                "zendframework/zend-eventmanager": "~2.4.0",
                "zendframework/zend-filter": "~2.4.0",
                "zendframework/zend-i18n": "~2.4.0",
                "zendframework/zend-servicemanager": "~2.4.0",
                "zendframework/zend-session": "~2.4.0",
                "zendframework/zend-text": "~2.4.0",
                "zendframework/zend-validator": "~2.4.0",
                "zendframework/zend-view": "~2.4.0",
                "zendframework/zendservice-recaptcha": "~2.0"
            },
            "suggest": {
                "zendframework/zend-captcha": "Zend\\Captcha component",
                "zendframework/zend-code": "Zend\\Code component",
                "zendframework/zend-eventmanager": "Zend\\EventManager component",
                "zendframework/zend-filter": "Zend\\Filter component",
                "zendframework/zend-i18n": "Zend\\I18n component",
                "zendframework/zend-servicemanager": "Zend\\ServiceManager component",
                "zendframework/zend-validator": "Zend\\Validator component",
                "zendframework/zend-view": "Zend\\View component",
                "zendframework/zendservice-recaptcha": "ZendService\\ReCaptcha component"
            },
            "type": "library",
            "extra": {
                "branch-alias": {
                    "dev-master": "2.4-dev",
                    "dev-develop": "2.5-dev"
                }
            },
            "autoload": {
                "psr-4": {
                    "Zend\\Form\\": "src/"
                }
            },
            "notification-url": "https://packagist.org/downloads/",
            "license": [
                "BSD-3-Clause"
            ],
            "homepage": "https://github.com/zendframework/zend-form",
            "keywords": [
                "form",
                "zf2"
            ],
            "time": "2015-09-09 19:11:05"
        },
        {
            "name": "zendframework/zend-http",
            "version": "2.4.8",
            "source": {
                "type": "git",
                "url": "https://github.com/zendframework/zend-http.git",
                "reference": "0456267c3825f3c4b558460e0bffeb4c496e6fb8"
            },
            "dist": {
                "type": "zip",
                "url": "https://api.github.com/repos/zendframework/zend-http/zipball/0456267c3825f3c4b558460e0bffeb4c496e6fb8",
                "reference": "0456267c3825f3c4b558460e0bffeb4c496e6fb8",
                "shasum": ""
            },
            "require": {
                "php": ">=5.3.23",
                "zendframework/zend-loader": "~2.4.0",
                "zendframework/zend-stdlib": "~2.4.0",
                "zendframework/zend-uri": "~2.4.0",
                "zendframework/zend-validator": "~2.4.0"
            },
            "require-dev": {
                "fabpot/php-cs-fixer": "1.7.*",
                "phpunit/phpunit": "~4.0",
                "satooshi/php-coveralls": "dev-master",
                "zendframework/zend-config": "~2.4.0"
            },
            "type": "library",
            "extra": {
                "branch-alias": {
                    "dev-master": "2.4-dev",
                    "dev-develop": "2.5-dev"
                }
            },
            "autoload": {
                "psr-4": {
                    "Zend\\Http\\": "src/"
                }
            },
            "notification-url": "https://packagist.org/downloads/",
            "license": [
                "BSD-3-Clause"
            ],
            "description": "provides an easy interface for performing Hyper-Text Transfer Protocol (HTTP) requests",
            "homepage": "https://github.com/zendframework/zend-http",
            "keywords": [
                "http",
                "zf2"
            ],
            "time": "2015-09-14 16:11:20"
        },
        {
            "name": "zendframework/zend-i18n",
            "version": "2.4.8",
            "source": {
                "type": "git",
                "url": "https://github.com/zendframework/zend-i18n.git",
                "reference": "f26d6ae4be3f1ac98fbb3708aafae908c38f46c8"
            },
            "dist": {
                "type": "zip",
                "url": "https://api.github.com/repos/zendframework/zend-i18n/zipball/f26d6ae4be3f1ac98fbb3708aafae908c38f46c8",
                "reference": "f26d6ae4be3f1ac98fbb3708aafae908c38f46c8",
                "shasum": ""
            },
            "require": {
                "php": ">=5.3.23",
                "zendframework/zend-stdlib": "self.version"
            },
            "require-dev": {
                "fabpot/php-cs-fixer": "1.7.*",
                "phpunit/phpunit": "~4.0",
                "satooshi/php-coveralls": "dev-master",
                "zendframework/zend-cache": "self.version",
                "zendframework/zend-config": "self.version",
                "zendframework/zend-eventmanager": "self.version",
                "zendframework/zend-filter": "self.version",
                "zendframework/zend-servicemanager": "self.version",
                "zendframework/zend-validator": "self.version",
                "zendframework/zend-view": "self.version"
            },
            "suggest": {
                "ext-intl": "Required for most features of Zend\\I18n; included in default builds of PHP",
                "zendframework/zend-cache": "Zend\\Cache component",
                "zendframework/zend-config": "Zend\\Config component",
                "zendframework/zend-eventmanager": "You should install this package to use the events in the translator",
                "zendframework/zend-filter": "You should install this package to use the provided filters",
                "zendframework/zend-resources": "Translation resources",
                "zendframework/zend-servicemanager": "Zend\\ServiceManager component",
                "zendframework/zend-validator": "You should install this package to use the provided validators",
                "zendframework/zend-view": "You should install this package to use the provided view helpers"
            },
            "type": "library",
            "extra": {
                "branch-alias": {
                    "dev-master": "2.4-dev",
                    "dev-develop": "2.5-dev"
                }
            },
            "autoload": {
                "psr-4": {
                    "Zend\\I18n\\": "src/"
                }
            },
            "notification-url": "https://packagist.org/downloads/",
            "license": [
                "BSD-3-Clause"
            ],
            "homepage": "https://github.com/zendframework/zend-i18n",
            "keywords": [
                "i18n",
                "zf2"
            ],
            "time": "2015-05-07 14:55:31"
        },
        {
            "name": "zendframework/zend-inputfilter",
            "version": "2.4.8",
            "source": {
                "type": "git",
                "url": "https://github.com/zendframework/zend-inputfilter.git",
                "reference": "6305e9acf7da9f5481b5266cb6e0353a96c10a06"
            },
            "dist": {
                "type": "zip",
                "url": "https://api.github.com/repos/zendframework/zend-inputfilter/zipball/6305e9acf7da9f5481b5266cb6e0353a96c10a06",
                "reference": "6305e9acf7da9f5481b5266cb6e0353a96c10a06",
                "shasum": ""
            },
            "require": {
                "php": ">=5.3.23",
                "zendframework/zend-filter": "~2.4.0",
                "zendframework/zend-stdlib": "~2.4.0",
                "zendframework/zend-validator": "~2.4.8"
            },
            "require-dev": {
                "fabpot/php-cs-fixer": "1.7.*",
                "phpunit/phpunit": "^4.5",
                "zendframework/zend-servicemanager": "~2.4.0"
            },
            "suggest": {
                "zendframework/zend-servicemanager": "To support plugin manager support"
            },
            "type": "library",
            "extra": {
                "branch-alias": {
                    "dev-master": "2.4-dev",
                    "dev-develop": "2.5-dev"
                }
            },
            "autoload": {
                "psr-4": {
                    "Zend\\InputFilter\\": "src/"
                }
            },
            "notification-url": "https://packagist.org/downloads/",
            "license": [
                "BSD-3-Clause"
            ],
            "homepage": "https://github.com/zendframework/zend-inputfilter",
            "keywords": [
                "inputfilter",
                "zf2"
            ],
            "time": "2015-09-09 15:44:54"
        },
        {
            "name": "zendframework/zend-json",
            "version": "2.4.8",
            "source": {
                "type": "git",
                "url": "https://github.com/zendframework/zend-json.git",
                "reference": "1db4b878846520e619fbcdc7ce826c8563f8e839"
            },
            "dist": {
                "type": "zip",
                "url": "https://api.github.com/repos/zendframework/zend-json/zipball/1db4b878846520e619fbcdc7ce826c8563f8e839",
                "reference": "1db4b878846520e619fbcdc7ce826c8563f8e839",
                "shasum": ""
            },
            "require": {
                "php": ">=5.3.23",
                "zendframework/zend-stdlib": "self.version"
            },
            "require-dev": {
                "fabpot/php-cs-fixer": "1.7.*",
                "phpunit/phpunit": "~4.0",
                "satooshi/php-coveralls": "dev-master",
                "zendframework/zend-http": "self.version",
                "zendframework/zend-server": "self.version"
            },
            "suggest": {
                "zendframework/zend-http": "Zend\\Http component",
                "zendframework/zend-server": "Zend\\Server component",
                "zendframework/zendxml": "To support Zend\\Json\\Json::fromXml() usage"
            },
            "type": "library",
            "extra": {
                "branch-alias": {
                    "dev-master": "2.4-dev",
                    "dev-develop": "2.5-dev"
                }
            },
            "autoload": {
                "psr-4": {
                    "Zend\\Json\\": "src/"
                }
            },
            "notification-url": "https://packagist.org/downloads/",
            "license": [
                "BSD-3-Clause"
            ],
            "description": "provides convenience methods for serializing native PHP to JSON and decoding JSON to native PHP",
            "homepage": "https://github.com/zendframework/zend-json",
            "keywords": [
                "json",
                "zf2"
            ],
            "time": "2015-05-07 14:55:31"
        },
        {
            "name": "zendframework/zend-loader",
            "version": "2.4.8",
            "source": {
                "type": "git",
                "url": "https://github.com/zendframework/zend-loader.git",
                "reference": "5e62c44a4d23c4e09d35fcc2a3b109c944dbdc22"
            },
            "dist": {
                "type": "zip",
                "url": "https://api.github.com/repos/zendframework/zend-loader/zipball/5e62c44a4d23c4e09d35fcc2a3b109c944dbdc22",
                "reference": "5e62c44a4d23c4e09d35fcc2a3b109c944dbdc22",
                "shasum": ""
            },
            "require": {
                "php": ">=5.3.23"
            },
            "require-dev": {
                "fabpot/php-cs-fixer": "1.7.*",
                "phpunit/phpunit": "~4.0",
                "satooshi/php-coveralls": "dev-master"
            },
            "type": "library",
            "extra": {
                "branch-alias": {
                    "dev-master": "2.4-dev",
                    "dev-develop": "2.5-dev"
                }
            },
            "autoload": {
                "psr-4": {
                    "Zend\\Loader\\": "src/"
                }
            },
            "notification-url": "https://packagist.org/downloads/",
            "license": [
                "BSD-3-Clause"
            ],
            "homepage": "https://github.com/zendframework/zend-loader",
            "keywords": [
                "loader",
                "zf2"
            ],
            "time": "2015-05-07 14:55:31"
        },
        {
            "name": "zendframework/zend-log",
            "version": "2.4.8",
            "source": {
                "type": "git",
                "url": "https://github.com/zendframework/zend-log.git",
                "reference": "f6538f4b61cdacafa47c7cef26c5c0204f2d1eef"
            },
            "dist": {
                "type": "zip",
                "url": "https://api.github.com/repos/zendframework/zend-log/zipball/f6538f4b61cdacafa47c7cef26c5c0204f2d1eef",
                "reference": "f6538f4b61cdacafa47c7cef26c5c0204f2d1eef",
                "shasum": ""
            },
            "require": {
                "php": ">=5.3.23",
                "zendframework/zend-servicemanager": "self.version",
                "zendframework/zend-stdlib": "self.version"
            },
            "require-dev": {
                "fabpot/php-cs-fixer": "1.7.*",
                "phpunit/phpunit": "~4.0",
                "satooshi/php-coveralls": "dev-master",
                "zendframework/zend-console": "self.version",
                "zendframework/zend-db": "self.version",
                "zendframework/zend-escaper": "self.version",
                "zendframework/zend-mail": "self.version",
                "zendframework/zend-validator": "self.version"
            },
            "suggest": {
                "ext-mongo": "*",
                "zendframework/zend-console": "Zend\\Console component",
                "zendframework/zend-db": "Zend\\Db component",
                "zendframework/zend-escaper": "Zend\\Escaper component, for use in the XML formatter",
                "zendframework/zend-mail": "Zend\\Mail component",
                "zendframework/zend-validator": "Zend\\Validator component"
            },
            "type": "library",
            "extra": {
                "branch-alias": {
                    "dev-master": "2.4-dev",
                    "dev-develop": "2.5-dev"
                }
            },
            "autoload": {
                "psr-4": {
                    "Zend\\Log\\": "src/"
                }
            },
            "notification-url": "https://packagist.org/downloads/",
            "license": [
                "BSD-3-Clause"
            ],
            "description": "component for general purpose logging",
            "homepage": "https://github.com/zendframework/zend-log",
            "keywords": [
                "log",
                "logging",
                "zf2"
            ],
            "time": "2015-05-07 14:55:31"
        },
        {
            "name": "zendframework/zend-math",
            "version": "2.4.8",
            "source": {
                "type": "git",
                "url": "https://github.com/zendframework/zend-math.git",
                "reference": "1e7e803366fc7618a8668ce2403c932196174faa"
            },
            "dist": {
                "type": "zip",
                "url": "https://api.github.com/repos/zendframework/zend-math/zipball/1e7e803366fc7618a8668ce2403c932196174faa",
                "reference": "1e7e803366fc7618a8668ce2403c932196174faa",
                "shasum": ""
            },
            "require": {
                "php": ">=5.3.23"
            },
            "require-dev": {
                "fabpot/php-cs-fixer": "1.7.*",
                "phpunit/phpunit": "~4.0",
                "satooshi/php-coveralls": "dev-master"
            },
            "suggest": {
                "ext-bcmath": "If using the bcmath functionality",
                "ext-gmp": "If using the gmp functionality",
                "ircmaxell/random-lib": "Fallback random byte generator for Zend\\Math\\Rand if OpenSSL/Mcrypt extensions are unavailable",
                "zendframework/zend-servicemanager": ">= current version, if using the BigInteger::factory functionality"
            },
            "type": "library",
            "extra": {
                "branch-alias": {
                    "dev-master": "2.4-dev",
                    "dev-develop": "2.5-dev"
                }
            },
            "autoload": {
                "psr-4": {
                    "Zend\\Math\\": "src/"
                }
            },
            "notification-url": "https://packagist.org/downloads/",
            "license": [
                "BSD-3-Clause"
            ],
            "homepage": "https://github.com/zendframework/zend-math",
            "keywords": [
                "math",
                "zf2"
            ],
            "time": "2015-05-07 14:55:31"
        },
        {
            "name": "zendframework/zend-modulemanager",
            "version": "2.4.8",
            "source": {
                "type": "git",
                "url": "https://github.com/zendframework/zend-modulemanager.git",
                "reference": "49c0713c2b560dd434aa36b83df4c89f51f8dab4"
            },
            "dist": {
                "type": "zip",
                "url": "https://api.github.com/repos/zendframework/zend-modulemanager/zipball/49c0713c2b560dd434aa36b83df4c89f51f8dab4",
                "reference": "49c0713c2b560dd434aa36b83df4c89f51f8dab4",
                "shasum": ""
            },
            "require": {
                "php": ">=5.3.23",
                "zendframework/zend-eventmanager": "self.version",
                "zendframework/zend-stdlib": "self.version"
            },
            "require-dev": {
                "fabpot/php-cs-fixer": "1.7.*",
                "phpunit/phpunit": "~4.0",
                "satooshi/php-coveralls": "dev-master",
                "zendframework/zend-config": "self.version",
                "zendframework/zend-console": "self.version",
                "zendframework/zend-loader": "self.version",
                "zendframework/zend-servicemanager": "self.version"
            },
            "suggest": {
                "zendframework/zend-config": "Zend\\Config component",
                "zendframework/zend-console": "Zend\\Console component",
                "zendframework/zend-loader": "Zend\\Loader component",
                "zendframework/zend-mvc": "Zend\\Mvc component",
                "zendframework/zend-servicemanager": "Zend\\ServiceManager component"
            },
            "type": "library",
            "extra": {
                "branch-alias": {
                    "dev-master": "2.4-dev",
                    "dev-develop": "2.5-dev"
                }
            },
            "autoload": {
                "psr-4": {
                    "Zend\\ModuleManager\\": "src/"
                }
            },
            "notification-url": "https://packagist.org/downloads/",
            "license": [
                "BSD-3-Clause"
            ],
            "homepage": "https://github.com/zendframework/zend-module-manager",
            "keywords": [
                "modulemanager",
                "zf2"
            ],
            "time": "2015-05-07 14:55:31"
        },
        {
            "name": "zendframework/zend-mvc",
            "version": "2.4.8",
            "source": {
                "type": "git",
                "url": "https://github.com/zendframework/zend-mvc.git",
                "reference": "5ecf513a82fe9fdeee84919eee45e8098639df04"
            },
            "dist": {
                "type": "zip",
                "url": "https://api.github.com/repos/zendframework/zend-mvc/zipball/5ecf513a82fe9fdeee84919eee45e8098639df04",
                "reference": "5ecf513a82fe9fdeee84919eee45e8098639df04",
                "shasum": ""
            },
            "require": {
                "php": ">=5.3.23",
                "zendframework/zend-eventmanager": "~2.4.0",
                "zendframework/zend-form": "~2.4.8",
                "zendframework/zend-servicemanager": "~2.4.0",
                "zendframework/zend-stdlib": "~2.4.0"
            },
            "require-dev": {
                "fabpot/php-cs-fixer": "1.7.*",
                "phpunit/phpunit": "~4.0",
                "satooshi/php-coveralls": "dev-master",
                "zendframework/zend-authentication": "~2.4.0",
                "zendframework/zend-cache": "~2.4.0",
                "zendframework/zend-console": "~2.4.0",
                "zendframework/zend-di": "~2.4.0",
                "zendframework/zend-filter": "~2.4.0",
                "zendframework/zend-http": "~2.4.8",
                "zendframework/zend-i18n": "~2.4.0",
                "zendframework/zend-inputfilter": "~2.4.8",
                "zendframework/zend-json": "~2.4.0",
                "zendframework/zend-log": "~2.4.0",
                "zendframework/zend-modulemanager": "~2.4.0",
                "zendframework/zend-serializer": "~2.4.0",
                "zendframework/zend-session": "~2.4.0",
                "zendframework/zend-text": "~2.4.0",
                "zendframework/zend-uri": "~2.4.0",
                "zendframework/zend-validator": "~2.4.8",
                "zendframework/zend-version": "~2.4.0",
                "zendframework/zend-view": "~2.4.0"
            },
            "suggest": {
                "zendframework/zend-authentication": "Zend\\Authentication component for Identity plugin",
                "zendframework/zend-config": "Zend\\Config component",
                "zendframework/zend-console": "Zend\\Console component",
                "zendframework/zend-di": "Zend\\Di component",
                "zendframework/zend-filter": "Zend\\Filter component",
                "zendframework/zend-http": "Zend\\Http component",
                "zendframework/zend-i18n": "Zend\\I18n component for translatable segments",
                "zendframework/zend-inputfilter": "Zend\\Inputfilter component",
                "zendframework/zend-json": "Zend\\Json component",
                "zendframework/zend-log": "Zend\\Log component",
                "zendframework/zend-modulemanager": "Zend\\ModuleManager component",
                "zendframework/zend-serializer": "Zend\\Serializer component",
                "zendframework/zend-session": "Zend\\Session component for FlashMessenger, PRG, and FPRG plugins",
                "zendframework/zend-stdlib": "Zend\\Stdlib component",
                "zendframework/zend-text": "Zend\\Text component",
                "zendframework/zend-uri": "Zend\\Uri component",
                "zendframework/zend-validator": "Zend\\Validator component",
                "zendframework/zend-version": "Zend\\Version component",
                "zendframework/zend-view": "Zend\\View component"
            },
            "type": "library",
            "extra": {
                "branch-alias": {
                    "dev-master": "2.4-dev",
                    "dev-develop": "2.5-dev"
                }
            },
            "autoload": {
                "psr-4": {
                    "Zend\\Mvc\\": "src/"
                }
            },
            "notification-url": "https://packagist.org/downloads/",
            "license": [
                "BSD-3-Clause"
            ],
            "homepage": "https://github.com/zendframework/zend-mvc",
            "keywords": [
                "mvc",
                "zf2"
            ],
            "time": "2015-09-14 16:32:50"
        },
        {
            "name": "zendframework/zend-serializer",
            "version": "2.4.8",
            "source": {
                "type": "git",
                "url": "https://github.com/zendframework/zend-serializer.git",
                "reference": "31a0da5c09f54fe76bc4e145e348b0d3d277aaf0"
            },
            "dist": {
                "type": "zip",
                "url": "https://api.github.com/repos/zendframework/zend-serializer/zipball/31a0da5c09f54fe76bc4e145e348b0d3d277aaf0",
                "reference": "31a0da5c09f54fe76bc4e145e348b0d3d277aaf0",
                "shasum": ""
            },
            "require": {
                "php": ">=5.3.23",
                "zendframework/zend-json": "self.version",
                "zendframework/zend-math": "self.version",
                "zendframework/zend-stdlib": "self.version"
            },
            "require-dev": {
                "fabpot/php-cs-fixer": "1.7.*",
                "phpunit/phpunit": "~4.0",
                "satooshi/php-coveralls": "dev-master",
                "zendframework/zend-servicemanager": "self.version"
            },
            "suggest": {
                "zendframework/zend-servicemanager": "To support plugin manager support"
            },
            "type": "library",
            "extra": {
                "branch-alias": {
                    "dev-master": "2.4-dev",
                    "dev-develop": "2.5-dev"
                }
            },
            "autoload": {
                "psr-4": {
                    "Zend\\Serializer\\": "src/"
                }
            },
            "notification-url": "https://packagist.org/downloads/",
            "license": [
                "BSD-3-Clause"
            ],
            "description": "provides an adapter based interface to simply generate storable representation of PHP types by different facilities, and recover",
            "homepage": "https://github.com/zendframework/zend-serializer",
            "keywords": [
                "serializer",
                "zf2"
            ],
            "time": "2015-05-07 14:55:31"
        },
        {
            "name": "zendframework/zend-server",
            "version": "2.4.8",
            "source": {
                "type": "git",
                "url": "https://github.com/zendframework/zend-server.git",
                "reference": "dd6da0d3c304cb43d3ac0be2dc9c334372d3734c"
            },
            "dist": {
                "type": "zip",
                "url": "https://api.github.com/repos/zendframework/zend-server/zipball/dd6da0d3c304cb43d3ac0be2dc9c334372d3734c",
                "reference": "dd6da0d3c304cb43d3ac0be2dc9c334372d3734c",
                "shasum": ""
            },
            "require": {
                "php": ">=5.3.23",
                "zendframework/zend-code": "self.version",
                "zendframework/zend-stdlib": "self.version"
            },
            "require-dev": {
                "fabpot/php-cs-fixer": "1.7.*",
                "phpunit/phpunit": "~4.0",
                "satooshi/php-coveralls": "dev-master"
            },
            "type": "library",
            "extra": {
                "branch-alias": {
                    "dev-master": "2.4-dev",
                    "dev-develop": "2.5-dev"
                }
            },
            "autoload": {
                "psr-4": {
                    "Zend\\Server\\": "src/"
                }
            },
            "notification-url": "https://packagist.org/downloads/",
            "license": [
                "BSD-3-Clause"
            ],
            "homepage": "https://github.com/zendframework/zend-server",
            "keywords": [
                "server",
                "zf2"
            ],
            "time": "2015-05-07 14:55:31"
        },
        {
            "name": "zendframework/zend-servicemanager",
            "version": "2.4.8",
            "source": {
                "type": "git",
                "url": "https://github.com/zendframework/zend-servicemanager.git",
                "reference": "855294e12771b4295c26446b6ed2df2f1785f234"
            },
            "dist": {
                "type": "zip",
                "url": "https://api.github.com/repos/zendframework/zend-servicemanager/zipball/855294e12771b4295c26446b6ed2df2f1785f234",
                "reference": "855294e12771b4295c26446b6ed2df2f1785f234",
                "shasum": ""
            },
            "require": {
                "php": ">=5.3.23"
            },
            "require-dev": {
                "fabpot/php-cs-fixer": "1.7.*",
                "phpunit/phpunit": "~4.0",
                "satooshi/php-coveralls": "dev-master",
                "zendframework/zend-di": "self.version"
            },
            "suggest": {
                "ocramius/proxy-manager": "ProxyManager 0.5.* to handle lazy initialization of services",
                "zendframework/zend-di": "Zend\\Di component"
            },
            "type": "library",
            "extra": {
                "branch-alias": {
                    "dev-master": "2.4-dev",
                    "dev-develop": "2.5-dev"
                }
            },
            "autoload": {
                "psr-4": {
                    "Zend\\ServiceManager\\": "src/"
                }
            },
            "notification-url": "https://packagist.org/downloads/",
            "license": [
                "BSD-3-Clause"
            ],
            "homepage": "https://github.com/zendframework/zend-service-manager",
            "keywords": [
                "servicemanager",
                "zf2"
            ],
            "time": "2015-05-07 14:55:31"
        },
        {
            "name": "zendframework/zend-soap",
            "version": "2.4.8",
            "source": {
                "type": "git",
                "url": "https://github.com/zendframework/zend-soap.git",
                "reference": "743ab449c4d0d03cee21db743c5aed360be49d36"
            },
            "dist": {
                "type": "zip",
                "url": "https://api.github.com/repos/zendframework/zend-soap/zipball/743ab449c4d0d03cee21db743c5aed360be49d36",
                "reference": "743ab449c4d0d03cee21db743c5aed360be49d36",
                "shasum": ""
            },
            "require": {
                "php": ">=5.3.23",
                "zendframework/zend-server": "self.version",
                "zendframework/zend-stdlib": "self.version",
                "zendframework/zend-uri": "self.version"
            },
            "require-dev": {
                "fabpot/php-cs-fixer": "1.7.*",
                "phpunit/phpunit": "~4.0",
                "satooshi/php-coveralls": "dev-master",
                "zendframework/zend-http": "self.version"
            },
            "suggest": {
                "zendframework/zend-http": "Zend\\Http component"
            },
            "type": "library",
            "extra": {
                "branch-alias": {
                    "dev-master": "2.4-dev",
                    "dev-develop": "2.5-dev"
                }
            },
            "autoload": {
                "psr-4": {
                    "Zend\\Soap\\": "src/"
                }
            },
            "notification-url": "https://packagist.org/downloads/",
            "license": [
                "BSD-3-Clause"
            ],
            "homepage": "https://github.com/zendframework/zend-soap",
            "keywords": [
                "soap",
                "zf2"
            ],
            "time": "2015-05-07 14:55:31"
        },
        {
            "name": "zendframework/zend-stdlib",
            "version": "2.4.8",
            "source": {
                "type": "git",
                "url": "https://github.com/zendframework/zend-stdlib.git",
                "reference": "d8ecb629a72da9f91bd95c5af006384823560b42"
            },
            "dist": {
                "type": "zip",
                "url": "https://api.github.com/repos/zendframework/zend-stdlib/zipball/d8ecb629a72da9f91bd95c5af006384823560b42",
                "reference": "d8ecb629a72da9f91bd95c5af006384823560b42",
                "shasum": ""
            },
            "require": {
                "php": ">=5.3.23"
            },
            "require-dev": {
                "fabpot/php-cs-fixer": "1.7.*",
                "phpunit/phpunit": "~4.0",
                "satooshi/php-coveralls": "dev-master",
                "zendframework/zend-eventmanager": "self.version",
                "zendframework/zend-filter": "self.version",
                "zendframework/zend-serializer": "self.version",
                "zendframework/zend-servicemanager": "self.version"
            },
            "suggest": {
                "zendframework/zend-eventmanager": "To support aggregate hydrator usage",
                "zendframework/zend-filter": "To support naming strategy hydrator usage",
                "zendframework/zend-serializer": "Zend\\Serializer component",
                "zendframework/zend-servicemanager": "To support hydrator plugin manager usage"
            },
            "type": "library",
            "extra": {
                "branch-alias": {
                    "dev-master": "2.4-dev",
                    "dev-develop": "2.5-dev"
                }
            },
            "autoload": {
                "psr-4": {
                    "Zend\\Stdlib\\": "src/"
                }
            },
            "notification-url": "https://packagist.org/downloads/",
            "license": [
                "BSD-3-Clause"
            ],
            "homepage": "https://github.com/zendframework/zend-stdlib",
            "keywords": [
                "stdlib",
                "zf2"
            ],
            "time": "2015-07-21 13:55:46"
        },
        {
            "name": "zendframework/zend-text",
            "version": "2.4.8",
            "source": {
                "type": "git",
                "url": "https://github.com/zendframework/zend-text.git",
                "reference": "bd2393fa1f88b719be033a07fdff23f5fa745ad5"
            },
            "dist": {
                "type": "zip",
                "url": "https://api.github.com/repos/zendframework/zend-text/zipball/bd2393fa1f88b719be033a07fdff23f5fa745ad5",
                "reference": "bd2393fa1f88b719be033a07fdff23f5fa745ad5",
                "shasum": ""
            },
            "require": {
                "php": ">=5.3.23",
                "zendframework/zend-servicemanager": "self.version",
                "zendframework/zend-stdlib": "self.version"
            },
            "require-dev": {
                "fabpot/php-cs-fixer": "1.7.*",
                "phpunit/phpunit": "~4.0",
                "satooshi/php-coveralls": "dev-master"
            },
            "type": "library",
            "extra": {
                "branch-alias": {
                    "dev-master": "2.4-dev",
                    "dev-develop": "2.5-dev"
                }
            },
            "autoload": {
                "psr-4": {
                    "Zend\\Text\\": "src/"
                }
            },
            "notification-url": "https://packagist.org/downloads/",
            "license": [
                "BSD-3-Clause"
            ],
            "homepage": "https://github.com/zendframework/zend-text",
            "keywords": [
                "text",
                "zf2"
            ],
            "time": "2015-05-07 14:55:31"
        },
        {
            "name": "zendframework/zend-uri",
            "version": "2.4.8",
            "source": {
                "type": "git",
                "url": "https://github.com/zendframework/zend-uri.git",
                "reference": "33512866d20cc4bc54a0c1a6a0bdfcf5088939b3"
            },
            "dist": {
                "type": "zip",
                "url": "https://api.github.com/repos/zendframework/zend-uri/zipball/33512866d20cc4bc54a0c1a6a0bdfcf5088939b3",
                "reference": "33512866d20cc4bc54a0c1a6a0bdfcf5088939b3",
                "shasum": ""
            },
            "require": {
                "php": ">=5.3.23",
                "zendframework/zend-escaper": "~2.4.0",
                "zendframework/zend-validator": "~2.4.0"
            },
            "require-dev": {
                "fabpot/php-cs-fixer": "1.7.*",
                "phpunit/phpunit": "~4.0",
                "satooshi/php-coveralls": "dev-master"
            },
            "type": "library",
            "extra": {
                "branch-alias": {
                    "dev-master": "2.4-dev",
                    "dev-develop": "2.5-dev"
                }
            },
            "autoload": {
                "psr-4": {
                    "Zend\\Uri\\": "src/"
                }
            },
            "notification-url": "https://packagist.org/downloads/",
            "license": [
                "BSD-3-Clause"
            ],
            "description": "a component that aids in manipulating and validating » Uniform Resource Identifiers (URIs)",
            "homepage": "https://github.com/zendframework/zend-uri",
            "keywords": [
                "uri",
                "zf2"
            ],
            "time": "2015-09-14 16:17:10"
        },
        {
            "name": "zendframework/zend-validator",
            "version": "2.4.8",
            "source": {
                "type": "git",
                "url": "https://github.com/zendframework/zend-validator.git",
                "reference": "81415511fe729e6de19a61936313cef43c80d337"
            },
            "dist": {
                "type": "zip",
                "url": "https://api.github.com/repos/zendframework/zend-validator/zipball/81415511fe729e6de19a61936313cef43c80d337",
                "reference": "81415511fe729e6de19a61936313cef43c80d337",
                "shasum": ""
            },
            "require": {
                "php": ">=5.3.23",
                "zendframework/zend-stdlib": "~2.4.0"
            },
            "require-dev": {
                "fabpot/php-cs-fixer": "1.7.*",
                "phpunit/phpunit": "~4.0",
                "satooshi/php-coveralls": "dev-master",
                "zendframework/zend-config": "~2.4.0",
                "zendframework/zend-db": "~2.4.0",
                "zendframework/zend-filter": "~2.4.0",
                "zendframework/zend-i18n": "~2.4.0",
                "zendframework/zend-math": "~2.4.0",
                "zendframework/zend-servicemanager": "~2.4.0",
                "zendframework/zend-session": "~2.4.0",
                "zendframework/zend-uri": "~2.4.0"
            },
            "suggest": {
                "zendframework/zend-db": "Zend\\Db component",
                "zendframework/zend-filter": "Zend\\Filter component, required by the Digits validator",
                "zendframework/zend-i18n": "Zend\\I18n component to allow translation of validation error messages as well as to use the various Date validators",
                "zendframework/zend-math": "Zend\\Math component",
                "zendframework/zend-resources": "Translations of validator messages",
                "zendframework/zend-servicemanager": "Zend\\ServiceManager component to allow using the ValidatorPluginManager and validator chains",
                "zendframework/zend-session": "Zend\\Session component",
                "zendframework/zend-uri": "Zend\\Uri component, required by the Uri and Sitemap\\Loc validators"
            },
            "type": "library",
            "extra": {
                "branch-alias": {
                    "dev-master": "2.4-dev",
                    "dev-develop": "2.5-dev"
                }
            },
            "autoload": {
                "psr-4": {
                    "Zend\\Validator\\": "src/"
                }
            },
            "notification-url": "https://packagist.org/downloads/",
            "license": [
                "BSD-3-Clause"
            ],
            "description": "provides a set of commonly needed validators",
            "homepage": "https://github.com/zendframework/zend-validator",
            "keywords": [
                "validator",
                "zf2"
            ],
            "time": "2015-09-08 21:04:17"
        },
        {
            "name": "zendframework/zend-view",
            "version": "2.4.8",
            "source": {
                "type": "git",
                "url": "https://github.com/zendframework/zend-view.git",
                "reference": "d81da0d932a0e35f8cbc6f10d80c8b4ab54973ea"
            },
            "dist": {
                "type": "zip",
                "url": "https://api.github.com/repos/zendframework/zend-view/zipball/d81da0d932a0e35f8cbc6f10d80c8b4ab54973ea",
                "reference": "d81da0d932a0e35f8cbc6f10d80c8b4ab54973ea",
                "shasum": ""
            },
            "require": {
                "php": ">=5.3.23",
                "zendframework/zend-eventmanager": "self.version",
                "zendframework/zend-loader": "self.version",
                "zendframework/zend-stdlib": "self.version"
            },
            "require-dev": {
                "fabpot/php-cs-fixer": "1.7.*",
                "phpunit/phpunit": "~4.0",
                "satooshi/php-coveralls": "dev-master",
                "zendframework/zend-authentication": "self.version",
                "zendframework/zend-escaper": "self.version",
                "zendframework/zend-feed": "self.version",
                "zendframework/zend-filter": "self.version",
                "zendframework/zend-http": "self.version",
                "zendframework/zend-i18n": "self.version",
                "zendframework/zend-json": "self.version",
                "zendframework/zend-mvc": "self.version",
                "zendframework/zend-navigation": "self.version",
                "zendframework/zend-paginator": "self.version",
                "zendframework/zend-permissions-acl": "self.version",
                "zendframework/zend-servicemanager": "self.version",
                "zendframework/zend-uri": "self.version"
            },
            "suggest": {
                "zendframework/zend-authentication": "Zend\\Authentication component",
                "zendframework/zend-escaper": "Zend\\Escaper component",
                "zendframework/zend-feed": "Zend\\Feed component",
                "zendframework/zend-filter": "Zend\\Filter component",
                "zendframework/zend-http": "Zend\\Http component",
                "zendframework/zend-i18n": "Zend\\I18n component",
                "zendframework/zend-json": "Zend\\Json component",
                "zendframework/zend-mvc": "Zend\\Mvc component",
                "zendframework/zend-navigation": "Zend\\Navigation component",
                "zendframework/zend-paginator": "Zend\\Paginator component",
                "zendframework/zend-permissions-acl": "Zend\\Permissions\\Acl component",
                "zendframework/zend-servicemanager": "Zend\\ServiceManager component",
                "zendframework/zend-uri": "Zend\\Uri component"
            },
            "type": "library",
            "extra": {
                "branch-alias": {
                    "dev-master": "2.4-dev",
                    "dev-develop": "2.5-dev"
                }
            },
            "autoload": {
                "psr-4": {
                    "Zend\\View\\": "src/"
                }
            },
            "notification-url": "https://packagist.org/downloads/",
            "license": [
                "BSD-3-Clause"
            ],
            "description": "provides a system of helpers, output filters, and variable escaping",
            "homepage": "https://github.com/zendframework/zend-view",
            "keywords": [
                "view",
                "zf2"
            ],
            "time": "2015-06-16 15:22:37"
        }
    ],
    "packages-dev": [
        {
            "name": "doctrine/instantiator",
            "version": "1.0.5",
            "source": {
                "type": "git",
                "url": "https://github.com/doctrine/instantiator.git",
                "reference": "8e884e78f9f0eb1329e445619e04456e64d8051d"
            },
            "dist": {
                "type": "zip",
                "url": "https://api.github.com/repos/doctrine/instantiator/zipball/8e884e78f9f0eb1329e445619e04456e64d8051d",
                "reference": "8e884e78f9f0eb1329e445619e04456e64d8051d",
                "shasum": ""
            },
            "require": {
                "php": ">=5.3,<8.0-DEV"
            },
            "require-dev": {
                "athletic/athletic": "~0.1.8",
                "ext-pdo": "*",
                "ext-phar": "*",
                "phpunit/phpunit": "~4.0",
                "squizlabs/php_codesniffer": "~2.0"
            },
            "type": "library",
            "extra": {
                "branch-alias": {
                    "dev-master": "1.0.x-dev"
                }
            },
            "autoload": {
                "psr-4": {
                    "Doctrine\\Instantiator\\": "src/Doctrine/Instantiator/"
                }
            },
            "notification-url": "https://packagist.org/downloads/",
            "license": [
                "MIT"
            ],
            "authors": [
                {
                    "name": "Marco Pivetta",
                    "email": "ocramius@gmail.com",
                    "homepage": "http://ocramius.github.com/"
                }
            ],
            "description": "A small, lightweight utility to instantiate objects in PHP without invoking their constructors",
            "homepage": "https://github.com/doctrine/instantiator",
            "keywords": [
                "constructor",
                "instantiate"
            ],
            "time": "2015-06-14 21:17:01"
        },
        {
            "name": "fabpot/php-cs-fixer",
            "version": "v1.10",
            "source": {
                "type": "git",
                "url": "https://github.com/FriendsOfPHP/PHP-CS-Fixer.git",
                "reference": "8e21b4fb32c4618a425817d9f0daf3d57a9808d1"
            },
            "dist": {
                "type": "zip",
                "url": "https://api.github.com/repos/FriendsOfPHP/PHP-CS-Fixer/zipball/8e21b4fb32c4618a425817d9f0daf3d57a9808d1",
                "reference": "8e21b4fb32c4618a425817d9f0daf3d57a9808d1",
                "shasum": ""
            },
            "require": {
                "ext-tokenizer": "*",
                "php": ">=5.3.6",
                "sebastian/diff": "~1.1",
                "symfony/console": "~2.3",
                "symfony/event-dispatcher": "~2.1",
                "symfony/filesystem": "~2.1",
                "symfony/finder": "~2.1",
                "symfony/process": "~2.3",
                "symfony/stopwatch": "~2.5"
            },
            "require-dev": {
                "satooshi/php-coveralls": "0.7.*@dev"
            },
            "bin": [
                "php-cs-fixer"
            ],
            "type": "application",
            "autoload": {
                "psr-4": {
                    "Symfony\\CS\\": "Symfony/CS/"
                }
            },
            "notification-url": "https://packagist.org/downloads/",
            "license": [
                "MIT"
            ],
            "authors": [
                {
                    "name": "Dariusz Rumiński",
                    "email": "dariusz.ruminski@gmail.com"
                },
                {
                    "name": "Fabien Potencier",
                    "email": "fabien@symfony.com"
                }
            ],
            "description": "A tool to automatically fix PHP code style",
            "time": "2015-07-27 20:56:10"
        },
        {
            "name": "league/climate",
            "version": "2.6.1",
            "source": {
                "type": "git",
                "url": "https://github.com/thephpleague/climate.git",
                "reference": "28851c909017424f61cc6a62089316313c645d1c"
            },
            "dist": {
                "type": "zip",
                "url": "https://api.github.com/repos/thephpleague/climate/zipball/28851c909017424f61cc6a62089316313c645d1c",
                "reference": "28851c909017424f61cc6a62089316313c645d1c",
                "shasum": ""
            },
            "require": {
                "php": ">=5.4.0"
            },
            "require-dev": {
                "mockery/mockery": "dev-master",
                "phpunit/phpunit": "4.1.*"
            },
            "type": "library",
            "autoload": {
                "psr-4": {
                    "League\\CLImate\\": "src/"
                }
            },
            "notification-url": "https://packagist.org/downloads/",
            "license": [
                "MIT"
            ],
            "authors": [
                {
                    "name": "Joe Tannenbaum",
                    "email": "hey@joe.codes",
                    "homepage": "http://joe.codes/",
                    "role": "Developer"
                }
            ],
            "description": "PHP's best friend for the terminal. CLImate allows you to easily output colored text, special formats, and more.",
            "keywords": [
                "cli",
                "colors",
                "command",
                "php",
                "terminal"
            ],
            "time": "2015-01-18 14:31:58"
        },
        {
            "name": "lusitanian/oauth",
            "version": "v0.6.1",
            "source": {
                "type": "git",
                "url": "https://github.com/Lusitanian/PHPoAuthLib.git",
                "reference": "4e710c294f41857752b370f16aeff52ba76d48b9"
            },
            "dist": {
                "type": "zip",
                "url": "https://api.github.com/repos/Lusitanian/PHPoAuthLib/zipball/4e710c294f41857752b370f16aeff52ba76d48b9",
                "reference": "4e710c294f41857752b370f16aeff52ba76d48b9",
                "shasum": ""
            },
            "require": {
                "php": ">=5.3.0"
            },
            "require-dev": {
                "phpunit/phpunit": "3.7.*",
                "predis/predis": "0.8.*@dev",
                "squizlabs/php_codesniffer": "2.*",
                "symfony/http-foundation": "~2.1"
            },
            "suggest": {
                "ext-openssl": "Allows for usage of secure connections with the stream-based HTTP client.",
                "predis/predis": "Allows using the Redis storage backend.",
                "symfony/http-foundation": "Allows using the Symfony Session storage backend."
            },
            "type": "library",
            "extra": {
                "branch-alias": {
                    "dev-master": "0.1-dev"
                }
            },
            "autoload": {
                "psr-0": {
                    "OAuth": "src",
                    "OAuth\\Unit": "tests"
                }
            },
            "notification-url": "https://packagist.org/downloads/",
            "license": [
                "MIT"
            ],
            "authors": [
                {
                    "name": "David Desberg",
                    "email": "david@daviddesberg.com"
                },
                {
                    "name": "Elliot Chance",
                    "email": "elliotchance@gmail.com"
                },
                {
                    "name": "Pieter Hordijk",
                    "email": "info@pieterhordijk.com"
                }
            ],
            "description": "PHP 5.3+ oAuth 1/2 Library",
            "keywords": [
                "Authentication",
                "authorization",
                "oauth",
                "security"
            ],
            "time": "2015-09-30 23:32:37"
        },
        {
            "name": "pdepend/pdepend",
            "version": "2.0.6",
            "source": {
                "type": "git",
                "url": "https://github.com/pdepend/pdepend.git",
                "reference": "a15ffcbfbcc4570d4a733ca7b76e9cac0a56c3f4"
            },
            "dist": {
                "type": "zip",
                "url": "https://api.github.com/repos/pdepend/pdepend/zipball/a15ffcbfbcc4570d4a733ca7b76e9cac0a56c3f4",
                "reference": "a15ffcbfbcc4570d4a733ca7b76e9cac0a56c3f4",
                "shasum": ""
            },
            "require": {
                "symfony/config": ">=2.4",
                "symfony/dependency-injection": ">=2.4",
                "symfony/filesystem": ">=2.4"
            },
            "require-dev": {
                "phpunit/phpunit": "4.*@stable",
                "squizlabs/php_codesniffer": "@stable"
            },
            "bin": [
                "src/bin/pdepend"
            ],
            "type": "library",
            "autoload": {
                "psr-0": {
                    "PDepend\\": "src/main/php/"
                }
            },
            "notification-url": "https://packagist.org/downloads/",
            "license": [
                "BSD-3-Clause"
            ],
            "description": "Official version of pdepend to be handled with Composer",
            "time": "2015-03-02 08:06:43"
        },
        {
            "name": "phpmd/phpmd",
            "version": "2.3.2",
            "source": {
                "type": "git",
                "url": "https://github.com/phpmd/phpmd.git",
                "reference": "08b5bcd454a7148579b68931fc500d824afd3bb5"
            },
            "dist": {
                "type": "zip",
                "url": "https://api.github.com/repos/phpmd/phpmd/zipball/08b5bcd454a7148579b68931fc500d824afd3bb5",
                "reference": "08b5bcd454a7148579b68931fc500d824afd3bb5",
                "shasum": ""
            },
            "require": {
                "pdepend/pdepend": "~2.0",
                "php": ">=5.3.0"
            },
            "require-dev": {
                "phpunit/phpunit": "^4.0",
                "squizlabs/php_codesniffer": "^2.0"
            },
            "bin": [
                "src/bin/phpmd"
            ],
            "type": "project",
            "autoload": {
                "psr-0": {
                    "PHPMD\\": "src/main/php"
                }
            },
            "notification-url": "https://packagist.org/downloads/",
            "license": [
                "BSD-3-Clause"
            ],
            "authors": [
                {
                    "name": "Manuel Pichler",
                    "email": "github@manuel-pichler.de",
                    "homepage": "https://github.com/manuelpichler",
                    "role": "Project Founder"
                },
                {
                    "name": "Other contributors",
                    "homepage": "https://github.com/phpmd/phpmd/graphs/contributors",
                    "role": "Contributors"
                },
                {
                    "name": "Marc Würth",
                    "email": "ravage@bluewin.ch",
                    "homepage": "https://github.com/ravage84",
                    "role": "Project Maintainer"
                }
            ],
            "description": "PHPMD is a spin-off project of PHP Depend and aims to be a PHP equivalent of the well known Java tool PMD.",
            "homepage": "http://phpmd.org/",
            "keywords": [
                "mess detection",
                "mess detector",
                "pdepend",
                "phpmd",
                "pmd"
            ],
            "time": "2015-09-24 14:37:49"
        },
        {
            "name": "phpunit/php-code-coverage",
            "version": "2.2.3",
            "source": {
                "type": "git",
                "url": "https://github.com/sebastianbergmann/php-code-coverage.git",
                "reference": "ef1ca6835468857944d5c3b48fa503d5554cff2f"
            },
            "dist": {
                "type": "zip",
                "url": "https://api.github.com/repos/sebastianbergmann/php-code-coverage/zipball/ef1ca6835468857944d5c3b48fa503d5554cff2f",
                "reference": "ef1ca6835468857944d5c3b48fa503d5554cff2f",
                "shasum": ""
            },
            "require": {
                "php": ">=5.3.3",
                "phpunit/php-file-iterator": "~1.3",
                "phpunit/php-text-template": "~1.2",
                "phpunit/php-token-stream": "~1.3",
                "sebastian/environment": "^1.3.2",
                "sebastian/version": "~1.0"
            },
            "require-dev": {
                "ext-xdebug": ">=2.1.4",
                "phpunit/phpunit": "~4"
            },
            "suggest": {
                "ext-dom": "*",
                "ext-xdebug": ">=2.2.1",
                "ext-xmlwriter": "*"
            },
            "type": "library",
            "extra": {
                "branch-alias": {
                    "dev-master": "2.2.x-dev"
                }
            },
            "autoload": {
                "classmap": [
                    "src/"
                ]
            },
            "notification-url": "https://packagist.org/downloads/",
            "license": [
                "BSD-3-Clause"
            ],
            "authors": [
                {
                    "name": "Sebastian Bergmann",
                    "email": "sb@sebastian-bergmann.de",
                    "role": "lead"
                }
            ],
            "description": "Library that provides collection, processing, and rendering functionality for PHP code coverage information.",
            "homepage": "https://github.com/sebastianbergmann/php-code-coverage",
            "keywords": [
                "coverage",
                "testing",
                "xunit"
            ],
            "time": "2015-09-14 06:51:16"
        },
        {
            "name": "phpunit/php-file-iterator",
            "version": "1.3.4",
            "source": {
                "type": "git",
                "url": "https://github.com/sebastianbergmann/php-file-iterator.git",
                "reference": "acd690379117b042d1c8af1fafd61bde001bf6bb"
            },
            "dist": {
                "type": "zip",
                "url": "https://api.github.com/repos/sebastianbergmann/php-file-iterator/zipball/acd690379117b042d1c8af1fafd61bde001bf6bb",
                "reference": "acd690379117b042d1c8af1fafd61bde001bf6bb",
                "shasum": ""
            },
            "require": {
                "php": ">=5.3.3"
            },
            "type": "library",
            "autoload": {
                "classmap": [
                    "File/"
                ]
            },
            "notification-url": "https://packagist.org/downloads/",
            "include-path": [
                ""
            ],
            "license": [
                "BSD-3-Clause"
            ],
            "authors": [
                {
                    "name": "Sebastian Bergmann",
                    "email": "sb@sebastian-bergmann.de",
                    "role": "lead"
                }
            ],
            "description": "FilterIterator implementation that filters files based on a list of suffixes.",
            "homepage": "https://github.com/sebastianbergmann/php-file-iterator/",
            "keywords": [
                "filesystem",
                "iterator"
            ],
            "time": "2013-10-10 15:34:57"
        },
        {
            "name": "phpunit/php-text-template",
            "version": "1.2.1",
            "source": {
                "type": "git",
                "url": "https://github.com/sebastianbergmann/php-text-template.git",
                "reference": "31f8b717e51d9a2afca6c9f046f5d69fc27c8686"
            },
            "dist": {
                "type": "zip",
                "url": "https://api.github.com/repos/sebastianbergmann/php-text-template/zipball/31f8b717e51d9a2afca6c9f046f5d69fc27c8686",
                "reference": "31f8b717e51d9a2afca6c9f046f5d69fc27c8686",
                "shasum": ""
            },
            "require": {
                "php": ">=5.3.3"
            },
            "type": "library",
            "autoload": {
                "classmap": [
                    "src/"
                ]
            },
            "notification-url": "https://packagist.org/downloads/",
            "license": [
                "BSD-3-Clause"
            ],
            "authors": [
                {
                    "name": "Sebastian Bergmann",
                    "email": "sebastian@phpunit.de",
                    "role": "lead"
                }
            ],
            "description": "Simple template engine.",
            "homepage": "https://github.com/sebastianbergmann/php-text-template/",
            "keywords": [
                "template"
            ],
            "time": "2015-06-21 13:50:34"
        },
        {
            "name": "phpunit/php-timer",
            "version": "1.0.7",
            "source": {
                "type": "git",
                "url": "https://github.com/sebastianbergmann/php-timer.git",
                "reference": "3e82f4e9fc92665fafd9157568e4dcb01d014e5b"
            },
            "dist": {
                "type": "zip",
                "url": "https://api.github.com/repos/sebastianbergmann/php-timer/zipball/3e82f4e9fc92665fafd9157568e4dcb01d014e5b",
                "reference": "3e82f4e9fc92665fafd9157568e4dcb01d014e5b",
                "shasum": ""
            },
            "require": {
                "php": ">=5.3.3"
            },
            "type": "library",
            "autoload": {
                "classmap": [
                    "src/"
                ]
            },
            "notification-url": "https://packagist.org/downloads/",
            "license": [
                "BSD-3-Clause"
            ],
            "authors": [
                {
                    "name": "Sebastian Bergmann",
                    "email": "sb@sebastian-bergmann.de",
                    "role": "lead"
                }
            ],
            "description": "Utility class for timing",
            "homepage": "https://github.com/sebastianbergmann/php-timer/",
            "keywords": [
                "timer"
            ],
            "time": "2015-06-21 08:01:12"
        },
        {
            "name": "phpunit/php-token-stream",
            "version": "1.4.8",
            "source": {
                "type": "git",
                "url": "https://github.com/sebastianbergmann/php-token-stream.git",
                "reference": "3144ae21711fb6cac0b1ab4cbe63b75ce3d4e8da"
            },
            "dist": {
                "type": "zip",
                "url": "https://api.github.com/repos/sebastianbergmann/php-token-stream/zipball/3144ae21711fb6cac0b1ab4cbe63b75ce3d4e8da",
                "reference": "3144ae21711fb6cac0b1ab4cbe63b75ce3d4e8da",
                "shasum": ""
            },
            "require": {
                "ext-tokenizer": "*",
                "php": ">=5.3.3"
            },
            "require-dev": {
                "phpunit/phpunit": "~4.2"
            },
            "type": "library",
            "extra": {
                "branch-alias": {
                    "dev-master": "1.4-dev"
                }
            },
            "autoload": {
                "classmap": [
                    "src/"
                ]
            },
            "notification-url": "https://packagist.org/downloads/",
            "license": [
                "BSD-3-Clause"
            ],
            "authors": [
                {
                    "name": "Sebastian Bergmann",
                    "email": "sebastian@phpunit.de"
                }
            ],
            "description": "Wrapper around PHP's tokenizer extension.",
            "homepage": "https://github.com/sebastianbergmann/php-token-stream/",
            "keywords": [
                "tokenizer"
            ],
            "time": "2015-09-15 10:49:45"
        },
        {
            "name": "phpunit/phpunit",
            "version": "4.1.0",
            "source": {
                "type": "git",
                "url": "https://github.com/sebastianbergmann/phpunit.git",
                "reference": "efb1b1334605594417a3bd466477772d06d460a8"
            },
            "dist": {
                "type": "zip",
                "url": "https://api.github.com/repos/sebastianbergmann/phpunit/zipball/efb1b1334605594417a3bd466477772d06d460a8",
                "reference": "efb1b1334605594417a3bd466477772d06d460a8",
                "shasum": ""
            },
            "require": {
                "ext-dom": "*",
                "ext-json": "*",
                "ext-pcre": "*",
                "ext-reflection": "*",
                "ext-spl": "*",
                "php": ">=5.3.3",
                "phpunit/php-code-coverage": "~2.0",
                "phpunit/php-file-iterator": "~1.3.1",
                "phpunit/php-text-template": "~1.2",
                "phpunit/php-timer": "~1.0.2",
                "phpunit/phpunit-mock-objects": "~2.1",
                "sebastian/comparator": "~1.0",
                "sebastian/diff": "~1.1",
                "sebastian/environment": "~1.0",
                "sebastian/exporter": "~1.0",
                "sebastian/version": "~1.0",
                "symfony/yaml": "~2.0"
            },
            "suggest": {
                "phpunit/php-invoker": "~1.1"
            },
            "bin": [
                "phpunit"
            ],
            "type": "library",
            "extra": {
                "branch-alias": {
                    "dev-master": "4.1.x-dev"
                }
            },
            "autoload": {
                "classmap": [
                    "src/"
                ]
            },
            "notification-url": "https://packagist.org/downloads/",
            "include-path": [
                "",
                "../../symfony/yaml/"
            ],
            "license": [
                "BSD-3-Clause"
            ],
            "authors": [
                {
                    "name": "Sebastian Bergmann",
                    "email": "sebastian@phpunit.de",
                    "role": "lead"
                }
            ],
            "description": "The PHP Unit Testing framework.",
            "homepage": "http://www.phpunit.de/",
            "keywords": [
                "phpunit",
                "testing",
                "xunit"
            ],
            "time": "2014-05-02 07:13:40"
        },
        {
            "name": "phpunit/phpunit-mock-objects",
            "version": "2.3.8",
            "source": {
                "type": "git",
                "url": "https://github.com/sebastianbergmann/phpunit-mock-objects.git",
                "reference": "ac8e7a3db35738d56ee9a76e78a4e03d97628983"
            },
            "dist": {
                "type": "zip",
                "url": "https://api.github.com/repos/sebastianbergmann/phpunit-mock-objects/zipball/ac8e7a3db35738d56ee9a76e78a4e03d97628983",
                "reference": "ac8e7a3db35738d56ee9a76e78a4e03d97628983",
                "shasum": ""
            },
            "require": {
                "doctrine/instantiator": "^1.0.2",
                "php": ">=5.3.3",
                "phpunit/php-text-template": "~1.2",
                "sebastian/exporter": "~1.2"
            },
            "require-dev": {
                "phpunit/phpunit": "~4.4"
            },
            "suggest": {
                "ext-soap": "*"
            },
            "type": "library",
            "extra": {
                "branch-alias": {
                    "dev-master": "2.3.x-dev"
                }
            },
            "autoload": {
                "classmap": [
                    "src/"
                ]
            },
            "notification-url": "https://packagist.org/downloads/",
            "license": [
                "BSD-3-Clause"
            ],
            "authors": [
                {
                    "name": "Sebastian Bergmann",
                    "email": "sb@sebastian-bergmann.de",
                    "role": "lead"
                }
            ],
            "description": "Mock Object library for PHPUnit",
            "homepage": "https://github.com/sebastianbergmann/phpunit-mock-objects/",
            "keywords": [
                "mock",
                "xunit"
            ],
            "time": "2015-10-02 06:51:40"
        },
        {
            "name": "sebastian/comparator",
            "version": "1.2.0",
            "source": {
                "type": "git",
                "url": "https://github.com/sebastianbergmann/comparator.git",
                "reference": "937efb279bd37a375bcadf584dec0726f84dbf22"
            },
            "dist": {
                "type": "zip",
                "url": "https://api.github.com/repos/sebastianbergmann/comparator/zipball/937efb279bd37a375bcadf584dec0726f84dbf22",
                "reference": "937efb279bd37a375bcadf584dec0726f84dbf22",
                "shasum": ""
            },
            "require": {
                "php": ">=5.3.3",
                "sebastian/diff": "~1.2",
                "sebastian/exporter": "~1.2"
            },
            "require-dev": {
                "phpunit/phpunit": "~4.4"
            },
            "type": "library",
            "extra": {
                "branch-alias": {
                    "dev-master": "1.2.x-dev"
                }
            },
            "autoload": {
                "classmap": [
                    "src/"
                ]
            },
            "notification-url": "https://packagist.org/downloads/",
            "license": [
                "BSD-3-Clause"
            ],
            "authors": [
                {
                    "name": "Jeff Welch",
                    "email": "whatthejeff@gmail.com"
                },
                {
                    "name": "Volker Dusch",
                    "email": "github@wallbash.com"
                },
                {
                    "name": "Bernhard Schussek",
                    "email": "bschussek@2bepublished.at"
                },
                {
                    "name": "Sebastian Bergmann",
                    "email": "sebastian@phpunit.de"
                }
            ],
            "description": "Provides the functionality to compare PHP values for equality",
            "homepage": "http://www.github.com/sebastianbergmann/comparator",
            "keywords": [
                "comparator",
                "compare",
                "equality"
            ],
            "time": "2015-07-26 15:48:44"
        },
        {
            "name": "sebastian/diff",
            "version": "1.3.0",
            "source": {
                "type": "git",
                "url": "https://github.com/sebastianbergmann/diff.git",
                "reference": "863df9687835c62aa423a22412d26fa2ebde3fd3"
            },
            "dist": {
                "type": "zip",
                "url": "https://api.github.com/repos/sebastianbergmann/diff/zipball/863df9687835c62aa423a22412d26fa2ebde3fd3",
                "reference": "863df9687835c62aa423a22412d26fa2ebde3fd3",
                "shasum": ""
            },
            "require": {
                "php": ">=5.3.3"
            },
            "require-dev": {
                "phpunit/phpunit": "~4.2"
            },
            "type": "library",
            "extra": {
                "branch-alias": {
                    "dev-master": "1.3-dev"
                }
            },
            "autoload": {
                "classmap": [
                    "src/"
                ]
            },
            "notification-url": "https://packagist.org/downloads/",
            "license": [
                "BSD-3-Clause"
            ],
            "authors": [
                {
                    "name": "Kore Nordmann",
                    "email": "mail@kore-nordmann.de"
                },
                {
                    "name": "Sebastian Bergmann",
                    "email": "sebastian@phpunit.de"
                }
            ],
            "description": "Diff implementation",
            "homepage": "http://www.github.com/sebastianbergmann/diff",
            "keywords": [
                "diff"
            ],
            "time": "2015-02-22 15:13:53"
        },
        {
            "name": "sebastian/environment",
            "version": "1.3.2",
            "source": {
                "type": "git",
                "url": "https://github.com/sebastianbergmann/environment.git",
                "reference": "6324c907ce7a52478eeeaede764f48733ef5ae44"
            },
            "dist": {
                "type": "zip",
                "url": "https://api.github.com/repos/sebastianbergmann/environment/zipball/6324c907ce7a52478eeeaede764f48733ef5ae44",
                "reference": "6324c907ce7a52478eeeaede764f48733ef5ae44",
                "shasum": ""
            },
            "require": {
                "php": ">=5.3.3"
            },
            "require-dev": {
                "phpunit/phpunit": "~4.4"
            },
            "type": "library",
            "extra": {
                "branch-alias": {
                    "dev-master": "1.3.x-dev"
                }
            },
            "autoload": {
                "classmap": [
                    "src/"
                ]
            },
            "notification-url": "https://packagist.org/downloads/",
            "license": [
                "BSD-3-Clause"
            ],
            "authors": [
                {
                    "name": "Sebastian Bergmann",
                    "email": "sebastian@phpunit.de"
                }
            ],
            "description": "Provides functionality to handle HHVM/PHP environments",
            "homepage": "http://www.github.com/sebastianbergmann/environment",
            "keywords": [
                "Xdebug",
                "environment",
                "hhvm"
            ],
            "time": "2015-08-03 06:14:51"
        },
        {
            "name": "sebastian/exporter",
            "version": "1.2.1",
            "source": {
                "type": "git",
                "url": "https://github.com/sebastianbergmann/exporter.git",
                "reference": "7ae5513327cb536431847bcc0c10edba2701064e"
            },
            "dist": {
                "type": "zip",
                "url": "https://api.github.com/repos/sebastianbergmann/exporter/zipball/7ae5513327cb536431847bcc0c10edba2701064e",
                "reference": "7ae5513327cb536431847bcc0c10edba2701064e",
                "shasum": ""
            },
            "require": {
                "php": ">=5.3.3",
                "sebastian/recursion-context": "~1.0"
            },
            "require-dev": {
                "phpunit/phpunit": "~4.4"
            },
            "type": "library",
            "extra": {
                "branch-alias": {
                    "dev-master": "1.2.x-dev"
                }
            },
            "autoload": {
                "classmap": [
                    "src/"
                ]
            },
            "notification-url": "https://packagist.org/downloads/",
            "license": [
                "BSD-3-Clause"
            ],
            "authors": [
                {
                    "name": "Jeff Welch",
                    "email": "whatthejeff@gmail.com"
                },
                {
                    "name": "Volker Dusch",
                    "email": "github@wallbash.com"
                },
                {
                    "name": "Bernhard Schussek",
                    "email": "bschussek@2bepublished.at"
                },
                {
                    "name": "Sebastian Bergmann",
                    "email": "sebastian@phpunit.de"
                },
                {
                    "name": "Adam Harvey",
                    "email": "aharvey@php.net"
                }
            ],
            "description": "Provides the functionality to export PHP variables for visualization",
            "homepage": "http://www.github.com/sebastianbergmann/exporter",
            "keywords": [
                "export",
                "exporter"
            ],
            "time": "2015-06-21 07:55:53"
        },
        {
            "name": "sebastian/recursion-context",
            "version": "1.0.1",
            "source": {
                "type": "git",
                "url": "https://github.com/sebastianbergmann/recursion-context.git",
                "reference": "994d4a811bafe801fb06dccbee797863ba2792ba"
            },
            "dist": {
                "type": "zip",
                "url": "https://api.github.com/repos/sebastianbergmann/recursion-context/zipball/994d4a811bafe801fb06dccbee797863ba2792ba",
                "reference": "994d4a811bafe801fb06dccbee797863ba2792ba",
                "shasum": ""
            },
            "require": {
                "php": ">=5.3.3"
            },
            "require-dev": {
                "phpunit/phpunit": "~4.4"
            },
            "type": "library",
            "extra": {
                "branch-alias": {
                    "dev-master": "1.0.x-dev"
                }
            },
            "autoload": {
                "classmap": [
                    "src/"
                ]
            },
            "notification-url": "https://packagist.org/downloads/",
            "license": [
                "BSD-3-Clause"
            ],
            "authors": [
                {
                    "name": "Jeff Welch",
                    "email": "whatthejeff@gmail.com"
                },
                {
                    "name": "Sebastian Bergmann",
                    "email": "sebastian@phpunit.de"
                },
                {
                    "name": "Adam Harvey",
                    "email": "aharvey@php.net"
                }
            ],
            "description": "Provides functionality to recursively process PHP variables",
            "homepage": "http://www.github.com/sebastianbergmann/recursion-context",
            "time": "2015-06-21 08:04:50"
        },
        {
            "name": "sebastian/version",
            "version": "1.0.6",
            "source": {
                "type": "git",
                "url": "https://github.com/sebastianbergmann/version.git",
                "reference": "58b3a85e7999757d6ad81c787a1fbf5ff6c628c6"
            },
            "dist": {
                "type": "zip",
                "url": "https://api.github.com/repos/sebastianbergmann/version/zipball/58b3a85e7999757d6ad81c787a1fbf5ff6c628c6",
                "reference": "58b3a85e7999757d6ad81c787a1fbf5ff6c628c6",
                "shasum": ""
            },
            "type": "library",
            "autoload": {
                "classmap": [
                    "src/"
                ]
            },
            "notification-url": "https://packagist.org/downloads/",
            "license": [
                "BSD-3-Clause"
            ],
            "authors": [
                {
                    "name": "Sebastian Bergmann",
                    "email": "sebastian@phpunit.de",
                    "role": "lead"
                }
            ],
            "description": "Library that helps with managing the version number of Git-hosted PHP projects",
            "homepage": "https://github.com/sebastianbergmann/version",
            "time": "2015-06-21 13:59:46"
        },
        {
            "name": "sjparkinson/static-review",
            "version": "4.1.1",
            "source": {
                "type": "git",
                "url": "https://github.com/sjparkinson/static-review.git",
                "reference": "493c3410cf146a12fca84209bad126c494e125f0"
            },
            "dist": {
                "type": "zip",
                "url": "https://api.github.com/repos/sjparkinson/static-review/zipball/493c3410cf146a12fca84209bad126c494e125f0",
                "reference": "493c3410cf146a12fca84209bad126c494e125f0",
                "shasum": ""
            },
            "require": {
                "league/climate": "~2.0",
                "php": ">=5.4.0",
                "symfony/console": "~2.0",
                "symfony/process": "~2.0"
            },
            "require-dev": {
                "mockery/mockery": "~0.9",
                "phpunit/phpunit": "~4.0",
                "sensiolabs/security-checker": "~2.0",
                "squizlabs/php_codesniffer": "~1.0"
            },
            "suggest": {
                "sensiolabs/security-checker": "Required for ComposerSecurityReview.",
                "squizlabs/php_codesniffer": "Required for PhpCodeSnifferReview."
            },
            "bin": [
                "bin/static-review.php"
            ],
            "type": "library",
            "autoload": {
                "psr-4": {
                    "StaticReview\\": "src/"
                }
            },
            "notification-url": "https://packagist.org/downloads/",
            "license": [
                "MIT"
            ],
            "authors": [
                {
                    "name": "Samuel Parkinson",
                    "email": "sam.james.parkinson@gmail.com",
                    "homepage": "http://samp.im"
                }
            ],
            "description": "An extendable framework for version control hooks.",
            "time": "2014-09-22 08:40:36"
        },
        {
            "name": "squizlabs/php_codesniffer",
            "version": "1.5.3",
            "source": {
                "type": "git",
                "url": "https://github.com/squizlabs/PHP_CodeSniffer.git",
                "reference": "396178ada8499ec492363587f037125bf7b07fcc"
            },
            "dist": {
                "type": "zip",
                "url": "https://api.github.com/repos/squizlabs/PHP_CodeSniffer/zipball/396178ada8499ec492363587f037125bf7b07fcc",
                "reference": "396178ada8499ec492363587f037125bf7b07fcc",
                "shasum": ""
            },
            "require": {
                "ext-tokenizer": "*",
                "php": ">=5.1.2"
            },
            "suggest": {
                "phpunit/php-timer": "dev-master"
            },
            "bin": [
                "scripts/phpcs"
            ],
            "type": "library",
            "extra": {
                "branch-alias": {
                    "dev-phpcs-fixer": "2.0.x-dev"
                }
            },
            "autoload": {
                "classmap": [
                    "CodeSniffer.php",
                    "CodeSniffer/CLI.php",
                    "CodeSniffer/Exception.php",
                    "CodeSniffer/File.php",
                    "CodeSniffer/Report.php",
                    "CodeSniffer/Reporting.php",
                    "CodeSniffer/Sniff.php",
                    "CodeSniffer/Tokens.php",
                    "CodeSniffer/Reports/",
                    "CodeSniffer/CommentParser/",
                    "CodeSniffer/Tokenizers/",
                    "CodeSniffer/DocGenerators/",
                    "CodeSniffer/Standards/AbstractPatternSniff.php",
                    "CodeSniffer/Standards/AbstractScopeSniff.php",
                    "CodeSniffer/Standards/AbstractVariableSniff.php",
                    "CodeSniffer/Standards/IncorrectPatternException.php",
                    "CodeSniffer/Standards/Generic/Sniffs/",
                    "CodeSniffer/Standards/MySource/Sniffs/",
                    "CodeSniffer/Standards/PEAR/Sniffs/",
                    "CodeSniffer/Standards/PSR1/Sniffs/",
                    "CodeSniffer/Standards/PSR2/Sniffs/",
                    "CodeSniffer/Standards/Squiz/Sniffs/",
                    "CodeSniffer/Standards/Zend/Sniffs/"
                ]
            },
            "notification-url": "https://packagist.org/downloads/",
            "license": [
                "BSD-3-Clause"
            ],
            "authors": [
                {
                    "name": "Greg Sherwood",
                    "role": "lead"
                }
            ],
            "description": "PHP_CodeSniffer tokenises PHP, JavaScript and CSS files and detects violations of a defined set of coding standards.",
            "homepage": "http://www.squizlabs.com/php-codesniffer",
            "keywords": [
                "phpcs",
                "standards"
            ],
            "time": "2014-05-01 03:07:07"
        },
        {
            "name": "symfony/config",
            "version": "v2.7.5",
            "source": {
                "type": "git",
                "url": "https://github.com/symfony/config.git",
                "reference": "9698fdf0a750d6887d5e7729d5cf099765b20e61"
            },
            "dist": {
                "type": "zip",
                "url": "https://api.github.com/repos/symfony/config/zipball/9698fdf0a750d6887d5e7729d5cf099765b20e61",
                "reference": "9698fdf0a750d6887d5e7729d5cf099765b20e61",
                "shasum": ""
            },
            "require": {
                "php": ">=5.3.9",
                "symfony/filesystem": "~2.3"
            },
            "require-dev": {
                "symfony/phpunit-bridge": "~2.7"
            },
            "type": "library",
            "extra": {
                "branch-alias": {
                    "dev-master": "2.7-dev"
                }
            },
            "autoload": {
                "psr-4": {
                    "Symfony\\Component\\Config\\": ""
                }
            },
            "notification-url": "https://packagist.org/downloads/",
            "license": [
                "MIT"
            ],
            "authors": [
                {
                    "name": "Fabien Potencier",
                    "email": "fabien@symfony.com"
                },
                {
                    "name": "Symfony Community",
                    "homepage": "https://symfony.com/contributors"
                }
            ],
            "description": "Symfony Config Component",
            "homepage": "https://symfony.com",
            "time": "2015-09-21 15:02:29"
        },
        {
            "name": "symfony/dependency-injection",
            "version": "v2.7.5",
            "source": {
                "type": "git",
                "url": "https://github.com/symfony/dependency-injection.git",
                "reference": "422c3819b110f610d79c6f1dc38af23787dc790e"
            },
            "dist": {
                "type": "zip",
                "url": "https://api.github.com/repos/symfony/dependency-injection/zipball/422c3819b110f610d79c6f1dc38af23787dc790e",
                "reference": "422c3819b110f610d79c6f1dc38af23787dc790e",
                "shasum": ""
            },
            "require": {
                "php": ">=5.3.9"
            },
            "conflict": {
                "symfony/expression-language": "<2.6"
            },
            "require-dev": {
                "symfony/config": "~2.2",
                "symfony/expression-language": "~2.6",
                "symfony/phpunit-bridge": "~2.7",
                "symfony/yaml": "~2.1"
            },
            "suggest": {
                "symfony/config": "",
                "symfony/proxy-manager-bridge": "Generate service proxies to lazy load them",
                "symfony/yaml": ""
            },
            "type": "library",
            "extra": {
                "branch-alias": {
                    "dev-master": "2.7-dev"
                }
            },
            "autoload": {
                "psr-4": {
                    "Symfony\\Component\\DependencyInjection\\": ""
                }
            },
            "notification-url": "https://packagist.org/downloads/",
            "license": [
                "MIT"
            ],
            "authors": [
                {
                    "name": "Fabien Potencier",
                    "email": "fabien@symfony.com"
                },
                {
                    "name": "Symfony Community",
                    "homepage": "https://symfony.com/contributors"
                }
            ],
            "description": "Symfony DependencyInjection Component",
            "homepage": "https://symfony.com",
            "time": "2015-09-15 08:30:42"
        },
        {
            "name": "symfony/filesystem",
            "version": "v2.7.5",
            "source": {
                "type": "git",
                "url": "https://github.com/symfony/filesystem.git",
                "reference": "a17f8a17c20e8614c15b8e116e2f4bcde102cfab"
            },
            "dist": {
                "type": "zip",
                "url": "https://api.github.com/repos/symfony/filesystem/zipball/a17f8a17c20e8614c15b8e116e2f4bcde102cfab",
                "reference": "a17f8a17c20e8614c15b8e116e2f4bcde102cfab",
                "shasum": ""
            },
            "require": {
                "php": ">=5.3.9"
            },
            "require-dev": {
                "symfony/phpunit-bridge": "~2.7"
            },
            "type": "library",
            "extra": {
                "branch-alias": {
                    "dev-master": "2.7-dev"
                }
            },
            "autoload": {
                "psr-4": {
                    "Symfony\\Component\\Filesystem\\": ""
                }
            },
            "notification-url": "https://packagist.org/downloads/",
            "license": [
                "MIT"
            ],
            "authors": [
                {
                    "name": "Fabien Potencier",
                    "email": "fabien@symfony.com"
                },
                {
                    "name": "Symfony Community",
                    "homepage": "https://symfony.com/contributors"
                }
            ],
            "description": "Symfony Filesystem Component",
            "homepage": "https://symfony.com",
            "time": "2015-09-09 17:42:36"
        },
        {
            "name": "symfony/stopwatch",
            "version": "v2.7.5",
            "source": {
                "type": "git",
                "url": "https://github.com/symfony/stopwatch.git",
                "reference": "08dd97b3f22ab9ee658cd16e6758f8c3c404336e"
            },
            "dist": {
                "type": "zip",
                "url": "https://api.github.com/repos/symfony/stopwatch/zipball/08dd97b3f22ab9ee658cd16e6758f8c3c404336e",
                "reference": "08dd97b3f22ab9ee658cd16e6758f8c3c404336e",
                "shasum": ""
            },
            "require": {
                "php": ">=5.3.9"
            },
            "require-dev": {
                "symfony/phpunit-bridge": "~2.7"
            },
            "type": "library",
            "extra": {
                "branch-alias": {
                    "dev-master": "2.7-dev"
                }
            },
            "autoload": {
                "psr-4": {
                    "Symfony\\Component\\Stopwatch\\": ""
                }
            },
            "notification-url": "https://packagist.org/downloads/",
            "license": [
                "MIT"
            ],
            "authors": [
                {
                    "name": "Fabien Potencier",
                    "email": "fabien@symfony.com"
                },
                {
                    "name": "Symfony Community",
                    "homepage": "https://symfony.com/contributors"
                }
            ],
            "description": "Symfony Stopwatch Component",
            "homepage": "https://symfony.com",
            "time": "2015-09-22 13:49:29"
        },
        {
            "name": "symfony/yaml",
            "version": "v2.7.5",
            "source": {
                "type": "git",
                "url": "https://github.com/symfony/yaml.git",
                "reference": "31cb2ad0155c95b88ee55fe12bc7ff92232c1770"
            },
            "dist": {
                "type": "zip",
                "url": "https://api.github.com/repos/symfony/yaml/zipball/31cb2ad0155c95b88ee55fe12bc7ff92232c1770",
                "reference": "31cb2ad0155c95b88ee55fe12bc7ff92232c1770",
                "shasum": ""
            },
            "require": {
                "php": ">=5.3.9"
            },
            "require-dev": {
                "symfony/phpunit-bridge": "~2.7"
            },
            "type": "library",
            "extra": {
                "branch-alias": {
                    "dev-master": "2.7-dev"
                }
            },
            "autoload": {
                "psr-4": {
                    "Symfony\\Component\\Yaml\\": ""
                }
            },
            "notification-url": "https://packagist.org/downloads/",
            "license": [
                "MIT"
            ],
            "authors": [
                {
                    "name": "Fabien Potencier",
                    "email": "fabien@symfony.com"
                },
                {
                    "name": "Symfony Community",
                    "homepage": "https://symfony.com/contributors"
                }
            ],
            "description": "Symfony Yaml Component",
            "homepage": "https://symfony.com",
            "time": "2015-09-14 14:14:09"
        }
    ],
    "aliases": [],
    "minimum-stability": "alpha",
    "stability-flags": {
        "composer/composer": 15,
        "phpmd/phpmd": 0
    },
    "prefer-stable": true,
    "prefer-lowest": false,
    "platform": {
        "php": "~5.5.0|~5.6.0|~7.0.0"
    },
    "platform-dev": {
        "lib-libxml": "*",
        "ext-ctype": "*",
        "ext-gd": "*",
        "ext-spl": "*",
        "ext-dom": "*",
        "ext-simplexml": "*",
        "ext-mcrypt": "*",
        "ext-hash": "*",
        "ext-curl": "*",
        "ext-iconv": "*",
        "ext-intl": "*",
        "ext-xsl": "*",
        "ext-mbstring": "*"
    }
}<|MERGE_RESOLUTION|>--- conflicted
+++ resolved
@@ -4,13 +4,8 @@
         "Read more about it at https://getcomposer.org/doc/01-basic-usage.md#composer-lock-the-lock-file",
         "This file is @generated automatically"
     ],
-<<<<<<< HEAD
-    "hash": "48dc598e213686a7ece7500b3ef08c67",
-    "content-hash": "d3c15a37e7e1659862b6ed30b45aaa94",
-=======
     "hash": "ed202c314cbc9303717409bc075990f3",
     "content-hash": "c856547e035fe2db3e0af65e85d7524d",
->>>>>>> b43a7c45
     "packages": [
         {
             "name": "braintree/braintree_php",
