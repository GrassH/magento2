--- conflicted
+++ resolved
@@ -4,11 +4,7 @@
         "Read more about it at https://getcomposer.org/doc/01-basic-usage.md#installing-dependencies",
         "This file is @generated automatically"
     ],
-<<<<<<< HEAD
-    "content-hash": "cbb00c4fca63f582602807151c7ecd2c",
-=======
     "content-hash": "f22c780b1ed27ba951c0562e20078a70",
->>>>>>> d3a67078
     "packages": [
         {
             "name": "braintree/braintree_php",
