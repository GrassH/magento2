{
    "_readme": [
        "This file locks the dependencies of your project to a known state",
        "Read more about it at http://getcomposer.org/doc/01-basic-usage.md#composer-lock-the-lock-file",
        "This file is @generated automatically"
    ],
<<<<<<< HEAD
    "hash": "378504f028a31b41d2be6ddf1d5b7681",
=======
    "hash": "d846c53787f01625cc9fe558afdd5371",
>>>>>>> 209cfbe1
    "packages": [
        {
            "name": "composer/composer",
            "version": "1.0.0-alpha8",
            "source": {
                "type": "git",
                "url": "https://github.com/composer/composer.git",
                "reference": "1eb1df44a97fb2daca1bb8b007f3bee012f0aa46"
            },
            "dist": {
                "type": "zip",
                "url": "https://api.github.com/repos/composer/composer/zipball/1eb1df44a97fb2daca1bb8b007f3bee012f0aa46",
                "reference": "1eb1df44a97fb2daca1bb8b007f3bee012f0aa46",
                "shasum": ""
            },
            "require": {
                "justinrainbow/json-schema": "1.1.*",
                "php": ">=5.3.2",
                "seld/jsonlint": "1.*",
                "symfony/console": "~2.3",
                "symfony/finder": "~2.2",
                "symfony/process": "~2.1"
            },
            "require-dev": {
                "phpunit/phpunit": "~3.7.10"
            },
            "suggest": {
                "ext-openssl": "Enabling the openssl extension allows you to access https URLs for repositories and packages",
                "ext-zip": "Enabling the zip extension allows you to unzip archives, and allows gzip compression of all internet traffic"
            },
            "bin": [
                "bin/composer"
            ],
            "type": "library",
            "extra": {
                "branch-alias": {
                    "dev-master": "1.0-dev"
                }
            },
            "autoload": {
                "psr-0": {
                    "Composer": "src/"
                }
            },
            "notification-url": "https://packagist.org/downloads/",
            "license": [
                "MIT"
            ],
            "authors": [
                {
                    "name": "Jordi Boggiano",
                    "email": "j.boggiano@seld.be",
                    "homepage": "http://seld.be",
                    "role": "Developer"
                },
                {
                    "name": "Nils Adermann",
                    "email": "naderman@naderman.de",
                    "homepage": "http://www.naderman.de",
                    "role": "Developer"
                }
            ],
            "description": "Dependency Manager",
            "homepage": "http://getcomposer.org/",
            "keywords": [
                "autoload",
                "dependency",
                "package"
            ],
            "time": "2014-01-06 18:39:59"
        },
        {
            "name": "justinrainbow/json-schema",
            "version": "1.1.0",
            "source": {
                "type": "git",
                "url": "https://github.com/justinrainbow/json-schema.git",
                "reference": "05ff6d8d79fe3ad190b0663d80d3f9deee79416c"
            },
            "dist": {
                "type": "zip",
                "url": "https://api.github.com/repos/justinrainbow/json-schema/zipball/05ff6d8d79fe3ad190b0663d80d3f9deee79416c",
                "reference": "05ff6d8d79fe3ad190b0663d80d3f9deee79416c",
                "shasum": ""
            },
            "require": {
                "php": ">=5.3.0"
            },
            "type": "library",
            "autoload": {
                "psr-0": {
                    "JsonSchema": "src/"
                }
            },
            "notification-url": "https://packagist.org/downloads/",
            "license": [
                "NewBSD"
            ],
            "authors": [
                {
                    "name": "Igor Wiedler",
                    "email": "igor@wiedler.ch",
                    "homepage": "http://wiedler.ch/igor/"
                },
                {
                    "name": "Bruno Prieto Reis",
                    "email": "bruno.p.reis@gmail.com"
                },
                {
                    "name": "Justin Rainbow",
                    "email": "justin.rainbow@gmail.com"
                },
                {
                    "name": "Robert Schönthal",
                    "email": "robert.schoenthal@gmail.com",
                    "homepage": "http://digitalkaoz.net"
                }
            ],
            "description": "A library to validate a json schema.",
            "homepage": "https://github.com/justinrainbow/json-schema",
            "keywords": [
                "json",
                "schema"
            ],
            "time": "2012-01-03 00:33:17"
        },
        {
            "name": "magento/zendframework1",
            "version": "1.12.9-patch1",
            "source": {
                "type": "git",
                "url": "https://github.com/magento/zf1.git",
                "reference": "956e87daf5bfde66357b70365d42a484c6b7728b"
            },
            "dist": {
                "type": "zip",
                "url": "https://api.github.com/repos/magento/zf1/zipball/956e87daf5bfde66357b70365d42a484c6b7728b",
                "reference": "956e87daf5bfde66357b70365d42a484c6b7728b",
                "shasum": ""
            },
            "require": {
                "php": ">=5.2.11"
            },
            "require-dev": {
                "phpunit/dbunit": "1.3.*",
                "phpunit/phpunit": "3.7.*"
            },
            "type": "library",
            "extra": {
                "branch-alias": {
                    "dev-master": "1.12.x-dev"
                }
            },
            "autoload": {
                "psr-0": {
                    "Zend_": "library/"
                }
            },
            "notification-url": "https://packagist.org/downloads/",
            "include-path": [
                "library/"
            ],
            "license": [
                "BSD-3-Clause"
            ],
            "description": "Magento Zend Framework 1",
            "homepage": "http://framework.zend.com/",
            "keywords": [
                "ZF1",
                "framework"
            ],
            "time": "2014-12-12 15:28:16"
        },
        {
            "name": "monolog/monolog",
            "version": "1.11.0",
            "source": {
                "type": "git",
                "url": "https://github.com/Seldaek/monolog.git",
                "reference": "ec3961874c43840e96da3a8a1ed20d8c73d7e5aa"
            },
            "dist": {
                "type": "zip",
                "url": "https://api.github.com/repos/Seldaek/monolog/zipball/ec3961874c43840e96da3a8a1ed20d8c73d7e5aa",
                "reference": "ec3961874c43840e96da3a8a1ed20d8c73d7e5aa",
                "shasum": ""
            },
            "require": {
                "php": ">=5.3.0",
                "psr/log": "~1.0"
            },
            "provide": {
                "psr/log-implementation": "1.0.0"
            },
            "require-dev": {
                "aws/aws-sdk-php": "~2.4, >2.4.8",
                "doctrine/couchdb": "~1.0@dev",
                "graylog2/gelf-php": "~1.0",
                "phpunit/phpunit": "~3.7.0",
                "raven/raven": "~0.5",
                "ruflin/elastica": "0.90.*",
                "videlalvaro/php-amqplib": "~2.4"
            },
            "suggest": {
                "aws/aws-sdk-php": "Allow sending log messages to AWS services like DynamoDB",
                "doctrine/couchdb": "Allow sending log messages to a CouchDB server",
                "ext-amqp": "Allow sending log messages to an AMQP server (1.0+ required)",
                "ext-mongo": "Allow sending log messages to a MongoDB server",
                "graylog2/gelf-php": "Allow sending log messages to a GrayLog2 server",
                "raven/raven": "Allow sending log messages to a Sentry server",
                "rollbar/rollbar": "Allow sending log messages to Rollbar",
                "ruflin/elastica": "Allow sending log messages to an Elastic Search server",
                "videlalvaro/php-amqplib": "Allow sending log messages to an AMQP server using php-amqplib"
            },
            "type": "library",
            "extra": {
                "branch-alias": {
                    "dev-master": "1.11.x-dev"
                }
            },
            "autoload": {
                "psr-4": {
                    "Monolog\\": "src/Monolog"
                }
            },
            "notification-url": "https://packagist.org/downloads/",
            "license": [
                "MIT"
            ],
            "authors": [
                {
                    "name": "Jordi Boggiano",
                    "email": "j.boggiano@seld.be",
                    "homepage": "http://seld.be"
                }
            ],
            "description": "Sends your logs to files, sockets, inboxes, databases and various web services",
            "homepage": "http://github.com/Seldaek/monolog",
            "keywords": [
                "log",
                "logging",
                "psr-3"
            ],
            "time": "2014-09-30 13:30:58"
        },
        {
            "name": "psr/log",
            "version": "1.0.0",
            "source": {
                "type": "git",
                "url": "https://github.com/php-fig/log.git",
                "reference": "fe0936ee26643249e916849d48e3a51d5f5e278b"
            },
            "dist": {
                "type": "zip",
                "url": "https://api.github.com/repos/php-fig/log/zipball/fe0936ee26643249e916849d48e3a51d5f5e278b",
                "reference": "fe0936ee26643249e916849d48e3a51d5f5e278b",
                "shasum": ""
            },
            "type": "library",
            "autoload": {
                "psr-0": {
                    "Psr\\Log\\": ""
                }
            },
            "notification-url": "https://packagist.org/downloads/",
            "license": [
                "MIT"
            ],
            "authors": [
                {
                    "name": "PHP-FIG",
                    "homepage": "http://www.php-fig.org/"
                }
            ],
            "description": "Common interface for logging libraries",
            "keywords": [
                "log",
                "psr",
                "psr-3"
            ],
            "time": "2012-12-21 11:40:51"
        },
        {
            "name": "seld/jsonlint",
            "version": "1.3.1",
            "source": {
                "type": "git",
                "url": "https://github.com/Seldaek/jsonlint.git",
                "reference": "863ae85c6d3ef60ca49cb12bd051c4a0648c40c4"
            },
            "dist": {
                "type": "zip",
                "url": "https://api.github.com/repos/Seldaek/jsonlint/zipball/863ae85c6d3ef60ca49cb12bd051c4a0648c40c4",
                "reference": "863ae85c6d3ef60ca49cb12bd051c4a0648c40c4",
                "shasum": ""
            },
            "require": {
                "php": ">=5.3.0"
            },
            "bin": [
                "bin/jsonlint"
            ],
            "type": "library",
            "autoload": {
                "psr-4": {
                    "Seld\\JsonLint\\": "src/Seld/JsonLint/"
                }
            },
            "notification-url": "https://packagist.org/downloads/",
            "license": [
                "MIT"
            ],
            "authors": [
                {
                    "name": "Jordi Boggiano",
                    "email": "j.boggiano@seld.be",
                    "homepage": "http://seld.be"
                }
            ],
            "description": "JSON Linter",
            "keywords": [
                "json",
                "linter",
                "parser",
                "validator"
            ],
            "time": "2015-01-04 21:18:15"
        },
        {
            "name": "symfony/console",
            "version": "v2.6.4",
            "target-dir": "Symfony/Component/Console",
            "source": {
                "type": "git",
                "url": "https://github.com/symfony/Console.git",
                "reference": "e44154bfe3e41e8267d7a3794cd9da9a51cfac34"
            },
            "dist": {
                "type": "zip",
                "url": "https://api.github.com/repos/symfony/Console/zipball/e44154bfe3e41e8267d7a3794cd9da9a51cfac34",
                "reference": "e44154bfe3e41e8267d7a3794cd9da9a51cfac34",
                "shasum": ""
            },
            "require": {
                "php": ">=5.3.3"
            },
            "require-dev": {
                "psr/log": "~1.0",
                "symfony/event-dispatcher": "~2.1",
                "symfony/process": "~2.1"
            },
            "suggest": {
                "psr/log": "For using the console logger",
                "symfony/event-dispatcher": "",
                "symfony/process": ""
            },
            "type": "library",
            "extra": {
                "branch-alias": {
                    "dev-master": "2.6-dev"
                }
            },
            "autoload": {
                "psr-0": {
                    "Symfony\\Component\\Console\\": ""
                }
            },
            "notification-url": "https://packagist.org/downloads/",
            "license": [
                "MIT"
            ],
            "authors": [
                {
                    "name": "Symfony Community",
                    "homepage": "http://symfony.com/contributors"
                },
                {
                    "name": "Fabien Potencier",
                    "email": "fabien@symfony.com"
                }
            ],
            "description": "Symfony Console Component",
            "homepage": "http://symfony.com",
            "time": "2015-01-25 04:39:26"
        },
        {
            "name": "symfony/finder",
            "version": "v2.6.4",
            "target-dir": "Symfony/Component/Finder",
            "source": {
                "type": "git",
                "url": "https://github.com/symfony/Finder.git",
                "reference": "16513333bca64186c01609961a2bb1b95b5e1355"
            },
            "dist": {
                "type": "zip",
                "url": "https://api.github.com/repos/symfony/Finder/zipball/16513333bca64186c01609961a2bb1b95b5e1355",
                "reference": "16513333bca64186c01609961a2bb1b95b5e1355",
                "shasum": ""
            },
            "require": {
                "php": ">=5.3.3"
            },
            "type": "library",
            "extra": {
                "branch-alias": {
                    "dev-master": "2.6-dev"
                }
            },
            "autoload": {
                "psr-0": {
                    "Symfony\\Component\\Finder\\": ""
                }
            },
            "notification-url": "https://packagist.org/downloads/",
            "license": [
                "MIT"
            ],
            "authors": [
                {
                    "name": "Symfony Community",
                    "homepage": "http://symfony.com/contributors"
                },
                {
                    "name": "Fabien Potencier",
                    "email": "fabien@symfony.com"
                }
            ],
            "description": "Symfony Finder Component",
            "homepage": "http://symfony.com",
            "time": "2015-01-03 08:01:59"
        },
        {
            "name": "symfony/process",
            "version": "v2.6.4",
            "target-dir": "Symfony/Component/Process",
            "source": {
                "type": "git",
                "url": "https://github.com/symfony/Process.git",
                "reference": "ecfc23e89d9967999fa5f60a1e9af7384396e9ae"
            },
            "dist": {
                "type": "zip",
                "url": "https://api.github.com/repos/symfony/Process/zipball/ecfc23e89d9967999fa5f60a1e9af7384396e9ae",
                "reference": "ecfc23e89d9967999fa5f60a1e9af7384396e9ae",
                "shasum": ""
            },
            "require": {
                "php": ">=5.3.3"
            },
            "type": "library",
            "extra": {
                "branch-alias": {
                    "dev-master": "2.6-dev"
                }
            },
            "autoload": {
                "psr-0": {
                    "Symfony\\Component\\Process\\": ""
                }
            },
            "notification-url": "https://packagist.org/downloads/",
            "license": [
                "MIT"
            ],
            "authors": [
                {
                    "name": "Symfony Community",
                    "homepage": "http://symfony.com/contributors"
                },
                {
                    "name": "Fabien Potencier",
                    "email": "fabien@symfony.com"
                }
            ],
            "description": "Symfony Process Component",
            "homepage": "http://symfony.com",
            "time": "2015-01-25 04:39:26"
        },
        {
            "name": "tubalmartin/cssmin",
            "version": "v2.4.8-p4",
            "source": {
                "type": "git",
                "url": "https://github.com/tubalmartin/YUI-CSS-compressor-PHP-port.git",
                "reference": "fe84d71e8420243544c0ce3bd0f5d7c1936b0f90"
            },
            "dist": {
                "type": "zip",
                "url": "https://api.github.com/repos/tubalmartin/YUI-CSS-compressor-PHP-port/zipball/fe84d71e8420243544c0ce3bd0f5d7c1936b0f90",
                "reference": "fe84d71e8420243544c0ce3bd0f5d7c1936b0f90",
                "shasum": ""
            },
            "require": {
                "php": ">=5.0.0"
            },
            "type": "library",
            "autoload": {
                "classmap": [
                    "cssmin.php"
                ]
            },
            "notification-url": "https://packagist.org/downloads/",
            "license": [
                "BSD-3-Clause"
            ],
            "authors": [
                {
                    "name": "Túbal Martín",
                    "homepage": "http://tubalmartin.me/"
                }
            ],
            "description": "A PHP port of the YUI CSS compressor",
            "homepage": "https://github.com/tubalmartin/YUI-CSS-compressor-PHP-port",
            "keywords": [
                "compress",
                "compressor",
                "css",
                "minify",
                "yui"
            ],
            "time": "2014-09-22 08:08:50"
        },
        {
            "name": "zendframework/zend-code",
            "version": "2.3.1",
            "target-dir": "Zend/Code",
            "source": {
                "type": "git",
                "url": "https://github.com/zendframework/Component_ZendCode.git",
                "reference": "3e7cc92f946c23fb28959457fa0608c5eba29ed8"
            },
            "dist": {
                "type": "zip",
                "url": "https://api.github.com/repos/zendframework/Component_ZendCode/zipball/3e7cc92f946c23fb28959457fa0608c5eba29ed8",
                "reference": "3e7cc92f946c23fb28959457fa0608c5eba29ed8",
                "shasum": ""
            },
            "require": {
                "php": ">=5.3.23",
                "zendframework/zend-eventmanager": "self.version"
            },
            "require-dev": {
                "doctrine/common": ">=2.1",
                "zendframework/zend-stdlib": "self.version"
            },
            "suggest": {
                "doctrine/common": "Doctrine\\Common >=2.1 for annotation features",
                "zendframework/zend-stdlib": "Zend\\Stdlib component"
            },
            "type": "library",
            "extra": {
                "branch-alias": {
                    "dev-master": "2.3-dev",
                    "dev-develop": "2.4-dev"
                }
            },
            "autoload": {
                "psr-0": {
                    "Zend\\Code\\": ""
                }
            },
            "notification-url": "https://packagist.org/downloads/",
            "license": [
                "BSD-3-Clause"
            ],
            "description": "provides facilities to generate arbitrary code using an object oriented interface",
            "keywords": [
                "code",
                "zf2"
            ],
            "time": "2014-04-15 15:28:49"
        },
        {
            "name": "zendframework/zend-config",
            "version": "2.3.1",
            "target-dir": "Zend/Config",
            "source": {
                "type": "git",
                "url": "https://github.com/zendframework/Component_ZendConfig.git",
                "reference": "61b81c6ea60c1947e13b4effbfffcd9bb59c2180"
            },
            "dist": {
                "type": "zip",
                "url": "https://api.github.com/repos/zendframework/Component_ZendConfig/zipball/61b81c6ea60c1947e13b4effbfffcd9bb59c2180",
                "reference": "61b81c6ea60c1947e13b4effbfffcd9bb59c2180",
                "shasum": ""
            },
            "require": {
                "php": ">=5.3.23",
                "zendframework/zend-stdlib": "self.version"
            },
            "require-dev": {
                "zendframework/zend-filter": "self.version",
                "zendframework/zend-i18n": "self.version",
                "zendframework/zend-json": "self.version",
                "zendframework/zend-servicemanager": "self.version"
            },
            "suggest": {
                "zendframework/zend-filter": "Zend\\Filter component",
                "zendframework/zend-i18n": "Zend\\I18n component",
                "zendframework/zend-json": "Zend\\Json to use the Json reader or writer classes",
                "zendframework/zend-servicemanager": "Zend\\ServiceManager for use with the Config Factory to retrieve reader and writer instances"
            },
            "type": "library",
            "extra": {
                "branch-alias": {
                    "dev-master": "2.3-dev",
                    "dev-develop": "2.4-dev"
                }
            },
            "autoload": {
                "psr-0": {
                    "Zend\\Config\\": ""
                }
            },
            "notification-url": "https://packagist.org/downloads/",
            "license": [
                "BSD-3-Clause"
            ],
            "description": "provides a nested object property based user interface for accessing this configuration data within application code",
            "keywords": [
                "config",
                "zf2"
            ],
            "time": "2014-04-15 15:29:04"
        },
        {
            "name": "zendframework/zend-console",
            "version": "2.3.1",
            "target-dir": "Zend/Console",
            "source": {
                "type": "git",
                "url": "https://github.com/zendframework/Component_ZendConsole.git",
                "reference": "6720a94d30272eefe10bef4801cc41a027530b1c"
            },
            "dist": {
                "type": "zip",
                "url": "https://api.github.com/repos/zendframework/Component_ZendConsole/zipball/6720a94d30272eefe10bef4801cc41a027530b1c",
                "reference": "6720a94d30272eefe10bef4801cc41a027530b1c",
                "shasum": ""
            },
            "require": {
                "php": ">=5.3.23",
                "zendframework/zend-stdlib": "self.version"
            },
            "type": "library",
            "extra": {
                "branch-alias": {
                    "dev-master": "2.3-dev",
                    "dev-develop": "2.4-dev"
                }
            },
            "autoload": {
                "psr-0": {
                    "Zend\\Console\\": ""
                }
            },
            "notification-url": "https://packagist.org/downloads/",
            "license": [
                "BSD-3-Clause"
            ],
            "keywords": [
                "console",
                "zf2"
            ],
            "time": "2014-04-15 15:29:14"
        },
        {
            "name": "zendframework/zend-di",
            "version": "2.3.1",
            "target-dir": "Zend/Di",
            "source": {
                "type": "git",
                "url": "https://github.com/zendframework/Component_ZendDi.git",
                "reference": "45450000c83937a73a261a32480637b4198f4cea"
            },
            "dist": {
                "type": "zip",
                "url": "https://api.github.com/repos/zendframework/Component_ZendDi/zipball/45450000c83937a73a261a32480637b4198f4cea",
                "reference": "45450000c83937a73a261a32480637b4198f4cea",
                "shasum": ""
            },
            "require": {
                "php": ">=5.3.23",
                "zendframework/zend-code": "self.version",
                "zendframework/zend-stdlib": "self.version"
            },
            "require-dev": {
                "zendframework/zend-servicemanager": "self.version"
            },
            "suggest": {
                "zendframework/zend-servicemanager": "Zend\\ServiceManager component"
            },
            "type": "library",
            "extra": {
                "branch-alias": {
                    "dev-master": "2.3-dev",
                    "dev-develop": "2.4-dev"
                }
            },
            "autoload": {
                "psr-0": {
                    "Zend\\Di\\": ""
                }
            },
            "notification-url": "https://packagist.org/downloads/",
            "license": [
                "BSD-3-Clause"
            ],
            "keywords": [
                "di",
                "zf2"
            ],
            "time": "2014-04-15 15:29:10"
        },
        {
            "name": "zendframework/zend-escaper",
            "version": "2.3.1",
            "target-dir": "Zend/Escaper",
            "source": {
                "type": "git",
                "url": "https://github.com/zendframework/Component_ZendEscaper.git",
                "reference": "dddee2104337bbf3522f9ef591c361a40aabf7cc"
            },
            "dist": {
                "type": "zip",
                "url": "https://api.github.com/repos/zendframework/Component_ZendEscaper/zipball/dddee2104337bbf3522f9ef591c361a40aabf7cc",
                "reference": "dddee2104337bbf3522f9ef591c361a40aabf7cc",
                "shasum": ""
            },
            "require": {
                "php": ">=5.3.23"
            },
            "type": "library",
            "extra": {
                "branch-alias": {
                    "dev-master": "2.3-dev",
                    "dev-develop": "2.4-dev"
                }
            },
            "autoload": {
                "psr-0": {
                    "Zend\\Escaper\\": ""
                }
            },
            "notification-url": "https://packagist.org/downloads/",
            "license": [
                "BSD-3-Clause"
            ],
            "keywords": [
                "escaper",
                "zf2"
            ],
            "time": "2014-04-15 15:29:16"
        },
        {
            "name": "zendframework/zend-eventmanager",
            "version": "2.3.1",
            "target-dir": "Zend/EventManager",
            "source": {
                "type": "git",
                "url": "https://github.com/zendframework/Component_ZendEventManager.git",
                "reference": "957faa0580c40ef6bf6cf3e87a36d594042fe133"
            },
            "dist": {
                "type": "zip",
                "url": "https://api.github.com/repos/zendframework/Component_ZendEventManager/zipball/957faa0580c40ef6bf6cf3e87a36d594042fe133",
                "reference": "957faa0580c40ef6bf6cf3e87a36d594042fe133",
                "shasum": ""
            },
            "require": {
                "php": ">=5.3.23",
                "zendframework/zend-stdlib": "self.version"
            },
            "type": "library",
            "extra": {
                "branch-alias": {
                    "dev-master": "2.3-dev",
                    "dev-develop": "2.4-dev"
                }
            },
            "autoload": {
                "psr-0": {
                    "Zend\\EventManager\\": ""
                }
            },
            "notification-url": "https://packagist.org/downloads/",
            "license": [
                "BSD-3-Clause"
            ],
            "keywords": [
                "eventmanager",
                "zf2"
            ],
            "time": "2014-04-15 14:47:18"
        },
        {
            "name": "zendframework/zend-filter",
            "version": "2.3.1",
            "target-dir": "Zend/Filter",
            "source": {
                "type": "git",
                "url": "https://github.com/zendframework/Component_ZendFilter.git",
                "reference": "1889b7aa499beccadac770780a73e1a40e0f8a53"
            },
            "dist": {
                "type": "zip",
                "url": "https://api.github.com/repos/zendframework/Component_ZendFilter/zipball/1889b7aa499beccadac770780a73e1a40e0f8a53",
                "reference": "1889b7aa499beccadac770780a73e1a40e0f8a53",
                "shasum": ""
            },
            "require": {
                "php": ">=5.3.23",
                "zendframework/zend-stdlib": "self.version"
            },
            "require-dev": {
                "zendframework/zend-crypt": "self.version",
                "zendframework/zend-servicemanager": "self.version",
                "zendframework/zend-uri": "self.version"
            },
            "suggest": {
                "zendframework/zend-crypt": "Zend\\Crypt component",
                "zendframework/zend-i18n": "Zend\\I18n component",
                "zendframework/zend-servicemanager": "Zend\\ServiceManager component",
                "zendframework/zend-uri": "Zend\\Uri component for UriNormalize filter"
            },
            "type": "library",
            "extra": {
                "branch-alias": {
                    "dev-master": "2.3-dev",
                    "dev-develop": "2.4-dev"
                }
            },
            "autoload": {
                "psr-0": {
                    "Zend\\Filter\\": ""
                }
            },
            "notification-url": "https://packagist.org/downloads/",
            "license": [
                "BSD-3-Clause"
            ],
            "description": "provides a set of commonly needed data filters",
            "keywords": [
                "filter",
                "zf2"
            ],
            "time": "2014-04-15 15:28:47"
        },
        {
            "name": "zendframework/zend-form",
            "version": "2.3.1",
            "target-dir": "Zend/Form",
            "source": {
                "type": "git",
                "url": "https://github.com/zendframework/Component_ZendForm.git",
                "reference": "2e91090e63f865c1c0b8c21157d4eaffad341f59"
            },
            "dist": {
                "type": "zip",
                "url": "https://api.github.com/repos/zendframework/Component_ZendForm/zipball/2e91090e63f865c1c0b8c21157d4eaffad341f59",
                "reference": "2e91090e63f865c1c0b8c21157d4eaffad341f59",
                "shasum": ""
            },
            "require": {
                "php": ">=5.3.23",
                "zendframework/zend-inputfilter": "self.version",
                "zendframework/zend-stdlib": "self.version"
            },
            "require-dev": {
                "zendframework/zend-captcha": "self.version",
                "zendframework/zend-code": "self.version",
                "zendframework/zend-eventmanager": "self.version",
                "zendframework/zend-filter": "self.version",
                "zendframework/zend-i18n": "self.version",
                "zendframework/zend-servicemanager": "self.version",
                "zendframework/zend-validator": "self.version",
                "zendframework/zend-view": "self.version",
                "zendframework/zendservice-recaptcha": "*"
            },
            "suggest": {
                "zendframework/zend-captcha": "Zend\\Captcha component",
                "zendframework/zend-code": "Zend\\Code component",
                "zendframework/zend-eventmanager": "Zend\\EventManager component",
                "zendframework/zend-filter": "Zend\\Filter component",
                "zendframework/zend-i18n": "Zend\\I18n component",
                "zendframework/zend-servicemanager": "Zend\\ServiceManager component",
                "zendframework/zend-validator": "Zend\\Validator component",
                "zendframework/zend-view": "Zend\\View component",
                "zendframework/zendservice-recaptcha": "ZendService\\ReCaptcha component"
            },
            "type": "library",
            "extra": {
                "branch-alias": {
                    "dev-master": "2.3-dev",
                    "dev-develop": "2.4-dev"
                }
            },
            "autoload": {
                "psr-0": {
                    "Zend\\Form\\": ""
                }
            },
            "notification-url": "https://packagist.org/downloads/",
            "license": [
                "BSD-3-Clause"
            ],
            "keywords": [
                "form",
                "zf2"
            ],
            "time": "2014-04-15 15:29:02"
        },
        {
            "name": "zendframework/zend-http",
            "version": "2.3.1",
            "target-dir": "Zend/Http",
            "source": {
                "type": "git",
                "url": "https://github.com/zendframework/Component_ZendHttp.git",
                "reference": "b13fc4c30c39364409ef68a9f9b5975765a3ff5a"
            },
            "dist": {
                "type": "zip",
                "url": "https://api.github.com/repos/zendframework/Component_ZendHttp/zipball/b13fc4c30c39364409ef68a9f9b5975765a3ff5a",
                "reference": "b13fc4c30c39364409ef68a9f9b5975765a3ff5a",
                "shasum": ""
            },
            "require": {
                "php": ">=5.3.23",
                "zendframework/zend-loader": "self.version",
                "zendframework/zend-stdlib": "self.version",
                "zendframework/zend-uri": "self.version",
                "zendframework/zend-validator": "self.version"
            },
            "type": "library",
            "extra": {
                "branch-alias": {
                    "dev-master": "2.3-dev",
                    "dev-develop": "2.4-dev"
                }
            },
            "autoload": {
                "psr-0": {
                    "Zend\\Http\\": ""
                }
            },
            "notification-url": "https://packagist.org/downloads/",
            "license": [
                "BSD-3-Clause"
            ],
            "description": "provides an easy interface for performing Hyper-Text Transfer Protocol (HTTP) requests",
            "keywords": [
                "http",
                "zf2"
            ],
            "time": "2014-04-15 14:47:18"
        },
        {
            "name": "zendframework/zend-inputfilter",
            "version": "2.3.1",
            "target-dir": "Zend/InputFilter",
            "source": {
                "type": "git",
                "url": "https://github.com/zendframework/Component_ZendInputFilter.git",
                "reference": "a45d2180c819f9ff9e74be1bf4c5c8dd1d9649e9"
            },
            "dist": {
                "type": "zip",
                "url": "https://api.github.com/repos/zendframework/Component_ZendInputFilter/zipball/a45d2180c819f9ff9e74be1bf4c5c8dd1d9649e9",
                "reference": "a45d2180c819f9ff9e74be1bf4c5c8dd1d9649e9",
                "shasum": ""
            },
            "require": {
                "php": ">=5.3.23",
                "zendframework/zend-filter": "self.version",
                "zendframework/zend-stdlib": "self.version",
                "zendframework/zend-validator": "self.version"
            },
            "require-dev": {
                "zendframework/zend-servicemanager": "self.version"
            },
            "suggest": {
                "zendframework/zend-servicemanager": "To support plugin manager support"
            },
            "type": "library",
            "extra": {
                "branch-alias": {
                    "dev-master": "2.3-dev",
                    "dev-develop": "2.4-dev"
                }
            },
            "autoload": {
                "psr-0": {
                    "Zend\\InputFilter\\": ""
                }
            },
            "notification-url": "https://packagist.org/downloads/",
            "license": [
                "BSD-3-Clause"
            ],
            "keywords": [
                "inputfilter",
                "zf2"
            ],
            "time": "2014-04-15 14:47:18"
        },
        {
            "name": "zendframework/zend-json",
            "version": "2.3.1",
            "target-dir": "Zend/Json",
            "source": {
                "type": "git",
                "url": "https://github.com/zendframework/Component_ZendJson.git",
                "reference": "eb281da42d3f5bba5acb664359029b6fa7c62e28"
            },
            "dist": {
                "type": "zip",
                "url": "https://api.github.com/repos/zendframework/Component_ZendJson/zipball/eb281da42d3f5bba5acb664359029b6fa7c62e28",
                "reference": "eb281da42d3f5bba5acb664359029b6fa7c62e28",
                "shasum": ""
            },
            "require": {
                "php": ">=5.3.23",
                "zendframework/zend-stdlib": "self.version"
            },
            "require-dev": {
                "zendframework/zend-http": "self.version",
                "zendframework/zend-server": "self.version"
            },
            "suggest": {
                "zendframework/zend-http": "Zend\\Http component",
                "zendframework/zend-server": "Zend\\Server component"
            },
            "type": "library",
            "extra": {
                "branch-alias": {
                    "dev-master": "2.3-dev",
                    "dev-develop": "2.4-dev"
                }
            },
            "autoload": {
                "psr-0": {
                    "Zend\\Json\\": ""
                }
            },
            "notification-url": "https://packagist.org/downloads/",
            "license": [
                "BSD-3-Clause"
            ],
            "description": "provides convenience methods for serializing native PHP to JSON and decoding JSON to native PHP",
            "keywords": [
                "json",
                "zf2"
            ],
            "time": "2014-04-15 14:47:18"
        },
        {
            "name": "zendframework/zend-loader",
            "version": "2.3.1",
            "target-dir": "Zend/Loader",
            "source": {
                "type": "git",
                "url": "https://github.com/zendframework/Component_ZendLoader.git",
                "reference": "37abb23b0b2608584673f8388d1563a1fd604f09"
            },
            "dist": {
                "type": "zip",
                "url": "https://api.github.com/repos/zendframework/Component_ZendLoader/zipball/37abb23b0b2608584673f8388d1563a1fd604f09",
                "reference": "37abb23b0b2608584673f8388d1563a1fd604f09",
                "shasum": ""
            },
            "require": {
                "php": ">=5.3.23"
            },
            "type": "library",
            "extra": {
                "branch-alias": {
                    "dev-master": "2.3-dev",
                    "dev-develop": "2.4-dev"
                }
            },
            "autoload": {
                "psr-0": {
                    "Zend\\Loader\\": ""
                }
            },
            "notification-url": "https://packagist.org/downloads/",
            "license": [
                "BSD-3-Clause"
            ],
            "keywords": [
                "loader",
                "zf2"
            ],
            "time": "2014-04-15 15:28:53"
        },
        {
            "name": "zendframework/zend-log",
            "version": "2.3.1",
            "target-dir": "Zend/Log",
            "source": {
                "type": "git",
                "url": "https://github.com/zendframework/Component_ZendLog.git",
                "reference": "606ef20717a935afec1400f54bd1b03faf859c47"
            },
            "dist": {
                "type": "zip",
                "url": "https://api.github.com/repos/zendframework/Component_ZendLog/zipball/606ef20717a935afec1400f54bd1b03faf859c47",
                "reference": "606ef20717a935afec1400f54bd1b03faf859c47",
                "shasum": ""
            },
            "require": {
                "php": ">=5.3.23",
                "zendframework/zend-servicemanager": "self.version",
                "zendframework/zend-stdlib": "self.version"
            },
            "require-dev": {
                "zendframework/zend-console": "self.version",
                "zendframework/zend-db": "self.version",
                "zendframework/zend-escaper": "self.version",
                "zendframework/zend-mail": "self.version",
                "zendframework/zend-validator": "self.version"
            },
            "suggest": {
                "ext-mongo": "*",
                "zendframework/zend-console": "Zend\\Console component",
                "zendframework/zend-db": "Zend\\Db component",
                "zendframework/zend-escaper": "Zend\\Escaper component, for use in the XML formatter",
                "zendframework/zend-mail": "Zend\\Mail component",
                "zendframework/zend-validator": "Zend\\Validator component"
            },
            "type": "library",
            "extra": {
                "branch-alias": {
                    "dev-master": "2.3-dev",
                    "dev-develop": "2.4-dev"
                }
            },
            "autoload": {
                "psr-0": {
                    "Zend\\Log\\": ""
                }
            },
            "notification-url": "https://packagist.org/downloads/",
            "license": [
                "BSD-3-Clause"
            ],
            "description": "component for general purpose logging",
            "keywords": [
                "log",
                "logging",
                "zf2"
            ],
            "time": "2014-04-15 15:28:45"
        },
        {
            "name": "zendframework/zend-math",
            "version": "2.3.1",
            "target-dir": "Zend/Math",
            "source": {
                "type": "git",
                "url": "https://github.com/zendframework/Component_ZendMath.git",
                "reference": "be6de5ba3d47e3f9a6732badea8bc724c49d0552"
            },
            "dist": {
                "type": "zip",
                "url": "https://api.github.com/repos/zendframework/Component_ZendMath/zipball/be6de5ba3d47e3f9a6732badea8bc724c49d0552",
                "reference": "be6de5ba3d47e3f9a6732badea8bc724c49d0552",
                "shasum": ""
            },
            "require": {
                "php": ">=5.3.23"
            },
            "suggest": {
                "ext-bcmath": "If using the bcmath functionality",
                "ext-gmp": "If using the gmp functionality",
                "ircmaxell/random-lib": "Fallback random byte generator for Zend\\Math\\Rand if OpenSSL/Mcrypt extensions are unavailable",
                "zendframework/zend-servicemanager": ">= current version, if using the BigInteger::factory functionality"
            },
            "type": "library",
            "extra": {
                "branch-alias": {
                    "dev-master": "2.3-dev",
                    "dev-develop": "2.4-dev"
                }
            },
            "autoload": {
                "psr-0": {
                    "Zend\\Math\\": ""
                }
            },
            "notification-url": "https://packagist.org/downloads/",
            "license": [
                "BSD-3-Clause"
            ],
            "keywords": [
                "math",
                "zf2"
            ],
            "time": "2014-04-15 15:29:09"
        },
        {
            "name": "zendframework/zend-modulemanager",
            "version": "2.3.1",
            "target-dir": "Zend/ModuleManager",
            "source": {
                "type": "git",
                "url": "https://github.com/zendframework/Component_ZendModuleManager.git",
                "reference": "bfff608492fdfea1f2b815285e0ed8b467a99c9f"
            },
            "dist": {
                "type": "zip",
                "url": "https://api.github.com/repos/zendframework/Component_ZendModuleManager/zipball/bfff608492fdfea1f2b815285e0ed8b467a99c9f",
                "reference": "bfff608492fdfea1f2b815285e0ed8b467a99c9f",
                "shasum": ""
            },
            "require": {
                "php": ">=5.3.23",
                "zendframework/zend-eventmanager": "self.version",
                "zendframework/zend-stdlib": "self.version"
            },
            "require-dev": {
                "zendframework/zend-config": "self.version",
                "zendframework/zend-console": "self.version",
                "zendframework/zend-loader": "self.version",
                "zendframework/zend-mvc": "self.version",
                "zendframework/zend-servicemanager": "self.version"
            },
            "suggest": {
                "zendframework/zend-config": "Zend\\Config component",
                "zendframework/zend-console": "Zend\\Console component",
                "zendframework/zend-loader": "Zend\\Loader component",
                "zendframework/zend-mvc": "Zend\\Mvc component",
                "zendframework/zend-servicemanager": "Zend\\ServiceManager component"
            },
            "type": "library",
            "extra": {
                "branch-alias": {
                    "dev-master": "2.3-dev",
                    "dev-develop": "2.4-dev"
                }
            },
            "autoload": {
                "psr-0": {
                    "Zend\\ModuleManager\\": ""
                }
            },
            "notification-url": "https://packagist.org/downloads/",
            "license": [
                "BSD-3-Clause"
            ],
            "keywords": [
                "modulemanager",
                "zf2"
            ],
            "time": "2014-04-15 15:28:50"
        },
        {
            "name": "zendframework/zend-mvc",
            "version": "2.3.1",
            "target-dir": "Zend/Mvc",
            "source": {
                "type": "git",
                "url": "https://github.com/zendframework/Component_ZendMvc.git",
                "reference": "d7708af7028aa6c42255fe2d9ece53f0e5d76e2c"
            },
            "dist": {
                "type": "zip",
                "url": "https://api.github.com/repos/zendframework/Component_ZendMvc/zipball/d7708af7028aa6c42255fe2d9ece53f0e5d76e2c",
                "reference": "d7708af7028aa6c42255fe2d9ece53f0e5d76e2c",
                "shasum": ""
            },
            "require": {
                "php": ">=5.3.23",
                "zendframework/zend-eventmanager": "self.version",
                "zendframework/zend-servicemanager": "self.version",
                "zendframework/zend-stdlib": "self.version"
            },
            "require-dev": {
                "zendframework/zend-authentication": "self.version",
                "zendframework/zend-console": "self.version",
                "zendframework/zend-di": "self.version",
                "zendframework/zend-filter": "self.version",
                "zendframework/zend-form": "self.version",
                "zendframework/zend-http": "self.version",
                "zendframework/zend-i18n": "self.version",
                "zendframework/zend-inputfilter": "self.version",
                "zendframework/zend-json": "self.version",
                "zendframework/zend-log": "self.version",
                "zendframework/zend-modulemanager": "self.version",
                "zendframework/zend-serializer": "self.version",
                "zendframework/zend-session": "self.version",
                "zendframework/zend-text": "self.version",
                "zendframework/zend-uri": "self.version",
                "zendframework/zend-validator": "self.version",
                "zendframework/zend-version": "self.version",
                "zendframework/zend-view": "self.version"
            },
            "suggest": {
                "zendframework/zend-authentication": "Zend\\Authentication component for Identity plugin",
                "zendframework/zend-config": "Zend\\Config component",
                "zendframework/zend-console": "Zend\\Console component",
                "zendframework/zend-di": "Zend\\Di component",
                "zendframework/zend-filter": "Zend\\Filter component",
                "zendframework/zend-form": "Zend\\Form component",
                "zendframework/zend-http": "Zend\\Http component",
                "zendframework/zend-i18n": "Zend\\I18n component for translatable segments",
                "zendframework/zend-inputfilter": "Zend\\Inputfilter component",
                "zendframework/zend-json": "Zend\\Json component",
                "zendframework/zend-log": "Zend\\Log component",
                "zendframework/zend-modulemanager": "Zend\\ModuleManager component",
                "zendframework/zend-serializer": "Zend\\Serializer component",
                "zendframework/zend-session": "Zend\\Session component for FlashMessenger, PRG, and FPRG plugins",
                "zendframework/zend-stdlib": "Zend\\Stdlib component",
                "zendframework/zend-text": "Zend\\Text component",
                "zendframework/zend-uri": "Zend\\Uri component",
                "zendframework/zend-validator": "Zend\\Validator component",
                "zendframework/zend-version": "Zend\\Version component",
                "zendframework/zend-view": "Zend\\View component"
            },
            "type": "library",
            "extra": {
                "branch-alias": {
                    "dev-master": "2.3-dev",
                    "dev-develop": "2.4-dev"
                }
            },
            "autoload": {
                "psr-0": {
                    "Zend\\Mvc\\": ""
                }
            },
            "notification-url": "https://packagist.org/downloads/",
            "license": [
                "BSD-3-Clause"
            ],
            "keywords": [
                "mvc",
                "zf2"
            ],
            "time": "2014-04-15 15:29:05"
        },
        {
            "name": "zendframework/zend-serializer",
            "version": "2.3.1",
            "target-dir": "Zend/Serializer",
            "source": {
                "type": "git",
                "url": "https://github.com/zendframework/Component_ZendSerializer.git",
                "reference": "3187aa2a9c9713932f84006700f922ee1253328d"
            },
            "dist": {
                "type": "zip",
                "url": "https://api.github.com/repos/zendframework/Component_ZendSerializer/zipball/3187aa2a9c9713932f84006700f922ee1253328d",
                "reference": "3187aa2a9c9713932f84006700f922ee1253328d",
                "shasum": ""
            },
            "require": {
                "php": ">=5.3.23",
                "zendframework/zend-json": "self.version",
                "zendframework/zend-math": "self.version",
                "zendframework/zend-stdlib": "self.version"
            },
            "require-dev": {
                "zendframework/zend-servicemanager": "self.version"
            },
            "suggest": {
                "zendframework/zend-servicemanager": "To support plugin manager support"
            },
            "type": "library",
            "extra": {
                "branch-alias": {
                    "dev-master": "2.3-dev",
                    "dev-develop": "2.4-dev"
                }
            },
            "autoload": {
                "psr-0": {
                    "Zend\\Serializer\\": ""
                }
            },
            "notification-url": "https://packagist.org/downloads/",
            "license": [
                "BSD-3-Clause"
            ],
            "description": "provides an adapter based interface to simply generate storable representation of PHP types by different facilities, and recover",
            "keywords": [
                "serializer",
                "zf2"
            ],
            "time": "2014-04-15 15:29:03"
        },
        {
            "name": "zendframework/zend-server",
            "version": "2.3.1",
            "target-dir": "Zend/Server",
            "source": {
                "type": "git",
                "url": "https://github.com/zendframework/Component_ZendServer.git",
                "reference": "b491a401b1710785b5dbf69e77ee2f13764fb0ff"
            },
            "dist": {
                "type": "zip",
                "url": "https://api.github.com/repos/zendframework/Component_ZendServer/zipball/b491a401b1710785b5dbf69e77ee2f13764fb0ff",
                "reference": "b491a401b1710785b5dbf69e77ee2f13764fb0ff",
                "shasum": ""
            },
            "require": {
                "php": ">=5.3.23",
                "zendframework/zend-code": "self.version",
                "zendframework/zend-stdlib": "self.version"
            },
            "type": "library",
            "extra": {
                "branch-alias": {
                    "dev-master": "2.3-dev",
                    "dev-develop": "2.4-dev"
                }
            },
            "autoload": {
                "psr-0": {
                    "Zend\\Server\\": ""
                }
            },
            "notification-url": "https://packagist.org/downloads/",
            "license": [
                "BSD-3-Clause"
            ],
            "keywords": [
                "server",
                "zf2"
            ],
            "time": "2014-04-15 14:47:18"
        },
        {
            "name": "zendframework/zend-servicemanager",
            "version": "2.3.1",
            "target-dir": "Zend/ServiceManager",
            "source": {
                "type": "git",
                "url": "https://github.com/zendframework/Component_ZendServiceManager.git",
                "reference": "652ab6e142b7afd1eede8f0f33b47d2599786c84"
            },
            "dist": {
                "type": "zip",
                "url": "https://api.github.com/repos/zendframework/Component_ZendServiceManager/zipball/652ab6e142b7afd1eede8f0f33b47d2599786c84",
                "reference": "652ab6e142b7afd1eede8f0f33b47d2599786c84",
                "shasum": ""
            },
            "require": {
                "php": ">=5.3.23"
            },
            "require-dev": {
                "zendframework/zend-di": "self.version"
            },
            "suggest": {
                "zendframework/zend-di": "Zend\\Di component"
            },
            "type": "library",
            "extra": {
                "branch-alias": {
                    "dev-master": "2.3-dev",
                    "dev-develop": "2.4-dev"
                }
            },
            "autoload": {
                "psr-0": {
                    "Zend\\ServiceManager\\": ""
                }
            },
            "notification-url": "https://packagist.org/downloads/",
            "license": [
                "BSD-3-Clause"
            ],
            "keywords": [
                "servicemanager",
                "zf2"
            ],
            "time": "2014-04-15 15:28:43"
        },
        {
            "name": "zendframework/zend-soap",
            "version": "2.3.1",
            "target-dir": "Zend/Soap",
            "source": {
                "type": "git",
                "url": "https://github.com/zendframework/Component_ZendSoap.git",
                "reference": "29b7dfe2b2d1fcf219557ff8821506a55510a53d"
            },
            "dist": {
                "type": "zip",
                "url": "https://api.github.com/repos/zendframework/Component_ZendSoap/zipball/29b7dfe2b2d1fcf219557ff8821506a55510a53d",
                "reference": "29b7dfe2b2d1fcf219557ff8821506a55510a53d",
                "shasum": ""
            },
            "require": {
                "php": ">=5.3.23",
                "zendframework/zend-server": "self.version",
                "zendframework/zend-stdlib": "self.version",
                "zendframework/zend-uri": "self.version"
            },
            "require-dev": {
                "zendframework/zend-http": "self.version"
            },
            "suggest": {
                "zendframework/zend-http": "Zend\\Http component"
            },
            "type": "library",
            "extra": {
                "branch-alias": {
                    "dev-master": "2.3-dev",
                    "dev-develop": "2.4-dev"
                }
            },
            "autoload": {
                "psr-0": {
                    "Zend\\Soap\\": ""
                }
            },
            "notification-url": "https://packagist.org/downloads/",
            "license": [
                "BSD-3-Clause"
            ],
            "keywords": [
                "soap",
                "zf2"
            ],
            "time": "2014-04-15 14:47:18"
        },
        {
            "name": "zendframework/zend-stdlib",
            "version": "2.3.1",
            "target-dir": "Zend/Stdlib",
            "source": {
                "type": "git",
                "url": "https://github.com/zendframework/Component_ZendStdlib.git",
                "reference": "c1f4830018b5d4f034d32fa01a9e17ea176f56f6"
            },
            "dist": {
                "type": "zip",
                "url": "https://api.github.com/repos/zendframework/Component_ZendStdlib/zipball/c1f4830018b5d4f034d32fa01a9e17ea176f56f6",
                "reference": "c1f4830018b5d4f034d32fa01a9e17ea176f56f6",
                "shasum": ""
            },
            "require": {
                "php": ">=5.3.23"
            },
            "require-dev": {
                "zendframework/zend-eventmanager": "self.version",
                "zendframework/zend-serializer": "self.version",
                "zendframework/zend-servicemanager": "self.version"
            },
            "suggest": {
                "zendframework/zend-eventmanager": "To support aggregate hydrator usage",
                "zendframework/zend-serializer": "Zend\\Serializer component",
                "zendframework/zend-servicemanager": "To support hydrator plugin manager usage"
            },
            "type": "library",
            "extra": {
                "branch-alias": {
                    "dev-master": "2.3-dev",
                    "dev-develop": "2.4-dev"
                }
            },
            "autoload": {
                "psr-0": {
                    "Zend\\Stdlib\\": ""
                }
            },
            "notification-url": "https://packagist.org/downloads/",
            "license": [
                "BSD-3-Clause"
            ],
            "keywords": [
                "stdlib",
                "zf2"
            ],
            "time": "2014-04-15 15:28:48"
        },
        {
            "name": "zendframework/zend-text",
            "version": "2.3.1",
            "target-dir": "Zend/Text",
            "source": {
                "type": "git",
                "url": "https://github.com/zendframework/Component_ZendText.git",
                "reference": "74215098b67b89e61ed8d1bf82c4fe79fa311885"
            },
            "dist": {
                "type": "zip",
                "url": "https://api.github.com/repos/zendframework/Component_ZendText/zipball/74215098b67b89e61ed8d1bf82c4fe79fa311885",
                "reference": "74215098b67b89e61ed8d1bf82c4fe79fa311885",
                "shasum": ""
            },
            "require": {
                "php": ">=5.3.23",
                "zendframework/zend-servicemanager": "self.version",
                "zendframework/zend-stdlib": "self.version"
            },
            "type": "library",
            "extra": {
                "branch-alias": {
                    "dev-master": "2.3-dev",
                    "dev-develop": "2.4-dev"
                }
            },
            "autoload": {
                "psr-0": {
                    "Zend\\Text\\": ""
                }
            },
            "notification-url": "https://packagist.org/downloads/",
            "license": [
                "BSD-3-Clause"
            ],
            "keywords": [
                "text",
                "zf2"
            ],
            "time": "2014-04-15 15:29:13"
        },
        {
            "name": "zendframework/zend-uri",
            "version": "2.3.1",
            "target-dir": "Zend/Uri",
            "source": {
                "type": "git",
                "url": "https://github.com/zendframework/Component_ZendUri.git",
                "reference": "cf120804a7ef1b906979b110c6f34c8592a7c36b"
            },
            "dist": {
                "type": "zip",
                "url": "https://api.github.com/repos/zendframework/Component_ZendUri/zipball/cf120804a7ef1b906979b110c6f34c8592a7c36b",
                "reference": "cf120804a7ef1b906979b110c6f34c8592a7c36b",
                "shasum": ""
            },
            "require": {
                "php": ">=5.3.23",
                "zendframework/zend-escaper": "self.version",
                "zendframework/zend-validator": "self.version"
            },
            "type": "library",
            "extra": {
                "branch-alias": {
                    "dev-master": "2.3-dev",
                    "dev-develop": "2.4-dev"
                }
            },
            "autoload": {
                "psr-0": {
                    "Zend\\Uri\\": ""
                }
            },
            "notification-url": "https://packagist.org/downloads/",
            "license": [
                "BSD-3-Clause"
            ],
            "description": "a component that aids in manipulating and validating » Uniform Resource Identifiers (URIs)",
            "keywords": [
                "uri",
                "zf2"
            ],
            "time": "2014-04-15 14:47:18"
        },
        {
            "name": "zendframework/zend-validator",
            "version": "2.3.1",
            "target-dir": "Zend/Validator",
            "source": {
                "type": "git",
                "url": "https://github.com/zendframework/Component_ZendValidator.git",
                "reference": "ac9848e54c6c75de81ee7a82c3187cd25a898990"
            },
            "dist": {
                "type": "zip",
                "url": "https://api.github.com/repos/zendframework/Component_ZendValidator/zipball/ac9848e54c6c75de81ee7a82c3187cd25a898990",
                "reference": "ac9848e54c6c75de81ee7a82c3187cd25a898990",
                "shasum": ""
            },
            "require": {
                "php": ">=5.3.23",
                "zendframework/zend-stdlib": "self.version"
            },
            "require-dev": {
                "zendframework/zend-db": "self.version",
                "zendframework/zend-filter": "self.version",
                "zendframework/zend-i18n": "self.version",
                "zendframework/zend-math": "self.version",
                "zendframework/zend-servicemanager": "self.version",
                "zendframework/zend-session": "self.version",
                "zendframework/zend-uri": "self.version"
            },
            "suggest": {
                "zendframework/zend-db": "Zend\\Db component",
                "zendframework/zend-filter": "Zend\\Filter component, required by the Digits validator",
                "zendframework/zend-i18n": "Zend\\I18n component to allow translation of validation error messages as well as to use the various Date validators",
                "zendframework/zend-math": "Zend\\Math component",
                "zendframework/zend-resources": "Translations of validator messages",
                "zendframework/zend-servicemanager": "Zend\\ServiceManager component to allow using the ValidatorPluginManager and validator chains",
                "zendframework/zend-session": "Zend\\Session component",
                "zendframework/zend-uri": "Zend\\Uri component, required by the Uri and Sitemap\\Loc validators"
            },
            "type": "library",
            "extra": {
                "branch-alias": {
                    "dev-master": "2.3-dev",
                    "dev-develop": "2.4-dev"
                }
            },
            "autoload": {
                "psr-0": {
                    "Zend\\Validator\\": ""
                }
            },
            "notification-url": "https://packagist.org/downloads/",
            "license": [
                "BSD-3-Clause"
            ],
            "description": "provides a set of commonly needed validators",
            "keywords": [
                "validator",
                "zf2"
            ],
            "time": "2014-04-15 15:28:42"
        },
        {
            "name": "zendframework/zend-view",
            "version": "2.3.1",
            "target-dir": "Zend/View",
            "source": {
                "type": "git",
                "url": "https://github.com/zendframework/Component_ZendView.git",
                "reference": "71b6c73d4ba2f5908fe64b2a554064b22443e327"
            },
            "dist": {
                "type": "zip",
                "url": "https://api.github.com/repos/zendframework/Component_ZendView/zipball/71b6c73d4ba2f5908fe64b2a554064b22443e327",
                "reference": "71b6c73d4ba2f5908fe64b2a554064b22443e327",
                "shasum": ""
            },
            "require": {
                "php": ">=5.3.23",
                "zendframework/zend-eventmanager": "self.version",
                "zendframework/zend-loader": "self.version",
                "zendframework/zend-stdlib": "self.version"
            },
            "require-dev": {
                "zendframework/zend-authentication": "self.version",
                "zendframework/zend-escaper": "self.version",
                "zendframework/zend-feed": "self.version",
                "zendframework/zend-filter": "self.version",
                "zendframework/zend-http": "self.version",
                "zendframework/zend-i18n": "self.version",
                "zendframework/zend-json": "self.version",
                "zendframework/zend-mvc": "self.version",
                "zendframework/zend-navigation": "self.version",
                "zendframework/zend-paginator": "self.version",
                "zendframework/zend-permissions-acl": "self.version",
                "zendframework/zend-servicemanager": "self.version",
                "zendframework/zend-uri": "self.version"
            },
            "suggest": {
                "zendframework/zend-authentication": "Zend\\Authentication component",
                "zendframework/zend-escaper": "Zend\\Escaper component",
                "zendframework/zend-feed": "Zend\\Feed component",
                "zendframework/zend-filter": "Zend\\Filter component",
                "zendframework/zend-http": "Zend\\Http component",
                "zendframework/zend-i18n": "Zend\\I18n component",
                "zendframework/zend-json": "Zend\\Json component",
                "zendframework/zend-mvc": "Zend\\Mvc component",
                "zendframework/zend-navigation": "Zend\\Navigation component",
                "zendframework/zend-paginator": "Zend\\Paginator component",
                "zendframework/zend-permissions-acl": "Zend\\Permissions\\Acl component",
                "zendframework/zend-servicemanager": "Zend\\ServiceManager component",
                "zendframework/zend-uri": "Zend\\Uri component"
            },
            "type": "library",
            "extra": {
                "branch-alias": {
                    "dev-master": "2.3-dev",
                    "dev-develop": "2.4-dev"
                }
            },
            "autoload": {
                "psr-0": {
                    "Zend\\View\\": ""
                }
            },
            "notification-url": "https://packagist.org/downloads/",
            "license": [
                "BSD-3-Clause"
            ],
            "description": "provides a system of helpers, output filters, and variable escaping",
            "keywords": [
                "view",
                "zf2"
            ],
            "time": "2014-04-15 15:28:55"
        }
    ],
    "packages-dev": [
        {
            "name": "doctrine/instantiator",
            "version": "1.0.4",
            "source": {
                "type": "git",
                "url": "https://github.com/doctrine/instantiator.git",
                "reference": "f976e5de371104877ebc89bd8fecb0019ed9c119"
            },
            "dist": {
                "type": "zip",
                "url": "https://api.github.com/repos/doctrine/instantiator/zipball/f976e5de371104877ebc89bd8fecb0019ed9c119",
                "reference": "f976e5de371104877ebc89bd8fecb0019ed9c119",
                "shasum": ""
            },
            "require": {
                "php": ">=5.3,<8.0-DEV"
            },
            "require-dev": {
                "athletic/athletic": "~0.1.8",
                "ext-pdo": "*",
                "ext-phar": "*",
                "phpunit/phpunit": "~4.0",
                "squizlabs/php_codesniffer": "2.0.*@ALPHA"
            },
            "type": "library",
            "extra": {
                "branch-alias": {
                    "dev-master": "1.0.x-dev"
                }
            },
            "autoload": {
                "psr-0": {
                    "Doctrine\\Instantiator\\": "src"
                }
            },
            "notification-url": "https://packagist.org/downloads/",
            "license": [
                "MIT"
            ],
            "authors": [
                {
                    "name": "Marco Pivetta",
                    "email": "ocramius@gmail.com",
                    "homepage": "http://ocramius.github.com/"
                }
            ],
            "description": "A small, lightweight utility to instantiate objects in PHP without invoking their constructors",
            "homepage": "https://github.com/doctrine/instantiator",
            "keywords": [
                "constructor",
                "instantiate"
            ],
            "time": "2014-10-13 12:58:55"
        },
        {
            "name": "fabpot/php-cs-fixer",
            "version": "v1.4.2",
            "source": {
                "type": "git",
                "url": "https://github.com/FriendsOfPHP/PHP-CS-Fixer.git",
                "reference": "3af00cf237289a406e7307e18e7ab0d92cf57038"
            },
            "dist": {
                "type": "zip",
                "url": "https://api.github.com/repos/FriendsOfPHP/PHP-CS-Fixer/zipball/3af00cf237289a406e7307e18e7ab0d92cf57038",
                "reference": "3af00cf237289a406e7307e18e7ab0d92cf57038",
                "shasum": ""
            },
            "require": {
                "php": ">=5.3.6",
                "sebastian/diff": "~1.1",
                "symfony/console": "~2.1",
                "symfony/event-dispatcher": "~2.1",
                "symfony/filesystem": "~2.1",
                "symfony/finder": "~2.1",
                "symfony/process": "~2.3",
                "symfony/stopwatch": "~2.5"
            },
            "require-dev": {
                "satooshi/php-coveralls": "0.7.*@dev"
            },
            "bin": [
                "php-cs-fixer"
            ],
            "type": "application",
            "autoload": {
                "psr-4": {
                    "Symfony\\CS\\": "Symfony/CS/"
                }
            },
            "notification-url": "https://packagist.org/downloads/",
            "license": [
                "MIT"
            ],
            "authors": [
                {
                    "name": "Dariusz Rumiński",
                    "email": "dariusz.ruminski@gmail.com"
                },
                {
                    "name": "Fabien Potencier",
                    "email": "fabien@symfony.com"
                }
            ],
            "description": "A script to automatically fix Symfony Coding Standard",
            "time": "2015-02-03 21:20:51"
        },
        {
            "name": "league/climate",
            "version": "2.6.1",
            "source": {
                "type": "git",
                "url": "https://github.com/thephpleague/climate.git",
                "reference": "28851c909017424f61cc6a62089316313c645d1c"
            },
            "dist": {
                "type": "zip",
                "url": "https://api.github.com/repos/thephpleague/climate/zipball/28851c909017424f61cc6a62089316313c645d1c",
                "reference": "28851c909017424f61cc6a62089316313c645d1c",
                "shasum": ""
            },
            "require": {
                "php": ">=5.4.0"
            },
            "require-dev": {
                "mockery/mockery": "dev-master",
                "phpunit/phpunit": "4.1.*"
            },
            "type": "library",
            "autoload": {
                "psr-4": {
                    "League\\CLImate\\": "src/"
                }
            },
            "notification-url": "https://packagist.org/downloads/",
            "license": [
                "MIT"
            ],
            "authors": [
                {
                    "name": "Joe Tannenbaum",
                    "email": "hey@joe.codes",
                    "homepage": "http://joe.codes/",
                    "role": "Developer"
                }
            ],
            "description": "PHP's best friend for the terminal. CLImate allows you to easily output colored text, special formats, and more.",
            "keywords": [
                "cli",
                "colors",
                "command",
                "php",
                "terminal"
            ],
            "time": "2015-01-18 14:31:58"
        },
        {
            "name": "lusitanian/oauth",
            "version": "v0.3.5",
            "source": {
                "type": "git",
                "url": "https://github.com/Lusitanian/PHPoAuthLib.git",
                "reference": "ac5a1cd5a4519143728dce2213936eea302edf8a"
            },
            "dist": {
                "type": "zip",
                "url": "https://api.github.com/repos/Lusitanian/PHPoAuthLib/zipball/ac5a1cd5a4519143728dce2213936eea302edf8a",
                "reference": "ac5a1cd5a4519143728dce2213936eea302edf8a",
                "shasum": ""
            },
            "require": {
                "php": ">=5.3.0"
            },
            "require-dev": {
                "phpunit/phpunit": "3.7.*",
                "predis/predis": "0.8.*@dev",
                "symfony/http-foundation": "~2.1"
            },
            "suggest": {
                "ext-openssl": "Allows for usage of secure connections with the stream-based HTTP client.",
                "predis/predis": "Allows using the Redis storage backend.",
                "symfony/http-foundation": "Allows using the Symfony Session storage backend."
            },
            "type": "library",
            "extra": {
                "branch-alias": {
                    "dev-master": "0.1-dev"
                }
            },
            "autoload": {
                "psr-0": {
                    "OAuth": "src",
                    "OAuth\\Unit": "tests"
                }
            },
            "notification-url": "https://packagist.org/downloads/",
            "license": [
                "MIT"
            ],
            "authors": [
                {
                    "name": "David Desberg",
                    "email": "david@daviddesberg.com"
                },
                {
                    "name": "Pieter Hordijk",
                    "email": "info@pieterhordijk.com"
                }
            ],
            "description": "PHP 5.3+ oAuth 1/2 Library",
            "keywords": [
                "Authentication",
                "authorization",
                "oauth",
                "security"
            ],
            "time": "2014-09-05 15:19:58"
        },
        {
            "name": "pdepend/pdepend",
            "version": "2.0.4",
            "source": {
                "type": "git",
                "url": "https://github.com/pdepend/pdepend.git",
                "reference": "1b0acf162da4f30237987e61e177a57f78e3d87e"
            },
            "dist": {
                "type": "zip",
                "url": "https://api.github.com/repos/pdepend/pdepend/zipball/1b0acf162da4f30237987e61e177a57f78e3d87e",
                "reference": "1b0acf162da4f30237987e61e177a57f78e3d87e",
                "shasum": ""
            },
            "require": {
                "symfony/config": ">=2.4",
                "symfony/dependency-injection": ">=2.4",
                "symfony/filesystem": ">=2.4"
            },
            "require-dev": {
                "phpunit/phpunit": "4.*@stable",
                "squizlabs/php_codesniffer": "@stable"
            },
            "bin": [
                "src/bin/pdepend"
            ],
            "type": "library",
            "autoload": {
                "psr-0": {
                    "PDepend\\": "src/main/php/"
                }
            },
            "notification-url": "https://packagist.org/downloads/",
            "license": [
                "BSD-3-Clause"
            ],
            "description": "Official version of pdepend to be handled with Composer",
            "time": "2014-12-04 12:38:39"
        },
        {
            "name": "phpmd/phpmd",
            "version": "2.2.0",
            "source": {
                "type": "git",
                "url": "https://github.com/phpmd/phpmd.git",
                "reference": "580e6ca75b472a844389ab8df7a0b412901d0d91"
            },
            "dist": {
                "type": "zip",
                "url": "https://api.github.com/repos/phpmd/phpmd/zipball/580e6ca75b472a844389ab8df7a0b412901d0d91",
                "reference": "580e6ca75b472a844389ab8df7a0b412901d0d91",
                "shasum": ""
            },
            "require": {
                "pdepend/pdepend": "2.0.*",
                "php": ">=5.3.0",
                "symfony/config": ">=2.4",
                "symfony/dependency-injection": ">=2.4",
                "symfony/filesystem": ">=2.4"
            },
            "require-dev": {
                "phpunit/phpunit": "*"
            },
            "bin": [
                "src/bin/phpmd"
            ],
            "type": "project",
            "autoload": {
                "psr-0": {
                    "PHPMD\\": "src/main/php"
                }
            },
            "notification-url": "https://packagist.org/downloads/",
            "license": [
                "BSD-3-Clause"
            ],
            "authors": [
                {
                    "name": "Manuel Pichler",
                    "email": "github@manuel-pichler.de",
                    "homepage": "https://github.com/manuelpichler",
                    "role": "Project founder"
                },
                {
                    "name": "Other contributors",
                    "homepage": "https://github.com/phpmd/phpmd/graphs/contributors",
                    "role": "Contributors"
                }
            ],
            "description": "PHPMD is a spin-off project of PHP Depend and aims to be a PHP equivalent of the well known Java tool PMD.",
            "homepage": "http://phpmd.org/",
            "keywords": [
                "mess detection",
                "mess detector",
                "pdepend",
                "phpmd",
                "pmd"
            ],
            "time": "2015-01-25 13:46:59"
        },
        {
            "name": "phpunit/php-code-coverage",
            "version": "2.0.15",
            "source": {
                "type": "git",
                "url": "https://github.com/sebastianbergmann/php-code-coverage.git",
                "reference": "34cc484af1ca149188d0d9e91412191e398e0b67"
            },
            "dist": {
                "type": "zip",
                "url": "https://api.github.com/repos/sebastianbergmann/php-code-coverage/zipball/34cc484af1ca149188d0d9e91412191e398e0b67",
                "reference": "34cc484af1ca149188d0d9e91412191e398e0b67",
                "shasum": ""
            },
            "require": {
                "php": ">=5.3.3",
                "phpunit/php-file-iterator": "~1.3",
                "phpunit/php-text-template": "~1.2",
                "phpunit/php-token-stream": "~1.3",
                "sebastian/environment": "~1.0",
                "sebastian/version": "~1.0"
            },
            "require-dev": {
                "ext-xdebug": ">=2.1.4",
                "phpunit/phpunit": "~4"
            },
            "suggest": {
                "ext-dom": "*",
                "ext-xdebug": ">=2.2.1",
                "ext-xmlwriter": "*"
            },
            "type": "library",
            "extra": {
                "branch-alias": {
                    "dev-master": "2.0.x-dev"
                }
            },
            "autoload": {
                "classmap": [
                    "src/"
                ]
            },
            "notification-url": "https://packagist.org/downloads/",
            "license": [
                "BSD-3-Clause"
            ],
            "authors": [
                {
                    "name": "Sebastian Bergmann",
                    "email": "sb@sebastian-bergmann.de",
                    "role": "lead"
                }
            ],
            "description": "Library that provides collection, processing, and rendering functionality for PHP code coverage information.",
            "homepage": "https://github.com/sebastianbergmann/php-code-coverage",
            "keywords": [
                "coverage",
                "testing",
                "xunit"
            ],
            "time": "2015-01-24 10:06:35"
        },
        {
            "name": "phpunit/php-file-iterator",
            "version": "1.3.4",
            "source": {
                "type": "git",
                "url": "https://github.com/sebastianbergmann/php-file-iterator.git",
                "reference": "acd690379117b042d1c8af1fafd61bde001bf6bb"
            },
            "dist": {
                "type": "zip",
                "url": "https://api.github.com/repos/sebastianbergmann/php-file-iterator/zipball/acd690379117b042d1c8af1fafd61bde001bf6bb",
                "reference": "acd690379117b042d1c8af1fafd61bde001bf6bb",
                "shasum": ""
            },
            "require": {
                "php": ">=5.3.3"
            },
            "type": "library",
            "autoload": {
                "classmap": [
                    "File/"
                ]
            },
            "notification-url": "https://packagist.org/downloads/",
            "include-path": [
                ""
            ],
            "license": [
                "BSD-3-Clause"
            ],
            "authors": [
                {
                    "name": "Sebastian Bergmann",
                    "email": "sb@sebastian-bergmann.de",
                    "role": "lead"
                }
            ],
            "description": "FilterIterator implementation that filters files based on a list of suffixes.",
            "homepage": "https://github.com/sebastianbergmann/php-file-iterator/",
            "keywords": [
                "filesystem",
                "iterator"
            ],
            "time": "2013-10-10 15:34:57"
        },
        {
            "name": "phpunit/php-text-template",
            "version": "1.2.0",
            "source": {
                "type": "git",
                "url": "https://github.com/sebastianbergmann/php-text-template.git",
                "reference": "206dfefc0ffe9cebf65c413e3d0e809c82fbf00a"
            },
            "dist": {
                "type": "zip",
                "url": "https://api.github.com/repos/sebastianbergmann/php-text-template/zipball/206dfefc0ffe9cebf65c413e3d0e809c82fbf00a",
                "reference": "206dfefc0ffe9cebf65c413e3d0e809c82fbf00a",
                "shasum": ""
            },
            "require": {
                "php": ">=5.3.3"
            },
            "type": "library",
            "autoload": {
                "classmap": [
                    "Text/"
                ]
            },
            "notification-url": "https://packagist.org/downloads/",
            "include-path": [
                ""
            ],
            "license": [
                "BSD-3-Clause"
            ],
            "authors": [
                {
                    "name": "Sebastian Bergmann",
                    "email": "sb@sebastian-bergmann.de",
                    "role": "lead"
                }
            ],
            "description": "Simple template engine.",
            "homepage": "https://github.com/sebastianbergmann/php-text-template/",
            "keywords": [
                "template"
            ],
            "time": "2014-01-30 17:20:04"
        },
        {
            "name": "phpunit/php-timer",
            "version": "1.0.5",
            "source": {
                "type": "git",
                "url": "https://github.com/sebastianbergmann/php-timer.git",
                "reference": "19689d4354b295ee3d8c54b4f42c3efb69cbc17c"
            },
            "dist": {
                "type": "zip",
                "url": "https://api.github.com/repos/sebastianbergmann/php-timer/zipball/19689d4354b295ee3d8c54b4f42c3efb69cbc17c",
                "reference": "19689d4354b295ee3d8c54b4f42c3efb69cbc17c",
                "shasum": ""
            },
            "require": {
                "php": ">=5.3.3"
            },
            "type": "library",
            "autoload": {
                "classmap": [
                    "PHP/"
                ]
            },
            "notification-url": "https://packagist.org/downloads/",
            "include-path": [
                ""
            ],
            "license": [
                "BSD-3-Clause"
            ],
            "authors": [
                {
                    "name": "Sebastian Bergmann",
                    "email": "sb@sebastian-bergmann.de",
                    "role": "lead"
                }
            ],
            "description": "Utility class for timing",
            "homepage": "https://github.com/sebastianbergmann/php-timer/",
            "keywords": [
                "timer"
            ],
            "time": "2013-08-02 07:42:54"
        },
        {
            "name": "phpunit/php-token-stream",
            "version": "1.4.0",
            "source": {
                "type": "git",
                "url": "https://github.com/sebastianbergmann/php-token-stream.git",
                "reference": "db32c18eba00b121c145575fcbcd4d4d24e6db74"
            },
            "dist": {
                "type": "zip",
                "url": "https://api.github.com/repos/sebastianbergmann/php-token-stream/zipball/db32c18eba00b121c145575fcbcd4d4d24e6db74",
                "reference": "db32c18eba00b121c145575fcbcd4d4d24e6db74",
                "shasum": ""
            },
            "require": {
                "ext-tokenizer": "*",
                "php": ">=5.3.3"
            },
            "require-dev": {
                "phpunit/phpunit": "~4.2"
            },
            "type": "library",
            "extra": {
                "branch-alias": {
                    "dev-master": "1.4-dev"
                }
            },
            "autoload": {
                "classmap": [
                    "src/"
                ]
            },
            "notification-url": "https://packagist.org/downloads/",
            "license": [
                "BSD-3-Clause"
            ],
            "authors": [
                {
                    "name": "Sebastian Bergmann",
                    "email": "sebastian@phpunit.de"
                }
            ],
            "description": "Wrapper around PHP's tokenizer extension.",
            "homepage": "https://github.com/sebastianbergmann/php-token-stream/",
            "keywords": [
                "tokenizer"
            ],
            "time": "2015-01-17 09:51:32"
        },
        {
            "name": "phpunit/phpunit",
            "version": "4.1.0",
            "source": {
                "type": "git",
                "url": "https://github.com/sebastianbergmann/phpunit.git",
                "reference": "efb1b1334605594417a3bd466477772d06d460a8"
            },
            "dist": {
                "type": "zip",
                "url": "https://api.github.com/repos/sebastianbergmann/phpunit/zipball/efb1b1334605594417a3bd466477772d06d460a8",
                "reference": "efb1b1334605594417a3bd466477772d06d460a8",
                "shasum": ""
            },
            "require": {
                "ext-dom": "*",
                "ext-json": "*",
                "ext-pcre": "*",
                "ext-reflection": "*",
                "ext-spl": "*",
                "php": ">=5.3.3",
                "phpunit/php-code-coverage": "~2.0",
                "phpunit/php-file-iterator": "~1.3.1",
                "phpunit/php-text-template": "~1.2",
                "phpunit/php-timer": "~1.0.2",
                "phpunit/phpunit-mock-objects": "~2.1",
                "sebastian/comparator": "~1.0",
                "sebastian/diff": "~1.1",
                "sebastian/environment": "~1.0",
                "sebastian/exporter": "~1.0",
                "sebastian/version": "~1.0",
                "symfony/yaml": "~2.0"
            },
            "suggest": {
                "phpunit/php-invoker": "~1.1"
            },
            "bin": [
                "phpunit"
            ],
            "type": "library",
            "extra": {
                "branch-alias": {
                    "dev-master": "4.1.x-dev"
                }
            },
            "autoload": {
                "classmap": [
                    "src/"
                ]
            },
            "notification-url": "https://packagist.org/downloads/",
            "include-path": [
                "",
                "../../symfony/yaml/"
            ],
            "license": [
                "BSD-3-Clause"
            ],
            "authors": [
                {
                    "name": "Sebastian Bergmann",
                    "email": "sebastian@phpunit.de",
                    "role": "lead"
                }
            ],
            "description": "The PHP Unit Testing framework.",
            "homepage": "http://www.phpunit.de/",
            "keywords": [
                "phpunit",
                "testing",
                "xunit"
            ],
            "time": "2014-05-02 07:13:40"
        },
        {
            "name": "phpunit/phpunit-mock-objects",
            "version": "2.3.0",
            "source": {
                "type": "git",
                "url": "https://github.com/sebastianbergmann/phpunit-mock-objects.git",
                "reference": "c63d2367247365f688544f0d500af90a11a44c65"
            },
            "dist": {
                "type": "zip",
                "url": "https://api.github.com/repos/sebastianbergmann/phpunit-mock-objects/zipball/c63d2367247365f688544f0d500af90a11a44c65",
                "reference": "c63d2367247365f688544f0d500af90a11a44c65",
                "shasum": ""
            },
            "require": {
                "doctrine/instantiator": "~1.0,>=1.0.1",
                "php": ">=5.3.3",
                "phpunit/php-text-template": "~1.2"
            },
            "require-dev": {
                "phpunit/phpunit": "~4.3"
            },
            "suggest": {
                "ext-soap": "*"
            },
            "type": "library",
            "extra": {
                "branch-alias": {
                    "dev-master": "2.3.x-dev"
                }
            },
            "autoload": {
                "classmap": [
                    "src/"
                ]
            },
            "notification-url": "https://packagist.org/downloads/",
            "license": [
                "BSD-3-Clause"
            ],
            "authors": [
                {
                    "name": "Sebastian Bergmann",
                    "email": "sb@sebastian-bergmann.de",
                    "role": "lead"
                }
            ],
            "description": "Mock Object library for PHPUnit",
            "homepage": "https://github.com/sebastianbergmann/phpunit-mock-objects/",
            "keywords": [
                "mock",
                "xunit"
            ],
            "time": "2014-10-03 05:12:11"
        },
        {
            "name": "sebastian/comparator",
            "version": "1.1.1",
            "source": {
                "type": "git",
                "url": "https://github.com/sebastianbergmann/comparator.git",
                "reference": "1dd8869519a225f7f2b9eb663e225298fade819e"
            },
            "dist": {
                "type": "zip",
                "url": "https://api.github.com/repos/sebastianbergmann/comparator/zipball/1dd8869519a225f7f2b9eb663e225298fade819e",
                "reference": "1dd8869519a225f7f2b9eb663e225298fade819e",
                "shasum": ""
            },
            "require": {
                "php": ">=5.3.3",
                "sebastian/diff": "~1.2",
                "sebastian/exporter": "~1.2"
            },
            "require-dev": {
                "phpunit/phpunit": "~4.4"
            },
            "type": "library",
            "extra": {
                "branch-alias": {
                    "dev-master": "1.1.x-dev"
                }
            },
            "autoload": {
                "classmap": [
                    "src/"
                ]
            },
            "notification-url": "https://packagist.org/downloads/",
            "license": [
                "BSD-3-Clause"
            ],
            "authors": [
                {
                    "name": "Jeff Welch",
                    "email": "whatthejeff@gmail.com"
                },
                {
                    "name": "Volker Dusch",
                    "email": "github@wallbash.com"
                },
                {
                    "name": "Bernhard Schussek",
                    "email": "bschussek@2bepublished.at"
                },
                {
                    "name": "Sebastian Bergmann",
                    "email": "sebastian@phpunit.de"
                }
            ],
            "description": "Provides the functionality to compare PHP values for equality",
            "homepage": "http://www.github.com/sebastianbergmann/comparator",
            "keywords": [
                "comparator",
                "compare",
                "equality"
            ],
            "time": "2015-01-29 16:28:08"
        },
        {
            "name": "sebastian/diff",
            "version": "1.2.0",
            "source": {
                "type": "git",
                "url": "https://github.com/sebastianbergmann/diff.git",
                "reference": "5843509fed39dee4b356a306401e9dd1a931fec7"
            },
            "dist": {
                "type": "zip",
                "url": "https://api.github.com/repos/sebastianbergmann/diff/zipball/5843509fed39dee4b356a306401e9dd1a931fec7",
                "reference": "5843509fed39dee4b356a306401e9dd1a931fec7",
                "shasum": ""
            },
            "require": {
                "php": ">=5.3.3"
            },
            "require-dev": {
                "phpunit/phpunit": "~4.2"
            },
            "type": "library",
            "extra": {
                "branch-alias": {
                    "dev-master": "1.2-dev"
                }
            },
            "autoload": {
                "classmap": [
                    "src/"
                ]
            },
            "notification-url": "https://packagist.org/downloads/",
            "license": [
                "BSD-3-Clause"
            ],
            "authors": [
                {
                    "name": "Kore Nordmann",
                    "email": "mail@kore-nordmann.de"
                },
                {
                    "name": "Sebastian Bergmann",
                    "email": "sebastian@phpunit.de"
                }
            ],
            "description": "Diff implementation",
            "homepage": "http://www.github.com/sebastianbergmann/diff",
            "keywords": [
                "diff"
            ],
            "time": "2014-08-15 10:29:00"
        },
        {
            "name": "sebastian/environment",
            "version": "1.2.1",
            "source": {
                "type": "git",
                "url": "https://github.com/sebastianbergmann/environment.git",
                "reference": "6e6c71d918088c251b181ba8b3088af4ac336dd7"
            },
            "dist": {
                "type": "zip",
                "url": "https://api.github.com/repos/sebastianbergmann/environment/zipball/6e6c71d918088c251b181ba8b3088af4ac336dd7",
                "reference": "6e6c71d918088c251b181ba8b3088af4ac336dd7",
                "shasum": ""
            },
            "require": {
                "php": ">=5.3.3"
            },
            "require-dev": {
                "phpunit/phpunit": "~4.3"
            },
            "type": "library",
            "extra": {
                "branch-alias": {
                    "dev-master": "1.2.x-dev"
                }
            },
            "autoload": {
                "classmap": [
                    "src/"
                ]
            },
            "notification-url": "https://packagist.org/downloads/",
            "license": [
                "BSD-3-Clause"
            ],
            "authors": [
                {
                    "name": "Sebastian Bergmann",
                    "email": "sebastian@phpunit.de"
                }
            ],
            "description": "Provides functionality to handle HHVM/PHP environments",
            "homepage": "http://www.github.com/sebastianbergmann/environment",
            "keywords": [
                "Xdebug",
                "environment",
                "hhvm"
            ],
            "time": "2014-10-25 08:00:45"
        },
        {
            "name": "sebastian/exporter",
            "version": "1.2.0",
            "source": {
                "type": "git",
                "url": "https://github.com/sebastianbergmann/exporter.git",
                "reference": "84839970d05254c73cde183a721c7af13aede943"
            },
            "dist": {
                "type": "zip",
                "url": "https://api.github.com/repos/sebastianbergmann/exporter/zipball/84839970d05254c73cde183a721c7af13aede943",
                "reference": "84839970d05254c73cde183a721c7af13aede943",
                "shasum": ""
            },
            "require": {
                "php": ">=5.3.3",
                "sebastian/recursion-context": "~1.0"
            },
            "require-dev": {
                "phpunit/phpunit": "~4.4"
            },
            "type": "library",
            "extra": {
                "branch-alias": {
                    "dev-master": "1.2.x-dev"
                }
            },
            "autoload": {
                "classmap": [
                    "src/"
                ]
            },
            "notification-url": "https://packagist.org/downloads/",
            "license": [
                "BSD-3-Clause"
            ],
            "authors": [
                {
                    "name": "Jeff Welch",
                    "email": "whatthejeff@gmail.com"
                },
                {
                    "name": "Volker Dusch",
                    "email": "github@wallbash.com"
                },
                {
                    "name": "Bernhard Schussek",
                    "email": "bschussek@2bepublished.at"
                },
                {
                    "name": "Sebastian Bergmann",
                    "email": "sebastian@phpunit.de"
                },
                {
                    "name": "Adam Harvey",
                    "email": "aharvey@php.net"
                }
            ],
            "description": "Provides the functionality to export PHP variables for visualization",
            "homepage": "http://www.github.com/sebastianbergmann/exporter",
            "keywords": [
                "export",
                "exporter"
            ],
            "time": "2015-01-27 07:23:06"
        },
        {
            "name": "sebastian/recursion-context",
            "version": "1.0.0",
            "source": {
                "type": "git",
                "url": "https://github.com/sebastianbergmann/recursion-context.git",
                "reference": "3989662bbb30a29d20d9faa04a846af79b276252"
            },
            "dist": {
                "type": "zip",
                "url": "https://api.github.com/repos/sebastianbergmann/recursion-context/zipball/3989662bbb30a29d20d9faa04a846af79b276252",
                "reference": "3989662bbb30a29d20d9faa04a846af79b276252",
                "shasum": ""
            },
            "require": {
                "php": ">=5.3.3"
            },
            "require-dev": {
                "phpunit/phpunit": "~4.4"
            },
            "type": "library",
            "extra": {
                "branch-alias": {
                    "dev-master": "1.0.x-dev"
                }
            },
            "autoload": {
                "classmap": [
                    "src/"
                ]
            },
            "notification-url": "https://packagist.org/downloads/",
            "license": [
                "BSD-3-Clause"
            ],
            "authors": [
                {
                    "name": "Jeff Welch",
                    "email": "whatthejeff@gmail.com"
                },
                {
                    "name": "Sebastian Bergmann",
                    "email": "sebastian@phpunit.de"
                },
                {
                    "name": "Adam Harvey",
                    "email": "aharvey@php.net"
                }
            ],
            "description": "Provides functionality to recursively process PHP variables",
            "homepage": "http://www.github.com/sebastianbergmann/recursion-context",
            "time": "2015-01-24 09:48:32"
        },
        {
            "name": "sebastian/version",
            "version": "1.0.4",
            "source": {
                "type": "git",
                "url": "https://github.com/sebastianbergmann/version.git",
                "reference": "a77d9123f8e809db3fbdea15038c27a95da4058b"
            },
            "dist": {
                "type": "zip",
                "url": "https://api.github.com/repos/sebastianbergmann/version/zipball/a77d9123f8e809db3fbdea15038c27a95da4058b",
                "reference": "a77d9123f8e809db3fbdea15038c27a95da4058b",
                "shasum": ""
            },
            "type": "library",
            "autoload": {
                "classmap": [
                    "src/"
                ]
            },
            "notification-url": "https://packagist.org/downloads/",
            "license": [
                "BSD-3-Clause"
            ],
            "authors": [
                {
                    "name": "Sebastian Bergmann",
                    "email": "sebastian@phpunit.de",
                    "role": "lead"
                }
            ],
            "description": "Library that helps with managing the version number of Git-hosted PHP projects",
            "homepage": "https://github.com/sebastianbergmann/version",
            "time": "2014-12-15 14:25:24"
        },
        {
            "name": "sjparkinson/static-review",
            "version": "4.1.1",
            "source": {
                "type": "git",
                "url": "https://github.com/sjparkinson/static-review.git",
                "reference": "493c3410cf146a12fca84209bad126c494e125f0"
            },
            "dist": {
                "type": "zip",
                "url": "https://api.github.com/repos/sjparkinson/static-review/zipball/493c3410cf146a12fca84209bad126c494e125f0",
                "reference": "493c3410cf146a12fca84209bad126c494e125f0",
                "shasum": ""
            },
            "require": {
                "league/climate": "~2.0",
                "php": ">=5.4.0",
                "symfony/console": "~2.0",
                "symfony/process": "~2.0"
            },
            "require-dev": {
                "mockery/mockery": "~0.9",
                "phpunit/phpunit": "~4.0",
                "sensiolabs/security-checker": "~2.0",
                "squizlabs/php_codesniffer": "~1.0"
            },
            "suggest": {
                "sensiolabs/security-checker": "Required for ComposerSecurityReview.",
                "squizlabs/php_codesniffer": "Required for PhpCodeSnifferReview."
            },
            "bin": [
                "bin/static-review.php"
            ],
            "type": "library",
            "autoload": {
                "psr-4": {
                    "StaticReview\\": "src/"
                }
            },
            "notification-url": "https://packagist.org/downloads/",
            "license": [
                "MIT"
            ],
            "authors": [
                {
                    "name": "Samuel Parkinson",
                    "email": "sam.james.parkinson@gmail.com",
                    "homepage": "http://samp.im"
                }
            ],
            "description": "An extendable framework for version control hooks.",
            "time": "2014-09-22 08:40:36"
        },
        {
            "name": "squizlabs/php_codesniffer",
            "version": "1.5.3",
            "source": {
                "type": "git",
                "url": "https://github.com/squizlabs/PHP_CodeSniffer.git",
                "reference": "396178ada8499ec492363587f037125bf7b07fcc"
            },
            "dist": {
                "type": "zip",
                "url": "https://api.github.com/repos/squizlabs/PHP_CodeSniffer/zipball/396178ada8499ec492363587f037125bf7b07fcc",
                "reference": "396178ada8499ec492363587f037125bf7b07fcc",
                "shasum": ""
            },
            "require": {
                "ext-tokenizer": "*",
                "php": ">=5.1.2"
            },
            "suggest": {
                "phpunit/php-timer": "dev-master"
            },
            "bin": [
                "scripts/phpcs"
            ],
            "type": "library",
            "extra": {
                "branch-alias": {
                    "dev-phpcs-fixer": "2.0.x-dev"
                }
            },
            "autoload": {
                "classmap": [
                    "CodeSniffer.php",
                    "CodeSniffer/CLI.php",
                    "CodeSniffer/Exception.php",
                    "CodeSniffer/File.php",
                    "CodeSniffer/Report.php",
                    "CodeSniffer/Reporting.php",
                    "CodeSniffer/Sniff.php",
                    "CodeSniffer/Tokens.php",
                    "CodeSniffer/Reports/",
                    "CodeSniffer/CommentParser/",
                    "CodeSniffer/Tokenizers/",
                    "CodeSniffer/DocGenerators/",
                    "CodeSniffer/Standards/AbstractPatternSniff.php",
                    "CodeSniffer/Standards/AbstractScopeSniff.php",
                    "CodeSniffer/Standards/AbstractVariableSniff.php",
                    "CodeSniffer/Standards/IncorrectPatternException.php",
                    "CodeSniffer/Standards/Generic/Sniffs/",
                    "CodeSniffer/Standards/MySource/Sniffs/",
                    "CodeSniffer/Standards/PEAR/Sniffs/",
                    "CodeSniffer/Standards/PSR1/Sniffs/",
                    "CodeSniffer/Standards/PSR2/Sniffs/",
                    "CodeSniffer/Standards/Squiz/Sniffs/",
                    "CodeSniffer/Standards/Zend/Sniffs/"
                ]
            },
            "notification-url": "https://packagist.org/downloads/",
            "license": [
                "BSD-3-Clause"
            ],
            "authors": [
                {
                    "name": "Greg Sherwood",
                    "role": "lead"
                }
            ],
            "description": "PHP_CodeSniffer tokenises PHP, JavaScript and CSS files and detects violations of a defined set of coding standards.",
            "homepage": "http://www.squizlabs.com/php-codesniffer",
            "keywords": [
                "phpcs",
                "standards"
            ],
            "time": "2014-05-01 03:07:07"
        },
        {
            "name": "symfony/config",
            "version": "v2.6.4",
            "target-dir": "Symfony/Component/Config",
            "source": {
                "type": "git",
                "url": "https://github.com/symfony/Config.git",
                "reference": "a9f781ba1221067d1f07c8cec0bc50f81b8d7408"
            },
            "dist": {
                "type": "zip",
                "url": "https://api.github.com/repos/symfony/Config/zipball/a9f781ba1221067d1f07c8cec0bc50f81b8d7408",
                "reference": "a9f781ba1221067d1f07c8cec0bc50f81b8d7408",
                "shasum": ""
            },
            "require": {
                "php": ">=5.3.3",
                "symfony/filesystem": "~2.3"
            },
            "type": "library",
            "extra": {
                "branch-alias": {
                    "dev-master": "2.6-dev"
                }
            },
            "autoload": {
                "psr-0": {
                    "Symfony\\Component\\Config\\": ""
                }
            },
            "notification-url": "https://packagist.org/downloads/",
            "license": [
                "MIT"
            ],
            "authors": [
                {
                    "name": "Symfony Community",
                    "homepage": "http://symfony.com/contributors"
                },
                {
                    "name": "Fabien Potencier",
                    "email": "fabien@symfony.com"
                }
            ],
            "description": "Symfony Config Component",
            "homepage": "http://symfony.com",
            "time": "2015-01-21 20:57:55"
        },
        {
            "name": "symfony/dependency-injection",
            "version": "v2.6.4",
            "target-dir": "Symfony/Component/DependencyInjection",
            "source": {
                "type": "git",
                "url": "https://github.com/symfony/DependencyInjection.git",
                "reference": "42bbb43fab66292a1865dc9616c299904c3d4d14"
            },
            "dist": {
                "type": "zip",
                "url": "https://api.github.com/repos/symfony/DependencyInjection/zipball/42bbb43fab66292a1865dc9616c299904c3d4d14",
                "reference": "42bbb43fab66292a1865dc9616c299904c3d4d14",
                "shasum": ""
            },
            "require": {
                "php": ">=5.3.3"
            },
            "conflict": {
                "symfony/expression-language": "<2.6"
            },
            "require-dev": {
                "symfony/config": "~2.2",
                "symfony/expression-language": "~2.6",
                "symfony/yaml": "~2.1"
            },
            "suggest": {
                "symfony/config": "",
                "symfony/proxy-manager-bridge": "Generate service proxies to lazy load them",
                "symfony/yaml": ""
            },
            "type": "library",
            "extra": {
                "branch-alias": {
                    "dev-master": "2.6-dev"
                }
            },
            "autoload": {
                "psr-0": {
                    "Symfony\\Component\\DependencyInjection\\": ""
                }
            },
            "notification-url": "https://packagist.org/downloads/",
            "license": [
                "MIT"
            ],
            "authors": [
                {
                    "name": "Symfony Community",
                    "homepage": "http://symfony.com/contributors"
                },
                {
                    "name": "Fabien Potencier",
                    "email": "fabien@symfony.com"
                }
            ],
            "description": "Symfony DependencyInjection Component",
            "homepage": "http://symfony.com",
            "time": "2015-01-25 04:39:26"
        },
        {
            "name": "symfony/event-dispatcher",
            "version": "v2.6.4",
            "target-dir": "Symfony/Component/EventDispatcher",
            "source": {
                "type": "git",
                "url": "https://github.com/symfony/EventDispatcher.git",
                "reference": "f75989f3ab2743a82fe0b03ded2598a2b1546813"
            },
            "dist": {
                "type": "zip",
                "url": "https://api.github.com/repos/symfony/EventDispatcher/zipball/f75989f3ab2743a82fe0b03ded2598a2b1546813",
                "reference": "f75989f3ab2743a82fe0b03ded2598a2b1546813",
                "shasum": ""
            },
            "require": {
                "php": ">=5.3.3"
            },
            "require-dev": {
                "psr/log": "~1.0",
                "symfony/config": "~2.0,>=2.0.5",
                "symfony/dependency-injection": "~2.6",
                "symfony/expression-language": "~2.6",
                "symfony/stopwatch": "~2.3"
            },
            "suggest": {
                "symfony/dependency-injection": "",
                "symfony/http-kernel": ""
            },
            "type": "library",
            "extra": {
                "branch-alias": {
                    "dev-master": "2.6-dev"
                }
            },
            "autoload": {
                "psr-0": {
                    "Symfony\\Component\\EventDispatcher\\": ""
                }
            },
            "notification-url": "https://packagist.org/downloads/",
            "license": [
                "MIT"
            ],
            "authors": [
                {
                    "name": "Symfony Community",
                    "homepage": "http://symfony.com/contributors"
                },
                {
                    "name": "Fabien Potencier",
                    "email": "fabien@symfony.com"
                }
            ],
            "description": "Symfony EventDispatcher Component",
            "homepage": "http://symfony.com",
            "time": "2015-02-01 16:10:57"
        },
        {
            "name": "symfony/filesystem",
            "version": "v2.6.4",
            "target-dir": "Symfony/Component/Filesystem",
            "source": {
                "type": "git",
                "url": "https://github.com/symfony/Filesystem.git",
                "reference": "a1f566d1f92e142fa1593f4555d6d89e3044a9b7"
            },
            "dist": {
                "type": "zip",
                "url": "https://api.github.com/repos/symfony/Filesystem/zipball/a1f566d1f92e142fa1593f4555d6d89e3044a9b7",
                "reference": "a1f566d1f92e142fa1593f4555d6d89e3044a9b7",
                "shasum": ""
            },
            "require": {
                "php": ">=5.3.3"
            },
            "type": "library",
            "extra": {
                "branch-alias": {
                    "dev-master": "2.6-dev"
                }
            },
            "autoload": {
                "psr-0": {
                    "Symfony\\Component\\Filesystem\\": ""
                }
            },
            "notification-url": "https://packagist.org/downloads/",
            "license": [
                "MIT"
            ],
            "authors": [
                {
                    "name": "Symfony Community",
                    "homepage": "http://symfony.com/contributors"
                },
                {
                    "name": "Fabien Potencier",
                    "email": "fabien@symfony.com"
                }
            ],
            "description": "Symfony Filesystem Component",
            "homepage": "http://symfony.com",
            "time": "2015-01-03 21:13:09"
        },
        {
            "name": "symfony/stopwatch",
            "version": "v2.6.4",
            "target-dir": "Symfony/Component/Stopwatch",
            "source": {
                "type": "git",
                "url": "https://github.com/symfony/Stopwatch.git",
                "reference": "e8da5286132ba75ce4b4275fbf0f4cd369bfd71c"
            },
            "dist": {
                "type": "zip",
                "url": "https://api.github.com/repos/symfony/Stopwatch/zipball/e8da5286132ba75ce4b4275fbf0f4cd369bfd71c",
                "reference": "e8da5286132ba75ce4b4275fbf0f4cd369bfd71c",
                "shasum": ""
            },
            "require": {
                "php": ">=5.3.3"
            },
            "type": "library",
            "extra": {
                "branch-alias": {
                    "dev-master": "2.6-dev"
                }
            },
            "autoload": {
                "psr-0": {
                    "Symfony\\Component\\Stopwatch\\": ""
                }
            },
            "notification-url": "https://packagist.org/downloads/",
            "license": [
                "MIT"
            ],
            "authors": [
                {
                    "name": "Symfony Community",
                    "homepage": "http://symfony.com/contributors"
                },
                {
                    "name": "Fabien Potencier",
                    "email": "fabien@symfony.com"
                }
            ],
            "description": "Symfony Stopwatch Component",
            "homepage": "http://symfony.com",
            "time": "2015-01-03 08:01:59"
        },
        {
            "name": "symfony/yaml",
            "version": "v2.6.4",
            "target-dir": "Symfony/Component/Yaml",
            "source": {
                "type": "git",
                "url": "https://github.com/symfony/Yaml.git",
                "reference": "60ed7751671113cf1ee7d7778e691642c2e9acd8"
            },
            "dist": {
                "type": "zip",
                "url": "https://api.github.com/repos/symfony/Yaml/zipball/60ed7751671113cf1ee7d7778e691642c2e9acd8",
                "reference": "60ed7751671113cf1ee7d7778e691642c2e9acd8",
                "shasum": ""
            },
            "require": {
                "php": ">=5.3.3"
            },
            "type": "library",
            "extra": {
                "branch-alias": {
                    "dev-master": "2.6-dev"
                }
            },
            "autoload": {
                "psr-0": {
                    "Symfony\\Component\\Yaml\\": ""
                }
            },
            "notification-url": "https://packagist.org/downloads/",
            "license": [
                "MIT"
            ],
            "authors": [
                {
                    "name": "Symfony Community",
                    "homepage": "http://symfony.com/contributors"
                },
                {
                    "name": "Fabien Potencier",
                    "email": "fabien@symfony.com"
                }
            ],
            "description": "Symfony Yaml Component",
            "homepage": "http://symfony.com",
            "time": "2015-01-25 04:39:26"
        }
    ],
    "aliases": [],
    "minimum-stability": "stable",
    "stability-flags": {
        "composer/composer": 15,
        "phpmd/phpmd": 0
    },
    "prefer-stable": false,
    "platform": {
        "php": "~5.5.0|~5.6.0"
    },
    "platform-dev": {
        "lib-libxml": "*",
        "ext-ctype": "*",
        "ext-gd": "*",
        "ext-spl": "*",
        "ext-dom": "*",
        "ext-simplexml": "*",
        "ext-mcrypt": "*",
        "ext-hash": "*",
        "ext-curl": "*",
        "ext-iconv": "*"
    }
}<|MERGE_RESOLUTION|>--- conflicted
+++ resolved
@@ -4,11 +4,7 @@
         "Read more about it at http://getcomposer.org/doc/01-basic-usage.md#composer-lock-the-lock-file",
         "This file is @generated automatically"
     ],
-<<<<<<< HEAD
-    "hash": "378504f028a31b41d2be6ddf1d5b7681",
-=======
-    "hash": "d846c53787f01625cc9fe558afdd5371",
->>>>>>> 209cfbe1
+    "hash": "197dcb423b7687abfb3b8b8fc3b26a01",
     "packages": [
         {
             "name": "composer/composer",
@@ -3267,6 +3263,7 @@
         "phpmd/phpmd": 0
     },
     "prefer-stable": false,
+    "prefer-lowest": false,
     "platform": {
         "php": "~5.5.0|~5.6.0"
     },
