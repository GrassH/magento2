--- conflicted
+++ resolved
@@ -4,11 +4,7 @@
         "Read more about it at https://getcomposer.org/doc/01-basic-usage.md#installing-dependencies",
         "This file is @generated automatically"
     ],
-<<<<<<< HEAD
-    "content-hash": "47c7d958d57113b7483dbcb97980a8e3",
-=======
     "content-hash": "e6843eb4e1dbc1570dfc9ea93962ebd7",
->>>>>>> 4b439a63
     "packages": [
         {
             "name": "aws/aws-sdk-php",
@@ -4472,44 +4468,57 @@
             "time": "2019-03-08T08:55:37+00:00"
         },
         {
-            "name": "ramsey/collection",
-            "version": "1.1.3",
-            "source": {
-                "type": "git",
-                "url": "https://github.com/ramsey/collection.git",
-                "reference": "28a5c4ab2f5111db6a60b2b4ec84057e0f43b9c1"
-            },
-            "dist": {
-                "type": "zip",
-                "url": "https://api.github.com/repos/ramsey/collection/zipball/28a5c4ab2f5111db6a60b2b4ec84057e0f43b9c1",
-                "reference": "28a5c4ab2f5111db6a60b2b4ec84057e0f43b9c1",
-                "shasum": ""
-            },
-            "require": {
-                "php": "^7.2 || ^8"
-            },
-            "require-dev": {
-                "captainhook/captainhook": "^5.3",
-                "dealerdirect/phpcodesniffer-composer-installer": "^0.7.0",
-                "ergebnis/composer-normalize": "^2.6",
-                "fakerphp/faker": "^1.5",
-                "hamcrest/hamcrest-php": "^2",
-                "jangregor/phpstan-prophecy": "^0.8",
-                "mockery/mockery": "^1.3",
-                "phpstan/extension-installer": "^1",
-                "phpstan/phpstan": "^0.12.32",
-                "phpstan/phpstan-mockery": "^0.12.5",
-                "phpstan/phpstan-phpunit": "^0.12.11",
-                "phpunit/phpunit": "^8.5 || ^9",
-                "psy/psysh": "^0.10.4",
-                "slevomat/coding-standard": "^6.3",
-                "squizlabs/php_codesniffer": "^3.5",
-                "vimeo/psalm": "^4.4"
-            },
-            "type": "library",
-            "autoload": {
-                "psr-4": {
-                    "Ramsey\\Collection\\": "src/"
+            "name": "ramsey/uuid",
+            "version": "3.8.0",
+            "source": {
+                "type": "git",
+                "url": "https://github.com/ramsey/uuid.git",
+                "reference": "d09ea80159c1929d75b3f9c60504d613aeb4a1e3"
+            },
+            "dist": {
+                "type": "zip",
+                "url": "https://api.github.com/repos/ramsey/uuid/zipball/d09ea80159c1929d75b3f9c60504d613aeb4a1e3",
+                "reference": "d09ea80159c1929d75b3f9c60504d613aeb4a1e3",
+                "shasum": ""
+            },
+            "require": {
+                "paragonie/random_compat": "^1.0|^2.0|9.99.99",
+                "php": "^5.4 || ^7.0",
+                "symfony/polyfill-ctype": "^1.8"
+            },
+            "replace": {
+                "rhumsaa/uuid": "self.version"
+            },
+            "require-dev": {
+                "codeception/aspect-mock": "^1.0 | ~2.0.0",
+                "doctrine/annotations": "~1.2.0",
+                "goaop/framework": "1.0.0-alpha.2 | ^1.0 | ~2.1.0",
+                "ircmaxell/random-lib": "^1.1",
+                "jakub-onderka/php-parallel-lint": "^0.9.0",
+                "mockery/mockery": "^0.9.9",
+                "moontoast/math": "^1.1",
+                "php-mock/php-mock-phpunit": "^0.3|^1.1",
+                "phpunit/phpunit": "^4.7|^5.0|^6.5",
+                "squizlabs/php_codesniffer": "^2.3"
+            },
+            "suggest": {
+                "ext-ctype": "Provides support for PHP Ctype functions",
+                "ext-libsodium": "Provides the PECL libsodium extension for use with the SodiumRandomGenerator",
+                "ext-uuid": "Provides the PECL UUID extension for use with the PeclUuidTimeGenerator and PeclUuidRandomGenerator",
+                "ircmaxell/random-lib": "Provides RandomLib for use with the RandomLibAdapter",
+                "moontoast/math": "Provides support for converting UUID to 128-bit integer (in string form).",
+                "ramsey/uuid-console": "A console application for generating UUIDs with ramsey/uuid",
+                "ramsey/uuid-doctrine": "Allows the use of Ramsey\\Uuid\\Uuid as Doctrine field type."
+            },
+            "type": "library",
+            "extra": {
+                "branch-alias": {
+                    "dev-master": "3.x-dev"
+                }
+            },
+            "autoload": {
+                "psr-4": {
+                    "Ramsey\\Uuid\\": "src/"
                 }
             },
             "notification-url": "https://packagist.org/downloads/",
@@ -4521,115 +4530,24 @@
                     "name": "Ben Ramsey",
                     "email": "ben@benramsey.com",
                     "homepage": "https://benramsey.com"
-                }
-            ],
-            "description": "A PHP 7.2+ library for representing and manipulating collections.",
-            "keywords": [
-                "array",
-                "collection",
-                "hash",
-                "map",
-                "queue",
-                "set"
-            ],
-            "funding": [
-                {
-                    "url": "https://github.com/ramsey",
-                    "type": "github"
-                },
-                {
-                    "url": "https://tidelift.com/funding/github/packagist/ramsey/collection",
-                    "type": "tidelift"
-                }
-            ],
-            "time": "2021-01-21T17:40:04+00:00"
-        },
-        {
-            "name": "ramsey/uuid",
-            "version": "4.1.1",
-            "source": {
-                "type": "git",
-                "url": "https://github.com/ramsey/uuid.git",
-                "reference": "cd4032040a750077205918c86049aa0f43d22947"
-            },
-            "dist": {
-                "type": "zip",
-                "url": "https://api.github.com/repos/ramsey/uuid/zipball/cd4032040a750077205918c86049aa0f43d22947",
-                "reference": "cd4032040a750077205918c86049aa0f43d22947",
-                "shasum": ""
-            },
-            "require": {
-                "brick/math": "^0.8 || ^0.9",
-                "ext-json": "*",
-                "php": "^7.2 || ^8",
-                "ramsey/collection": "^1.0",
-                "symfony/polyfill-ctype": "^1.8"
-            },
-            "replace": {
-                "rhumsaa/uuid": "self.version"
-            },
-            "require-dev": {
-                "codeception/aspect-mock": "^3",
-                "dealerdirect/phpcodesniffer-composer-installer": "^0.6.2 || ^0.7.0",
-                "doctrine/annotations": "^1.8",
-                "goaop/framework": "^2",
-                "mockery/mockery": "^1.3",
-                "moontoast/math": "^1.1",
-                "paragonie/random-lib": "^2",
-                "php-mock/php-mock-mockery": "^1.3",
-                "php-mock/php-mock-phpunit": "^2.5",
-                "php-parallel-lint/php-parallel-lint": "^1.1",
-                "phpbench/phpbench": "^0.17.1",
-                "phpstan/extension-installer": "^1.0",
-                "phpstan/phpstan": "^0.12",
-                "phpstan/phpstan-mockery": "^0.12",
-                "phpstan/phpstan-phpunit": "^0.12",
-                "phpunit/phpunit": "^8.5",
-                "psy/psysh": "^0.10.0",
-                "slevomat/coding-standard": "^6.0",
-                "squizlabs/php_codesniffer": "^3.5",
-                "vimeo/psalm": "3.9.4"
-            },
-            "suggest": {
-                "ext-bcmath": "Enables faster math with arbitrary-precision integers using BCMath.",
-                "ext-ctype": "Enables faster processing of character classification using ctype functions.",
-                "ext-gmp": "Enables faster math with arbitrary-precision integers using GMP.",
-                "ext-uuid": "Enables the use of PeclUuidTimeGenerator and PeclUuidRandomGenerator.",
-                "paragonie/random-lib": "Provides RandomLib for use with the RandomLibAdapter",
-                "ramsey/uuid-doctrine": "Allows the use of Ramsey\\Uuid\\Uuid as Doctrine field type."
-            },
-            "type": "library",
-            "extra": {
-                "branch-alias": {
-                    "dev-master": "4.x-dev"
-                }
-            },
-            "autoload": {
-                "psr-4": {
-                    "Ramsey\\Uuid\\": "src/"
-                },
-                "files": [
-                    "src/functions.php"
-                ]
-            },
-            "notification-url": "https://packagist.org/downloads/",
-            "license": [
-                "MIT"
-            ],
-            "description": "A PHP library for generating and working with universally unique identifiers (UUIDs).",
+                },
+                {
+                    "name": "Marijn Huizendveld",
+                    "email": "marijn.huizendveld@gmail.com"
+                },
+                {
+                    "name": "Thibaud Fabre",
+                    "email": "thibaud@aztech.io"
+                }
+            ],
+            "description": "Formerly rhumsaa/uuid. A PHP 5.4+ library for generating RFC 4122 version 1, 3, 4, and 5 universally unique identifiers (UUID).",
             "homepage": "https://github.com/ramsey/uuid",
             "keywords": [
                 "guid",
                 "identifier",
                 "uuid"
             ],
-            "funding": [
-                {
-                    "url": "https://github.com/ramsey",
-                    "type": "github"
-                }
-            ],
-            "time": "2020-08-18T17:17:46+00:00"
+            "time": "2018-07-19T23:38:55+00:00"
         },
         {
             "name": "react/promise",
@@ -7337,29 +7255,24 @@
     "packages-dev": [
         {
             "name": "allure-framework/allure-codeception",
-            "version": "1.5.0",
+            "version": "1.4.4",
             "source": {
                 "type": "git",
                 "url": "https://github.com/allure-framework/allure-codeception.git",
-                "reference": "5ccfa4cdc826ef43ddba42b817dab4c0a8be7de2"
-            },
-            "dist": {
-                "type": "zip",
-                "url": "https://api.github.com/repos/allure-framework/allure-codeception/zipball/5ccfa4cdc826ef43ddba42b817dab4c0a8be7de2",
-                "reference": "5ccfa4cdc826ef43ddba42b817dab4c0a8be7de2",
-                "shasum": ""
-            },
-            "require": {
-                "allure-framework/allure-php-api": "^1.3",
-                "codeception/codeception": "^2.5 | ^3 | ^4",
-                "ext-json": "*",
-                "php": ">=7.1.3",
-                "symfony/filesystem": "^2.7 | ^3 | ^4 | ^5",
-                "symfony/finder": "^2.7 | ^3 | ^4 | ^5"
-            },
-            "require-dev": {
-                "ext-dom": "*",
-                "phpunit/phpunit": "^7.2 | ^8 | ^9"
+                "reference": "a69800eeef83007ced9502a3349ff72f5fb6b4e2"
+            },
+            "dist": {
+                "type": "zip",
+                "url": "https://api.github.com/repos/allure-framework/allure-codeception/zipball/a69800eeef83007ced9502a3349ff72f5fb6b4e2",
+                "reference": "a69800eeef83007ced9502a3349ff72f5fb6b4e2",
+                "shasum": ""
+            },
+            "require": {
+                "allure-framework/allure-php-api": "~1.1.8",
+                "codeception/codeception": "^2.3|^3.0|^4.0",
+                "php": ">=5.6",
+                "symfony/filesystem": ">=2.6",
+                "symfony/finder": ">=2.6"
             },
             "type": "library",
             "autoload": {
@@ -7374,11 +7287,11 @@
             "authors": [
                 {
                     "name": "Ivan Krutov",
-                    "email": "vania-pooh@aerokube.com",
+                    "email": "vania-pooh@yandex-team.ru",
                     "role": "Developer"
                 }
             ],
-            "description": "Allure Codeception integration",
+            "description": "A Codeception adapter for Allure report.",
             "homepage": "http://allure.qatools.ru/",
             "keywords": [
                 "allure",
@@ -7389,30 +7302,30 @@
                 "steps",
                 "testing"
             ],
-            "time": "2021-03-26T16:11:53+00:00"
+            "time": "2020-09-09T10:51:33+00:00"
         },
         {
             "name": "allure-framework/allure-php-api",
-            "version": "1.3.1",
+            "version": "1.1.8",
             "source": {
                 "type": "git",
                 "url": "https://github.com/allure-framework/allure-php-commons.git",
-                "reference": "f64b69afeff472c564a4e2379efb2b69c430ec5a"
-            },
-            "dist": {
-                "type": "zip",
-                "url": "https://api.github.com/repos/allure-framework/allure-php-commons/zipball/f64b69afeff472c564a4e2379efb2b69c430ec5a",
-                "reference": "f64b69afeff472c564a4e2379efb2b69c430ec5a",
-                "shasum": ""
-            },
-            "require": {
-                "jms/serializer": "^1 | ^2 | ^3",
-                "php": ">=7.1.3",
-                "ramsey/uuid": "^3 | ^4",
-                "symfony/mime": "^4.3 | ^5"
-            },
-            "require-dev": {
-                "phpunit/phpunit": "^7 | ^8 | ^9"
+                "reference": "5ae2deac1c7e1b992cfa572167370de45bdd346d"
+            },
+            "dist": {
+                "type": "zip",
+                "url": "https://api.github.com/repos/allure-framework/allure-php-commons/zipball/5ae2deac1c7e1b992cfa572167370de45bdd346d",
+                "reference": "5ae2deac1c7e1b992cfa572167370de45bdd346d",
+                "shasum": ""
+            },
+            "require": {
+                "jms/serializer": "^0.16 || ^1.0",
+                "php": ">=5.4.0",
+                "ramsey/uuid": "^3.0",
+                "symfony/http-foundation": "^2.0 || ^3.0 || ^4.0 || ^5.0"
+            },
+            "require-dev": {
+                "phpunit/phpunit": "^4.0.0"
             },
             "type": "library",
             "autoload": {
@@ -7442,30 +7355,27 @@
                 "php",
                 "report"
             ],
-            "time": "2021-03-26T14:32:27+00:00"
+            "time": "2020-03-13T10:47:35+00:00"
         },
         {
             "name": "allure-framework/allure-phpunit",
-            "version": "1.4.0",
+            "version": "1.3.1",
             "source": {
                 "type": "git",
                 "url": "https://github.com/allure-framework/allure-phpunit.git",
-                "reference": "56c65ae482c40411b74a65f97629d16b0e7662ee"
-            },
-            "dist": {
-                "type": "zip",
-                "url": "https://api.github.com/repos/allure-framework/allure-phpunit/zipball/56c65ae482c40411b74a65f97629d16b0e7662ee",
-                "reference": "56c65ae482c40411b74a65f97629d16b0e7662ee",
-                "shasum": ""
-            },
-            "require": {
-                "allure-framework/allure-php-api": "^1.3",
-                "php": ">=7.1",
-                "phpunit/phpunit": "^7.2 | ^8 | ^9"
-            },
-            "require-dev": {
-                "ext-dom": "*",
-                "mikey179/vfsstream": "^1"
+                "reference": "302d1b69c367dc4357b1fdb31d1300d775871e0e"
+            },
+            "dist": {
+                "type": "zip",
+                "url": "https://api.github.com/repos/allure-framework/allure-phpunit/zipball/302d1b69c367dc4357b1fdb31d1300d775871e0e",
+                "reference": "302d1b69c367dc4357b1fdb31d1300d775871e0e",
+                "shasum": ""
+            },
+            "require": {
+                "allure-framework/allure-php-api": "~1.1.0",
+                "mikey179/vfsstream": "1.*",
+                "php": ">=7.1.0",
+                "phpunit/phpunit": ">=7.0.0"
             },
             "type": "library",
             "autoload": {
@@ -7484,7 +7394,7 @@
                     "role": "Developer"
                 }
             ],
-            "description": "Allure PHPUNit integration",
+            "description": "A PHPUnit adapter for Allure report.",
             "homepage": "http://allure.qatools.ru/",
             "keywords": [
                 "allure",
@@ -7495,7 +7405,7 @@
                 "steps",
                 "testing"
             ],
-            "time": "2021-03-26T15:43:03+00:00"
+            "time": "2019-12-09T10:43:05+00:00"
         },
         {
             "name": "beberlei/assert",
@@ -9259,20 +9169,20 @@
         },
         {
             "name": "magento/magento2-functional-testing-framework",
-            "version": "dev-php8-develop",
+            "version": "3.5.0",
             "source": {
                 "type": "git",
                 "url": "https://github.com/magento/magento2-functional-testing-framework.git",
-                "reference": "239726493578766e0847ecbaf0d0549de9e68314"
-            },
-            "dist": {
-                "type": "zip",
-                "url": "https://api.github.com/repos/magento/magento2-functional-testing-framework/zipball/239726493578766e0847ecbaf0d0549de9e68314",
-                "reference": "239726493578766e0847ecbaf0d0549de9e68314",
-                "shasum": ""
-            },
-            "require": {
-                "allure-framework/allure-codeception": "~1.5.0",
+                "reference": "4cb2b5bc50c9d1277c647fac0b83f00cb8580be1"
+            },
+            "dist": {
+                "type": "zip",
+                "url": "https://api.github.com/repos/magento/magento2-functional-testing-framework/zipball/4cb2b5bc50c9d1277c647fac0b83f00cb8580be1",
+                "reference": "4cb2b5bc50c9d1277c647fac0b83f00cb8580be1",
+                "shasum": ""
+            },
+            "require": {
+                "allure-framework/allure-codeception": "~1.4.0",
                 "aws/aws-sdk-php": "^3.132",
                 "codeception/codeception": "~4.1.4",
                 "codeception/module-asserts": "^1.1",
@@ -9347,7 +9257,7 @@
                 "magento",
                 "testing"
             ],
-            "time": "2021-04-06T20:50:29+00:00"
+            "time": "2021-04-06T17:58:00+00:00"
         },
         {
             "name": "mikey179/vfsstream",
@@ -10629,11 +10539,7 @@
                     "type": "github"
                 }
             ],
-<<<<<<< HEAD
-            "time": "2020-04-20T06:00:37+00:00"
-=======
             "time": "2020-10-26T13:16:10+00:00"
->>>>>>> 4b439a63
         },
         {
             "name": "phpunit/php-token-stream",
@@ -10787,11 +10693,7 @@
                     "type": "github"
                 }
             ],
-<<<<<<< HEAD
-            "time": "2020-05-22T13:54:05+00:00"
-=======
             "time": "2020-07-13T17:55:55+00:00"
->>>>>>> 4b439a63
         },
         {
             "name": "psr/cache",
@@ -12447,9 +12349,7 @@
     ],
     "aliases": [],
     "minimum-stability": "stable",
-    "stability-flags": {
-        "magento/magento2-functional-testing-framework": 20
-    },
+    "stability-flags": [],
     "prefer-stable": true,
     "prefer-lowest": false,
     "platform": {
