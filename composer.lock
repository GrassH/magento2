{
    "_readme": [
        "This file locks the dependencies of your project to a known state",
        "Read more about it at https://getcomposer.org/doc/01-basic-usage.md#installing-dependencies",
        "This file is @generated automatically"
    ],
<<<<<<< HEAD
    "content-hash": "73f910e264e408902985080a4a9fff2f",
=======
    "content-hash": "e47903591656f8dcb3291432387e4e98",
>>>>>>> e345d6de
    "packages": [
        {
            "name": "aws/aws-sdk-php",
            "version": "3.185.20",
            "source": {
                "type": "git",
                "url": "https://github.com/aws/aws-sdk-php.git",
                "reference": "41aae0221d449b29e400cfead948a6b0343756db"
            },
            "dist": {
                "type": "zip",
                "url": "https://api.github.com/repos/aws/aws-sdk-php/zipball/41aae0221d449b29e400cfead948a6b0343756db",
                "reference": "41aae0221d449b29e400cfead948a6b0343756db",
                "shasum": ""
            },
            "require": {
                "ext-json": "*",
                "ext-pcre": "*",
                "ext-simplexml": "*",
                "guzzlehttp/guzzle": "^5.3.3|^6.2.1|^7.0",
                "guzzlehttp/promises": "^1.4.0",
                "guzzlehttp/psr7": "^1.7.0",
                "mtdowling/jmespath.php": "^2.6",
                "php": ">=5.5"
            },
            "require-dev": {
                "andrewsville/php-token-reflection": "^1.4",
                "aws/aws-php-sns-message-validator": "~1.0",
                "behat/behat": "~3.0",
                "doctrine/cache": "~1.4",
                "ext-dom": "*",
                "ext-openssl": "*",
                "ext-pcntl": "*",
                "ext-sockets": "*",
                "nette/neon": "^2.3",
                "paragonie/random_compat": ">= 2",
                "phpunit/phpunit": "^4.8.35|^5.4.3",
                "psr/cache": "^1.0",
                "psr/simple-cache": "^1.0",
                "sebastian/comparator": "^1.2.3"
            },
            "suggest": {
                "aws/aws-php-sns-message-validator": "To validate incoming SNS notifications",
                "doctrine/cache": "To use the DoctrineCacheAdapter",
                "ext-curl": "To send requests using cURL",
                "ext-openssl": "Allows working with CloudFront private distributions and verifying received SNS messages",
                "ext-sockets": "To use client-side monitoring"
            },
            "type": "library",
            "extra": {
                "branch-alias": {
                    "dev-master": "3.0-dev"
                }
            },
            "autoload": {
                "psr-4": {
                    "Aws\\": "src/"
                },
                "files": [
                    "src/functions.php"
                ]
            },
            "notification-url": "https://packagist.org/downloads/",
            "license": [
                "Apache-2.0"
            ],
            "authors": [
                {
                    "name": "Amazon Web Services",
                    "homepage": "http://aws.amazon.com"
                }
            ],
            "description": "AWS SDK for PHP - Use Amazon Web Services in your PHP project",
            "homepage": "http://aws.amazon.com/sdkforphp",
            "keywords": [
                "amazon",
                "aws",
                "cloud",
                "dynamodb",
                "ec2",
                "glacier",
                "s3",
                "sdk"
            ],
            "support": {
                "forum": "https://forums.aws.amazon.com/forum.jspa?forumID=80",
                "issues": "https://github.com/aws/aws-sdk-php/issues",
                "source": "https://github.com/aws/aws-sdk-php/tree/3.185.20"
            },
            "time": "2021-07-23T18:16:11+00:00"
        },
        {
            "name": "brick/math",
            "version": "0.9.2",
            "source": {
                "type": "git",
                "url": "https://github.com/brick/math.git",
                "reference": "dff976c2f3487d42c1db75a3b180e2b9f0e72ce0"
            },
            "dist": {
                "type": "zip",
                "url": "https://api.github.com/repos/brick/math/zipball/dff976c2f3487d42c1db75a3b180e2b9f0e72ce0",
                "reference": "dff976c2f3487d42c1db75a3b180e2b9f0e72ce0",
                "shasum": ""
            },
            "require": {
                "ext-json": "*",
                "php": "^7.1 || ^8.0"
            },
            "require-dev": {
                "php-coveralls/php-coveralls": "^2.2",
                "phpunit/phpunit": "^7.5.15 || ^8.5 || ^9.0",
                "vimeo/psalm": "4.3.2"
            },
            "type": "library",
            "autoload": {
                "psr-4": {
                    "Brick\\Math\\": "src/"
                }
            },
            "notification-url": "https://packagist.org/downloads/",
            "license": [
                "MIT"
            ],
            "description": "Arbitrary-precision arithmetic library",
            "keywords": [
                "Arbitrary-precision",
                "BigInteger",
                "BigRational",
                "arithmetic",
                "bigdecimal",
                "bignum",
                "brick",
                "math"
            ],
            "support": {
                "issues": "https://github.com/brick/math/issues",
                "source": "https://github.com/brick/math/tree/0.9.2"
            },
            "funding": [
                {
                    "url": "https://tidelift.com/funding/github/packagist/brick/math",
                    "type": "tidelift"
                }
            ],
            "time": "2021-01-20T22:51:39+00:00"
        },
        {
            "name": "brick/varexporter",
            "version": "0.3.5",
            "source": {
                "type": "git",
                "url": "https://github.com/brick/varexporter.git",
                "reference": "05241f28dfcba2b51b11e2d750e296316ebbe518"
            },
            "dist": {
                "type": "zip",
                "url": "https://api.github.com/repos/brick/varexporter/zipball/05241f28dfcba2b51b11e2d750e296316ebbe518",
                "reference": "05241f28dfcba2b51b11e2d750e296316ebbe518",
                "shasum": ""
            },
            "require": {
                "nikic/php-parser": "^4.0",
                "php": "^7.2 || ^8.0"
            },
            "require-dev": {
                "php-coveralls/php-coveralls": "^2.2",
                "phpunit/phpunit": "^8.5 || ^9.0",
                "vimeo/psalm": "4.4.1"
            },
            "type": "library",
            "autoload": {
                "psr-4": {
                    "Brick\\VarExporter\\": "src/"
                }
            },
            "notification-url": "https://packagist.org/downloads/",
            "license": [
                "MIT"
            ],
            "description": "A powerful alternative to var_export(), which can export closures and objects without __set_state()",
            "keywords": [
                "var_export"
            ],
            "support": {
                "issues": "https://github.com/brick/varexporter/issues",
                "source": "https://github.com/brick/varexporter/tree/0.3.5"
            },
            "time": "2021-02-10T13:53:07+00:00"
        },
        {
            "name": "colinmollenhour/cache-backend-file",
            "version": "v1.4.5",
            "source": {
                "type": "git",
                "url": "https://github.com/colinmollenhour/Cm_Cache_Backend_File.git",
                "reference": "03c7d4c0f43b2de1b559a3527d18ff697d306544"
            },
            "dist": {
                "type": "zip",
                "url": "https://api.github.com/repos/colinmollenhour/Cm_Cache_Backend_File/zipball/03c7d4c0f43b2de1b559a3527d18ff697d306544",
                "reference": "03c7d4c0f43b2de1b559a3527d18ff697d306544",
                "shasum": ""
            },
            "type": "magento-module",
            "autoload": {
                "classmap": [
                    "File.php"
                ]
            },
            "notification-url": "https://packagist.org/downloads/",
            "license": [
                "BSD-3-Clause"
            ],
            "authors": [
                {
                    "name": "Colin Mollenhour"
                }
            ],
            "description": "The stock Zend_Cache_Backend_File backend has extremely poor performance for cleaning by tags making it become unusable as the number of cached items increases. This backend makes many changes resulting in a huge performance boost, especially for tag cleaning.",
            "homepage": "https://github.com/colinmollenhour/Cm_Cache_Backend_File",
            "support": {
                "issues": "https://github.com/colinmollenhour/Cm_Cache_Backend_File/issues",
                "source": "https://github.com/colinmollenhour/Cm_Cache_Backend_File/tree/master"
            },
            "time": "2019-04-18T21:54:31+00:00"
        },
        {
            "name": "colinmollenhour/cache-backend-redis",
            "version": "1.14.2",
            "source": {
                "type": "git",
                "url": "https://github.com/colinmollenhour/Cm_Cache_Backend_Redis.git",
                "reference": "0b042d26b8c2aa093485bdc4bb03a0113a03778d"
            },
            "dist": {
                "type": "zip",
                "url": "https://api.github.com/repos/colinmollenhour/Cm_Cache_Backend_Redis/zipball/0b042d26b8c2aa093485bdc4bb03a0113a03778d",
                "reference": "0b042d26b8c2aa093485bdc4bb03a0113a03778d",
                "shasum": ""
            },
            "require": {
                "colinmollenhour/credis": "*"
            },
            "type": "magento-module",
            "autoload": {
                "classmap": [
                    "Cm/Cache/Backend/Redis.php"
                ]
            },
            "notification-url": "https://packagist.org/downloads/",
            "license": [
                "BSD-3-Clause"
            ],
            "authors": [
                {
                    "name": "Colin Mollenhour"
                }
            ],
            "description": "Zend_Cache backend using Redis with full support for tags.",
            "homepage": "https://github.com/colinmollenhour/Cm_Cache_Backend_Redis",
            "support": {
                "issues": "https://github.com/colinmollenhour/Cm_Cache_Backend_Redis/issues",
                "source": "https://github.com/colinmollenhour/Cm_Cache_Backend_Redis/tree/1.14.2"
            },
            "time": "2021-03-02T18:36:21+00:00"
        },
        {
            "name": "colinmollenhour/credis",
            "version": "v1.12.1",
            "source": {
                "type": "git",
                "url": "https://github.com/colinmollenhour/credis.git",
                "reference": "c27faa11724229986335c23f4b6d0f1d8d6547fb"
            },
            "dist": {
                "type": "zip",
                "url": "https://api.github.com/repos/colinmollenhour/credis/zipball/c27faa11724229986335c23f4b6d0f1d8d6547fb",
                "reference": "c27faa11724229986335c23f4b6d0f1d8d6547fb",
                "shasum": ""
            },
            "require": {
                "php": ">=5.4.0"
            },
            "type": "library",
            "autoload": {
                "classmap": [
                    "Client.php",
                    "Cluster.php",
                    "Sentinel.php",
                    "Module.php"
                ]
            },
            "notification-url": "https://packagist.org/downloads/",
            "license": [
                "MIT"
            ],
            "authors": [
                {
                    "name": "Colin Mollenhour",
                    "email": "colin@mollenhour.com"
                }
            ],
            "description": "Credis is a lightweight interface to the Redis key-value store which wraps the phpredis library when available for better performance.",
            "homepage": "https://github.com/colinmollenhour/credis",
            "support": {
                "issues": "https://github.com/colinmollenhour/credis/issues",
                "source": "https://github.com/colinmollenhour/credis/tree/v1.12.1"
            },
            "time": "2020-11-06T16:09:14+00:00"
        },
        {
            "name": "colinmollenhour/php-redis-session-abstract",
            "version": "v1.4.4",
            "source": {
                "type": "git",
                "url": "https://github.com/colinmollenhour/php-redis-session-abstract.git",
                "reference": "8d684bbacac99450f2a9ddf6f56be296997e2959"
            },
            "dist": {
                "type": "zip",
                "url": "https://api.github.com/repos/colinmollenhour/php-redis-session-abstract/zipball/8d684bbacac99450f2a9ddf6f56be296997e2959",
                "reference": "8d684bbacac99450f2a9ddf6f56be296997e2959",
                "shasum": ""
            },
            "require": {
                "colinmollenhour/credis": "~1.6",
                "php": "^5.5 || ^7.0 || ^8.0"
            },
            "require-dev": {
                "phpunit/phpunit": "^9"
            },
            "type": "library",
            "autoload": {
                "psr-0": {
                    "Cm\\RedisSession\\": "src/"
                }
            },
            "notification-url": "https://packagist.org/downloads/",
            "license": [
                "BSD-3-Clause"
            ],
            "authors": [
                {
                    "name": "Colin Mollenhour"
                }
            ],
            "description": "A Redis-based session handler with optimistic locking",
            "homepage": "https://github.com/colinmollenhour/php-redis-session-abstract",
            "support": {
                "issues": "https://github.com/colinmollenhour/php-redis-session-abstract/issues",
                "source": "https://github.com/colinmollenhour/php-redis-session-abstract/tree/v1.4.4"
            },
            "time": "2021-04-07T21:51:17+00:00"
        },
        {
            "name": "composer/ca-bundle",
            "version": "1.2.10",
            "source": {
                "type": "git",
                "url": "https://github.com/composer/ca-bundle.git",
                "reference": "9fdb22c2e97a614657716178093cd1da90a64aa8"
            },
            "dist": {
                "type": "zip",
                "url": "https://api.github.com/repos/composer/ca-bundle/zipball/9fdb22c2e97a614657716178093cd1da90a64aa8",
                "reference": "9fdb22c2e97a614657716178093cd1da90a64aa8",
                "shasum": ""
            },
            "require": {
                "ext-openssl": "*",
                "ext-pcre": "*",
                "php": "^5.3.2 || ^7.0 || ^8.0"
            },
            "require-dev": {
                "phpstan/phpstan": "^0.12.55",
                "psr/log": "^1.0",
                "symfony/phpunit-bridge": "^4.2 || ^5",
                "symfony/process": "^2.5 || ^3.0 || ^4.0 || ^5.0"
            },
            "type": "library",
            "extra": {
                "branch-alias": {
                    "dev-main": "1.x-dev"
                }
            },
            "autoload": {
                "psr-4": {
                    "Composer\\CaBundle\\": "src"
                }
            },
            "notification-url": "https://packagist.org/downloads/",
            "license": [
                "MIT"
            ],
            "authors": [
                {
                    "name": "Jordi Boggiano",
                    "email": "j.boggiano@seld.be",
                    "homepage": "http://seld.be"
                }
            ],
            "description": "Lets you find a path to the system CA bundle, and includes a fallback to the Mozilla CA bundle.",
            "keywords": [
                "cabundle",
                "cacert",
                "certificate",
                "ssl",
                "tls"
            ],
<<<<<<< HEAD
=======
            "support": {
                "irc": "irc://irc.freenode.org/composer",
                "issues": "https://github.com/composer/ca-bundle/issues",
                "source": "https://github.com/composer/ca-bundle/tree/1.2.10"
            },
>>>>>>> e345d6de
            "funding": [
                {
                    "url": "https://packagist.com",
                    "type": "custom"
                },
                {
                    "url": "https://github.com/composer",
                    "type": "github"
                },
                {
                    "url": "https://tidelift.com/funding/github/packagist/composer/composer",
                    "type": "tidelift"
                }
            ],
<<<<<<< HEAD
            "time": "2021-01-12T12:10:35+00:00"
=======
            "time": "2021-06-07T13:58:28+00:00"
>>>>>>> e345d6de
        },
        {
            "name": "composer/composer",
            "version": "2.1.5",
            "source": {
                "type": "git",
                "url": "https://github.com/composer/composer.git",
                "reference": "ac679902e9f66b85a8f9d8c1c88180f609a8745d"
            },
            "dist": {
                "type": "zip",
                "url": "https://api.github.com/repos/composer/composer/zipball/ac679902e9f66b85a8f9d8c1c88180f609a8745d",
                "reference": "ac679902e9f66b85a8f9d8c1c88180f609a8745d",
                "shasum": ""
            },
            "require": {
                "composer/ca-bundle": "^1.0",
                "composer/metadata-minifier": "^1.0",
                "composer/semver": "^3.0",
                "composer/spdx-licenses": "^1.2",
                "composer/xdebug-handler": "^2.0",
                "justinrainbow/json-schema": "^5.2.11",
                "php": "^5.3.2 || ^7.0 || ^8.0",
                "psr/log": "^1.0",
                "react/promise": "^1.2 || ^2.7",
                "seld/jsonlint": "^1.4",
                "seld/phar-utils": "^1.0",
                "symfony/console": "^2.8.52 || ^3.4.35 || ^4.4 || ^5.0 || ^6.0",
                "symfony/filesystem": "^2.8.52 || ^3.4.35 || ^4.4 || ^5.0 || ^6.0",
                "symfony/finder": "^2.8.52 || ^3.4.35 || ^4.4 || ^5.0 || ^6.0",
                "symfony/process": "^2.8.52 || ^3.4.35 || ^4.4 || ^5.0 || ^6.0"
            },
            "require-dev": {
                "phpspec/prophecy": "^1.10",
                "symfony/phpunit-bridge": "^4.2 || ^5.0 || ^6.0"
            },
            "suggest": {
                "ext-openssl": "Enabling the openssl extension allows you to access https URLs for repositories and packages",
                "ext-zip": "Enabling the zip extension allows you to unzip archives",
                "ext-zlib": "Allow gzip compression of HTTP requests"
            },
            "bin": [
                "bin/composer"
            ],
            "type": "library",
            "extra": {
                "branch-alias": {
                    "dev-master": "2.1-dev"
                }
            },
            "autoload": {
                "psr-4": {
                    "Composer\\": "src/Composer"
                }
            },
            "notification-url": "https://packagist.org/downloads/",
            "license": [
                "MIT"
            ],
            "authors": [
                {
                    "name": "Nils Adermann",
                    "email": "naderman@naderman.de",
                    "homepage": "https://www.naderman.de"
                },
                {
                    "name": "Jordi Boggiano",
                    "email": "j.boggiano@seld.be",
                    "homepage": "https://seld.be"
                }
            ],
            "description": "Composer helps you declare, manage and install dependencies of PHP projects. It ensures you have the right stack everywhere.",
            "homepage": "https://getcomposer.org/",
            "keywords": [
                "autoload",
                "dependency",
                "package"
            ],
            "support": {
                "irc": "irc://irc.freenode.org/composer",
                "issues": "https://github.com/composer/composer/issues",
                "source": "https://github.com/composer/composer/tree/2.1.5"
            },
            "funding": [
                {
                    "url": "https://packagist.com",
                    "type": "custom"
                },
                {
                    "url": "https://github.com/composer",
                    "type": "github"
                },
                {
                    "url": "https://tidelift.com/funding/github/packagist/composer/composer",
                    "type": "tidelift"
                }
            ],
            "time": "2021-07-23T08:35:47+00:00"
        },
        {
            "name": "composer/metadata-minifier",
            "version": "1.0.0",
            "source": {
                "type": "git",
                "url": "https://github.com/composer/metadata-minifier.git",
                "reference": "c549d23829536f0d0e984aaabbf02af91f443207"
            },
            "dist": {
                "type": "zip",
                "url": "https://api.github.com/repos/composer/metadata-minifier/zipball/c549d23829536f0d0e984aaabbf02af91f443207",
                "reference": "c549d23829536f0d0e984aaabbf02af91f443207",
                "shasum": ""
            },
            "require": {
                "php": "^5.3.2 || ^7.0 || ^8.0"
            },
            "require-dev": {
                "composer/composer": "^2",
                "phpstan/phpstan": "^0.12.55",
                "symfony/phpunit-bridge": "^4.2 || ^5"
            },
            "type": "library",
            "extra": {
                "branch-alias": {
                    "dev-main": "1.x-dev"
                }
            },
            "autoload": {
                "psr-4": {
                    "Composer\\MetadataMinifier\\": "src"
                }
            },
            "notification-url": "https://packagist.org/downloads/",
            "license": [
                "MIT"
            ],
            "authors": [
                {
                    "name": "Jordi Boggiano",
                    "email": "j.boggiano@seld.be",
                    "homepage": "http://seld.be"
                }
            ],
            "description": "Small utility library that handles metadata minification and expansion.",
            "keywords": [
                "composer",
                "compression"
            ],
            "support": {
                "issues": "https://github.com/composer/metadata-minifier/issues",
                "source": "https://github.com/composer/metadata-minifier/tree/1.0.0"
            },
            "funding": [
                {
                    "url": "https://packagist.com",
                    "type": "custom"
                },
                {
                    "url": "https://github.com/composer",
                    "type": "github"
                },
                {
                    "url": "https://tidelift.com/funding/github/packagist/composer/composer",
                    "type": "tidelift"
                }
            ],
            "time": "2021-04-07T13:37:33+00:00"
        },
        {
            "name": "composer/semver",
            "version": "3.2.5",
            "source": {
                "type": "git",
                "url": "https://github.com/composer/semver.git",
                "reference": "31f3ea725711245195f62e54ffa402d8ef2fdba9"
            },
            "dist": {
                "type": "zip",
                "url": "https://api.github.com/repos/composer/semver/zipball/31f3ea725711245195f62e54ffa402d8ef2fdba9",
                "reference": "31f3ea725711245195f62e54ffa402d8ef2fdba9",
                "shasum": ""
            },
            "require": {
                "php": "^5.3.2 || ^7.0 || ^8.0"
            },
            "require-dev": {
                "phpstan/phpstan": "^0.12.54",
                "symfony/phpunit-bridge": "^4.2 || ^5"
            },
            "type": "library",
            "extra": {
                "branch-alias": {
                    "dev-main": "3.x-dev"
                }
            },
            "autoload": {
                "psr-4": {
                    "Composer\\Semver\\": "src"
                }
            },
            "notification-url": "https://packagist.org/downloads/",
            "license": [
                "MIT"
            ],
            "authors": [
                {
                    "name": "Nils Adermann",
                    "email": "naderman@naderman.de",
                    "homepage": "http://www.naderman.de"
                },
                {
                    "name": "Jordi Boggiano",
                    "email": "j.boggiano@seld.be",
                    "homepage": "http://seld.be"
                },
                {
                    "name": "Rob Bast",
                    "email": "rob.bast@gmail.com",
                    "homepage": "http://robbast.nl"
                }
            ],
            "description": "Semver library that offers utilities, version constraint parsing and validation.",
            "keywords": [
                "semantic",
                "semver",
                "validation",
                "versioning"
            ],
            "support": {
                "irc": "irc://irc.freenode.org/composer",
                "issues": "https://github.com/composer/semver/issues",
                "source": "https://github.com/composer/semver/tree/3.2.5"
            },
            "funding": [
                {
                    "url": "https://packagist.com",
                    "type": "custom"
                },
                {
                    "url": "https://github.com/composer",
                    "type": "github"
                },
                {
                    "url": "https://tidelift.com/funding/github/packagist/composer/composer",
                    "type": "tidelift"
                }
            ],
            "time": "2021-05-24T12:41:47+00:00"
        },
        {
            "name": "composer/spdx-licenses",
            "version": "1.5.5",
            "source": {
                "type": "git",
                "url": "https://github.com/composer/spdx-licenses.git",
                "reference": "de30328a7af8680efdc03e396aad24befd513200"
            },
            "dist": {
                "type": "zip",
                "url": "https://api.github.com/repos/composer/spdx-licenses/zipball/de30328a7af8680efdc03e396aad24befd513200",
                "reference": "de30328a7af8680efdc03e396aad24befd513200",
                "shasum": ""
            },
            "require": {
                "php": "^5.3.2 || ^7.0 || ^8.0"
            },
            "require-dev": {
                "phpunit/phpunit": "^4.8.35 || ^5.7 || 6.5 - 7"
            },
            "type": "library",
            "extra": {
                "branch-alias": {
                    "dev-main": "1.x-dev"
                }
            },
            "autoload": {
                "psr-4": {
                    "Composer\\Spdx\\": "src"
                }
            },
            "notification-url": "https://packagist.org/downloads/",
            "license": [
                "MIT"
            ],
            "authors": [
                {
                    "name": "Nils Adermann",
                    "email": "naderman@naderman.de",
                    "homepage": "http://www.naderman.de"
                },
                {
                    "name": "Jordi Boggiano",
                    "email": "j.boggiano@seld.be",
                    "homepage": "http://seld.be"
                },
                {
                    "name": "Rob Bast",
                    "email": "rob.bast@gmail.com",
                    "homepage": "http://robbast.nl"
                }
            ],
            "description": "SPDX licenses list and validation library.",
            "keywords": [
                "license",
                "spdx",
                "validator"
            ],
            "support": {
                "irc": "irc://irc.freenode.org/composer",
                "issues": "https://github.com/composer/spdx-licenses/issues",
                "source": "https://github.com/composer/spdx-licenses/tree/1.5.5"
            },
            "funding": [
                {
                    "url": "https://packagist.com",
                    "type": "custom"
                },
                {
                    "url": "https://github.com/composer",
                    "type": "github"
                },
                {
                    "url": "https://tidelift.com/funding/github/packagist/composer/composer",
                    "type": "tidelift"
                }
            ],
            "time": "2020-12-03T16:04:16+00:00"
        },
        {
            "name": "composer/xdebug-handler",
            "version": "2.0.1",
            "source": {
                "type": "git",
                "url": "https://github.com/composer/xdebug-handler.git",
                "reference": "964adcdd3a28bf9ed5d9ac6450064e0d71ed7496"
            },
            "dist": {
                "type": "zip",
                "url": "https://api.github.com/repos/composer/xdebug-handler/zipball/964adcdd3a28bf9ed5d9ac6450064e0d71ed7496",
                "reference": "964adcdd3a28bf9ed5d9ac6450064e0d71ed7496",
                "shasum": ""
            },
            "require": {
                "php": "^5.3.2 || ^7.0 || ^8.0",
                "psr/log": "^1.0"
            },
            "require-dev": {
                "phpstan/phpstan": "^0.12.55",
                "symfony/phpunit-bridge": "^4.2 || ^5"
            },
            "type": "library",
            "autoload": {
                "psr-4": {
                    "Composer\\XdebugHandler\\": "src"
                }
            },
            "notification-url": "https://packagist.org/downloads/",
            "license": [
                "MIT"
            ],
            "authors": [
                {
                    "name": "John Stevenson",
                    "email": "john-stevenson@blueyonder.co.uk"
                }
            ],
            "description": "Restarts a process without Xdebug.",
            "keywords": [
                "Xdebug",
                "performance"
            ],
            "support": {
                "irc": "irc://irc.freenode.org/composer",
                "issues": "https://github.com/composer/xdebug-handler/issues",
                "source": "https://github.com/composer/xdebug-handler/tree/2.0.1"
            },
            "funding": [
                {
                    "url": "https://packagist.com",
                    "type": "custom"
                },
                {
                    "url": "https://github.com/composer",
                    "type": "github"
                },
                {
                    "url": "https://tidelift.com/funding/github/packagist/composer/composer",
                    "type": "tidelift"
                }
            ],
            "time": "2021-05-05T19:37:51+00:00"
        },
        {
            "name": "container-interop/container-interop",
            "version": "1.2.0",
            "source": {
                "type": "git",
                "url": "https://github.com/container-interop/container-interop.git",
                "reference": "79cbf1341c22ec75643d841642dd5d6acd83bdb8"
            },
            "dist": {
                "type": "zip",
                "url": "https://api.github.com/repos/container-interop/container-interop/zipball/79cbf1341c22ec75643d841642dd5d6acd83bdb8",
                "reference": "79cbf1341c22ec75643d841642dd5d6acd83bdb8",
                "shasum": ""
            },
            "require": {
                "psr/container": "^1.0"
            },
            "type": "library",
            "autoload": {
                "psr-4": {
                    "Interop\\Container\\": "src/Interop/Container/"
                }
            },
            "notification-url": "https://packagist.org/downloads/",
            "license": [
                "MIT"
            ],
            "description": "Promoting the interoperability of container objects (DIC, SL, etc.)",
            "homepage": "https://github.com/container-interop/container-interop",
            "support": {
                "issues": "https://github.com/container-interop/container-interop/issues",
                "source": "https://github.com/container-interop/container-interop/tree/master"
            },
            "abandoned": "psr/container",
            "time": "2017-02-14T19:40:03+00:00"
        },
        {
            "name": "elasticsearch/elasticsearch",
            "version": "v7.13.1",
            "source": {
                "type": "git",
                "url": "https://github.com/elastic/elasticsearch-php.git",
                "reference": "45e17adacd3319958d6135e4ee3a21dbbe36a24b"
            },
            "dist": {
                "type": "zip",
                "url": "https://api.github.com/repos/elastic/elasticsearch-php/zipball/45e17adacd3319958d6135e4ee3a21dbbe36a24b",
                "reference": "45e17adacd3319958d6135e4ee3a21dbbe36a24b",
                "shasum": ""
            },
            "require": {
                "ext-json": ">=1.3.7",
                "ezimuel/ringphp": "^1.1.2",
                "php": "^7.3 || ^8.0",
                "psr/log": "~1.0"
            },
            "require-dev": {
                "ext-yaml": "*",
                "ext-zip": "*",
                "mockery/mockery": "^1.2",
                "phpstan/phpstan": "^0.12",
                "phpunit/phpunit": "^9.3",
                "squizlabs/php_codesniffer": "^3.4",
                "symfony/finder": "~4.0"
            },
            "suggest": {
                "ext-curl": "*",
                "monolog/monolog": "Allows for client-level logging and tracing"
            },
            "type": "library",
            "autoload": {
                "files": [
                    "src/autoload.php"
                ],
                "psr-4": {
                    "Elasticsearch\\": "src/Elasticsearch/"
                }
            },
            "notification-url": "https://packagist.org/downloads/",
            "license": [
                "Apache-2.0"
            ],
            "authors": [
                {
                    "name": "Zachary Tong"
                },
                {
                    "name": "Enrico Zimuel"
                }
            ],
            "description": "PHP Client for Elasticsearch",
            "keywords": [
                "client",
                "elasticsearch",
                "search"
            ],
            "support": {
                "issues": "https://github.com/elastic/elasticsearch-php/issues",
                "source": "https://github.com/elastic/elasticsearch-php/tree/v7.13.1"
            },
            "time": "2021-06-15T18:36:52+00:00"
        },
        {
            "name": "ezimuel/guzzlestreams",
            "version": "3.0.1",
            "source": {
                "type": "git",
                "url": "https://github.com/ezimuel/guzzlestreams.git",
                "reference": "abe3791d231167f14eb80d413420d1eab91163a8"
            },
            "dist": {
                "type": "zip",
                "url": "https://api.github.com/repos/ezimuel/guzzlestreams/zipball/abe3791d231167f14eb80d413420d1eab91163a8",
                "reference": "abe3791d231167f14eb80d413420d1eab91163a8",
                "shasum": ""
            },
            "require": {
                "php": ">=5.4.0"
            },
            "require-dev": {
                "phpunit/phpunit": "~4.0"
            },
            "type": "library",
            "extra": {
                "branch-alias": {
                    "dev-master": "3.0-dev"
                }
            },
            "autoload": {
                "psr-4": {
                    "GuzzleHttp\\Stream\\": "src/"
                }
            },
            "notification-url": "https://packagist.org/downloads/",
            "license": [
                "MIT"
            ],
            "authors": [
                {
                    "name": "Michael Dowling",
                    "email": "mtdowling@gmail.com",
                    "homepage": "https://github.com/mtdowling"
                }
            ],
            "description": "Fork of guzzle/streams (abandoned) to be used with elasticsearch-php",
            "homepage": "http://guzzlephp.org/",
            "keywords": [
                "Guzzle",
                "stream"
            ],
            "support": {
                "source": "https://github.com/ezimuel/guzzlestreams/tree/3.0.1"
            },
            "time": "2020-02-14T23:11:50+00:00"
        },
        {
            "name": "ezimuel/ringphp",
            "version": "1.1.2",
            "source": {
                "type": "git",
                "url": "https://github.com/ezimuel/ringphp.git",
                "reference": "0b78f89d8e0bb9e380046c31adfa40347e9f663b"
            },
            "dist": {
                "type": "zip",
                "url": "https://api.github.com/repos/ezimuel/ringphp/zipball/0b78f89d8e0bb9e380046c31adfa40347e9f663b",
                "reference": "0b78f89d8e0bb9e380046c31adfa40347e9f663b",
                "shasum": ""
            },
            "require": {
                "ezimuel/guzzlestreams": "^3.0.1",
                "php": ">=5.4.0",
                "react/promise": "~2.0"
            },
            "require-dev": {
                "ext-curl": "*",
                "phpunit/phpunit": "~4.0"
            },
            "suggest": {
                "ext-curl": "Guzzle will use specific adapters if cURL is present"
            },
            "type": "library",
            "extra": {
                "branch-alias": {
                    "dev-master": "1.1-dev"
                }
            },
            "autoload": {
                "psr-4": {
                    "GuzzleHttp\\Ring\\": "src/"
                }
            },
            "notification-url": "https://packagist.org/downloads/",
            "license": [
                "MIT"
            ],
            "authors": [
                {
                    "name": "Michael Dowling",
                    "email": "mtdowling@gmail.com",
                    "homepage": "https://github.com/mtdowling"
                }
            ],
            "description": "Fork of guzzle/RingPHP (abandoned) to be used with elasticsearch-php",
            "support": {
                "source": "https://github.com/ezimuel/ringphp/tree/1.1.2"
            },
            "time": "2020-02-14T23:51:21+00:00"
        },
        {
            "name": "fgrosse/phpasn1",
            "version": "v2.3.0",
            "source": {
                "type": "git",
                "url": "https://github.com/fgrosse/PHPASN1.git",
                "reference": "20299033c35f4300eb656e7e8e88cf52d1d6694e"
            },
            "dist": {
                "type": "zip",
                "url": "https://api.github.com/repos/fgrosse/PHPASN1/zipball/20299033c35f4300eb656e7e8e88cf52d1d6694e",
                "reference": "20299033c35f4300eb656e7e8e88cf52d1d6694e",
                "shasum": ""
            },
            "require": {
                "php": ">=7.0.0"
            },
            "require-dev": {
                "phpunit/phpunit": "~6.3",
                "satooshi/php-coveralls": "~2.0"
            },
            "suggest": {
                "ext-bcmath": "BCmath is the fallback extension for big integer calculations",
                "ext-curl": "For loading OID information from the web if they have not bee defined statically",
                "ext-gmp": "GMP is the preferred extension for big integer calculations",
                "phpseclib/bcmath_compat": "BCmath polyfill for servers where neither GMP nor BCmath is available"
            },
            "type": "library",
            "extra": {
                "branch-alias": {
                    "dev-master": "2.0.x-dev"
                }
            },
            "autoload": {
                "psr-4": {
                    "FG\\": "lib/"
                }
            },
            "notification-url": "https://packagist.org/downloads/",
            "license": [
                "MIT"
            ],
            "authors": [
                {
                    "name": "Friedrich Große",
                    "email": "friedrich.grosse@gmail.com",
                    "homepage": "https://github.com/FGrosse",
                    "role": "Author"
                },
                {
                    "name": "All contributors",
                    "homepage": "https://github.com/FGrosse/PHPASN1/contributors"
                }
            ],
            "description": "A PHP Framework that allows you to encode and decode arbitrary ASN.1 structures using the ITU-T X.690 Encoding Rules.",
            "homepage": "https://github.com/FGrosse/PHPASN1",
            "keywords": [
                "DER",
                "asn.1",
                "asn1",
                "ber",
                "binary",
                "decoding",
                "encoding",
                "x.509",
                "x.690",
                "x509",
                "x690"
            ],
            "support": {
                "issues": "https://github.com/fgrosse/PHPASN1/issues",
                "source": "https://github.com/fgrosse/PHPASN1/tree/v2.3.0"
            },
            "time": "2021-04-24T19:01:55+00:00"
        },
        {
            "name": "guzzlehttp/guzzle",
            "version": "6.5.5",
            "source": {
                "type": "git",
                "url": "https://github.com/guzzle/guzzle.git",
                "reference": "9d4290de1cfd701f38099ef7e183b64b4b7b0c5e"
            },
            "dist": {
                "type": "zip",
                "url": "https://api.github.com/repos/guzzle/guzzle/zipball/9d4290de1cfd701f38099ef7e183b64b4b7b0c5e",
                "reference": "9d4290de1cfd701f38099ef7e183b64b4b7b0c5e",
                "shasum": ""
            },
            "require": {
                "ext-json": "*",
                "guzzlehttp/promises": "^1.0",
                "guzzlehttp/psr7": "^1.6.1",
                "php": ">=5.5",
                "symfony/polyfill-intl-idn": "^1.17.0"
            },
            "require-dev": {
                "ext-curl": "*",
                "phpunit/phpunit": "^4.8.35 || ^5.7 || ^6.4 || ^7.0",
                "psr/log": "^1.1"
            },
            "suggest": {
                "psr/log": "Required for using the Log middleware"
            },
            "type": "library",
            "extra": {
                "branch-alias": {
                    "dev-master": "6.5-dev"
                }
            },
            "autoload": {
                "psr-4": {
                    "GuzzleHttp\\": "src/"
                },
                "files": [
                    "src/functions_include.php"
                ]
            },
            "notification-url": "https://packagist.org/downloads/",
            "license": [
                "MIT"
            ],
            "authors": [
                {
                    "name": "Michael Dowling",
                    "email": "mtdowling@gmail.com",
                    "homepage": "https://github.com/mtdowling"
                }
            ],
            "description": "Guzzle is a PHP HTTP client library",
            "homepage": "http://guzzlephp.org/",
            "keywords": [
                "client",
                "curl",
                "framework",
                "http",
                "http client",
                "rest",
                "web service"
            ],
            "support": {
                "issues": "https://github.com/guzzle/guzzle/issues",
                "source": "https://github.com/guzzle/guzzle/tree/6.5"
            },
            "time": "2020-06-16T21:01:06+00:00"
        },
        {
            "name": "guzzlehttp/promises",
            "version": "1.4.1",
            "source": {
                "type": "git",
                "url": "https://github.com/guzzle/promises.git",
                "reference": "8e7d04f1f6450fef59366c399cfad4b9383aa30d"
            },
            "dist": {
                "type": "zip",
                "url": "https://api.github.com/repos/guzzle/promises/zipball/8e7d04f1f6450fef59366c399cfad4b9383aa30d",
                "reference": "8e7d04f1f6450fef59366c399cfad4b9383aa30d",
                "shasum": ""
            },
            "require": {
                "php": ">=5.5"
            },
            "require-dev": {
                "symfony/phpunit-bridge": "^4.4 || ^5.1"
            },
            "type": "library",
            "extra": {
                "branch-alias": {
                    "dev-master": "1.4-dev"
                }
            },
            "autoload": {
                "psr-4": {
                    "GuzzleHttp\\Promise\\": "src/"
                },
                "files": [
                    "src/functions_include.php"
                ]
            },
            "notification-url": "https://packagist.org/downloads/",
            "license": [
                "MIT"
            ],
            "authors": [
                {
                    "name": "Michael Dowling",
                    "email": "mtdowling@gmail.com",
                    "homepage": "https://github.com/mtdowling"
                }
            ],
            "description": "Guzzle promises library",
            "keywords": [
                "promise"
            ],
            "support": {
                "issues": "https://github.com/guzzle/promises/issues",
                "source": "https://github.com/guzzle/promises/tree/1.4.1"
            },
            "time": "2021-03-07T09:25:29+00:00"
        },
        {
            "name": "guzzlehttp/psr7",
            "version": "1.8.2",
            "source": {
                "type": "git",
                "url": "https://github.com/guzzle/psr7.git",
                "reference": "dc960a912984efb74d0a90222870c72c87f10c91"
            },
            "dist": {
                "type": "zip",
                "url": "https://api.github.com/repos/guzzle/psr7/zipball/dc960a912984efb74d0a90222870c72c87f10c91",
                "reference": "dc960a912984efb74d0a90222870c72c87f10c91",
                "shasum": ""
            },
            "require": {
                "php": ">=5.4.0",
                "psr/http-message": "~1.0",
                "ralouphie/getallheaders": "^2.0.5 || ^3.0.0"
            },
            "provide": {
                "psr/http-message-implementation": "1.0"
            },
            "require-dev": {
                "ext-zlib": "*",
                "phpunit/phpunit": "~4.8.36 || ^5.7.27 || ^6.5.14 || ^7.5.20 || ^8.5.8 || ^9.3.10"
            },
            "suggest": {
                "laminas/laminas-httphandlerrunner": "Emit PSR-7 responses"
            },
            "type": "library",
            "extra": {
                "branch-alias": {
                    "dev-master": "1.7-dev"
                }
            },
            "autoload": {
                "psr-4": {
                    "GuzzleHttp\\Psr7\\": "src/"
                },
                "files": [
                    "src/functions_include.php"
                ]
            },
            "notification-url": "https://packagist.org/downloads/",
            "license": [
                "MIT"
            ],
            "authors": [
                {
                    "name": "Michael Dowling",
                    "email": "mtdowling@gmail.com",
                    "homepage": "https://github.com/mtdowling"
                },
                {
                    "name": "Tobias Schultze",
                    "homepage": "https://github.com/Tobion"
                }
            ],
            "description": "PSR-7 message implementation that also provides common utility methods",
            "keywords": [
                "http",
                "message",
                "psr-7",
                "request",
                "response",
                "stream",
                "uri",
                "url"
            ],
            "support": {
                "issues": "https://github.com/guzzle/psr7/issues",
                "source": "https://github.com/guzzle/psr7/tree/1.8.2"
            },
            "time": "2021-04-26T09:17:50+00:00"
        },
        {
            "name": "justinrainbow/json-schema",
            "version": "5.2.11",
            "source": {
                "type": "git",
                "url": "https://github.com/justinrainbow/json-schema.git",
                "reference": "2ab6744b7296ded80f8cc4f9509abbff393399aa"
            },
            "dist": {
                "type": "zip",
                "url": "https://api.github.com/repos/justinrainbow/json-schema/zipball/2ab6744b7296ded80f8cc4f9509abbff393399aa",
                "reference": "2ab6744b7296ded80f8cc4f9509abbff393399aa",
                "shasum": ""
            },
            "require": {
                "php": ">=5.3.3"
            },
            "require-dev": {
                "friendsofphp/php-cs-fixer": "~2.2.20||~2.15.1",
                "json-schema/json-schema-test-suite": "1.2.0",
                "phpunit/phpunit": "^4.8.35"
            },
            "bin": [
                "bin/validate-json"
            ],
            "type": "library",
            "extra": {
                "branch-alias": {
                    "dev-master": "5.0.x-dev"
                }
            },
            "autoload": {
                "psr-4": {
                    "JsonSchema\\": "src/JsonSchema/"
                }
            },
            "notification-url": "https://packagist.org/downloads/",
            "license": [
                "MIT"
            ],
            "authors": [
                {
                    "name": "Bruno Prieto Reis",
                    "email": "bruno.p.reis@gmail.com"
                },
                {
                    "name": "Justin Rainbow",
                    "email": "justin.rainbow@gmail.com"
                },
                {
                    "name": "Igor Wiedler",
                    "email": "igor@wiedler.ch"
                },
                {
                    "name": "Robert Schönthal",
                    "email": "seroscho@googlemail.com"
                }
            ],
            "description": "A library to validate a json schema.",
            "homepage": "https://github.com/justinrainbow/json-schema",
            "keywords": [
                "json",
                "schema"
            ],
            "support": {
                "issues": "https://github.com/justinrainbow/json-schema/issues",
                "source": "https://github.com/justinrainbow/json-schema/tree/5.2.11"
            },
            "time": "2021-07-22T09:24:00+00:00"
        },
        {
            "name": "laminas/laminas-captcha",
            "version": "2.10.0",
            "source": {
                "type": "git",
                "url": "https://github.com/laminas/laminas-captcha.git",
                "reference": "9a0134e434cd792934ecca42cb66f316be7bba50"
            },
            "dist": {
                "type": "zip",
                "url": "https://api.github.com/repos/laminas/laminas-captcha/zipball/9a0134e434cd792934ecca42cb66f316be7bba50",
                "reference": "9a0134e434cd792934ecca42cb66f316be7bba50",
                "shasum": ""
            },
            "require": {
                "laminas/laminas-math": "^2.7 || ^3.0",
                "laminas/laminas-stdlib": "^3.3",
                "laminas/laminas-zendframework-bridge": "^1.1",
                "php": "^7.3 || ~8.0.0"
            },
            "replace": {
                "zendframework/zend-captcha": "^2.9.0"
            },
            "require-dev": {
                "laminas/laminas-coding-standard": "~2.1.4",
                "laminas/laminas-recaptcha": "^3.0",
                "laminas/laminas-session": "^2.10",
                "laminas/laminas-text": "^2.8",
                "laminas/laminas-validator": "^2.14",
                "phpunit/phpunit": "^9.4.3",
                "psalm/plugin-phpunit": "^0.15.1",
                "vimeo/psalm": "^4.6"
            },
            "suggest": {
                "laminas/laminas-i18n-resources": "Translations of captcha messages",
                "laminas/laminas-recaptcha": "Laminas\\ReCaptcha component",
                "laminas/laminas-session": "Laminas\\Session component",
                "laminas/laminas-text": "Laminas\\Text component",
                "laminas/laminas-validator": "Laminas\\Validator component"
            },
            "type": "library",
            "autoload": {
                "psr-4": {
                    "Laminas\\Captcha\\": "src/"
                }
            },
            "notification-url": "https://packagist.org/downloads/",
            "license": [
                "BSD-3-Clause"
            ],
            "description": "Generate and validate CAPTCHAs using Figlets, images, ReCaptcha, and more",
            "homepage": "https://laminas.dev",
            "keywords": [
                "captcha",
                "laminas"
            ],
            "support": {
                "chat": "https://laminas.dev/chat",
                "docs": "https://docs.laminas.dev/laminas-captcha/",
                "forum": "https://discourse.laminas.dev",
                "issues": "https://github.com/laminas/laminas-captcha/issues",
                "rss": "https://github.com/laminas/laminas-captcha/releases.atom",
                "source": "https://github.com/laminas/laminas-captcha"
            },
            "funding": [
                {
                    "url": "https://funding.communitybridge.org/projects/laminas-project",
                    "type": "community_bridge"
                }
            ],
            "time": "2021-03-17T16:42:11+00:00"
        },
        {
            "name": "laminas/laminas-code",
            "version": "3.5.1",
            "source": {
                "type": "git",
                "url": "https://github.com/laminas/laminas-code.git",
                "reference": "b549b70c0bb6e935d497f84f750c82653326ac77"
            },
            "dist": {
                "type": "zip",
                "url": "https://api.github.com/repos/laminas/laminas-code/zipball/b549b70c0bb6e935d497f84f750c82653326ac77",
                "reference": "b549b70c0bb6e935d497f84f750c82653326ac77",
                "shasum": ""
            },
            "require": {
                "laminas/laminas-eventmanager": "^3.3",
                "laminas/laminas-zendframework-bridge": "^1.1",
                "php": "^7.3 || ~8.0.0"
            },
            "conflict": {
                "phpspec/prophecy": "<1.9.0"
            },
            "replace": {
                "zendframework/zend-code": "^3.4.1"
            },
            "require-dev": {
                "doctrine/annotations": "^1.10.4",
                "ext-phar": "*",
                "laminas/laminas-coding-standard": "^1.0.0",
                "laminas/laminas-stdlib": "^3.3.0",
                "phpunit/phpunit": "^9.4.2"
            },
            "suggest": {
                "doctrine/annotations": "Doctrine\\Common\\Annotations >=1.0 for annotation features",
                "laminas/laminas-stdlib": "Laminas\\Stdlib component"
            },
            "type": "library",
            "autoload": {
                "psr-4": {
                    "Laminas\\Code\\": "src/"
                }
            },
            "notification-url": "https://packagist.org/downloads/",
            "license": [
                "BSD-3-Clause"
            ],
            "description": "Extensions to the PHP Reflection API, static code scanning, and code generation",
            "homepage": "https://laminas.dev",
            "keywords": [
                "code",
                "laminas"
            ],
            "support": {
                "chat": "https://laminas.dev/chat",
                "docs": "https://docs.laminas.dev/laminas-code/",
                "forum": "https://discourse.laminas.dev",
                "issues": "https://github.com/laminas/laminas-code/issues",
                "rss": "https://github.com/laminas/laminas-code/releases.atom",
                "source": "https://github.com/laminas/laminas-code"
            },
            "funding": [
                {
                    "url": "https://funding.communitybridge.org/projects/laminas-project",
                    "type": "community_bridge"
                }
            ],
            "time": "2020-11-30T20:16:31+00:00"
        },
        {
            "name": "laminas/laminas-config",
            "version": "3.5.0",
            "source": {
                "type": "git",
                "url": "https://github.com/laminas/laminas-config.git",
                "reference": "f91cd6fe79e82cbbcaa36485108a04e8ef1e679b"
            },
            "dist": {
                "type": "zip",
                "url": "https://api.github.com/repos/laminas/laminas-config/zipball/f91cd6fe79e82cbbcaa36485108a04e8ef1e679b",
                "reference": "f91cd6fe79e82cbbcaa36485108a04e8ef1e679b",
                "shasum": ""
            },
            "require": {
                "ext-json": "*",
                "laminas/laminas-stdlib": "^2.7.7 || ^3.1",
                "laminas/laminas-zendframework-bridge": "^1.0",
                "php": "^7.3 || ~8.0.0",
                "psr/container": "^1.0"
            },
            "conflict": {
                "container-interop/container-interop": "<1.2.0"
            },
            "replace": {
                "zendframework/zend-config": "^3.3.0"
            },
            "require-dev": {
                "laminas/laminas-coding-standard": "~1.0.0",
                "laminas/laminas-filter": "^2.7.2",
                "laminas/laminas-i18n": "^2.10.3",
                "laminas/laminas-servicemanager": "^3.4.1",
                "malukenho/docheader": "^0.1.6",
                "phpunit/phpunit": "^8.5.8"
            },
            "suggest": {
                "laminas/laminas-filter": "^2.7.2; install if you want to use the Filter processor",
                "laminas/laminas-i18n": "^2.7.4; install if you want to use the Translator processor",
                "laminas/laminas-servicemanager": "^2.7.8 || ^3.3; if you need an extensible plugin manager for use with the Config Factory"
            },
            "type": "library",
            "autoload": {
                "psr-4": {
                    "Laminas\\Config\\": "src/"
                }
            },
            "notification-url": "https://packagist.org/downloads/",
            "license": [
                "BSD-3-Clause"
            ],
            "description": "provides a nested object property based user interface for accessing this configuration data within application code",
            "homepage": "https://laminas.dev",
            "keywords": [
                "config",
                "laminas"
            ],
            "support": {
                "chat": "https://laminas.dev/chat",
                "docs": "https://docs.laminas.dev/laminas-config/",
                "forum": "https://discourse.laminas.dev",
                "issues": "https://github.com/laminas/laminas-config/issues",
                "rss": "https://github.com/laminas/laminas-config/releases.atom",
                "source": "https://github.com/laminas/laminas-config"
            },
            "funding": [
                {
                    "url": "https://funding.communitybridge.org/projects/laminas-project",
                    "type": "community_bridge"
                }
            ],
            "time": "2021-02-11T15:06:51+00:00"
        },
        {
            "name": "laminas/laminas-db",
            "version": "2.12.0",
            "source": {
                "type": "git",
                "url": "https://github.com/laminas/laminas-db.git",
                "reference": "80cbba4e749f9eb7d8036172acb9ad41e8b6923f"
            },
            "dist": {
                "type": "zip",
                "url": "https://api.github.com/repos/laminas/laminas-db/zipball/80cbba4e749f9eb7d8036172acb9ad41e8b6923f",
                "reference": "80cbba4e749f9eb7d8036172acb9ad41e8b6923f",
                "shasum": ""
            },
            "require": {
                "laminas/laminas-stdlib": "^3.3",
                "laminas/laminas-zendframework-bridge": "^1.0",
                "php": "^7.3 || ~8.0.0"
            },
            "replace": {
                "zendframework/zend-db": "^2.11.0"
            },
            "require-dev": {
                "laminas/laminas-coding-standard": "~1.0.0",
                "laminas/laminas-eventmanager": "^3.3",
                "laminas/laminas-hydrator": "^3.2 || ^4.0",
                "laminas/laminas-servicemanager": "^3.3",
                "phpspec/prophecy-phpunit": "^2.0",
                "phpunit/phpunit": "^9.3"
            },
            "suggest": {
                "laminas/laminas-eventmanager": "Laminas\\EventManager component",
                "laminas/laminas-hydrator": "(^3.2 || ^4.0) Laminas\\Hydrator component for using HydratingResultSets",
                "laminas/laminas-servicemanager": "Laminas\\ServiceManager component"
            },
            "type": "library",
            "extra": {
                "laminas": {
                    "component": "Laminas\\Db",
                    "config-provider": "Laminas\\Db\\ConfigProvider"
                }
            },
            "autoload": {
                "psr-4": {
                    "Laminas\\Db\\": "src/"
                }
            },
            "notification-url": "https://packagist.org/downloads/",
            "license": [
                "BSD-3-Clause"
            ],
            "description": "Database abstraction layer, SQL abstraction, result set abstraction, and RowDataGateway and TableDataGateway implementations",
            "homepage": "https://laminas.dev",
            "keywords": [
                "db",
                "laminas"
            ],
            "support": {
                "chat": "https://laminas.dev/chat",
                "docs": "https://docs.laminas.dev/laminas-db/",
                "forum": "https://discourse.laminas.dev",
                "issues": "https://github.com/laminas/laminas-db/issues",
                "rss": "https://github.com/laminas/laminas-db/releases.atom",
                "source": "https://github.com/laminas/laminas-db"
            },
            "funding": [
                {
                    "url": "https://funding.communitybridge.org/projects/laminas-project",
                    "type": "community_bridge"
                }
            ],
            "time": "2021-02-22T22:27:56+00:00"
        },
        {
            "name": "laminas/laminas-dependency-plugin",
            "version": "2.1.2",
            "source": {
                "type": "git",
                "url": "https://github.com/laminas/laminas-dependency-plugin.git",
                "reference": "c5b4bf87729d6f38c73ca8ed22a5d62ec641d075"
            },
            "dist": {
                "type": "zip",
                "url": "https://api.github.com/repos/laminas/laminas-dependency-plugin/zipball/c5b4bf87729d6f38c73ca8ed22a5d62ec641d075",
                "reference": "c5b4bf87729d6f38c73ca8ed22a5d62ec641d075",
                "shasum": ""
            },
            "require": {
                "composer-plugin-api": "^1.1 || ^2.0",
                "php": "^7.3 || ~8.0.0"
            },
            "require-dev": {
                "composer/composer": "^1.9 || ^2.0",
                "mikey179/vfsstream": "^1.6",
                "roave/security-advisories": "dev-master"
            },
            "type": "composer-plugin",
            "extra": {
                "class": "Laminas\\DependencyPlugin\\DependencyRewriterPluginDelegator"
            },
            "autoload": {
                "psr-4": {
                    "Laminas\\DependencyPlugin\\": "src/"
                }
            },
            "notification-url": "https://packagist.org/downloads/",
            "license": [
                "BSD-3-Clause"
            ],
            "description": "Replace zendframework and zfcampus packages with their Laminas Project equivalents.",
            "support": {
                "issues": "https://github.com/laminas/laminas-dependency-plugin/issues",
                "source": "https://github.com/laminas/laminas-dependency-plugin/tree/2.1.2"
            },
            "funding": [
                {
                    "url": "https://funding.communitybridge.org/projects/laminas-project",
                    "type": "community_bridge"
                }
            ],
            "time": "2021-02-15T16:44:31+00:00"
        },
        {
            "name": "laminas/laminas-di",
            "version": "3.2.2",
            "source": {
                "type": "git",
                "url": "https://github.com/laminas/laminas-di.git",
                "reference": "ed38ab3b066c0a1f1b087e0a664caadf1d4f8f04"
            },
            "dist": {
                "type": "zip",
                "url": "https://api.github.com/repos/laminas/laminas-di/zipball/ed38ab3b066c0a1f1b087e0a664caadf1d4f8f04",
                "reference": "ed38ab3b066c0a1f1b087e0a664caadf1d4f8f04",
                "shasum": ""
            },
            "require": {
                "laminas/laminas-stdlib": "^3.3",
                "laminas/laminas-zendframework-bridge": "^0.4.5 || ^1.0",
                "php": "^7.3 || ~8.0.0",
                "psr/container": "^1.0",
                "psr/log": "^1.0"
            },
            "conflict": {
                "laminas/laminas-servicemanager-di": "*",
                "phpspec/prophecy": "<1.9.0"
            },
            "replace": {
                "zendframework/zend-di": "^3.1.2"
            },
            "require-dev": {
                "container-interop/container-interop": "^1.2.0",
                "laminas/laminas-coding-standard": "^2",
                "laminas/laminas-servicemanager": "^3.4",
                "mikey179/vfsstream": "^1.6.7",
                "phpspec/prophecy-phpunit": "^2.0",
                "phpstan/phpstan": "^0.12.64",
                "phpunit/phpunit": "^9.3"
            },
            "suggest": {
                "laminas/laminas-servicemanager": "An IoC container without auto wiring capabilities"
            },
            "type": "library",
            "extra": {
                "laminas": {
                    "component": "Laminas\\Di",
                    "config-provider": "Laminas\\Di\\ConfigProvider"
                }
            },
            "autoload": {
                "psr-4": {
                    "Laminas\\Di\\": "src/"
                }
            },
            "notification-url": "https://packagist.org/downloads/",
            "license": [
                "BSD-3-Clause"
            ],
            "description": "Automated dependency injection for PSR-11 containers",
            "homepage": "https://laminas.dev",
            "keywords": [
                "PSR-11",
                "di",
                "laminas"
            ],
            "support": {
                "chat": "https://laminas.dev/chat",
                "docs": "https://docs.laminas.dev/laminas-di/",
                "forum": "https://discourse.laminas.dev",
                "issues": "https://github.com/laminas/laminas-di/issues",
                "rss": "https://github.com/laminas/laminas-di/releases.atom",
                "source": "https://github.com/laminas/laminas-di"
            },
            "funding": [
                {
                    "url": "https://funding.communitybridge.org/projects/laminas-project",
                    "type": "community_bridge"
                }
            ],
            "time": "2021-04-13T19:22:31+00:00"
        },
        {
            "name": "laminas/laminas-escaper",
            "version": "2.7.0",
            "source": {
                "type": "git",
                "url": "https://github.com/laminas/laminas-escaper.git",
                "reference": "5e04bc5ae5990b17159d79d331055e2c645e5cc5"
            },
            "dist": {
                "type": "zip",
                "url": "https://api.github.com/repos/laminas/laminas-escaper/zipball/5e04bc5ae5990b17159d79d331055e2c645e5cc5",
                "reference": "5e04bc5ae5990b17159d79d331055e2c645e5cc5",
                "shasum": ""
            },
            "require": {
                "laminas/laminas-zendframework-bridge": "^1.0",
                "php": "^7.3 || ~8.0.0"
            },
            "replace": {
                "zendframework/zend-escaper": "^2.6.1"
            },
            "require-dev": {
                "laminas/laminas-coding-standard": "~1.0.0",
                "phpunit/phpunit": "^9.3",
                "psalm/plugin-phpunit": "^0.12.2",
                "vimeo/psalm": "^3.16"
            },
            "suggest": {
                "ext-iconv": "*",
                "ext-mbstring": "*"
            },
            "type": "library",
            "autoload": {
                "psr-4": {
                    "Laminas\\Escaper\\": "src/"
                }
            },
            "notification-url": "https://packagist.org/downloads/",
            "license": [
                "BSD-3-Clause"
            ],
            "description": "Securely and safely escape HTML, HTML attributes, JavaScript, CSS, and URLs",
            "homepage": "https://laminas.dev",
            "keywords": [
                "escaper",
                "laminas"
            ],
<<<<<<< HEAD
=======
            "support": {
                "chat": "https://laminas.dev/chat",
                "docs": "https://docs.laminas.dev/laminas-escaper/",
                "forum": "https://discourse.laminas.dev",
                "issues": "https://github.com/laminas/laminas-escaper/issues",
                "rss": "https://github.com/laminas/laminas-escaper/releases.atom",
                "source": "https://github.com/laminas/laminas-escaper"
            },
>>>>>>> e345d6de
            "funding": [
                {
                    "url": "https://funding.communitybridge.org/projects/laminas-project",
                    "type": "community_bridge"
                }
            ],
            "time": "2020-11-17T21:26:43+00:00"
        },
        {
            "name": "laminas/laminas-eventmanager",
            "version": "3.3.1",
            "source": {
                "type": "git",
                "url": "https://github.com/laminas/laminas-eventmanager.git",
                "reference": "966c859b67867b179fde1eff0cd38df51472ce4a"
            },
            "dist": {
                "type": "zip",
                "url": "https://api.github.com/repos/laminas/laminas-eventmanager/zipball/966c859b67867b179fde1eff0cd38df51472ce4a",
                "reference": "966c859b67867b179fde1eff0cd38df51472ce4a",
                "shasum": ""
            },
            "require": {
                "laminas/laminas-zendframework-bridge": "^1.0",
                "php": "^7.3 || ^8.0"
            },
            "replace": {
                "zendframework/zend-eventmanager": "^3.2.1"
            },
            "require-dev": {
                "container-interop/container-interop": "^1.1",
                "laminas/laminas-coding-standard": "~1.0.0",
                "laminas/laminas-stdlib": "^2.7.3 || ^3.0",
                "phpbench/phpbench": "^0.17.1",
                "phpunit/phpunit": "^8.5.8"
            },
            "suggest": {
                "container-interop/container-interop": "^1.1, to use the lazy listeners feature",
                "laminas/laminas-stdlib": "^2.7.3 || ^3.0, to use the FilterChain feature"
            },
            "type": "library",
            "autoload": {
                "psr-4": {
                    "Laminas\\EventManager\\": "src/"
                }
            },
            "notification-url": "https://packagist.org/downloads/",
            "license": [
                "BSD-3-Clause"
            ],
            "description": "Trigger and listen to events within a PHP application",
            "homepage": "https://laminas.dev",
            "keywords": [
                "event",
                "eventmanager",
                "events",
                "laminas"
            ],
            "support": {
                "chat": "https://laminas.dev/chat",
                "docs": "https://docs.laminas.dev/laminas-eventmanager/",
                "forum": "https://discourse.laminas.dev",
                "issues": "https://github.com/laminas/laminas-eventmanager/issues",
                "rss": "https://github.com/laminas/laminas-eventmanager/releases.atom",
                "source": "https://github.com/laminas/laminas-eventmanager"
            },
            "funding": [
                {
                    "url": "https://funding.communitybridge.org/projects/laminas-project",
                    "type": "community_bridge"
                }
            ],
            "time": "2021-03-08T15:24:29+00:00"
        },
        {
            "name": "laminas/laminas-feed",
            "version": "2.14.1",
            "source": {
                "type": "git",
                "url": "https://github.com/laminas/laminas-feed.git",
                "reference": "463fdae515fba30633906098c258d3b2c733c15c"
            },
            "dist": {
                "type": "zip",
                "url": "https://api.github.com/repos/laminas/laminas-feed/zipball/463fdae515fba30633906098c258d3b2c733c15c",
                "reference": "463fdae515fba30633906098c258d3b2c733c15c",
                "shasum": ""
            },
            "require": {
                "ext-dom": "*",
                "ext-libxml": "*",
                "laminas/laminas-escaper": "^2.5.2",
                "laminas/laminas-stdlib": "^3.2.1",
                "laminas/laminas-zendframework-bridge": "^1.0",
                "php": "^7.3 || ~8.0.0"
            },
            "conflict": {
                "laminas/laminas-servicemanager": "<3.3"
            },
            "replace": {
                "zendframework/zend-feed": "^2.12.0"
            },
            "require-dev": {
                "laminas/laminas-cache": "^2.7.2",
                "laminas/laminas-coding-standard": "~1.0.0",
                "laminas/laminas-db": "^2.8.2",
                "laminas/laminas-http": "^2.7",
                "laminas/laminas-servicemanager": "^3.3",
                "laminas/laminas-validator": "^2.10.1",
                "phpunit/phpunit": "^9.3",
                "psalm/plugin-phpunit": "^0.13.0",
                "psr/http-message": "^1.0.1",
                "vimeo/psalm": "^4.1"
            },
            "suggest": {
                "laminas/laminas-cache": "Laminas\\Cache component, for optionally caching feeds between requests",
                "laminas/laminas-db": "Laminas\\Db component, for use with PubSubHubbub",
                "laminas/laminas-http": "Laminas\\Http for PubSubHubbub, and optionally for use with Laminas\\Feed\\Reader",
                "laminas/laminas-servicemanager": "Laminas\\ServiceManager component, for easily extending ExtensionManager implementations",
                "laminas/laminas-validator": "Laminas\\Validator component, for validating email addresses used in Atom feeds and entries when using the Writer subcomponent",
                "psr/http-message": "PSR-7 ^1.0.1, if you wish to use Laminas\\Feed\\Reader\\Http\\Psr7ResponseDecorator"
            },
            "type": "library",
            "autoload": {
                "psr-4": {
                    "Laminas\\Feed\\": "src/"
                }
            },
            "notification-url": "https://packagist.org/downloads/",
            "license": [
                "BSD-3-Clause"
            ],
            "description": "provides functionality for consuming RSS and Atom feeds",
            "homepage": "https://laminas.dev",
            "keywords": [
                "feed",
                "laminas"
            ],
            "support": {
                "chat": "https://laminas.dev/chat",
                "docs": "https://docs.laminas.dev/laminas-feed/",
                "forum": "https://discourse.laminas.dev",
                "issues": "https://github.com/laminas/laminas-feed/issues",
                "rss": "https://github.com/laminas/laminas-feed/releases.atom",
                "source": "https://github.com/laminas/laminas-feed"
            },
            "funding": [
                {
                    "url": "https://funding.communitybridge.org/projects/laminas-project",
                    "type": "community_bridge"
                }
            ],
            "time": "2021-04-01T19:26:09+00:00"
        },
        {
            "name": "laminas/laminas-http",
            "version": "2.14.3",
            "source": {
                "type": "git",
                "url": "https://github.com/laminas/laminas-http.git",
                "reference": "bfaab8093e382274efed7fdc3ceb15f09ba352bb"
            },
            "dist": {
                "type": "zip",
                "url": "https://api.github.com/repos/laminas/laminas-http/zipball/bfaab8093e382274efed7fdc3ceb15f09ba352bb",
                "reference": "bfaab8093e382274efed7fdc3ceb15f09ba352bb",
                "shasum": ""
            },
            "require": {
                "laminas/laminas-loader": "^2.5.1",
                "laminas/laminas-stdlib": "^3.2.1",
                "laminas/laminas-uri": "^2.5.2",
                "laminas/laminas-validator": "^2.10.1",
                "laminas/laminas-zendframework-bridge": "^1.0",
                "php": "^7.3 || ~8.0.0"
            },
            "replace": {
                "zendframework/zend-http": "^2.11.2"
            },
            "require-dev": {
                "laminas/laminas-coding-standard": "~1.0.0",
                "laminas/laminas-config": "^3.1 || ^2.6",
                "phpunit/phpunit": "^9.3"
            },
            "suggest": {
                "paragonie/certainty": "For automated management of cacert.pem"
            },
            "type": "library",
            "autoload": {
                "psr-4": {
                    "Laminas\\Http\\": "src/"
                }
            },
            "notification-url": "https://packagist.org/downloads/",
            "license": [
                "BSD-3-Clause"
            ],
            "description": "Provides an easy interface for performing Hyper-Text Transfer Protocol (HTTP) requests",
            "homepage": "https://laminas.dev",
            "keywords": [
                "http",
                "http client",
                "laminas"
            ],
            "support": {
                "chat": "https://laminas.dev/chat",
                "docs": "https://docs.laminas.dev/laminas-http/",
                "forum": "https://discourse.laminas.dev",
                "issues": "https://github.com/laminas/laminas-http/issues",
                "rss": "https://github.com/laminas/laminas-http/releases.atom",
                "source": "https://github.com/laminas/laminas-http"
            },
            "funding": [
                {
                    "url": "https://funding.communitybridge.org/projects/laminas-project",
                    "type": "community_bridge"
                }
            ],
            "time": "2021-02-18T21:58:11+00:00"
        },
        {
            "name": "laminas/laminas-json",
            "version": "3.2.0",
            "source": {
                "type": "git",
                "url": "https://github.com/laminas/laminas-json.git",
                "reference": "1e3b64d3b21dac0511e628ae8debc81002d14e3c"
            },
            "dist": {
                "type": "zip",
                "url": "https://api.github.com/repos/laminas/laminas-json/zipball/1e3b64d3b21dac0511e628ae8debc81002d14e3c",
                "reference": "1e3b64d3b21dac0511e628ae8debc81002d14e3c",
                "shasum": ""
            },
            "require": {
                "laminas/laminas-zendframework-bridge": "^1.0",
                "php": "^7.3 || ~8.0.0"
            },
            "replace": {
                "zendframework/zend-json": "^3.1.2"
            },
            "require-dev": {
                "laminas/laminas-coding-standard": "~1.0.0",
                "laminas/laminas-stdlib": "^2.7.7 || ^3.1",
                "phpunit/phpunit": "^9.3"
            },
            "suggest": {
                "laminas/laminas-json-server": "For implementing JSON-RPC servers",
                "laminas/laminas-xml2json": "For converting XML documents to JSON"
            },
            "type": "library",
            "autoload": {
                "psr-4": {
                    "Laminas\\Json\\": "src/"
                }
            },
            "notification-url": "https://packagist.org/downloads/",
            "license": [
                "BSD-3-Clause"
            ],
            "description": "provides convenience methods for serializing native PHP to JSON and decoding JSON to native PHP",
            "homepage": "https://laminas.dev",
            "keywords": [
                "json",
                "laminas"
            ],
            "support": {
                "chat": "https://laminas.dev/chat",
                "docs": "https://docs.laminas.dev/laminas-json/",
                "forum": "https://discourse.laminas.dev",
                "issues": "https://github.com/laminas/laminas-json/issues",
                "rss": "https://github.com/laminas/laminas-json/releases.atom",
                "source": "https://github.com/laminas/laminas-json"
            },
            "funding": [
                {
                    "url": "https://funding.communitybridge.org/projects/laminas-project",
                    "type": "community_bridge"
                }
            ],
            "time": "2021-02-12T15:38:10+00:00"
        },
        {
            "name": "laminas/laminas-loader",
            "version": "2.7.0",
            "source": {
                "type": "git",
                "url": "https://github.com/laminas/laminas-loader.git",
                "reference": "bcf8a566cb9925a2e7cc41a16db09235ec9fb616"
            },
            "dist": {
                "type": "zip",
                "url": "https://api.github.com/repos/laminas/laminas-loader/zipball/bcf8a566cb9925a2e7cc41a16db09235ec9fb616",
                "reference": "bcf8a566cb9925a2e7cc41a16db09235ec9fb616",
                "shasum": ""
            },
            "require": {
                "laminas/laminas-zendframework-bridge": "^1.0",
                "php": "^7.3 || ~8.0.0"
            },
            "replace": {
                "zendframework/zend-loader": "^2.6.1"
            },
            "require-dev": {
                "laminas/laminas-coding-standard": "~1.0.0",
                "phpunit/phpunit": "^9.3"
            },
            "type": "library",
            "autoload": {
                "psr-4": {
                    "Laminas\\Loader\\": "src/"
                }
            },
            "notification-url": "https://packagist.org/downloads/",
            "license": [
                "BSD-3-Clause"
            ],
            "description": "Autoloading and plugin loading strategies",
            "homepage": "https://laminas.dev",
            "keywords": [
                "laminas",
                "loader"
            ],
            "support": {
                "chat": "https://laminas.dev/chat",
                "docs": "https://docs.laminas.dev/laminas-loader/",
                "forum": "https://discourse.laminas.dev",
                "issues": "https://github.com/laminas/laminas-loader/issues",
                "rss": "https://github.com/laminas/laminas-loader/releases.atom",
                "source": "https://github.com/laminas/laminas-loader"
            },
            "funding": [
                {
                    "url": "https://funding.communitybridge.org/projects/laminas-project",
                    "type": "community_bridge"
                }
            ],
            "time": "2021-02-12T16:08:18+00:00"
        },
        {
            "name": "laminas/laminas-mail",
            "version": "2.14.1",
            "source": {
                "type": "git",
                "url": "https://github.com/laminas/laminas-mail.git",
                "reference": "180c6c7baa37cba16fe9fd34af0f346e796cf1a1"
            },
            "dist": {
                "type": "zip",
                "url": "https://api.github.com/repos/laminas/laminas-mail/zipball/180c6c7baa37cba16fe9fd34af0f346e796cf1a1",
                "reference": "180c6c7baa37cba16fe9fd34af0f346e796cf1a1",
                "shasum": ""
            },
            "require": {
                "ext-iconv": "*",
                "laminas/laminas-loader": "^2.5",
                "laminas/laminas-mime": "^2.5",
                "laminas/laminas-stdlib": "^2.7 || ^3.0",
                "laminas/laminas-validator": "^2.10.2",
                "laminas/laminas-zendframework-bridge": "^1.0",
                "php": "^7.3 || ~8.0.0",
                "symfony/polyfill-mbstring": "^1.12.0",
                "true/punycode": "^2.1"
            },
            "replace": {
                "zendframework/zend-mail": "^2.10.0"
            },
            "require-dev": {
                "laminas/laminas-coding-standard": "~1.0.0",
                "laminas/laminas-config": "^3.4",
                "laminas/laminas-crypt": "^2.6 || ^3.0",
                "laminas/laminas-servicemanager": "^3.2.1",
                "phpunit/phpunit": "^9.3",
                "psalm/plugin-phpunit": "^0.15.1",
                "vimeo/psalm": "^4.7"
            },
            "suggest": {
                "laminas/laminas-crypt": "Crammd5 support in SMTP Auth",
                "laminas/laminas-servicemanager": "^2.7.10 || ^3.3.1 when using SMTP to deliver messages"
            },
            "type": "library",
            "extra": {
                "laminas": {
                    "component": "Laminas\\Mail",
                    "config-provider": "Laminas\\Mail\\ConfigProvider"
                }
            },
            "autoload": {
                "psr-4": {
                    "Laminas\\Mail\\": "src/"
                }
            },
            "notification-url": "https://packagist.org/downloads/",
            "license": [
                "BSD-3-Clause"
            ],
            "description": "Provides generalized functionality to compose and send both text and MIME-compliant multipart e-mail messages",
            "homepage": "https://laminas.dev",
            "keywords": [
                "laminas",
                "mail"
            ],
            "support": {
                "chat": "https://laminas.dev/chat",
                "docs": "https://docs.laminas.dev/laminas-mail/",
                "forum": "https://discourse.laminas.dev",
                "issues": "https://github.com/laminas/laminas-mail/issues",
                "rss": "https://github.com/laminas/laminas-mail/releases.atom",
                "source": "https://github.com/laminas/laminas-mail"
            },
            "funding": [
                {
                    "url": "https://funding.communitybridge.org/projects/laminas-project",
                    "type": "community_bridge"
                }
            ],
            "time": "2021-05-20T04:00:23+00:00"
        },
        {
            "name": "laminas/laminas-math",
            "version": "3.3.2",
            "source": {
                "type": "git",
                "url": "https://github.com/laminas/laminas-math.git",
                "reference": "188456530923a449470963837c25560f1fdd8a60"
            },
            "dist": {
                "type": "zip",
                "url": "https://api.github.com/repos/laminas/laminas-math/zipball/188456530923a449470963837c25560f1fdd8a60",
                "reference": "188456530923a449470963837c25560f1fdd8a60",
                "shasum": ""
            },
            "require": {
                "ext-mbstring": "*",
                "laminas/laminas-zendframework-bridge": "^1.0",
                "php": "^7.3 || ~8.0.0"
            },
            "replace": {
                "zendframework/zend-math": "^3.2.0"
            },
            "require-dev": {
                "laminas/laminas-coding-standard": "~1.0.0",
                "phpunit/phpunit": "^9.3"
            },
            "suggest": {
                "ext-bcmath": "If using the bcmath functionality",
                "ext-gmp": "If using the gmp functionality"
            },
            "type": "library",
            "extra": {
                "branch-alias": {
                    "dev-master": "3.2.x-dev",
                    "dev-develop": "3.3.x-dev"
                }
            },
            "autoload": {
                "psr-4": {
                    "Laminas\\Math\\": "src/"
                }
            },
            "notification-url": "https://packagist.org/downloads/",
            "license": [
                "BSD-3-Clause"
            ],
            "description": "Create cryptographically secure pseudo-random numbers, and manage big integers",
            "homepage": "https://laminas.dev",
            "keywords": [
                "laminas",
                "math"
            ],
            "support": {
                "chat": "https://laminas.dev/chat",
                "docs": "https://docs.laminas.dev/laminas-math/",
                "forum": "https://discourse.laminas.dev",
                "issues": "https://github.com/laminas/laminas-math/issues",
                "rss": "https://github.com/laminas/laminas-math/releases.atom",
                "source": "https://github.com/laminas/laminas-math"
            },
            "funding": [
                {
                    "url": "https://funding.communitybridge.org/projects/laminas-project",
                    "type": "community_bridge"
                }
            ],
            "time": "2021-02-16T15:46:01+00:00"
        },
        {
            "name": "laminas/laminas-mime",
            "version": "2.8.0",
            "source": {
                "type": "git",
                "url": "https://github.com/laminas/laminas-mime.git",
                "reference": "9a59704f33106427a384d0ae421f96043174093a"
            },
            "dist": {
                "type": "zip",
                "url": "https://api.github.com/repos/laminas/laminas-mime/zipball/9a59704f33106427a384d0ae421f96043174093a",
                "reference": "9a59704f33106427a384d0ae421f96043174093a",
                "shasum": ""
            },
            "require": {
                "laminas/laminas-stdlib": "^2.7 || ^3.0",
                "laminas/laminas-zendframework-bridge": "^1.0",
                "php": "^7.3 || ~8.0.0"
            },
            "replace": {
                "zendframework/zend-mime": "^2.7.2"
            },
            "require-dev": {
                "laminas/laminas-coding-standard": "~1.0.0",
                "laminas/laminas-mail": "^2.6",
                "phpunit/phpunit": "^9.3"
            },
            "suggest": {
                "laminas/laminas-mail": "Laminas\\Mail component"
            },
            "type": "library",
            "autoload": {
                "psr-4": {
                    "Laminas\\Mime\\": "src/"
                }
            },
            "notification-url": "https://packagist.org/downloads/",
            "license": [
                "BSD-3-Clause"
            ],
            "description": "Create and parse MIME messages and parts",
            "homepage": "https://laminas.dev",
            "keywords": [
                "laminas",
                "mime"
            ],
            "support": {
                "chat": "https://laminas.dev/chat",
                "docs": "https://docs.laminas.dev/laminas-mime/",
                "forum": "https://discourse.laminas.dev",
                "issues": "https://github.com/laminas/laminas-mime/issues",
                "rss": "https://github.com/laminas/laminas-mime/releases.atom",
                "source": "https://github.com/laminas/laminas-mime"
            },
            "funding": [
                {
                    "url": "https://funding.communitybridge.org/projects/laminas-project",
                    "type": "community_bridge"
                }
            ],
            "time": "2021-02-16T17:40:06+00:00"
        },
        {
            "name": "laminas/laminas-modulemanager",
            "version": "2.10.2",
            "source": {
                "type": "git",
                "url": "https://github.com/laminas/laminas-modulemanager.git",
                "reference": "2068e0b300e87e139112016a6025be341ceaaf33"
            },
            "dist": {
                "type": "zip",
                "url": "https://api.github.com/repos/laminas/laminas-modulemanager/zipball/2068e0b300e87e139112016a6025be341ceaaf33",
                "reference": "2068e0b300e87e139112016a6025be341ceaaf33",
                "shasum": ""
            },
            "require": {
                "brick/varexporter": "^0.3.2",
                "laminas/laminas-config": "^3.4",
                "laminas/laminas-eventmanager": "^3.3",
                "laminas/laminas-stdlib": "^3.3",
                "laminas/laminas-zendframework-bridge": "^1.1",
                "php": "^7.3 || ^8.0",
                "webimpress/safe-writer": "^1.0.2 || ^2.1"
            },
            "replace": {
                "zendframework/zend-modulemanager": "^2.8.4"
            },
            "require-dev": {
                "laminas/laminas-coding-standard": "~1.0.0",
                "laminas/laminas-console": "^2.8",
                "laminas/laminas-di": "^2.6.1",
                "laminas/laminas-loader": "^2.6.1",
                "laminas/laminas-mvc": "^3.1.1",
                "laminas/laminas-servicemanager": "^3.4.1",
                "phpunit/phpunit": "^9.3.7"
            },
            "suggest": {
                "laminas/laminas-console": "Laminas\\Console component",
                "laminas/laminas-loader": "Laminas\\Loader component if you are not using Composer autoloading for your modules",
                "laminas/laminas-mvc": "Laminas\\Mvc component",
                "laminas/laminas-servicemanager": "Laminas\\ServiceManager component"
            },
            "type": "library",
            "autoload": {
                "psr-4": {
                    "Laminas\\ModuleManager\\": "src/"
                }
            },
            "notification-url": "https://packagist.org/downloads/",
            "license": [
                "BSD-3-Clause"
            ],
            "description": "Modular application system for laminas-mvc applications",
            "homepage": "https://laminas.dev",
            "keywords": [
                "laminas",
                "modulemanager"
            ],
            "support": {
                "chat": "https://laminas.dev/chat",
                "docs": "https://docs.laminas.dev/laminas-modulemanager/",
                "forum": "https://discourse.laminas.dev",
                "issues": "https://github.com/laminas/laminas-modulemanager/issues",
                "rss": "https://github.com/laminas/laminas-modulemanager/releases.atom",
                "source": "https://github.com/laminas/laminas-modulemanager"
            },
            "funding": [
                {
                    "url": "https://funding.communitybridge.org/projects/laminas-project",
                    "type": "community_bridge"
                }
            ],
            "time": "2021-04-13T20:11:28+00:00"
        },
        {
            "name": "laminas/laminas-mvc",
            "version": "3.2.0",
            "source": {
                "type": "git",
                "url": "https://github.com/laminas/laminas-mvc.git",
                "reference": "88da7200cf8f5a970c35d91717a5c4db94981e5e"
            },
            "dist": {
                "type": "zip",
                "url": "https://api.github.com/repos/laminas/laminas-mvc/zipball/88da7200cf8f5a970c35d91717a5c4db94981e5e",
                "reference": "88da7200cf8f5a970c35d91717a5c4db94981e5e",
                "shasum": ""
            },
            "require": {
                "container-interop/container-interop": "^1.2",
                "laminas/laminas-eventmanager": "^3.2",
                "laminas/laminas-http": "^2.7",
                "laminas/laminas-modulemanager": "^2.8",
                "laminas/laminas-router": "^3.0.2",
                "laminas/laminas-servicemanager": "^3.3",
                "laminas/laminas-stdlib": "^3.2.1",
                "laminas/laminas-view": "^2.11.3",
                "laminas/laminas-zendframework-bridge": "^1.0",
                "php": "^7.3 || ~8.0.0"
            },
            "replace": {
                "zendframework/zend-mvc": "^3.1.1"
            },
            "require-dev": {
                "http-interop/http-middleware": "^0.4.1",
                "laminas/laminas-coding-standard": "^1.0.0",
                "laminas/laminas-json": "^2.6.1 || ^3.0",
                "laminas/laminas-psr7bridge": "^1.0",
                "laminas/laminas-stratigility": ">=2.0.1 <2.2",
                "phpspec/prophecy-phpunit": "^2.0",
                "phpunit/phpunit": "^9.4.2"
            },
            "suggest": {
                "laminas/laminas-json": "(^2.6.1 || ^3.0) To auto-deserialize JSON body content in AbstractRestfulController extensions, when json_decode is unavailable",
                "laminas/laminas-log": "^2.9.1  To provide log functionality via LogFilterManager, LogFormatterManager, and LogProcessorManager",
                "laminas/laminas-mvc-console": "laminas-mvc-console provides the ability to expose laminas-mvc as a console application",
                "laminas/laminas-mvc-i18n": "laminas-mvc-i18n provides integration with laminas-i18n, including a translation bridge and translatable route segments",
                "laminas/laminas-mvc-middleware": "To dispatch middleware in your laminas-mvc application",
                "laminas/laminas-mvc-plugin-fileprg": "To provide Post/Redirect/Get functionality around forms that container file uploads",
                "laminas/laminas-mvc-plugin-flashmessenger": "To provide flash messaging capabilities between requests",
                "laminas/laminas-mvc-plugin-identity": "To access the authenticated identity (per laminas-authentication) in controllers",
                "laminas/laminas-mvc-plugin-prg": "To provide Post/Redirect/Get functionality within controllers",
                "laminas/laminas-paginator": "^2.7 To provide pagination functionality via PaginatorPluginManager",
                "laminas/laminas-servicemanager-di": "laminas-servicemanager-di provides utilities for integrating laminas-di and laminas-servicemanager in your laminas-mvc application"
            },
            "type": "library",
            "autoload": {
                "psr-4": {
                    "Laminas\\Mvc\\": "src/"
                }
            },
            "notification-url": "https://packagist.org/downloads/",
            "license": [
                "BSD-3-Clause"
            ],
            "description": "Laminas's event-driven MVC layer, including MVC Applications, Controllers, and Plugins",
            "homepage": "https://laminas.dev",
            "keywords": [
                "laminas",
                "mvc"
            ],
            "support": {
                "chat": "https://laminas.dev/chat",
                "docs": "https://docs.laminas.dev/laminas-mvc/",
                "forum": "https://discourse.laminas.dev",
                "issues": "https://github.com/laminas/laminas-mvc/issues",
                "rss": "https://github.com/laminas/laminas-mvc/releases.atom",
                "source": "https://github.com/laminas/laminas-mvc"
            },
            "funding": [
                {
                    "url": "https://funding.communitybridge.org/projects/laminas-project",
                    "type": "community_bridge"
                }
            ],
            "time": "2020-12-14T21:54:40+00:00"
        },
        {
            "name": "laminas/laminas-router",
            "version": "3.4.5",
            "source": {
                "type": "git",
                "url": "https://github.com/laminas/laminas-router.git",
                "reference": "aaf2eb364eedeb5c4d5b9ee14cd2938d0f7e89b7"
            },
            "dist": {
                "type": "zip",
                "url": "https://api.github.com/repos/laminas/laminas-router/zipball/aaf2eb364eedeb5c4d5b9ee14cd2938d0f7e89b7",
                "reference": "aaf2eb364eedeb5c4d5b9ee14cd2938d0f7e89b7",
                "shasum": ""
            },
            "require": {
                "container-interop/container-interop": "^1.2",
                "laminas/laminas-http": "^2.8.1",
                "laminas/laminas-servicemanager": "^2.7.8 || ^3.3",
                "laminas/laminas-stdlib": "^3.3",
                "laminas/laminas-zendframework-bridge": "^1.0",
                "php": "^7.3 || ~8.0.0"
            },
            "replace": {
                "zendframework/zend-router": "^3.3.0"
            },
            "require-dev": {
                "laminas/laminas-coding-standard": "~1.0.0",
                "laminas/laminas-i18n": "^2.7.4",
                "phpunit/phpunit": "^9.4"
            },
            "suggest": {
                "laminas/laminas-i18n": "^2.7.4, if defining translatable HTTP path segments"
            },
            "type": "library",
            "extra": {
                "laminas": {
                    "component": "Laminas\\Router",
                    "config-provider": "Laminas\\Router\\ConfigProvider"
                }
            },
            "autoload": {
                "psr-4": {
                    "Laminas\\Router\\": "src/"
                }
            },
            "notification-url": "https://packagist.org/downloads/",
            "license": [
                "BSD-3-Clause"
            ],
            "description": "Flexible routing system for HTTP and console applications",
            "homepage": "https://laminas.dev",
            "keywords": [
                "laminas",
                "routing"
            ],
            "support": {
                "chat": "https://laminas.dev/chat",
                "docs": "https://docs.laminas.dev/laminas-router/",
                "forum": "https://discourse.laminas.dev",
                "issues": "https://github.com/laminas/laminas-router/issues",
                "rss": "https://github.com/laminas/laminas-router/releases.atom",
                "source": "https://github.com/laminas/laminas-router"
            },
            "funding": [
                {
                    "url": "https://funding.communitybridge.org/projects/laminas-project",
                    "type": "community_bridge"
                }
            ],
            "time": "2021-04-19T16:06:00+00:00"
        },
        {
            "name": "laminas/laminas-server",
            "version": "2.10.0",
            "source": {
                "type": "git",
                "url": "https://github.com/laminas/laminas-server.git",
                "reference": "e1fd6853223feed7a00555144d661e0a914124cd"
            },
            "dist": {
                "type": "zip",
                "url": "https://api.github.com/repos/laminas/laminas-server/zipball/e1fd6853223feed7a00555144d661e0a914124cd",
                "reference": "e1fd6853223feed7a00555144d661e0a914124cd",
                "shasum": ""
            },
            "require": {
                "laminas/laminas-code": "^3.5.1 || ^4.0.0",
                "laminas/laminas-stdlib": "^3.3.1",
                "laminas/laminas-zendframework-bridge": "^1.2.0",
                "php": "^7.3 || ~8.0.0"
            },
            "replace": {
                "zendframework/zend-server": "^2.8.1"
            },
            "require-dev": {
                "laminas/laminas-coding-standard": "~1.0.0",
                "phpunit/phpunit": "^9.5.4",
                "psalm/plugin-phpunit": "^0.15.1",
                "vimeo/psalm": "^4.6.4"
            },
            "type": "library",
            "autoload": {
                "psr-4": {
                    "Laminas\\Server\\": "src/"
                }
            },
            "notification-url": "https://packagist.org/downloads/",
            "license": [
                "BSD-3-Clause"
            ],
            "description": "Create Reflection-based RPC servers",
            "homepage": "https://laminas.dev",
            "keywords": [
                "laminas",
                "server"
            ],
            "support": {
                "chat": "https://laminas.dev/chat",
                "docs": "https://docs.laminas.dev/laminas-server/",
                "forum": "https://discourse.laminas.dev",
                "issues": "https://github.com/laminas/laminas-server/issues",
                "rss": "https://github.com/laminas/laminas-server/releases.atom",
                "source": "https://github.com/laminas/laminas-server"
            },
            "funding": [
                {
                    "url": "https://funding.communitybridge.org/projects/laminas-project",
                    "type": "community_bridge"
                }
            ],
            "time": "2021-04-16T11:56:04+00:00"
        },
        {
            "name": "laminas/laminas-servicemanager",
            "version": "3.7.0",
            "source": {
                "type": "git",
                "url": "https://github.com/laminas/laminas-servicemanager.git",
                "reference": "2b0aee477fdbd3191af7c302b93dbc5fda0626f4"
            },
            "dist": {
                "type": "zip",
                "url": "https://api.github.com/repos/laminas/laminas-servicemanager/zipball/2b0aee477fdbd3191af7c302b93dbc5fda0626f4",
                "reference": "2b0aee477fdbd3191af7c302b93dbc5fda0626f4",
                "shasum": ""
            },
            "require": {
                "container-interop/container-interop": "^1.2",
                "laminas/laminas-stdlib": "^3.2.1",
                "laminas/laminas-zendframework-bridge": "^1.0",
                "php": "^7.3 || ~8.0.0",
                "psr/container": "^1.0"
            },
            "conflict": {
                "laminas/laminas-code": "<3.3.1",
                "zendframework/zend-code": "<3.3.1"
            },
            "provide": {
                "container-interop/container-interop-implementation": "^1.2",
                "psr/container-implementation": "^1.0"
            },
            "replace": {
                "zendframework/zend-servicemanager": "^3.4.0"
            },
            "require-dev": {
                "composer/package-versions-deprecated": "^1.0",
                "laminas/laminas-coding-standard": "~2.2.0",
                "laminas/laminas-container-config-test": "^0.3",
                "laminas/laminas-dependency-plugin": "^2.1.2",
                "mikey179/vfsstream": "^1.6.8",
                "ocramius/proxy-manager": "^2.2.3",
                "phpbench/phpbench": "^1.0.4",
                "phpspec/prophecy-phpunit": "^2.0",
                "phpunit/phpunit": "^9.4",
                "psalm/plugin-phpunit": "^0.16.1",
                "vimeo/psalm": "^4.8"
            },
            "suggest": {
                "ocramius/proxy-manager": "ProxyManager ^2.1.1 to handle lazy initialization of services"
            },
            "bin": [
                "bin/generate-deps-for-config-factory",
                "bin/generate-factory-for-class"
            ],
            "type": "library",
            "autoload": {
                "psr-4": {
                    "Laminas\\ServiceManager\\": "src/"
                }
            },
            "notification-url": "https://packagist.org/downloads/",
            "license": [
                "BSD-3-Clause"
            ],
            "description": "Factory-Driven Dependency Injection Container",
            "homepage": "https://laminas.dev",
            "keywords": [
                "PSR-11",
                "dependency-injection",
                "di",
                "dic",
                "laminas",
                "service-manager",
                "servicemanager"
            ],
            "support": {
                "chat": "https://laminas.dev/chat",
                "docs": "https://docs.laminas.dev/laminas-servicemanager/",
                "forum": "https://discourse.laminas.dev",
                "issues": "https://github.com/laminas/laminas-servicemanager/issues",
                "rss": "https://github.com/laminas/laminas-servicemanager/releases.atom",
                "source": "https://github.com/laminas/laminas-servicemanager"
            },
            "funding": [
                {
                    "url": "https://funding.communitybridge.org/projects/laminas-project",
                    "type": "community_bridge"
                }
            ],
            "time": "2021-07-24T19:33:07+00:00"
        },
        {
            "name": "laminas/laminas-session",
            "version": "2.11.0",
            "source": {
                "type": "git",
                "url": "https://github.com/laminas/laminas-session.git",
                "reference": "c4e19f1a3bc6f7ecf6f25f79b32717a544236922"
            },
            "dist": {
                "type": "zip",
                "url": "https://api.github.com/repos/laminas/laminas-session/zipball/c4e19f1a3bc6f7ecf6f25f79b32717a544236922",
                "reference": "c4e19f1a3bc6f7ecf6f25f79b32717a544236922",
                "shasum": ""
            },
            "require": {
                "laminas/laminas-eventmanager": "^3.0",
                "laminas/laminas-stdlib": "^3.2.1",
                "laminas/laminas-zendframework-bridge": "^1.0",
                "php": "^7.3 || ~8.0.0"
            },
            "replace": {
                "zendframework/zend-session": "^2.9.1"
            },
            "require-dev": {
                "container-interop/container-interop": "^1.1",
                "laminas/laminas-cache": "^2.6.1",
                "laminas/laminas-coding-standard": "~2.2.1",
                "laminas/laminas-db": "^2.7",
                "laminas/laminas-http": "^2.5.4",
                "laminas/laminas-servicemanager": "^3.0.3",
                "laminas/laminas-validator": "^2.6",
                "mongodb/mongodb": "^1.0.1",
                "php-mock/php-mock-phpunit": "^1.1.2 || ^2.0",
                "phpspec/prophecy-phpunit": "^2.0",
                "phpunit/phpunit": "^9.3"
            },
            "suggest": {
                "laminas/laminas-cache": "Laminas\\Cache component",
                "laminas/laminas-db": "Laminas\\Db component",
                "laminas/laminas-http": "Laminas\\Http component",
                "laminas/laminas-servicemanager": "Laminas\\ServiceManager component",
                "laminas/laminas-validator": "Laminas\\Validator component",
                "mongodb/mongodb": "If you want to use the MongoDB session save handler"
            },
            "type": "library",
            "extra": {
                "laminas": {
                    "component": "Laminas\\Session",
                    "config-provider": "Laminas\\Session\\ConfigProvider"
                }
            },
            "autoload": {
                "psr-4": {
                    "Laminas\\Session\\": "src/"
                }
            },
            "notification-url": "https://packagist.org/downloads/",
            "license": [
                "BSD-3-Clause"
            ],
            "description": "Object-oriented interface to PHP sessions and storage",
            "homepage": "https://laminas.dev",
            "keywords": [
                "laminas",
                "session"
            ],
<<<<<<< HEAD
=======
            "support": {
                "chat": "https://laminas.dev/chat",
                "docs": "https://docs.laminas.dev/laminas-session/",
                "forum": "https://discourse.laminas.dev",
                "issues": "https://github.com/laminas/laminas-session/issues",
                "rss": "https://github.com/laminas/laminas-session/releases.atom",
                "source": "https://github.com/laminas/laminas-session"
            },
>>>>>>> e345d6de
            "funding": [
                {
                    "url": "https://funding.communitybridge.org/projects/laminas-project",
                    "type": "community_bridge"
                }
            ],
<<<<<<< HEAD
            "time": "2020-10-31T15:33:31+00:00"
=======
            "time": "2021-06-30T15:33:53+00:00"
>>>>>>> e345d6de
        },
        {
            "name": "laminas/laminas-soap",
            "version": "2.9.0",
            "source": {
                "type": "git",
                "url": "https://github.com/laminas/laminas-soap.git",
                "reference": "11672a79e9074fd8e4e7aedd75849902e7b45e23"
            },
            "dist": {
                "type": "zip",
                "url": "https://api.github.com/repos/laminas/laminas-soap/zipball/11672a79e9074fd8e4e7aedd75849902e7b45e23",
                "reference": "11672a79e9074fd8e4e7aedd75849902e7b45e23",
                "shasum": ""
            },
            "require": {
                "ext-dom": "*",
                "ext-soap": "*",
                "laminas/laminas-server": "^2.9",
                "laminas/laminas-stdlib": "^3.3",
                "laminas/laminas-uri": "^2.8",
                "laminas/laminas-zendframework-bridge": "^1.1.0",
                "php": "^7.3 || ~8.0.0"
            },
            "replace": {
                "zendframework/zend-soap": "^2.8.0"
            },
            "require-dev": {
                "laminas/laminas-coding-standard": "~1.0.0",
                "laminas/laminas-config": "^3.4",
                "laminas/laminas-http": "^2.14",
                "phpspec/prophecy-phpunit": "^2.0.1",
                "phpunit/phpunit": "^9.4.3"
            },
            "suggest": {
                "ext-curl": "Curl is required when .NET compatibility is required",
                "laminas/laminas-http": "Laminas\\Http component"
            },
            "type": "library",
            "autoload": {
                "psr-4": {
                    "Laminas\\Soap\\": "src/"
                }
            },
            "notification-url": "https://packagist.org/downloads/",
            "license": [
                "BSD-3-Clause"
            ],
            "homepage": "https://laminas.dev",
            "keywords": [
                "laminas",
                "soap"
            ],
            "support": {
                "chat": "https://laminas.dev/chat",
                "docs": "https://docs.laminas.dev/laminas-soap/",
                "forum": "https://discourse.laminas.dev",
                "issues": "https://github.com/laminas/laminas-soap/issues",
                "rss": "https://github.com/laminas/laminas-soap/releases.atom",
                "source": "https://github.com/laminas/laminas-soap"
            },
            "funding": [
                {
                    "url": "https://funding.communitybridge.org/projects/laminas-project",
                    "type": "community_bridge"
                }
            ],
            "time": "2021-02-17T18:59:03+00:00"
        },
        {
            "name": "laminas/laminas-stdlib",
            "version": "3.4.0",
            "source": {
                "type": "git",
                "url": "https://github.com/laminas/laminas-stdlib.git",
                "reference": "e89c2268c9cad25099f562f7f015c28c5dd383c9"
            },
            "dist": {
                "type": "zip",
                "url": "https://api.github.com/repos/laminas/laminas-stdlib/zipball/e89c2268c9cad25099f562f7f015c28c5dd383c9",
                "reference": "e89c2268c9cad25099f562f7f015c28c5dd383c9",
                "shasum": ""
            },
            "require": {
                "laminas/laminas-zendframework-bridge": "^1.0",
                "php": "^7.3 || ^8.0"
            },
            "replace": {
                "zendframework/zend-stdlib": "^3.2.1"
            },
            "require-dev": {
                "laminas/laminas-coding-standard": "~2.3.0",
                "phpbench/phpbench": "^0.17.1",
                "phpunit/phpunit": "~9.3.7",
                "psalm/plugin-phpunit": "^0.16.0",
                "vimeo/psalm": "^4.7"
            },
            "type": "library",
            "autoload": {
                "psr-4": {
                    "Laminas\\Stdlib\\": "src/"
                }
            },
            "notification-url": "https://packagist.org/downloads/",
            "license": [
                "BSD-3-Clause"
            ],
            "description": "SPL extensions, array utilities, error handlers, and more",
            "homepage": "https://laminas.dev",
            "keywords": [
                "laminas",
                "stdlib"
            ],
<<<<<<< HEAD
=======
            "support": {
                "chat": "https://laminas.dev/chat",
                "docs": "https://docs.laminas.dev/laminas-stdlib/",
                "forum": "https://discourse.laminas.dev",
                "issues": "https://github.com/laminas/laminas-stdlib/issues",
                "rss": "https://github.com/laminas/laminas-stdlib/releases.atom",
                "source": "https://github.com/laminas/laminas-stdlib"
            },
>>>>>>> e345d6de
            "funding": [
                {
                    "url": "https://funding.communitybridge.org/projects/laminas-project",
                    "type": "community_bridge"
                }
            ],
<<<<<<< HEAD
            "time": "2020-11-19T20:18:59+00:00"
=======
            "time": "2021-06-28T21:37:31+00:00"
>>>>>>> e345d6de
        },
        {
            "name": "laminas/laminas-text",
            "version": "2.8.1",
            "source": {
                "type": "git",
                "url": "https://github.com/laminas/laminas-text.git",
                "reference": "d696fa1fb3880b9b8f02c08be58685013b421608"
            },
            "dist": {
                "type": "zip",
                "url": "https://api.github.com/repos/laminas/laminas-text/zipball/d696fa1fb3880b9b8f02c08be58685013b421608",
                "reference": "d696fa1fb3880b9b8f02c08be58685013b421608",
                "shasum": ""
            },
            "require": {
                "laminas/laminas-servicemanager": "^3.4",
                "laminas/laminas-stdlib": "^3.1",
                "laminas/laminas-zendframework-bridge": "^1.0",
                "php": "^7.3 || ~8.0.0"
            },
            "replace": {
                "zendframework/zend-text": "^2.7.1"
            },
            "require-dev": {
                "laminas/laminas-coding-standard": "~1.0.0",
                "laminas/laminas-config": "^3.4",
                "phpunit/phpunit": "^9.3"
            },
            "type": "library",
            "autoload": {
                "psr-4": {
                    "Laminas\\Text\\": "src/"
                }
            },
            "notification-url": "https://packagist.org/downloads/",
            "license": [
                "BSD-3-Clause"
            ],
            "description": "Create FIGlets and text-based tables",
            "homepage": "https://laminas.dev",
            "keywords": [
                "laminas",
                "text"
            ],
            "support": {
                "chat": "https://laminas.dev/chat",
                "docs": "https://docs.laminas.dev/laminas-text/",
                "forum": "https://discourse.laminas.dev",
                "issues": "https://github.com/laminas/laminas-text/issues",
                "rss": "https://github.com/laminas/laminas-text/releases.atom",
                "source": "https://github.com/laminas/laminas-text"
            },
            "funding": [
                {
                    "url": "https://funding.communitybridge.org/projects/laminas-project",
                    "type": "community_bridge"
                }
            ],
            "time": "2021-02-17T21:24:58+00:00"
        },
        {
            "name": "laminas/laminas-uri",
            "version": "2.8.1",
            "source": {
                "type": "git",
                "url": "https://github.com/laminas/laminas-uri.git",
                "reference": "79bd4c614c8cf9a6ba715a49fca8061e84933d87"
            },
            "dist": {
                "type": "zip",
                "url": "https://api.github.com/repos/laminas/laminas-uri/zipball/79bd4c614c8cf9a6ba715a49fca8061e84933d87",
                "reference": "79bd4c614c8cf9a6ba715a49fca8061e84933d87",
                "shasum": ""
            },
            "require": {
                "laminas/laminas-escaper": "^2.5",
                "laminas/laminas-validator": "^2.10",
                "laminas/laminas-zendframework-bridge": "^1.0",
                "php": "^7.3 || ~8.0.0"
            },
            "replace": {
                "zendframework/zend-uri": "^2.7.1"
            },
            "require-dev": {
                "laminas/laminas-coding-standard": "^2.1",
                "phpunit/phpunit": "^9.3"
            },
            "type": "library",
            "autoload": {
                "psr-4": {
                    "Laminas\\Uri\\": "src/"
                }
            },
            "notification-url": "https://packagist.org/downloads/",
            "license": [
                "BSD-3-Clause"
            ],
            "description": "A component that aids in manipulating and validating » Uniform Resource Identifiers (URIs)",
            "homepage": "https://laminas.dev",
            "keywords": [
                "laminas",
                "uri"
            ],
            "support": {
                "chat": "https://laminas.dev/chat",
                "docs": "https://docs.laminas.dev/laminas-uri/",
                "forum": "https://discourse.laminas.dev",
                "issues": "https://github.com/laminas/laminas-uri/issues",
                "rss": "https://github.com/laminas/laminas-uri/releases.atom",
                "source": "https://github.com/laminas/laminas-uri"
            },
            "funding": [
                {
                    "url": "https://funding.communitybridge.org/projects/laminas-project",
                    "type": "community_bridge"
                }
            ],
            "time": "2021-02-17T21:53:05+00:00"
        },
        {
            "name": "laminas/laminas-validator",
            "version": "2.14.5",
            "source": {
                "type": "git",
                "url": "https://github.com/laminas/laminas-validator.git",
                "reference": "4680bc4241cb5b3ff78954c421fe43105ca413b7"
            },
            "dist": {
                "type": "zip",
                "url": "https://api.github.com/repos/laminas/laminas-validator/zipball/4680bc4241cb5b3ff78954c421fe43105ca413b7",
                "reference": "4680bc4241cb5b3ff78954c421fe43105ca413b7",
                "shasum": ""
            },
            "require": {
                "container-interop/container-interop": "^1.1",
                "laminas/laminas-stdlib": "^3.3",
                "laminas/laminas-zendframework-bridge": "^1.0",
                "php": "^7.3 || ~8.0.0"
            },
            "replace": {
                "zendframework/zend-validator": "^2.13.0"
            },
            "require-dev": {
                "laminas/laminas-cache": "^2.6.1",
                "laminas/laminas-coding-standard": "~2.2.1",
                "laminas/laminas-config": "^2.6",
                "laminas/laminas-db": "^2.7",
                "laminas/laminas-filter": "^2.6",
                "laminas/laminas-http": "^2.14.2",
                "laminas/laminas-i18n": "^2.6",
                "laminas/laminas-math": "^2.6",
                "laminas/laminas-servicemanager": "^2.7.11 || ^3.0.3",
                "laminas/laminas-session": "^2.8",
                "laminas/laminas-uri": "^2.7",
                "phpspec/prophecy-phpunit": "^2.0",
                "phpunit/phpunit": "^9.3",
                "psalm/plugin-phpunit": "^0.15.0",
                "psr/http-client": "^1.0",
                "psr/http-factory": "^1.0",
                "psr/http-message": "^1.0",
                "vimeo/psalm": "^4.3"
            },
            "suggest": {
                "laminas/laminas-db": "Laminas\\Db component, required by the (No)RecordExists validator",
                "laminas/laminas-filter": "Laminas\\Filter component, required by the Digits validator",
                "laminas/laminas-i18n": "Laminas\\I18n component to allow translation of validation error messages",
                "laminas/laminas-i18n-resources": "Translations of validator messages",
                "laminas/laminas-math": "Laminas\\Math component, required by the Csrf validator",
                "laminas/laminas-servicemanager": "Laminas\\ServiceManager component to allow using the ValidatorPluginManager and validator chains",
                "laminas/laminas-session": "Laminas\\Session component, ^2.8; required by the Csrf validator",
                "laminas/laminas-uri": "Laminas\\Uri component, required by the Uri and Sitemap\\Loc validators",
                "psr/http-message": "psr/http-message, required when validating PSR-7 UploadedFileInterface instances via the Upload and UploadFile validators"
            },
            "type": "library",
            "extra": {
                "laminas": {
                    "component": "Laminas\\Validator",
                    "config-provider": "Laminas\\Validator\\ConfigProvider"
                }
            },
            "autoload": {
                "psr-4": {
                    "Laminas\\Validator\\": "src/"
                }
            },
            "notification-url": "https://packagist.org/downloads/",
            "license": [
                "BSD-3-Clause"
            ],
            "description": "Validation classes for a wide range of domains, and the ability to chain validators to create complex validation criteria",
            "homepage": "https://laminas.dev",
            "keywords": [
                "laminas",
                "validator"
            ],
            "support": {
                "chat": "https://laminas.dev/chat",
                "docs": "https://docs.laminas.dev/laminas-validator/",
                "forum": "https://discourse.laminas.dev",
                "issues": "https://github.com/laminas/laminas-validator/issues",
                "rss": "https://github.com/laminas/laminas-validator/releases.atom",
                "source": "https://github.com/laminas/laminas-validator"
            },
            "funding": [
                {
                    "url": "https://funding.communitybridge.org/projects/laminas-project",
                    "type": "community_bridge"
                }
            ],
            "time": "2021-07-14T13:59:23+00:00"
        },
        {
            "name": "laminas/laminas-view",
            "version": "2.12.0",
            "source": {
                "type": "git",
                "url": "https://github.com/laminas/laminas-view.git",
                "reference": "3ef103da6887809f08ecf52f42c31a76c9bf08b1"
            },
            "dist": {
                "type": "zip",
                "url": "https://api.github.com/repos/laminas/laminas-view/zipball/3ef103da6887809f08ecf52f42c31a76c9bf08b1",
                "reference": "3ef103da6887809f08ecf52f42c31a76c9bf08b1",
                "shasum": ""
            },
            "require": {
                "laminas/laminas-eventmanager": "^3.0",
                "laminas/laminas-json": "^2.6.1 || ^3.0",
                "laminas/laminas-loader": "^2.5",
                "laminas/laminas-stdlib": "^3.2.1",
                "laminas/laminas-zendframework-bridge": "^1.0",
                "php": "^7.3 || ~8.0.0"
            },
            "conflict": {
                "laminas/laminas-servicemanager": "<3.3"
            },
            "replace": {
                "zendframework/zend-view": "^2.11.4"
            },
            "require-dev": {
                "laminas/laminas-authentication": "^2.5",
                "laminas/laminas-cache": "^2.6.1",
                "laminas/laminas-coding-standard": "~1.0.0",
                "laminas/laminas-config": "^2.6",
                "laminas/laminas-console": "^2.6",
                "laminas/laminas-escaper": "^2.5",
                "laminas/laminas-feed": "^2.7",
                "laminas/laminas-filter": "^2.6.1",
                "laminas/laminas-http": "^2.5.4",
                "laminas/laminas-i18n": "^2.6",
                "laminas/laminas-log": "^2.7",
                "laminas/laminas-modulemanager": "^2.7.1",
                "laminas/laminas-mvc": "^2.7.14 || ^3.0",
                "laminas/laminas-navigation": "^2.5",
                "laminas/laminas-paginator": "^2.5",
                "laminas/laminas-permissions-acl": "^2.6",
                "laminas/laminas-router": "^3.0.1",
                "laminas/laminas-serializer": "^2.6.1",
                "laminas/laminas-servicemanager": "^3.3",
                "laminas/laminas-session": "^2.8.1",
                "laminas/laminas-uri": "^2.5",
                "phpspec/prophecy": "^1.12",
                "phpspec/prophecy-phpunit": "^2.0",
                "phpunit/phpunit": "^9.3"
            },
            "suggest": {
                "laminas/laminas-authentication": "Laminas\\Authentication component",
                "laminas/laminas-escaper": "Laminas\\Escaper component",
                "laminas/laminas-feed": "Laminas\\Feed component",
                "laminas/laminas-filter": "Laminas\\Filter component",
                "laminas/laminas-http": "Laminas\\Http component",
                "laminas/laminas-i18n": "Laminas\\I18n component",
                "laminas/laminas-mvc": "Laminas\\Mvc component",
                "laminas/laminas-mvc-plugin-flashmessenger": "laminas-mvc-plugin-flashmessenger component, if you want to use the FlashMessenger view helper with laminas-mvc versions 3 and up",
                "laminas/laminas-navigation": "Laminas\\Navigation component",
                "laminas/laminas-paginator": "Laminas\\Paginator component",
                "laminas/laminas-permissions-acl": "Laminas\\Permissions\\Acl component",
                "laminas/laminas-servicemanager": "Laminas\\ServiceManager component",
                "laminas/laminas-uri": "Laminas\\Uri component"
            },
            "bin": [
                "bin/templatemap_generator.php"
            ],
            "type": "library",
            "autoload": {
                "psr-4": {
                    "Laminas\\View\\": "src/"
                }
            },
            "notification-url": "https://packagist.org/downloads/",
            "license": [
                "BSD-3-Clause"
            ],
            "description": "Flexible view layer supporting and providing multiple view layers, helpers, and more",
            "homepage": "https://laminas.dev",
            "keywords": [
                "laminas",
                "view"
            ],
            "support": {
                "chat": "https://laminas.dev/chat",
                "docs": "https://docs.laminas.dev/laminas-view/",
                "forum": "https://discourse.laminas.dev",
                "issues": "https://github.com/laminas/laminas-view/issues",
                "rss": "https://github.com/laminas/laminas-view/releases.atom",
                "source": "https://github.com/laminas/laminas-view"
            },
            "funding": [
                {
                    "url": "https://funding.communitybridge.org/projects/laminas-project",
                    "type": "community_bridge"
                }
            ],
            "time": "2021-01-01T14:07:41+00:00"
        },
        {
            "name": "laminas/laminas-zendframework-bridge",
            "version": "1.3.0",
            "source": {
                "type": "git",
                "url": "https://github.com/laminas/laminas-zendframework-bridge.git",
                "reference": "13af2502d9bb6f7d33be2de4b51fb68c6cdb476e"
            },
            "dist": {
                "type": "zip",
                "url": "https://api.github.com/repos/laminas/laminas-zendframework-bridge/zipball/13af2502d9bb6f7d33be2de4b51fb68c6cdb476e",
                "reference": "13af2502d9bb6f7d33be2de4b51fb68c6cdb476e",
                "shasum": ""
            },
            "require": {
                "php": "^7.3 || ^8.0"
            },
            "require-dev": {
                "phpunit/phpunit": "^5.7 || ^6.5 || ^7.5 || ^8.1 || ^9.3",
                "psalm/plugin-phpunit": "^0.15.1",
                "squizlabs/php_codesniffer": "^3.5",
                "vimeo/psalm": "^4.6"
            },
            "type": "library",
            "extra": {
                "laminas": {
                    "module": "Laminas\\ZendFrameworkBridge"
                }
            },
            "autoload": {
                "files": [
                    "src/autoload.php"
                ],
                "psr-4": {
                    "Laminas\\ZendFrameworkBridge\\": "src//"
                }
            },
            "notification-url": "https://packagist.org/downloads/",
            "license": [
                "BSD-3-Clause"
            ],
            "description": "Alias legacy ZF class names to Laminas Project equivalents.",
            "keywords": [
                "ZendFramework",
                "autoloading",
                "laminas",
                "zf"
            ],
<<<<<<< HEAD
=======
            "support": {
                "forum": "https://discourse.laminas.dev/",
                "issues": "https://github.com/laminas/laminas-zendframework-bridge/issues",
                "rss": "https://github.com/laminas/laminas-zendframework-bridge/releases.atom",
                "source": "https://github.com/laminas/laminas-zendframework-bridge"
            },
>>>>>>> e345d6de
            "funding": [
                {
                    "url": "https://funding.communitybridge.org/projects/laminas-project",
                    "type": "community_bridge"
                }
            ],
<<<<<<< HEAD
            "time": "2021-02-25T21:54:58+00:00"
=======
            "time": "2021-06-24T12:49:22+00:00"
>>>>>>> e345d6de
        },
        {
            "name": "league/flysystem",
            "version": "2.2.0",
            "source": {
                "type": "git",
                "url": "https://github.com/thephpleague/flysystem.git",
                "reference": "29a3ba148287db3142412ef34f6fdcbc22c957cd"
            },
            "dist": {
                "type": "zip",
                "url": "https://api.github.com/repos/thephpleague/flysystem/zipball/29a3ba148287db3142412ef34f6fdcbc22c957cd",
                "reference": "29a3ba148287db3142412ef34f6fdcbc22c957cd",
                "shasum": ""
            },
            "require": {
                "ext-json": "*",
                "league/mime-type-detection": "^1.0.0",
                "php": "^7.2 || ^8.0"
            },
            "conflict": {
                "guzzlehttp/ringphp": "<1.1.1"
            },
            "require-dev": {
                "async-aws/s3": "^1.5",
                "async-aws/simple-s3": "^1.0",
                "aws/aws-sdk-php": "^3.132.4",
                "composer/semver": "^3.0",
                "ext-fileinfo": "*",
                "friendsofphp/php-cs-fixer": "^2.16",
                "google/cloud-storage": "^1.23",
                "phpseclib/phpseclib": "^2.0",
                "phpstan/phpstan": "^0.12.26",
                "phpunit/phpunit": "^8.5 || ^9.4",
                "sabre/dav": "^4.1"
            },
            "type": "library",
            "autoload": {
                "psr-4": {
                    "League\\Flysystem\\": "src"
                }
            },
            "notification-url": "https://packagist.org/downloads/",
            "license": [
                "MIT"
            ],
            "authors": [
                {
                    "name": "Frank de Jonge",
                    "email": "info@frankdejonge.nl"
                }
            ],
            "description": "File storage abstraction for PHP",
            "keywords": [
                "WebDAV",
                "aws",
                "cloud",
                "file",
                "files",
                "filesystem",
                "filesystems",
                "ftp",
                "s3",
                "sftp",
                "storage"
            ],
<<<<<<< HEAD
=======
            "support": {
                "issues": "https://github.com/thephpleague/flysystem/issues",
                "source": "https://github.com/thephpleague/flysystem/tree/2.2.0"
            },
>>>>>>> e345d6de
            "funding": [
                {
                    "url": "https://offset.earth/frankdejonge",
                    "type": "custom"
                },
                {
                    "url": "https://github.com/frankdejonge",
                    "type": "github"
                },
                {
                    "url": "https://tidelift.com/funding/github/packagist/league/flysystem",
                    "type": "tidelift"
                }
            ],
<<<<<<< HEAD
            "time": "2021-05-25T18:28:31+00:00"
=======
            "time": "2021-07-20T16:54:08+00:00"
>>>>>>> e345d6de
        },
        {
            "name": "league/flysystem-aws-s3-v3",
            "version": "2.1.0",
            "source": {
                "type": "git",
                "url": "https://github.com/thephpleague/flysystem-aws-s3-v3.git",
                "reference": "8d8edfe2541d94e6607808e3dd8484734c86eb2a"
            },
            "dist": {
                "type": "zip",
                "url": "https://api.github.com/repos/thephpleague/flysystem-aws-s3-v3/zipball/8d8edfe2541d94e6607808e3dd8484734c86eb2a",
                "reference": "8d8edfe2541d94e6607808e3dd8484734c86eb2a",
                "shasum": ""
            },
            "require": {
                "aws/aws-sdk-php": "^3.132.4",
                "league/flysystem": "^2.0.0",
                "league/mime-type-detection": "^1.0.0",
                "php": "^7.2 || ^8.0"
            },
            "conflict": {
                "guzzlehttp/ringphp": "<1.1.1"
            },
            "type": "library",
            "autoload": {
                "psr-4": {
                    "League\\Flysystem\\AwsS3V3\\": ""
                }
            },
            "notification-url": "https://packagist.org/downloads/",
            "license": [
                "MIT"
            ],
            "authors": [
                {
                    "name": "Frank de Jonge",
                    "email": "info@frankdejonge.nl"
                }
            ],
            "description": "AWS S3 filesystem adapter for Flysystem.",
            "keywords": [
                "Flysystem",
                "aws",
                "file",
                "files",
                "filesystem",
                "s3",
                "storage"
            ],
            "support": {
                "issues": "https://github.com/thephpleague/flysystem-aws-s3-v3/issues",
                "source": "https://github.com/thephpleague/flysystem-aws-s3-v3/tree/2.1.0"
            },
            "time": "2021-05-24T15:37:00+00:00"
        },
        {
            "name": "league/mime-type-detection",
            "version": "1.7.0",
            "source": {
                "type": "git",
                "url": "https://github.com/thephpleague/mime-type-detection.git",
                "reference": "3b9dff8aaf7323590c1d2e443db701eb1f9aa0d3"
            },
            "dist": {
                "type": "zip",
                "url": "https://api.github.com/repos/thephpleague/mime-type-detection/zipball/3b9dff8aaf7323590c1d2e443db701eb1f9aa0d3",
                "reference": "3b9dff8aaf7323590c1d2e443db701eb1f9aa0d3",
                "shasum": ""
            },
            "require": {
                "ext-fileinfo": "*",
                "php": "^7.2 || ^8.0"
            },
            "require-dev": {
                "friendsofphp/php-cs-fixer": "^2.18",
                "phpstan/phpstan": "^0.12.68",
                "phpunit/phpunit": "^8.5.8 || ^9.3"
            },
            "type": "library",
            "autoload": {
                "psr-4": {
                    "League\\MimeTypeDetection\\": "src"
                }
            },
            "notification-url": "https://packagist.org/downloads/",
            "license": [
                "MIT"
            ],
            "authors": [
                {
                    "name": "Frank de Jonge",
                    "email": "info@frankdejonge.nl"
                }
            ],
            "description": "Mime-type detection for Flysystem",
            "support": {
                "issues": "https://github.com/thephpleague/mime-type-detection/issues",
                "source": "https://github.com/thephpleague/mime-type-detection/tree/1.7.0"
            },
            "funding": [
                {
                    "url": "https://github.com/frankdejonge",
                    "type": "github"
                },
                {
                    "url": "https://tidelift.com/funding/github/packagist/league/flysystem",
                    "type": "tidelift"
                }
            ],
            "time": "2021-01-18T20:58:21+00:00"
        },
        {
            "name": "magento/composer",
<<<<<<< HEAD
            "version": "1.6.0",
=======
            "version": "1.7.0",
            "source": {
                "type": "git",
                "url": "https://github.com/magento/composer.git",
                "reference": "59a67efe96a11d9d00ae20694c48c20770c4e904"
            },
>>>>>>> e345d6de
            "dist": {
                "type": "zip",
                "url": "https://api.github.com/repos/magento/composer/zipball/59a67efe96a11d9d00ae20694c48c20770c4e904",
                "reference": "59a67efe96a11d9d00ae20694c48c20770c4e904",
                "shasum": ""
            },
            "require": {
                "composer/composer": "^1.9 || ^2.0",
                "php": "~7.3.0||~7.4.0",
                "symfony/console": "~4.4.0"
            },
            "require-dev": {
                "phpunit/phpunit": "^9"
            },
            "type": "library",
            "autoload": {
                "psr-4": {
                    "Magento\\Composer\\": "src"
                }
            },
            "notification-url": "https://packagist.org/downloads/",
            "license": [
                "OSL-3.0",
                "AFL-3.0"
            ],
            "description": "Magento composer library helps to instantiate Composer application and run composer commands.",
            "support": {
                "issues": "https://github.com/magento/composer/issues",
                "source": "https://github.com/magento/composer/tree/1.7.0"
            },
            "time": "2021-03-29T21:33:27+00:00"
        },
        {
            "name": "magento/magento-composer-installer",
            "version": "0.2.1",
            "source": {
                "type": "git",
                "url": "https://github.com/magento/magento-composer-installer.git",
                "reference": "b9f929f718ef93ed61b6410bad85d40c37fd5ed3"
            },
            "dist": {
                "type": "zip",
                "url": "https://api.github.com/repos/magento/magento-composer-installer/zipball/b9f929f718ef93ed61b6410bad85d40c37fd5ed3",
                "reference": "b9f929f718ef93ed61b6410bad85d40c37fd5ed3",
                "shasum": ""
            },
            "require": {
                "composer-plugin-api": "^1.1 || ^2.0",
                "composer/composer": "^1.9 || ^2.0"
            },
            "replace": {
                "magento-hackathon/magento-composer-installer": "*"
            },
            "require-dev": {
                "firegento/phpcs": "~1.1.0",
                "mikey179/vfsstream": "*",
                "phpunit/phpunit": "*",
                "phpunit/phpunit-mock-objects": "dev-master",
                "squizlabs/php_codesniffer": "1.4.7",
                "symfony/process": "*"
            },
            "type": "composer-plugin",
            "extra": {
                "composer-command-registry": [
                    "MagentoHackathon\\Composer\\Magento\\Command\\DeployCommand"
                ],
                "class": "MagentoHackathon\\Composer\\Magento\\Plugin"
            },
            "autoload": {
                "psr-0": {
                    "MagentoHackathon\\Composer\\Magento": "src/"
                }
            },
            "notification-url": "https://packagist.org/downloads/",
            "license": [
                "OSL-3.0"
            ],
            "authors": [
                {
                    "name": "Daniel Fahlke aka Flyingmana",
                    "email": "flyingmana@googlemail.com"
                },
                {
                    "name": "Jörg Weller",
                    "email": "weller@flagbit.de"
                },
                {
                    "name": "Karl Spies",
                    "email": "karl.spies@gmx.net"
                },
                {
                    "name": "Tobias Vogt",
                    "email": "tobi@webguys.de"
                },
                {
                    "name": "David Fuhr",
                    "email": "fuhr@flagbit.de"
                },
                {
                    "name": "Vinai Kopp",
                    "email": "vinai@netzarbeiter.com"
                }
            ],
            "description": "Composer installer for Magento modules",
            "homepage": "https://github.com/magento/magento-composer-installer",
            "keywords": [
                "composer-installer",
                "magento"
            ],
            "support": {
                "source": "https://github.com/magento/magento-composer-installer/tree/0.2.1"
            },
            "time": "2021-03-04T20:05:10+00:00"
        },
        {
            "name": "magento/zendframework1",
            "version": "1.14.5",
            "source": {
                "type": "git",
                "url": "https://github.com/magento/zf1.git",
                "reference": "6ad81500d33f085ca2391f2b59e37bd34203b29b"
            },
            "dist": {
                "type": "zip",
                "url": "https://api.github.com/repos/magento/zf1/zipball/6ad81500d33f085ca2391f2b59e37bd34203b29b",
                "reference": "6ad81500d33f085ca2391f2b59e37bd34203b29b",
                "shasum": ""
            },
            "require": {
                "php": ">=5.2.11"
            },
            "require-dev": {
                "phpunit/dbunit": "1.3.*",
                "phpunit/phpunit": "3.7.*"
            },
            "type": "library",
            "extra": {
                "branch-alias": {
                    "dev-master": "1.12.x-dev"
                }
            },
            "autoload": {
                "psr-0": {
                    "Zend_": "library/"
                }
            },
            "notification-url": "https://packagist.org/downloads/",
            "include-path": [
                "library/"
            ],
            "license": [
                "BSD-3-Clause"
            ],
            "description": "Magento Zend Framework 1",
            "homepage": "http://framework.zend.com/",
            "keywords": [
                "ZF1",
                "framework"
            ],
            "support": {
                "issues": "https://github.com/magento/zf1/issues",
                "source": "https://github.com/magento/zf1/tree/1.14.5"
            },
            "time": "2020-12-02T21:12:59+00:00"
        },
        {
            "name": "monolog/monolog",
            "version": "1.26.1",
            "source": {
                "type": "git",
                "url": "https://github.com/Seldaek/monolog.git",
                "reference": "c6b00f05152ae2c9b04a448f99c7590beb6042f5"
            },
            "dist": {
                "type": "zip",
                "url": "https://api.github.com/repos/Seldaek/monolog/zipball/c6b00f05152ae2c9b04a448f99c7590beb6042f5",
                "reference": "c6b00f05152ae2c9b04a448f99c7590beb6042f5",
                "shasum": ""
            },
            "require": {
                "php": ">=5.3.0",
                "psr/log": "~1.0"
            },
            "provide": {
                "psr/log-implementation": "1.0.0"
            },
            "require-dev": {
                "aws/aws-sdk-php": "^2.4.9 || ^3.0",
                "doctrine/couchdb": "~1.0@dev",
                "graylog2/gelf-php": "~1.0",
                "php-amqplib/php-amqplib": "~2.4",
                "php-console/php-console": "^3.1.3",
                "phpstan/phpstan": "^0.12.59",
                "phpunit/phpunit": "~4.5",
                "ruflin/elastica": ">=0.90 <3.0",
                "sentry/sentry": "^0.13",
                "swiftmailer/swiftmailer": "^5.3|^6.0"
            },
            "suggest": {
                "aws/aws-sdk-php": "Allow sending log messages to AWS services like DynamoDB",
                "doctrine/couchdb": "Allow sending log messages to a CouchDB server",
                "ext-amqp": "Allow sending log messages to an AMQP server (1.0+ required)",
                "ext-mongo": "Allow sending log messages to a MongoDB server",
                "graylog2/gelf-php": "Allow sending log messages to a GrayLog2 server",
                "mongodb/mongodb": "Allow sending log messages to a MongoDB server via PHP Driver",
                "php-amqplib/php-amqplib": "Allow sending log messages to an AMQP server using php-amqplib",
                "php-console/php-console": "Allow sending log messages to Google Chrome",
                "rollbar/rollbar": "Allow sending log messages to Rollbar",
                "ruflin/elastica": "Allow sending log messages to an Elastic Search server",
                "sentry/sentry": "Allow sending log messages to a Sentry server"
            },
            "type": "library",
            "autoload": {
                "psr-4": {
                    "Monolog\\": "src/Monolog"
                }
            },
            "notification-url": "https://packagist.org/downloads/",
            "license": [
                "MIT"
            ],
            "authors": [
                {
                    "name": "Jordi Boggiano",
                    "email": "j.boggiano@seld.be",
                    "homepage": "http://seld.be"
                }
            ],
            "description": "Sends your logs to files, sockets, inboxes, databases and various web services",
            "homepage": "http://github.com/Seldaek/monolog",
            "keywords": [
                "log",
                "logging",
                "psr-3"
            ],
            "support": {
                "issues": "https://github.com/Seldaek/monolog/issues",
                "source": "https://github.com/Seldaek/monolog/tree/1.26.1"
            },
            "funding": [
                {
                    "url": "https://github.com/Seldaek",
                    "type": "github"
                },
                {
                    "url": "https://tidelift.com/funding/github/packagist/monolog/monolog",
                    "type": "tidelift"
                }
            ],
            "time": "2021-05-28T08:32:12+00:00"
        },
        {
            "name": "mtdowling/jmespath.php",
            "version": "2.6.1",
            "source": {
                "type": "git",
                "url": "https://github.com/jmespath/jmespath.php.git",
                "reference": "9b87907a81b87bc76d19a7fb2d61e61486ee9edb"
            },
            "dist": {
                "type": "zip",
                "url": "https://api.github.com/repos/jmespath/jmespath.php/zipball/9b87907a81b87bc76d19a7fb2d61e61486ee9edb",
                "reference": "9b87907a81b87bc76d19a7fb2d61e61486ee9edb",
                "shasum": ""
            },
            "require": {
                "php": "^5.4 || ^7.0 || ^8.0",
                "symfony/polyfill-mbstring": "^1.17"
            },
            "require-dev": {
                "composer/xdebug-handler": "^1.4 || ^2.0",
                "phpunit/phpunit": "^4.8.36 || ^7.5.15"
            },
            "bin": [
                "bin/jp.php"
            ],
            "type": "library",
            "extra": {
                "branch-alias": {
                    "dev-master": "2.6-dev"
                }
            },
            "autoload": {
                "psr-4": {
                    "JmesPath\\": "src/"
                },
                "files": [
                    "src/JmesPath.php"
                ]
            },
            "notification-url": "https://packagist.org/downloads/",
            "license": [
                "MIT"
            ],
            "authors": [
                {
                    "name": "Michael Dowling",
                    "email": "mtdowling@gmail.com",
                    "homepage": "https://github.com/mtdowling"
                }
            ],
            "description": "Declaratively specify how to extract elements from a JSON document",
            "keywords": [
                "json",
                "jsonpath"
            ],
            "support": {
                "issues": "https://github.com/jmespath/jmespath.php/issues",
                "source": "https://github.com/jmespath/jmespath.php/tree/2.6.1"
            },
            "time": "2021-06-14T00:11:39+00:00"
        },
        {
            "name": "nikic/php-parser",
            "version": "v4.4.0",
            "source": {
                "type": "git",
                "url": "https://github.com/nikic/PHP-Parser.git",
                "reference": "bd43ec7152eaaab3bd8c6d0aa95ceeb1df8ee120"
            },
            "dist": {
                "type": "zip",
                "url": "https://api.github.com/repos/nikic/PHP-Parser/zipball/bd43ec7152eaaab3bd8c6d0aa95ceeb1df8ee120",
                "reference": "bd43ec7152eaaab3bd8c6d0aa95ceeb1df8ee120",
                "shasum": ""
            },
            "require": {
                "ext-tokenizer": "*",
                "php": ">=7.0"
            },
            "require-dev": {
                "ircmaxell/php-yacc": "0.0.5",
                "phpunit/phpunit": "^6.5 || ^7.0 || ^8.0"
            },
            "bin": [
                "bin/php-parse"
            ],
            "type": "library",
            "extra": {
                "branch-alias": {
                    "dev-master": "4.3-dev"
                }
            },
            "autoload": {
                "psr-4": {
                    "PhpParser\\": "lib/PhpParser"
                }
            },
            "notification-url": "https://packagist.org/downloads/",
            "license": [
                "BSD-3-Clause"
            ],
            "authors": [
                {
                    "name": "Nikita Popov"
                }
            ],
            "description": "A PHP parser written in PHP",
            "keywords": [
                "parser",
                "php"
            ],
            "support": {
                "issues": "https://github.com/nikic/PHP-Parser/issues",
                "source": "https://github.com/nikic/PHP-Parser/tree/master"
            },
            "time": "2020-04-10T16:34:50+00:00"
        },
        {
            "name": "pelago/emogrifier",
            "version": "v5.0.1",
            "source": {
                "type": "git",
                "url": "https://github.com/MyIntervals/emogrifier.git",
                "reference": "37595a9bb62c3c25969bdd9e8d7dd24c3ac62bc9"
            },
            "dist": {
                "type": "zip",
                "url": "https://api.github.com/repos/MyIntervals/emogrifier/zipball/37595a9bb62c3c25969bdd9e8d7dd24c3ac62bc9",
                "reference": "37595a9bb62c3c25969bdd9e8d7dd24c3ac62bc9",
                "shasum": ""
            },
            "require": {
                "ext-dom": "*",
                "ext-libxml": "*",
                "php": "~7.1.0 || ~7.2.0 || ~7.3.0 || ~7.4.0 || ~8.0.0",
                "symfony/css-selector": "^3.4.32 || ^4.4 || ^5.1"
            },
            "require-dev": {
                "php-parallel-lint/php-parallel-lint": "^1.2.0",
                "rawr/cross-data-providers": "^2.3.0",
                "slevomat/coding-standard": "^6.4.1",
                "squizlabs/php_codesniffer": "^3.5.8"
            },
            "type": "library",
            "extra": {
                "branch-alias": {
                    "dev-main": "6.0.x-dev"
                }
            },
            "autoload": {
                "psr-4": {
                    "Pelago\\Emogrifier\\": "src/"
                }
            },
            "notification-url": "https://packagist.org/downloads/",
            "license": [
                "MIT"
            ],
            "authors": [
                {
                    "name": "Oliver Klee",
                    "email": "github@oliverklee.de"
                },
                {
                    "name": "Zoli Szabó",
                    "email": "zoli.szabo+github@gmail.com"
                },
                {
                    "name": "John Reeve",
                    "email": "jreeve@pelagodesign.com"
                },
                {
                    "name": "Jake Hotson",
                    "email": "jake@qzdesign.co.uk"
                },
                {
                    "name": "Cameron Brooks"
                },
                {
                    "name": "Jaime Prado"
                }
            ],
            "description": "Converts CSS styles into inline style attributes in your HTML code",
            "homepage": "https://www.myintervals.com/emogrifier.php",
            "keywords": [
                "css",
                "email",
                "pre-processing"
            ],
            "support": {
                "issues": "https://github.com/MyIntervals/emogrifier/issues",
                "source": "https://github.com/MyIntervals/emogrifier"
            },
            "time": "2021-04-06T08:18:22+00:00"
        },
        {
            "name": "php-amqplib/php-amqplib",
            "version": "v3.0.0",
            "source": {
                "type": "git",
                "url": "https://github.com/php-amqplib/php-amqplib.git",
                "reference": "c0a8eade209b7e43d6a405303d8de716dfd02749"
            },
            "dist": {
                "type": "zip",
                "url": "https://api.github.com/repos/php-amqplib/php-amqplib/zipball/c0a8eade209b7e43d6a405303d8de716dfd02749",
                "reference": "c0a8eade209b7e43d6a405303d8de716dfd02749",
                "shasum": ""
            },
            "require": {
                "ext-mbstring": "*",
                "ext-sockets": "*",
                "php": "^7.0|~8.0.0",
                "phpseclib/phpseclib": "^2.0|^3.0"
            },
            "conflict": {
                "php": "7.4.0 - 7.4.1"
            },
            "replace": {
                "videlalvaro/php-amqplib": "self.version"
            },
            "require-dev": {
                "ext-curl": "*",
                "nategood/httpful": "^0.2.20",
                "phpunit/phpunit": "^6.5|^7.0|^9.5",
                "squizlabs/php_codesniffer": "^3.5"
            },
            "type": "library",
            "extra": {
                "branch-alias": {
                    "dev-master": "3.0-dev"
                }
            },
            "autoload": {
                "psr-4": {
                    "PhpAmqpLib\\": "PhpAmqpLib/"
                }
            },
            "notification-url": "https://packagist.org/downloads/",
            "license": [
                "LGPL-2.1-or-later"
            ],
            "authors": [
                {
                    "name": "Alvaro Videla",
                    "role": "Original Maintainer"
                },
                {
                    "name": "Raúl Araya",
                    "email": "nubeiro@gmail.com",
                    "role": "Maintainer"
                },
                {
                    "name": "Luke Bakken",
                    "email": "luke@bakken.io",
                    "role": "Maintainer"
                },
                {
                    "name": "Ramūnas Dronga",
                    "email": "github@ramuno.lt",
                    "role": "Maintainer"
                }
            ],
            "description": "Formerly videlalvaro/php-amqplib.  This library is a pure PHP implementation of the AMQP protocol. It's been tested against RabbitMQ.",
            "homepage": "https://github.com/php-amqplib/php-amqplib/",
            "keywords": [
                "message",
                "queue",
                "rabbitmq"
            ],
            "support": {
                "issues": "https://github.com/php-amqplib/php-amqplib/issues",
                "source": "https://github.com/php-amqplib/php-amqplib/tree/v3.0.0"
            },
            "time": "2021-03-16T15:00:23+00:00"
        },
        {
            "name": "phpseclib/mcrypt_compat",
            "version": "1.0.8",
            "source": {
                "type": "git",
                "url": "https://github.com/phpseclib/mcrypt_compat.git",
                "reference": "f74c7b1897b62f08f268184b8bb98d9d9ab723b0"
            },
            "dist": {
                "type": "zip",
                "url": "https://api.github.com/repos/phpseclib/mcrypt_compat/zipball/f74c7b1897b62f08f268184b8bb98d9d9ab723b0",
                "reference": "f74c7b1897b62f08f268184b8bb98d9d9ab723b0",
                "shasum": ""
            },
            "require": {
                "php": ">=5.3.3",
                "phpseclib/phpseclib": ">=2.0.11 <3.0.0"
            },
            "require-dev": {
                "phpunit/phpunit": "^4.8.35|^5.7|^6.0"
            },
            "suggest": {
                "ext-openssl": "Will enable faster cryptographic operations"
            },
            "type": "library",
            "autoload": {
                "files": [
                    "lib/mcrypt.php"
                ]
            },
            "notification-url": "https://packagist.org/downloads/",
            "license": [
                "MIT"
            ],
            "authors": [
                {
                    "name": "Jim Wigginton",
                    "email": "terrafrost@php.net",
                    "homepage": "http://phpseclib.sourceforge.net"
                }
            ],
            "description": "PHP 7.1 polyfill for the mcrypt extension from PHP <= 7.0",
            "keywords": [
                "cryptograpy",
                "encryption",
                "mcrypt"
            ],
            "support": {
                "email": "terrafrost@php.net",
                "issues": "https://github.com/phpseclib/mcrypt_compat/issues",
                "source": "https://github.com/phpseclib/mcrypt_compat"
            },
            "time": "2018-08-22T03:11:43+00:00"
        },
        {
            "name": "phpseclib/phpseclib",
            "version": "2.0.32",
            "source": {
                "type": "git",
                "url": "https://github.com/phpseclib/phpseclib.git",
                "reference": "f5c4c19880d45d0be3e7d24ae8ac434844a898cd"
            },
            "dist": {
                "type": "zip",
                "url": "https://api.github.com/repos/phpseclib/phpseclib/zipball/f5c4c19880d45d0be3e7d24ae8ac434844a898cd",
                "reference": "f5c4c19880d45d0be3e7d24ae8ac434844a898cd",
                "shasum": ""
            },
            "require": {
                "php": ">=5.3.3"
            },
            "require-dev": {
                "phing/phing": "~2.7",
                "phpunit/phpunit": "^4.8.35|^5.7|^6.0|^9.4",
                "squizlabs/php_codesniffer": "~2.0"
            },
            "suggest": {
                "ext-gmp": "Install the GMP (GNU Multiple Precision) extension in order to speed up arbitrary precision integer arithmetic operations.",
                "ext-libsodium": "SSH2/SFTP can make use of some algorithms provided by the libsodium-php extension.",
                "ext-mcrypt": "Install the Mcrypt extension in order to speed up a few other cryptographic operations.",
                "ext-openssl": "Install the OpenSSL extension in order to speed up a wide variety of cryptographic operations."
            },
            "type": "library",
            "autoload": {
                "files": [
                    "phpseclib/bootstrap.php"
                ],
                "psr-4": {
                    "phpseclib\\": "phpseclib/"
                }
            },
            "notification-url": "https://packagist.org/downloads/",
            "license": [
                "MIT"
            ],
            "authors": [
                {
                    "name": "Jim Wigginton",
                    "email": "terrafrost@php.net",
                    "role": "Lead Developer"
                },
                {
                    "name": "Patrick Monnerat",
                    "email": "pm@datasphere.ch",
                    "role": "Developer"
                },
                {
                    "name": "Andreas Fischer",
                    "email": "bantu@phpbb.com",
                    "role": "Developer"
                },
                {
                    "name": "Hans-Jürgen Petrich",
                    "email": "petrich@tronic-media.com",
                    "role": "Developer"
                },
                {
                    "name": "Graham Campbell",
                    "email": "graham@alt-three.com",
                    "role": "Developer"
                }
            ],
            "description": "PHP Secure Communications Library - Pure-PHP implementations of RSA, AES, SSH2, SFTP, X.509 etc.",
            "homepage": "http://phpseclib.sourceforge.net",
            "keywords": [
                "BigInteger",
                "aes",
                "asn.1",
                "asn1",
                "blowfish",
                "crypto",
                "cryptography",
                "encryption",
                "rsa",
                "security",
                "sftp",
                "signature",
                "signing",
                "ssh",
                "twofish",
                "x.509",
                "x509"
            ],
<<<<<<< HEAD
=======
            "support": {
                "issues": "https://github.com/phpseclib/phpseclib/issues",
                "source": "https://github.com/phpseclib/phpseclib/tree/2.0.32"
            },
>>>>>>> e345d6de
            "funding": [
                {
                    "url": "https://github.com/terrafrost",
                    "type": "github"
                },
                {
                    "url": "https://www.patreon.com/phpseclib",
                    "type": "patreon"
                },
                {
                    "url": "https://tidelift.com/funding/github/packagist/phpseclib/phpseclib",
                    "type": "tidelift"
                }
            ],
<<<<<<< HEAD
            "time": "2021-04-06T13:56:45+00:00"
=======
            "time": "2021-06-12T12:12:59+00:00"
>>>>>>> e345d6de
        },
        {
            "name": "psr/container",
            "version": "1.1.1",
            "source": {
                "type": "git",
                "url": "https://github.com/php-fig/container.git",
                "reference": "8622567409010282b7aeebe4bb841fe98b58dcaf"
            },
            "dist": {
                "type": "zip",
                "url": "https://api.github.com/repos/php-fig/container/zipball/8622567409010282b7aeebe4bb841fe98b58dcaf",
                "reference": "8622567409010282b7aeebe4bb841fe98b58dcaf",
                "shasum": ""
            },
            "require": {
                "php": ">=7.2.0"
            },
            "type": "library",
            "autoload": {
                "psr-4": {
                    "Psr\\Container\\": "src/"
                }
            },
            "notification-url": "https://packagist.org/downloads/",
            "license": [
                "MIT"
            ],
            "authors": [
                {
                    "name": "PHP-FIG",
                    "homepage": "https://www.php-fig.org/"
                }
            ],
            "description": "Common Container Interface (PHP FIG PSR-11)",
            "homepage": "https://github.com/php-fig/container",
            "keywords": [
                "PSR-11",
                "container",
                "container-interface",
                "container-interop",
                "psr"
            ],
            "support": {
                "issues": "https://github.com/php-fig/container/issues",
                "source": "https://github.com/php-fig/container/tree/1.1.1"
            },
            "time": "2021-03-05T17:36:06+00:00"
        },
        {
            "name": "psr/event-dispatcher",
            "version": "1.0.0",
            "source": {
                "type": "git",
                "url": "https://github.com/php-fig/event-dispatcher.git",
                "reference": "dbefd12671e8a14ec7f180cab83036ed26714bb0"
            },
            "dist": {
                "type": "zip",
                "url": "https://api.github.com/repos/php-fig/event-dispatcher/zipball/dbefd12671e8a14ec7f180cab83036ed26714bb0",
                "reference": "dbefd12671e8a14ec7f180cab83036ed26714bb0",
                "shasum": ""
            },
            "require": {
                "php": ">=7.2.0"
            },
            "type": "library",
            "extra": {
                "branch-alias": {
                    "dev-master": "1.0.x-dev"
                }
            },
            "autoload": {
                "psr-4": {
                    "Psr\\EventDispatcher\\": "src/"
                }
            },
            "notification-url": "https://packagist.org/downloads/",
            "license": [
                "MIT"
            ],
            "authors": [
                {
                    "name": "PHP-FIG",
                    "homepage": "http://www.php-fig.org/"
                }
            ],
            "description": "Standard interfaces for event handling.",
            "keywords": [
                "events",
                "psr",
                "psr-14"
            ],
            "support": {
                "issues": "https://github.com/php-fig/event-dispatcher/issues",
                "source": "https://github.com/php-fig/event-dispatcher/tree/1.0.0"
            },
            "time": "2019-01-08T18:20:26+00:00"
        },
        {
            "name": "psr/http-client",
            "version": "1.0.1",
            "source": {
                "type": "git",
                "url": "https://github.com/php-fig/http-client.git",
                "reference": "2dfb5f6c5eff0e91e20e913f8c5452ed95b86621"
            },
            "dist": {
                "type": "zip",
                "url": "https://api.github.com/repos/php-fig/http-client/zipball/2dfb5f6c5eff0e91e20e913f8c5452ed95b86621",
                "reference": "2dfb5f6c5eff0e91e20e913f8c5452ed95b86621",
                "shasum": ""
            },
            "require": {
                "php": "^7.0 || ^8.0",
                "psr/http-message": "^1.0"
            },
            "type": "library",
            "extra": {
                "branch-alias": {
                    "dev-master": "1.0.x-dev"
                }
            },
            "autoload": {
                "psr-4": {
                    "Psr\\Http\\Client\\": "src/"
                }
            },
            "notification-url": "https://packagist.org/downloads/",
            "license": [
                "MIT"
            ],
            "authors": [
                {
                    "name": "PHP-FIG",
                    "homepage": "http://www.php-fig.org/"
                }
            ],
            "description": "Common interface for HTTP clients",
            "homepage": "https://github.com/php-fig/http-client",
            "keywords": [
                "http",
                "http-client",
                "psr",
                "psr-18"
            ],
            "support": {
                "source": "https://github.com/php-fig/http-client/tree/master"
            },
            "time": "2020-06-29T06:28:15+00:00"
        },
        {
            "name": "psr/http-factory",
            "version": "1.0.1",
            "source": {
                "type": "git",
                "url": "https://github.com/php-fig/http-factory.git",
                "reference": "12ac7fcd07e5b077433f5f2bee95b3a771bf61be"
            },
            "dist": {
                "type": "zip",
                "url": "https://api.github.com/repos/php-fig/http-factory/zipball/12ac7fcd07e5b077433f5f2bee95b3a771bf61be",
                "reference": "12ac7fcd07e5b077433f5f2bee95b3a771bf61be",
                "shasum": ""
            },
            "require": {
                "php": ">=7.0.0",
                "psr/http-message": "^1.0"
            },
            "type": "library",
            "extra": {
                "branch-alias": {
                    "dev-master": "1.0.x-dev"
                }
            },
            "autoload": {
                "psr-4": {
                    "Psr\\Http\\Message\\": "src/"
                }
            },
            "notification-url": "https://packagist.org/downloads/",
            "license": [
                "MIT"
            ],
            "authors": [
                {
                    "name": "PHP-FIG",
                    "homepage": "http://www.php-fig.org/"
                }
            ],
            "description": "Common interfaces for PSR-7 HTTP message factories",
            "keywords": [
                "factory",
                "http",
                "message",
                "psr",
                "psr-17",
                "psr-7",
                "request",
                "response"
            ],
            "support": {
                "source": "https://github.com/php-fig/http-factory/tree/master"
            },
            "time": "2019-04-30T12:38:16+00:00"
        },
        {
            "name": "psr/http-message",
            "version": "1.0.1",
            "source": {
                "type": "git",
                "url": "https://github.com/php-fig/http-message.git",
                "reference": "f6561bf28d520154e4b0ec72be95418abe6d9363"
            },
            "dist": {
                "type": "zip",
                "url": "https://api.github.com/repos/php-fig/http-message/zipball/f6561bf28d520154e4b0ec72be95418abe6d9363",
                "reference": "f6561bf28d520154e4b0ec72be95418abe6d9363",
                "shasum": ""
            },
            "require": {
                "php": ">=5.3.0"
            },
            "type": "library",
            "extra": {
                "branch-alias": {
                    "dev-master": "1.0.x-dev"
                }
            },
            "autoload": {
                "psr-4": {
                    "Psr\\Http\\Message\\": "src/"
                }
            },
            "notification-url": "https://packagist.org/downloads/",
            "license": [
                "MIT"
            ],
            "authors": [
                {
                    "name": "PHP-FIG",
                    "homepage": "http://www.php-fig.org/"
                }
            ],
            "description": "Common interface for HTTP messages",
            "homepage": "https://github.com/php-fig/http-message",
            "keywords": [
                "http",
                "http-message",
                "psr",
                "psr-7",
                "request",
                "response"
            ],
            "support": {
                "source": "https://github.com/php-fig/http-message/tree/master"
            },
            "time": "2016-08-06T14:39:51+00:00"
        },
        {
            "name": "psr/log",
            "version": "1.1.4",
            "source": {
                "type": "git",
                "url": "https://github.com/php-fig/log.git",
                "reference": "d49695b909c3b7628b6289db5479a1c204601f11"
            },
            "dist": {
                "type": "zip",
                "url": "https://api.github.com/repos/php-fig/log/zipball/d49695b909c3b7628b6289db5479a1c204601f11",
                "reference": "d49695b909c3b7628b6289db5479a1c204601f11",
                "shasum": ""
            },
            "require": {
                "php": ">=5.3.0"
            },
            "type": "library",
            "extra": {
                "branch-alias": {
                    "dev-master": "1.1.x-dev"
                }
            },
            "autoload": {
                "psr-4": {
                    "Psr\\Log\\": "Psr/Log/"
                }
            },
            "notification-url": "https://packagist.org/downloads/",
            "license": [
                "MIT"
            ],
            "authors": [
                {
                    "name": "PHP-FIG",
                    "homepage": "https://www.php-fig.org/"
                }
            ],
            "description": "Common interface for logging libraries",
            "homepage": "https://github.com/php-fig/log",
            "keywords": [
                "log",
                "psr",
                "psr-3"
            ],
            "support": {
                "source": "https://github.com/php-fig/log/tree/1.1.4"
            },
            "time": "2021-05-03T11:20:27+00:00"
        },
        {
            "name": "ralouphie/getallheaders",
            "version": "3.0.3",
            "source": {
                "type": "git",
                "url": "https://github.com/ralouphie/getallheaders.git",
                "reference": "120b605dfeb996808c31b6477290a714d356e822"
            },
            "dist": {
                "type": "zip",
                "url": "https://api.github.com/repos/ralouphie/getallheaders/zipball/120b605dfeb996808c31b6477290a714d356e822",
                "reference": "120b605dfeb996808c31b6477290a714d356e822",
                "shasum": ""
            },
            "require": {
                "php": ">=5.6"
            },
            "require-dev": {
                "php-coveralls/php-coveralls": "^2.1",
                "phpunit/phpunit": "^5 || ^6.5"
            },
            "type": "library",
            "autoload": {
                "files": [
                    "src/getallheaders.php"
                ]
            },
            "notification-url": "https://packagist.org/downloads/",
            "license": [
                "MIT"
            ],
            "authors": [
                {
                    "name": "Ralph Khattar",
                    "email": "ralph.khattar@gmail.com"
                }
            ],
            "description": "A polyfill for getallheaders.",
            "support": {
                "issues": "https://github.com/ralouphie/getallheaders/issues",
                "source": "https://github.com/ralouphie/getallheaders/tree/develop"
            },
            "time": "2019-03-08T08:55:37+00:00"
        },
        {
            "name": "ramsey/collection",
            "version": "1.1.3",
            "source": {
                "type": "git",
                "url": "https://github.com/ramsey/collection.git",
                "reference": "28a5c4ab2f5111db6a60b2b4ec84057e0f43b9c1"
            },
            "dist": {
                "type": "zip",
                "url": "https://api.github.com/repos/ramsey/collection/zipball/28a5c4ab2f5111db6a60b2b4ec84057e0f43b9c1",
                "reference": "28a5c4ab2f5111db6a60b2b4ec84057e0f43b9c1",
                "shasum": ""
            },
            "require": {
                "php": "^7.2 || ^8"
            },
            "require-dev": {
                "captainhook/captainhook": "^5.3",
                "dealerdirect/phpcodesniffer-composer-installer": "^0.7.0",
                "ergebnis/composer-normalize": "^2.6",
                "fakerphp/faker": "^1.5",
                "hamcrest/hamcrest-php": "^2",
                "jangregor/phpstan-prophecy": "^0.8",
                "mockery/mockery": "^1.3",
                "phpstan/extension-installer": "^1",
                "phpstan/phpstan": "^0.12.32",
                "phpstan/phpstan-mockery": "^0.12.5",
                "phpstan/phpstan-phpunit": "^0.12.11",
                "phpunit/phpunit": "^8.5 || ^9",
                "psy/psysh": "^0.10.4",
                "slevomat/coding-standard": "^6.3",
                "squizlabs/php_codesniffer": "^3.5",
                "vimeo/psalm": "^4.4"
            },
            "type": "library",
            "autoload": {
                "psr-4": {
                    "Ramsey\\Collection\\": "src/"
                }
            },
            "notification-url": "https://packagist.org/downloads/",
            "license": [
                "MIT"
            ],
            "authors": [
                {
                    "name": "Ben Ramsey",
                    "email": "ben@benramsey.com",
                    "homepage": "https://benramsey.com"
                }
            ],
            "description": "A PHP 7.2+ library for representing and manipulating collections.",
            "keywords": [
                "array",
                "collection",
                "hash",
                "map",
                "queue",
                "set"
            ],
            "support": {
                "issues": "https://github.com/ramsey/collection/issues",
                "source": "https://github.com/ramsey/collection/tree/1.1.3"
            },
            "funding": [
                {
                    "url": "https://github.com/ramsey",
                    "type": "github"
                },
                {
                    "url": "https://tidelift.com/funding/github/packagist/ramsey/collection",
                    "type": "tidelift"
                }
            ],
            "time": "2021-01-21T17:40:04+00:00"
        },
        {
            "name": "ramsey/uuid",
            "version": "4.1.1",
            "source": {
                "type": "git",
                "url": "https://github.com/ramsey/uuid.git",
                "reference": "cd4032040a750077205918c86049aa0f43d22947"
            },
            "dist": {
                "type": "zip",
                "url": "https://api.github.com/repos/ramsey/uuid/zipball/cd4032040a750077205918c86049aa0f43d22947",
                "reference": "cd4032040a750077205918c86049aa0f43d22947",
                "shasum": ""
            },
            "require": {
                "brick/math": "^0.8 || ^0.9",
                "ext-json": "*",
                "php": "^7.2 || ^8",
                "ramsey/collection": "^1.0",
                "symfony/polyfill-ctype": "^1.8"
            },
            "replace": {
                "rhumsaa/uuid": "self.version"
            },
            "require-dev": {
                "codeception/aspect-mock": "^3",
                "dealerdirect/phpcodesniffer-composer-installer": "^0.6.2 || ^0.7.0",
                "doctrine/annotations": "^1.8",
                "goaop/framework": "^2",
                "mockery/mockery": "^1.3",
                "moontoast/math": "^1.1",
                "paragonie/random-lib": "^2",
                "php-mock/php-mock-mockery": "^1.3",
                "php-mock/php-mock-phpunit": "^2.5",
                "php-parallel-lint/php-parallel-lint": "^1.1",
                "phpbench/phpbench": "^0.17.1",
                "phpstan/extension-installer": "^1.0",
                "phpstan/phpstan": "^0.12",
                "phpstan/phpstan-mockery": "^0.12",
                "phpstan/phpstan-phpunit": "^0.12",
                "phpunit/phpunit": "^8.5",
                "psy/psysh": "^0.10.0",
                "slevomat/coding-standard": "^6.0",
                "squizlabs/php_codesniffer": "^3.5",
                "vimeo/psalm": "3.9.4"
            },
            "suggest": {
                "ext-bcmath": "Enables faster math with arbitrary-precision integers using BCMath.",
                "ext-ctype": "Enables faster processing of character classification using ctype functions.",
                "ext-gmp": "Enables faster math with arbitrary-precision integers using GMP.",
                "ext-uuid": "Enables the use of PeclUuidTimeGenerator and PeclUuidRandomGenerator.",
                "paragonie/random-lib": "Provides RandomLib for use with the RandomLibAdapter",
                "ramsey/uuid-doctrine": "Allows the use of Ramsey\\Uuid\\Uuid as Doctrine field type."
            },
            "type": "library",
            "extra": {
                "branch-alias": {
                    "dev-master": "4.x-dev"
                }
            },
            "autoload": {
                "psr-4": {
                    "Ramsey\\Uuid\\": "src/"
                },
                "files": [
                    "src/functions.php"
                ]
            },
            "notification-url": "https://packagist.org/downloads/",
            "license": [
                "MIT"
            ],
            "description": "A PHP library for generating and working with universally unique identifiers (UUIDs).",
            "homepage": "https://github.com/ramsey/uuid",
            "keywords": [
                "guid",
                "identifier",
                "uuid"
            ],
            "support": {
                "issues": "https://github.com/ramsey/uuid/issues",
                "rss": "https://github.com/ramsey/uuid/releases.atom",
                "source": "https://github.com/ramsey/uuid"
            },
            "funding": [
                {
                    "url": "https://github.com/ramsey",
                    "type": "github"
                }
            ],
            "time": "2020-08-18T17:17:46+00:00"
        },
        {
            "name": "react/promise",
            "version": "v2.8.0",
            "source": {
                "type": "git",
                "url": "https://github.com/reactphp/promise.git",
                "reference": "f3cff96a19736714524ca0dd1d4130de73dbbbc4"
            },
            "dist": {
                "type": "zip",
                "url": "https://api.github.com/repos/reactphp/promise/zipball/f3cff96a19736714524ca0dd1d4130de73dbbbc4",
                "reference": "f3cff96a19736714524ca0dd1d4130de73dbbbc4",
                "shasum": ""
            },
            "require": {
                "php": ">=5.4.0"
            },
            "require-dev": {
                "phpunit/phpunit": "^7.0 || ^6.5 || ^5.7 || ^4.8.36"
            },
            "type": "library",
            "autoload": {
                "psr-4": {
                    "React\\Promise\\": "src/"
                },
                "files": [
                    "src/functions_include.php"
                ]
            },
            "notification-url": "https://packagist.org/downloads/",
            "license": [
                "MIT"
            ],
            "authors": [
                {
                    "name": "Jan Sorgalla",
                    "email": "jsorgalla@gmail.com"
                }
            ],
            "description": "A lightweight implementation of CommonJS Promises/A for PHP",
            "keywords": [
                "promise",
                "promises"
            ],
            "support": {
                "issues": "https://github.com/reactphp/promise/issues",
                "source": "https://github.com/reactphp/promise/tree/v2.8.0"
            },
            "time": "2020-05-12T15:16:56+00:00"
        },
        {
            "name": "seld/jsonlint",
            "version": "1.8.3",
            "source": {
                "type": "git",
                "url": "https://github.com/Seldaek/jsonlint.git",
                "reference": "9ad6ce79c342fbd44df10ea95511a1b24dee5b57"
            },
            "dist": {
                "type": "zip",
                "url": "https://api.github.com/repos/Seldaek/jsonlint/zipball/9ad6ce79c342fbd44df10ea95511a1b24dee5b57",
                "reference": "9ad6ce79c342fbd44df10ea95511a1b24dee5b57",
                "shasum": ""
            },
            "require": {
                "php": "^5.3 || ^7.0 || ^8.0"
            },
            "require-dev": {
                "phpunit/phpunit": "^4.8.35 || ^5.7 || ^6.0"
            },
            "bin": [
                "bin/jsonlint"
            ],
            "type": "library",
            "autoload": {
                "psr-4": {
                    "Seld\\JsonLint\\": "src/Seld/JsonLint/"
                }
            },
            "notification-url": "https://packagist.org/downloads/",
            "license": [
                "MIT"
            ],
            "authors": [
                {
                    "name": "Jordi Boggiano",
                    "email": "j.boggiano@seld.be",
                    "homepage": "http://seld.be"
                }
            ],
            "description": "JSON Linter",
            "keywords": [
                "json",
                "linter",
                "parser",
                "validator"
            ],
            "support": {
                "issues": "https://github.com/Seldaek/jsonlint/issues",
                "source": "https://github.com/Seldaek/jsonlint/tree/1.8.3"
            },
            "funding": [
                {
                    "url": "https://github.com/Seldaek",
                    "type": "github"
                },
                {
                    "url": "https://tidelift.com/funding/github/packagist/seld/jsonlint",
                    "type": "tidelift"
                }
            ],
            "time": "2020-11-11T09:19:24+00:00"
        },
        {
            "name": "seld/phar-utils",
            "version": "1.1.1",
            "source": {
                "type": "git",
                "url": "https://github.com/Seldaek/phar-utils.git",
                "reference": "8674b1d84ffb47cc59a101f5d5a3b61e87d23796"
            },
            "dist": {
                "type": "zip",
                "url": "https://api.github.com/repos/Seldaek/phar-utils/zipball/8674b1d84ffb47cc59a101f5d5a3b61e87d23796",
                "reference": "8674b1d84ffb47cc59a101f5d5a3b61e87d23796",
                "shasum": ""
            },
            "require": {
                "php": ">=5.3"
            },
            "type": "library",
            "extra": {
                "branch-alias": {
                    "dev-master": "1.x-dev"
                }
            },
            "autoload": {
                "psr-4": {
                    "Seld\\PharUtils\\": "src/"
                }
            },
            "notification-url": "https://packagist.org/downloads/",
            "license": [
                "MIT"
            ],
            "authors": [
                {
                    "name": "Jordi Boggiano",
                    "email": "j.boggiano@seld.be"
                }
            ],
            "description": "PHAR file format utilities, for when PHP phars you up",
            "keywords": [
                "phar"
            ],
            "support": {
                "issues": "https://github.com/Seldaek/phar-utils/issues",
                "source": "https://github.com/Seldaek/phar-utils/tree/master"
            },
            "time": "2020-07-07T18:42:57+00:00"
        },
        {
            "name": "spomky-labs/aes-key-wrap",
            "version": "v6.0.0",
            "source": {
                "type": "git",
                "url": "https://github.com/Spomky-Labs/aes-key-wrap.git",
                "reference": "97388255a37ad6fb1ed332d07e61fa2b7bb62e0d"
            },
            "dist": {
                "type": "zip",
                "url": "https://api.github.com/repos/Spomky-Labs/aes-key-wrap/zipball/97388255a37ad6fb1ed332d07e61fa2b7bb62e0d",
                "reference": "97388255a37ad6fb1ed332d07e61fa2b7bb62e0d",
                "shasum": ""
            },
            "require": {
                "ext-mbstring": "*",
                "lib-openssl": "*",
                "php": ">=7.2",
                "thecodingmachine/safe": "^1.1"
            },
            "require-dev": {
                "php-coveralls/php-coveralls": "^2.0",
                "phpstan/phpstan": "^0.12",
                "phpstan/phpstan-beberlei-assert": "^0.12",
                "phpstan/phpstan-deprecation-rules": "^0.12",
                "phpstan/phpstan-phpunit": "^0.12",
                "phpstan/phpstan-strict-rules": "^0.12",
                "phpunit/phpunit": "^7.0|^8.0|^9.0",
                "thecodingmachine/phpstan-safe-rule": "^1.0"
            },
            "type": "library",
            "extra": {
                "branch-alias": {
                    "dev-master": "5.0.x-dev"
                }
            },
            "autoload": {
                "psr-4": {
                    "AESKW\\": "src/"
                }
            },
            "notification-url": "https://packagist.org/downloads/",
            "license": [
                "MIT"
            ],
            "authors": [
                {
                    "name": "Florent Morselli",
                    "homepage": "https://github.com/Spomky-Labs/aes-key-wrap/contributors"
                }
            ],
            "description": "AES Key Wrap for PHP.",
            "homepage": "https://github.com/Spomky-Labs/aes-key-wrap",
            "keywords": [
                "A128KW",
                "A192KW",
                "A256KW",
                "RFC3394",
                "RFC5649",
                "aes",
                "key",
                "padding",
                "wrap"
            ],
            "support": {
                "issues": "https://github.com/Spomky-Labs/aes-key-wrap/issues",
                "source": "https://github.com/Spomky-Labs/aes-key-wrap/tree/v6.0.0"
            },
            "time": "2020-08-01T14:07:55+00:00"
        },
        {
            "name": "spomky-labs/base64url",
            "version": "v2.0.4",
            "source": {
                "type": "git",
                "url": "https://github.com/Spomky-Labs/base64url.git",
                "reference": "7752ce931ec285da4ed1f4c5aa27e45e097be61d"
            },
            "dist": {
                "type": "zip",
                "url": "https://api.github.com/repos/Spomky-Labs/base64url/zipball/7752ce931ec285da4ed1f4c5aa27e45e097be61d",
                "reference": "7752ce931ec285da4ed1f4c5aa27e45e097be61d",
                "shasum": ""
            },
            "require": {
                "php": ">=7.1"
            },
            "require-dev": {
                "phpstan/extension-installer": "^1.0",
                "phpstan/phpstan": "^0.11|^0.12",
                "phpstan/phpstan-beberlei-assert": "^0.11|^0.12",
                "phpstan/phpstan-deprecation-rules": "^0.11|^0.12",
                "phpstan/phpstan-phpunit": "^0.11|^0.12",
                "phpstan/phpstan-strict-rules": "^0.11|^0.12"
            },
            "type": "library",
            "autoload": {
                "psr-4": {
                    "Base64Url\\": "src/"
                }
            },
            "notification-url": "https://packagist.org/downloads/",
            "license": [
                "MIT"
            ],
            "authors": [
                {
                    "name": "Florent Morselli",
                    "homepage": "https://github.com/Spomky-Labs/base64url/contributors"
                }
            ],
            "description": "Base 64 URL Safe Encoding/Decoding PHP Library",
            "homepage": "https://github.com/Spomky-Labs/base64url",
            "keywords": [
                "base64",
                "rfc4648",
                "safe",
                "url"
            ],
            "support": {
                "issues": "https://github.com/Spomky-Labs/base64url/issues",
                "source": "https://github.com/Spomky-Labs/base64url/tree/v2.0.4"
            },
            "funding": [
                {
                    "url": "https://github.com/Spomky",
                    "type": "github"
                },
                {
                    "url": "https://www.patreon.com/FlorentMorselli",
                    "type": "patreon"
                }
            ],
            "time": "2020-11-03T09:10:25+00:00"
        },
        {
            "name": "symfony/config",
            "version": "v5.3.3",
            "source": {
                "type": "git",
                "url": "https://github.com/symfony/config.git",
                "reference": "a69e0c55528b47df88d3c4067ddedf32d485d662"
            },
            "dist": {
                "type": "zip",
                "url": "https://api.github.com/repos/symfony/config/zipball/a69e0c55528b47df88d3c4067ddedf32d485d662",
                "reference": "a69e0c55528b47df88d3c4067ddedf32d485d662",
                "shasum": ""
            },
            "require": {
                "php": ">=7.2.5",
                "symfony/deprecation-contracts": "^2.1",
                "symfony/filesystem": "^4.4|^5.0",
                "symfony/polyfill-ctype": "~1.8",
                "symfony/polyfill-php80": "^1.15",
                "symfony/polyfill-php81": "^1.22"
            },
            "conflict": {
                "symfony/finder": "<4.4"
            },
            "require-dev": {
                "symfony/event-dispatcher": "^4.4|^5.0",
                "symfony/finder": "^4.4|^5.0",
                "symfony/messenger": "^4.4|^5.0",
                "symfony/service-contracts": "^1.1|^2",
                "symfony/yaml": "^4.4|^5.0"
            },
            "suggest": {
                "symfony/yaml": "To use the yaml reference dumper"
            },
            "type": "library",
            "autoload": {
                "psr-4": {
                    "Symfony\\Component\\Config\\": ""
                },
                "exclude-from-classmap": [
                    "/Tests/"
                ]
            },
            "notification-url": "https://packagist.org/downloads/",
            "license": [
                "MIT"
            ],
            "authors": [
                {
                    "name": "Fabien Potencier",
                    "email": "fabien@symfony.com"
                },
                {
                    "name": "Symfony Community",
                    "homepage": "https://symfony.com/contributors"
                }
            ],
            "description": "Helps you find, load, combine, autofill and validate configuration values of any kind",
            "homepage": "https://symfony.com",
<<<<<<< HEAD
=======
            "support": {
                "source": "https://github.com/symfony/config/tree/v5.3.3"
            },
>>>>>>> e345d6de
            "funding": [
                {
                    "url": "https://symfony.com/sponsor",
                    "type": "custom"
                },
                {
                    "url": "https://github.com/fabpot",
                    "type": "github"
                },
                {
                    "url": "https://tidelift.com/funding/github/packagist/symfony/symfony",
                    "type": "tidelift"
                }
            ],
<<<<<<< HEAD
            "time": "2021-05-26T17:43:10+00:00"
=======
            "time": "2021-06-24T08:13:00+00:00"
>>>>>>> e345d6de
        },
        {
            "name": "symfony/console",
            "version": "v4.4.26",
            "source": {
                "type": "git",
                "url": "https://github.com/symfony/console.git",
                "reference": "9aa1eb46c1b12fada74dc0c529e93d1ccef22576"
            },
            "dist": {
                "type": "zip",
                "url": "https://api.github.com/repos/symfony/console/zipball/9aa1eb46c1b12fada74dc0c529e93d1ccef22576",
                "reference": "9aa1eb46c1b12fada74dc0c529e93d1ccef22576",
                "shasum": ""
            },
            "require": {
                "php": ">=7.1.3",
                "symfony/polyfill-mbstring": "~1.0",
                "symfony/polyfill-php73": "^1.8",
                "symfony/polyfill-php80": "^1.15",
                "symfony/service-contracts": "^1.1|^2"
            },
            "conflict": {
                "symfony/dependency-injection": "<3.4",
                "symfony/event-dispatcher": "<4.3|>=5",
                "symfony/lock": "<4.4",
                "symfony/process": "<3.3"
            },
            "provide": {
                "psr/log-implementation": "1.0"
            },
            "require-dev": {
                "psr/log": "~1.0",
                "symfony/config": "^3.4|^4.0|^5.0",
                "symfony/dependency-injection": "^3.4|^4.0|^5.0",
                "symfony/event-dispatcher": "^4.3",
                "symfony/lock": "^4.4|^5.0",
                "symfony/process": "^3.4|^4.0|^5.0",
                "symfony/var-dumper": "^4.3|^5.0"
            },
            "suggest": {
                "psr/log": "For using the console logger",
                "symfony/event-dispatcher": "",
                "symfony/lock": "",
                "symfony/process": ""
            },
            "type": "library",
            "autoload": {
                "psr-4": {
                    "Symfony\\Component\\Console\\": ""
                },
                "exclude-from-classmap": [
                    "/Tests/"
                ]
            },
            "notification-url": "https://packagist.org/downloads/",
            "license": [
                "MIT"
            ],
            "authors": [
                {
                    "name": "Fabien Potencier",
                    "email": "fabien@symfony.com"
                },
                {
                    "name": "Symfony Community",
                    "homepage": "https://symfony.com/contributors"
                }
            ],
            "description": "Eases the creation of beautiful and testable command line interfaces",
            "homepage": "https://symfony.com",
<<<<<<< HEAD
=======
            "support": {
                "source": "https://github.com/symfony/console/tree/v4.4.26"
            },
>>>>>>> e345d6de
            "funding": [
                {
                    "url": "https://symfony.com/sponsor",
                    "type": "custom"
                },
                {
                    "url": "https://github.com/fabpot",
                    "type": "github"
                },
                {
                    "url": "https://tidelift.com/funding/github/packagist/symfony/symfony",
                    "type": "tidelift"
                }
            ],
<<<<<<< HEAD
            "time": "2021-05-26T11:20:16+00:00"
=======
            "time": "2021-06-06T09:12:27+00:00"
>>>>>>> e345d6de
        },
        {
            "name": "symfony/css-selector",
            "version": "v5.3.0",
            "source": {
                "type": "git",
                "url": "https://github.com/symfony/css-selector.git",
                "reference": "fcd0b29a7a0b1bb5bfbedc6231583d77fea04814"
            },
            "dist": {
                "type": "zip",
                "url": "https://api.github.com/repos/symfony/css-selector/zipball/fcd0b29a7a0b1bb5bfbedc6231583d77fea04814",
                "reference": "fcd0b29a7a0b1bb5bfbedc6231583d77fea04814",
                "shasum": ""
            },
            "require": {
                "php": ">=7.2.5"
            },
            "type": "library",
            "autoload": {
                "psr-4": {
                    "Symfony\\Component\\CssSelector\\": ""
                },
                "exclude-from-classmap": [
                    "/Tests/"
                ]
            },
            "notification-url": "https://packagist.org/downloads/",
            "license": [
                "MIT"
            ],
            "authors": [
                {
                    "name": "Fabien Potencier",
                    "email": "fabien@symfony.com"
                },
                {
                    "name": "Jean-François Simon",
                    "email": "jeanfrancois.simon@sensiolabs.com"
                },
                {
                    "name": "Symfony Community",
                    "homepage": "https://symfony.com/contributors"
                }
            ],
            "description": "Converts CSS selectors to XPath expressions",
            "homepage": "https://symfony.com",
            "support": {
                "source": "https://github.com/symfony/css-selector/tree/v5.3.0"
            },
            "funding": [
                {
                    "url": "https://symfony.com/sponsor",
                    "type": "custom"
                },
                {
                    "url": "https://github.com/fabpot",
                    "type": "github"
                },
                {
                    "url": "https://tidelift.com/funding/github/packagist/symfony/symfony",
                    "type": "tidelift"
                }
            ],
            "time": "2021-05-26T17:40:38+00:00"
        },
        {
            "name": "symfony/debug",
            "version": "v4.4.25",
            "source": {
                "type": "git",
                "url": "https://github.com/symfony/debug.git",
                "reference": "a8d2d5c94438548bff9f998ca874e202bb29d07f"
            },
            "dist": {
                "type": "zip",
                "url": "https://api.github.com/repos/symfony/debug/zipball/a8d2d5c94438548bff9f998ca874e202bb29d07f",
                "reference": "a8d2d5c94438548bff9f998ca874e202bb29d07f",
                "shasum": ""
            },
            "require": {
                "php": ">=7.1.3",
                "psr/log": "~1.0",
                "symfony/polyfill-php80": "^1.15"
            },
            "conflict": {
                "symfony/http-kernel": "<3.4"
            },
            "require-dev": {
                "symfony/http-kernel": "^3.4|^4.0|^5.0"
            },
            "type": "library",
            "autoload": {
                "psr-4": {
                    "Symfony\\Component\\Debug\\": ""
                },
                "exclude-from-classmap": [
                    "/Tests/"
                ]
            },
            "notification-url": "https://packagist.org/downloads/",
            "license": [
                "MIT"
            ],
            "authors": [
                {
                    "name": "Fabien Potencier",
                    "email": "fabien@symfony.com"
                },
                {
                    "name": "Symfony Community",
                    "homepage": "https://symfony.com/contributors"
                }
            ],
            "description": "Provides tools to ease debugging PHP code",
            "homepage": "https://symfony.com",
            "support": {
                "source": "https://github.com/symfony/debug/tree/v4.4.25"
            },
            "funding": [
                {
                    "url": "https://symfony.com/sponsor",
                    "type": "custom"
                },
                {
                    "url": "https://github.com/fabpot",
                    "type": "github"
                },
                {
                    "url": "https://tidelift.com/funding/github/packagist/symfony/symfony",
                    "type": "tidelift"
                }
            ],
            "time": "2021-05-26T17:39:37+00:00"
        },
        {
            "name": "symfony/dependency-injection",
            "version": "v5.3.3",
            "source": {
                "type": "git",
                "url": "https://github.com/symfony/dependency-injection.git",
                "reference": "e421c4f161848740ad1fcf09b12391ddca168d95"
            },
            "dist": {
                "type": "zip",
                "url": "https://api.github.com/repos/symfony/dependency-injection/zipball/e421c4f161848740ad1fcf09b12391ddca168d95",
                "reference": "e421c4f161848740ad1fcf09b12391ddca168d95",
                "shasum": ""
            },
            "require": {
                "php": ">=7.2.5",
                "psr/container": "^1.1.1",
                "symfony/deprecation-contracts": "^2.1",
                "symfony/polyfill-php80": "^1.15",
                "symfony/service-contracts": "^1.1.6|^2"
            },
            "conflict": {
                "ext-psr": "<1.1|>=2",
                "symfony/config": "<5.3",
                "symfony/finder": "<4.4",
                "symfony/proxy-manager-bridge": "<4.4",
                "symfony/yaml": "<4.4"
            },
            "provide": {
                "psr/container-implementation": "1.0",
                "symfony/service-implementation": "1.0|2.0"
            },
            "require-dev": {
                "symfony/config": "^5.3",
                "symfony/expression-language": "^4.4|^5.0",
                "symfony/yaml": "^4.4|^5.0"
            },
            "suggest": {
                "symfony/config": "",
                "symfony/expression-language": "For using expressions in service container configuration",
                "symfony/finder": "For using double-star glob patterns or when GLOB_BRACE portability is required",
                "symfony/proxy-manager-bridge": "Generate service proxies to lazy load them",
                "symfony/yaml": ""
            },
            "type": "library",
            "autoload": {
                "psr-4": {
                    "Symfony\\Component\\DependencyInjection\\": ""
                },
                "exclude-from-classmap": [
                    "/Tests/"
                ]
            },
            "notification-url": "https://packagist.org/downloads/",
            "license": [
                "MIT"
            ],
            "authors": [
                {
                    "name": "Fabien Potencier",
                    "email": "fabien@symfony.com"
                },
                {
                    "name": "Symfony Community",
                    "homepage": "https://symfony.com/contributors"
                }
            ],
            "description": "Allows you to standardize and centralize the way objects are constructed in your application",
            "homepage": "https://symfony.com",
<<<<<<< HEAD
=======
            "support": {
                "source": "https://github.com/symfony/dependency-injection/tree/v5.3.3"
            },
>>>>>>> e345d6de
            "funding": [
                {
                    "url": "https://symfony.com/sponsor",
                    "type": "custom"
                },
                {
                    "url": "https://github.com/fabpot",
                    "type": "github"
                },
                {
                    "url": "https://tidelift.com/funding/github/packagist/symfony/symfony",
                    "type": "tidelift"
                }
            ],
<<<<<<< HEAD
            "time": "2021-05-26T17:57:12+00:00"
=======
            "time": "2021-06-24T08:13:00+00:00"
>>>>>>> e345d6de
        },
        {
            "name": "symfony/deprecation-contracts",
            "version": "v2.4.0",
            "source": {
                "type": "git",
                "url": "https://github.com/symfony/deprecation-contracts.git",
                "reference": "5f38c8804a9e97d23e0c8d63341088cd8a22d627"
            },
            "dist": {
                "type": "zip",
                "url": "https://api.github.com/repos/symfony/deprecation-contracts/zipball/5f38c8804a9e97d23e0c8d63341088cd8a22d627",
                "reference": "5f38c8804a9e97d23e0c8d63341088cd8a22d627",
                "shasum": ""
            },
            "require": {
                "php": ">=7.1"
            },
            "type": "library",
            "extra": {
                "branch-alias": {
                    "dev-main": "2.4-dev"
                },
                "thanks": {
                    "name": "symfony/contracts",
                    "url": "https://github.com/symfony/contracts"
                }
            },
            "autoload": {
                "files": [
                    "function.php"
                ]
            },
            "notification-url": "https://packagist.org/downloads/",
            "license": [
                "MIT"
            ],
            "authors": [
                {
                    "name": "Nicolas Grekas",
                    "email": "p@tchwork.com"
                },
                {
                    "name": "Symfony Community",
                    "homepage": "https://symfony.com/contributors"
                }
            ],
            "description": "A generic function and convention to trigger deprecation notices",
            "homepage": "https://symfony.com",
            "support": {
                "source": "https://github.com/symfony/deprecation-contracts/tree/v2.4.0"
            },
            "funding": [
                {
                    "url": "https://symfony.com/sponsor",
                    "type": "custom"
                },
                {
                    "url": "https://github.com/fabpot",
                    "type": "github"
                },
                {
                    "url": "https://tidelift.com/funding/github/packagist/symfony/symfony",
                    "type": "tidelift"
                }
            ],
            "time": "2021-03-23T23:28:01+00:00"
        },
        {
            "name": "symfony/error-handler",
            "version": "v4.4.26",
            "source": {
                "type": "git",
                "url": "https://github.com/symfony/error-handler.git",
                "reference": "4001f01153d0eb5496fe11d8c76d1e56b47fdb88"
            },
            "dist": {
                "type": "zip",
                "url": "https://api.github.com/repos/symfony/error-handler/zipball/4001f01153d0eb5496fe11d8c76d1e56b47fdb88",
                "reference": "4001f01153d0eb5496fe11d8c76d1e56b47fdb88",
                "shasum": ""
            },
            "require": {
                "php": ">=7.1.3",
                "psr/log": "~1.0",
                "symfony/debug": "^4.4.5",
                "symfony/polyfill-php80": "^1.15",
                "symfony/var-dumper": "^4.4|^5.0"
            },
            "require-dev": {
                "symfony/http-kernel": "^4.4|^5.0",
                "symfony/serializer": "^4.4|^5.0"
            },
            "type": "library",
            "autoload": {
                "psr-4": {
                    "Symfony\\Component\\ErrorHandler\\": ""
                },
                "exclude-from-classmap": [
                    "/Tests/"
                ]
            },
            "notification-url": "https://packagist.org/downloads/",
            "license": [
                "MIT"
            ],
            "authors": [
                {
                    "name": "Fabien Potencier",
                    "email": "fabien@symfony.com"
                },
                {
                    "name": "Symfony Community",
                    "homepage": "https://symfony.com/contributors"
                }
            ],
            "description": "Provides tools to manage errors and ease debugging PHP code",
            "homepage": "https://symfony.com",
            "support": {
                "source": "https://github.com/symfony/error-handler/tree/v4.4.26"
            },
            "funding": [
                {
                    "url": "https://symfony.com/sponsor",
                    "type": "custom"
                },
                {
                    "url": "https://github.com/fabpot",
                    "type": "github"
                },
                {
                    "url": "https://tidelift.com/funding/github/packagist/symfony/symfony",
                    "type": "tidelift"
                }
            ],
            "time": "2021-06-24T07:57:22+00:00"
        },
        {
            "name": "symfony/event-dispatcher",
            "version": "v4.4.25",
            "source": {
                "type": "git",
                "url": "https://github.com/symfony/event-dispatcher.git",
                "reference": "047773e7016e4fd45102cedf4bd2558ae0d0c32f"
            },
            "dist": {
                "type": "zip",
                "url": "https://api.github.com/repos/symfony/event-dispatcher/zipball/047773e7016e4fd45102cedf4bd2558ae0d0c32f",
                "reference": "047773e7016e4fd45102cedf4bd2558ae0d0c32f",
                "shasum": ""
            },
            "require": {
                "php": ">=7.1.3",
                "symfony/event-dispatcher-contracts": "^1.1"
            },
            "conflict": {
                "symfony/dependency-injection": "<3.4"
            },
            "provide": {
                "psr/event-dispatcher-implementation": "1.0",
                "symfony/event-dispatcher-implementation": "1.1"
            },
            "require-dev": {
                "psr/log": "~1.0",
                "symfony/config": "^3.4|^4.0|^5.0",
                "symfony/dependency-injection": "^3.4|^4.0|^5.0",
                "symfony/error-handler": "~3.4|~4.4",
                "symfony/expression-language": "^3.4|^4.0|^5.0",
                "symfony/http-foundation": "^3.4|^4.0|^5.0",
                "symfony/service-contracts": "^1.1|^2",
                "symfony/stopwatch": "^3.4|^4.0|^5.0"
            },
            "suggest": {
                "symfony/dependency-injection": "",
                "symfony/http-kernel": ""
            },
            "type": "library",
            "autoload": {
                "psr-4": {
                    "Symfony\\Component\\EventDispatcher\\": ""
                },
                "exclude-from-classmap": [
                    "/Tests/"
                ]
            },
            "notification-url": "https://packagist.org/downloads/",
            "license": [
                "MIT"
            ],
            "authors": [
                {
                    "name": "Fabien Potencier",
                    "email": "fabien@symfony.com"
                },
                {
                    "name": "Symfony Community",
                    "homepage": "https://symfony.com/contributors"
                }
            ],
            "description": "Provides tools that allow your application components to communicate with each other by dispatching events and listening to them",
            "homepage": "https://symfony.com",
            "support": {
                "source": "https://github.com/symfony/event-dispatcher/tree/v4.4.25"
            },
            "funding": [
                {
                    "url": "https://symfony.com/sponsor",
                    "type": "custom"
                },
                {
                    "url": "https://github.com/fabpot",
                    "type": "github"
                },
                {
                    "url": "https://tidelift.com/funding/github/packagist/symfony/symfony",
                    "type": "tidelift"
                }
            ],
            "time": "2021-05-26T17:39:37+00:00"
        },
        {
            "name": "symfony/event-dispatcher-contracts",
            "version": "v1.1.9",
            "source": {
                "type": "git",
                "url": "https://github.com/symfony/event-dispatcher-contracts.git",
                "reference": "84e23fdcd2517bf37aecbd16967e83f0caee25a7"
            },
            "dist": {
                "type": "zip",
                "url": "https://api.github.com/repos/symfony/event-dispatcher-contracts/zipball/84e23fdcd2517bf37aecbd16967e83f0caee25a7",
                "reference": "84e23fdcd2517bf37aecbd16967e83f0caee25a7",
                "shasum": ""
            },
            "require": {
                "php": ">=7.1.3"
            },
            "suggest": {
                "psr/event-dispatcher": "",
                "symfony/event-dispatcher-implementation": ""
            },
            "type": "library",
            "extra": {
                "branch-alias": {
                    "dev-master": "1.1-dev"
                },
                "thanks": {
                    "name": "symfony/contracts",
                    "url": "https://github.com/symfony/contracts"
                }
            },
            "autoload": {
                "psr-4": {
                    "Symfony\\Contracts\\EventDispatcher\\": ""
                }
            },
            "notification-url": "https://packagist.org/downloads/",
            "license": [
                "MIT"
            ],
            "authors": [
                {
                    "name": "Nicolas Grekas",
                    "email": "p@tchwork.com"
                },
                {
                    "name": "Symfony Community",
                    "homepage": "https://symfony.com/contributors"
                }
            ],
            "description": "Generic abstractions related to dispatching event",
            "homepage": "https://symfony.com",
            "keywords": [
                "abstractions",
                "contracts",
                "decoupling",
                "interfaces",
                "interoperability",
                "standards"
            ],
            "support": {
                "source": "https://github.com/symfony/event-dispatcher-contracts/tree/v1.1.9"
            },
            "funding": [
                {
                    "url": "https://symfony.com/sponsor",
                    "type": "custom"
                },
                {
                    "url": "https://github.com/fabpot",
                    "type": "github"
                },
                {
                    "url": "https://tidelift.com/funding/github/packagist/symfony/symfony",
                    "type": "tidelift"
                }
            ],
            "time": "2020-07-06T13:19:58+00:00"
        },
        {
            "name": "symfony/filesystem",
            "version": "v5.3.3",
            "source": {
                "type": "git",
                "url": "https://github.com/symfony/filesystem.git",
                "reference": "19b71c8f313b411172dd5f470fd61f24466d79a9"
            },
            "dist": {
                "type": "zip",
                "url": "https://api.github.com/repos/symfony/filesystem/zipball/19b71c8f313b411172dd5f470fd61f24466d79a9",
                "reference": "19b71c8f313b411172dd5f470fd61f24466d79a9",
                "shasum": ""
            },
            "require": {
                "php": ">=7.2.5",
                "symfony/polyfill-ctype": "~1.8"
            },
            "type": "library",
            "autoload": {
                "psr-4": {
                    "Symfony\\Component\\Filesystem\\": ""
                },
                "exclude-from-classmap": [
                    "/Tests/"
                ]
            },
            "notification-url": "https://packagist.org/downloads/",
            "license": [
                "MIT"
            ],
            "authors": [
                {
                    "name": "Fabien Potencier",
                    "email": "fabien@symfony.com"
                },
                {
                    "name": "Symfony Community",
                    "homepage": "https://symfony.com/contributors"
                }
            ],
            "description": "Provides basic utilities for the filesystem",
            "homepage": "https://symfony.com",
<<<<<<< HEAD
=======
            "support": {
                "source": "https://github.com/symfony/filesystem/tree/v5.3.3"
            },
>>>>>>> e345d6de
            "funding": [
                {
                    "url": "https://symfony.com/sponsor",
                    "type": "custom"
                },
                {
                    "url": "https://github.com/fabpot",
                    "type": "github"
                },
                {
                    "url": "https://tidelift.com/funding/github/packagist/symfony/symfony",
                    "type": "tidelift"
                }
            ],
<<<<<<< HEAD
            "time": "2021-05-26T17:43:10+00:00"
=======
            "time": "2021-06-30T07:27:52+00:00"
>>>>>>> e345d6de
        },
        {
            "name": "symfony/finder",
            "version": "v5.3.0",
            "source": {
                "type": "git",
                "url": "https://github.com/symfony/finder.git",
                "reference": "0ae3f047bed4edff6fd35b26a9a6bfdc92c953c6"
            },
            "dist": {
                "type": "zip",
                "url": "https://api.github.com/repos/symfony/finder/zipball/0ae3f047bed4edff6fd35b26a9a6bfdc92c953c6",
                "reference": "0ae3f047bed4edff6fd35b26a9a6bfdc92c953c6",
                "shasum": ""
            },
            "require": {
                "php": ">=7.2.5"
            },
            "type": "library",
            "autoload": {
                "psr-4": {
                    "Symfony\\Component\\Finder\\": ""
                },
                "exclude-from-classmap": [
                    "/Tests/"
                ]
            },
            "notification-url": "https://packagist.org/downloads/",
            "license": [
                "MIT"
            ],
            "authors": [
                {
                    "name": "Fabien Potencier",
                    "email": "fabien@symfony.com"
                },
                {
                    "name": "Symfony Community",
                    "homepage": "https://symfony.com/contributors"
                }
            ],
            "description": "Finds files and directories via an intuitive fluent interface",
            "homepage": "https://symfony.com",
            "support": {
                "source": "https://github.com/symfony/finder/tree/v5.3.0"
            },
            "funding": [
                {
                    "url": "https://symfony.com/sponsor",
                    "type": "custom"
                },
                {
                    "url": "https://github.com/fabpot",
                    "type": "github"
                },
                {
                    "url": "https://tidelift.com/funding/github/packagist/symfony/symfony",
                    "type": "tidelift"
                }
            ],
            "time": "2021-05-26T12:52:38+00:00"
        },
        {
            "name": "symfony/http-client-contracts",
            "version": "v2.4.0",
            "source": {
                "type": "git",
                "url": "https://github.com/symfony/http-client-contracts.git",
                "reference": "7e82f6084d7cae521a75ef2cb5c9457bbda785f4"
            },
            "dist": {
                "type": "zip",
                "url": "https://api.github.com/repos/symfony/http-client-contracts/zipball/7e82f6084d7cae521a75ef2cb5c9457bbda785f4",
                "reference": "7e82f6084d7cae521a75ef2cb5c9457bbda785f4",
                "shasum": ""
            },
            "require": {
                "php": ">=7.2.5"
            },
            "suggest": {
                "symfony/http-client-implementation": ""
            },
            "type": "library",
            "extra": {
                "branch-alias": {
                    "dev-main": "2.4-dev"
                },
                "thanks": {
                    "name": "symfony/contracts",
                    "url": "https://github.com/symfony/contracts"
                }
            },
            "autoload": {
                "psr-4": {
                    "Symfony\\Contracts\\HttpClient\\": ""
                }
            },
            "notification-url": "https://packagist.org/downloads/",
            "license": [
                "MIT"
            ],
            "authors": [
                {
                    "name": "Nicolas Grekas",
                    "email": "p@tchwork.com"
                },
                {
                    "name": "Symfony Community",
                    "homepage": "https://symfony.com/contributors"
                }
            ],
            "description": "Generic abstractions related to HTTP clients",
            "homepage": "https://symfony.com",
            "keywords": [
                "abstractions",
                "contracts",
                "decoupling",
                "interfaces",
                "interoperability",
                "standards"
            ],
            "support": {
                "source": "https://github.com/symfony/http-client-contracts/tree/v2.4.0"
            },
            "funding": [
                {
                    "url": "https://symfony.com/sponsor",
                    "type": "custom"
                },
                {
                    "url": "https://github.com/fabpot",
                    "type": "github"
                },
                {
                    "url": "https://tidelift.com/funding/github/packagist/symfony/symfony",
                    "type": "tidelift"
                }
            ],
            "time": "2021-04-11T23:07:08+00:00"
        },
        {
            "name": "symfony/http-foundation",
            "version": "v5.3.3",
            "source": {
                "type": "git",
                "url": "https://github.com/symfony/http-foundation.git",
                "reference": "0e45ab1574caa0460d9190871a8ce47539e40ccf"
            },
            "dist": {
                "type": "zip",
                "url": "https://api.github.com/repos/symfony/http-foundation/zipball/0e45ab1574caa0460d9190871a8ce47539e40ccf",
                "reference": "0e45ab1574caa0460d9190871a8ce47539e40ccf",
                "shasum": ""
            },
            "require": {
                "php": ">=7.2.5",
                "symfony/deprecation-contracts": "^2.1",
                "symfony/polyfill-mbstring": "~1.1",
                "symfony/polyfill-php80": "^1.15"
            },
            "require-dev": {
                "predis/predis": "~1.0",
                "symfony/cache": "^4.4|^5.0",
                "symfony/expression-language": "^4.4|^5.0",
                "symfony/mime": "^4.4|^5.0"
            },
            "suggest": {
                "symfony/mime": "To use the file extension guesser"
            },
            "type": "library",
            "autoload": {
                "psr-4": {
                    "Symfony\\Component\\HttpFoundation\\": ""
                },
                "exclude-from-classmap": [
                    "/Tests/"
                ]
            },
            "notification-url": "https://packagist.org/downloads/",
            "license": [
                "MIT"
            ],
            "authors": [
                {
                    "name": "Fabien Potencier",
                    "email": "fabien@symfony.com"
                },
                {
                    "name": "Symfony Community",
                    "homepage": "https://symfony.com/contributors"
                }
            ],
            "description": "Defines an object-oriented layer for the HTTP specification",
            "homepage": "https://symfony.com",
<<<<<<< HEAD
=======
            "support": {
                "source": "https://github.com/symfony/http-foundation/tree/v5.3.3"
            },
>>>>>>> e345d6de
            "funding": [
                {
                    "url": "https://symfony.com/sponsor",
                    "type": "custom"
                },
                {
                    "url": "https://github.com/fabpot",
                    "type": "github"
                },
                {
                    "url": "https://tidelift.com/funding/github/packagist/symfony/symfony",
                    "type": "tidelift"
                }
            ],
<<<<<<< HEAD
            "time": "2021-05-26T17:43:10+00:00"
=======
            "time": "2021-06-27T09:19:40+00:00"
>>>>>>> e345d6de
        },
        {
            "name": "symfony/http-kernel",
            "version": "v4.4.26",
            "source": {
                "type": "git",
                "url": "https://github.com/symfony/http-kernel.git",
                "reference": "e08b2fb8a6eedd81c70522e514bad9b2c1fff881"
            },
            "dist": {
                "type": "zip",
                "url": "https://api.github.com/repos/symfony/http-kernel/zipball/e08b2fb8a6eedd81c70522e514bad9b2c1fff881",
                "reference": "e08b2fb8a6eedd81c70522e514bad9b2c1fff881",
                "shasum": ""
            },
            "require": {
                "php": ">=7.1.3",
                "psr/log": "~1.0",
                "symfony/error-handler": "^4.4",
                "symfony/event-dispatcher": "^4.4",
                "symfony/http-client-contracts": "^1.1|^2",
                "symfony/http-foundation": "^4.4|^5.0",
                "symfony/polyfill-ctype": "^1.8",
                "symfony/polyfill-php73": "^1.9",
                "symfony/polyfill-php80": "^1.15"
            },
            "conflict": {
                "symfony/browser-kit": "<4.3",
                "symfony/config": "<3.4",
                "symfony/console": ">=5",
                "symfony/dependency-injection": "<4.3",
                "symfony/translation": "<4.2",
                "twig/twig": "<1.43|<2.13,>=2"
            },
            "provide": {
                "psr/log-implementation": "1.0"
            },
            "require-dev": {
                "psr/cache": "^1.0|^2.0|^3.0",
                "symfony/browser-kit": "^4.3|^5.0",
                "symfony/config": "^3.4|^4.0|^5.0",
                "symfony/console": "^3.4|^4.0",
                "symfony/css-selector": "^3.4|^4.0|^5.0",
                "symfony/dependency-injection": "^4.3|^5.0",
                "symfony/dom-crawler": "^3.4|^4.0|^5.0",
                "symfony/expression-language": "^3.4|^4.0|^5.0",
                "symfony/finder": "^3.4|^4.0|^5.0",
                "symfony/process": "^3.4|^4.0|^5.0",
                "symfony/routing": "^3.4|^4.0|^5.0",
                "symfony/stopwatch": "^3.4|^4.0|^5.0",
                "symfony/templating": "^3.4|^4.0|^5.0",
                "symfony/translation": "^4.2|^5.0",
                "symfony/translation-contracts": "^1.1|^2",
                "twig/twig": "^1.43|^2.13|^3.0.4"
            },
            "suggest": {
                "symfony/browser-kit": "",
                "symfony/config": "",
                "symfony/console": "",
                "symfony/dependency-injection": ""
            },
            "type": "library",
            "autoload": {
                "psr-4": {
                    "Symfony\\Component\\HttpKernel\\": ""
                },
                "exclude-from-classmap": [
                    "/Tests/"
                ]
            },
            "notification-url": "https://packagist.org/downloads/",
            "license": [
                "MIT"
            ],
            "authors": [
                {
                    "name": "Fabien Potencier",
                    "email": "fabien@symfony.com"
                },
                {
                    "name": "Symfony Community",
                    "homepage": "https://symfony.com/contributors"
                }
            ],
            "description": "Provides a structured process for converting a Request into a Response",
            "homepage": "https://symfony.com",
            "support": {
                "source": "https://github.com/symfony/http-kernel/tree/v4.4.26"
            },
            "funding": [
                {
                    "url": "https://symfony.com/sponsor",
                    "type": "custom"
                },
                {
                    "url": "https://github.com/fabpot",
                    "type": "github"
                },
                {
                    "url": "https://tidelift.com/funding/github/packagist/symfony/symfony",
                    "type": "tidelift"
                }
            ],
            "time": "2021-06-30T08:18:06+00:00"
        },
        {
            "name": "symfony/polyfill-ctype",
            "version": "v1.23.0",
            "source": {
                "type": "git",
                "url": "https://github.com/symfony/polyfill-ctype.git",
                "reference": "46cd95797e9df938fdd2b03693b5fca5e64b01ce"
            },
            "dist": {
                "type": "zip",
                "url": "https://api.github.com/repos/symfony/polyfill-ctype/zipball/46cd95797e9df938fdd2b03693b5fca5e64b01ce",
                "reference": "46cd95797e9df938fdd2b03693b5fca5e64b01ce",
                "shasum": ""
            },
            "require": {
                "php": ">=7.1"
            },
            "suggest": {
                "ext-ctype": "For best performance"
            },
            "type": "library",
            "extra": {
                "branch-alias": {
                    "dev-main": "1.23-dev"
                },
                "thanks": {
                    "name": "symfony/polyfill",
                    "url": "https://github.com/symfony/polyfill"
                }
            },
            "autoload": {
                "psr-4": {
                    "Symfony\\Polyfill\\Ctype\\": ""
                },
                "files": [
                    "bootstrap.php"
                ]
            },
            "notification-url": "https://packagist.org/downloads/",
            "license": [
                "MIT"
            ],
            "authors": [
                {
                    "name": "Gert de Pagter",
                    "email": "BackEndTea@gmail.com"
                },
                {
                    "name": "Symfony Community",
                    "homepage": "https://symfony.com/contributors"
                }
            ],
            "description": "Symfony polyfill for ctype functions",
            "homepage": "https://symfony.com",
            "keywords": [
                "compatibility",
                "ctype",
                "polyfill",
                "portable"
            ],
            "support": {
                "source": "https://github.com/symfony/polyfill-ctype/tree/v1.23.0"
            },
            "funding": [
                {
                    "url": "https://symfony.com/sponsor",
                    "type": "custom"
                },
                {
                    "url": "https://github.com/fabpot",
                    "type": "github"
                },
                {
                    "url": "https://tidelift.com/funding/github/packagist/symfony/symfony",
                    "type": "tidelift"
                }
            ],
            "time": "2021-02-19T12:13:01+00:00"
        },
        {
            "name": "symfony/polyfill-intl-idn",
            "version": "v1.23.0",
            "source": {
                "type": "git",
                "url": "https://github.com/symfony/polyfill-intl-idn.git",
                "reference": "65bd267525e82759e7d8c4e8ceea44f398838e65"
            },
            "dist": {
                "type": "zip",
                "url": "https://api.github.com/repos/symfony/polyfill-intl-idn/zipball/65bd267525e82759e7d8c4e8ceea44f398838e65",
                "reference": "65bd267525e82759e7d8c4e8ceea44f398838e65",
                "shasum": ""
            },
            "require": {
                "php": ">=7.1",
                "symfony/polyfill-intl-normalizer": "^1.10",
                "symfony/polyfill-php72": "^1.10"
            },
            "suggest": {
                "ext-intl": "For best performance"
            },
            "type": "library",
            "extra": {
                "branch-alias": {
                    "dev-main": "1.23-dev"
                },
                "thanks": {
                    "name": "symfony/polyfill",
                    "url": "https://github.com/symfony/polyfill"
                }
            },
            "autoload": {
                "psr-4": {
                    "Symfony\\Polyfill\\Intl\\Idn\\": ""
                },
                "files": [
                    "bootstrap.php"
                ]
            },
            "notification-url": "https://packagist.org/downloads/",
            "license": [
                "MIT"
            ],
            "authors": [
                {
                    "name": "Laurent Bassin",
                    "email": "laurent@bassin.info"
                },
                {
                    "name": "Trevor Rowbotham",
                    "email": "trevor.rowbotham@pm.me"
                },
                {
                    "name": "Symfony Community",
                    "homepage": "https://symfony.com/contributors"
                }
            ],
            "description": "Symfony polyfill for intl's idn_to_ascii and idn_to_utf8 functions",
            "homepage": "https://symfony.com",
            "keywords": [
                "compatibility",
                "idn",
                "intl",
                "polyfill",
                "portable",
                "shim"
            ],
            "support": {
                "source": "https://github.com/symfony/polyfill-intl-idn/tree/v1.23.0"
            },
            "funding": [
                {
                    "url": "https://symfony.com/sponsor",
                    "type": "custom"
                },
                {
                    "url": "https://github.com/fabpot",
                    "type": "github"
                },
                {
                    "url": "https://tidelift.com/funding/github/packagist/symfony/symfony",
                    "type": "tidelift"
                }
            ],
            "time": "2021-05-27T09:27:20+00:00"
        },
        {
            "name": "symfony/polyfill-intl-normalizer",
            "version": "v1.23.0",
            "source": {
                "type": "git",
                "url": "https://github.com/symfony/polyfill-intl-normalizer.git",
                "reference": "8590a5f561694770bdcd3f9b5c69dde6945028e8"
            },
            "dist": {
                "type": "zip",
                "url": "https://api.github.com/repos/symfony/polyfill-intl-normalizer/zipball/8590a5f561694770bdcd3f9b5c69dde6945028e8",
                "reference": "8590a5f561694770bdcd3f9b5c69dde6945028e8",
                "shasum": ""
            },
            "require": {
                "php": ">=7.1"
            },
            "suggest": {
                "ext-intl": "For best performance"
            },
            "type": "library",
            "extra": {
                "branch-alias": {
                    "dev-main": "1.23-dev"
                },
                "thanks": {
                    "name": "symfony/polyfill",
                    "url": "https://github.com/symfony/polyfill"
                }
            },
            "autoload": {
                "psr-4": {
                    "Symfony\\Polyfill\\Intl\\Normalizer\\": ""
                },
                "files": [
                    "bootstrap.php"
                ],
                "classmap": [
                    "Resources/stubs"
                ]
            },
            "notification-url": "https://packagist.org/downloads/",
            "license": [
                "MIT"
            ],
            "authors": [
                {
                    "name": "Nicolas Grekas",
                    "email": "p@tchwork.com"
                },
                {
                    "name": "Symfony Community",
                    "homepage": "https://symfony.com/contributors"
                }
            ],
            "description": "Symfony polyfill for intl's Normalizer class and related functions",
            "homepage": "https://symfony.com",
            "keywords": [
                "compatibility",
                "intl",
                "normalizer",
                "polyfill",
                "portable",
                "shim"
            ],
            "support": {
                "source": "https://github.com/symfony/polyfill-intl-normalizer/tree/v1.23.0"
            },
            "funding": [
                {
                    "url": "https://symfony.com/sponsor",
                    "type": "custom"
                },
                {
                    "url": "https://github.com/fabpot",
                    "type": "github"
                },
                {
                    "url": "https://tidelift.com/funding/github/packagist/symfony/symfony",
                    "type": "tidelift"
                }
            ],
            "time": "2021-02-19T12:13:01+00:00"
        },
        {
            "name": "symfony/polyfill-mbstring",
            "version": "v1.23.0",
            "source": {
                "type": "git",
                "url": "https://github.com/symfony/polyfill-mbstring.git",
                "reference": "2df51500adbaebdc4c38dea4c89a2e131c45c8a1"
            },
            "dist": {
                "type": "zip",
                "url": "https://api.github.com/repos/symfony/polyfill-mbstring/zipball/2df51500adbaebdc4c38dea4c89a2e131c45c8a1",
                "reference": "2df51500adbaebdc4c38dea4c89a2e131c45c8a1",
                "shasum": ""
            },
            "require": {
                "php": ">=7.1"
            },
            "suggest": {
                "ext-mbstring": "For best performance"
            },
            "type": "library",
            "extra": {
                "branch-alias": {
                    "dev-main": "1.23-dev"
                },
                "thanks": {
                    "name": "symfony/polyfill",
                    "url": "https://github.com/symfony/polyfill"
                }
            },
            "autoload": {
                "psr-4": {
                    "Symfony\\Polyfill\\Mbstring\\": ""
                },
                "files": [
                    "bootstrap.php"
                ]
            },
            "notification-url": "https://packagist.org/downloads/",
            "license": [
                "MIT"
            ],
            "authors": [
                {
                    "name": "Nicolas Grekas",
                    "email": "p@tchwork.com"
                },
                {
                    "name": "Symfony Community",
                    "homepage": "https://symfony.com/contributors"
                }
            ],
            "description": "Symfony polyfill for the Mbstring extension",
            "homepage": "https://symfony.com",
            "keywords": [
                "compatibility",
                "mbstring",
                "polyfill",
                "portable",
                "shim"
            ],
            "support": {
                "source": "https://github.com/symfony/polyfill-mbstring/tree/v1.23.0"
            },
            "funding": [
                {
                    "url": "https://symfony.com/sponsor",
                    "type": "custom"
                },
                {
                    "url": "https://github.com/fabpot",
                    "type": "github"
                },
                {
                    "url": "https://tidelift.com/funding/github/packagist/symfony/symfony",
                    "type": "tidelift"
                }
            ],
            "time": "2021-05-27T09:27:20+00:00"
        },
        {
            "name": "symfony/polyfill-php72",
            "version": "v1.23.0",
            "source": {
                "type": "git",
                "url": "https://github.com/symfony/polyfill-php72.git",
                "reference": "9a142215a36a3888e30d0a9eeea9766764e96976"
            },
            "dist": {
                "type": "zip",
                "url": "https://api.github.com/repos/symfony/polyfill-php72/zipball/9a142215a36a3888e30d0a9eeea9766764e96976",
                "reference": "9a142215a36a3888e30d0a9eeea9766764e96976",
                "shasum": ""
            },
            "require": {
                "php": ">=7.1"
            },
            "type": "library",
            "extra": {
                "branch-alias": {
                    "dev-main": "1.23-dev"
                },
                "thanks": {
                    "name": "symfony/polyfill",
                    "url": "https://github.com/symfony/polyfill"
                }
            },
            "autoload": {
                "psr-4": {
                    "Symfony\\Polyfill\\Php72\\": ""
                },
                "files": [
                    "bootstrap.php"
                ]
            },
            "notification-url": "https://packagist.org/downloads/",
            "license": [
                "MIT"
            ],
            "authors": [
                {
                    "name": "Nicolas Grekas",
                    "email": "p@tchwork.com"
                },
                {
                    "name": "Symfony Community",
                    "homepage": "https://symfony.com/contributors"
                }
            ],
            "description": "Symfony polyfill backporting some PHP 7.2+ features to lower PHP versions",
            "homepage": "https://symfony.com",
            "keywords": [
                "compatibility",
                "polyfill",
                "portable",
                "shim"
            ],
            "support": {
                "source": "https://github.com/symfony/polyfill-php72/tree/v1.23.0"
            },
            "funding": [
                {
                    "url": "https://symfony.com/sponsor",
                    "type": "custom"
                },
                {
                    "url": "https://github.com/fabpot",
                    "type": "github"
                },
                {
                    "url": "https://tidelift.com/funding/github/packagist/symfony/symfony",
                    "type": "tidelift"
                }
            ],
            "time": "2021-05-27T09:17:38+00:00"
        },
        {
            "name": "symfony/polyfill-php73",
            "version": "v1.23.0",
            "source": {
                "type": "git",
                "url": "https://github.com/symfony/polyfill-php73.git",
                "reference": "fba8933c384d6476ab14fb7b8526e5287ca7e010"
            },
            "dist": {
                "type": "zip",
                "url": "https://api.github.com/repos/symfony/polyfill-php73/zipball/fba8933c384d6476ab14fb7b8526e5287ca7e010",
                "reference": "fba8933c384d6476ab14fb7b8526e5287ca7e010",
                "shasum": ""
            },
            "require": {
                "php": ">=7.1"
            },
            "type": "library",
            "extra": {
                "branch-alias": {
                    "dev-main": "1.23-dev"
                },
                "thanks": {
                    "name": "symfony/polyfill",
                    "url": "https://github.com/symfony/polyfill"
                }
            },
            "autoload": {
                "psr-4": {
                    "Symfony\\Polyfill\\Php73\\": ""
                },
                "files": [
                    "bootstrap.php"
                ],
                "classmap": [
                    "Resources/stubs"
                ]
            },
            "notification-url": "https://packagist.org/downloads/",
            "license": [
                "MIT"
            ],
            "authors": [
                {
                    "name": "Nicolas Grekas",
                    "email": "p@tchwork.com"
                },
                {
                    "name": "Symfony Community",
                    "homepage": "https://symfony.com/contributors"
                }
            ],
            "description": "Symfony polyfill backporting some PHP 7.3+ features to lower PHP versions",
            "homepage": "https://symfony.com",
            "keywords": [
                "compatibility",
                "polyfill",
                "portable",
                "shim"
            ],
            "support": {
                "source": "https://github.com/symfony/polyfill-php73/tree/v1.23.0"
            },
            "funding": [
                {
                    "url": "https://symfony.com/sponsor",
                    "type": "custom"
                },
                {
                    "url": "https://github.com/fabpot",
                    "type": "github"
                },
                {
                    "url": "https://tidelift.com/funding/github/packagist/symfony/symfony",
                    "type": "tidelift"
                }
            ],
            "time": "2021-02-19T12:13:01+00:00"
        },
        {
            "name": "symfony/polyfill-php80",
            "version": "v1.23.0",
            "source": {
                "type": "git",
                "url": "https://github.com/symfony/polyfill-php80.git",
                "reference": "eca0bf41ed421bed1b57c4958bab16aa86b757d0"
            },
            "dist": {
                "type": "zip",
                "url": "https://api.github.com/repos/symfony/polyfill-php80/zipball/eca0bf41ed421bed1b57c4958bab16aa86b757d0",
                "reference": "eca0bf41ed421bed1b57c4958bab16aa86b757d0",
                "shasum": ""
            },
            "require": {
                "php": ">=7.1"
            },
            "type": "library",
            "extra": {
                "branch-alias": {
                    "dev-main": "1.23-dev"
                },
                "thanks": {
                    "name": "symfony/polyfill",
                    "url": "https://github.com/symfony/polyfill"
                }
            },
            "autoload": {
                "psr-4": {
                    "Symfony\\Polyfill\\Php80\\": ""
                },
                "files": [
                    "bootstrap.php"
                ],
                "classmap": [
                    "Resources/stubs"
                ]
            },
            "notification-url": "https://packagist.org/downloads/",
            "license": [
                "MIT"
            ],
            "authors": [
                {
                    "name": "Ion Bazan",
                    "email": "ion.bazan@gmail.com"
                },
                {
                    "name": "Nicolas Grekas",
                    "email": "p@tchwork.com"
                },
                {
                    "name": "Symfony Community",
                    "homepage": "https://symfony.com/contributors"
                }
            ],
            "description": "Symfony polyfill backporting some PHP 8.0+ features to lower PHP versions",
            "homepage": "https://symfony.com",
            "keywords": [
                "compatibility",
                "polyfill",
                "portable",
                "shim"
            ],
            "support": {
                "source": "https://github.com/symfony/polyfill-php80/tree/v1.23.0"
            },
            "funding": [
                {
                    "url": "https://symfony.com/sponsor",
                    "type": "custom"
                },
                {
                    "url": "https://github.com/fabpot",
                    "type": "github"
                },
                {
                    "url": "https://tidelift.com/funding/github/packagist/symfony/symfony",
                    "type": "tidelift"
                }
            ],
            "time": "2021-02-19T12:13:01+00:00"
        },
        {
            "name": "symfony/polyfill-php81",
            "version": "v1.23.0",
            "source": {
                "type": "git",
                "url": "https://github.com/symfony/polyfill-php81.git",
                "reference": "e66119f3de95efc359483f810c4c3e6436279436"
            },
            "dist": {
                "type": "zip",
                "url": "https://api.github.com/repos/symfony/polyfill-php81/zipball/e66119f3de95efc359483f810c4c3e6436279436",
                "reference": "e66119f3de95efc359483f810c4c3e6436279436",
                "shasum": ""
            },
            "require": {
                "php": ">=7.1"
            },
            "type": "library",
            "extra": {
                "branch-alias": {
                    "dev-main": "1.23-dev"
                },
                "thanks": {
                    "name": "symfony/polyfill",
                    "url": "https://github.com/symfony/polyfill"
                }
            },
            "autoload": {
                "psr-4": {
                    "Symfony\\Polyfill\\Php81\\": ""
                },
                "files": [
                    "bootstrap.php"
                ],
                "classmap": [
                    "Resources/stubs"
                ]
            },
            "notification-url": "https://packagist.org/downloads/",
            "license": [
                "MIT"
            ],
            "authors": [
                {
                    "name": "Nicolas Grekas",
                    "email": "p@tchwork.com"
                },
                {
                    "name": "Symfony Community",
                    "homepage": "https://symfony.com/contributors"
                }
            ],
            "description": "Symfony polyfill backporting some PHP 8.1+ features to lower PHP versions",
            "homepage": "https://symfony.com",
            "keywords": [
                "compatibility",
                "polyfill",
                "portable",
                "shim"
            ],
            "support": {
                "source": "https://github.com/symfony/polyfill-php81/tree/v1.23.0"
            },
            "funding": [
                {
                    "url": "https://symfony.com/sponsor",
                    "type": "custom"
                },
                {
                    "url": "https://github.com/fabpot",
                    "type": "github"
                },
                {
                    "url": "https://tidelift.com/funding/github/packagist/symfony/symfony",
                    "type": "tidelift"
                }
            ],
            "time": "2021-05-21T13:25:03+00:00"
        },
        {
            "name": "symfony/process",
            "version": "v4.4.26",
            "source": {
                "type": "git",
                "url": "https://github.com/symfony/process.git",
                "reference": "7e812c84c3f2dba173d311de6e510edf701685a8"
            },
            "dist": {
                "type": "zip",
                "url": "https://api.github.com/repos/symfony/process/zipball/7e812c84c3f2dba173d311de6e510edf701685a8",
                "reference": "7e812c84c3f2dba173d311de6e510edf701685a8",
                "shasum": ""
            },
            "require": {
                "php": ">=7.1.3"
            },
            "type": "library",
            "autoload": {
                "psr-4": {
                    "Symfony\\Component\\Process\\": ""
                },
                "exclude-from-classmap": [
                    "/Tests/"
                ]
            },
            "notification-url": "https://packagist.org/downloads/",
            "license": [
                "MIT"
            ],
            "authors": [
                {
                    "name": "Fabien Potencier",
                    "email": "fabien@symfony.com"
                },
                {
                    "name": "Symfony Community",
                    "homepage": "https://symfony.com/contributors"
                }
            ],
            "description": "Executes commands in sub-processes",
            "homepage": "https://symfony.com",
<<<<<<< HEAD
=======
            "support": {
                "source": "https://github.com/symfony/process/tree/v4.4.26"
            },
>>>>>>> e345d6de
            "funding": [
                {
                    "url": "https://symfony.com/sponsor",
                    "type": "custom"
                },
                {
                    "url": "https://github.com/fabpot",
                    "type": "github"
                },
                {
                    "url": "https://tidelift.com/funding/github/packagist/symfony/symfony",
                    "type": "tidelift"
                }
            ],
<<<<<<< HEAD
            "time": "2021-05-26T11:20:16+00:00"
=======
            "time": "2021-06-09T14:57:04+00:00"
>>>>>>> e345d6de
        },
        {
            "name": "symfony/service-contracts",
            "version": "v2.4.0",
            "source": {
                "type": "git",
                "url": "https://github.com/symfony/service-contracts.git",
                "reference": "f040a30e04b57fbcc9c6cbcf4dbaa96bd318b9bb"
            },
            "dist": {
                "type": "zip",
                "url": "https://api.github.com/repos/symfony/service-contracts/zipball/f040a30e04b57fbcc9c6cbcf4dbaa96bd318b9bb",
                "reference": "f040a30e04b57fbcc9c6cbcf4dbaa96bd318b9bb",
                "shasum": ""
            },
            "require": {
                "php": ">=7.2.5",
                "psr/container": "^1.1"
            },
            "suggest": {
                "symfony/service-implementation": ""
            },
            "type": "library",
            "extra": {
                "branch-alias": {
                    "dev-main": "2.4-dev"
                },
                "thanks": {
                    "name": "symfony/contracts",
                    "url": "https://github.com/symfony/contracts"
                }
            },
            "autoload": {
                "psr-4": {
                    "Symfony\\Contracts\\Service\\": ""
                }
            },
            "notification-url": "https://packagist.org/downloads/",
            "license": [
                "MIT"
            ],
            "authors": [
                {
                    "name": "Nicolas Grekas",
                    "email": "p@tchwork.com"
                },
                {
                    "name": "Symfony Community",
                    "homepage": "https://symfony.com/contributors"
                }
            ],
            "description": "Generic abstractions related to writing services",
            "homepage": "https://symfony.com",
            "keywords": [
                "abstractions",
                "contracts",
                "decoupling",
                "interfaces",
                "interoperability",
                "standards"
            ],
            "support": {
                "source": "https://github.com/symfony/service-contracts/tree/v2.4.0"
            },
            "funding": [
                {
                    "url": "https://symfony.com/sponsor",
                    "type": "custom"
                },
                {
                    "url": "https://github.com/fabpot",
                    "type": "github"
                },
                {
                    "url": "https://tidelift.com/funding/github/packagist/symfony/symfony",
                    "type": "tidelift"
                }
            ],
            "time": "2021-04-01T10:43:52+00:00"
        },
        {
            "name": "symfony/var-dumper",
            "version": "v5.3.3",
            "source": {
                "type": "git",
                "url": "https://github.com/symfony/var-dumper.git",
                "reference": "46aa709affb9ad3355bd7a810f9662d71025c384"
            },
            "dist": {
                "type": "zip",
                "url": "https://api.github.com/repos/symfony/var-dumper/zipball/46aa709affb9ad3355bd7a810f9662d71025c384",
                "reference": "46aa709affb9ad3355bd7a810f9662d71025c384",
                "shasum": ""
            },
            "require": {
                "php": ">=7.2.5",
                "symfony/polyfill-mbstring": "~1.0",
                "symfony/polyfill-php80": "^1.15"
            },
            "conflict": {
                "phpunit/phpunit": "<5.4.3",
                "symfony/console": "<4.4"
            },
            "require-dev": {
                "ext-iconv": "*",
                "symfony/console": "^4.4|^5.0",
                "symfony/process": "^4.4|^5.0",
                "twig/twig": "^2.13|^3.0.4"
            },
            "suggest": {
                "ext-iconv": "To convert non-UTF-8 strings to UTF-8 (or symfony/polyfill-iconv in case ext-iconv cannot be used).",
                "ext-intl": "To show region name in time zone dump",
                "symfony/console": "To use the ServerDumpCommand and/or the bin/var-dump-server script"
            },
            "bin": [
                "Resources/bin/var-dump-server"
            ],
            "type": "library",
            "autoload": {
                "files": [
                    "Resources/functions/dump.php"
                ],
                "psr-4": {
                    "Symfony\\Component\\VarDumper\\": ""
                },
                "exclude-from-classmap": [
                    "/Tests/"
                ]
            },
            "notification-url": "https://packagist.org/downloads/",
            "license": [
                "MIT"
            ],
            "authors": [
                {
                    "name": "Nicolas Grekas",
                    "email": "p@tchwork.com"
                },
                {
                    "name": "Symfony Community",
                    "homepage": "https://symfony.com/contributors"
                }
            ],
            "description": "Provides mechanisms for walking through any arbitrary PHP variable",
            "homepage": "https://symfony.com",
            "keywords": [
                "debug",
                "dump"
            ],
            "support": {
                "source": "https://github.com/symfony/var-dumper/tree/v5.3.3"
            },
            "funding": [
                {
                    "url": "https://symfony.com/sponsor",
                    "type": "custom"
                },
                {
                    "url": "https://github.com/fabpot",
                    "type": "github"
                },
                {
                    "url": "https://tidelift.com/funding/github/packagist/symfony/symfony",
                    "type": "tidelift"
                }
            ],
            "time": "2021-06-24T08:13:00+00:00"
        },
        {
            "name": "tedivm/jshrink",
            "version": "v1.4.0",
            "source": {
                "type": "git",
                "url": "https://github.com/tedious/JShrink.git",
                "reference": "0513ba1407b1f235518a939455855e6952a48bbc"
            },
            "dist": {
                "type": "zip",
                "url": "https://api.github.com/repos/tedious/JShrink/zipball/0513ba1407b1f235518a939455855e6952a48bbc",
                "reference": "0513ba1407b1f235518a939455855e6952a48bbc",
                "shasum": ""
            },
            "require": {
                "php": "^5.6|^7.0|^8.0"
            },
            "require-dev": {
                "friendsofphp/php-cs-fixer": "^2.8",
                "php-coveralls/php-coveralls": "^1.1.0",
                "phpunit/phpunit": "^6"
            },
            "type": "library",
            "autoload": {
                "psr-0": {
                    "JShrink": "src/"
                }
            },
            "notification-url": "https://packagist.org/downloads/",
            "license": [
                "BSD-3-Clause"
            ],
            "authors": [
                {
                    "name": "Robert Hafner",
                    "email": "tedivm@tedivm.com"
                }
            ],
            "description": "Javascript Minifier built in PHP",
            "homepage": "http://github.com/tedious/JShrink",
            "keywords": [
                "javascript",
                "minifier"
            ],
            "support": {
                "issues": "https://github.com/tedious/JShrink/issues",
                "source": "https://github.com/tedious/JShrink/tree/v1.4.0"
            },
            "funding": [
                {
                    "url": "https://tidelift.com/funding/github/packagist/tedivm/jshrink",
                    "type": "tidelift"
                }
            ],
            "time": "2020-11-30T18:10:21+00:00"
        },
        {
            "name": "thecodingmachine/safe",
            "version": "v1.3.3",
            "source": {
                "type": "git",
                "url": "https://github.com/thecodingmachine/safe.git",
                "reference": "a8ab0876305a4cdaef31b2350fcb9811b5608dbc"
            },
            "dist": {
                "type": "zip",
                "url": "https://api.github.com/repos/thecodingmachine/safe/zipball/a8ab0876305a4cdaef31b2350fcb9811b5608dbc",
                "reference": "a8ab0876305a4cdaef31b2350fcb9811b5608dbc",
                "shasum": ""
            },
            "require": {
                "php": ">=7.2"
            },
            "require-dev": {
                "phpstan/phpstan": "^0.12",
                "squizlabs/php_codesniffer": "^3.2",
                "thecodingmachine/phpstan-strict-rules": "^0.12"
            },
            "type": "library",
            "extra": {
                "branch-alias": {
                    "dev-master": "0.1-dev"
                }
            },
            "autoload": {
                "psr-4": {
                    "Safe\\": [
                        "lib/",
                        "deprecated/",
                        "generated/"
                    ]
                },
                "files": [
                    "deprecated/apc.php",
                    "deprecated/libevent.php",
                    "deprecated/mssql.php",
                    "deprecated/stats.php",
                    "lib/special_cases.php",
                    "generated/apache.php",
                    "generated/apcu.php",
                    "generated/array.php",
                    "generated/bzip2.php",
                    "generated/calendar.php",
                    "generated/classobj.php",
                    "generated/com.php",
                    "generated/cubrid.php",
                    "generated/curl.php",
                    "generated/datetime.php",
                    "generated/dir.php",
                    "generated/eio.php",
                    "generated/errorfunc.php",
                    "generated/exec.php",
                    "generated/fileinfo.php",
                    "generated/filesystem.php",
                    "generated/filter.php",
                    "generated/fpm.php",
                    "generated/ftp.php",
                    "generated/funchand.php",
                    "generated/gmp.php",
                    "generated/gnupg.php",
                    "generated/hash.php",
                    "generated/ibase.php",
                    "generated/ibmDb2.php",
                    "generated/iconv.php",
                    "generated/image.php",
                    "generated/imap.php",
                    "generated/info.php",
                    "generated/ingres-ii.php",
                    "generated/inotify.php",
                    "generated/json.php",
                    "generated/ldap.php",
                    "generated/libxml.php",
                    "generated/lzf.php",
                    "generated/mailparse.php",
                    "generated/mbstring.php",
                    "generated/misc.php",
                    "generated/msql.php",
                    "generated/mysql.php",
                    "generated/mysqli.php",
                    "generated/mysqlndMs.php",
                    "generated/mysqlndQc.php",
                    "generated/network.php",
                    "generated/oci8.php",
                    "generated/opcache.php",
                    "generated/openssl.php",
                    "generated/outcontrol.php",
                    "generated/password.php",
                    "generated/pcntl.php",
                    "generated/pcre.php",
                    "generated/pdf.php",
                    "generated/pgsql.php",
                    "generated/posix.php",
                    "generated/ps.php",
                    "generated/pspell.php",
                    "generated/readline.php",
                    "generated/rpminfo.php",
                    "generated/rrd.php",
                    "generated/sem.php",
                    "generated/session.php",
                    "generated/shmop.php",
                    "generated/simplexml.php",
                    "generated/sockets.php",
                    "generated/sodium.php",
                    "generated/solr.php",
                    "generated/spl.php",
                    "generated/sqlsrv.php",
                    "generated/ssdeep.php",
                    "generated/ssh2.php",
                    "generated/stream.php",
                    "generated/strings.php",
                    "generated/swoole.php",
                    "generated/uodbc.php",
                    "generated/uopz.php",
                    "generated/url.php",
                    "generated/var.php",
                    "generated/xdiff.php",
                    "generated/xml.php",
                    "generated/xmlrpc.php",
                    "generated/yaml.php",
                    "generated/yaz.php",
                    "generated/zip.php",
                    "generated/zlib.php"
                ]
            },
            "notification-url": "https://packagist.org/downloads/",
            "license": [
                "MIT"
            ],
            "description": "PHP core functions that throw exceptions instead of returning FALSE on error",
            "support": {
                "issues": "https://github.com/thecodingmachine/safe/issues",
                "source": "https://github.com/thecodingmachine/safe/tree/v1.3.3"
            },
            "time": "2020-10-28T17:51:34+00:00"
        },
        {
            "name": "true/punycode",
            "version": "v2.1.1",
            "source": {
                "type": "git",
                "url": "https://github.com/true/php-punycode.git",
                "reference": "a4d0c11a36dd7f4e7cd7096076cab6d3378a071e"
            },
            "dist": {
                "type": "zip",
                "url": "https://api.github.com/repos/true/php-punycode/zipball/a4d0c11a36dd7f4e7cd7096076cab6d3378a071e",
                "reference": "a4d0c11a36dd7f4e7cd7096076cab6d3378a071e",
                "shasum": ""
            },
            "require": {
                "php": ">=5.3.0",
                "symfony/polyfill-mbstring": "^1.3"
            },
            "require-dev": {
                "phpunit/phpunit": "~4.7",
                "squizlabs/php_codesniffer": "~2.0"
            },
            "type": "library",
            "autoload": {
                "psr-4": {
                    "TrueBV\\": "src/"
                }
            },
            "notification-url": "https://packagist.org/downloads/",
            "license": [
                "MIT"
            ],
            "authors": [
                {
                    "name": "Renan Gonçalves",
                    "email": "renan.saddam@gmail.com"
                }
            ],
            "description": "A Bootstring encoding of Unicode for Internationalized Domain Names in Applications (IDNA)",
            "homepage": "https://github.com/true/php-punycode",
            "keywords": [
                "idna",
                "punycode"
            ],
            "support": {
                "issues": "https://github.com/true/php-punycode/issues",
                "source": "https://github.com/true/php-punycode/tree/master"
            },
            "time": "2016-11-16T10:37:54+00:00"
        },
        {
            "name": "tubalmartin/cssmin",
            "version": "v4.1.1",
            "source": {
                "type": "git",
                "url": "https://github.com/tubalmartin/YUI-CSS-compressor-PHP-port.git",
                "reference": "3cbf557f4079d83a06f9c3ff9b957c022d7805cf"
            },
            "dist": {
                "type": "zip",
                "url": "https://api.github.com/repos/tubalmartin/YUI-CSS-compressor-PHP-port/zipball/3cbf557f4079d83a06f9c3ff9b957c022d7805cf",
                "reference": "3cbf557f4079d83a06f9c3ff9b957c022d7805cf",
                "shasum": ""
            },
            "require": {
                "ext-pcre": "*",
                "php": ">=5.3.2"
            },
            "require-dev": {
                "cogpowered/finediff": "0.3.*",
                "phpunit/phpunit": "4.8.*"
            },
            "bin": [
                "cssmin"
            ],
            "type": "library",
            "autoload": {
                "psr-4": {
                    "tubalmartin\\CssMin\\": "src"
                }
            },
            "notification-url": "https://packagist.org/downloads/",
            "license": [
                "BSD-3-Clause"
            ],
            "authors": [
                {
                    "name": "Túbal Martín",
                    "homepage": "http://tubalmartin.me/"
                }
            ],
            "description": "A PHP port of the YUI CSS compressor",
            "homepage": "https://github.com/tubalmartin/YUI-CSS-compressor-PHP-port",
            "keywords": [
                "compress",
                "compressor",
                "css",
                "cssmin",
                "minify",
                "yui"
            ],
            "support": {
                "issues": "https://github.com/tubalmartin/YUI-CSS-compressor-PHP-port/issues",
                "source": "https://github.com/tubalmartin/YUI-CSS-compressor-PHP-port"
            },
            "time": "2018-01-15T15:26:51+00:00"
        },
        {
            "name": "web-token/jwt-framework",
            "version": "v2.2.10",
            "source": {
                "type": "git",
                "url": "https://github.com/web-token/jwt-framework.git",
                "reference": "49e48633d8cdd7da993c4a94f66dd3ebceda16a5"
            },
            "dist": {
                "type": "zip",
                "url": "https://api.github.com/repos/web-token/jwt-framework/zipball/49e48633d8cdd7da993c4a94f66dd3ebceda16a5",
                "reference": "49e48633d8cdd7da993c4a94f66dd3ebceda16a5",
                "shasum": ""
            },
            "require": {
                "brick/math": "^0.8.17|^0.9",
                "ext-json": "*",
                "ext-mbstring": "*",
                "ext-openssl": "*",
                "ext-sodium": "*",
                "fgrosse/phpasn1": "^2.0",
                "php": ">=7.2",
                "psr/event-dispatcher": "^1.0",
                "psr/http-client": "^1.0",
                "psr/http-factory": "^1.0",
                "spomky-labs/aes-key-wrap": "^5.0|^6.0",
                "spomky-labs/base64url": "^1.0|^2.0",
                "symfony/config": "^4.2|^5.0",
                "symfony/console": "^4.2|^5.0",
                "symfony/dependency-injection": "^4.2|^5.0",
                "symfony/event-dispatcher": "^4.2|^5.0",
                "symfony/http-kernel": "^4.2|^5.0",
                "symfony/polyfill-mbstring": "^1.12"
            },
            "conflict": {
                "spomky-labs/jose": "*"
            },
            "replace": {
                "web-token/encryption-pack": "self.version",
                "web-token/jwt-bundle": "self.version",
                "web-token/jwt-checker": "self.version",
                "web-token/jwt-console": "self.version",
                "web-token/jwt-core": "self.version",
                "web-token/jwt-easy": "self.version",
                "web-token/jwt-encryption": "self.version",
                "web-token/jwt-encryption-algorithm-aescbc": "self.version",
                "web-token/jwt-encryption-algorithm-aesgcm": "self.version",
                "web-token/jwt-encryption-algorithm-aesgcmkw": "self.version",
                "web-token/jwt-encryption-algorithm-aeskw": "self.version",
                "web-token/jwt-encryption-algorithm-dir": "self.version",
                "web-token/jwt-encryption-algorithm-ecdh-es": "self.version",
                "web-token/jwt-encryption-algorithm-experimental": "self.version",
                "web-token/jwt-encryption-algorithm-pbes2": "self.version",
                "web-token/jwt-encryption-algorithm-rsa": "self.version",
                "web-token/jwt-key-mgmt": "self.version",
                "web-token/jwt-nested-token": "self.version",
                "web-token/jwt-signature": "self.version",
                "web-token/jwt-signature-algorithm-ecdsa": "self.version",
                "web-token/jwt-signature-algorithm-eddsa": "self.version",
                "web-token/jwt-signature-algorithm-experimental": "self.version",
                "web-token/jwt-signature-algorithm-hmac": "self.version",
                "web-token/jwt-signature-algorithm-none": "self.version",
                "web-token/jwt-signature-algorithm-rsa": "self.version",
                "web-token/jwt-util-ecc": "self.version",
                "web-token/signature-pack": "self.version"
            },
            "require-dev": {
                "bjeavons/zxcvbn-php": "^1.0",
                "blackfire/php-sdk": "^1.14",
                "ext-curl": "*",
                "ext-gmp": "*",
                "friendsofphp/php-cs-fixer": "^2.16",
                "infection/infection": "^0.15|^0.16|^0.17|^0.18|^0.19|^0.20",
                "matthiasnoback/symfony-config-test": "^3.1|^4.0",
                "nyholm/psr7": "^1.3",
                "php-coveralls/php-coveralls": "^2.0",
                "php-http/mock-client": "^1.0",
                "phpstan/phpstan": "^0.12",
                "phpstan/phpstan-deprecation-rules": "^0.12",
                "phpstan/phpstan-phpunit": "^0.12",
                "phpstan/phpstan-strict-rules": "^0.12",
                "phpunit/phpunit": "^8.0|^9.0",
                "symfony/browser-kit": "^4.2|^5.0",
                "symfony/finder": "^4.2|^5.0",
                "symfony/framework-bundle": "^4.2|^5.0",
                "symfony/http-client": "^5.2",
                "symfony/phpunit-bridge": "^4.2|^5.0",
                "symfony/serializer": "^4.2|^5.0",
                "symfony/var-dumper": "^4.2|^5.0"
            },
            "suggest": {
                "bjeavons/zxcvbn-php": "Adds key quality check for oct keys.",
                "ext-sodium": "Sodium is required for OKP key creation, EdDSA signature algorithm and ECDH-ES key encryption with OKP keys",
                "php-http/httplug": "To enable JKU/X5U support.",
                "php-http/httplug-bundle": "To enable JKU/X5U support.",
                "php-http/message-factory": "To enable JKU/X5U support.",
                "symfony/serializer": "Use the Symfony serializer to serialize/unserialize JWS and JWE tokens.",
                "symfony/var-dumper": "Used to show data on the debug toolbar."
            },
            "type": "symfony-bundle",
            "autoload": {
                "psr-4": {
                    "Jose\\": "src/",
                    "Jose\\Component\\Signature\\Algorithm\\": [
                        "src/SignatureAlgorithm/ECDSA",
                        "src/SignatureAlgorithm/EdDSA",
                        "src/SignatureAlgorithm/HMAC",
                        "src/SignatureAlgorithm/None",
                        "src/SignatureAlgorithm/RSA",
                        "src/SignatureAlgorithm/Experimental"
                    ],
                    "Jose\\Component\\Core\\Util\\Ecc\\": [
                        "src/Ecc"
                    ],
                    "Jose\\Component\\Encryption\\Algorithm\\": [
                        "src/EncryptionAlgorithm/Experimental"
                    ],
                    "Jose\\Component\\Encryption\\Algorithm\\KeyEncryption\\": [
                        "src/EncryptionAlgorithm/KeyEncryption/AESGCMKW",
                        "src/EncryptionAlgorithm/KeyEncryption/AESKW",
                        "src/EncryptionAlgorithm/KeyEncryption/Direct",
                        "src/EncryptionAlgorithm/KeyEncryption/ECDHES",
                        "src/EncryptionAlgorithm/KeyEncryption/PBES2",
                        "src/EncryptionAlgorithm/KeyEncryption/RSA"
                    ],
                    "Jose\\Component\\Encryption\\Algorithm\\ContentEncryption\\": [
                        "src/EncryptionAlgorithm/ContentEncryption/AESGCM",
                        "src/EncryptionAlgorithm/ContentEncryption/AESCBC"
                    ]
                }
            },
            "notification-url": "https://packagist.org/downloads/",
            "license": [
                "MIT"
            ],
            "authors": [
                {
                    "name": "Florent Morselli",
                    "homepage": "https://github.com/Spomky"
                },
                {
                    "name": "All contributors",
                    "homepage": "https://github.com/web-token/jwt-framework/contributors"
                }
            ],
            "description": "JSON Object Signing and Encryption library for PHP and Symfony Bundle.",
            "homepage": "https://github.com/web-token/jwt-framework",
            "keywords": [
                "JOSE",
                "JWE",
                "JWK",
                "JWKSet",
                "JWS",
                "Jot",
                "RFC7515",
                "RFC7516",
                "RFC7517",
                "RFC7518",
                "RFC7519",
                "RFC7520",
                "bundle",
                "jwa",
                "jwt",
                "symfony"
            ],
            "support": {
                "issues": "https://github.com/web-token/jwt-framework/issues",
                "source": "https://github.com/web-token/jwt-framework/tree/v2.2.10"
            },
            "funding": [
                {
                    "url": "https://github.com/Spomky",
                    "type": "github"
                }
            ],
            "time": "2021-03-24T14:00:05+00:00"
        },
        {
            "name": "webimpress/safe-writer",
            "version": "2.2.0",
            "source": {
                "type": "git",
                "url": "https://github.com/webimpress/safe-writer.git",
                "reference": "9d37cc8bee20f7cb2f58f6e23e05097eab5072e6"
            },
            "dist": {
                "type": "zip",
                "url": "https://api.github.com/repos/webimpress/safe-writer/zipball/9d37cc8bee20f7cb2f58f6e23e05097eab5072e6",
                "reference": "9d37cc8bee20f7cb2f58f6e23e05097eab5072e6",
                "shasum": ""
            },
            "require": {
                "php": "^7.3 || ^8.0"
            },
            "require-dev": {
                "phpunit/phpunit": "^9.5.4",
                "vimeo/psalm": "^4.7",
                "webimpress/coding-standard": "^1.2.2"
            },
            "type": "library",
            "extra": {
                "branch-alias": {
                    "dev-master": "2.2.x-dev",
                    "dev-develop": "2.3.x-dev",
                    "dev-release-1.0": "1.0.x-dev"
                }
            },
            "autoload": {
                "psr-4": {
                    "Webimpress\\SafeWriter\\": "src/"
                }
            },
            "notification-url": "https://packagist.org/downloads/",
            "license": [
                "BSD-2-Clause"
            ],
            "description": "Tool to write files safely, to avoid race conditions",
            "keywords": [
                "concurrent write",
                "file writer",
                "race condition",
                "safe writer",
                "webimpress"
            ],
            "support": {
                "issues": "https://github.com/webimpress/safe-writer/issues",
                "source": "https://github.com/webimpress/safe-writer/tree/2.2.0"
            },
            "funding": [
                {
                    "url": "https://github.com/michalbundyra",
                    "type": "github"
                }
            ],
            "time": "2021-04-19T16:34:45+00:00"
        },
        {
            "name": "webonyx/graphql-php",
            "version": "v0.13.9",
            "source": {
                "type": "git",
                "url": "https://github.com/webonyx/graphql-php.git",
                "reference": "d9a94fddcad0a35d4bced212b8a44ad1bc59bdf3"
            },
            "dist": {
                "type": "zip",
                "url": "https://api.github.com/repos/webonyx/graphql-php/zipball/d9a94fddcad0a35d4bced212b8a44ad1bc59bdf3",
                "reference": "d9a94fddcad0a35d4bced212b8a44ad1bc59bdf3",
                "shasum": ""
            },
            "require": {
                "ext-json": "*",
                "ext-mbstring": "*",
                "php": "^7.1||^8.0"
            },
            "require-dev": {
                "doctrine/coding-standard": "^6.0",
                "phpbench/phpbench": "^0.14.0",
                "phpstan/phpstan": "^0.11.4",
                "phpstan/phpstan-phpunit": "^0.11.0",
                "phpstan/phpstan-strict-rules": "^0.11.0",
                "phpunit/phpcov": "^5.0",
                "phpunit/phpunit": "^7.2",
                "psr/http-message": "^1.0",
                "react/promise": "2.*"
            },
            "suggest": {
                "psr/http-message": "To use standard GraphQL server",
                "react/promise": "To leverage async resolving on React PHP platform"
            },
            "type": "library",
            "autoload": {
                "psr-4": {
                    "GraphQL\\": "src/"
                }
            },
            "notification-url": "https://packagist.org/downloads/",
            "license": [
                "MIT"
            ],
            "description": "A PHP port of GraphQL reference implementation",
            "homepage": "https://github.com/webonyx/graphql-php",
            "keywords": [
                "api",
                "graphql"
            ],
            "support": {
                "issues": "https://github.com/webonyx/graphql-php/issues",
                "source": "https://github.com/webonyx/graphql-php/tree/0.13.x"
            },
            "funding": [
                {
                    "url": "https://opencollective.com/webonyx-graphql-php",
                    "type": "open_collective"
                }
            ],
            "time": "2020-07-02T05:49:25+00:00"
        },
        {
            "name": "wikimedia/less.php",
            "version": "v3.1.0",
            "source": {
                "type": "git",
                "url": "https://github.com/wikimedia/less.php.git",
                "reference": "a486d78b9bd16b72f237fc6093aa56d69ce8bd13"
            },
            "dist": {
                "type": "zip",
                "url": "https://api.github.com/repos/wikimedia/less.php/zipball/a486d78b9bd16b72f237fc6093aa56d69ce8bd13",
                "reference": "a486d78b9bd16b72f237fc6093aa56d69ce8bd13",
                "shasum": ""
            },
            "require": {
                "php": ">=7.2.9"
            },
            "require-dev": {
                "mediawiki/mediawiki-codesniffer": "34.0.0",
                "mediawiki/minus-x": "1.0.0",
                "php-parallel-lint/php-console-highlighter": "0.5.0",
                "php-parallel-lint/php-parallel-lint": "1.2.0",
                "phpunit/phpunit": "^8.5"
            },
            "bin": [
                "bin/lessc"
            ],
            "type": "library",
            "autoload": {
                "psr-0": {
                    "Less": "lib/"
                },
                "classmap": [
                    "lessc.inc.php"
                ]
            },
            "notification-url": "https://packagist.org/downloads/",
            "license": [
                "Apache-2.0"
            ],
            "authors": [
                {
                    "name": "Josh Schmidt",
                    "homepage": "https://github.com/oyejorge"
                },
                {
                    "name": "Matt Agar",
                    "homepage": "https://github.com/agar"
                },
                {
                    "name": "Martin Jantošovič",
                    "homepage": "https://github.com/Mordred"
                }
            ],
            "description": "PHP port of the Javascript version of LESS http://lesscss.org (Originally maintained by Josh Schmidt)",
            "keywords": [
                "css",
                "less",
                "less.js",
                "lesscss",
                "php",
                "stylesheet"
            ],
            "support": {
                "issues": "https://github.com/wikimedia/less.php/issues",
                "source": "https://github.com/wikimedia/less.php/tree/v3.1.0"
            },
            "time": "2020-12-11T19:33:31+00:00"
        }
    ],
    "packages-dev": [
        {
            "name": "allure-framework/allure-codeception",
            "version": "1.5.2",
            "source": {
                "type": "git",
                "url": "https://github.com/allure-framework/allure-codeception.git",
                "reference": "a6156aef942a4e4de0add34a73d066a9458cefc6"
            },
            "dist": {
                "type": "zip",
                "url": "https://api.github.com/repos/allure-framework/allure-codeception/zipball/a6156aef942a4e4de0add34a73d066a9458cefc6",
                "reference": "a6156aef942a4e4de0add34a73d066a9458cefc6",
                "shasum": ""
            },
            "require": {
                "allure-framework/allure-php-api": "^1.3",
                "codeception/codeception": "^2.5 | ^3 | ^4",
                "ext-json": "*",
                "php": ">=7.1.3",
                "symfony/filesystem": "^2.7 | ^3 | ^4 | ^5",
                "symfony/finder": "^2.7 | ^3 | ^4 | ^5"
            },
            "require-dev": {
                "ext-dom": "*",
                "phpunit/phpunit": "^7.2 | ^8 | ^9"
            },
            "type": "library",
            "autoload": {
                "psr-0": {
                    "Yandex": "src/"
                }
            },
            "notification-url": "https://packagist.org/downloads/",
            "license": [
                "Apache-2.0"
            ],
            "authors": [
                {
                    "name": "Ivan Krutov",
                    "email": "vania-pooh@aerokube.com",
                    "role": "Developer"
                }
            ],
            "description": "Allure Codeception integration",
            "homepage": "http://allure.qatools.ru/",
            "keywords": [
                "allure",
                "attachments",
                "cases",
                "codeception",
                "report",
                "steps",
                "testing"
            ],
            "support": {
                "email": "allure@qameta.io",
                "issues": "https://github.com/allure-framework/allure-codeception/issues",
                "source": "https://github.com/allure-framework/allure-codeception"
            },
            "time": "2021-06-04T13:24:36+00:00"
        },
        {
            "name": "allure-framework/allure-php-api",
            "version": "1.3.1",
            "source": {
                "type": "git",
                "url": "https://github.com/allure-framework/allure-php-commons.git",
                "reference": "f64b69afeff472c564a4e2379efb2b69c430ec5a"
            },
            "dist": {
                "type": "zip",
                "url": "https://api.github.com/repos/allure-framework/allure-php-commons/zipball/f64b69afeff472c564a4e2379efb2b69c430ec5a",
                "reference": "f64b69afeff472c564a4e2379efb2b69c430ec5a",
                "shasum": ""
            },
            "require": {
                "jms/serializer": "^1 | ^2 | ^3",
                "php": ">=7.1.3",
                "ramsey/uuid": "^3 | ^4",
                "symfony/mime": "^4.3 | ^5"
            },
            "require-dev": {
                "phpunit/phpunit": "^7 | ^8 | ^9"
            },
            "type": "library",
            "autoload": {
                "psr-0": {
                    "Yandex": [
                        "src/",
                        "test/"
                    ]
                }
            },
            "notification-url": "https://packagist.org/downloads/",
            "license": [
                "Apache-2.0"
            ],
            "authors": [
                {
                    "name": "Ivan Krutov",
                    "email": "vania-pooh@yandex-team.ru",
                    "role": "Developer"
                }
            ],
            "description": "PHP API for Allure adapter",
            "homepage": "http://allure.qatools.ru/",
            "keywords": [
                "allure",
                "api",
                "php",
                "report"
            ],
            "support": {
                "email": "allure@yandex-team.ru",
                "issues": "https://github.com/allure-framework/allure-php-commons/issues",
                "source": "https://github.com/allure-framework/allure-php-api"
            },
            "time": "2021-03-26T14:32:27+00:00"
        },
        {
            "name": "allure-framework/allure-phpunit",
            "version": "1.4.0",
            "source": {
                "type": "git",
                "url": "https://github.com/allure-framework/allure-phpunit.git",
                "reference": "56c65ae482c40411b74a65f97629d16b0e7662ee"
            },
            "dist": {
                "type": "zip",
                "url": "https://api.github.com/repos/allure-framework/allure-phpunit/zipball/56c65ae482c40411b74a65f97629d16b0e7662ee",
                "reference": "56c65ae482c40411b74a65f97629d16b0e7662ee",
                "shasum": ""
            },
            "require": {
                "allure-framework/allure-php-api": "^1.3",
                "php": ">=7.1",
                "phpunit/phpunit": "^7.2 | ^8 | ^9"
            },
            "require-dev": {
                "ext-dom": "*",
                "mikey179/vfsstream": "^1"
            },
            "type": "library",
            "autoload": {
                "psr-0": {
                    "Yandex": "src/"
                }
            },
            "notification-url": "https://packagist.org/downloads/",
            "license": [
                "Apache-2.0"
            ],
            "authors": [
                {
                    "name": "Ivan Krutov",
                    "email": "vania-pooh@yandex-team.ru",
                    "role": "Developer"
                }
            ],
            "description": "Allure PHPUNit integration",
            "homepage": "http://allure.qatools.ru/",
            "keywords": [
                "allure",
                "attachments",
                "cases",
                "phpunit",
                "report",
                "steps",
                "testing"
            ],
            "support": {
                "email": "allure@qameta.io",
                "issues": "https://github.com/allure-framework/allure-phpunit/issues",
                "source": "https://github.com/allure-framework/allure-phpunit"
            },
            "time": "2021-03-26T15:43:03+00:00"
        },
        {
            "name": "beberlei/assert",
            "version": "v3.3.1",
            "source": {
                "type": "git",
                "url": "https://github.com/beberlei/assert.git",
                "reference": "5e721d7e937ca3ba2cdec1e1adf195f9e5188372"
            },
            "dist": {
                "type": "zip",
                "url": "https://api.github.com/repos/beberlei/assert/zipball/5e721d7e937ca3ba2cdec1e1adf195f9e5188372",
                "reference": "5e721d7e937ca3ba2cdec1e1adf195f9e5188372",
                "shasum": ""
            },
            "require": {
                "ext-ctype": "*",
                "ext-json": "*",
                "ext-mbstring": "*",
                "ext-simplexml": "*",
                "php": "^7.0 || ^8.0"
            },
            "require-dev": {
                "friendsofphp/php-cs-fixer": "*",
                "phpstan/phpstan": "*",
                "phpunit/phpunit": ">=6.0.0",
                "yoast/phpunit-polyfills": "^0.1.0"
            },
            "suggest": {
                "ext-intl": "Needed to allow Assertion::count(), Assertion::isCountable(), Assertion::minCount(), and Assertion::maxCount() to operate on ResourceBundles"
            },
            "type": "library",
            "autoload": {
                "psr-4": {
                    "Assert\\": "lib/Assert"
                },
                "files": [
                    "lib/Assert/functions.php"
                ]
            },
            "notification-url": "https://packagist.org/downloads/",
            "license": [
                "BSD-2-Clause"
            ],
            "authors": [
                {
                    "name": "Benjamin Eberlei",
                    "email": "kontakt@beberlei.de",
                    "role": "Lead Developer"
                },
                {
                    "name": "Richard Quadling",
                    "email": "rquadling@gmail.com",
                    "role": "Collaborator"
                }
            ],
            "description": "Thin assertion library for input validation in business models.",
            "keywords": [
                "assert",
                "assertion",
                "validation"
            ],
            "support": {
                "issues": "https://github.com/beberlei/assert/issues",
                "source": "https://github.com/beberlei/assert/tree/v3.3.1"
            },
            "time": "2021-04-18T20:11:03+00:00"
        },
        {
            "name": "behat/gherkin",
            "version": "v4.8.0",
            "source": {
                "type": "git",
                "url": "https://github.com/Behat/Gherkin.git",
                "reference": "2391482cd003dfdc36b679b27e9f5326bd656acd"
            },
            "dist": {
                "type": "zip",
                "url": "https://api.github.com/repos/Behat/Gherkin/zipball/2391482cd003dfdc36b679b27e9f5326bd656acd",
                "reference": "2391482cd003dfdc36b679b27e9f5326bd656acd",
                "shasum": ""
            },
            "require": {
                "php": "~7.2|~8.0"
            },
            "require-dev": {
                "cucumber/cucumber": "dev-gherkin-16.0.0",
                "phpunit/phpunit": "~8|~9",
                "symfony/phpunit-bridge": "~3|~4|~5",
                "symfony/yaml": "~3|~4|~5"
            },
            "suggest": {
                "symfony/yaml": "If you want to parse features, represented in YAML files"
            },
            "type": "library",
            "extra": {
                "branch-alias": {
                    "dev-master": "4.4-dev"
                }
            },
            "autoload": {
                "psr-0": {
                    "Behat\\Gherkin": "src/"
                }
            },
            "notification-url": "https://packagist.org/downloads/",
            "license": [
                "MIT"
            ],
            "authors": [
                {
                    "name": "Konstantin Kudryashov",
                    "email": "ever.zet@gmail.com",
                    "homepage": "http://everzet.com"
                }
            ],
            "description": "Gherkin DSL parser for PHP",
            "homepage": "http://behat.org/",
            "keywords": [
                "BDD",
                "Behat",
                "Cucumber",
                "DSL",
                "gherkin",
                "parser"
            ],
            "support": {
                "issues": "https://github.com/Behat/Gherkin/issues",
                "source": "https://github.com/Behat/Gherkin/tree/v4.8.0"
            },
            "time": "2021-02-04T12:44:21+00:00"
        },
        {
            "name": "codeception/codeception",
            "version": "4.1.21",
            "source": {
                "type": "git",
                "url": "https://github.com/Codeception/Codeception.git",
                "reference": "c25f20d842a7e3fa0a8e6abf0828f102c914d419"
            },
            "dist": {
                "type": "zip",
                "url": "https://api.github.com/repos/Codeception/Codeception/zipball/c25f20d842a7e3fa0a8e6abf0828f102c914d419",
                "reference": "c25f20d842a7e3fa0a8e6abf0828f102c914d419",
                "shasum": ""
            },
            "require": {
                "behat/gherkin": "^4.4.0",
                "codeception/lib-asserts": "^1.0",
                "codeception/phpunit-wrapper": ">6.0.15 <6.1.0 | ^6.6.1 | ^7.7.1 | ^8.1.1 | ^9.0",
                "codeception/stub": "^2.0 | ^3.0",
                "ext-curl": "*",
                "ext-json": "*",
                "ext-mbstring": "*",
                "guzzlehttp/psr7": "~1.4",
                "php": ">=5.6.0 <9.0",
                "symfony/console": ">=2.7 <6.0",
                "symfony/css-selector": ">=2.7 <6.0",
                "symfony/event-dispatcher": ">=2.7 <6.0",
                "symfony/finder": ">=2.7 <6.0",
                "symfony/yaml": ">=2.7 <6.0"
            },
            "require-dev": {
                "codeception/module-asserts": "1.*@dev",
                "codeception/module-cli": "1.*@dev",
                "codeception/module-db": "1.*@dev",
                "codeception/module-filesystem": "1.*@dev",
                "codeception/module-phpbrowser": "1.*@dev",
                "codeception/specify": "~0.3",
                "codeception/util-universalframework": "*@dev",
                "monolog/monolog": "~1.8",
                "squizlabs/php_codesniffer": "~2.0",
                "symfony/process": ">=2.7 <6.0",
                "vlucas/phpdotenv": "^2.0 | ^3.0 | ^4.0 | ^5.0"
            },
            "suggest": {
                "codeception/specify": "BDD-style code blocks",
                "codeception/verify": "BDD-style assertions",
                "hoa/console": "For interactive console functionality",
                "stecman/symfony-console-completion": "For BASH autocompletion",
                "symfony/phpunit-bridge": "For phpunit-bridge support"
            },
            "bin": [
                "codecept"
            ],
            "type": "library",
            "extra": {
                "branch-alias": []
            },
            "autoload": {
                "psr-4": {
                    "Codeception\\": "src/Codeception",
                    "Codeception\\Extension\\": "ext"
                }
            },
            "notification-url": "https://packagist.org/downloads/",
            "license": [
                "MIT"
            ],
            "authors": [
                {
                    "name": "Michael Bodnarchuk",
                    "email": "davert@mail.ua",
                    "homepage": "http://codegyre.com"
                }
            ],
            "description": "BDD-style testing framework",
            "homepage": "http://codeception.com/",
            "keywords": [
                "BDD",
                "TDD",
                "acceptance testing",
                "functional testing",
                "unit testing"
            ],
            "support": {
                "issues": "https://github.com/Codeception/Codeception/issues",
                "source": "https://github.com/Codeception/Codeception/tree/4.1.21"
            },
            "funding": [
                {
                    "url": "https://opencollective.com/codeception",
                    "type": "open_collective"
                }
            ],
            "time": "2021-05-28T17:43:39+00:00"
        },
        {
            "name": "codeception/lib-asserts",
            "version": "1.13.2",
            "source": {
                "type": "git",
                "url": "https://github.com/Codeception/lib-asserts.git",
                "reference": "184231d5eab66bc69afd6b9429344d80c67a33b6"
            },
            "dist": {
                "type": "zip",
                "url": "https://api.github.com/repos/Codeception/lib-asserts/zipball/184231d5eab66bc69afd6b9429344d80c67a33b6",
                "reference": "184231d5eab66bc69afd6b9429344d80c67a33b6",
                "shasum": ""
            },
            "require": {
                "codeception/phpunit-wrapper": ">6.0.15 <6.1.0 | ^6.6.1 | ^7.7.1 | ^8.0.3 | ^9.0",
                "ext-dom": "*",
                "php": ">=5.6.0 <9.0"
            },
            "type": "library",
            "autoload": {
                "classmap": [
                    "src/"
                ]
            },
            "notification-url": "https://packagist.org/downloads/",
            "license": [
                "MIT"
            ],
            "authors": [
                {
                    "name": "Michael Bodnarchuk",
                    "email": "davert@mail.ua",
                    "homepage": "http://codegyre.com"
                },
                {
                    "name": "Gintautas Miselis"
                },
                {
                    "name": "Gustavo Nieves",
                    "homepage": "https://medium.com/@ganieves"
                }
            ],
            "description": "Assertion methods used by Codeception core and Asserts module",
            "homepage": "https://codeception.com/",
            "keywords": [
                "codeception"
            ],
            "support": {
                "issues": "https://github.com/Codeception/lib-asserts/issues",
                "source": "https://github.com/Codeception/lib-asserts/tree/1.13.2"
            },
            "time": "2020-10-21T16:26:20+00:00"
        },
        {
            "name": "codeception/module-asserts",
            "version": "1.3.1",
            "source": {
                "type": "git",
                "url": "https://github.com/Codeception/module-asserts.git",
                "reference": "59374f2fef0cabb9e8ddb53277e85cdca74328de"
            },
            "dist": {
                "type": "zip",
                "url": "https://api.github.com/repos/Codeception/module-asserts/zipball/59374f2fef0cabb9e8ddb53277e85cdca74328de",
                "reference": "59374f2fef0cabb9e8ddb53277e85cdca74328de",
                "shasum": ""
            },
            "require": {
                "codeception/codeception": "*@dev",
                "codeception/lib-asserts": "^1.13.1",
                "php": ">=5.6.0 <9.0"
            },
            "conflict": {
                "codeception/codeception": "<4.0"
            },
            "type": "library",
            "autoload": {
                "classmap": [
                    "src/"
                ]
            },
            "notification-url": "https://packagist.org/downloads/",
            "license": [
                "MIT"
            ],
            "authors": [
                {
                    "name": "Michael Bodnarchuk"
                },
                {
                    "name": "Gintautas Miselis"
                },
                {
                    "name": "Gustavo Nieves",
                    "homepage": "https://medium.com/@ganieves"
                }
            ],
            "description": "Codeception module containing various assertions",
            "homepage": "https://codeception.com/",
            "keywords": [
                "assertions",
                "asserts",
                "codeception"
            ],
            "support": {
                "issues": "https://github.com/Codeception/module-asserts/issues",
                "source": "https://github.com/Codeception/module-asserts/tree/1.3.1"
            },
            "time": "2020-10-21T16:48:15+00:00"
        },
        {
            "name": "codeception/module-sequence",
            "version": "1.0.1",
            "source": {
                "type": "git",
                "url": "https://github.com/Codeception/module-sequence.git",
                "reference": "b75be26681ae90824cde8f8df785981f293667e1"
            },
            "dist": {
                "type": "zip",
                "url": "https://api.github.com/repos/Codeception/module-sequence/zipball/b75be26681ae90824cde8f8df785981f293667e1",
                "reference": "b75be26681ae90824cde8f8df785981f293667e1",
                "shasum": ""
            },
            "require": {
                "codeception/codeception": "^4.0",
                "php": ">=5.6.0 <9.0"
            },
            "type": "library",
            "autoload": {
                "classmap": [
                    "src/"
                ]
            },
            "notification-url": "https://packagist.org/downloads/",
            "license": [
                "MIT"
            ],
            "authors": [
                {
                    "name": "Michael Bodnarchuk"
                }
            ],
            "description": "Sequence module for Codeception",
            "homepage": "http://codeception.com/",
            "keywords": [
                "codeception"
            ],
            "support": {
                "issues": "https://github.com/Codeception/module-sequence/issues",
                "source": "https://github.com/Codeception/module-sequence/tree/1.0.1"
            },
            "time": "2020-10-31T18:36:26+00:00"
        },
        {
            "name": "codeception/module-webdriver",
            "version": "1.2.1",
            "source": {
                "type": "git",
                "url": "https://github.com/Codeception/module-webdriver.git",
                "reference": "ebbe729c630415e8caf6b0087e457906f0c6c0c6"
            },
            "dist": {
                "type": "zip",
                "url": "https://api.github.com/repos/Codeception/module-webdriver/zipball/ebbe729c630415e8caf6b0087e457906f0c6c0c6",
                "reference": "ebbe729c630415e8caf6b0087e457906f0c6c0c6",
                "shasum": ""
            },
            "require": {
                "codeception/codeception": "^4.0",
                "php": ">=5.6.0 <9.0",
                "php-webdriver/webdriver": "^1.8.0"
            },
            "suggest": {
                "codeception/phpbuiltinserver": "Start and stop PHP built-in web server for your tests"
            },
            "type": "library",
            "autoload": {
                "classmap": [
                    "src/"
                ]
            },
            "notification-url": "https://packagist.org/downloads/",
            "license": [
                "MIT"
            ],
            "authors": [
                {
                    "name": "Michael Bodnarchuk"
                },
                {
                    "name": "Gintautas Miselis"
                },
                {
                    "name": "Zaahid Bateson"
                }
            ],
            "description": "WebDriver module for Codeception",
            "homepage": "http://codeception.com/",
            "keywords": [
                "acceptance-testing",
                "browser-testing",
                "codeception"
            ],
            "support": {
                "issues": "https://github.com/Codeception/module-webdriver/issues",
                "source": "https://github.com/Codeception/module-webdriver/tree/1.2.1"
            },
            "time": "2021-04-23T17:30:57+00:00"
        },
        {
            "name": "codeception/phpunit-wrapper",
            "version": "9.0.6",
            "source": {
                "type": "git",
                "url": "https://github.com/Codeception/phpunit-wrapper.git",
                "reference": "b0c06abb3181eedca690170f7ed0fd26a70bfacc"
            },
            "dist": {
                "type": "zip",
                "url": "https://api.github.com/repos/Codeception/phpunit-wrapper/zipball/b0c06abb3181eedca690170f7ed0fd26a70bfacc",
                "reference": "b0c06abb3181eedca690170f7ed0fd26a70bfacc",
                "shasum": ""
            },
            "require": {
                "php": ">=7.2",
                "phpunit/phpunit": "^9.0"
            },
            "require-dev": {
                "codeception/specify": "*",
                "consolidation/robo": "^3.0.0-alpha3",
                "vlucas/phpdotenv": "^3.0"
            },
            "type": "library",
            "autoload": {
                "psr-4": {
                    "Codeception\\PHPUnit\\": "src/"
                }
            },
            "notification-url": "https://packagist.org/downloads/",
            "license": [
                "MIT"
            ],
            "authors": [
                {
                    "name": "Davert",
                    "email": "davert.php@resend.cc"
                },
                {
                    "name": "Naktibalda"
                }
            ],
            "description": "PHPUnit classes used by Codeception",
            "support": {
                "issues": "https://github.com/Codeception/phpunit-wrapper/issues",
                "source": "https://github.com/Codeception/phpunit-wrapper/tree/9.0.6"
            },
            "time": "2020-12-28T13:59:47+00:00"
        },
        {
            "name": "codeception/stub",
            "version": "3.7.0",
            "source": {
                "type": "git",
                "url": "https://github.com/Codeception/Stub.git",
                "reference": "468dd5fe659f131fc997f5196aad87512f9b1304"
            },
            "dist": {
                "type": "zip",
                "url": "https://api.github.com/repos/Codeception/Stub/zipball/468dd5fe659f131fc997f5196aad87512f9b1304",
                "reference": "468dd5fe659f131fc997f5196aad87512f9b1304",
                "shasum": ""
            },
            "require": {
                "phpunit/phpunit": "^8.4 | ^9.0"
            },
            "type": "library",
            "autoload": {
                "psr-4": {
                    "Codeception\\": "src/"
                }
            },
            "notification-url": "https://packagist.org/downloads/",
            "license": [
                "MIT"
            ],
            "description": "Flexible Stub wrapper for PHPUnit's Mock Builder",
            "support": {
                "issues": "https://github.com/Codeception/Stub/issues",
                "source": "https://github.com/Codeception/Stub/tree/3.7.0"
            },
            "time": "2020-07-03T15:54:43+00:00"
        },
        {
            "name": "csharpru/vault-php",
            "version": "4.2.1",
            "source": {
                "type": "git",
                "url": "https://github.com/CSharpRU/vault-php.git",
                "reference": "89b393ecf65f61a44d3a1872547f65085982b481"
            },
            "dist": {
                "type": "zip",
                "url": "https://api.github.com/repos/CSharpRU/vault-php/zipball/89b393ecf65f61a44d3a1872547f65085982b481",
                "reference": "89b393ecf65f61a44d3a1872547f65085982b481",
                "shasum": ""
            },
            "require": {
                "ext-json": "*",
                "php": "^7.2 || ^8.0",
                "psr/cache": "^1.0",
                "psr/http-client": "^1.0",
                "psr/http-factory": "^1.0",
                "psr/log": "^1.0",
                "weew/helpers-array": "^1.3"
            },
            "require-dev": {
                "alextartan/guzzle-psr18-adapter": "^1.2 || ^2.0",
                "cache/array-adapter": "^1.0",
                "codeception/codeception": "^4.1",
                "codeception/module-asserts": "^1.3",
                "laminas/laminas-diactoros": "^2.3",
                "php-vcr/php-vcr": "^1.5",
                "symfony/event-dispatcher": "<5.0"
            },
            "suggest": {
                "cache/array-adapter": "For usage with CachedClient class"
            },
            "type": "library",
            "autoload": {
                "psr-4": {
                    "Vault\\": "src/"
                }
            },
            "notification-url": "https://packagist.org/downloads/",
            "license": [
                "MIT"
            ],
            "authors": [
                {
                    "name": "Yaroslav Lukyanov",
                    "email": "c_sharp@mail.ru"
                }
            ],
            "description": "Best Vault client for PHP that you can find",
            "keywords": [
                "hashicorp",
                "secrets",
                "vault"
            ],
            "support": {
                "issues": "https://github.com/CSharpRU/vault-php/issues",
                "source": "https://github.com/CSharpRU/vault-php/tree/4.2.1"
            },
            "time": "2021-05-21T06:39:35+00:00"
        },
        {
            "name": "csharpru/vault-php-guzzle6-transport",
            "version": "2.0.4",
            "source": {
                "type": "git",
                "url": "https://github.com/CSharpRU/vault-php-guzzle6-transport.git",
                "reference": "33c392120ac9f253b62b034e0e8ffbbdb3513bd8"
            },
            "dist": {
                "type": "zip",
                "url": "https://api.github.com/repos/CSharpRU/vault-php-guzzle6-transport/zipball/33c392120ac9f253b62b034e0e8ffbbdb3513bd8",
                "reference": "33c392120ac9f253b62b034e0e8ffbbdb3513bd8",
                "shasum": ""
            },
            "require": {
                "guzzlehttp/guzzle": "~6.2",
                "guzzlehttp/promises": "^1.3",
                "guzzlehttp/psr7": "^1.4"
            },
            "type": "library",
            "autoload": {
                "psr-4": {
                    "VaultTransports\\": "src/"
                }
            },
            "notification-url": "https://packagist.org/downloads/",
            "license": [
                "MIT"
            ],
            "authors": [
                {
                    "name": "Yaroslav Lukyanov",
                    "email": "c_sharp@mail.ru"
                }
            ],
            "description": "Guzzle6 transport for Vault PHP client",
            "support": {
                "issues": "https://github.com/CSharpRU/vault-php-guzzle6-transport/issues",
                "source": "https://github.com/CSharpRU/vault-php-guzzle6-transport/tree/master"
            },
            "abandoned": true,
            "time": "2019-03-10T06:17:37+00:00"
        },
        {
            "name": "dealerdirect/phpcodesniffer-composer-installer",
            "version": "v0.7.1",
            "source": {
                "type": "git",
                "url": "https://github.com/Dealerdirect/phpcodesniffer-composer-installer.git",
                "reference": "fe390591e0241955f22eb9ba327d137e501c771c"
            },
            "dist": {
                "type": "zip",
                "url": "https://api.github.com/repos/Dealerdirect/phpcodesniffer-composer-installer/zipball/fe390591e0241955f22eb9ba327d137e501c771c",
                "reference": "fe390591e0241955f22eb9ba327d137e501c771c",
                "shasum": ""
            },
            "require": {
                "composer-plugin-api": "^1.0 || ^2.0",
                "php": ">=5.3",
                "squizlabs/php_codesniffer": "^2.0 || ^3.0 || ^4.0"
            },
            "require-dev": {
                "composer/composer": "*",
                "phpcompatibility/php-compatibility": "^9.0",
                "sensiolabs/security-checker": "^4.1.0"
            },
            "type": "composer-plugin",
            "extra": {
                "class": "Dealerdirect\\Composer\\Plugin\\Installers\\PHPCodeSniffer\\Plugin"
            },
            "autoload": {
                "psr-4": {
                    "Dealerdirect\\Composer\\Plugin\\Installers\\PHPCodeSniffer\\": "src/"
                }
            },
            "notification-url": "https://packagist.org/downloads/",
            "license": [
                "MIT"
            ],
            "authors": [
                {
                    "name": "Franck Nijhof",
                    "email": "franck.nijhof@dealerdirect.com",
                    "homepage": "http://www.frenck.nl",
                    "role": "Developer / IT Manager"
                }
            ],
            "description": "PHP_CodeSniffer Standards Composer Installer Plugin",
            "homepage": "http://www.dealerdirect.com",
            "keywords": [
                "PHPCodeSniffer",
                "PHP_CodeSniffer",
                "code quality",
                "codesniffer",
                "composer",
                "installer",
                "phpcs",
                "plugin",
                "qa",
                "quality",
                "standard",
                "standards",
                "style guide",
                "stylecheck",
                "tests"
            ],
            "support": {
                "issues": "https://github.com/dealerdirect/phpcodesniffer-composer-installer/issues",
                "source": "https://github.com/dealerdirect/phpcodesniffer-composer-installer"
            },
            "time": "2020-12-07T18:04:37+00:00"
        },
        {
            "name": "doctrine/annotations",
            "version": "1.13.1",
            "source": {
                "type": "git",
                "url": "https://github.com/doctrine/annotations.git",
                "reference": "e6e7b7d5b45a2f2abc5460cc6396480b2b1d321f"
            },
            "dist": {
                "type": "zip",
                "url": "https://api.github.com/repos/doctrine/annotations/zipball/e6e7b7d5b45a2f2abc5460cc6396480b2b1d321f",
                "reference": "e6e7b7d5b45a2f2abc5460cc6396480b2b1d321f",
                "shasum": ""
            },
            "require": {
                "doctrine/lexer": "1.*",
                "ext-tokenizer": "*",
                "php": "^7.1 || ^8.0",
                "psr/cache": "^1 || ^2 || ^3"
            },
            "require-dev": {
                "doctrine/cache": "^1.11 || ^2.0",
                "doctrine/coding-standard": "^6.0 || ^8.1",
                "phpstan/phpstan": "^0.12.20",
                "phpunit/phpunit": "^7.5 || ^8.0 || ^9.1.5",
                "symfony/cache": "^4.4 || ^5.2"
            },
            "type": "library",
            "autoload": {
                "psr-4": {
                    "Doctrine\\Common\\Annotations\\": "lib/Doctrine/Common/Annotations"
                }
            },
            "notification-url": "https://packagist.org/downloads/",
            "license": [
                "MIT"
            ],
            "authors": [
                {
                    "name": "Guilherme Blanco",
                    "email": "guilhermeblanco@gmail.com"
                },
                {
                    "name": "Roman Borschel",
                    "email": "roman@code-factory.org"
                },
                {
                    "name": "Benjamin Eberlei",
                    "email": "kontakt@beberlei.de"
                },
                {
                    "name": "Jonathan Wage",
                    "email": "jonwage@gmail.com"
                },
                {
                    "name": "Johannes Schmitt",
                    "email": "schmittjoh@gmail.com"
                }
            ],
            "description": "Docblock Annotations Parser",
            "homepage": "https://www.doctrine-project.org/projects/annotations.html",
            "keywords": [
                "annotations",
                "docblock",
                "parser"
            ],
            "support": {
                "issues": "https://github.com/doctrine/annotations/issues",
                "source": "https://github.com/doctrine/annotations/tree/1.13.1"
            },
            "time": "2021-05-16T18:07:53+00:00"
        },
        {
            "name": "doctrine/instantiator",
            "version": "1.4.0",
            "source": {
                "type": "git",
                "url": "https://github.com/doctrine/instantiator.git",
                "reference": "d56bf6102915de5702778fe20f2de3b2fe570b5b"
            },
            "dist": {
                "type": "zip",
                "url": "https://api.github.com/repos/doctrine/instantiator/zipball/d56bf6102915de5702778fe20f2de3b2fe570b5b",
                "reference": "d56bf6102915de5702778fe20f2de3b2fe570b5b",
                "shasum": ""
            },
            "require": {
                "php": "^7.1 || ^8.0"
            },
            "require-dev": {
                "doctrine/coding-standard": "^8.0",
                "ext-pdo": "*",
                "ext-phar": "*",
                "phpbench/phpbench": "^0.13 || 1.0.0-alpha2",
                "phpstan/phpstan": "^0.12",
                "phpstan/phpstan-phpunit": "^0.12",
                "phpunit/phpunit": "^7.0 || ^8.0 || ^9.0"
            },
            "type": "library",
            "autoload": {
                "psr-4": {
                    "Doctrine\\Instantiator\\": "src/Doctrine/Instantiator/"
                }
            },
            "notification-url": "https://packagist.org/downloads/",
            "license": [
                "MIT"
            ],
            "authors": [
                {
                    "name": "Marco Pivetta",
                    "email": "ocramius@gmail.com",
                    "homepage": "https://ocramius.github.io/"
                }
            ],
            "description": "A small, lightweight utility to instantiate objects in PHP without invoking their constructors",
            "homepage": "https://www.doctrine-project.org/projects/instantiator.html",
            "keywords": [
                "constructor",
                "instantiate"
            ],
            "support": {
                "issues": "https://github.com/doctrine/instantiator/issues",
                "source": "https://github.com/doctrine/instantiator/tree/1.4.0"
            },
            "funding": [
                {
                    "url": "https://www.doctrine-project.org/sponsorship.html",
                    "type": "custom"
                },
                {
                    "url": "https://www.patreon.com/phpdoctrine",
                    "type": "patreon"
                },
                {
                    "url": "https://tidelift.com/funding/github/packagist/doctrine%2Finstantiator",
                    "type": "tidelift"
                }
            ],
            "time": "2020-11-10T18:47:58+00:00"
        },
        {
            "name": "doctrine/lexer",
            "version": "1.2.1",
            "source": {
                "type": "git",
                "url": "https://github.com/doctrine/lexer.git",
                "reference": "e864bbf5904cb8f5bb334f99209b48018522f042"
            },
            "dist": {
                "type": "zip",
                "url": "https://api.github.com/repos/doctrine/lexer/zipball/e864bbf5904cb8f5bb334f99209b48018522f042",
                "reference": "e864bbf5904cb8f5bb334f99209b48018522f042",
                "shasum": ""
            },
            "require": {
                "php": "^7.2 || ^8.0"
            },
            "require-dev": {
                "doctrine/coding-standard": "^6.0",
                "phpstan/phpstan": "^0.11.8",
                "phpunit/phpunit": "^8.2"
            },
            "type": "library",
            "extra": {
                "branch-alias": {
                    "dev-master": "1.2.x-dev"
                }
            },
            "autoload": {
                "psr-4": {
                    "Doctrine\\Common\\Lexer\\": "lib/Doctrine/Common/Lexer"
                }
            },
            "notification-url": "https://packagist.org/downloads/",
            "license": [
                "MIT"
            ],
            "authors": [
                {
                    "name": "Guilherme Blanco",
                    "email": "guilhermeblanco@gmail.com"
                },
                {
                    "name": "Roman Borschel",
                    "email": "roman@code-factory.org"
                },
                {
                    "name": "Johannes Schmitt",
                    "email": "schmittjoh@gmail.com"
                }
            ],
            "description": "PHP Doctrine Lexer parser library that can be used in Top-Down, Recursive Descent Parsers.",
            "homepage": "https://www.doctrine-project.org/projects/lexer.html",
            "keywords": [
                "annotations",
                "docblock",
                "lexer",
                "parser",
                "php"
            ],
            "support": {
                "issues": "https://github.com/doctrine/lexer/issues",
                "source": "https://github.com/doctrine/lexer/tree/1.2.1"
            },
            "funding": [
                {
                    "url": "https://www.doctrine-project.org/sponsorship.html",
                    "type": "custom"
                },
                {
                    "url": "https://www.patreon.com/phpdoctrine",
                    "type": "patreon"
                },
                {
                    "url": "https://tidelift.com/funding/github/packagist/doctrine%2Flexer",
                    "type": "tidelift"
                }
            ],
            "time": "2020-05-25T17:44:05+00:00"
        },
        {
            "name": "friendsofphp/php-cs-fixer",
            "version": "v2.18.7",
            "source": {
                "type": "git",
                "url": "https://github.com/FriendsOfPHP/PHP-CS-Fixer.git",
                "reference": "b3281bbe07e8d45759e9e3e8032b4c5fa3463b21"
            },
            "dist": {
                "type": "zip",
                "url": "https://api.github.com/repos/FriendsOfPHP/PHP-CS-Fixer/zipball/b3281bbe07e8d45759e9e3e8032b4c5fa3463b21",
                "reference": "b3281bbe07e8d45759e9e3e8032b4c5fa3463b21",
                "shasum": ""
            },
            "require": {
                "composer/semver": "^1.4 || ^2.0 || ^3.0",
                "composer/xdebug-handler": "^1.2 || ^2.0",
                "doctrine/annotations": "^1.2",
                "ext-json": "*",
                "ext-tokenizer": "*",
                "php": "^5.6 || ^7.0 || ^8.0",
                "php-cs-fixer/diff": "^1.3",
                "symfony/console": "^3.4.43 || ^4.1.6 || ^5.0",
                "symfony/event-dispatcher": "^3.0 || ^4.0 || ^5.0",
                "symfony/filesystem": "^3.0 || ^4.0 || ^5.0",
                "symfony/finder": "^3.0 || ^4.0 || ^5.0",
                "symfony/options-resolver": "^3.0 || ^4.0 || ^5.0",
                "symfony/polyfill-php70": "^1.0",
                "symfony/polyfill-php72": "^1.4",
                "symfony/process": "^3.0 || ^4.0 || ^5.0",
                "symfony/stopwatch": "^3.0 || ^4.0 || ^5.0"
            },
            "require-dev": {
                "justinrainbow/json-schema": "^5.0",
                "keradus/cli-executor": "^1.4",
                "mikey179/vfsstream": "^1.6",
                "php-coveralls/php-coveralls": "^2.4.2",
                "php-cs-fixer/accessible-object": "^1.0",
                "php-cs-fixer/phpunit-constraint-isidenticalstring": "^1.2",
                "php-cs-fixer/phpunit-constraint-xmlmatchesxsd": "^1.2.1",
                "phpspec/prophecy-phpunit": "^1.1 || ^2.0",
                "phpunit/phpunit": "^5.7.27 || ^6.5.14 || ^7.5.20 || ^8.5.13 || ^9.5",
                "phpunitgoodpractices/polyfill": "^1.5",
                "phpunitgoodpractices/traits": "^1.9.1",
                "sanmai/phpunit-legacy-adapter": "^6.4 || ^8.2.1",
                "symfony/phpunit-bridge": "^5.2.1",
                "symfony/yaml": "^3.0 || ^4.0 || ^5.0"
            },
            "suggest": {
                "ext-dom": "For handling output formats in XML",
                "ext-mbstring": "For handling non-UTF8 characters.",
                "php-cs-fixer/phpunit-constraint-isidenticalstring": "For IsIdenticalString constraint.",
                "php-cs-fixer/phpunit-constraint-xmlmatchesxsd": "For XmlMatchesXsd constraint.",
                "symfony/polyfill-mbstring": "When enabling `ext-mbstring` is not possible."
            },
            "bin": [
                "php-cs-fixer"
            ],
            "type": "application",
            "autoload": {
                "psr-4": {
                    "PhpCsFixer\\": "src/"
                },
                "classmap": [
                    "tests/Test/AbstractFixerTestCase.php",
                    "tests/Test/AbstractIntegrationCaseFactory.php",
                    "tests/Test/AbstractIntegrationTestCase.php",
                    "tests/Test/Assert/AssertTokensTrait.php",
                    "tests/Test/IntegrationCase.php",
                    "tests/Test/IntegrationCaseFactory.php",
                    "tests/Test/IntegrationCaseFactoryInterface.php",
                    "tests/Test/InternalIntegrationCaseFactory.php",
                    "tests/Test/IsIdenticalConstraint.php",
                    "tests/Test/TokensWithObservedTransformers.php",
                    "tests/TestCase.php"
                ]
            },
            "notification-url": "https://packagist.org/downloads/",
            "license": [
                "MIT"
            ],
            "authors": [
                {
                    "name": "Fabien Potencier",
                    "email": "fabien@symfony.com"
                },
                {
                    "name": "Dariusz Rumiński",
                    "email": "dariusz.ruminski@gmail.com"
                }
            ],
            "description": "A tool to automatically fix PHP code style",
            "support": {
                "issues": "https://github.com/FriendsOfPHP/PHP-CS-Fixer/issues",
                "source": "https://github.com/FriendsOfPHP/PHP-CS-Fixer/tree/v2.18.7"
            },
            "funding": [
                {
                    "url": "https://github.com/keradus",
                    "type": "github"
                }
            ],
            "time": "2021-05-03T21:36:45+00:00"
        },
        {
            "name": "hoa/consistency",
            "version": "1.17.05.02",
            "source": {
                "type": "git",
                "url": "https://github.com/hoaproject/Consistency.git",
                "reference": "fd7d0adc82410507f332516faf655b6ed22e4c2f"
            },
            "dist": {
                "type": "zip",
                "url": "https://api.github.com/repos/hoaproject/Consistency/zipball/fd7d0adc82410507f332516faf655b6ed22e4c2f",
                "reference": "fd7d0adc82410507f332516faf655b6ed22e4c2f",
                "shasum": ""
            },
            "require": {
                "hoa/exception": "~1.0",
                "php": ">=5.5.0"
            },
            "require-dev": {
                "hoa/stream": "~1.0",
                "hoa/test": "~2.0"
            },
            "type": "library",
            "extra": {
                "branch-alias": {
                    "dev-master": "1.x-dev"
                }
            },
            "autoload": {
                "psr-4": {
                    "Hoa\\Consistency\\": "."
                },
                "files": [
                    "Prelude.php"
                ]
            },
            "notification-url": "https://packagist.org/downloads/",
            "license": [
                "BSD-3-Clause"
            ],
            "authors": [
                {
                    "name": "Ivan Enderlin",
                    "email": "ivan.enderlin@hoa-project.net"
                },
                {
                    "name": "Hoa community",
                    "homepage": "https://hoa-project.net/"
                }
            ],
            "description": "The Hoa\\Consistency library.",
            "homepage": "https://hoa-project.net/",
            "keywords": [
                "autoloader",
                "callable",
                "consistency",
                "entity",
                "flex",
                "keyword",
                "library"
            ],
            "support": {
                "docs": "https://central.hoa-project.net/Documentation/Library/Consistency",
                "email": "support@hoa-project.net",
                "forum": "https://users.hoa-project.net/",
                "irc": "irc://chat.freenode.net/hoaproject",
                "issues": "https://github.com/hoaproject/Consistency/issues",
                "source": "https://central.hoa-project.net/Resource/Library/Consistency"
            },
            "time": "2017-05-02T12:18:12+00:00"
        },
        {
            "name": "hoa/console",
            "version": "3.17.05.02",
            "source": {
                "type": "git",
                "url": "https://github.com/hoaproject/Console.git",
                "reference": "e231fd3ea70e6d773576ae78de0bdc1daf331a66"
            },
            "dist": {
                "type": "zip",
                "url": "https://api.github.com/repos/hoaproject/Console/zipball/e231fd3ea70e6d773576ae78de0bdc1daf331a66",
                "reference": "e231fd3ea70e6d773576ae78de0bdc1daf331a66",
                "shasum": ""
            },
            "require": {
                "hoa/consistency": "~1.0",
                "hoa/event": "~1.0",
                "hoa/exception": "~1.0",
                "hoa/file": "~1.0",
                "hoa/protocol": "~1.0",
                "hoa/stream": "~1.0",
                "hoa/ustring": "~4.0"
            },
            "require-dev": {
                "hoa/test": "~2.0"
            },
            "suggest": {
                "ext-pcntl": "To enable hoa://Event/Console/Window:resize.",
                "hoa/dispatcher": "To use the console kit.",
                "hoa/router": "To use the console kit."
            },
            "type": "library",
            "extra": {
                "branch-alias": {
                    "dev-master": "3.x-dev"
                }
            },
            "autoload": {
                "psr-4": {
                    "Hoa\\Console\\": "."
                }
            },
            "notification-url": "https://packagist.org/downloads/",
            "license": [
                "BSD-3-Clause"
            ],
            "authors": [
                {
                    "name": "Ivan Enderlin",
                    "email": "ivan.enderlin@hoa-project.net"
                },
                {
                    "name": "Hoa community",
                    "homepage": "https://hoa-project.net/"
                }
            ],
            "description": "The Hoa\\Console library.",
            "homepage": "https://hoa-project.net/",
            "keywords": [
                "autocompletion",
                "chrome",
                "cli",
                "console",
                "cursor",
                "getoption",
                "library",
                "option",
                "parser",
                "processus",
                "readline",
                "terminfo",
                "tput",
                "window"
            ],
            "support": {
                "docs": "https://central.hoa-project.net/Documentation/Library/Console",
                "email": "support@hoa-project.net",
                "forum": "https://users.hoa-project.net/",
                "irc": "irc://chat.freenode.net/hoaproject",
                "issues": "https://github.com/hoaproject/Console/issues",
                "source": "https://central.hoa-project.net/Resource/Library/Console"
            },
            "time": "2017-05-02T12:26:19+00:00"
        },
        {
            "name": "hoa/event",
            "version": "1.17.01.13",
            "source": {
                "type": "git",
                "url": "https://github.com/hoaproject/Event.git",
                "reference": "6c0060dced212ffa3af0e34bb46624f990b29c54"
            },
            "dist": {
                "type": "zip",
                "url": "https://api.github.com/repos/hoaproject/Event/zipball/6c0060dced212ffa3af0e34bb46624f990b29c54",
                "reference": "6c0060dced212ffa3af0e34bb46624f990b29c54",
                "shasum": ""
            },
            "require": {
                "hoa/consistency": "~1.0",
                "hoa/exception": "~1.0"
            },
            "require-dev": {
                "hoa/test": "~2.0"
            },
            "type": "library",
            "extra": {
                "branch-alias": {
                    "dev-master": "1.x-dev"
                }
            },
            "autoload": {
                "psr-4": {
                    "Hoa\\Event\\": "."
                }
            },
            "notification-url": "https://packagist.org/downloads/",
            "license": [
                "BSD-3-Clause"
            ],
            "authors": [
                {
                    "name": "Ivan Enderlin",
                    "email": "ivan.enderlin@hoa-project.net"
                },
                {
                    "name": "Hoa community",
                    "homepage": "https://hoa-project.net/"
                }
            ],
            "description": "The Hoa\\Event library.",
            "homepage": "https://hoa-project.net/",
            "keywords": [
                "event",
                "library",
                "listener",
                "observer"
            ],
            "support": {
                "docs": "https://central.hoa-project.net/Documentation/Library/Event",
                "email": "support@hoa-project.net",
                "forum": "https://users.hoa-project.net/",
                "irc": "irc://chat.freenode.net/hoaproject",
                "issues": "https://github.com/hoaproject/Event/issues",
                "source": "https://central.hoa-project.net/Resource/Library/Event"
            },
            "time": "2017-01-13T15:30:50+00:00"
        },
        {
            "name": "hoa/exception",
            "version": "1.17.01.16",
            "source": {
                "type": "git",
                "url": "https://github.com/hoaproject/Exception.git",
                "reference": "091727d46420a3d7468ef0595651488bfc3a458f"
            },
            "dist": {
                "type": "zip",
                "url": "https://api.github.com/repos/hoaproject/Exception/zipball/091727d46420a3d7468ef0595651488bfc3a458f",
                "reference": "091727d46420a3d7468ef0595651488bfc3a458f",
                "shasum": ""
            },
            "require": {
                "hoa/consistency": "~1.0",
                "hoa/event": "~1.0"
            },
            "require-dev": {
                "hoa/test": "~2.0"
            },
            "type": "library",
            "extra": {
                "branch-alias": {
                    "dev-master": "1.x-dev"
                }
            },
            "autoload": {
                "psr-4": {
                    "Hoa\\Exception\\": "."
                }
            },
            "notification-url": "https://packagist.org/downloads/",
            "license": [
                "BSD-3-Clause"
            ],
            "authors": [
                {
                    "name": "Ivan Enderlin",
                    "email": "ivan.enderlin@hoa-project.net"
                },
                {
                    "name": "Hoa community",
                    "homepage": "https://hoa-project.net/"
                }
            ],
            "description": "The Hoa\\Exception library.",
            "homepage": "https://hoa-project.net/",
            "keywords": [
                "exception",
                "library"
            ],
            "support": {
                "docs": "https://central.hoa-project.net/Documentation/Library/Exception",
                "email": "support@hoa-project.net",
                "forum": "https://users.hoa-project.net/",
                "irc": "irc://chat.freenode.net/hoaproject",
                "issues": "https://github.com/hoaproject/Exception/issues",
                "source": "https://central.hoa-project.net/Resource/Library/Exception"
            },
            "time": "2017-01-16T07:53:27+00:00"
        },
        {
            "name": "hoa/file",
            "version": "1.17.07.11",
            "source": {
                "type": "git",
                "url": "https://github.com/hoaproject/File.git",
                "reference": "35cb979b779bc54918d2f9a4e02ed6c7a1fa67ca"
            },
            "dist": {
                "type": "zip",
                "url": "https://api.github.com/repos/hoaproject/File/zipball/35cb979b779bc54918d2f9a4e02ed6c7a1fa67ca",
                "reference": "35cb979b779bc54918d2f9a4e02ed6c7a1fa67ca",
                "shasum": ""
            },
            "require": {
                "hoa/consistency": "~1.0",
                "hoa/event": "~1.0",
                "hoa/exception": "~1.0",
                "hoa/iterator": "~2.0",
                "hoa/stream": "~1.0"
            },
            "require-dev": {
                "hoa/test": "~2.0"
            },
            "type": "library",
            "extra": {
                "branch-alias": {
                    "dev-master": "1.x-dev"
                }
            },
            "autoload": {
                "psr-4": {
                    "Hoa\\File\\": "."
                }
            },
            "notification-url": "https://packagist.org/downloads/",
            "license": [
                "BSD-3-Clause"
            ],
            "authors": [
                {
                    "name": "Ivan Enderlin",
                    "email": "ivan.enderlin@hoa-project.net"
                },
                {
                    "name": "Hoa community",
                    "homepage": "https://hoa-project.net/"
                }
            ],
            "description": "The Hoa\\File library.",
            "homepage": "https://hoa-project.net/",
            "keywords": [
                "Socket",
                "directory",
                "file",
                "finder",
                "library",
                "link",
                "temporary"
            ],
            "support": {
                "docs": "https://central.hoa-project.net/Documentation/Library/File",
                "email": "support@hoa-project.net",
                "forum": "https://users.hoa-project.net/",
                "irc": "irc://chat.freenode.net/hoaproject",
                "issues": "https://github.com/hoaproject/File/issues",
                "source": "https://central.hoa-project.net/Resource/Library/File"
            },
            "time": "2017-07-11T07:42:15+00:00"
        },
        {
            "name": "hoa/iterator",
            "version": "2.17.01.10",
            "source": {
                "type": "git",
                "url": "https://github.com/hoaproject/Iterator.git",
                "reference": "d1120ba09cb4ccd049c86d10058ab94af245f0cc"
            },
            "dist": {
                "type": "zip",
                "url": "https://api.github.com/repos/hoaproject/Iterator/zipball/d1120ba09cb4ccd049c86d10058ab94af245f0cc",
                "reference": "d1120ba09cb4ccd049c86d10058ab94af245f0cc",
                "shasum": ""
            },
            "require": {
                "hoa/consistency": "~1.0",
                "hoa/exception": "~1.0"
            },
            "require-dev": {
                "hoa/test": "~2.0"
            },
            "type": "library",
            "extra": {
                "branch-alias": {
                    "dev-master": "2.x-dev"
                }
            },
            "autoload": {
                "psr-4": {
                    "Hoa\\Iterator\\": "."
                }
            },
            "notification-url": "https://packagist.org/downloads/",
            "license": [
                "BSD-3-Clause"
            ],
            "authors": [
                {
                    "name": "Ivan Enderlin",
                    "email": "ivan.enderlin@hoa-project.net"
                },
                {
                    "name": "Hoa community",
                    "homepage": "https://hoa-project.net/"
                }
            ],
            "description": "The Hoa\\Iterator library.",
            "homepage": "https://hoa-project.net/",
            "keywords": [
                "iterator",
                "library"
            ],
            "support": {
                "docs": "https://central.hoa-project.net/Documentation/Library/Iterator",
                "email": "support@hoa-project.net",
                "forum": "https://users.hoa-project.net/",
                "irc": "irc://chat.freenode.net/hoaproject",
                "issues": "https://github.com/hoaproject/Iterator/issues",
                "source": "https://central.hoa-project.net/Resource/Library/Iterator"
            },
            "time": "2017-01-10T10:34:47+00:00"
        },
        {
            "name": "hoa/protocol",
            "version": "1.17.01.14",
            "source": {
                "type": "git",
                "url": "https://github.com/hoaproject/Protocol.git",
                "reference": "5c2cf972151c45f373230da170ea015deecf19e2"
            },
            "dist": {
                "type": "zip",
                "url": "https://api.github.com/repos/hoaproject/Protocol/zipball/5c2cf972151c45f373230da170ea015deecf19e2",
                "reference": "5c2cf972151c45f373230da170ea015deecf19e2",
                "shasum": ""
            },
            "require": {
                "hoa/consistency": "~1.0",
                "hoa/exception": "~1.0"
            },
            "require-dev": {
                "hoa/test": "~2.0"
            },
            "type": "library",
            "extra": {
                "branch-alias": {
                    "dev-master": "1.x-dev"
                }
            },
            "autoload": {
                "psr-4": {
                    "Hoa\\Protocol\\": "."
                },
                "files": [
                    "Wrapper.php"
                ]
            },
            "notification-url": "https://packagist.org/downloads/",
            "license": [
                "BSD-3-Clause"
            ],
            "authors": [
                {
                    "name": "Ivan Enderlin",
                    "email": "ivan.enderlin@hoa-project.net"
                },
                {
                    "name": "Hoa community",
                    "homepage": "https://hoa-project.net/"
                }
            ],
            "description": "The Hoa\\Protocol library.",
            "homepage": "https://hoa-project.net/",
            "keywords": [
                "library",
                "protocol",
                "resource",
                "stream",
                "wrapper"
            ],
            "support": {
                "docs": "https://central.hoa-project.net/Documentation/Library/Protocol",
                "email": "support@hoa-project.net",
                "forum": "https://users.hoa-project.net/",
                "irc": "irc://chat.freenode.net/hoaproject",
                "issues": "https://github.com/hoaproject/Protocol/issues",
                "source": "https://central.hoa-project.net/Resource/Library/Protocol"
            },
            "time": "2017-01-14T12:26:10+00:00"
        },
        {
            "name": "hoa/stream",
            "version": "1.17.02.21",
            "source": {
                "type": "git",
                "url": "https://github.com/hoaproject/Stream.git",
                "reference": "3293cfffca2de10525df51436adf88a559151d82"
            },
            "dist": {
                "type": "zip",
                "url": "https://api.github.com/repos/hoaproject/Stream/zipball/3293cfffca2de10525df51436adf88a559151d82",
                "reference": "3293cfffca2de10525df51436adf88a559151d82",
                "shasum": ""
            },
            "require": {
                "hoa/consistency": "~1.0",
                "hoa/event": "~1.0",
                "hoa/exception": "~1.0",
                "hoa/protocol": "~1.0"
            },
            "require-dev": {
                "hoa/test": "~2.0"
            },
            "type": "library",
            "extra": {
                "branch-alias": {
                    "dev-master": "1.x-dev"
                }
            },
            "autoload": {
                "psr-4": {
                    "Hoa\\Stream\\": "."
                }
            },
            "notification-url": "https://packagist.org/downloads/",
            "license": [
                "BSD-3-Clause"
            ],
            "authors": [
                {
                    "name": "Ivan Enderlin",
                    "email": "ivan.enderlin@hoa-project.net"
                },
                {
                    "name": "Hoa community",
                    "homepage": "https://hoa-project.net/"
                }
            ],
            "description": "The Hoa\\Stream library.",
            "homepage": "https://hoa-project.net/",
            "keywords": [
                "Context",
                "bucket",
                "composite",
                "filter",
                "in",
                "library",
                "out",
                "protocol",
                "stream",
                "wrapper"
            ],
            "support": {
                "docs": "https://central.hoa-project.net/Documentation/Library/Stream",
                "email": "support@hoa-project.net",
                "forum": "https://users.hoa-project.net/",
                "irc": "irc://chat.freenode.net/hoaproject",
                "issues": "https://github.com/hoaproject/Stream/issues",
                "source": "https://central.hoa-project.net/Resource/Library/Stream"
            },
            "time": "2017-02-21T16:01:06+00:00"
        },
        {
            "name": "hoa/ustring",
            "version": "4.17.01.16",
            "source": {
                "type": "git",
                "url": "https://github.com/hoaproject/Ustring.git",
                "reference": "e6326e2739178799b1fe3fdd92029f9517fa17a0"
            },
            "dist": {
                "type": "zip",
                "url": "https://api.github.com/repos/hoaproject/Ustring/zipball/e6326e2739178799b1fe3fdd92029f9517fa17a0",
                "reference": "e6326e2739178799b1fe3fdd92029f9517fa17a0",
                "shasum": ""
            },
            "require": {
                "hoa/consistency": "~1.0",
                "hoa/exception": "~1.0"
            },
            "require-dev": {
                "hoa/test": "~2.0"
            },
            "suggest": {
                "ext-iconv": "ext/iconv must be present (or a third implementation) to use Hoa\\Ustring::transcode().",
                "ext-intl": "To get a better Hoa\\Ustring::toAscii() and Hoa\\Ustring::compareTo()."
            },
            "type": "library",
            "extra": {
                "branch-alias": {
                    "dev-master": "4.x-dev"
                }
            },
            "autoload": {
                "psr-4": {
                    "Hoa\\Ustring\\": "."
                }
            },
            "notification-url": "https://packagist.org/downloads/",
            "license": [
                "BSD-3-Clause"
            ],
            "authors": [
                {
                    "name": "Ivan Enderlin",
                    "email": "ivan.enderlin@hoa-project.net"
                },
                {
                    "name": "Hoa community",
                    "homepage": "https://hoa-project.net/"
                }
            ],
            "description": "The Hoa\\Ustring library.",
            "homepage": "https://hoa-project.net/",
            "keywords": [
                "library",
                "search",
                "string",
                "unicode"
            ],
            "support": {
                "docs": "https://central.hoa-project.net/Documentation/Library/Ustring",
                "email": "support@hoa-project.net",
                "forum": "https://users.hoa-project.net/",
                "irc": "irc://chat.freenode.net/hoaproject",
                "issues": "https://github.com/hoaproject/Ustring/issues",
                "source": "https://central.hoa-project.net/Resource/Library/Ustring"
            },
            "time": "2017-01-16T07:08:25+00:00"
        },
        {
            "name": "jms/metadata",
            "version": "2.5.0",
            "source": {
                "type": "git",
                "url": "https://github.com/schmittjoh/metadata.git",
                "reference": "b5c52549807b2d855b3d7e36ec164c00eb547338"
            },
            "dist": {
                "type": "zip",
                "url": "https://api.github.com/repos/schmittjoh/metadata/zipball/b5c52549807b2d855b3d7e36ec164c00eb547338",
                "reference": "b5c52549807b2d855b3d7e36ec164c00eb547338",
                "shasum": ""
            },
            "require": {
                "php": "^7.2|^8.0"
            },
            "require-dev": {
                "doctrine/cache": "^1.0",
                "doctrine/coding-standard": "^8.0",
                "mikey179/vfsstream": "^1.6.7",
                "phpunit/phpunit": "^8.5|^9.0",
                "psr/container": "^1.0",
                "symfony/cache": "^3.1|^4.0|^5.0",
                "symfony/dependency-injection": "^3.1|^4.0|^5.0"
            },
            "type": "library",
            "extra": {
                "branch-alias": {
                    "dev-master": "2.x-dev"
                }
            },
            "autoload": {
                "psr-4": {
                    "Metadata\\": "src/"
                }
            },
            "notification-url": "https://packagist.org/downloads/",
            "license": [
                "MIT"
            ],
            "authors": [
                {
                    "name": "Johannes M. Schmitt",
                    "email": "schmittjoh@gmail.com"
                },
                {
                    "name": "Asmir Mustafic",
                    "email": "goetas@gmail.com"
                }
            ],
            "description": "Class/method/property metadata management in PHP",
            "keywords": [
                "annotations",
                "metadata",
                "xml",
                "yaml"
            ],
            "support": {
                "issues": "https://github.com/schmittjoh/metadata/issues",
                "source": "https://github.com/schmittjoh/metadata/tree/2.5.0"
            },
            "time": "2021-03-07T19:20:09+00:00"
        },
        {
            "name": "jms/serializer",
            "version": "3.13.0",
            "source": {
                "type": "git",
                "url": "https://github.com/schmittjoh/serializer.git",
                "reference": "06909ae3766b0f0ff93f585c3fc407ab7c7942aa"
            },
            "dist": {
                "type": "zip",
                "url": "https://api.github.com/repos/schmittjoh/serializer/zipball/06909ae3766b0f0ff93f585c3fc407ab7c7942aa",
                "reference": "06909ae3766b0f0ff93f585c3fc407ab7c7942aa",
                "shasum": ""
            },
            "require": {
                "doctrine/annotations": "^1.0",
                "doctrine/instantiator": "^1.0.3",
                "doctrine/lexer": "^1.1",
                "jms/metadata": "^2.0",
                "php": "^7.2||^8.0",
                "phpstan/phpdoc-parser": "^0.4 || ^0.5"
            },
            "require-dev": {
                "doctrine/coding-standard": "^8.1",
                "doctrine/orm": "~2.1",
                "doctrine/persistence": "^1.3.3|^2.0|^3.0",
                "doctrine/phpcr-odm": "^1.3|^2.0",
                "ext-pdo_sqlite": "*",
                "jackalope/jackalope-doctrine-dbal": "^1.1.5",
                "ocramius/proxy-manager": "^1.0|^2.0",
                "phpstan/phpstan": "^0.12.65",
                "phpunit/phpunit": "^8.0||^9.0",
                "psr/container": "^1.0",
                "symfony/dependency-injection": "^3.0|^4.0|^5.0",
                "symfony/expression-language": "^3.0|^4.0|^5.0",
                "symfony/filesystem": "^3.0|^4.0|^5.0",
                "symfony/form": "^3.0|^4.0|^5.0",
                "symfony/translation": "^3.0|^4.0|^5.0",
                "symfony/validator": "^3.1.9|^4.0|^5.0",
                "symfony/yaml": "^3.3|^4.0|^5.0",
                "twig/twig": "~1.34|~2.4|^3.0"
            },
            "suggest": {
                "doctrine/collections": "Required if you like to use doctrine collection types as ArrayCollection.",
                "symfony/cache": "Required if you like to use cache functionality.",
                "symfony/yaml": "Required if you'd like to use the YAML metadata format."
            },
            "type": "library",
            "extra": {
                "branch-alias": {
                    "dev-master": "3.12-dev"
                }
            },
            "autoload": {
                "psr-4": {
                    "JMS\\Serializer\\": "src/"
                }
            },
            "notification-url": "https://packagist.org/downloads/",
            "license": [
                "MIT"
            ],
            "authors": [
                {
                    "name": "Johannes M. Schmitt",
                    "email": "schmittjoh@gmail.com"
                },
                {
                    "name": "Asmir Mustafic",
                    "email": "goetas@gmail.com"
                }
            ],
            "description": "Library for (de-)serializing data of any complexity; supports XML, JSON, and YAML.",
            "homepage": "http://jmsyst.com/libs/serializer",
            "keywords": [
                "deserialization",
                "jaxb",
                "json",
                "serialization",
                "xml"
            ],
            "support": {
                "issues": "https://github.com/schmittjoh/serializer/issues",
                "source": "https://github.com/schmittjoh/serializer/tree/3.13.0"
            },
            "funding": [
                {
                    "url": "https://github.com/goetas",
                    "type": "github"
                }
            ],
            "time": "2021-07-05T11:46:58+00:00"
        },
        {
            "name": "lusitanian/oauth",
            "version": "v0.8.11",
            "source": {
                "type": "git",
                "url": "https://github.com/Lusitanian/PHPoAuthLib.git",
                "reference": "fc11a53db4b66da555a6a11fce294f574a8374f9"
            },
            "dist": {
                "type": "zip",
                "url": "https://api.github.com/repos/Lusitanian/PHPoAuthLib/zipball/fc11a53db4b66da555a6a11fce294f574a8374f9",
                "reference": "fc11a53db4b66da555a6a11fce294f574a8374f9",
                "shasum": ""
            },
            "require": {
                "php": ">=5.3.0"
            },
            "require-dev": {
                "phpunit/phpunit": "3.7.*",
                "predis/predis": "0.8.*@dev",
                "squizlabs/php_codesniffer": "2.*",
                "symfony/http-foundation": "~2.1"
            },
            "suggest": {
                "ext-openssl": "Allows for usage of secure connections with the stream-based HTTP client.",
                "predis/predis": "Allows using the Redis storage backend.",
                "symfony/http-foundation": "Allows using the Symfony Session storage backend."
            },
            "type": "library",
            "extra": {
                "branch-alias": {
                    "dev-master": "0.1-dev"
                }
            },
            "autoload": {
                "psr-0": {
                    "OAuth": "src",
                    "OAuth\\Unit": "tests"
                }
            },
            "notification-url": "https://packagist.org/downloads/",
            "license": [
                "MIT"
            ],
            "authors": [
                {
                    "name": "David Desberg",
                    "email": "david@daviddesberg.com"
                },
                {
                    "name": "Elliot Chance",
                    "email": "elliotchance@gmail.com"
                },
                {
                    "name": "Pieter Hordijk",
                    "email": "info@pieterhordijk.com"
                }
            ],
            "description": "PHP 5.3+ oAuth 1/2 Library",
            "keywords": [
                "Authentication",
                "authorization",
                "oauth",
                "security"
            ],
            "support": {
                "issues": "https://github.com/Lusitanian/PHPoAuthLib/issues",
                "source": "https://github.com/Lusitanian/PHPoAuthLib/tree/master"
            },
            "time": "2018-02-14T22:37:14+00:00"
        },
        {
            "name": "magento/magento-coding-standard",
            "version": "6",
            "source": {
                "type": "git",
                "url": "https://github.com/magento/magento-coding-standard.git",
                "reference": "efc9084db3d1bd145b92d6b8a2e9cb0faec54fa7"
            },
            "dist": {
                "type": "zip",
                "url": "https://api.github.com/repos/magento/magento-coding-standard/zipball/efc9084db3d1bd145b92d6b8a2e9cb0faec54fa7",
                "reference": "efc9084db3d1bd145b92d6b8a2e9cb0faec54fa7",
                "shasum": ""
            },
            "require": {
                "php": ">=5.6.0",
                "squizlabs/php_codesniffer": "^3.5",
                "webonyx/graphql-php": ">=0.12.6 <1.0"
            },
            "require-dev": {
                "phpunit/phpunit": "^4.0 || ^5.0 || ^6.0 || ^7.0"
            },
            "type": "phpcodesniffer-standard",
            "autoload": {
                "classmap": [
                    "PHP_CodeSniffer/Tokenizers/"
                ],
                "psr-4": {
                    "Magento2\\": "Magento2/"
                }
            },
            "notification-url": "https://packagist.org/downloads/",
            "license": [
                "OSL-3.0",
                "AFL-3.0"
            ],
            "description": "A set of Magento specific PHP CodeSniffer rules.",
            "support": {
                "issues": "https://github.com/magento/magento-coding-standard/issues",
                "source": "https://github.com/magento/magento-coding-standard/tree/v6"
            },
            "time": "2020-12-03T14:41:54+00:00"
        },
        {
            "name": "magento/magento2-functional-testing-framework",
            "version": "3.5.1",
            "source": {
                "type": "git",
                "url": "https://github.com/magento/magento2-functional-testing-framework.git",
                "reference": "5a6bdf511182151a6c357b788eb0c3f2fd89954a"
            },
            "dist": {
                "type": "zip",
                "url": "https://api.github.com/repos/magento/magento2-functional-testing-framework/zipball/5a6bdf511182151a6c357b788eb0c3f2fd89954a",
                "reference": "5a6bdf511182151a6c357b788eb0c3f2fd89954a",
                "shasum": ""
            },
            "require": {
                "allure-framework/allure-codeception": "~1.4.0||~1.5.0",
                "aws/aws-sdk-php": "^3.132",
                "codeception/codeception": "~4.1.4",
                "codeception/module-asserts": "^1.1",
                "codeception/module-sequence": "^1.0",
                "codeception/module-webdriver": "^1.0",
                "composer/composer": "^1.9||^2.0",
                "csharpru/vault-php": "^4.1.0",
                "csharpru/vault-php-guzzle6-transport": "^2.0",
                "ext-curl": "*",
                "ext-dom": "*",
                "ext-intl": "*",
                "ext-json": "*",
                "ext-openssl": "*",
                "hoa/console": "~3.0",
                "monolog/monolog": "^1.17",
                "mustache/mustache": "~2.5",
                "nikic/php-parser": "~4.4.0",
                "php": "^7.3",
                "php-webdriver/webdriver": "^1.8.0",
                "spomky-labs/otphp": "^10.0",
                "symfony/console": "^4.4",
                "symfony/finder": "^5.0",
                "symfony/http-foundation": "^5.0",
                "symfony/mime": "^5.0",
                "symfony/process": "^4.4",
                "vlucas/phpdotenv": "^2.4",
                "weew/helpers-array": "^1.3"
            },
            "replace": {
                "facebook/webdriver": "^1.7.1"
            },
            "require-dev": {
                "brainmaestro/composer-git-hooks": "^2.3.1",
                "codacy/coverage": "^1.4",
                "codeception/aspect-mock": "^3.0",
                "doctrine/cache": "<1.7.0",
                "goaop/framework": "~2.3.4",
                "php-coveralls/php-coveralls": "^1.0",
                "phpmd/phpmd": "^2.8.0",
                "phpunit/phpunit": "^9.0",
                "rregeer/phpunit-coverage-check": "^0.1.4",
                "sebastian/phpcpd": "~6.0.0",
                "squizlabs/php_codesniffer": "~3.5.4",
                "symfony/stopwatch": "~3.4.6"
            },
            "bin": [
                "bin/mftf"
            ],
            "type": "library",
            "extra": {
                "hooks": {
                    "pre-push": "bin/all-checks"
                }
            },
            "autoload": {
                "files": [
                    "src/Magento/FunctionalTestingFramework/_bootstrap.php"
                ],
                "psr-4": {
                    "Magento\\FunctionalTestingFramework\\": "src/Magento/FunctionalTestingFramework",
                    "MFTF\\": "dev/tests/functional/tests/MFTF"
                }
            },
            "notification-url": "https://packagist.org/downloads/",
            "license": [
                "AGPL-3.0"
            ],
            "description": "Magento2 Functional Testing Framework",
            "keywords": [
                "automation",
                "functional",
                "magento",
                "testing"
            ],
            "support": {
                "issues": "https://github.com/magento/magento2-functional-testing-framework/issues",
                "source": "https://github.com/magento/magento2-functional-testing-framework/tree/3.5.1"
            },
            "time": "2021-05-05T15:01:30+00:00"
        },
        {
            "name": "mustache/mustache",
            "version": "v2.13.0",
            "source": {
                "type": "git",
                "url": "https://github.com/bobthecow/mustache.php.git",
                "reference": "e95c5a008c23d3151d59ea72484d4f72049ab7f4"
            },
            "dist": {
                "type": "zip",
                "url": "https://api.github.com/repos/bobthecow/mustache.php/zipball/e95c5a008c23d3151d59ea72484d4f72049ab7f4",
                "reference": "e95c5a008c23d3151d59ea72484d4f72049ab7f4",
                "shasum": ""
            },
            "require": {
                "php": ">=5.2.4"
            },
            "require-dev": {
                "friendsofphp/php-cs-fixer": "~1.11",
                "phpunit/phpunit": "~3.7|~4.0|~5.0"
            },
            "type": "library",
            "autoload": {
                "psr-0": {
                    "Mustache": "src/"
                }
            },
            "notification-url": "https://packagist.org/downloads/",
            "license": [
                "MIT"
            ],
            "authors": [
                {
                    "name": "Justin Hileman",
                    "email": "justin@justinhileman.info",
                    "homepage": "http://justinhileman.com"
                }
            ],
            "description": "A Mustache implementation in PHP.",
            "homepage": "https://github.com/bobthecow/mustache.php",
            "keywords": [
                "mustache",
                "templating"
            ],
            "support": {
                "issues": "https://github.com/bobthecow/mustache.php/issues",
                "source": "https://github.com/bobthecow/mustache.php/tree/master"
            },
            "time": "2019-11-23T21:40:31+00:00"
        },
        {
            "name": "myclabs/deep-copy",
            "version": "1.10.2",
            "source": {
                "type": "git",
                "url": "https://github.com/myclabs/DeepCopy.git",
                "reference": "776f831124e9c62e1a2c601ecc52e776d8bb7220"
            },
            "dist": {
                "type": "zip",
                "url": "https://api.github.com/repos/myclabs/DeepCopy/zipball/776f831124e9c62e1a2c601ecc52e776d8bb7220",
                "reference": "776f831124e9c62e1a2c601ecc52e776d8bb7220",
                "shasum": ""
            },
            "require": {
                "php": "^7.1 || ^8.0"
            },
            "replace": {
                "myclabs/deep-copy": "self.version"
            },
            "require-dev": {
                "doctrine/collections": "^1.0",
                "doctrine/common": "^2.6",
                "phpunit/phpunit": "^7.1"
            },
            "type": "library",
            "autoload": {
                "psr-4": {
                    "DeepCopy\\": "src/DeepCopy/"
                },
                "files": [
                    "src/DeepCopy/deep_copy.php"
                ]
            },
            "notification-url": "https://packagist.org/downloads/",
            "license": [
                "MIT"
            ],
            "description": "Create deep copies (clones) of your objects",
            "keywords": [
                "clone",
                "copy",
                "duplicate",
                "object",
                "object graph"
            ],
            "support": {
                "issues": "https://github.com/myclabs/DeepCopy/issues",
                "source": "https://github.com/myclabs/DeepCopy/tree/1.10.2"
            },
            "funding": [
                {
                    "url": "https://tidelift.com/funding/github/packagist/myclabs/deep-copy",
                    "type": "tidelift"
                }
            ],
            "time": "2020-11-13T09:40:50+00:00"
        },
        {
            "name": "paragonie/constant_time_encoding",
            "version": "v2.4.0",
            "source": {
                "type": "git",
                "url": "https://github.com/paragonie/constant_time_encoding.git",
                "reference": "f34c2b11eb9d2c9318e13540a1dbc2a3afbd939c"
            },
            "dist": {
                "type": "zip",
                "url": "https://api.github.com/repos/paragonie/constant_time_encoding/zipball/f34c2b11eb9d2c9318e13540a1dbc2a3afbd939c",
                "reference": "f34c2b11eb9d2c9318e13540a1dbc2a3afbd939c",
                "shasum": ""
            },
            "require": {
                "php": "^7|^8"
            },
            "require-dev": {
                "phpunit/phpunit": "^6|^7|^8|^9",
                "vimeo/psalm": "^1|^2|^3|^4"
            },
            "type": "library",
            "autoload": {
                "psr-4": {
                    "ParagonIE\\ConstantTime\\": "src/"
                }
            },
            "notification-url": "https://packagist.org/downloads/",
            "license": [
                "MIT"
            ],
            "authors": [
                {
                    "name": "Paragon Initiative Enterprises",
                    "email": "security@paragonie.com",
                    "homepage": "https://paragonie.com",
                    "role": "Maintainer"
                },
                {
                    "name": "Steve 'Sc00bz' Thomas",
                    "email": "steve@tobtu.com",
                    "homepage": "https://www.tobtu.com",
                    "role": "Original Developer"
                }
            ],
            "description": "Constant-time Implementations of RFC 4648 Encoding (Base-64, Base-32, Base-16)",
            "keywords": [
                "base16",
                "base32",
                "base32_decode",
                "base32_encode",
                "base64",
                "base64_decode",
                "base64_encode",
                "bin2hex",
                "encoding",
                "hex",
                "hex2bin",
                "rfc4648"
            ],
            "support": {
                "email": "info@paragonie.com",
                "issues": "https://github.com/paragonie/constant_time_encoding/issues",
                "source": "https://github.com/paragonie/constant_time_encoding"
            },
            "time": "2020-12-06T15:14:20+00:00"
        },
        {
            "name": "pdepend/pdepend",
<<<<<<< HEAD
            "version": "2.9.1",
            "source": {
                "type": "git",
                "url": "https://github.com/pdepend/pdepend.git",
                "reference": "1632f0cee84512ffd6dde71e58536b3b06528c41"
            },
            "dist": {
                "type": "zip",
                "url": "https://api.github.com/repos/pdepend/pdepend/zipball/1632f0cee84512ffd6dde71e58536b3b06528c41",
                "reference": "1632f0cee84512ffd6dde71e58536b3b06528c41",
=======
            "version": "2.10.0",
            "source": {
                "type": "git",
                "url": "https://github.com/pdepend/pdepend.git",
                "reference": "1fd30f4352b630ad53fec3fd5e8b8ba760f85596"
            },
            "dist": {
                "type": "zip",
                "url": "https://api.github.com/repos/pdepend/pdepend/zipball/1fd30f4352b630ad53fec3fd5e8b8ba760f85596",
                "reference": "1fd30f4352b630ad53fec3fd5e8b8ba760f85596",
>>>>>>> e345d6de
                "shasum": ""
            },
            "require": {
                "php": ">=5.3.7",
                "symfony/config": "^2.3.0|^3|^4|^5",
                "symfony/dependency-injection": "^2.3.0|^3|^4|^5",
                "symfony/filesystem": "^2.3.0|^3|^4|^5"
            },
            "require-dev": {
                "easy-doc/easy-doc": "0.0.0|^1.2.3",
                "gregwar/rst": "^1.0",
                "phpunit/phpunit": "^4.8.36|^5.7.27",
                "squizlabs/php_codesniffer": "^2.0.0"
            },
            "bin": [
                "src/bin/pdepend"
            ],
            "type": "library",
            "extra": {
                "branch-alias": {
                    "dev-master": "2.x-dev"
                }
            },
            "autoload": {
                "psr-4": {
                    "PDepend\\": "src/main/php/PDepend"
                }
            },
            "notification-url": "https://packagist.org/downloads/",
            "license": [
                "BSD-3-Clause"
            ],
            "description": "Official version of pdepend to be handled with Composer",
<<<<<<< HEAD
=======
            "support": {
                "issues": "https://github.com/pdepend/pdepend/issues",
                "source": "https://github.com/pdepend/pdepend/tree/2.10.0"
            },
>>>>>>> e345d6de
            "funding": [
                {
                    "url": "https://tidelift.com/funding/github/packagist/pdepend/pdepend",
                    "type": "tidelift"
                }
            ],
<<<<<<< HEAD
            "time": "2021-04-15T21:36:28+00:00"
=======
            "time": "2021-07-20T09:56:09+00:00"
>>>>>>> e345d6de
        },
        {
            "name": "phar-io/manifest",
            "version": "1.0.3",
            "source": {
                "type": "git",
                "url": "https://github.com/phar-io/manifest.git",
                "reference": "7761fcacf03b4d4f16e7ccb606d4879ca431fcf4"
            },
            "dist": {
                "type": "zip",
                "url": "https://api.github.com/repos/phar-io/manifest/zipball/7761fcacf03b4d4f16e7ccb606d4879ca431fcf4",
                "reference": "7761fcacf03b4d4f16e7ccb606d4879ca431fcf4",
                "shasum": ""
            },
            "require": {
                "ext-dom": "*",
                "ext-phar": "*",
                "phar-io/version": "^2.0",
                "php": "^5.6 || ^7.0"
            },
            "type": "library",
            "extra": {
                "branch-alias": {
                    "dev-master": "1.0.x-dev"
                }
            },
            "autoload": {
                "classmap": [
                    "src/"
                ]
            },
            "notification-url": "https://packagist.org/downloads/",
            "license": [
                "BSD-3-Clause"
            ],
            "authors": [
                {
                    "name": "Arne Blankerts",
                    "email": "arne@blankerts.de",
                    "role": "Developer"
                },
                {
                    "name": "Sebastian Heuer",
                    "email": "sebastian@phpeople.de",
                    "role": "Developer"
                },
                {
                    "name": "Sebastian Bergmann",
                    "email": "sebastian@phpunit.de",
                    "role": "Developer"
                }
            ],
            "description": "Component for reading phar.io manifest information from a PHP Archive (PHAR)",
            "support": {
                "issues": "https://github.com/phar-io/manifest/issues",
                "source": "https://github.com/phar-io/manifest/tree/master"
            },
            "time": "2018-07-08T19:23:20+00:00"
        },
        {
            "name": "phar-io/version",
            "version": "2.0.1",
            "source": {
                "type": "git",
                "url": "https://github.com/phar-io/version.git",
                "reference": "45a2ec53a73c70ce41d55cedef9063630abaf1b6"
            },
            "dist": {
                "type": "zip",
                "url": "https://api.github.com/repos/phar-io/version/zipball/45a2ec53a73c70ce41d55cedef9063630abaf1b6",
                "reference": "45a2ec53a73c70ce41d55cedef9063630abaf1b6",
                "shasum": ""
            },
            "require": {
                "php": "^5.6 || ^7.0"
            },
            "type": "library",
            "autoload": {
                "classmap": [
                    "src/"
                ]
            },
            "notification-url": "https://packagist.org/downloads/",
            "license": [
                "BSD-3-Clause"
            ],
            "authors": [
                {
                    "name": "Arne Blankerts",
                    "email": "arne@blankerts.de",
                    "role": "Developer"
                },
                {
                    "name": "Sebastian Heuer",
                    "email": "sebastian@phpeople.de",
                    "role": "Developer"
                },
                {
                    "name": "Sebastian Bergmann",
                    "email": "sebastian@phpunit.de",
                    "role": "Developer"
                }
            ],
            "description": "Library for handling version information and constraints",
            "support": {
                "issues": "https://github.com/phar-io/version/issues",
                "source": "https://github.com/phar-io/version/tree/master"
            },
            "time": "2018-07-08T19:19:57+00:00"
        },
        {
            "name": "php-cs-fixer/diff",
            "version": "v1.3.1",
            "source": {
                "type": "git",
                "url": "https://github.com/PHP-CS-Fixer/diff.git",
                "reference": "dbd31aeb251639ac0b9e7e29405c1441907f5759"
            },
            "dist": {
                "type": "zip",
                "url": "https://api.github.com/repos/PHP-CS-Fixer/diff/zipball/dbd31aeb251639ac0b9e7e29405c1441907f5759",
                "reference": "dbd31aeb251639ac0b9e7e29405c1441907f5759",
                "shasum": ""
            },
            "require": {
                "php": "^5.6 || ^7.0 || ^8.0"
            },
            "require-dev": {
                "phpunit/phpunit": "^5.7.23 || ^6.4.3 || ^7.0",
                "symfony/process": "^3.3"
            },
            "type": "library",
            "autoload": {
                "classmap": [
                    "src/"
                ]
            },
            "notification-url": "https://packagist.org/downloads/",
            "license": [
                "BSD-3-Clause"
            ],
            "authors": [
                {
                    "name": "Sebastian Bergmann",
                    "email": "sebastian@phpunit.de"
                },
                {
                    "name": "Kore Nordmann",
                    "email": "mail@kore-nordmann.de"
                },
                {
                    "name": "SpacePossum"
                }
            ],
            "description": "sebastian/diff v2 backport support for PHP5.6",
            "homepage": "https://github.com/PHP-CS-Fixer",
            "keywords": [
                "diff"
            ],
            "support": {
                "issues": "https://github.com/PHP-CS-Fixer/diff/issues",
                "source": "https://github.com/PHP-CS-Fixer/diff/tree/v1.3.1"
            },
            "time": "2020-10-14T08:39:05+00:00"
        },
        {
            "name": "php-webdriver/webdriver",
            "version": "1.8.2",
            "source": {
                "type": "git",
                "url": "https://github.com/php-webdriver/php-webdriver.git",
                "reference": "3308a70be084d6d7fd1ee5787b4c2e6eb4b70aab"
            },
            "dist": {
                "type": "zip",
                "url": "https://api.github.com/repos/php-webdriver/php-webdriver/zipball/3308a70be084d6d7fd1ee5787b4c2e6eb4b70aab",
                "reference": "3308a70be084d6d7fd1ee5787b4c2e6eb4b70aab",
                "shasum": ""
            },
            "require": {
                "ext-curl": "*",
                "ext-json": "*",
                "ext-zip": "*",
                "php": "^5.6 || ~7.0",
                "symfony/polyfill-mbstring": "^1.12",
                "symfony/process": "^2.8 || ^3.1 || ^4.0 || ^5.0"
            },
            "require-dev": {
                "friendsofphp/php-cs-fixer": "^2.0",
                "jakub-onderka/php-parallel-lint": "^1.0",
                "php-coveralls/php-coveralls": "^2.0",
                "php-mock/php-mock-phpunit": "^1.1",
                "phpunit/phpunit": "^5.7",
                "sebastian/environment": "^1.3.4 || ^2.0 || ^3.0",
                "sminnee/phpunit-mock-objects": "^3.4",
                "squizlabs/php_codesniffer": "^3.5",
                "symfony/var-dumper": "^3.3 || ^4.0 || ^5.0"
            },
            "suggest": {
                "ext-SimpleXML": "For Firefox profile creation"
            },
            "type": "library",
            "extra": {
                "branch-alias": {
                    "dev-master": "1.8.x-dev"
                }
            },
            "autoload": {
                "psr-4": {
                    "Facebook\\WebDriver\\": "lib/"
                },
                "files": [
                    "lib/Exception/TimeoutException.php"
                ]
            },
            "notification-url": "https://packagist.org/downloads/",
            "license": [
                "MIT"
            ],
            "description": "A PHP client for Selenium WebDriver. Previously facebook/webdriver.",
            "homepage": "https://github.com/php-webdriver/php-webdriver",
            "keywords": [
                "Chromedriver",
                "geckodriver",
                "php",
                "selenium",
                "webdriver"
            ],
            "support": {
                "issues": "https://github.com/php-webdriver/php-webdriver/issues",
                "source": "https://github.com/php-webdriver/php-webdriver/tree/1.8.2"
            },
            "time": "2020-03-04T14:40:12+00:00"
        },
        {
            "name": "phpcompatibility/php-compatibility",
            "version": "9.3.5",
            "source": {
                "type": "git",
                "url": "https://github.com/PHPCompatibility/PHPCompatibility.git",
                "reference": "9fb324479acf6f39452e0655d2429cc0d3914243"
            },
            "dist": {
                "type": "zip",
                "url": "https://api.github.com/repos/PHPCompatibility/PHPCompatibility/zipball/9fb324479acf6f39452e0655d2429cc0d3914243",
                "reference": "9fb324479acf6f39452e0655d2429cc0d3914243",
                "shasum": ""
            },
            "require": {
                "php": ">=5.3",
                "squizlabs/php_codesniffer": "^2.3 || ^3.0.2"
            },
            "conflict": {
                "squizlabs/php_codesniffer": "2.6.2"
            },
            "require-dev": {
                "phpunit/phpunit": "~4.5 || ^5.0 || ^6.0 || ^7.0"
            },
            "suggest": {
                "dealerdirect/phpcodesniffer-composer-installer": "^0.5 || This Composer plugin will sort out the PHPCS 'installed_paths' automatically.",
                "roave/security-advisories": "dev-master || Helps prevent installing dependencies with known security issues."
            },
            "type": "phpcodesniffer-standard",
            "notification-url": "https://packagist.org/downloads/",
            "license": [
                "LGPL-3.0-or-later"
            ],
            "authors": [
                {
                    "name": "Wim Godden",
                    "homepage": "https://github.com/wimg",
                    "role": "lead"
                },
                {
                    "name": "Juliette Reinders Folmer",
                    "homepage": "https://github.com/jrfnl",
                    "role": "lead"
                },
                {
                    "name": "Contributors",
                    "homepage": "https://github.com/PHPCompatibility/PHPCompatibility/graphs/contributors"
                }
            ],
            "description": "A set of sniffs for PHP_CodeSniffer that checks for PHP cross-version compatibility.",
            "homepage": "http://techblog.wimgodden.be/tag/codesniffer/",
            "keywords": [
                "compatibility",
                "phpcs",
                "standards"
            ],
            "support": {
                "issues": "https://github.com/PHPCompatibility/PHPCompatibility/issues",
                "source": "https://github.com/PHPCompatibility/PHPCompatibility"
            },
            "time": "2019-12-27T09:44:58+00:00"
        },
        {
            "name": "phpdocumentor/reflection-common",
            "version": "2.2.0",
            "source": {
                "type": "git",
                "url": "https://github.com/phpDocumentor/ReflectionCommon.git",
                "reference": "1d01c49d4ed62f25aa84a747ad35d5a16924662b"
            },
            "dist": {
                "type": "zip",
                "url": "https://api.github.com/repos/phpDocumentor/ReflectionCommon/zipball/1d01c49d4ed62f25aa84a747ad35d5a16924662b",
                "reference": "1d01c49d4ed62f25aa84a747ad35d5a16924662b",
                "shasum": ""
            },
            "require": {
                "php": "^7.2 || ^8.0"
            },
            "type": "library",
            "extra": {
                "branch-alias": {
                    "dev-2.x": "2.x-dev"
                }
            },
            "autoload": {
                "psr-4": {
                    "phpDocumentor\\Reflection\\": "src/"
                }
            },
            "notification-url": "https://packagist.org/downloads/",
            "license": [
                "MIT"
            ],
            "authors": [
                {
                    "name": "Jaap van Otterdijk",
                    "email": "opensource@ijaap.nl"
                }
            ],
            "description": "Common reflection classes used by phpdocumentor to reflect the code structure",
            "homepage": "http://www.phpdoc.org",
            "keywords": [
                "FQSEN",
                "phpDocumentor",
                "phpdoc",
                "reflection",
                "static analysis"
            ],
            "support": {
                "issues": "https://github.com/phpDocumentor/ReflectionCommon/issues",
                "source": "https://github.com/phpDocumentor/ReflectionCommon/tree/2.x"
            },
            "time": "2020-06-27T09:03:43+00:00"
        },
        {
            "name": "phpdocumentor/reflection-docblock",
            "version": "5.2.2",
            "source": {
                "type": "git",
                "url": "https://github.com/phpDocumentor/ReflectionDocBlock.git",
                "reference": "069a785b2141f5bcf49f3e353548dc1cce6df556"
            },
            "dist": {
                "type": "zip",
                "url": "https://api.github.com/repos/phpDocumentor/ReflectionDocBlock/zipball/069a785b2141f5bcf49f3e353548dc1cce6df556",
                "reference": "069a785b2141f5bcf49f3e353548dc1cce6df556",
                "shasum": ""
            },
            "require": {
                "ext-filter": "*",
                "php": "^7.2 || ^8.0",
                "phpdocumentor/reflection-common": "^2.2",
                "phpdocumentor/type-resolver": "^1.3",
                "webmozart/assert": "^1.9.1"
            },
            "require-dev": {
                "mockery/mockery": "~1.3.2"
            },
            "type": "library",
            "extra": {
                "branch-alias": {
                    "dev-master": "5.x-dev"
                }
            },
            "autoload": {
                "psr-4": {
                    "phpDocumentor\\Reflection\\": "src"
                }
            },
            "notification-url": "https://packagist.org/downloads/",
            "license": [
                "MIT"
            ],
            "authors": [
                {
                    "name": "Mike van Riel",
                    "email": "me@mikevanriel.com"
                },
                {
                    "name": "Jaap van Otterdijk",
                    "email": "account@ijaap.nl"
                }
            ],
            "description": "With this component, a library can provide support for annotations via DocBlocks or otherwise retrieve information that is embedded in a DocBlock.",
            "support": {
                "issues": "https://github.com/phpDocumentor/ReflectionDocBlock/issues",
                "source": "https://github.com/phpDocumentor/ReflectionDocBlock/tree/master"
            },
            "time": "2020-09-03T19:13:55+00:00"
        },
        {
            "name": "phpdocumentor/type-resolver",
            "version": "1.4.0",
            "source": {
                "type": "git",
                "url": "https://github.com/phpDocumentor/TypeResolver.git",
                "reference": "6a467b8989322d92aa1c8bf2bebcc6e5c2ba55c0"
            },
            "dist": {
                "type": "zip",
                "url": "https://api.github.com/repos/phpDocumentor/TypeResolver/zipball/6a467b8989322d92aa1c8bf2bebcc6e5c2ba55c0",
                "reference": "6a467b8989322d92aa1c8bf2bebcc6e5c2ba55c0",
                "shasum": ""
            },
            "require": {
                "php": "^7.2 || ^8.0",
                "phpdocumentor/reflection-common": "^2.0"
            },
            "require-dev": {
                "ext-tokenizer": "*"
            },
            "type": "library",
            "extra": {
                "branch-alias": {
                    "dev-1.x": "1.x-dev"
                }
            },
            "autoload": {
                "psr-4": {
                    "phpDocumentor\\Reflection\\": "src"
                }
            },
            "notification-url": "https://packagist.org/downloads/",
            "license": [
                "MIT"
            ],
            "authors": [
                {
                    "name": "Mike van Riel",
                    "email": "me@mikevanriel.com"
                }
            ],
            "description": "A PSR-5 based resolver of Class names, Types and Structural Element Names",
            "support": {
                "issues": "https://github.com/phpDocumentor/TypeResolver/issues",
                "source": "https://github.com/phpDocumentor/TypeResolver/tree/1.4.0"
            },
            "time": "2020-09-17T18:55:26+00:00"
        },
        {
            "name": "phpmd/phpmd",
            "version": "2.10.2",
            "source": {
                "type": "git",
                "url": "https://github.com/phpmd/phpmd.git",
                "reference": "1bc74db7cf834662d83abebae265be11bb2eec3a"
            },
            "dist": {
                "type": "zip",
                "url": "https://api.github.com/repos/phpmd/phpmd/zipball/1bc74db7cf834662d83abebae265be11bb2eec3a",
                "reference": "1bc74db7cf834662d83abebae265be11bb2eec3a",
                "shasum": ""
            },
            "require": {
                "composer/xdebug-handler": "^1.0 || ^2.0",
                "ext-xml": "*",
                "pdepend/pdepend": "^2.10.0",
                "php": ">=5.3.9"
            },
            "require-dev": {
                "easy-doc/easy-doc": "0.0.0 || ^1.3.2",
                "ext-json": "*",
                "ext-simplexml": "*",
                "gregwar/rst": "^1.0",
                "mikey179/vfsstream": "^1.6.8",
                "phpunit/phpunit": "^4.8.36 || ^5.7.27",
                "squizlabs/php_codesniffer": "^2.0"
            },
            "bin": [
                "src/bin/phpmd"
            ],
            "type": "library",
            "autoload": {
                "psr-0": {
                    "PHPMD\\": "src/main/php"
                }
            },
            "notification-url": "https://packagist.org/downloads/",
            "license": [
                "BSD-3-Clause"
            ],
            "authors": [
                {
                    "name": "Manuel Pichler",
                    "email": "github@manuel-pichler.de",
                    "homepage": "https://github.com/manuelpichler",
                    "role": "Project Founder"
                },
                {
                    "name": "Marc Würth",
                    "email": "ravage@bluewin.ch",
                    "homepage": "https://github.com/ravage84",
                    "role": "Project Maintainer"
                },
                {
                    "name": "Other contributors",
                    "homepage": "https://github.com/phpmd/phpmd/graphs/contributors",
                    "role": "Contributors"
                }
            ],
            "description": "PHPMD is a spin-off project of PHP Depend and aims to be a PHP equivalent of the well known Java tool PMD.",
            "homepage": "https://phpmd.org/",
            "keywords": [
                "mess detection",
                "mess detector",
                "pdepend",
                "phpmd",
                "pmd"
            ],
            "support": {
                "irc": "irc://irc.freenode.org/phpmd",
                "issues": "https://github.com/phpmd/phpmd/issues",
                "source": "https://github.com/phpmd/phpmd/tree/2.10.2"
            },
            "funding": [
                {
                    "url": "https://tidelift.com/funding/github/packagist/phpmd/phpmd",
                    "type": "tidelift"
                }
            ],
            "time": "2021-07-22T09:56:23+00:00"
        },
        {
            "name": "phpspec/prophecy",
            "version": "1.13.0",
            "source": {
                "type": "git",
                "url": "https://github.com/phpspec/prophecy.git",
                "reference": "be1996ed8adc35c3fd795488a653f4b518be70ea"
            },
            "dist": {
                "type": "zip",
                "url": "https://api.github.com/repos/phpspec/prophecy/zipball/be1996ed8adc35c3fd795488a653f4b518be70ea",
                "reference": "be1996ed8adc35c3fd795488a653f4b518be70ea",
                "shasum": ""
            },
            "require": {
                "doctrine/instantiator": "^1.2",
                "php": "^7.2 || ~8.0, <8.1",
                "phpdocumentor/reflection-docblock": "^5.2",
                "sebastian/comparator": "^3.0 || ^4.0",
                "sebastian/recursion-context": "^3.0 || ^4.0"
            },
            "require-dev": {
                "phpspec/phpspec": "^6.0",
                "phpunit/phpunit": "^8.0 || ^9.0"
            },
            "type": "library",
            "extra": {
                "branch-alias": {
                    "dev-master": "1.11.x-dev"
                }
            },
            "autoload": {
                "psr-4": {
                    "Prophecy\\": "src/Prophecy"
                }
            },
            "notification-url": "https://packagist.org/downloads/",
            "license": [
                "MIT"
            ],
            "authors": [
                {
                    "name": "Konstantin Kudryashov",
                    "email": "ever.zet@gmail.com",
                    "homepage": "http://everzet.com"
                },
                {
                    "name": "Marcello Duarte",
                    "email": "marcello.duarte@gmail.com"
                }
            ],
            "description": "Highly opinionated mocking framework for PHP 5.3+",
            "homepage": "https://github.com/phpspec/prophecy",
            "keywords": [
                "Double",
                "Dummy",
                "fake",
                "mock",
                "spy",
                "stub"
            ],
            "support": {
                "issues": "https://github.com/phpspec/prophecy/issues",
                "source": "https://github.com/phpspec/prophecy/tree/1.13.0"
            },
            "time": "2021-03-17T13:42:18+00:00"
        },
        {
            "name": "phpstan/phpdoc-parser",
            "version": "0.5.5",
            "source": {
                "type": "git",
                "url": "https://github.com/phpstan/phpdoc-parser.git",
                "reference": "ea0b17460ec38e20d7eb64e7ec49b5d44af5d28c"
            },
            "dist": {
                "type": "zip",
                "url": "https://api.github.com/repos/phpstan/phpdoc-parser/zipball/ea0b17460ec38e20d7eb64e7ec49b5d44af5d28c",
                "reference": "ea0b17460ec38e20d7eb64e7ec49b5d44af5d28c",
                "shasum": ""
            },
            "require": {
                "php": "^7.1 || ^8.0"
            },
            "require-dev": {
                "php-parallel-lint/php-parallel-lint": "^1.2",
                "phpstan/extension-installer": "^1.0",
                "phpstan/phpstan": "^0.12.87",
                "phpstan/phpstan-strict-rules": "^0.12.5",
                "phpunit/phpunit": "^9.5",
                "symfony/process": "^5.2"
            },
            "type": "library",
            "extra": {
                "branch-alias": {
                    "dev-master": "0.5-dev"
                }
            },
            "autoload": {
                "psr-4": {
                    "PHPStan\\PhpDocParser\\": [
                        "src/"
                    ]
                }
            },
            "notification-url": "https://packagist.org/downloads/",
            "license": [
                "MIT"
            ],
            "description": "PHPDoc parser with support for nullable, intersection and generic types",
            "support": {
                "issues": "https://github.com/phpstan/phpdoc-parser/issues",
                "source": "https://github.com/phpstan/phpdoc-parser/tree/0.5.5"
            },
            "time": "2021-06-11T13:24:46+00:00"
        },
        {
            "name": "phpstan/phpstan",
            "version": "0.12.93",
            "source": {
                "type": "git",
                "url": "https://github.com/phpstan/phpstan.git",
                "reference": "7b7602f05d340ffa418c59299f8c053ac6c3e7ea"
            },
            "dist": {
                "type": "zip",
                "url": "https://api.github.com/repos/phpstan/phpstan/zipball/7b7602f05d340ffa418c59299f8c053ac6c3e7ea",
                "reference": "7b7602f05d340ffa418c59299f8c053ac6c3e7ea",
                "shasum": ""
            },
            "require": {
                "php": "^7.1|^8.0"
            },
            "conflict": {
                "phpstan/phpstan-shim": "*"
            },
            "bin": [
                "phpstan",
                "phpstan.phar"
            ],
            "type": "library",
            "extra": {
                "branch-alias": {
                    "dev-master": "0.12-dev"
                }
            },
            "autoload": {
                "files": [
                    "bootstrap.php"
                ]
            },
            "notification-url": "https://packagist.org/downloads/",
            "license": [
                "MIT"
            ],
            "description": "PHPStan - PHP Static Analysis Tool",
            "support": {
                "issues": "https://github.com/phpstan/phpstan/issues",
                "source": "https://github.com/phpstan/phpstan/tree/0.12.93"
            },
            "funding": [
                {
                    "url": "https://github.com/ondrejmirtes",
                    "type": "github"
                },
                {
                    "url": "https://github.com/phpstan",
                    "type": "github"
                },
                {
                    "url": "https://www.patreon.com/phpstan",
                    "type": "patreon"
                },
                {
                    "url": "https://tidelift.com/funding/github/packagist/phpstan/phpstan",
                    "type": "tidelift"
                }
            ],
            "time": "2021-07-20T10:49:53+00:00"
        },
        {
            "name": "phpunit/php-code-coverage",
            "version": "8.0.2",
            "source": {
                "type": "git",
                "url": "https://github.com/sebastianbergmann/php-code-coverage.git",
                "reference": "ca6647ffddd2add025ab3f21644a441d7c146cdc"
            },
            "dist": {
                "type": "zip",
                "url": "https://api.github.com/repos/sebastianbergmann/php-code-coverage/zipball/ca6647ffddd2add025ab3f21644a441d7c146cdc",
                "reference": "ca6647ffddd2add025ab3f21644a441d7c146cdc",
                "shasum": ""
            },
            "require": {
                "ext-dom": "*",
                "ext-xmlwriter": "*",
                "php": "^7.3",
                "phpunit/php-file-iterator": "^3.0",
                "phpunit/php-text-template": "^2.0",
                "phpunit/php-token-stream": "^4.0",
                "sebastian/code-unit-reverse-lookup": "^2.0",
                "sebastian/environment": "^5.0",
                "sebastian/version": "^3.0",
                "theseer/tokenizer": "^1.1.3"
            },
            "require-dev": {
                "phpunit/phpunit": "^9.0"
            },
            "suggest": {
                "ext-pcov": "*",
                "ext-xdebug": "*"
            },
            "type": "library",
            "extra": {
                "branch-alias": {
                    "dev-master": "8.0-dev"
                }
            },
            "autoload": {
                "classmap": [
                    "src/"
                ]
            },
            "notification-url": "https://packagist.org/downloads/",
            "license": [
                "BSD-3-Clause"
            ],
            "authors": [
                {
                    "name": "Sebastian Bergmann",
                    "email": "sebastian@phpunit.de",
                    "role": "lead"
                }
            ],
            "description": "Library that provides collection, processing, and rendering functionality for PHP code coverage information.",
            "homepage": "https://github.com/sebastianbergmann/php-code-coverage",
            "keywords": [
                "coverage",
                "testing",
                "xunit"
            ],
            "support": {
                "issues": "https://github.com/sebastianbergmann/php-code-coverage/issues",
                "source": "https://github.com/sebastianbergmann/php-code-coverage/tree/8.0.2"
            },
            "funding": [
                {
                    "url": "https://github.com/sebastianbergmann",
                    "type": "github"
                }
            ],
            "time": "2020-05-23T08:02:54+00:00"
        },
        {
            "name": "phpunit/php-file-iterator",
            "version": "3.0.5",
            "source": {
                "type": "git",
                "url": "https://github.com/sebastianbergmann/php-file-iterator.git",
                "reference": "aa4be8575f26070b100fccb67faabb28f21f66f8"
            },
            "dist": {
                "type": "zip",
                "url": "https://api.github.com/repos/sebastianbergmann/php-file-iterator/zipball/aa4be8575f26070b100fccb67faabb28f21f66f8",
                "reference": "aa4be8575f26070b100fccb67faabb28f21f66f8",
                "shasum": ""
            },
            "require": {
                "php": ">=7.3"
            },
            "require-dev": {
                "phpunit/phpunit": "^9.3"
            },
            "type": "library",
            "extra": {
                "branch-alias": {
                    "dev-master": "3.0-dev"
                }
            },
            "autoload": {
                "classmap": [
                    "src/"
                ]
            },
            "notification-url": "https://packagist.org/downloads/",
            "license": [
                "BSD-3-Clause"
            ],
            "authors": [
                {
                    "name": "Sebastian Bergmann",
                    "email": "sebastian@phpunit.de",
                    "role": "lead"
                }
            ],
            "description": "FilterIterator implementation that filters files based on a list of suffixes.",
            "homepage": "https://github.com/sebastianbergmann/php-file-iterator/",
            "keywords": [
                "filesystem",
                "iterator"
            ],
            "support": {
                "issues": "https://github.com/sebastianbergmann/php-file-iterator/issues",
                "source": "https://github.com/sebastianbergmann/php-file-iterator/tree/3.0.5"
            },
            "funding": [
                {
                    "url": "https://github.com/sebastianbergmann",
                    "type": "github"
                }
            ],
            "time": "2020-09-28T05:57:25+00:00"
        },
        {
            "name": "phpunit/php-invoker",
            "version": "3.1.1",
            "source": {
                "type": "git",
                "url": "https://github.com/sebastianbergmann/php-invoker.git",
                "reference": "5a10147d0aaf65b58940a0b72f71c9ac0423cc67"
            },
            "dist": {
                "type": "zip",
                "url": "https://api.github.com/repos/sebastianbergmann/php-invoker/zipball/5a10147d0aaf65b58940a0b72f71c9ac0423cc67",
                "reference": "5a10147d0aaf65b58940a0b72f71c9ac0423cc67",
                "shasum": ""
            },
            "require": {
                "php": ">=7.3"
            },
            "require-dev": {
                "ext-pcntl": "*",
                "phpunit/phpunit": "^9.3"
            },
            "suggest": {
                "ext-pcntl": "*"
            },
            "type": "library",
            "extra": {
                "branch-alias": {
                    "dev-master": "3.1-dev"
                }
            },
            "autoload": {
                "classmap": [
                    "src/"
                ]
            },
            "notification-url": "https://packagist.org/downloads/",
            "license": [
                "BSD-3-Clause"
            ],
            "authors": [
                {
                    "name": "Sebastian Bergmann",
                    "email": "sebastian@phpunit.de",
                    "role": "lead"
                }
            ],
            "description": "Invoke callables with a timeout",
            "homepage": "https://github.com/sebastianbergmann/php-invoker/",
            "keywords": [
                "process"
            ],
            "support": {
                "issues": "https://github.com/sebastianbergmann/php-invoker/issues",
                "source": "https://github.com/sebastianbergmann/php-invoker/tree/3.1.1"
            },
            "funding": [
                {
                    "url": "https://github.com/sebastianbergmann",
                    "type": "github"
                }
            ],
            "time": "2020-09-28T05:58:55+00:00"
        },
        {
            "name": "phpunit/php-text-template",
            "version": "2.0.4",
            "source": {
                "type": "git",
                "url": "https://github.com/sebastianbergmann/php-text-template.git",
                "reference": "5da5f67fc95621df9ff4c4e5a84d6a8a2acf7c28"
            },
            "dist": {
                "type": "zip",
                "url": "https://api.github.com/repos/sebastianbergmann/php-text-template/zipball/5da5f67fc95621df9ff4c4e5a84d6a8a2acf7c28",
                "reference": "5da5f67fc95621df9ff4c4e5a84d6a8a2acf7c28",
                "shasum": ""
            },
            "require": {
                "php": ">=7.3"
            },
            "require-dev": {
                "phpunit/phpunit": "^9.3"
            },
            "type": "library",
            "extra": {
                "branch-alias": {
                    "dev-master": "2.0-dev"
                }
            },
            "autoload": {
                "classmap": [
                    "src/"
                ]
            },
            "notification-url": "https://packagist.org/downloads/",
            "license": [
                "BSD-3-Clause"
            ],
            "authors": [
                {
                    "name": "Sebastian Bergmann",
                    "email": "sebastian@phpunit.de",
                    "role": "lead"
                }
            ],
            "description": "Simple template engine.",
            "homepage": "https://github.com/sebastianbergmann/php-text-template/",
            "keywords": [
                "template"
            ],
            "support": {
                "issues": "https://github.com/sebastianbergmann/php-text-template/issues",
                "source": "https://github.com/sebastianbergmann/php-text-template/tree/2.0.4"
            },
            "funding": [
                {
                    "url": "https://github.com/sebastianbergmann",
                    "type": "github"
                }
            ],
            "time": "2020-10-26T05:33:50+00:00"
        },
        {
            "name": "phpunit/php-timer",
            "version": "5.0.3",
            "source": {
                "type": "git",
                "url": "https://github.com/sebastianbergmann/php-timer.git",
                "reference": "5a63ce20ed1b5bf577850e2c4e87f4aa902afbd2"
            },
            "dist": {
                "type": "zip",
                "url": "https://api.github.com/repos/sebastianbergmann/php-timer/zipball/5a63ce20ed1b5bf577850e2c4e87f4aa902afbd2",
                "reference": "5a63ce20ed1b5bf577850e2c4e87f4aa902afbd2",
                "shasum": ""
            },
            "require": {
                "php": ">=7.3"
            },
            "require-dev": {
                "phpunit/phpunit": "^9.3"
            },
            "type": "library",
            "extra": {
                "branch-alias": {
                    "dev-master": "5.0-dev"
                }
            },
            "autoload": {
                "classmap": [
                    "src/"
                ]
            },
            "notification-url": "https://packagist.org/downloads/",
            "license": [
                "BSD-3-Clause"
            ],
            "authors": [
                {
                    "name": "Sebastian Bergmann",
                    "email": "sebastian@phpunit.de",
                    "role": "lead"
                }
            ],
            "description": "Utility class for timing",
            "homepage": "https://github.com/sebastianbergmann/php-timer/",
            "keywords": [
                "timer"
            ],
            "support": {
                "issues": "https://github.com/sebastianbergmann/php-timer/issues",
                "source": "https://github.com/sebastianbergmann/php-timer/tree/5.0.3"
            },
            "funding": [
                {
                    "url": "https://github.com/sebastianbergmann",
                    "type": "github"
                }
            ],
            "time": "2020-10-26T13:16:10+00:00"
        },
        {
            "name": "phpunit/php-token-stream",
            "version": "4.0.4",
            "source": {
                "type": "git",
                "url": "https://github.com/sebastianbergmann/php-token-stream.git",
                "reference": "a853a0e183b9db7eed023d7933a858fa1c8d25a3"
            },
            "dist": {
                "type": "zip",
                "url": "https://api.github.com/repos/sebastianbergmann/php-token-stream/zipball/a853a0e183b9db7eed023d7933a858fa1c8d25a3",
                "reference": "a853a0e183b9db7eed023d7933a858fa1c8d25a3",
                "shasum": ""
            },
            "require": {
                "ext-tokenizer": "*",
                "php": "^7.3 || ^8.0"
            },
            "require-dev": {
                "phpunit/phpunit": "^9.0"
            },
            "type": "library",
            "extra": {
                "branch-alias": {
                    "dev-master": "4.0-dev"
                }
            },
            "autoload": {
                "classmap": [
                    "src/"
                ]
            },
            "notification-url": "https://packagist.org/downloads/",
            "license": [
                "BSD-3-Clause"
            ],
            "authors": [
                {
                    "name": "Sebastian Bergmann",
                    "email": "sebastian@phpunit.de"
                }
            ],
            "description": "Wrapper around PHP's tokenizer extension.",
            "homepage": "https://github.com/sebastianbergmann/php-token-stream/",
            "keywords": [
                "tokenizer"
            ],
            "support": {
                "issues": "https://github.com/sebastianbergmann/php-token-stream/issues",
                "source": "https://github.com/sebastianbergmann/php-token-stream/tree/master"
            },
            "funding": [
                {
                    "url": "https://github.com/sebastianbergmann",
                    "type": "github"
                }
            ],
            "abandoned": true,
            "time": "2020-08-04T08:28:15+00:00"
        },
        {
            "name": "phpunit/phpunit",
            "version": "9.2.6",
            "source": {
                "type": "git",
                "url": "https://github.com/sebastianbergmann/phpunit.git",
                "reference": "1c6a9e4312e209e659f1fce3ce88dd197c2448f6"
            },
            "dist": {
                "type": "zip",
                "url": "https://api.github.com/repos/sebastianbergmann/phpunit/zipball/1c6a9e4312e209e659f1fce3ce88dd197c2448f6",
                "reference": "1c6a9e4312e209e659f1fce3ce88dd197c2448f6",
                "shasum": ""
            },
            "require": {
                "doctrine/instantiator": "^1.3.1",
                "ext-dom": "*",
                "ext-json": "*",
                "ext-libxml": "*",
                "ext-mbstring": "*",
                "ext-xml": "*",
                "ext-xmlwriter": "*",
                "myclabs/deep-copy": "^1.9.5",
                "phar-io/manifest": "^1.0.3",
                "phar-io/version": "^2.0.1",
                "php": "^7.3",
                "phpspec/prophecy": "^1.10.3",
                "phpunit/php-code-coverage": "^8.0.2",
                "phpunit/php-file-iterator": "^3.0.3",
                "phpunit/php-invoker": "^3.0.2",
                "phpunit/php-text-template": "^2.0.2",
                "phpunit/php-timer": "^5.0.1",
                "sebastian/code-unit": "^1.0.5",
                "sebastian/comparator": "^4.0.3",
                "sebastian/diff": "^4.0.1",
                "sebastian/environment": "^5.1.2",
                "sebastian/exporter": "^4.0.2",
                "sebastian/global-state": "^4.0",
                "sebastian/object-enumerator": "^4.0.2",
                "sebastian/resource-operations": "^3.0.2",
                "sebastian/type": "^2.1.1",
                "sebastian/version": "^3.0.1"
            },
            "require-dev": {
                "ext-pdo": "*",
                "phpspec/prophecy-phpunit": "^2.0"
            },
            "suggest": {
                "ext-soap": "*",
                "ext-xdebug": "*"
            },
            "bin": [
                "phpunit"
            ],
            "type": "library",
            "extra": {
                "branch-alias": {
                    "dev-master": "9.2-dev"
                }
            },
            "autoload": {
                "classmap": [
                    "src/"
                ],
                "files": [
                    "src/Framework/Assert/Functions.php"
                ]
            },
            "notification-url": "https://packagist.org/downloads/",
            "license": [
                "BSD-3-Clause"
            ],
            "authors": [
                {
                    "name": "Sebastian Bergmann",
                    "email": "sebastian@phpunit.de",
                    "role": "lead"
                }
            ],
            "description": "The PHP Unit Testing framework.",
            "homepage": "https://phpunit.de/",
            "keywords": [
                "phpunit",
                "testing",
                "xunit"
            ],
            "support": {
                "issues": "https://github.com/sebastianbergmann/phpunit/issues",
                "source": "https://github.com/sebastianbergmann/phpunit/tree/9.2.6"
            },
            "funding": [
                {
                    "url": "https://phpunit.de/donate.html",
                    "type": "custom"
                },
                {
                    "url": "https://github.com/sebastianbergmann",
                    "type": "github"
                }
            ],
            "time": "2020-07-13T17:55:55+00:00"
        },
        {
            "name": "psr/cache",
            "version": "1.0.1",
            "source": {
                "type": "git",
                "url": "https://github.com/php-fig/cache.git",
                "reference": "d11b50ad223250cf17b86e38383413f5a6764bf8"
            },
            "dist": {
                "type": "zip",
                "url": "https://api.github.com/repos/php-fig/cache/zipball/d11b50ad223250cf17b86e38383413f5a6764bf8",
                "reference": "d11b50ad223250cf17b86e38383413f5a6764bf8",
                "shasum": ""
            },
            "require": {
                "php": ">=5.3.0"
            },
            "type": "library",
            "extra": {
                "branch-alias": {
                    "dev-master": "1.0.x-dev"
                }
            },
            "autoload": {
                "psr-4": {
                    "Psr\\Cache\\": "src/"
                }
            },
            "notification-url": "https://packagist.org/downloads/",
            "license": [
                "MIT"
            ],
            "authors": [
                {
                    "name": "PHP-FIG",
                    "homepage": "http://www.php-fig.org/"
                }
            ],
            "description": "Common interface for caching libraries",
            "keywords": [
                "cache",
                "psr",
                "psr-6"
            ],
            "support": {
                "source": "https://github.com/php-fig/cache/tree/master"
            },
            "time": "2016-08-06T20:24:11+00:00"
        },
        {
            "name": "sebastian/cli-parser",
            "version": "1.0.1",
            "source": {
                "type": "git",
                "url": "https://github.com/sebastianbergmann/cli-parser.git",
                "reference": "442e7c7e687e42adc03470c7b668bc4b2402c0b2"
            },
            "dist": {
                "type": "zip",
                "url": "https://api.github.com/repos/sebastianbergmann/cli-parser/zipball/442e7c7e687e42adc03470c7b668bc4b2402c0b2",
                "reference": "442e7c7e687e42adc03470c7b668bc4b2402c0b2",
                "shasum": ""
            },
            "require": {
                "php": ">=7.3"
            },
            "require-dev": {
                "phpunit/phpunit": "^9.3"
            },
            "type": "library",
            "extra": {
                "branch-alias": {
                    "dev-master": "1.0-dev"
                }
            },
            "autoload": {
                "classmap": [
                    "src/"
                ]
            },
            "notification-url": "https://packagist.org/downloads/",
            "license": [
                "BSD-3-Clause"
            ],
            "authors": [
                {
                    "name": "Sebastian Bergmann",
                    "email": "sebastian@phpunit.de",
                    "role": "lead"
                }
            ],
            "description": "Library for parsing CLI options",
            "homepage": "https://github.com/sebastianbergmann/cli-parser",
            "support": {
                "issues": "https://github.com/sebastianbergmann/cli-parser/issues",
                "source": "https://github.com/sebastianbergmann/cli-parser/tree/1.0.1"
            },
            "funding": [
                {
                    "url": "https://github.com/sebastianbergmann",
                    "type": "github"
                }
            ],
            "time": "2020-09-28T06:08:49+00:00"
        },
        {
            "name": "sebastian/code-unit",
            "version": "1.0.8",
            "source": {
                "type": "git",
                "url": "https://github.com/sebastianbergmann/code-unit.git",
                "reference": "1fc9f64c0927627ef78ba436c9b17d967e68e120"
            },
            "dist": {
                "type": "zip",
                "url": "https://api.github.com/repos/sebastianbergmann/code-unit/zipball/1fc9f64c0927627ef78ba436c9b17d967e68e120",
                "reference": "1fc9f64c0927627ef78ba436c9b17d967e68e120",
                "shasum": ""
            },
            "require": {
                "php": ">=7.3"
            },
            "require-dev": {
                "phpunit/phpunit": "^9.3"
            },
            "type": "library",
            "extra": {
                "branch-alias": {
                    "dev-master": "1.0-dev"
                }
            },
            "autoload": {
                "classmap": [
                    "src/"
                ]
            },
            "notification-url": "https://packagist.org/downloads/",
            "license": [
                "BSD-3-Clause"
            ],
            "authors": [
                {
                    "name": "Sebastian Bergmann",
                    "email": "sebastian@phpunit.de",
                    "role": "lead"
                }
            ],
            "description": "Collection of value objects that represent the PHP code units",
            "homepage": "https://github.com/sebastianbergmann/code-unit",
            "support": {
                "issues": "https://github.com/sebastianbergmann/code-unit/issues",
                "source": "https://github.com/sebastianbergmann/code-unit/tree/1.0.8"
            },
            "funding": [
                {
                    "url": "https://github.com/sebastianbergmann",
                    "type": "github"
                }
            ],
            "time": "2020-10-26T13:08:54+00:00"
        },
        {
            "name": "sebastian/code-unit-reverse-lookup",
            "version": "2.0.3",
            "source": {
                "type": "git",
                "url": "https://github.com/sebastianbergmann/code-unit-reverse-lookup.git",
                "reference": "ac91f01ccec49fb77bdc6fd1e548bc70f7faa3e5"
            },
            "dist": {
                "type": "zip",
                "url": "https://api.github.com/repos/sebastianbergmann/code-unit-reverse-lookup/zipball/ac91f01ccec49fb77bdc6fd1e548bc70f7faa3e5",
                "reference": "ac91f01ccec49fb77bdc6fd1e548bc70f7faa3e5",
                "shasum": ""
            },
            "require": {
                "php": ">=7.3"
            },
            "require-dev": {
                "phpunit/phpunit": "^9.3"
            },
            "type": "library",
            "extra": {
                "branch-alias": {
                    "dev-master": "2.0-dev"
                }
            },
            "autoload": {
                "classmap": [
                    "src/"
                ]
            },
            "notification-url": "https://packagist.org/downloads/",
            "license": [
                "BSD-3-Clause"
            ],
            "authors": [
                {
                    "name": "Sebastian Bergmann",
                    "email": "sebastian@phpunit.de"
                }
            ],
            "description": "Looks up which function or method a line of code belongs to",
            "homepage": "https://github.com/sebastianbergmann/code-unit-reverse-lookup/",
            "support": {
                "issues": "https://github.com/sebastianbergmann/code-unit-reverse-lookup/issues",
                "source": "https://github.com/sebastianbergmann/code-unit-reverse-lookup/tree/2.0.3"
            },
            "funding": [
                {
                    "url": "https://github.com/sebastianbergmann",
                    "type": "github"
                }
            ],
            "time": "2020-09-28T05:30:19+00:00"
        },
        {
            "name": "sebastian/comparator",
            "version": "4.0.6",
            "source": {
                "type": "git",
                "url": "https://github.com/sebastianbergmann/comparator.git",
                "reference": "55f4261989e546dc112258c7a75935a81a7ce382"
            },
            "dist": {
                "type": "zip",
                "url": "https://api.github.com/repos/sebastianbergmann/comparator/zipball/55f4261989e546dc112258c7a75935a81a7ce382",
                "reference": "55f4261989e546dc112258c7a75935a81a7ce382",
                "shasum": ""
            },
            "require": {
                "php": ">=7.3",
                "sebastian/diff": "^4.0",
                "sebastian/exporter": "^4.0"
            },
            "require-dev": {
                "phpunit/phpunit": "^9.3"
            },
            "type": "library",
            "extra": {
                "branch-alias": {
                    "dev-master": "4.0-dev"
                }
            },
            "autoload": {
                "classmap": [
                    "src/"
                ]
            },
            "notification-url": "https://packagist.org/downloads/",
            "license": [
                "BSD-3-Clause"
            ],
            "authors": [
                {
                    "name": "Sebastian Bergmann",
                    "email": "sebastian@phpunit.de"
                },
                {
                    "name": "Jeff Welch",
                    "email": "whatthejeff@gmail.com"
                },
                {
                    "name": "Volker Dusch",
                    "email": "github@wallbash.com"
                },
                {
                    "name": "Bernhard Schussek",
                    "email": "bschussek@2bepublished.at"
                }
            ],
            "description": "Provides the functionality to compare PHP values for equality",
            "homepage": "https://github.com/sebastianbergmann/comparator",
            "keywords": [
                "comparator",
                "compare",
                "equality"
            ],
            "support": {
                "issues": "https://github.com/sebastianbergmann/comparator/issues",
                "source": "https://github.com/sebastianbergmann/comparator/tree/4.0.6"
            },
            "funding": [
                {
                    "url": "https://github.com/sebastianbergmann",
                    "type": "github"
                }
            ],
            "time": "2020-10-26T15:49:45+00:00"
        },
        {
            "name": "sebastian/diff",
            "version": "4.0.4",
            "source": {
                "type": "git",
                "url": "https://github.com/sebastianbergmann/diff.git",
                "reference": "3461e3fccc7cfdfc2720be910d3bd73c69be590d"
            },
            "dist": {
                "type": "zip",
                "url": "https://api.github.com/repos/sebastianbergmann/diff/zipball/3461e3fccc7cfdfc2720be910d3bd73c69be590d",
                "reference": "3461e3fccc7cfdfc2720be910d3bd73c69be590d",
                "shasum": ""
            },
            "require": {
                "php": ">=7.3"
            },
            "require-dev": {
                "phpunit/phpunit": "^9.3",
                "symfony/process": "^4.2 || ^5"
            },
            "type": "library",
            "extra": {
                "branch-alias": {
                    "dev-master": "4.0-dev"
                }
            },
            "autoload": {
                "classmap": [
                    "src/"
                ]
            },
            "notification-url": "https://packagist.org/downloads/",
            "license": [
                "BSD-3-Clause"
            ],
            "authors": [
                {
                    "name": "Sebastian Bergmann",
                    "email": "sebastian@phpunit.de"
                },
                {
                    "name": "Kore Nordmann",
                    "email": "mail@kore-nordmann.de"
                }
            ],
            "description": "Diff implementation",
            "homepage": "https://github.com/sebastianbergmann/diff",
            "keywords": [
                "diff",
                "udiff",
                "unidiff",
                "unified diff"
            ],
            "support": {
                "issues": "https://github.com/sebastianbergmann/diff/issues",
                "source": "https://github.com/sebastianbergmann/diff/tree/4.0.4"
            },
            "funding": [
                {
                    "url": "https://github.com/sebastianbergmann",
                    "type": "github"
                }
            ],
            "time": "2020-10-26T13:10:38+00:00"
        },
        {
            "name": "sebastian/environment",
            "version": "5.1.3",
            "source": {
                "type": "git",
                "url": "https://github.com/sebastianbergmann/environment.git",
                "reference": "388b6ced16caa751030f6a69e588299fa09200ac"
            },
            "dist": {
                "type": "zip",
                "url": "https://api.github.com/repos/sebastianbergmann/environment/zipball/388b6ced16caa751030f6a69e588299fa09200ac",
                "reference": "388b6ced16caa751030f6a69e588299fa09200ac",
                "shasum": ""
            },
            "require": {
                "php": ">=7.3"
            },
            "require-dev": {
                "phpunit/phpunit": "^9.3"
            },
            "suggest": {
                "ext-posix": "*"
            },
            "type": "library",
            "extra": {
                "branch-alias": {
                    "dev-master": "5.1-dev"
                }
            },
            "autoload": {
                "classmap": [
                    "src/"
                ]
            },
            "notification-url": "https://packagist.org/downloads/",
            "license": [
                "BSD-3-Clause"
            ],
            "authors": [
                {
                    "name": "Sebastian Bergmann",
                    "email": "sebastian@phpunit.de"
                }
            ],
            "description": "Provides functionality to handle HHVM/PHP environments",
            "homepage": "http://www.github.com/sebastianbergmann/environment",
            "keywords": [
                "Xdebug",
                "environment",
                "hhvm"
            ],
            "support": {
                "issues": "https://github.com/sebastianbergmann/environment/issues",
                "source": "https://github.com/sebastianbergmann/environment/tree/5.1.3"
            },
            "funding": [
                {
                    "url": "https://github.com/sebastianbergmann",
                    "type": "github"
                }
            ],
            "time": "2020-09-28T05:52:38+00:00"
        },
        {
            "name": "sebastian/exporter",
            "version": "4.0.3",
            "source": {
                "type": "git",
                "url": "https://github.com/sebastianbergmann/exporter.git",
                "reference": "d89cc98761b8cb5a1a235a6b703ae50d34080e65"
            },
            "dist": {
                "type": "zip",
                "url": "https://api.github.com/repos/sebastianbergmann/exporter/zipball/d89cc98761b8cb5a1a235a6b703ae50d34080e65",
                "reference": "d89cc98761b8cb5a1a235a6b703ae50d34080e65",
                "shasum": ""
            },
            "require": {
                "php": ">=7.3",
                "sebastian/recursion-context": "^4.0"
            },
            "require-dev": {
                "ext-mbstring": "*",
                "phpunit/phpunit": "^9.3"
            },
            "type": "library",
            "extra": {
                "branch-alias": {
                    "dev-master": "4.0-dev"
                }
            },
            "autoload": {
                "classmap": [
                    "src/"
                ]
            },
            "notification-url": "https://packagist.org/downloads/",
            "license": [
                "BSD-3-Clause"
            ],
            "authors": [
                {
                    "name": "Sebastian Bergmann",
                    "email": "sebastian@phpunit.de"
                },
                {
                    "name": "Jeff Welch",
                    "email": "whatthejeff@gmail.com"
                },
                {
                    "name": "Volker Dusch",
                    "email": "github@wallbash.com"
                },
                {
                    "name": "Adam Harvey",
                    "email": "aharvey@php.net"
                },
                {
                    "name": "Bernhard Schussek",
                    "email": "bschussek@gmail.com"
                }
            ],
            "description": "Provides the functionality to export PHP variables for visualization",
            "homepage": "http://www.github.com/sebastianbergmann/exporter",
            "keywords": [
                "export",
                "exporter"
            ],
            "support": {
                "issues": "https://github.com/sebastianbergmann/exporter/issues",
                "source": "https://github.com/sebastianbergmann/exporter/tree/4.0.3"
            },
            "funding": [
                {
                    "url": "https://github.com/sebastianbergmann",
                    "type": "github"
                }
            ],
            "time": "2020-09-28T05:24:23+00:00"
        },
        {
            "name": "sebastian/global-state",
            "version": "4.0.0",
            "source": {
                "type": "git",
                "url": "https://github.com/sebastianbergmann/global-state.git",
                "reference": "bdb1e7c79e592b8c82cb1699be3c8743119b8a72"
            },
            "dist": {
                "type": "zip",
                "url": "https://api.github.com/repos/sebastianbergmann/global-state/zipball/bdb1e7c79e592b8c82cb1699be3c8743119b8a72",
                "reference": "bdb1e7c79e592b8c82cb1699be3c8743119b8a72",
                "shasum": ""
            },
            "require": {
                "php": "^7.3",
                "sebastian/object-reflector": "^2.0",
                "sebastian/recursion-context": "^4.0"
            },
            "require-dev": {
                "ext-dom": "*",
                "phpunit/phpunit": "^9.0"
            },
            "suggest": {
                "ext-uopz": "*"
            },
            "type": "library",
            "extra": {
                "branch-alias": {
                    "dev-master": "4.0-dev"
                }
            },
            "autoload": {
                "classmap": [
                    "src/"
                ]
            },
            "notification-url": "https://packagist.org/downloads/",
            "license": [
                "BSD-3-Clause"
            ],
            "authors": [
                {
                    "name": "Sebastian Bergmann",
                    "email": "sebastian@phpunit.de"
                }
            ],
            "description": "Snapshotting of global state",
            "homepage": "http://www.github.com/sebastianbergmann/global-state",
            "keywords": [
                "global state"
            ],
            "support": {
                "issues": "https://github.com/sebastianbergmann/global-state/issues",
                "source": "https://github.com/sebastianbergmann/global-state/tree/master"
            },
            "time": "2020-02-07T06:11:37+00:00"
        },
        {
            "name": "sebastian/object-enumerator",
            "version": "4.0.4",
            "source": {
                "type": "git",
                "url": "https://github.com/sebastianbergmann/object-enumerator.git",
                "reference": "5c9eeac41b290a3712d88851518825ad78f45c71"
            },
            "dist": {
                "type": "zip",
                "url": "https://api.github.com/repos/sebastianbergmann/object-enumerator/zipball/5c9eeac41b290a3712d88851518825ad78f45c71",
                "reference": "5c9eeac41b290a3712d88851518825ad78f45c71",
                "shasum": ""
            },
            "require": {
                "php": ">=7.3",
                "sebastian/object-reflector": "^2.0",
                "sebastian/recursion-context": "^4.0"
            },
            "require-dev": {
                "phpunit/phpunit": "^9.3"
            },
            "type": "library",
            "extra": {
                "branch-alias": {
                    "dev-master": "4.0-dev"
                }
            },
            "autoload": {
                "classmap": [
                    "src/"
                ]
            },
            "notification-url": "https://packagist.org/downloads/",
            "license": [
                "BSD-3-Clause"
            ],
            "authors": [
                {
                    "name": "Sebastian Bergmann",
                    "email": "sebastian@phpunit.de"
                }
            ],
            "description": "Traverses array structures and object graphs to enumerate all referenced objects",
            "homepage": "https://github.com/sebastianbergmann/object-enumerator/",
            "support": {
                "issues": "https://github.com/sebastianbergmann/object-enumerator/issues",
                "source": "https://github.com/sebastianbergmann/object-enumerator/tree/4.0.4"
            },
            "funding": [
                {
                    "url": "https://github.com/sebastianbergmann",
                    "type": "github"
                }
            ],
            "time": "2020-10-26T13:12:34+00:00"
        },
        {
            "name": "sebastian/object-reflector",
            "version": "2.0.4",
            "source": {
                "type": "git",
                "url": "https://github.com/sebastianbergmann/object-reflector.git",
                "reference": "b4f479ebdbf63ac605d183ece17d8d7fe49c15c7"
            },
            "dist": {
                "type": "zip",
                "url": "https://api.github.com/repos/sebastianbergmann/object-reflector/zipball/b4f479ebdbf63ac605d183ece17d8d7fe49c15c7",
                "reference": "b4f479ebdbf63ac605d183ece17d8d7fe49c15c7",
                "shasum": ""
            },
            "require": {
                "php": ">=7.3"
            },
            "require-dev": {
                "phpunit/phpunit": "^9.3"
            },
            "type": "library",
            "extra": {
                "branch-alias": {
                    "dev-master": "2.0-dev"
                }
            },
            "autoload": {
                "classmap": [
                    "src/"
                ]
            },
            "notification-url": "https://packagist.org/downloads/",
            "license": [
                "BSD-3-Clause"
            ],
            "authors": [
                {
                    "name": "Sebastian Bergmann",
                    "email": "sebastian@phpunit.de"
                }
            ],
            "description": "Allows reflection of object attributes, including inherited and non-public ones",
            "homepage": "https://github.com/sebastianbergmann/object-reflector/",
            "support": {
                "issues": "https://github.com/sebastianbergmann/object-reflector/issues",
                "source": "https://github.com/sebastianbergmann/object-reflector/tree/2.0.4"
            },
            "funding": [
                {
                    "url": "https://github.com/sebastianbergmann",
                    "type": "github"
                }
            ],
            "time": "2020-10-26T13:14:26+00:00"
        },
        {
            "name": "sebastian/phpcpd",
            "version": "6.0.3",
            "source": {
                "type": "git",
                "url": "https://github.com/sebastianbergmann/phpcpd.git",
                "reference": "f3683aa0db2e8e09287c2bb33a595b2873ea9176"
            },
            "dist": {
                "type": "zip",
                "url": "https://api.github.com/repos/sebastianbergmann/phpcpd/zipball/f3683aa0db2e8e09287c2bb33a595b2873ea9176",
                "reference": "f3683aa0db2e8e09287c2bb33a595b2873ea9176",
                "shasum": ""
            },
            "require": {
                "ext-dom": "*",
                "php": ">=7.3",
                "phpunit/php-file-iterator": "^3.0",
                "phpunit/php-timer": "^5.0",
                "sebastian/cli-parser": "^1.0",
                "sebastian/version": "^3.0"
            },
            "bin": [
                "phpcpd"
            ],
            "type": "library",
            "extra": {
                "branch-alias": {
                    "dev-master": "6.0-dev"
                }
            },
            "autoload": {
                "classmap": [
                    "src/"
                ]
            },
            "notification-url": "https://packagist.org/downloads/",
            "license": [
                "BSD-3-Clause"
            ],
            "authors": [
                {
                    "name": "Sebastian Bergmann",
                    "email": "sebastian@phpunit.de",
                    "role": "lead"
                }
            ],
            "description": "Copy/Paste Detector (CPD) for PHP code.",
            "homepage": "https://github.com/sebastianbergmann/phpcpd",
            "support": {
                "issues": "https://github.com/sebastianbergmann/phpcpd/issues",
                "source": "https://github.com/sebastianbergmann/phpcpd/tree/6.0.3"
            },
            "funding": [
                {
                    "url": "https://github.com/sebastianbergmann",
                    "type": "github"
                }
            ],
            "time": "2020-12-07T05:39:23+00:00"
        },
        {
            "name": "sebastian/recursion-context",
            "version": "4.0.4",
            "source": {
                "type": "git",
                "url": "https://github.com/sebastianbergmann/recursion-context.git",
                "reference": "cd9d8cf3c5804de4341c283ed787f099f5506172"
            },
            "dist": {
                "type": "zip",
                "url": "https://api.github.com/repos/sebastianbergmann/recursion-context/zipball/cd9d8cf3c5804de4341c283ed787f099f5506172",
                "reference": "cd9d8cf3c5804de4341c283ed787f099f5506172",
                "shasum": ""
            },
            "require": {
                "php": ">=7.3"
            },
            "require-dev": {
                "phpunit/phpunit": "^9.3"
            },
            "type": "library",
            "extra": {
                "branch-alias": {
                    "dev-master": "4.0-dev"
                }
            },
            "autoload": {
                "classmap": [
                    "src/"
                ]
            },
            "notification-url": "https://packagist.org/downloads/",
            "license": [
                "BSD-3-Clause"
            ],
            "authors": [
                {
                    "name": "Sebastian Bergmann",
                    "email": "sebastian@phpunit.de"
                },
                {
                    "name": "Jeff Welch",
                    "email": "whatthejeff@gmail.com"
                },
                {
                    "name": "Adam Harvey",
                    "email": "aharvey@php.net"
                }
            ],
            "description": "Provides functionality to recursively process PHP variables",
            "homepage": "http://www.github.com/sebastianbergmann/recursion-context",
            "support": {
                "issues": "https://github.com/sebastianbergmann/recursion-context/issues",
                "source": "https://github.com/sebastianbergmann/recursion-context/tree/4.0.4"
            },
            "funding": [
                {
                    "url": "https://github.com/sebastianbergmann",
                    "type": "github"
                }
            ],
            "time": "2020-10-26T13:17:30+00:00"
        },
        {
            "name": "sebastian/resource-operations",
            "version": "3.0.3",
            "source": {
                "type": "git",
                "url": "https://github.com/sebastianbergmann/resource-operations.git",
                "reference": "0f4443cb3a1d92ce809899753bc0d5d5a8dd19a8"
            },
            "dist": {
                "type": "zip",
                "url": "https://api.github.com/repos/sebastianbergmann/resource-operations/zipball/0f4443cb3a1d92ce809899753bc0d5d5a8dd19a8",
                "reference": "0f4443cb3a1d92ce809899753bc0d5d5a8dd19a8",
                "shasum": ""
            },
            "require": {
                "php": ">=7.3"
            },
            "require-dev": {
                "phpunit/phpunit": "^9.0"
            },
            "type": "library",
            "extra": {
                "branch-alias": {
                    "dev-master": "3.0-dev"
                }
            },
            "autoload": {
                "classmap": [
                    "src/"
                ]
            },
            "notification-url": "https://packagist.org/downloads/",
            "license": [
                "BSD-3-Clause"
            ],
            "authors": [
                {
                    "name": "Sebastian Bergmann",
                    "email": "sebastian@phpunit.de"
                }
            ],
            "description": "Provides a list of PHP built-in functions that operate on resources",
            "homepage": "https://www.github.com/sebastianbergmann/resource-operations",
            "support": {
                "issues": "https://github.com/sebastianbergmann/resource-operations/issues",
                "source": "https://github.com/sebastianbergmann/resource-operations/tree/3.0.3"
            },
            "funding": [
                {
                    "url": "https://github.com/sebastianbergmann",
                    "type": "github"
                }
            ],
            "abandoned": true,
            "time": "2020-09-28T06:45:17+00:00"
        },
        {
            "name": "sebastian/type",
            "version": "2.3.4",
            "source": {
                "type": "git",
                "url": "https://github.com/sebastianbergmann/type.git",
                "reference": "b8cd8a1c753c90bc1a0f5372170e3e489136f914"
            },
            "dist": {
                "type": "zip",
                "url": "https://api.github.com/repos/sebastianbergmann/type/zipball/b8cd8a1c753c90bc1a0f5372170e3e489136f914",
                "reference": "b8cd8a1c753c90bc1a0f5372170e3e489136f914",
                "shasum": ""
            },
            "require": {
                "php": ">=7.3"
            },
            "require-dev": {
                "phpunit/phpunit": "^9.3"
            },
            "type": "library",
            "extra": {
                "branch-alias": {
                    "dev-master": "2.3-dev"
                }
            },
            "autoload": {
                "classmap": [
                    "src/"
                ]
            },
            "notification-url": "https://packagist.org/downloads/",
            "license": [
                "BSD-3-Clause"
            ],
            "authors": [
                {
                    "name": "Sebastian Bergmann",
                    "email": "sebastian@phpunit.de",
                    "role": "lead"
                }
            ],
            "description": "Collection of value objects that represent the types of the PHP type system",
            "homepage": "https://github.com/sebastianbergmann/type",
            "support": {
                "issues": "https://github.com/sebastianbergmann/type/issues",
                "source": "https://github.com/sebastianbergmann/type/tree/2.3.4"
            },
            "funding": [
                {
                    "url": "https://github.com/sebastianbergmann",
                    "type": "github"
                }
            ],
            "time": "2021-06-15T12:49:02+00:00"
        },
        {
            "name": "sebastian/version",
            "version": "3.0.2",
            "source": {
                "type": "git",
                "url": "https://github.com/sebastianbergmann/version.git",
                "reference": "c6c1022351a901512170118436c764e473f6de8c"
            },
            "dist": {
                "type": "zip",
                "url": "https://api.github.com/repos/sebastianbergmann/version/zipball/c6c1022351a901512170118436c764e473f6de8c",
                "reference": "c6c1022351a901512170118436c764e473f6de8c",
                "shasum": ""
            },
            "require": {
                "php": ">=7.3"
            },
            "type": "library",
            "extra": {
                "branch-alias": {
                    "dev-master": "3.0-dev"
                }
            },
            "autoload": {
                "classmap": [
                    "src/"
                ]
            },
            "notification-url": "https://packagist.org/downloads/",
            "license": [
                "BSD-3-Clause"
            ],
            "authors": [
                {
                    "name": "Sebastian Bergmann",
                    "email": "sebastian@phpunit.de",
                    "role": "lead"
                }
            ],
            "description": "Library that helps with managing the version number of Git-hosted PHP projects",
            "homepage": "https://github.com/sebastianbergmann/version",
            "support": {
                "issues": "https://github.com/sebastianbergmann/version/issues",
                "source": "https://github.com/sebastianbergmann/version/tree/3.0.2"
            },
            "funding": [
                {
                    "url": "https://github.com/sebastianbergmann",
                    "type": "github"
                }
            ],
            "time": "2020-09-28T06:39:44+00:00"
        },
        {
            "name": "spomky-labs/otphp",
            "version": "v10.0.1",
            "source": {
                "type": "git",
                "url": "https://github.com/Spomky-Labs/otphp.git",
                "reference": "f44cce5a9db4b8da410215d992110482c931232f"
            },
            "dist": {
                "type": "zip",
                "url": "https://api.github.com/repos/Spomky-Labs/otphp/zipball/f44cce5a9db4b8da410215d992110482c931232f",
                "reference": "f44cce5a9db4b8da410215d992110482c931232f",
                "shasum": ""
            },
            "require": {
                "beberlei/assert": "^3.0",
                "ext-mbstring": "*",
                "paragonie/constant_time_encoding": "^2.0",
                "php": "^7.2|^8.0",
                "thecodingmachine/safe": "^0.1.14|^1.0"
            },
            "require-dev": {
                "php-coveralls/php-coveralls": "^2.0",
                "phpstan/phpstan": "^0.12",
                "phpstan/phpstan-beberlei-assert": "^0.12",
                "phpstan/phpstan-deprecation-rules": "^0.12",
                "phpstan/phpstan-phpunit": "^0.12",
                "phpstan/phpstan-strict-rules": "^0.12",
                "phpunit/phpunit": "^8.0",
                "thecodingmachine/phpstan-safe-rule": "^1.0"
            },
            "type": "library",
            "extra": {
                "branch-alias": {
                    "v10.0": "10.0.x-dev",
                    "v9.0": "9.0.x-dev",
                    "v8.3": "8.3.x-dev"
                }
            },
            "autoload": {
                "psr-4": {
                    "OTPHP\\": "src/"
                }
            },
            "notification-url": "https://packagist.org/downloads/",
            "license": [
                "MIT"
            ],
            "authors": [
                {
                    "name": "Florent Morselli",
                    "homepage": "https://github.com/Spomky"
                },
                {
                    "name": "All contributors",
                    "homepage": "https://github.com/Spomky-Labs/otphp/contributors"
                }
            ],
            "description": "A PHP library for generating one time passwords according to RFC 4226 (HOTP Algorithm) and the RFC 6238 (TOTP Algorithm) and compatible with Google Authenticator",
            "homepage": "https://github.com/Spomky-Labs/otphp",
            "keywords": [
                "FreeOTP",
                "RFC 4226",
                "RFC 6238",
                "google authenticator",
                "hotp",
                "otp",
                "totp"
            ],
            "support": {
                "issues": "https://github.com/Spomky-Labs/otphp/issues",
                "source": "https://github.com/Spomky-Labs/otphp/tree/v10.0.1"
            },
            "time": "2020-01-28T09:24:19+00:00"
        },
        {
            "name": "squizlabs/php_codesniffer",
            "version": "3.5.8",
            "source": {
                "type": "git",
                "url": "https://github.com/squizlabs/PHP_CodeSniffer.git",
                "reference": "9d583721a7157ee997f235f327de038e7ea6dac4"
            },
            "dist": {
                "type": "zip",
                "url": "https://api.github.com/repos/squizlabs/PHP_CodeSniffer/zipball/9d583721a7157ee997f235f327de038e7ea6dac4",
                "reference": "9d583721a7157ee997f235f327de038e7ea6dac4",
                "shasum": ""
            },
            "require": {
                "ext-simplexml": "*",
                "ext-tokenizer": "*",
                "ext-xmlwriter": "*",
                "php": ">=5.4.0"
            },
            "require-dev": {
                "phpunit/phpunit": "^4.0 || ^5.0 || ^6.0 || ^7.0"
            },
            "bin": [
                "bin/phpcs",
                "bin/phpcbf"
            ],
            "type": "library",
            "extra": {
                "branch-alias": {
                    "dev-master": "3.x-dev"
                }
            },
            "notification-url": "https://packagist.org/downloads/",
            "license": [
                "BSD-3-Clause"
            ],
            "authors": [
                {
                    "name": "Greg Sherwood",
                    "role": "lead"
                }
            ],
            "description": "PHP_CodeSniffer tokenizes PHP, JavaScript and CSS files and detects violations of a defined set of coding standards.",
            "homepage": "https://github.com/squizlabs/PHP_CodeSniffer",
            "keywords": [
                "phpcs",
                "standards"
            ],
            "support": {
                "issues": "https://github.com/squizlabs/PHP_CodeSniffer/issues",
                "source": "https://github.com/squizlabs/PHP_CodeSniffer",
                "wiki": "https://github.com/squizlabs/PHP_CodeSniffer/wiki"
            },
            "time": "2020-10-23T02:01:07+00:00"
        },
        {
            "name": "symfony/mime",
            "version": "v5.3.2",
            "source": {
                "type": "git",
                "url": "https://github.com/symfony/mime.git",
                "reference": "47dd7912152b82d0d4c8d9040dbc93d6232d472a"
            },
            "dist": {
                "type": "zip",
                "url": "https://api.github.com/repos/symfony/mime/zipball/47dd7912152b82d0d4c8d9040dbc93d6232d472a",
                "reference": "47dd7912152b82d0d4c8d9040dbc93d6232d472a",
                "shasum": ""
            },
            "require": {
                "php": ">=7.2.5",
                "symfony/deprecation-contracts": "^2.1",
                "symfony/polyfill-intl-idn": "^1.10",
                "symfony/polyfill-mbstring": "^1.0",
                "symfony/polyfill-php80": "^1.15"
            },
            "conflict": {
                "egulias/email-validator": "~3.0.0",
                "phpdocumentor/reflection-docblock": "<3.2.2",
                "phpdocumentor/type-resolver": "<1.4.0",
                "symfony/mailer": "<4.4"
            },
            "require-dev": {
                "egulias/email-validator": "^2.1.10|^3.1",
                "phpdocumentor/reflection-docblock": "^3.0|^4.0|^5.0",
                "symfony/dependency-injection": "^4.4|^5.0",
                "symfony/property-access": "^4.4|^5.1",
                "symfony/property-info": "^4.4|^5.1",
                "symfony/serializer": "^5.2"
            },
            "type": "library",
            "autoload": {
                "psr-4": {
                    "Symfony\\Component\\Mime\\": ""
                },
                "exclude-from-classmap": [
                    "/Tests/"
                ]
            },
            "notification-url": "https://packagist.org/downloads/",
            "license": [
                "MIT"
            ],
            "authors": [
                {
                    "name": "Fabien Potencier",
                    "email": "fabien@symfony.com"
                },
                {
                    "name": "Symfony Community",
                    "homepage": "https://symfony.com/contributors"
                }
            ],
            "description": "Allows manipulating MIME messages",
            "homepage": "https://symfony.com",
            "keywords": [
                "mime",
                "mime-type"
            ],
<<<<<<< HEAD
=======
            "support": {
                "source": "https://github.com/symfony/mime/tree/v5.3.2"
            },
>>>>>>> e345d6de
            "funding": [
                {
                    "url": "https://symfony.com/sponsor",
                    "type": "custom"
                },
                {
                    "url": "https://github.com/fabpot",
                    "type": "github"
                },
                {
                    "url": "https://tidelift.com/funding/github/packagist/symfony/symfony",
                    "type": "tidelift"
                }
            ],
<<<<<<< HEAD
            "time": "2021-05-26T17:43:10+00:00"
=======
            "time": "2021-06-09T10:58:01+00:00"
>>>>>>> e345d6de
        },
        {
            "name": "symfony/options-resolver",
            "version": "v5.3.0",
            "source": {
                "type": "git",
                "url": "https://github.com/symfony/options-resolver.git",
                "reference": "162e886ca035869866d233a2bfef70cc28f9bbe5"
            },
            "dist": {
                "type": "zip",
                "url": "https://api.github.com/repos/symfony/options-resolver/zipball/162e886ca035869866d233a2bfef70cc28f9bbe5",
                "reference": "162e886ca035869866d233a2bfef70cc28f9bbe5",
                "shasum": ""
            },
            "require": {
                "php": ">=7.2.5",
                "symfony/deprecation-contracts": "^2.1",
                "symfony/polyfill-php73": "~1.0",
                "symfony/polyfill-php80": "^1.15"
            },
            "type": "library",
            "autoload": {
                "psr-4": {
                    "Symfony\\Component\\OptionsResolver\\": ""
                },
                "exclude-from-classmap": [
                    "/Tests/"
                ]
            },
            "notification-url": "https://packagist.org/downloads/",
            "license": [
                "MIT"
            ],
            "authors": [
                {
                    "name": "Fabien Potencier",
                    "email": "fabien@symfony.com"
                },
                {
                    "name": "Symfony Community",
                    "homepage": "https://symfony.com/contributors"
                }
            ],
            "description": "Provides an improved replacement for the array_replace PHP function",
            "homepage": "https://symfony.com",
            "keywords": [
                "config",
                "configuration",
                "options"
            ],
            "support": {
                "source": "https://github.com/symfony/options-resolver/tree/v5.3.0"
            },
            "funding": [
                {
                    "url": "https://symfony.com/sponsor",
                    "type": "custom"
                },
                {
                    "url": "https://github.com/fabpot",
                    "type": "github"
                },
                {
                    "url": "https://tidelift.com/funding/github/packagist/symfony/symfony",
                    "type": "tidelift"
                }
            ],
            "time": "2021-05-26T17:43:10+00:00"
        },
        {
            "name": "symfony/polyfill-php70",
            "version": "v1.20.0",
            "source": {
                "type": "git",
                "url": "https://github.com/symfony/polyfill-php70.git",
                "reference": "5f03a781d984aae42cebd18e7912fa80f02ee644"
            },
            "dist": {
                "type": "zip",
                "url": "https://api.github.com/repos/symfony/polyfill-php70/zipball/5f03a781d984aae42cebd18e7912fa80f02ee644",
                "reference": "5f03a781d984aae42cebd18e7912fa80f02ee644",
                "shasum": ""
            },
            "require": {
                "php": ">=7.1"
            },
            "type": "metapackage",
            "extra": {
                "branch-alias": {
                    "dev-main": "1.20-dev"
                },
                "thanks": {
                    "name": "symfony/polyfill",
                    "url": "https://github.com/symfony/polyfill"
                }
            },
            "notification-url": "https://packagist.org/downloads/",
            "license": [
                "MIT"
            ],
            "authors": [
                {
                    "name": "Nicolas Grekas",
                    "email": "p@tchwork.com"
                },
                {
                    "name": "Symfony Community",
                    "homepage": "https://symfony.com/contributors"
                }
            ],
            "description": "Symfony polyfill backporting some PHP 7.0+ features to lower PHP versions",
            "homepage": "https://symfony.com",
            "keywords": [
                "compatibility",
                "polyfill",
                "portable",
                "shim"
            ],
            "support": {
                "source": "https://github.com/symfony/polyfill-php70/tree/v1.20.0"
            },
            "funding": [
                {
                    "url": "https://symfony.com/sponsor",
                    "type": "custom"
                },
                {
                    "url": "https://github.com/fabpot",
                    "type": "github"
                },
                {
                    "url": "https://tidelift.com/funding/github/packagist/symfony/symfony",
                    "type": "tidelift"
                }
            ],
            "time": "2020-10-23T14:02:19+00:00"
        },
        {
            "name": "symfony/stopwatch",
            "version": "v5.3.0",
            "source": {
                "type": "git",
                "url": "https://github.com/symfony/stopwatch.git",
                "reference": "313d02f59d6543311865007e5ff4ace05b35ee65"
            },
            "dist": {
                "type": "zip",
                "url": "https://api.github.com/repos/symfony/stopwatch/zipball/313d02f59d6543311865007e5ff4ace05b35ee65",
                "reference": "313d02f59d6543311865007e5ff4ace05b35ee65",
                "shasum": ""
            },
            "require": {
                "php": ">=7.2.5",
                "symfony/service-contracts": "^1.0|^2"
            },
            "type": "library",
            "autoload": {
                "psr-4": {
                    "Symfony\\Component\\Stopwatch\\": ""
                },
                "exclude-from-classmap": [
                    "/Tests/"
                ]
            },
            "notification-url": "https://packagist.org/downloads/",
            "license": [
                "MIT"
            ],
            "authors": [
                {
                    "name": "Fabien Potencier",
                    "email": "fabien@symfony.com"
                },
                {
                    "name": "Symfony Community",
                    "homepage": "https://symfony.com/contributors"
                }
            ],
            "description": "Provides a way to profile code",
            "homepage": "https://symfony.com",
            "support": {
                "source": "https://github.com/symfony/stopwatch/tree/v5.3.0"
            },
            "funding": [
                {
                    "url": "https://symfony.com/sponsor",
                    "type": "custom"
                },
                {
                    "url": "https://github.com/fabpot",
                    "type": "github"
                },
                {
                    "url": "https://tidelift.com/funding/github/packagist/symfony/symfony",
                    "type": "tidelift"
                }
            ],
            "time": "2021-05-26T17:43:10+00:00"
        },
        {
            "name": "symfony/yaml",
            "version": "v5.3.3",
            "source": {
                "type": "git",
                "url": "https://github.com/symfony/yaml.git",
                "reference": "485c83a2fb5893e2ff21bf4bfc7fdf48b4967229"
            },
            "dist": {
                "type": "zip",
                "url": "https://api.github.com/repos/symfony/yaml/zipball/485c83a2fb5893e2ff21bf4bfc7fdf48b4967229",
                "reference": "485c83a2fb5893e2ff21bf4bfc7fdf48b4967229",
                "shasum": ""
            },
            "require": {
                "php": ">=7.2.5",
                "symfony/deprecation-contracts": "^2.1",
                "symfony/polyfill-ctype": "~1.8"
            },
            "conflict": {
                "symfony/console": "<4.4"
            },
            "require-dev": {
                "symfony/console": "^4.4|^5.0"
            },
            "suggest": {
                "symfony/console": "For validating YAML files using the lint command"
            },
            "bin": [
                "Resources/bin/yaml-lint"
            ],
            "type": "library",
            "autoload": {
                "psr-4": {
                    "Symfony\\Component\\Yaml\\": ""
                },
                "exclude-from-classmap": [
                    "/Tests/"
                ]
            },
            "notification-url": "https://packagist.org/downloads/",
            "license": [
                "MIT"
            ],
            "authors": [
                {
                    "name": "Fabien Potencier",
                    "email": "fabien@symfony.com"
                },
                {
                    "name": "Symfony Community",
                    "homepage": "https://symfony.com/contributors"
                }
            ],
            "description": "Loads and dumps YAML files",
            "homepage": "https://symfony.com",
            "support": {
                "source": "https://github.com/symfony/yaml/tree/v5.3.3"
            },
            "funding": [
                {
                    "url": "https://symfony.com/sponsor",
                    "type": "custom"
                },
                {
                    "url": "https://github.com/fabpot",
                    "type": "github"
                },
                {
                    "url": "https://tidelift.com/funding/github/packagist/symfony/symfony",
                    "type": "tidelift"
                }
            ],
            "time": "2021-06-24T08:13:00+00:00"
        },
        {
            "name": "theseer/tokenizer",
            "version": "1.2.0",
            "source": {
                "type": "git",
                "url": "https://github.com/theseer/tokenizer.git",
                "reference": "75a63c33a8577608444246075ea0af0d052e452a"
            },
            "dist": {
                "type": "zip",
                "url": "https://api.github.com/repos/theseer/tokenizer/zipball/75a63c33a8577608444246075ea0af0d052e452a",
                "reference": "75a63c33a8577608444246075ea0af0d052e452a",
                "shasum": ""
            },
            "require": {
                "ext-dom": "*",
                "ext-tokenizer": "*",
                "ext-xmlwriter": "*",
                "php": "^7.2 || ^8.0"
            },
            "type": "library",
            "autoload": {
                "classmap": [
                    "src/"
                ]
            },
            "notification-url": "https://packagist.org/downloads/",
            "license": [
                "BSD-3-Clause"
            ],
            "authors": [
                {
                    "name": "Arne Blankerts",
                    "email": "arne@blankerts.de",
                    "role": "Developer"
                }
            ],
            "description": "A small library for converting tokenized PHP source code into XML and potentially other formats",
            "support": {
                "issues": "https://github.com/theseer/tokenizer/issues",
                "source": "https://github.com/theseer/tokenizer/tree/master"
            },
            "funding": [
                {
                    "url": "https://github.com/theseer",
                    "type": "github"
                }
            ],
            "time": "2020-07-12T23:59:07+00:00"
        },
        {
            "name": "vlucas/phpdotenv",
            "version": "v2.6.7",
            "source": {
                "type": "git",
                "url": "https://github.com/vlucas/phpdotenv.git",
                "reference": "b786088918a884258c9e3e27405c6a4cf2ee246e"
            },
            "dist": {
                "type": "zip",
                "url": "https://api.github.com/repos/vlucas/phpdotenv/zipball/b786088918a884258c9e3e27405c6a4cf2ee246e",
                "reference": "b786088918a884258c9e3e27405c6a4cf2ee246e",
                "shasum": ""
            },
            "require": {
                "php": "^5.3.9 || ^7.0 || ^8.0",
                "symfony/polyfill-ctype": "^1.17"
            },
            "require-dev": {
                "ext-filter": "*",
                "ext-pcre": "*",
                "phpunit/phpunit": "^4.8.36 || ^5.7.27 || ^6.5.14 || ^7.5.20"
            },
            "suggest": {
                "ext-filter": "Required to use the boolean validator.",
                "ext-pcre": "Required to use most of the library."
            },
            "type": "library",
            "extra": {
                "branch-alias": {
                    "dev-master": "2.6-dev"
                }
            },
            "autoload": {
                "psr-4": {
                    "Dotenv\\": "src/"
                }
            },
            "notification-url": "https://packagist.org/downloads/",
            "license": [
                "BSD-3-Clause"
            ],
            "authors": [
                {
                    "name": "Graham Campbell",
                    "email": "graham@alt-three.com",
                    "homepage": "https://gjcampbell.co.uk/"
                },
                {
                    "name": "Vance Lucas",
                    "email": "vance@vancelucas.com",
                    "homepage": "https://vancelucas.com/"
                }
            ],
            "description": "Loads environment variables from `.env` to `getenv()`, `$_ENV` and `$_SERVER` automagically.",
            "keywords": [
                "dotenv",
                "env",
                "environment"
            ],
            "support": {
                "issues": "https://github.com/vlucas/phpdotenv/issues",
                "source": "https://github.com/vlucas/phpdotenv/tree/v2.6.7"
            },
            "funding": [
                {
                    "url": "https://github.com/GrahamCampbell",
                    "type": "github"
                },
                {
                    "url": "https://tidelift.com/funding/github/packagist/vlucas/phpdotenv",
                    "type": "tidelift"
                }
            ],
            "time": "2021-01-20T14:39:13+00:00"
        },
        {
            "name": "webmozart/assert",
            "version": "1.10.0",
            "source": {
                "type": "git",
                "url": "https://github.com/webmozarts/assert.git",
                "reference": "6964c76c7804814a842473e0c8fd15bab0f18e25"
            },
            "dist": {
                "type": "zip",
                "url": "https://api.github.com/repos/webmozarts/assert/zipball/6964c76c7804814a842473e0c8fd15bab0f18e25",
                "reference": "6964c76c7804814a842473e0c8fd15bab0f18e25",
                "shasum": ""
            },
            "require": {
                "php": "^7.2 || ^8.0",
                "symfony/polyfill-ctype": "^1.8"
            },
            "conflict": {
                "phpstan/phpstan": "<0.12.20",
                "vimeo/psalm": "<4.6.1 || 4.6.2"
            },
            "require-dev": {
                "phpunit/phpunit": "^8.5.13"
            },
            "type": "library",
            "extra": {
                "branch-alias": {
                    "dev-master": "1.10-dev"
                }
            },
            "autoload": {
                "psr-4": {
                    "Webmozart\\Assert\\": "src/"
                }
            },
            "notification-url": "https://packagist.org/downloads/",
            "license": [
                "MIT"
            ],
            "authors": [
                {
                    "name": "Bernhard Schussek",
                    "email": "bschussek@gmail.com"
                }
            ],
            "description": "Assertions to validate method input/output with nice error messages.",
            "keywords": [
                "assert",
                "check",
                "validate"
            ],
            "support": {
                "issues": "https://github.com/webmozarts/assert/issues",
                "source": "https://github.com/webmozarts/assert/tree/1.10.0"
            },
            "time": "2021-03-09T10:59:23+00:00"
        },
        {
            "name": "weew/helpers-array",
            "version": "v1.3.1",
            "source": {
                "type": "git",
                "url": "https://github.com/weew/helpers-array.git",
                "reference": "9bff63111f9765b4277750db8d276d92b3e16ed0"
            },
            "dist": {
                "type": "zip",
                "url": "https://api.github.com/repos/weew/helpers-array/zipball/9bff63111f9765b4277750db8d276d92b3e16ed0",
                "reference": "9bff63111f9765b4277750db8d276d92b3e16ed0",
                "shasum": ""
            },
            "require-dev": {
                "phpunit/phpunit": "^4.7",
                "satooshi/php-coveralls": "^0.6.1"
            },
            "type": "library",
            "autoload": {
                "files": [
                    "src/array.php"
                ]
            },
            "notification-url": "https://packagist.org/downloads/",
            "license": [
                "MIT"
            ],
            "authors": [
                {
                    "name": "Maxim Kott",
                    "email": "maximkott@gmail.com"
                }
            ],
            "description": "Useful collection of php array helpers.",
            "support": {
                "issues": "https://github.com/weew/helpers-array/issues",
                "source": "https://github.com/weew/helpers-array/tree/master"
            },
            "time": "2016-07-21T11:18:01+00:00"
        }
    ],
    "aliases": [],
    "minimum-stability": "stable",
    "stability-flags": [],
    "prefer-stable": true,
    "prefer-lowest": false,
    "platform": {
        "php": "~7.3.0||~7.4.0",
        "ext-bcmath": "*",
        "ext-ctype": "*",
        "ext-curl": "*",
        "ext-dom": "*",
        "ext-gd": "*",
        "ext-hash": "*",
        "ext-iconv": "*",
        "ext-intl": "*",
        "ext-mbstring": "*",
        "ext-openssl": "*",
        "ext-pdo_mysql": "*",
        "ext-simplexml": "*",
        "ext-soap": "*",
        "ext-sodium": "*",
        "ext-xsl": "*",
        "ext-zip": "*",
        "lib-libxml": "*"
    },
    "platform-dev": [],
<<<<<<< HEAD
    "plugin-api-version": "1.1.0"
=======
    "plugin-api-version": "2.0.0"
>>>>>>> e345d6de
}<|MERGE_RESOLUTION|>--- conflicted
+++ resolved
@@ -4,11 +4,7 @@
         "Read more about it at https://getcomposer.org/doc/01-basic-usage.md#installing-dependencies",
         "This file is @generated automatically"
     ],
-<<<<<<< HEAD
-    "content-hash": "73f910e264e408902985080a4a9fff2f",
-=======
     "content-hash": "e47903591656f8dcb3291432387e4e98",
->>>>>>> e345d6de
     "packages": [
         {
             "name": "aws/aws-sdk-php",
@@ -419,14 +415,11 @@
                 "ssl",
                 "tls"
             ],
-<<<<<<< HEAD
-=======
             "support": {
                 "irc": "irc://irc.freenode.org/composer",
                 "issues": "https://github.com/composer/ca-bundle/issues",
                 "source": "https://github.com/composer/ca-bundle/tree/1.2.10"
             },
->>>>>>> e345d6de
             "funding": [
                 {
                     "url": "https://packagist.com",
@@ -441,11 +434,7 @@
                     "type": "tidelift"
                 }
             ],
-<<<<<<< HEAD
-            "time": "2021-01-12T12:10:35+00:00"
-=======
             "time": "2021-06-07T13:58:28+00:00"
->>>>>>> e345d6de
         },
         {
             "name": "composer/composer",
@@ -1853,8 +1842,6 @@
                 "escaper",
                 "laminas"
             ],
-<<<<<<< HEAD
-=======
             "support": {
                 "chat": "https://laminas.dev/chat",
                 "docs": "https://docs.laminas.dev/laminas-escaper/",
@@ -1863,7 +1850,6 @@
                 "rss": "https://github.com/laminas/laminas-escaper/releases.atom",
                 "source": "https://github.com/laminas/laminas-escaper"
             },
->>>>>>> e345d6de
             "funding": [
                 {
                     "url": "https://funding.communitybridge.org/projects/laminas-project",
@@ -2855,8 +2841,6 @@
                 "laminas",
                 "session"
             ],
-<<<<<<< HEAD
-=======
             "support": {
                 "chat": "https://laminas.dev/chat",
                 "docs": "https://docs.laminas.dev/laminas-session/",
@@ -2865,18 +2849,13 @@
                 "rss": "https://github.com/laminas/laminas-session/releases.atom",
                 "source": "https://github.com/laminas/laminas-session"
             },
->>>>>>> e345d6de
             "funding": [
                 {
                     "url": "https://funding.communitybridge.org/projects/laminas-project",
                     "type": "community_bridge"
                 }
             ],
-<<<<<<< HEAD
-            "time": "2020-10-31T15:33:31+00:00"
-=======
             "time": "2021-06-30T15:33:53+00:00"
->>>>>>> e345d6de
         },
         {
             "name": "laminas/laminas-soap",
@@ -2990,8 +2969,6 @@
                 "laminas",
                 "stdlib"
             ],
-<<<<<<< HEAD
-=======
             "support": {
                 "chat": "https://laminas.dev/chat",
                 "docs": "https://docs.laminas.dev/laminas-stdlib/",
@@ -3000,18 +2977,13 @@
                 "rss": "https://github.com/laminas/laminas-stdlib/releases.atom",
                 "source": "https://github.com/laminas/laminas-stdlib"
             },
->>>>>>> e345d6de
             "funding": [
                 {
                     "url": "https://funding.communitybridge.org/projects/laminas-project",
                     "type": "community_bridge"
                 }
             ],
-<<<<<<< HEAD
-            "time": "2020-11-19T20:18:59+00:00"
-=======
             "time": "2021-06-28T21:37:31+00:00"
->>>>>>> e345d6de
         },
         {
             "name": "laminas/laminas-text",
@@ -3376,26 +3348,19 @@
                 "laminas",
                 "zf"
             ],
-<<<<<<< HEAD
-=======
             "support": {
                 "forum": "https://discourse.laminas.dev/",
                 "issues": "https://github.com/laminas/laminas-zendframework-bridge/issues",
                 "rss": "https://github.com/laminas/laminas-zendframework-bridge/releases.atom",
                 "source": "https://github.com/laminas/laminas-zendframework-bridge"
             },
->>>>>>> e345d6de
             "funding": [
                 {
                     "url": "https://funding.communitybridge.org/projects/laminas-project",
                     "type": "community_bridge"
                 }
             ],
-<<<<<<< HEAD
-            "time": "2021-02-25T21:54:58+00:00"
-=======
             "time": "2021-06-24T12:49:22+00:00"
->>>>>>> e345d6de
         },
         {
             "name": "league/flysystem",
@@ -3462,13 +3427,10 @@
                 "sftp",
                 "storage"
             ],
-<<<<<<< HEAD
-=======
             "support": {
                 "issues": "https://github.com/thephpleague/flysystem/issues",
                 "source": "https://github.com/thephpleague/flysystem/tree/2.2.0"
             },
->>>>>>> e345d6de
             "funding": [
                 {
                     "url": "https://offset.earth/frankdejonge",
@@ -3483,11 +3445,7 @@
                     "type": "tidelift"
                 }
             ],
-<<<<<<< HEAD
-            "time": "2021-05-25T18:28:31+00:00"
-=======
             "time": "2021-07-20T16:54:08+00:00"
->>>>>>> e345d6de
         },
         {
             "name": "league/flysystem-aws-s3-v3",
@@ -3602,16 +3560,12 @@
         },
         {
             "name": "magento/composer",
-<<<<<<< HEAD
-            "version": "1.6.0",
-=======
             "version": "1.7.0",
             "source": {
                 "type": "git",
                 "url": "https://github.com/magento/composer.git",
                 "reference": "59a67efe96a11d9d00ae20694c48c20770c4e904"
             },
->>>>>>> e345d6de
             "dist": {
                 "type": "zip",
                 "url": "https://api.github.com/repos/magento/composer/zipball/59a67efe96a11d9d00ae20694c48c20770c4e904",
@@ -4282,13 +4236,10 @@
                 "x.509",
                 "x509"
             ],
-<<<<<<< HEAD
-=======
             "support": {
                 "issues": "https://github.com/phpseclib/phpseclib/issues",
                 "source": "https://github.com/phpseclib/phpseclib/tree/2.0.32"
             },
->>>>>>> e345d6de
             "funding": [
                 {
                     "url": "https://github.com/terrafrost",
@@ -4303,11 +4254,7 @@
                     "type": "tidelift"
                 }
             ],
-<<<<<<< HEAD
-            "time": "2021-04-06T13:56:45+00:00"
-=======
             "time": "2021-06-12T12:12:59+00:00"
->>>>>>> e345d6de
         },
         {
             "name": "psr/container",
@@ -5186,12 +5133,9 @@
             ],
             "description": "Helps you find, load, combine, autofill and validate configuration values of any kind",
             "homepage": "https://symfony.com",
-<<<<<<< HEAD
-=======
             "support": {
                 "source": "https://github.com/symfony/config/tree/v5.3.3"
             },
->>>>>>> e345d6de
             "funding": [
                 {
                     "url": "https://symfony.com/sponsor",
@@ -5206,11 +5150,7 @@
                     "type": "tidelift"
                 }
             ],
-<<<<<<< HEAD
-            "time": "2021-05-26T17:43:10+00:00"
-=======
             "time": "2021-06-24T08:13:00+00:00"
->>>>>>> e345d6de
         },
         {
             "name": "symfony/console",
@@ -5282,12 +5222,9 @@
             ],
             "description": "Eases the creation of beautiful and testable command line interfaces",
             "homepage": "https://symfony.com",
-<<<<<<< HEAD
-=======
             "support": {
                 "source": "https://github.com/symfony/console/tree/v4.4.26"
             },
->>>>>>> e345d6de
             "funding": [
                 {
                     "url": "https://symfony.com/sponsor",
@@ -5302,11 +5239,7 @@
                     "type": "tidelift"
                 }
             ],
-<<<<<<< HEAD
-            "time": "2021-05-26T11:20:16+00:00"
-=======
             "time": "2021-06-06T09:12:27+00:00"
->>>>>>> e345d6de
         },
         {
             "name": "symfony/css-selector",
@@ -5511,12 +5444,9 @@
             ],
             "description": "Allows you to standardize and centralize the way objects are constructed in your application",
             "homepage": "https://symfony.com",
-<<<<<<< HEAD
-=======
             "support": {
                 "source": "https://github.com/symfony/dependency-injection/tree/v5.3.3"
             },
->>>>>>> e345d6de
             "funding": [
                 {
                     "url": "https://symfony.com/sponsor",
@@ -5531,11 +5461,7 @@
                     "type": "tidelift"
                 }
             ],
-<<<<<<< HEAD
-            "time": "2021-05-26T17:57:12+00:00"
-=======
             "time": "2021-06-24T08:13:00+00:00"
->>>>>>> e345d6de
         },
         {
             "name": "symfony/deprecation-contracts",
@@ -5878,12 +5804,9 @@
             ],
             "description": "Provides basic utilities for the filesystem",
             "homepage": "https://symfony.com",
-<<<<<<< HEAD
-=======
             "support": {
                 "source": "https://github.com/symfony/filesystem/tree/v5.3.3"
             },
->>>>>>> e345d6de
             "funding": [
                 {
                     "url": "https://symfony.com/sponsor",
@@ -5898,11 +5821,7 @@
                     "type": "tidelift"
                 }
             ],
-<<<<<<< HEAD
-            "time": "2021-05-26T17:43:10+00:00"
-=======
             "time": "2021-06-30T07:27:52+00:00"
->>>>>>> e345d6de
         },
         {
             "name": "symfony/finder",
@@ -6097,12 +6016,9 @@
             ],
             "description": "Defines an object-oriented layer for the HTTP specification",
             "homepage": "https://symfony.com",
-<<<<<<< HEAD
-=======
             "support": {
                 "source": "https://github.com/symfony/http-foundation/tree/v5.3.3"
             },
->>>>>>> e345d6de
             "funding": [
                 {
                     "url": "https://symfony.com/sponsor",
@@ -6117,11 +6033,7 @@
                     "type": "tidelift"
                 }
             ],
-<<<<<<< HEAD
-            "time": "2021-05-26T17:43:10+00:00"
-=======
             "time": "2021-06-27T09:19:40+00:00"
->>>>>>> e345d6de
         },
         {
             "name": "symfony/http-kernel",
@@ -6916,12 +6828,9 @@
             ],
             "description": "Executes commands in sub-processes",
             "homepage": "https://symfony.com",
-<<<<<<< HEAD
-=======
             "support": {
                 "source": "https://github.com/symfony/process/tree/v4.4.26"
             },
->>>>>>> e345d6de
             "funding": [
                 {
                     "url": "https://symfony.com/sponsor",
@@ -6936,11 +6845,7 @@
                     "type": "tidelift"
                 }
             ],
-<<<<<<< HEAD
-            "time": "2021-05-26T11:20:16+00:00"
-=======
             "time": "2021-06-09T14:57:04+00:00"
->>>>>>> e345d6de
         },
         {
             "name": "symfony/service-contracts",
@@ -10143,18 +10048,6 @@
         },
         {
             "name": "pdepend/pdepend",
-<<<<<<< HEAD
-            "version": "2.9.1",
-            "source": {
-                "type": "git",
-                "url": "https://github.com/pdepend/pdepend.git",
-                "reference": "1632f0cee84512ffd6dde71e58536b3b06528c41"
-            },
-            "dist": {
-                "type": "zip",
-                "url": "https://api.github.com/repos/pdepend/pdepend/zipball/1632f0cee84512ffd6dde71e58536b3b06528c41",
-                "reference": "1632f0cee84512ffd6dde71e58536b3b06528c41",
-=======
             "version": "2.10.0",
             "source": {
                 "type": "git",
@@ -10165,7 +10058,6 @@
                 "type": "zip",
                 "url": "https://api.github.com/repos/pdepend/pdepend/zipball/1fd30f4352b630ad53fec3fd5e8b8ba760f85596",
                 "reference": "1fd30f4352b630ad53fec3fd5e8b8ba760f85596",
->>>>>>> e345d6de
                 "shasum": ""
             },
             "require": {
@@ -10199,24 +10091,17 @@
                 "BSD-3-Clause"
             ],
             "description": "Official version of pdepend to be handled with Composer",
-<<<<<<< HEAD
-=======
             "support": {
                 "issues": "https://github.com/pdepend/pdepend/issues",
                 "source": "https://github.com/pdepend/pdepend/tree/2.10.0"
             },
->>>>>>> e345d6de
             "funding": [
                 {
                     "url": "https://tidelift.com/funding/github/packagist/pdepend/pdepend",
                     "type": "tidelift"
                 }
             ],
-<<<<<<< HEAD
-            "time": "2021-04-15T21:36:28+00:00"
-=======
             "time": "2021-07-20T09:56:09+00:00"
->>>>>>> e345d6de
         },
         {
             "name": "phar-io/manifest",
@@ -12562,12 +12447,9 @@
                 "mime",
                 "mime-type"
             ],
-<<<<<<< HEAD
-=======
             "support": {
                 "source": "https://github.com/symfony/mime/tree/v5.3.2"
             },
->>>>>>> e345d6de
             "funding": [
                 {
                     "url": "https://symfony.com/sponsor",
@@ -12582,11 +12464,7 @@
                     "type": "tidelift"
                 }
             ],
-<<<<<<< HEAD
-            "time": "2021-05-26T17:43:10+00:00"
-=======
             "time": "2021-06-09T10:58:01+00:00"
->>>>>>> e345d6de
         },
         {
             "name": "symfony/options-resolver",
@@ -13114,9 +12992,5 @@
         "lib-libxml": "*"
     },
     "platform-dev": [],
-<<<<<<< HEAD
-    "plugin-api-version": "1.1.0"
-=======
     "plugin-api-version": "2.0.0"
->>>>>>> e345d6de
 }