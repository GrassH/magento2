--- conflicted
+++ resolved
@@ -4,11 +4,7 @@
         "Read more about it at https://getcomposer.org/doc/01-basic-usage.md#installing-dependencies",
         "This file is @generated automatically"
     ],
-<<<<<<< HEAD
     "content-hash": "750d365184bfbafaf3fbb2294a43cfb3",
-=======
-    "content-hash": "6c911b25d0dfce77e210dc1af68a85ef",
->>>>>>> 570a14a6
     "packages": [
         {
             "name": "aws/aws-sdk-php",
