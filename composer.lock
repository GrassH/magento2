{
    "_readme": [
        "This file locks the dependencies of your project to a known state",
        "Read more about it at https://getcomposer.org/doc/01-basic-usage.md#installing-dependencies",
        "This file is @generated automatically"
    ],
<<<<<<< HEAD
    "content-hash": "3cdccc93cc990b4212377b1d01a8c4ef",
=======
    "content-hash": "60007664938710edf52eadddd7551867",
>>>>>>> eb1d6706
    "packages": [
        {
            "name": "braintree/braintree_php",
            "version": "3.35.0",
            "source": {
                "type": "git",
                "url": "https://github.com/braintree/braintree_php.git",
                "reference": "6c4388199ce379432804a5c18b88585157ef2ed7"
            },
            "dist": {
                "type": "zip",
                "url": "https://api.github.com/repos/braintree/braintree_php/zipball/6c4388199ce379432804a5c18b88585157ef2ed7",
                "reference": "6c4388199ce379432804a5c18b88585157ef2ed7",
                "shasum": ""
            },
            "require": {
                "ext-curl": "*",
                "ext-dom": "*",
                "ext-hash": "*",
                "ext-openssl": "*",
                "ext-xmlwriter": "*",
                "php": ">=5.4.0"
            },
            "require-dev": {
                "phpunit/phpunit": "3.7.*"
            },
            "type": "library",
            "autoload": {
                "psr-0": {
                    "Braintree": "lib/"
                },
                "psr-4": {
                    "Braintree\\": "lib/Braintree"
                }
            },
            "notification-url": "https://packagist.org/downloads/",
            "license": [
                "MIT"
            ],
            "authors": [
                {
                    "name": "Braintree",
                    "homepage": "https://www.braintreepayments.com"
                }
            ],
            "description": "Braintree PHP Client Library",
            "time": "2018-07-26T14:37:38+00:00"
        },
        {
            "name": "colinmollenhour/cache-backend-file",
            "version": "v1.4.4",
            "source": {
                "type": "git",
                "url": "https://github.com/colinmollenhour/Cm_Cache_Backend_File.git",
                "reference": "184171cc79933a828c3f9b1a1054724cea22a216"
            },
            "dist": {
                "type": "zip",
                "url": "https://api.github.com/repos/colinmollenhour/Cm_Cache_Backend_File/zipball/184171cc79933a828c3f9b1a1054724cea22a216",
                "reference": "184171cc79933a828c3f9b1a1054724cea22a216",
                "shasum": ""
            },
            "type": "magento-module",
            "autoload": {
                "classmap": [
                    "File.php"
                ]
            },
            "notification-url": "https://packagist.org/downloads/",
            "license": [
                "BSD-3-Clause"
            ],
            "authors": [
                {
                    "name": "Colin Mollenhour"
                }
            ],
            "description": "The stock Zend_Cache_Backend_File backend has extremely poor performance for cleaning by tags making it become unusable as the number of cached items increases. This backend makes many changes resulting in a huge performance boost, especially for tag cleaning.",
            "homepage": "https://github.com/colinmollenhour/Cm_Cache_Backend_File",
            "time": "2018-04-05T15:28:43+00:00"
        },
        {
            "name": "colinmollenhour/cache-backend-redis",
            "version": "1.10.6",
            "source": {
                "type": "git",
                "url": "https://github.com/colinmollenhour/Cm_Cache_Backend_Redis.git",
                "reference": "cc941a5f4cc017e11d3eab9061811ba9583ed6bf"
            },
            "dist": {
                "type": "zip",
                "url": "https://api.github.com/repos/colinmollenhour/Cm_Cache_Backend_Redis/zipball/cc941a5f4cc017e11d3eab9061811ba9583ed6bf",
                "reference": "cc941a5f4cc017e11d3eab9061811ba9583ed6bf",
                "shasum": ""
            },
            "require": {
                "magento-hackathon/magento-composer-installer": "*"
            },
            "type": "magento-module",
            "autoload": {
                "classmap": [
                    "Cm/Cache/Backend/Redis.php"
                ]
            },
            "notification-url": "https://packagist.org/downloads/",
            "license": [
                "BSD-3-Clause"
            ],
            "authors": [
                {
                    "name": "Colin Mollenhour"
                }
            ],
            "description": "Zend_Cache backend using Redis with full support for tags.",
            "homepage": "https://github.com/colinmollenhour/Cm_Cache_Backend_Redis",
            "time": "2018-09-24T16:02:07+00:00"
        },
        {
            "name": "colinmollenhour/credis",
            "version": "1.10.0",
            "source": {
                "type": "git",
                "url": "https://github.com/colinmollenhour/credis.git",
                "reference": "8ab6db707c821055f9856b8cf76d5f44beb6fd8a"
            },
            "dist": {
                "type": "zip",
                "url": "https://api.github.com/repos/colinmollenhour/credis/zipball/8ab6db707c821055f9856b8cf76d5f44beb6fd8a",
                "reference": "8ab6db707c821055f9856b8cf76d5f44beb6fd8a",
                "shasum": ""
            },
            "require": {
                "php": ">=5.4.0"
            },
            "type": "library",
            "autoload": {
                "classmap": [
                    "Client.php",
                    "Cluster.php",
                    "Sentinel.php",
                    "Module.php"
                ]
            },
            "notification-url": "https://packagist.org/downloads/",
            "license": [
                "MIT"
            ],
            "authors": [
                {
                    "name": "Colin Mollenhour",
                    "email": "colin@mollenhour.com"
                }
            ],
            "description": "Credis is a lightweight interface to the Redis key-value store which wraps the phpredis library when available for better performance.",
            "homepage": "https://github.com/colinmollenhour/credis",
            "time": "2018-05-07T14:45:04+00:00"
        },
        {
            "name": "colinmollenhour/php-redis-session-abstract",
            "version": "v1.4.0",
            "source": {
                "type": "git",
                "url": "https://github.com/colinmollenhour/php-redis-session-abstract.git",
                "reference": "4cb15d557f58f45ad257cbcce3c12511e6deb5bc"
            },
            "dist": {
                "type": "zip",
                "url": "https://api.github.com/repos/colinmollenhour/php-redis-session-abstract/zipball/4cb15d557f58f45ad257cbcce3c12511e6deb5bc",
                "reference": "4cb15d557f58f45ad257cbcce3c12511e6deb5bc",
                "shasum": ""
            },
            "require": {
                "colinmollenhour/credis": "~1.6",
                "php": "~5.5.0|~5.6.0|~7.0.0|~7.1.0|~7.2.0"
            },
            "type": "library",
            "autoload": {
                "psr-0": {
                    "Cm\\RedisSession\\": "src/"
                }
            },
            "notification-url": "https://packagist.org/downloads/",
            "license": [
                "BSD-3-Clause"
            ],
            "authors": [
                {
                    "name": "Colin Mollenhour"
                }
            ],
            "description": "A Redis-based session handler with optimistic locking",
            "homepage": "https://github.com/colinmollenhour/php-redis-session-abstract",
            "time": "2018-03-29T15:54:15+00:00"
        },
        {
            "name": "composer/ca-bundle",
            "version": "1.1.4",
            "source": {
                "type": "git",
                "url": "https://github.com/composer/ca-bundle.git",
                "reference": "558f321c52faeb4828c03e7dc0cfe39a09e09a2d"
            },
            "dist": {
                "type": "zip",
                "url": "https://api.github.com/repos/composer/ca-bundle/zipball/558f321c52faeb4828c03e7dc0cfe39a09e09a2d",
                "reference": "558f321c52faeb4828c03e7dc0cfe39a09e09a2d",
                "shasum": ""
            },
            "require": {
                "ext-openssl": "*",
                "ext-pcre": "*",
                "php": "^5.3.2 || ^7.0"
            },
            "require-dev": {
                "phpunit/phpunit": "^4.8.35 || ^5.7 || ^6.5",
                "psr/log": "^1.0",
                "symfony/process": "^2.5 || ^3.0 || ^4.0"
            },
            "type": "library",
            "extra": {
                "branch-alias": {
                    "dev-master": "1.x-dev"
                }
            },
            "autoload": {
                "psr-4": {
                    "Composer\\CaBundle\\": "src"
                }
            },
            "notification-url": "https://packagist.org/downloads/",
            "license": [
                "MIT"
            ],
            "authors": [
                {
                    "name": "Jordi Boggiano",
                    "email": "j.boggiano@seld.be",
                    "homepage": "http://seld.be"
                }
            ],
            "description": "Lets you find a path to the system CA bundle, and includes a fallback to the Mozilla CA bundle.",
            "keywords": [
                "cabundle",
                "cacert",
                "certificate",
                "ssl",
                "tls"
            ],
            "time": "2019-01-28T09:30:10+00:00"
        },
        {
            "name": "composer/composer",
            "version": "1.8.4",
            "source": {
                "type": "git",
                "url": "https://github.com/composer/composer.git",
                "reference": "bc364c2480c17941e2135cfc568fa41794392534"
            },
            "dist": {
                "type": "zip",
                "url": "https://api.github.com/repos/composer/composer/zipball/bc364c2480c17941e2135cfc568fa41794392534",
                "reference": "bc364c2480c17941e2135cfc568fa41794392534",
                "shasum": ""
            },
            "require": {
                "composer/ca-bundle": "^1.0",
                "composer/semver": "^1.0",
                "composer/spdx-licenses": "^1.2",
                "composer/xdebug-handler": "^1.1",
                "justinrainbow/json-schema": "^3.0 || ^4.0 || ^5.0",
                "php": "^5.3.2 || ^7.0",
                "psr/log": "^1.0",
                "seld/jsonlint": "^1.4",
                "seld/phar-utils": "^1.0",
                "symfony/console": "^2.7 || ^3.0 || ^4.0",
                "symfony/filesystem": "^2.7 || ^3.0 || ^4.0",
                "symfony/finder": "^2.7 || ^3.0 || ^4.0",
                "symfony/process": "^2.7 || ^3.0 || ^4.0"
            },
            "conflict": {
                "symfony/console": "2.8.38"
            },
            "require-dev": {
                "phpunit/phpunit": "^4.8.35 || ^5.7",
                "phpunit/phpunit-mock-objects": "^2.3 || ^3.0"
            },
            "suggest": {
                "ext-openssl": "Enabling the openssl extension allows you to access https URLs for repositories and packages",
                "ext-zip": "Enabling the zip extension allows you to unzip archives",
                "ext-zlib": "Allow gzip compression of HTTP requests"
            },
            "bin": [
                "bin/composer"
            ],
            "type": "library",
            "extra": {
                "branch-alias": {
                    "dev-master": "1.8-dev"
                }
            },
            "autoload": {
                "psr-4": {
                    "Composer\\": "src/Composer"
                }
            },
            "notification-url": "https://packagist.org/downloads/",
            "license": [
                "MIT"
            ],
            "authors": [
                {
                    "name": "Nils Adermann",
                    "email": "naderman@naderman.de",
                    "homepage": "http://www.naderman.de"
                },
                {
                    "name": "Jordi Boggiano",
                    "email": "j.boggiano@seld.be",
                    "homepage": "http://seld.be"
                }
            ],
            "description": "Composer helps you declare, manage and install dependencies of PHP projects, ensuring you have the right stack everywhere.",
            "homepage": "https://getcomposer.org/",
            "keywords": [
                "autoload",
                "dependency",
                "package"
            ],
            "time": "2019-02-11T09:52:10+00:00"
        },
        {
            "name": "composer/semver",
            "version": "1.4.2",
            "source": {
                "type": "git",
                "url": "https://github.com/composer/semver.git",
                "reference": "c7cb9a2095a074d131b65a8a0cd294479d785573"
            },
            "dist": {
                "type": "zip",
                "url": "https://api.github.com/repos/composer/semver/zipball/c7cb9a2095a074d131b65a8a0cd294479d785573",
                "reference": "c7cb9a2095a074d131b65a8a0cd294479d785573",
                "shasum": ""
            },
            "require": {
                "php": "^5.3.2 || ^7.0"
            },
            "require-dev": {
                "phpunit/phpunit": "^4.5 || ^5.0.5",
                "phpunit/phpunit-mock-objects": "2.3.0 || ^3.0"
            },
            "type": "library",
            "extra": {
                "branch-alias": {
                    "dev-master": "1.x-dev"
                }
            },
            "autoload": {
                "psr-4": {
                    "Composer\\Semver\\": "src"
                }
            },
            "notification-url": "https://packagist.org/downloads/",
            "license": [
                "MIT"
            ],
            "authors": [
                {
                    "name": "Nils Adermann",
                    "email": "naderman@naderman.de",
                    "homepage": "http://www.naderman.de"
                },
                {
                    "name": "Jordi Boggiano",
                    "email": "j.boggiano@seld.be",
                    "homepage": "http://seld.be"
                },
                {
                    "name": "Rob Bast",
                    "email": "rob.bast@gmail.com",
                    "homepage": "http://robbast.nl"
                }
            ],
            "description": "Semver library that offers utilities, version constraint parsing and validation.",
            "keywords": [
                "semantic",
                "semver",
                "validation",
                "versioning"
            ],
            "time": "2016-08-30T16:08:34+00:00"
        },
        {
            "name": "composer/spdx-licenses",
            "version": "1.5.0",
            "source": {
                "type": "git",
                "url": "https://github.com/composer/spdx-licenses.git",
                "reference": "7a9556b22bd9d4df7cad89876b00af58ef20d3a2"
            },
            "dist": {
                "type": "zip",
                "url": "https://api.github.com/repos/composer/spdx-licenses/zipball/7a9556b22bd9d4df7cad89876b00af58ef20d3a2",
                "reference": "7a9556b22bd9d4df7cad89876b00af58ef20d3a2",
                "shasum": ""
            },
            "require": {
                "php": "^5.3.2 || ^7.0"
            },
            "require-dev": {
                "phpunit/phpunit": "^4.8.35 || ^5.7 || ^6.5",
                "phpunit/phpunit-mock-objects": "2.3.0 || ^3.0"
            },
            "type": "library",
            "extra": {
                "branch-alias": {
                    "dev-master": "1.x-dev"
                }
            },
            "autoload": {
                "psr-4": {
                    "Composer\\Spdx\\": "src"
                }
            },
            "notification-url": "https://packagist.org/downloads/",
            "license": [
                "MIT"
            ],
            "authors": [
                {
                    "name": "Nils Adermann",
                    "email": "naderman@naderman.de",
                    "homepage": "http://www.naderman.de"
                },
                {
                    "name": "Jordi Boggiano",
                    "email": "j.boggiano@seld.be",
                    "homepage": "http://seld.be"
                },
                {
                    "name": "Rob Bast",
                    "email": "rob.bast@gmail.com",
                    "homepage": "http://robbast.nl"
                }
            ],
            "description": "SPDX licenses list and validation library.",
            "keywords": [
                "license",
                "spdx",
                "validator"
            ],
            "time": "2018-11-01T09:45:54+00:00"
        },
        {
            "name": "composer/xdebug-handler",
            "version": "1.3.2",
            "source": {
                "type": "git",
                "url": "https://github.com/composer/xdebug-handler.git",
                "reference": "d17708133b6c276d6e42ef887a877866b909d892"
            },
            "dist": {
                "type": "zip",
                "url": "https://api.github.com/repos/composer/xdebug-handler/zipball/d17708133b6c276d6e42ef887a877866b909d892",
                "reference": "d17708133b6c276d6e42ef887a877866b909d892",
                "shasum": ""
            },
            "require": {
                "php": "^5.3.2 || ^7.0",
                "psr/log": "^1.0"
            },
            "require-dev": {
                "phpunit/phpunit": "^4.8.35 || ^5.7 || ^6.5"
            },
            "type": "library",
            "autoload": {
                "psr-4": {
                    "Composer\\XdebugHandler\\": "src"
                }
            },
            "notification-url": "https://packagist.org/downloads/",
            "license": [
                "MIT"
            ],
            "authors": [
                {
                    "name": "John Stevenson",
                    "email": "john-stevenson@blueyonder.co.uk"
                }
            ],
            "description": "Restarts a process without xdebug.",
            "keywords": [
                "Xdebug",
                "performance"
            ],
            "time": "2019-01-28T20:25:53+00:00"
        },
        {
            "name": "container-interop/container-interop",
            "version": "1.2.0",
            "source": {
                "type": "git",
                "url": "https://github.com/container-interop/container-interop.git",
                "reference": "79cbf1341c22ec75643d841642dd5d6acd83bdb8"
            },
            "dist": {
                "type": "zip",
                "url": "https://api.github.com/repos/container-interop/container-interop/zipball/79cbf1341c22ec75643d841642dd5d6acd83bdb8",
                "reference": "79cbf1341c22ec75643d841642dd5d6acd83bdb8",
                "shasum": ""
            },
            "require": {
                "psr/container": "^1.0"
            },
            "type": "library",
            "autoload": {
                "psr-4": {
                    "Interop\\Container\\": "src/Interop/Container/"
                }
            },
            "notification-url": "https://packagist.org/downloads/",
            "license": [
                "MIT"
            ],
            "description": "Promoting the interoperability of container objects (DIC, SL, etc.)",
            "homepage": "https://github.com/container-interop/container-interop",
            "time": "2017-02-14T19:40:03+00:00"
        },
        {
            "name": "elasticsearch/elasticsearch",
            "version": "v6.1.0",
            "source": {
                "type": "git",
                "url": "https://github.com/elastic/elasticsearch-php.git",
                "reference": "b237a37b2cdf23a5a17fd3576cdea771394ad00d"
            },
            "dist": {
                "type": "zip",
                "url": "https://api.github.com/repos/elastic/elasticsearch-php/zipball/b237a37b2cdf23a5a17fd3576cdea771394ad00d",
                "reference": "b237a37b2cdf23a5a17fd3576cdea771394ad00d",
                "shasum": ""
            },
            "require": {
                "ext-json": ">=1.3.7",
                "guzzlehttp/ringphp": "~1.0",
                "php": "^7.0",
                "psr/log": "~1.0"
            },
            "require-dev": {
                "cpliakas/git-wrapper": "~1.0",
                "doctrine/inflector": "^1.1",
                "mockery/mockery": "0.9.4",
                "phpstan/phpstan-shim": "0.8.3",
                "phpunit/phpunit": "6.3.0",
                "squizlabs/php_codesniffer": "3.0.2",
                "symfony/finder": "^2.8",
                "symfony/yaml": "^2.8"
            },
            "suggest": {
                "ext-curl": "*",
                "monolog/monolog": "Allows for client-level logging and tracing"
            },
            "type": "library",
            "autoload": {
                "psr-4": {
                    "Elasticsearch\\": "src/Elasticsearch/"
                }
            },
            "notification-url": "https://packagist.org/downloads/",
            "license": [
                "Apache-2.0"
            ],
            "authors": [
                {
                    "name": "Zachary Tong"
                }
            ],
            "description": "PHP Client for Elasticsearch",
            "keywords": [
                "client",
                "elasticsearch",
                "search"
            ],
            "time": "2019-01-08T18:53:46+00:00"
        },
        {
            "name": "guzzlehttp/ringphp",
            "version": "1.1.1",
            "source": {
                "type": "git",
                "url": "https://github.com/guzzle/RingPHP.git",
                "reference": "5e2a174052995663dd68e6b5ad838afd47dd615b"
            },
            "dist": {
                "type": "zip",
                "url": "https://api.github.com/repos/guzzle/RingPHP/zipball/5e2a174052995663dd68e6b5ad838afd47dd615b",
                "reference": "5e2a174052995663dd68e6b5ad838afd47dd615b",
                "shasum": ""
            },
            "require": {
                "guzzlehttp/streams": "~3.0",
                "php": ">=5.4.0",
                "react/promise": "~2.0"
            },
            "require-dev": {
                "ext-curl": "*",
                "phpunit/phpunit": "~4.0"
            },
            "suggest": {
                "ext-curl": "Guzzle will use specific adapters if cURL is present"
            },
            "type": "library",
            "extra": {
                "branch-alias": {
                    "dev-master": "1.1-dev"
                }
            },
            "autoload": {
                "psr-4": {
                    "GuzzleHttp\\Ring\\": "src/"
                }
            },
            "notification-url": "https://packagist.org/downloads/",
            "license": [
                "MIT"
            ],
            "authors": [
                {
                    "name": "Michael Dowling",
                    "email": "mtdowling@gmail.com",
                    "homepage": "https://github.com/mtdowling"
                }
            ],
            "description": "Provides a simple API and specification that abstracts away the details of HTTP into a single PHP function.",
            "time": "2018-07-31T13:22:33+00:00"
        },
        {
            "name": "guzzlehttp/streams",
            "version": "3.0.0",
            "source": {
                "type": "git",
                "url": "https://github.com/guzzle/streams.git",
                "reference": "47aaa48e27dae43d39fc1cea0ccf0d84ac1a2ba5"
            },
            "dist": {
                "type": "zip",
                "url": "https://api.github.com/repos/guzzle/streams/zipball/47aaa48e27dae43d39fc1cea0ccf0d84ac1a2ba5",
                "reference": "47aaa48e27dae43d39fc1cea0ccf0d84ac1a2ba5",
                "shasum": ""
            },
            "require": {
                "php": ">=5.4.0"
            },
            "require-dev": {
                "phpunit/phpunit": "~4.0"
            },
            "type": "library",
            "extra": {
                "branch-alias": {
                    "dev-master": "3.0-dev"
                }
            },
            "autoload": {
                "psr-4": {
                    "GuzzleHttp\\Stream\\": "src/"
                }
            },
            "notification-url": "https://packagist.org/downloads/",
            "license": [
                "MIT"
            ],
            "authors": [
                {
                    "name": "Michael Dowling",
                    "email": "mtdowling@gmail.com",
                    "homepage": "https://github.com/mtdowling"
                }
            ],
            "description": "Provides a simple abstraction over streams of data",
            "homepage": "http://guzzlephp.org/",
            "keywords": [
                "Guzzle",
                "stream"
            ],
            "time": "2014-10-12T19:18:40+00:00"
        },
        {
            "name": "justinrainbow/json-schema",
            "version": "5.2.8",
            "source": {
                "type": "git",
                "url": "https://github.com/justinrainbow/json-schema.git",
                "reference": "dcb6e1006bb5fd1e392b4daa68932880f37550d4"
            },
            "dist": {
                "type": "zip",
                "url": "https://api.github.com/repos/justinrainbow/json-schema/zipball/dcb6e1006bb5fd1e392b4daa68932880f37550d4",
                "reference": "dcb6e1006bb5fd1e392b4daa68932880f37550d4",
                "shasum": ""
            },
            "require": {
                "php": ">=5.3.3"
            },
            "require-dev": {
                "friendsofphp/php-cs-fixer": "~2.2.20",
                "json-schema/json-schema-test-suite": "1.2.0",
                "phpunit/phpunit": "^4.8.35"
            },
            "bin": [
                "bin/validate-json"
            ],
            "type": "library",
            "extra": {
                "branch-alias": {
                    "dev-master": "5.0.x-dev"
                }
            },
            "autoload": {
                "psr-4": {
                    "JsonSchema\\": "src/JsonSchema/"
                }
            },
            "notification-url": "https://packagist.org/downloads/",
            "license": [
                "MIT"
            ],
            "authors": [
                {
                    "name": "Bruno Prieto Reis",
                    "email": "bruno.p.reis@gmail.com"
                },
                {
                    "name": "Justin Rainbow",
                    "email": "justin.rainbow@gmail.com"
                },
                {
                    "name": "Igor Wiedler",
                    "email": "igor@wiedler.ch"
                },
                {
                    "name": "Robert Schönthal",
                    "email": "seroscho@googlemail.com"
                }
            ],
            "description": "A library to validate a json schema.",
            "homepage": "https://github.com/justinrainbow/json-schema",
            "keywords": [
                "json",
                "schema"
            ],
            "time": "2019-01-14T23:55:14+00:00"
        },
        {
            "name": "magento/composer",
            "version": "1.4.0",
            "source": {
                "type": "git",
                "url": "https://github.com/magento/composer.git",
                "reference": "6fb9eb3dd72a5e70aa53983f132f8e1883e79978"
            },
            "dist": {
                "type": "zip",
                "url": "https://api.github.com/repos/magento/composer/zipball/6fb9eb3dd72a5e70aa53983f132f8e1883e79978",
                "reference": "6fb9eb3dd72a5e70aa53983f132f8e1883e79978",
                "shasum": ""
            },
            "require": {
                "composer/composer": "^1.6",
                "php": "~7.1.3|~7.2.0",
                "symfony/console": "~4.0.0 || ~4.1.0"
            },
            "require-dev": {
                "phpunit/phpunit": "~7.0.0"
            },
            "type": "library",
            "autoload": {
                "psr-4": {
                    "Magento\\Composer\\": "src"
                }
            },
            "notification-url": "https://packagist.org/downloads/",
            "license": [
                "OSL-3.0",
                "AFL-3.0"
            ],
            "description": "Magento composer library helps to instantiate Composer application and run composer commands.",
            "time": "2018-06-29T18:46:51+00:00"
        },
        {
            "name": "magento/magento-composer-installer",
            "version": "0.1.13",
            "source": {
                "type": "git",
                "url": "https://github.com/magento/magento-composer-installer.git",
                "reference": "8b6c32f53b4944a5d6656e86344cd0f9784709a1"
            },
            "dist": {
                "type": "zip",
                "url": "https://api.github.com/repos/magento/magento-composer-installer/zipball/8b6c32f53b4944a5d6656e86344cd0f9784709a1",
                "reference": "8b6c32f53b4944a5d6656e86344cd0f9784709a1",
                "shasum": ""
            },
            "require": {
                "composer-plugin-api": "^1.0"
            },
            "replace": {
                "magento-hackathon/magento-composer-installer": "*"
            },
            "require-dev": {
                "composer/composer": "*@dev",
                "firegento/phpcs": "dev-patch-1",
                "mikey179/vfsstream": "*",
                "phpunit/phpunit": "*",
                "phpunit/phpunit-mock-objects": "dev-master",
                "squizlabs/php_codesniffer": "1.4.7",
                "symfony/process": "*"
            },
            "type": "composer-plugin",
            "extra": {
                "composer-command-registry": [
                    "MagentoHackathon\\Composer\\Magento\\Command\\DeployCommand"
                ],
                "class": "MagentoHackathon\\Composer\\Magento\\Plugin"
            },
            "autoload": {
                "psr-0": {
                    "MagentoHackathon\\Composer\\Magento": "src/"
                }
            },
            "notification-url": "https://packagist.org/downloads/",
            "license": [
                "OSL-3.0"
            ],
            "authors": [
                {
                    "name": "Vinai Kopp",
                    "email": "vinai@netzarbeiter.com"
                },
                {
                    "name": "Daniel Fahlke aka Flyingmana",
                    "email": "flyingmana@googlemail.com"
                },
                {
                    "name": "Jörg Weller",
                    "email": "weller@flagbit.de"
                },
                {
                    "name": "Karl Spies",
                    "email": "karl.spies@gmx.net"
                },
                {
                    "name": "Tobias Vogt",
                    "email": "tobi@webguys.de"
                },
                {
                    "name": "David Fuhr",
                    "email": "fuhr@flagbit.de"
                }
            ],
            "description": "Composer installer for Magento modules",
            "homepage": "https://github.com/magento/magento-composer-installer",
            "keywords": [
                "composer-installer",
                "magento"
            ],
            "time": "2017-12-29T16:45:24+00:00"
        },
        {
            "name": "magento/zendframework1",
            "version": "1.14.1",
            "source": {
                "type": "git",
                "url": "https://github.com/magento/zf1.git",
                "reference": "4df018254c70b5b998b00a8cb1a30760f831ff0d"
            },
            "dist": {
                "type": "zip",
                "url": "https://api.github.com/repos/magento/zf1/zipball/4df018254c70b5b998b00a8cb1a30760f831ff0d",
                "reference": "4df018254c70b5b998b00a8cb1a30760f831ff0d",
                "shasum": ""
            },
            "require": {
                "php": ">=5.2.11"
            },
            "require-dev": {
                "phpunit/dbunit": "1.3.*",
                "phpunit/phpunit": "3.7.*"
            },
            "type": "library",
            "extra": {
                "branch-alias": {
                    "dev-master": "1.12.x-dev"
                }
            },
            "autoload": {
                "psr-0": {
                    "Zend_": "library/"
                }
            },
            "notification-url": "https://packagist.org/downloads/",
            "include-path": [
                "library/"
            ],
            "license": [
                "BSD-3-Clause"
            ],
            "description": "Magento Zend Framework 1",
            "homepage": "http://framework.zend.com/",
            "keywords": [
                "ZF1",
                "framework"
            ],
            "time": "2018-08-09T15:03:40+00:00"
        },
        {
            "name": "monolog/monolog",
            "version": "1.24.0",
            "source": {
                "type": "git",
                "url": "https://github.com/Seldaek/monolog.git",
                "reference": "bfc9ebb28f97e7a24c45bdc3f0ff482e47bb0266"
            },
            "dist": {
                "type": "zip",
                "url": "https://api.github.com/repos/Seldaek/monolog/zipball/bfc9ebb28f97e7a24c45bdc3f0ff482e47bb0266",
                "reference": "bfc9ebb28f97e7a24c45bdc3f0ff482e47bb0266",
                "shasum": ""
            },
            "require": {
                "php": ">=5.3.0",
                "psr/log": "~1.0"
            },
            "provide": {
                "psr/log-implementation": "1.0.0"
            },
            "require-dev": {
                "aws/aws-sdk-php": "^2.4.9 || ^3.0",
                "doctrine/couchdb": "~1.0@dev",
                "graylog2/gelf-php": "~1.0",
                "jakub-onderka/php-parallel-lint": "0.9",
                "php-amqplib/php-amqplib": "~2.4",
                "php-console/php-console": "^3.1.3",
                "phpunit/phpunit": "~4.5",
                "phpunit/phpunit-mock-objects": "2.3.0",
                "ruflin/elastica": ">=0.90 <3.0",
                "sentry/sentry": "^0.13",
                "swiftmailer/swiftmailer": "^5.3|^6.0"
            },
            "suggest": {
                "aws/aws-sdk-php": "Allow sending log messages to AWS services like DynamoDB",
                "doctrine/couchdb": "Allow sending log messages to a CouchDB server",
                "ext-amqp": "Allow sending log messages to an AMQP server (1.0+ required)",
                "ext-mongo": "Allow sending log messages to a MongoDB server",
                "graylog2/gelf-php": "Allow sending log messages to a GrayLog2 server",
                "mongodb/mongodb": "Allow sending log messages to a MongoDB server via PHP Driver",
                "php-amqplib/php-amqplib": "Allow sending log messages to an AMQP server using php-amqplib",
                "php-console/php-console": "Allow sending log messages to Google Chrome",
                "rollbar/rollbar": "Allow sending log messages to Rollbar",
                "ruflin/elastica": "Allow sending log messages to an Elastic Search server",
                "sentry/sentry": "Allow sending log messages to a Sentry server"
            },
            "type": "library",
            "extra": {
                "branch-alias": {
                    "dev-master": "2.0.x-dev"
                }
            },
            "autoload": {
                "psr-4": {
                    "Monolog\\": "src/Monolog"
                }
            },
            "notification-url": "https://packagist.org/downloads/",
            "license": [
                "MIT"
            ],
            "authors": [
                {
                    "name": "Jordi Boggiano",
                    "email": "j.boggiano@seld.be",
                    "homepage": "http://seld.be"
                }
            ],
            "description": "Sends your logs to files, sockets, inboxes, databases and various web services",
            "homepage": "http://github.com/Seldaek/monolog",
            "keywords": [
                "log",
                "logging",
                "psr-3"
            ],
            "time": "2018-11-05T09:00:11+00:00"
        },
        {
            "name": "oyejorge/less.php",
            "version": "v1.7.0.14",
            "source": {
                "type": "git",
                "url": "https://github.com/oyejorge/less.php.git",
                "reference": "42925c5a01a07d67ca7e82dfc8fb31814d557bc9"
            },
            "dist": {
                "type": "zip",
                "url": "https://api.github.com/repos/oyejorge/less.php/zipball/42925c5a01a07d67ca7e82dfc8fb31814d557bc9",
                "reference": "42925c5a01a07d67ca7e82dfc8fb31814d557bc9",
                "shasum": ""
            },
            "require": {
                "php": ">=5.3"
            },
            "require-dev": {
                "phpunit/phpunit": "~4.8.24"
            },
            "bin": [
                "bin/lessc"
            ],
            "type": "library",
            "autoload": {
                "psr-0": {
                    "Less": "lib/"
                },
                "classmap": [
                    "lessc.inc.php"
                ]
            },
            "notification-url": "https://packagist.org/downloads/",
            "license": [
                "Apache-2.0"
            ],
            "authors": [
                {
                    "name": "Matt Agar",
                    "homepage": "https://github.com/agar"
                },
                {
                    "name": "Martin Jantošovič",
                    "homepage": "https://github.com/Mordred"
                },
                {
                    "name": "Josh Schmidt",
                    "homepage": "https://github.com/oyejorge"
                }
            ],
            "description": "PHP port of the Javascript version of LESS http://lesscss.org (Originally maintained by Josh Schmidt)",
            "homepage": "http://lessphp.gpeasy.com",
            "keywords": [
                "css",
                "less",
                "less.js",
                "lesscss",
                "php",
                "stylesheet"
            ],
            "time": "2017-03-28T22:19:25+00:00"
        },
        {
            "name": "paragonie/random_compat",
            "version": "v9.99.99",
            "source": {
                "type": "git",
                "url": "https://github.com/paragonie/random_compat.git",
                "reference": "84b4dfb120c6f9b4ff7b3685f9b8f1aa365a0c95"
            },
            "dist": {
                "type": "zip",
                "url": "https://api.github.com/repos/paragonie/random_compat/zipball/84b4dfb120c6f9b4ff7b3685f9b8f1aa365a0c95",
                "reference": "84b4dfb120c6f9b4ff7b3685f9b8f1aa365a0c95",
                "shasum": ""
            },
            "require": {
                "php": "^7"
            },
            "require-dev": {
                "phpunit/phpunit": "4.*|5.*",
                "vimeo/psalm": "^1"
            },
            "suggest": {
                "ext-libsodium": "Provides a modern crypto API that can be used to generate random bytes."
            },
            "type": "library",
            "notification-url": "https://packagist.org/downloads/",
            "license": [
                "MIT"
            ],
            "authors": [
                {
                    "name": "Paragon Initiative Enterprises",
                    "email": "security@paragonie.com",
                    "homepage": "https://paragonie.com"
                }
            ],
            "description": "PHP 5.x polyfill for random_bytes() and random_int() from PHP 7",
            "keywords": [
                "csprng",
                "polyfill",
                "pseudorandom",
                "random"
            ],
            "time": "2018-07-02T15:55:56+00:00"
        },
        {
            "name": "paragonie/sodium_compat",
            "version": "v1.8.1",
            "source": {
                "type": "git",
                "url": "https://github.com/paragonie/sodium_compat.git",
                "reference": "57bb5ef079d3724148da3d5c99e30695ab17afda"
            },
            "dist": {
                "type": "zip",
                "url": "https://api.github.com/repos/paragonie/sodium_compat/zipball/57bb5ef079d3724148da3d5c99e30695ab17afda",
                "reference": "57bb5ef079d3724148da3d5c99e30695ab17afda",
                "shasum": ""
            },
            "require": {
                "paragonie/random_compat": ">=1",
                "php": "^5.2.4|^5.3|^5.4|^5.5|^5.6|^7"
            },
            "require-dev": {
                "phpunit/phpunit": "^3|^4|^5"
            },
            "suggest": {
                "ext-libsodium": "PHP < 7.0: Better performance, password hashing (Argon2i), secure memory management (memzero), and better security.",
                "ext-sodium": "PHP >= 7.0: Better performance, password hashing (Argon2i), secure memory management (memzero), and better security."
            },
            "type": "library",
            "autoload": {
                "files": [
                    "autoload.php"
                ]
            },
            "notification-url": "https://packagist.org/downloads/",
            "license": [
                "ISC"
            ],
            "authors": [
                {
                    "name": "Paragon Initiative Enterprises",
                    "email": "security@paragonie.com"
                },
                {
                    "name": "Frank Denis",
                    "email": "jedisct1@pureftpd.org"
                }
            ],
            "description": "Pure PHP implementation of libsodium; uses the PHP extension if it exists",
            "keywords": [
                "Authentication",
                "BLAKE2b",
                "ChaCha20",
                "ChaCha20-Poly1305",
                "Chapoly",
                "Curve25519",
                "Ed25519",
                "EdDSA",
                "Edwards-curve Digital Signature Algorithm",
                "Elliptic Curve Diffie-Hellman",
                "Poly1305",
                "Pure-PHP cryptography",
                "RFC 7748",
                "RFC 8032",
                "Salpoly",
                "Salsa20",
                "X25519",
                "XChaCha20-Poly1305",
                "XSalsa20-Poly1305",
                "Xchacha20",
                "Xsalsa20",
                "aead",
                "cryptography",
                "ecdh",
                "elliptic curve",
                "elliptic curve cryptography",
                "encryption",
                "libsodium",
                "php",
                "public-key cryptography",
                "secret-key cryptography",
                "side-channel resistant"
            ],
            "time": "2019-01-03T21:00:55+00:00"
        },
        {
            "name": "pelago/emogrifier",
            "version": "v2.1.1",
            "source": {
                "type": "git",
                "url": "https://github.com/MyIntervals/emogrifier.git",
                "reference": "8ee7fb5ad772915451ed3415c1992bd3697d4983"
            },
            "dist": {
                "type": "zip",
                "url": "https://api.github.com/repos/MyIntervals/emogrifier/zipball/8ee7fb5ad772915451ed3415c1992bd3697d4983",
                "reference": "8ee7fb5ad772915451ed3415c1992bd3697d4983",
                "shasum": ""
            },
            "require": {
                "ext-dom": "*",
                "ext-libxml": "*",
                "php": "^5.5.0 || ~7.0.0 || ~7.1.0 || ~7.2.0 || ~7.3.0",
                "symfony/css-selector": "^3.4.0 || ^4.0.0"
            },
            "require-dev": {
                "friendsofphp/php-cs-fixer": "^2.2.0",
                "phpmd/phpmd": "^2.6.0",
                "phpunit/phpunit": "^4.8.0",
                "squizlabs/php_codesniffer": "^3.3.2"
            },
            "type": "library",
            "extra": {
                "branch-alias": {
                    "dev-master": "2.1.x-dev"
                }
            },
            "autoload": {
                "psr-4": {
                    "Pelago\\": "src/"
                }
            },
            "notification-url": "https://packagist.org/downloads/",
            "license": [
                "MIT"
            ],
            "authors": [
                {
                    "name": "John Reeve",
                    "email": "jreeve@pelagodesign.com"
                },
                {
                    "name": "Cameron Brooks"
                },
                {
                    "name": "Jaime Prado"
                },
                {
                    "name": "Oliver Klee",
                    "email": "github@oliverklee.de"
                },
                {
                    "name": "Zoli Szabó",
                    "email": "zoli.szabo+github@gmail.com"
                },
                {
                    "name": "Jake Hotson",
                    "email": "jake@qzdesign.co.uk"
                }
            ],
            "description": "Converts CSS styles into inline style attributes in your HTML code",
            "homepage": "https://www.myintervals.com/emogrifier.php",
            "keywords": [
                "css",
                "email",
                "pre-processing"
            ],
            "time": "2018-12-10T10:36:30+00:00"
        },
        {
            "name": "php-amqplib/php-amqplib",
            "version": "v2.7.3",
            "source": {
                "type": "git",
                "url": "https://github.com/php-amqplib/php-amqplib.git",
                "reference": "a8ba54bd35b973fc6861e4c2e105f71e9e95f43f"
            },
            "dist": {
                "type": "zip",
                "url": "https://api.github.com/repos/php-amqplib/php-amqplib/zipball/a8ba54bd35b973fc6861e4c2e105f71e9e95f43f",
                "reference": "a8ba54bd35b973fc6861e4c2e105f71e9e95f43f",
                "shasum": ""
            },
            "require": {
                "ext-bcmath": "*",
                "ext-mbstring": "*",
                "php": ">=5.3.0"
            },
            "replace": {
                "videlalvaro/php-amqplib": "self.version"
            },
            "require-dev": {
                "phpdocumentor/phpdocumentor": "^2.9",
                "phpunit/phpunit": "^4.8",
                "scrutinizer/ocular": "^1.1",
                "squizlabs/php_codesniffer": "^2.5"
            },
            "suggest": {
                "ext-sockets": "Use AMQPSocketConnection"
            },
            "type": "library",
            "extra": {
                "branch-alias": {
                    "dev-master": "2.7-dev"
                }
            },
            "autoload": {
                "psr-4": {
                    "PhpAmqpLib\\": "PhpAmqpLib/"
                }
            },
            "notification-url": "https://packagist.org/downloads/",
            "license": [
                "LGPL-2.1-or-later"
            ],
            "authors": [
                {
                    "name": "Alvaro Videla",
                    "role": "Original Maintainer"
                },
                {
                    "name": "John Kelly",
                    "email": "johnmkelly86@gmail.com",
                    "role": "Maintainer"
                },
                {
                    "name": "Raúl Araya",
                    "email": "nubeiro@gmail.com",
                    "role": "Maintainer"
                }
            ],
            "description": "Formerly videlalvaro/php-amqplib.  This library is a pure PHP implementation of the AMQP protocol. It's been tested against RabbitMQ.",
            "homepage": "https://github.com/php-amqplib/php-amqplib/",
            "keywords": [
                "message",
                "queue",
                "rabbitmq"
            ],
            "time": "2018-04-30T03:54:54+00:00"
        },
        {
            "name": "phpseclib/mcrypt_compat",
            "version": "1.0.8",
            "source": {
                "type": "git",
                "url": "https://github.com/phpseclib/mcrypt_compat.git",
                "reference": "f74c7b1897b62f08f268184b8bb98d9d9ab723b0"
            },
            "dist": {
                "type": "zip",
                "url": "https://api.github.com/repos/phpseclib/mcrypt_compat/zipball/f74c7b1897b62f08f268184b8bb98d9d9ab723b0",
                "reference": "f74c7b1897b62f08f268184b8bb98d9d9ab723b0",
                "shasum": ""
            },
            "require": {
                "php": ">=5.3.3",
                "phpseclib/phpseclib": ">=2.0.11 <3.0.0"
            },
            "require-dev": {
                "phpunit/phpunit": "^4.8.35|^5.7|^6.0"
            },
            "suggest": {
                "ext-openssl": "Will enable faster cryptographic operations"
            },
            "type": "library",
            "autoload": {
                "files": [
                    "lib/mcrypt.php"
                ]
            },
            "notification-url": "https://packagist.org/downloads/",
            "license": [
                "MIT"
            ],
            "authors": [
                {
                    "name": "Jim Wigginton",
                    "email": "terrafrost@php.net",
                    "homepage": "http://phpseclib.sourceforge.net"
                }
            ],
            "description": "PHP 7.1 polyfill for the mcrypt extension from PHP <= 7.0",
            "keywords": [
                "cryptograpy",
                "encryption",
                "mcrypt"
            ],
            "time": "2018-08-22T03:11:43+00:00"
        },
        {
            "name": "phpseclib/phpseclib",
            "version": "2.0.14",
            "source": {
                "type": "git",
                "url": "https://github.com/phpseclib/phpseclib.git",
                "reference": "8ebfcadbf30524aeb75b2c446bc2519d5b321478"
            },
            "dist": {
                "type": "zip",
                "url": "https://api.github.com/repos/phpseclib/phpseclib/zipball/8ebfcadbf30524aeb75b2c446bc2519d5b321478",
                "reference": "8ebfcadbf30524aeb75b2c446bc2519d5b321478",
                "shasum": ""
            },
            "require": {
                "php": ">=5.3.3"
            },
            "require-dev": {
                "phing/phing": "~2.7",
                "phpunit/phpunit": "^4.8.35|^5.7|^6.0",
                "sami/sami": "~2.0",
                "squizlabs/php_codesniffer": "~2.0"
            },
            "suggest": {
                "ext-gmp": "Install the GMP (GNU Multiple Precision) extension in order to speed up arbitrary precision integer arithmetic operations.",
                "ext-libsodium": "SSH2/SFTP can make use of some algorithms provided by the libsodium-php extension.",
                "ext-mcrypt": "Install the Mcrypt extension in order to speed up a few other cryptographic operations.",
                "ext-openssl": "Install the OpenSSL extension in order to speed up a wide variety of cryptographic operations."
            },
            "type": "library",
            "autoload": {
                "files": [
                    "phpseclib/bootstrap.php"
                ],
                "psr-4": {
                    "phpseclib\\": "phpseclib/"
                }
            },
            "notification-url": "https://packagist.org/downloads/",
            "license": [
                "MIT"
            ],
            "authors": [
                {
                    "name": "Jim Wigginton",
                    "email": "terrafrost@php.net",
                    "role": "Lead Developer"
                },
                {
                    "name": "Patrick Monnerat",
                    "email": "pm@datasphere.ch",
                    "role": "Developer"
                },
                {
                    "name": "Andreas Fischer",
                    "email": "bantu@phpbb.com",
                    "role": "Developer"
                },
                {
                    "name": "Hans-Jürgen Petrich",
                    "email": "petrich@tronic-media.com",
                    "role": "Developer"
                },
                {
                    "name": "Graham Campbell",
                    "email": "graham@alt-three.com",
                    "role": "Developer"
                }
            ],
            "description": "PHP Secure Communications Library - Pure-PHP implementations of RSA, AES, SSH2, SFTP, X.509 etc.",
            "homepage": "http://phpseclib.sourceforge.net",
            "keywords": [
                "BigInteger",
                "aes",
                "asn.1",
                "asn1",
                "blowfish",
                "crypto",
                "cryptography",
                "encryption",
                "rsa",
                "security",
                "sftp",
                "signature",
                "signing",
                "ssh",
                "twofish",
                "x.509",
                "x509"
            ],
            "time": "2019-01-27T19:37:29+00:00"
        },
        {
            "name": "psr/container",
            "version": "1.0.0",
            "source": {
                "type": "git",
                "url": "https://github.com/php-fig/container.git",
                "reference": "b7ce3b176482dbbc1245ebf52b181af44c2cf55f"
            },
            "dist": {
                "type": "zip",
                "url": "https://api.github.com/repos/php-fig/container/zipball/b7ce3b176482dbbc1245ebf52b181af44c2cf55f",
                "reference": "b7ce3b176482dbbc1245ebf52b181af44c2cf55f",
                "shasum": ""
            },
            "require": {
                "php": ">=5.3.0"
            },
            "type": "library",
            "extra": {
                "branch-alias": {
                    "dev-master": "1.0.x-dev"
                }
            },
            "autoload": {
                "psr-4": {
                    "Psr\\Container\\": "src/"
                }
            },
            "notification-url": "https://packagist.org/downloads/",
            "license": [
                "MIT"
            ],
            "authors": [
                {
                    "name": "PHP-FIG",
                    "homepage": "http://www.php-fig.org/"
                }
            ],
            "description": "Common Container Interface (PHP FIG PSR-11)",
            "homepage": "https://github.com/php-fig/container",
            "keywords": [
                "PSR-11",
                "container",
                "container-interface",
                "container-interop",
                "psr"
            ],
            "time": "2017-02-14T16:28:37+00:00"
        },
        {
            "name": "psr/http-message",
            "version": "1.0.1",
            "source": {
                "type": "git",
                "url": "https://github.com/php-fig/http-message.git",
                "reference": "f6561bf28d520154e4b0ec72be95418abe6d9363"
            },
            "dist": {
                "type": "zip",
                "url": "https://api.github.com/repos/php-fig/http-message/zipball/f6561bf28d520154e4b0ec72be95418abe6d9363",
                "reference": "f6561bf28d520154e4b0ec72be95418abe6d9363",
                "shasum": ""
            },
            "require": {
                "php": ">=5.3.0"
            },
            "type": "library",
            "extra": {
                "branch-alias": {
                    "dev-master": "1.0.x-dev"
                }
            },
            "autoload": {
                "psr-4": {
                    "Psr\\Http\\Message\\": "src/"
                }
            },
            "notification-url": "https://packagist.org/downloads/",
            "license": [
                "MIT"
            ],
            "authors": [
                {
                    "name": "PHP-FIG",
                    "homepage": "http://www.php-fig.org/"
                }
            ],
            "description": "Common interface for HTTP messages",
            "homepage": "https://github.com/php-fig/http-message",
            "keywords": [
                "http",
                "http-message",
                "psr",
                "psr-7",
                "request",
                "response"
            ],
            "time": "2016-08-06T14:39:51+00:00"
        },
        {
            "name": "psr/log",
            "version": "1.1.0",
            "source": {
                "type": "git",
                "url": "https://github.com/php-fig/log.git",
                "reference": "6c001f1daafa3a3ac1d8ff69ee4db8e799a654dd"
            },
            "dist": {
                "type": "zip",
                "url": "https://api.github.com/repos/php-fig/log/zipball/6c001f1daafa3a3ac1d8ff69ee4db8e799a654dd",
                "reference": "6c001f1daafa3a3ac1d8ff69ee4db8e799a654dd",
                "shasum": ""
            },
            "require": {
                "php": ">=5.3.0"
            },
            "type": "library",
            "extra": {
                "branch-alias": {
                    "dev-master": "1.0.x-dev"
                }
            },
            "autoload": {
                "psr-4": {
                    "Psr\\Log\\": "Psr/Log/"
                }
            },
            "notification-url": "https://packagist.org/downloads/",
            "license": [
                "MIT"
            ],
            "authors": [
                {
                    "name": "PHP-FIG",
                    "homepage": "http://www.php-fig.org/"
                }
            ],
            "description": "Common interface for logging libraries",
            "homepage": "https://github.com/php-fig/log",
            "keywords": [
                "log",
                "psr",
                "psr-3"
            ],
            "time": "2018-11-20T15:27:04+00:00"
        },
        {
            "name": "ramsey/uuid",
            "version": "3.8.0",
            "source": {
                "type": "git",
                "url": "https://github.com/ramsey/uuid.git",
                "reference": "d09ea80159c1929d75b3f9c60504d613aeb4a1e3"
            },
            "dist": {
                "type": "zip",
                "url": "https://api.github.com/repos/ramsey/uuid/zipball/d09ea80159c1929d75b3f9c60504d613aeb4a1e3",
                "reference": "d09ea80159c1929d75b3f9c60504d613aeb4a1e3",
                "shasum": ""
            },
            "require": {
                "paragonie/random_compat": "^1.0|^2.0|9.99.99",
                "php": "^5.4 || ^7.0",
                "symfony/polyfill-ctype": "^1.8"
            },
            "replace": {
                "rhumsaa/uuid": "self.version"
            },
            "require-dev": {
                "codeception/aspect-mock": "^1.0 | ~2.0.0",
                "doctrine/annotations": "~1.2.0",
                "goaop/framework": "1.0.0-alpha.2 | ^1.0 | ~2.1.0",
                "ircmaxell/random-lib": "^1.1",
                "jakub-onderka/php-parallel-lint": "^0.9.0",
                "mockery/mockery": "^0.9.9",
                "moontoast/math": "^1.1",
                "php-mock/php-mock-phpunit": "^0.3|^1.1",
                "phpunit/phpunit": "^4.7|^5.0|^6.5",
                "squizlabs/php_codesniffer": "^2.3"
            },
            "suggest": {
                "ext-ctype": "Provides support for PHP Ctype functions",
                "ext-libsodium": "Provides the PECL libsodium extension for use with the SodiumRandomGenerator",
                "ext-uuid": "Provides the PECL UUID extension for use with the PeclUuidTimeGenerator and PeclUuidRandomGenerator",
                "ircmaxell/random-lib": "Provides RandomLib for use with the RandomLibAdapter",
                "moontoast/math": "Provides support for converting UUID to 128-bit integer (in string form).",
                "ramsey/uuid-console": "A console application for generating UUIDs with ramsey/uuid",
                "ramsey/uuid-doctrine": "Allows the use of Ramsey\\Uuid\\Uuid as Doctrine field type."
            },
            "type": "library",
            "extra": {
                "branch-alias": {
                    "dev-master": "3.x-dev"
                }
            },
            "autoload": {
                "psr-4": {
                    "Ramsey\\Uuid\\": "src/"
                }
            },
            "notification-url": "https://packagist.org/downloads/",
            "license": [
                "MIT"
            ],
            "authors": [
                {
                    "name": "Marijn Huizendveld",
                    "email": "marijn.huizendveld@gmail.com"
                },
                {
                    "name": "Thibaud Fabre",
                    "email": "thibaud@aztech.io"
                },
                {
                    "name": "Ben Ramsey",
                    "email": "ben@benramsey.com",
                    "homepage": "https://benramsey.com"
                }
            ],
            "description": "Formerly rhumsaa/uuid. A PHP 5.4+ library for generating RFC 4122 version 1, 3, 4, and 5 universally unique identifiers (UUID).",
            "homepage": "https://github.com/ramsey/uuid",
            "keywords": [
                "guid",
                "identifier",
                "uuid"
            ],
            "time": "2018-07-19T23:38:55+00:00"
        },
        {
            "name": "react/promise",
            "version": "v2.7.1",
            "source": {
                "type": "git",
                "url": "https://github.com/reactphp/promise.git",
                "reference": "31ffa96f8d2ed0341a57848cbb84d88b89dd664d"
            },
            "dist": {
                "type": "zip",
                "url": "https://api.github.com/repos/reactphp/promise/zipball/31ffa96f8d2ed0341a57848cbb84d88b89dd664d",
                "reference": "31ffa96f8d2ed0341a57848cbb84d88b89dd664d",
                "shasum": ""
            },
            "require": {
                "php": ">=5.4.0"
            },
            "require-dev": {
                "phpunit/phpunit": "~4.8"
            },
            "type": "library",
            "autoload": {
                "psr-4": {
                    "React\\Promise\\": "src/"
                },
                "files": [
                    "src/functions_include.php"
                ]
            },
            "notification-url": "https://packagist.org/downloads/",
            "license": [
                "MIT"
            ],
            "authors": [
                {
                    "name": "Jan Sorgalla",
                    "email": "jsorgalla@gmail.com"
                }
            ],
            "description": "A lightweight implementation of CommonJS Promises/A for PHP",
            "keywords": [
                "promise",
                "promises"
            ],
            "time": "2019-01-07T21:25:54+00:00"
        },
        {
            "name": "seld/jsonlint",
            "version": "1.7.1",
            "source": {
                "type": "git",
                "url": "https://github.com/Seldaek/jsonlint.git",
                "reference": "d15f59a67ff805a44c50ea0516d2341740f81a38"
            },
            "dist": {
                "type": "zip",
                "url": "https://api.github.com/repos/Seldaek/jsonlint/zipball/d15f59a67ff805a44c50ea0516d2341740f81a38",
                "reference": "d15f59a67ff805a44c50ea0516d2341740f81a38",
                "shasum": ""
            },
            "require": {
                "php": "^5.3 || ^7.0"
            },
            "require-dev": {
                "phpunit/phpunit": "^4.8.35 || ^5.7 || ^6.0"
            },
            "bin": [
                "bin/jsonlint"
            ],
            "type": "library",
            "autoload": {
                "psr-4": {
                    "Seld\\JsonLint\\": "src/Seld/JsonLint/"
                }
            },
            "notification-url": "https://packagist.org/downloads/",
            "license": [
                "MIT"
            ],
            "authors": [
                {
                    "name": "Jordi Boggiano",
                    "email": "j.boggiano@seld.be",
                    "homepage": "http://seld.be"
                }
            ],
            "description": "JSON Linter",
            "keywords": [
                "json",
                "linter",
                "parser",
                "validator"
            ],
            "time": "2018-01-24T12:46:19+00:00"
        },
        {
            "name": "seld/phar-utils",
            "version": "1.0.1",
            "source": {
                "type": "git",
                "url": "https://github.com/Seldaek/phar-utils.git",
                "reference": "7009b5139491975ef6486545a39f3e6dad5ac30a"
            },
            "dist": {
                "type": "zip",
                "url": "https://api.github.com/repos/Seldaek/phar-utils/zipball/7009b5139491975ef6486545a39f3e6dad5ac30a",
                "reference": "7009b5139491975ef6486545a39f3e6dad5ac30a",
                "shasum": ""
            },
            "require": {
                "php": ">=5.3"
            },
            "type": "library",
            "extra": {
                "branch-alias": {
                    "dev-master": "1.x-dev"
                }
            },
            "autoload": {
                "psr-4": {
                    "Seld\\PharUtils\\": "src/"
                }
            },
            "notification-url": "https://packagist.org/downloads/",
            "license": [
                "MIT"
            ],
            "authors": [
                {
                    "name": "Jordi Boggiano",
                    "email": "j.boggiano@seld.be"
                }
            ],
            "description": "PHAR file format utilities, for when PHP phars you up",
            "keywords": [
                "phra"
            ],
            "time": "2015-10-13T18:44:15+00:00"
        },
        {
            "name": "symfony/console",
            "version": "v4.1.11",
            "source": {
                "type": "git",
                "url": "https://github.com/symfony/console.git",
                "reference": "9e87c798f67dc9fceeb4f3d57847b52d945d1a02"
            },
            "dist": {
                "type": "zip",
                "url": "https://api.github.com/repos/symfony/console/zipball/9e87c798f67dc9fceeb4f3d57847b52d945d1a02",
                "reference": "9e87c798f67dc9fceeb4f3d57847b52d945d1a02",
                "shasum": ""
            },
            "require": {
                "php": "^7.1.3",
                "symfony/polyfill-mbstring": "~1.0"
            },
            "conflict": {
                "symfony/dependency-injection": "<3.4",
                "symfony/process": "<3.3"
            },
            "provide": {
                "psr/log-implementation": "1.0"
            },
            "require-dev": {
                "psr/log": "~1.0",
                "symfony/config": "~3.4|~4.0",
                "symfony/dependency-injection": "~3.4|~4.0",
                "symfony/event-dispatcher": "~3.4|~4.0",
                "symfony/lock": "~3.4|~4.0",
                "symfony/process": "~3.4|~4.0"
            },
            "suggest": {
                "psr/log": "For using the console logger",
                "symfony/event-dispatcher": "",
                "symfony/lock": "",
                "symfony/process": ""
            },
            "type": "library",
            "extra": {
                "branch-alias": {
                    "dev-master": "4.1-dev"
                }
            },
            "autoload": {
                "psr-4": {
                    "Symfony\\Component\\Console\\": ""
                },
                "exclude-from-classmap": [
                    "/Tests/"
                ]
            },
            "notification-url": "https://packagist.org/downloads/",
            "license": [
                "MIT"
            ],
            "authors": [
                {
                    "name": "Fabien Potencier",
                    "email": "fabien@symfony.com"
                },
                {
                    "name": "Symfony Community",
                    "homepage": "https://symfony.com/contributors"
                }
            ],
            "description": "Symfony Console Component",
            "homepage": "https://symfony.com",
            "time": "2019-01-25T14:34:37+00:00"
        },
        {
            "name": "symfony/css-selector",
            "version": "v4.2.4",
            "source": {
                "type": "git",
                "url": "https://github.com/symfony/css-selector.git",
                "reference": "48eddf66950fa57996e1be4a55916d65c10c604a"
            },
            "dist": {
                "type": "zip",
                "url": "https://api.github.com/repos/symfony/css-selector/zipball/48eddf66950fa57996e1be4a55916d65c10c604a",
                "reference": "48eddf66950fa57996e1be4a55916d65c10c604a",
                "shasum": ""
            },
            "require": {
                "php": "^7.1.3"
            },
            "type": "library",
            "extra": {
                "branch-alias": {
                    "dev-master": "4.2-dev"
                }
            },
            "autoload": {
                "psr-4": {
                    "Symfony\\Component\\CssSelector\\": ""
                },
                "exclude-from-classmap": [
                    "/Tests/"
                ]
            },
            "notification-url": "https://packagist.org/downloads/",
            "license": [
                "MIT"
            ],
            "authors": [
                {
                    "name": "Jean-François Simon",
                    "email": "jeanfrancois.simon@sensiolabs.com"
                },
                {
                    "name": "Fabien Potencier",
                    "email": "fabien@symfony.com"
                },
                {
                    "name": "Symfony Community",
                    "homepage": "https://symfony.com/contributors"
                }
            ],
            "description": "Symfony CssSelector Component",
            "homepage": "https://symfony.com",
            "time": "2019-01-16T20:31:39+00:00"
        },
        {
            "name": "symfony/event-dispatcher",
            "version": "v4.1.11",
            "source": {
                "type": "git",
                "url": "https://github.com/symfony/event-dispatcher.git",
                "reference": "51be1b61dfe04d64a260223f2b81475fa8066b97"
            },
            "dist": {
                "type": "zip",
                "url": "https://api.github.com/repos/symfony/event-dispatcher/zipball/51be1b61dfe04d64a260223f2b81475fa8066b97",
                "reference": "51be1b61dfe04d64a260223f2b81475fa8066b97",
                "shasum": ""
            },
            "require": {
                "php": "^7.1.3"
            },
            "conflict": {
                "symfony/dependency-injection": "<3.4"
            },
            "require-dev": {
                "psr/log": "~1.0",
                "symfony/config": "~3.4|~4.0",
                "symfony/dependency-injection": "~3.4|~4.0",
                "symfony/expression-language": "~3.4|~4.0",
                "symfony/stopwatch": "~3.4|~4.0"
            },
            "suggest": {
                "symfony/dependency-injection": "",
                "symfony/http-kernel": ""
            },
            "type": "library",
            "extra": {
                "branch-alias": {
                    "dev-master": "4.1-dev"
                }
            },
            "autoload": {
                "psr-4": {
                    "Symfony\\Component\\EventDispatcher\\": ""
                },
                "exclude-from-classmap": [
                    "/Tests/"
                ]
            },
            "notification-url": "https://packagist.org/downloads/",
            "license": [
                "MIT"
            ],
            "authors": [
                {
                    "name": "Fabien Potencier",
                    "email": "fabien@symfony.com"
                },
                {
                    "name": "Symfony Community",
                    "homepage": "https://symfony.com/contributors"
                }
            ],
            "description": "Symfony EventDispatcher Component",
            "homepage": "https://symfony.com",
            "time": "2019-01-16T18:35:49+00:00"
        },
        {
            "name": "symfony/filesystem",
            "version": "v4.2.4",
            "source": {
                "type": "git",
                "url": "https://github.com/symfony/filesystem.git",
                "reference": "e16b9e471703b2c60b95f14d31c1239f68f11601"
            },
            "dist": {
                "type": "zip",
                "url": "https://api.github.com/repos/symfony/filesystem/zipball/e16b9e471703b2c60b95f14d31c1239f68f11601",
                "reference": "e16b9e471703b2c60b95f14d31c1239f68f11601",
                "shasum": ""
            },
            "require": {
                "php": "^7.1.3",
                "symfony/polyfill-ctype": "~1.8"
            },
            "type": "library",
            "extra": {
                "branch-alias": {
                    "dev-master": "4.2-dev"
                }
            },
            "autoload": {
                "psr-4": {
                    "Symfony\\Component\\Filesystem\\": ""
                },
                "exclude-from-classmap": [
                    "/Tests/"
                ]
            },
            "notification-url": "https://packagist.org/downloads/",
            "license": [
                "MIT"
            ],
            "authors": [
                {
                    "name": "Fabien Potencier",
                    "email": "fabien@symfony.com"
                },
                {
                    "name": "Symfony Community",
                    "homepage": "https://symfony.com/contributors"
                }
            ],
            "description": "Symfony Filesystem Component",
            "homepage": "https://symfony.com",
            "time": "2019-02-07T11:40:08+00:00"
        },
        {
            "name": "symfony/finder",
            "version": "v4.2.4",
            "source": {
                "type": "git",
                "url": "https://github.com/symfony/finder.git",
                "reference": "267b7002c1b70ea80db0833c3afe05f0fbde580a"
            },
            "dist": {
                "type": "zip",
                "url": "https://api.github.com/repos/symfony/finder/zipball/267b7002c1b70ea80db0833c3afe05f0fbde580a",
                "reference": "267b7002c1b70ea80db0833c3afe05f0fbde580a",
                "shasum": ""
            },
            "require": {
                "php": "^7.1.3"
            },
            "type": "library",
            "extra": {
                "branch-alias": {
                    "dev-master": "4.2-dev"
                }
            },
            "autoload": {
                "psr-4": {
                    "Symfony\\Component\\Finder\\": ""
                },
                "exclude-from-classmap": [
                    "/Tests/"
                ]
            },
            "notification-url": "https://packagist.org/downloads/",
            "license": [
                "MIT"
            ],
            "authors": [
                {
                    "name": "Fabien Potencier",
                    "email": "fabien@symfony.com"
                },
                {
                    "name": "Symfony Community",
                    "homepage": "https://symfony.com/contributors"
                }
            ],
            "description": "Symfony Finder Component",
            "homepage": "https://symfony.com",
            "time": "2019-02-23T15:42:05+00:00"
        },
        {
            "name": "symfony/polyfill-ctype",
            "version": "v1.10.0",
            "source": {
                "type": "git",
                "url": "https://github.com/symfony/polyfill-ctype.git",
                "reference": "e3d826245268269cd66f8326bd8bc066687b4a19"
            },
            "dist": {
                "type": "zip",
                "url": "https://api.github.com/repos/symfony/polyfill-ctype/zipball/e3d826245268269cd66f8326bd8bc066687b4a19",
                "reference": "e3d826245268269cd66f8326bd8bc066687b4a19",
                "shasum": ""
            },
            "require": {
                "php": ">=5.3.3"
            },
            "suggest": {
                "ext-ctype": "For best performance"
            },
            "type": "library",
            "extra": {
                "branch-alias": {
                    "dev-master": "1.9-dev"
                }
            },
            "autoload": {
                "psr-4": {
                    "Symfony\\Polyfill\\Ctype\\": ""
                },
                "files": [
                    "bootstrap.php"
                ]
            },
            "notification-url": "https://packagist.org/downloads/",
            "license": [
                "MIT"
            ],
            "authors": [
                {
                    "name": "Symfony Community",
                    "homepage": "https://symfony.com/contributors"
                },
                {
                    "name": "Gert de Pagter",
                    "email": "BackEndTea@gmail.com"
                }
            ],
            "description": "Symfony polyfill for ctype functions",
            "homepage": "https://symfony.com",
            "keywords": [
                "compatibility",
                "ctype",
                "polyfill",
                "portable"
            ],
            "time": "2018-08-06T14:22:27+00:00"
        },
        {
            "name": "symfony/polyfill-mbstring",
            "version": "v1.10.0",
            "source": {
                "type": "git",
                "url": "https://github.com/symfony/polyfill-mbstring.git",
                "reference": "c79c051f5b3a46be09205c73b80b346e4153e494"
            },
            "dist": {
                "type": "zip",
                "url": "https://api.github.com/repos/symfony/polyfill-mbstring/zipball/c79c051f5b3a46be09205c73b80b346e4153e494",
                "reference": "c79c051f5b3a46be09205c73b80b346e4153e494",
                "shasum": ""
            },
            "require": {
                "php": ">=5.3.3"
            },
            "suggest": {
                "ext-mbstring": "For best performance"
            },
            "type": "library",
            "extra": {
                "branch-alias": {
                    "dev-master": "1.9-dev"
                }
            },
            "autoload": {
                "psr-4": {
                    "Symfony\\Polyfill\\Mbstring\\": ""
                },
                "files": [
                    "bootstrap.php"
                ]
            },
            "notification-url": "https://packagist.org/downloads/",
            "license": [
                "MIT"
            ],
            "authors": [
                {
                    "name": "Nicolas Grekas",
                    "email": "p@tchwork.com"
                },
                {
                    "name": "Symfony Community",
                    "homepage": "https://symfony.com/contributors"
                }
            ],
            "description": "Symfony polyfill for the Mbstring extension",
            "homepage": "https://symfony.com",
            "keywords": [
                "compatibility",
                "mbstring",
                "polyfill",
                "portable",
                "shim"
            ],
            "time": "2018-09-21T13:07:52+00:00"
        },
        {
            "name": "symfony/process",
            "version": "v4.1.11",
            "source": {
                "type": "git",
                "url": "https://github.com/symfony/process.git",
                "reference": "72d838aafaa7c790330fe362b9cecec362c64629"
            },
            "dist": {
                "type": "zip",
                "url": "https://api.github.com/repos/symfony/process/zipball/72d838aafaa7c790330fe362b9cecec362c64629",
                "reference": "72d838aafaa7c790330fe362b9cecec362c64629",
                "shasum": ""
            },
            "require": {
                "php": "^7.1.3"
            },
            "type": "library",
            "extra": {
                "branch-alias": {
                    "dev-master": "4.1-dev"
                }
            },
            "autoload": {
                "psr-4": {
                    "Symfony\\Component\\Process\\": ""
                },
                "exclude-from-classmap": [
                    "/Tests/"
                ]
            },
            "notification-url": "https://packagist.org/downloads/",
            "license": [
                "MIT"
            ],
            "authors": [
                {
                    "name": "Fabien Potencier",
                    "email": "fabien@symfony.com"
                },
                {
                    "name": "Symfony Community",
                    "homepage": "https://symfony.com/contributors"
                }
            ],
            "description": "Symfony Process Component",
            "homepage": "https://symfony.com",
            "time": "2019-01-16T19:07:26+00:00"
        },
        {
            "name": "tedivm/jshrink",
            "version": "v1.3.1",
            "source": {
                "type": "git",
                "url": "https://github.com/tedious/JShrink.git",
                "reference": "21254058dc3ce6aba6bef458cff4bfa25cf8b198"
            },
            "dist": {
                "type": "zip",
                "url": "https://api.github.com/repos/tedious/JShrink/zipball/21254058dc3ce6aba6bef458cff4bfa25cf8b198",
                "reference": "21254058dc3ce6aba6bef458cff4bfa25cf8b198",
                "shasum": ""
            },
            "require": {
                "php": "^5.6|^7.0"
            },
            "require-dev": {
                "friendsofphp/php-cs-fixer": "^2.8",
                "php-coveralls/php-coveralls": "^1.1.0",
                "phpunit/phpunit": "^6"
            },
            "type": "library",
            "autoload": {
                "psr-0": {
                    "JShrink": "src/"
                }
            },
            "notification-url": "https://packagist.org/downloads/",
            "license": [
                "BSD-3-Clause"
            ],
            "authors": [
                {
                    "name": "Robert Hafner",
                    "email": "tedivm@tedivm.com"
                }
            ],
            "description": "Javascript Minifier built in PHP",
            "homepage": "http://github.com/tedious/JShrink",
            "keywords": [
                "javascript",
                "minifier"
            ],
            "time": "2018-09-16T00:02:51+00:00"
        },
        {
            "name": "true/punycode",
            "version": "v2.1.1",
            "source": {
                "type": "git",
                "url": "https://github.com/true/php-punycode.git",
                "reference": "a4d0c11a36dd7f4e7cd7096076cab6d3378a071e"
            },
            "dist": {
                "type": "zip",
                "url": "https://api.github.com/repos/true/php-punycode/zipball/a4d0c11a36dd7f4e7cd7096076cab6d3378a071e",
                "reference": "a4d0c11a36dd7f4e7cd7096076cab6d3378a071e",
                "shasum": ""
            },
            "require": {
                "php": ">=5.3.0",
                "symfony/polyfill-mbstring": "^1.3"
            },
            "require-dev": {
                "phpunit/phpunit": "~4.7",
                "squizlabs/php_codesniffer": "~2.0"
            },
            "type": "library",
            "autoload": {
                "psr-4": {
                    "TrueBV\\": "src/"
                }
            },
            "notification-url": "https://packagist.org/downloads/",
            "license": [
                "MIT"
            ],
            "authors": [
                {
                    "name": "Renan Gonçalves",
                    "email": "renan.saddam@gmail.com"
                }
            ],
            "description": "A Bootstring encoding of Unicode for Internationalized Domain Names in Applications (IDNA)",
            "homepage": "https://github.com/true/php-punycode",
            "keywords": [
                "idna",
                "punycode"
            ],
            "time": "2016-11-16T10:37:54+00:00"
        },
        {
            "name": "tubalmartin/cssmin",
            "version": "v4.1.1",
            "source": {
                "type": "git",
                "url": "https://github.com/tubalmartin/YUI-CSS-compressor-PHP-port.git",
                "reference": "3cbf557f4079d83a06f9c3ff9b957c022d7805cf"
            },
            "dist": {
                "type": "zip",
                "url": "https://api.github.com/repos/tubalmartin/YUI-CSS-compressor-PHP-port/zipball/3cbf557f4079d83a06f9c3ff9b957c022d7805cf",
                "reference": "3cbf557f4079d83a06f9c3ff9b957c022d7805cf",
                "shasum": ""
            },
            "require": {
                "ext-pcre": "*",
                "php": ">=5.3.2"
            },
            "require-dev": {
                "cogpowered/finediff": "0.3.*",
                "phpunit/phpunit": "4.8.*"
            },
            "bin": [
                "cssmin"
            ],
            "type": "library",
            "autoload": {
                "psr-4": {
                    "tubalmartin\\CssMin\\": "src"
                }
            },
            "notification-url": "https://packagist.org/downloads/",
            "license": [
                "BSD-3-Clause"
            ],
            "authors": [
                {
                    "name": "Túbal Martín",
                    "homepage": "http://tubalmartin.me/"
                }
            ],
            "description": "A PHP port of the YUI CSS compressor",
            "homepage": "https://github.com/tubalmartin/YUI-CSS-compressor-PHP-port",
            "keywords": [
                "compress",
                "compressor",
                "css",
                "cssmin",
                "minify",
                "yui"
            ],
            "time": "2018-01-15T15:26:51+00:00"
        },
        {
            "name": "webonyx/graphql-php",
            "version": "v0.12.6",
            "source": {
                "type": "git",
                "url": "https://github.com/webonyx/graphql-php.git",
                "reference": "4c545e5ec4fc37f6eb36c19f5a0e7feaf5979c95"
            },
            "dist": {
                "type": "zip",
                "url": "https://api.github.com/repos/webonyx/graphql-php/zipball/4c545e5ec4fc37f6eb36c19f5a0e7feaf5979c95",
                "reference": "4c545e5ec4fc37f6eb36c19f5a0e7feaf5979c95",
                "shasum": ""
            },
            "require": {
                "ext-mbstring": "*",
                "php": ">=5.6"
            },
            "require-dev": {
                "phpunit/phpunit": "^4.8",
                "psr/http-message": "^1.0",
                "react/promise": "2.*"
            },
            "suggest": {
                "psr/http-message": "To use standard GraphQL server",
                "react/promise": "To leverage async resolving on React PHP platform"
            },
            "type": "library",
            "autoload": {
                "psr-4": {
                    "GraphQL\\": "src/"
                }
            },
            "notification-url": "https://packagist.org/downloads/",
            "license": [
                "MIT"
            ],
            "description": "A PHP port of GraphQL reference implementation",
            "homepage": "https://github.com/webonyx/graphql-php",
            "keywords": [
                "api",
                "graphql"
            ],
            "time": "2018-09-02T14:59:54+00:00"
        },
        {
            "name": "zendframework/zend-captcha",
            "version": "2.8.0",
            "source": {
                "type": "git",
                "url": "https://github.com/zendframework/zend-captcha.git",
                "reference": "37e9b6a4f632a9399eecbf2e5e325ad89083f87b"
            },
            "dist": {
                "type": "zip",
                "url": "https://api.github.com/repos/zendframework/zend-captcha/zipball/37e9b6a4f632a9399eecbf2e5e325ad89083f87b",
                "reference": "37e9b6a4f632a9399eecbf2e5e325ad89083f87b",
                "shasum": ""
            },
            "require": {
                "php": "^5.6 || ^7.0",
                "zendframework/zend-math": "^2.7 || ^3.0",
                "zendframework/zend-stdlib": "^2.7.7 || ^3.1"
            },
            "require-dev": {
                "phpunit/phpunit": "^5.7.27 || ^6.5.8 || ^7.1.2",
                "zendframework/zend-coding-standard": "~1.0.0",
                "zendframework/zend-session": "^2.8",
                "zendframework/zend-text": "^2.6",
                "zendframework/zend-validator": "^2.10.1",
                "zendframework/zendservice-recaptcha": "^3.0"
            },
            "suggest": {
                "zendframework/zend-i18n-resources": "Translations of captcha messages",
                "zendframework/zend-session": "Zend\\Session component",
                "zendframework/zend-text": "Zend\\Text component",
                "zendframework/zend-validator": "Zend\\Validator component",
                "zendframework/zendservice-recaptcha": "ZendService\\ReCaptcha component"
            },
            "type": "library",
            "extra": {
                "branch-alias": {
                    "dev-master": "2.8.x-dev",
                    "dev-develop": "2.9.x-dev"
                }
            },
            "autoload": {
                "psr-4": {
                    "Zend\\Captcha\\": "src/"
                }
            },
            "notification-url": "https://packagist.org/downloads/",
            "license": [
                "BSD-3-Clause"
            ],
            "description": "Generate and validate CAPTCHAs using Figlets, images, ReCaptcha, and more",
            "keywords": [
                "ZendFramework",
                "captcha",
                "zf"
            ],
            "time": "2018-04-24T17:24:10+00:00"
        },
        {
            "name": "zendframework/zend-code",
            "version": "3.3.1",
            "source": {
                "type": "git",
                "url": "https://github.com/zendframework/zend-code.git",
                "reference": "c21db169075c6ec4b342149f446e7b7b724f95eb"
            },
            "dist": {
                "type": "zip",
                "url": "https://api.github.com/repos/zendframework/zend-code/zipball/c21db169075c6ec4b342149f446e7b7b724f95eb",
                "reference": "c21db169075c6ec4b342149f446e7b7b724f95eb",
                "shasum": ""
            },
            "require": {
                "php": "^7.1",
                "zendframework/zend-eventmanager": "^2.6 || ^3.0"
            },
            "require-dev": {
                "doctrine/annotations": "~1.0",
                "ext-phar": "*",
                "phpunit/phpunit": "^6.2.3",
                "zendframework/zend-coding-standard": "^1.0.0",
                "zendframework/zend-stdlib": "^2.7 || ^3.0"
            },
            "suggest": {
                "doctrine/annotations": "Doctrine\\Common\\Annotations >=1.0 for annotation features",
                "zendframework/zend-stdlib": "Zend\\Stdlib component"
            },
            "type": "library",
            "extra": {
                "branch-alias": {
                    "dev-master": "3.3.x-dev",
                    "dev-develop": "3.4.x-dev"
                }
            },
            "autoload": {
                "psr-4": {
                    "Zend\\Code\\": "src/"
                }
            },
            "notification-url": "https://packagist.org/downloads/",
            "license": [
                "BSD-3-Clause"
            ],
            "description": "provides facilities to generate arbitrary code using an object oriented interface",
            "homepage": "https://github.com/zendframework/zend-code",
            "keywords": [
                "code",
                "zf2"
            ],
            "time": "2018-08-13T20:36:59+00:00"
        },
        {
            "name": "zendframework/zend-config",
            "version": "2.6.0",
            "source": {
                "type": "git",
                "url": "https://github.com/zendframework/zend-config.git",
                "reference": "2920e877a9f6dca9fa8f6bd3b1ffc2e19bb1e30d"
            },
            "dist": {
                "type": "zip",
                "url": "https://api.github.com/repos/zendframework/zend-config/zipball/2920e877a9f6dca9fa8f6bd3b1ffc2e19bb1e30d",
                "reference": "2920e877a9f6dca9fa8f6bd3b1ffc2e19bb1e30d",
                "shasum": ""
            },
            "require": {
                "php": "^5.5 || ^7.0",
                "zendframework/zend-stdlib": "^2.7 || ^3.0"
            },
            "require-dev": {
                "fabpot/php-cs-fixer": "1.7.*",
                "phpunit/phpunit": "~4.0",
                "zendframework/zend-filter": "^2.6",
                "zendframework/zend-i18n": "^2.5",
                "zendframework/zend-json": "^2.6.1",
                "zendframework/zend-servicemanager": "^2.7.5 || ^3.0.3"
            },
            "suggest": {
                "zendframework/zend-filter": "Zend\\Filter component",
                "zendframework/zend-i18n": "Zend\\I18n component",
                "zendframework/zend-json": "Zend\\Json to use the Json reader or writer classes",
                "zendframework/zend-servicemanager": "Zend\\ServiceManager for use with the Config Factory to retrieve reader and writer instances"
            },
            "type": "library",
            "extra": {
                "branch-alias": {
                    "dev-master": "2.6-dev",
                    "dev-develop": "2.7-dev"
                }
            },
            "autoload": {
                "psr-4": {
                    "Zend\\Config\\": "src/"
                }
            },
            "notification-url": "https://packagist.org/downloads/",
            "license": [
                "BSD-3-Clause"
            ],
            "description": "provides a nested object property based user interface for accessing this configuration data within application code",
            "homepage": "https://github.com/zendframework/zend-config",
            "keywords": [
                "config",
                "zf2"
            ],
            "time": "2016-02-04T23:01:10+00:00"
        },
        {
            "name": "zendframework/zend-console",
            "version": "2.7.0",
            "source": {
                "type": "git",
                "url": "https://github.com/zendframework/zend-console.git",
                "reference": "e8aa08da83de3d265256c40ba45cd649115f0e18"
            },
            "dist": {
                "type": "zip",
                "url": "https://api.github.com/repos/zendframework/zend-console/zipball/e8aa08da83de3d265256c40ba45cd649115f0e18",
                "reference": "e8aa08da83de3d265256c40ba45cd649115f0e18",
                "shasum": ""
            },
            "require": {
                "php": "^5.6 || ^7.0",
                "zendframework/zend-stdlib": "^2.7.7 || ^3.1"
            },
            "require-dev": {
                "phpunit/phpunit": "^5.7.23 || ^6.4.3",
                "zendframework/zend-coding-standard": "~1.0.0",
                "zendframework/zend-filter": "^2.7.2",
                "zendframework/zend-json": "^2.6 || ^3.0",
                "zendframework/zend-validator": "^2.10.1"
            },
            "suggest": {
                "zendframework/zend-filter": "To support DefaultRouteMatcher usage",
                "zendframework/zend-validator": "To support DefaultRouteMatcher usage"
            },
            "type": "library",
            "extra": {
                "branch-alias": {
                    "dev-master": "2.7.x-dev",
                    "dev-develop": "2.8.x-dev"
                }
            },
            "autoload": {
                "psr-4": {
                    "Zend\\Console\\": "src/"
                }
            },
            "notification-url": "https://packagist.org/downloads/",
            "license": [
                "BSD-3-Clause"
            ],
            "description": "Build console applications using getopt syntax or routing, complete with prompts",
            "keywords": [
                "ZendFramework",
                "console",
                "zf"
            ],
            "time": "2018-01-25T19:08:04+00:00"
        },
        {
            "name": "zendframework/zend-crypt",
            "version": "2.6.0",
            "source": {
                "type": "git",
                "url": "https://github.com/zendframework/zend-crypt.git",
                "reference": "1b2f5600bf6262904167116fa67b58ab1457036d"
            },
            "dist": {
                "type": "zip",
                "url": "https://api.github.com/repos/zendframework/zend-crypt/zipball/1b2f5600bf6262904167116fa67b58ab1457036d",
                "reference": "1b2f5600bf6262904167116fa67b58ab1457036d",
                "shasum": ""
            },
            "require": {
                "container-interop/container-interop": "~1.0",
                "php": "^5.5 || ^7.0",
                "zendframework/zend-math": "^2.6",
                "zendframework/zend-stdlib": "^2.7 || ^3.0"
            },
            "require-dev": {
                "fabpot/php-cs-fixer": "1.7.*",
                "phpunit/phpunit": "~4.0"
            },
            "suggest": {
                "ext-mcrypt": "Required for most features of Zend\\Crypt"
            },
            "type": "library",
            "extra": {
                "branch-alias": {
                    "dev-master": "2.6-dev",
                    "dev-develop": "2.7-dev"
                }
            },
            "autoload": {
                "psr-4": {
                    "Zend\\Crypt\\": "src/"
                }
            },
            "notification-url": "https://packagist.org/downloads/",
            "license": [
                "BSD-3-Clause"
            ],
            "homepage": "https://github.com/zendframework/zend-crypt",
            "keywords": [
                "crypt",
                "zf2"
            ],
            "time": "2016-02-03T23:46:30+00:00"
        },
        {
            "name": "zendframework/zend-db",
            "version": "2.10.0",
            "source": {
                "type": "git",
                "url": "https://github.com/zendframework/zend-db.git",
                "reference": "77022f06f6ffd384fa86d22ab8d8bbdb925a1e8e"
            },
            "dist": {
                "type": "zip",
                "url": "https://api.github.com/repos/zendframework/zend-db/zipball/77022f06f6ffd384fa86d22ab8d8bbdb925a1e8e",
                "reference": "77022f06f6ffd384fa86d22ab8d8bbdb925a1e8e",
                "shasum": ""
            },
            "require": {
                "php": "^5.6 || ^7.0",
                "zendframework/zend-stdlib": "^2.7 || ^3.0"
            },
            "require-dev": {
                "phpunit/phpunit": "^5.7.25 || ^6.4.4",
                "zendframework/zend-coding-standard": "~1.0.0",
                "zendframework/zend-eventmanager": "^2.6.2 || ^3.0",
                "zendframework/zend-hydrator": "^1.1 || ^2.1 || ^3.0",
                "zendframework/zend-servicemanager": "^2.7.5 || ^3.0.3"
            },
            "suggest": {
                "zendframework/zend-eventmanager": "Zend\\EventManager component",
                "zendframework/zend-hydrator": "Zend\\Hydrator component for using HydratingResultSets",
                "zendframework/zend-servicemanager": "Zend\\ServiceManager component"
            },
            "type": "library",
            "extra": {
                "branch-alias": {
                    "dev-master": "2.9-dev",
                    "dev-develop": "2.10-dev"
                },
                "zf": {
                    "component": "Zend\\Db",
                    "config-provider": "Zend\\Db\\ConfigProvider"
                }
            },
            "autoload": {
                "psr-4": {
                    "Zend\\Db\\": "src/"
                }
            },
            "notification-url": "https://packagist.org/downloads/",
            "license": [
                "BSD-3-Clause"
            ],
            "description": "Database abstraction layer, SQL abstraction, result set abstraction, and RowDataGateway and TableDataGateway implementations",
            "keywords": [
                "ZendFramework",
                "db",
                "zf"
            ],
            "time": "2019-02-25T11:37:45+00:00"
        },
        {
            "name": "zendframework/zend-di",
            "version": "2.6.1",
            "source": {
                "type": "git",
                "url": "https://github.com/zendframework/zend-di.git",
                "reference": "1fd1ba85660b5a2718741b38639dc7c4c3194b37"
            },
            "dist": {
                "type": "zip",
                "url": "https://api.github.com/repos/zendframework/zend-di/zipball/1fd1ba85660b5a2718741b38639dc7c4c3194b37",
                "reference": "1fd1ba85660b5a2718741b38639dc7c4c3194b37",
                "shasum": ""
            },
            "require": {
                "container-interop/container-interop": "^1.1",
                "php": "^5.5 || ^7.0",
                "zendframework/zend-code": "^2.6 || ^3.0",
                "zendframework/zend-stdlib": "^2.7 || ^3.0"
            },
            "require-dev": {
                "fabpot/php-cs-fixer": "1.7.*",
                "phpunit/phpunit": "~4.0"
            },
            "type": "library",
            "extra": {
                "branch-alias": {
                    "dev-master": "2.6-dev",
                    "dev-develop": "2.7-dev"
                }
            },
            "autoload": {
                "psr-4": {
                    "Zend\\Di\\": "src/"
                }
            },
            "notification-url": "https://packagist.org/downloads/",
            "license": [
                "BSD-3-Clause"
            ],
            "homepage": "https://github.com/zendframework/zend-di",
            "keywords": [
                "di",
                "zf2"
            ],
            "time": "2016-04-25T20:58:11+00:00"
        },
        {
            "name": "zendframework/zend-diactoros",
            "version": "1.8.6",
            "source": {
                "type": "git",
                "url": "https://github.com/zendframework/zend-diactoros.git",
                "reference": "20da13beba0dde8fb648be3cc19765732790f46e"
            },
            "dist": {
                "type": "zip",
                "url": "https://api.github.com/repos/zendframework/zend-diactoros/zipball/20da13beba0dde8fb648be3cc19765732790f46e",
                "reference": "20da13beba0dde8fb648be3cc19765732790f46e",
                "shasum": ""
            },
            "require": {
                "php": "^5.6 || ^7.0",
                "psr/http-message": "^1.0"
            },
            "provide": {
                "psr/http-message-implementation": "1.0"
            },
            "require-dev": {
                "ext-dom": "*",
                "ext-libxml": "*",
                "php-http/psr7-integration-tests": "dev-master",
                "phpunit/phpunit": "^5.7.16 || ^6.0.8 || ^7.2.7",
                "zendframework/zend-coding-standard": "~1.0"
            },
            "type": "library",
            "extra": {
                "branch-alias": {
                    "dev-master": "1.8.x-dev",
                    "dev-develop": "1.9.x-dev",
                    "dev-release-2.0": "2.0.x-dev"
                }
            },
            "autoload": {
                "files": [
                    "src/functions/create_uploaded_file.php",
                    "src/functions/marshal_headers_from_sapi.php",
                    "src/functions/marshal_method_from_sapi.php",
                    "src/functions/marshal_protocol_version_from_sapi.php",
                    "src/functions/marshal_uri_from_sapi.php",
                    "src/functions/normalize_server.php",
                    "src/functions/normalize_uploaded_files.php",
                    "src/functions/parse_cookie_header.php"
                ],
                "psr-4": {
                    "Zend\\Diactoros\\": "src/"
                }
            },
            "notification-url": "https://packagist.org/downloads/",
            "license": [
                "BSD-2-Clause"
            ],
            "description": "PSR HTTP Message implementations",
            "homepage": "https://github.com/zendframework/zend-diactoros",
            "keywords": [
                "http",
                "psr",
                "psr-7"
            ],
            "time": "2018-09-05T19:29:37+00:00"
        },
        {
            "name": "zendframework/zend-escaper",
            "version": "2.6.0",
            "source": {
                "type": "git",
                "url": "https://github.com/zendframework/zend-escaper.git",
                "reference": "31d8aafae982f9568287cb4dce987e6aff8fd074"
            },
            "dist": {
                "type": "zip",
                "url": "https://api.github.com/repos/zendframework/zend-escaper/zipball/31d8aafae982f9568287cb4dce987e6aff8fd074",
                "reference": "31d8aafae982f9568287cb4dce987e6aff8fd074",
                "shasum": ""
            },
            "require": {
                "php": "^5.6 || ^7.0"
            },
            "require-dev": {
                "phpunit/phpunit": "^5.7.27 || ^6.5.8 || ^7.1.2",
                "zendframework/zend-coding-standard": "~1.0.0"
            },
            "type": "library",
            "extra": {
                "branch-alias": {
                    "dev-master": "2.6.x-dev",
                    "dev-develop": "2.7.x-dev"
                }
            },
            "autoload": {
                "psr-4": {
                    "Zend\\Escaper\\": "src/"
                }
            },
            "notification-url": "https://packagist.org/downloads/",
            "license": [
                "BSD-3-Clause"
            ],
            "description": "Securely and safely escape HTML, HTML attributes, JavaScript, CSS, and URLs",
            "keywords": [
                "ZendFramework",
                "escaper",
                "zf"
            ],
            "time": "2018-04-25T15:48:53+00:00"
        },
        {
            "name": "zendframework/zend-eventmanager",
            "version": "2.6.4",
            "source": {
                "type": "git",
                "url": "https://github.com/zendframework/zend-eventmanager.git",
                "reference": "d238c443220dce4b6396579c8ab2200ec25f9108"
            },
            "dist": {
                "type": "zip",
                "url": "https://api.github.com/repos/zendframework/zend-eventmanager/zipball/d238c443220dce4b6396579c8ab2200ec25f9108",
                "reference": "d238c443220dce4b6396579c8ab2200ec25f9108",
                "shasum": ""
            },
            "require": {
                "php": "^5.5 || ^7.0",
                "zendframework/zend-stdlib": "^2.7"
            },
            "require-dev": {
                "athletic/athletic": "dev-master",
                "fabpot/php-cs-fixer": "1.7.*",
                "phpunit/phpunit": "~4.0"
            },
            "type": "library",
            "extra": {
                "branch-alias": {
                    "dev-release-2.6": "2.6-dev",
                    "dev-master": "3.0-dev",
                    "dev-develop": "3.1-dev"
                }
            },
            "autoload": {
                "psr-4": {
                    "Zend\\EventManager\\": "src/"
                }
            },
            "notification-url": "https://packagist.org/downloads/",
            "license": [
                "BSD-3-Clause"
            ],
            "homepage": "https://github.com/zendframework/zend-eventmanager",
            "keywords": [
                "eventmanager",
                "zf2"
            ],
            "time": "2017-12-12T17:48:56+00:00"
        },
        {
            "name": "zendframework/zend-feed",
            "version": "2.10.3",
            "source": {
                "type": "git",
                "url": "https://github.com/zendframework/zend-feed.git",
                "reference": "6641f4cf3f4586c63f83fd70b6d19966025c8888"
            },
            "dist": {
                "type": "zip",
                "url": "https://api.github.com/repos/zendframework/zend-feed/zipball/6641f4cf3f4586c63f83fd70b6d19966025c8888",
                "reference": "6641f4cf3f4586c63f83fd70b6d19966025c8888",
                "shasum": ""
            },
            "require": {
                "php": "^5.6 || ^7.0",
                "zendframework/zend-escaper": "^2.5.2",
                "zendframework/zend-stdlib": "^2.7.7 || ^3.1"
            },
            "require-dev": {
                "phpunit/phpunit": "^5.7.23 || ^6.4.3",
                "psr/http-message": "^1.0.1",
                "zendframework/zend-cache": "^2.7.2",
                "zendframework/zend-coding-standard": "~1.0.0",
                "zendframework/zend-db": "^2.8.2",
                "zendframework/zend-http": "^2.7",
                "zendframework/zend-servicemanager": "^2.7.8 || ^3.3",
                "zendframework/zend-validator": "^2.10.1"
            },
            "suggest": {
                "psr/http-message": "PSR-7 ^1.0.1, if you wish to use Zend\\Feed\\Reader\\Http\\Psr7ResponseDecorator",
                "zendframework/zend-cache": "Zend\\Cache component, for optionally caching feeds between requests",
                "zendframework/zend-db": "Zend\\Db component, for use with PubSubHubbub",
                "zendframework/zend-http": "Zend\\Http for PubSubHubbub, and optionally for use with Zend\\Feed\\Reader",
                "zendframework/zend-servicemanager": "Zend\\ServiceManager component, for easily extending ExtensionManager implementations",
                "zendframework/zend-validator": "Zend\\Validator component, for validating email addresses used in Atom feeds and entries when using the Writer subcomponent"
            },
            "type": "library",
            "extra": {
                "branch-alias": {
                    "dev-master": "2.10.x-dev",
                    "dev-develop": "2.11.x-dev"
                }
            },
            "autoload": {
                "psr-4": {
                    "Zend\\Feed\\": "src/"
                }
            },
            "notification-url": "https://packagist.org/downloads/",
            "license": [
                "BSD-3-Clause"
            ],
            "description": "provides functionality for consuming RSS and Atom feeds",
            "keywords": [
                "ZendFramework",
                "feed",
                "zf"
            ],
            "time": "2018-08-01T13:53:20+00:00"
        },
        {
            "name": "zendframework/zend-filter",
            "version": "2.9.1",
            "source": {
                "type": "git",
                "url": "https://github.com/zendframework/zend-filter.git",
                "reference": "1c3e6d02f9cd5f6c929c9859498f5efbe216e86f"
            },
            "dist": {
                "type": "zip",
                "url": "https://api.github.com/repos/zendframework/zend-filter/zipball/1c3e6d02f9cd5f6c929c9859498f5efbe216e86f",
                "reference": "1c3e6d02f9cd5f6c929c9859498f5efbe216e86f",
                "shasum": ""
            },
            "require": {
                "php": "^5.6 || ^7.0",
                "zendframework/zend-stdlib": "^2.7.7 || ^3.1"
            },
            "conflict": {
                "zendframework/zend-validator": "<2.10.1"
            },
            "require-dev": {
                "pear/archive_tar": "^1.4.3",
                "phpunit/phpunit": "^5.7.23 || ^6.4.3",
                "psr/http-factory": "^1.0",
                "zendframework/zend-coding-standard": "~1.0.0",
                "zendframework/zend-crypt": "^3.2.1",
                "zendframework/zend-servicemanager": "^2.7.8 || ^3.3",
                "zendframework/zend-uri": "^2.6"
            },
            "suggest": {
                "psr/http-factory-implementation": "psr/http-factory-implementation, for creating file upload instances when consuming PSR-7 in file upload filters",
                "zendframework/zend-crypt": "Zend\\Crypt component, for encryption filters",
                "zendframework/zend-i18n": "Zend\\I18n component for filters depending on i18n functionality",
                "zendframework/zend-servicemanager": "Zend\\ServiceManager component, for using the filter chain functionality",
                "zendframework/zend-uri": "Zend\\Uri component, for the UriNormalize filter"
            },
            "type": "library",
            "extra": {
                "branch-alias": {
                    "dev-master": "2.9.x-dev",
                    "dev-develop": "2.10.x-dev"
                },
                "zf": {
                    "component": "Zend\\Filter",
                    "config-provider": "Zend\\Filter\\ConfigProvider"
                }
            },
            "autoload": {
                "psr-4": {
                    "Zend\\Filter\\": "src/"
                }
            },
            "notification-url": "https://packagist.org/downloads/",
            "license": [
                "BSD-3-Clause"
            ],
            "description": "provides a set of commonly needed data filters",
            "keywords": [
                "ZendFramework",
                "filter",
                "zf"
            ],
            "time": "2018-12-17T16:00:04+00:00"
        },
        {
            "name": "zendframework/zend-form",
            "version": "2.13.0",
            "source": {
                "type": "git",
                "url": "https://github.com/zendframework/zend-form.git",
                "reference": "c713a12ccbd43148b71c9339e171ca11e3f8a1da"
            },
            "dist": {
                "type": "zip",
                "url": "https://api.github.com/repos/zendframework/zend-form/zipball/c713a12ccbd43148b71c9339e171ca11e3f8a1da",
                "reference": "c713a12ccbd43148b71c9339e171ca11e3f8a1da",
                "shasum": ""
            },
            "require": {
                "php": "^5.6 || ^7.0",
                "zendframework/zend-hydrator": "^1.1 || ^2.1 || ^3.0",
                "zendframework/zend-inputfilter": "^2.8",
                "zendframework/zend-stdlib": "^2.7 || ^3.0"
            },
            "require-dev": {
                "doctrine/annotations": "~1.0",
                "phpunit/phpunit": "^5.7.23 || ^6.5.3",
                "zendframework/zend-cache": "^2.6.1",
                "zendframework/zend-captcha": "^2.7.1",
                "zendframework/zend-code": "^2.6 || ^3.0",
                "zendframework/zend-coding-standard": "~1.0.0",
                "zendframework/zend-escaper": "^2.5",
                "zendframework/zend-eventmanager": "^2.6.2 || ^3.0",
                "zendframework/zend-filter": "^2.6",
                "zendframework/zend-i18n": "^2.6",
                "zendframework/zend-servicemanager": "^2.7.5 || ^3.0.3",
                "zendframework/zend-session": "^2.8.1",
                "zendframework/zend-text": "^2.6",
                "zendframework/zend-validator": "^2.6",
                "zendframework/zend-view": "^2.6.2",
                "zendframework/zendservice-recaptcha": "^3.0.0"
            },
            "suggest": {
                "zendframework/zend-captcha": "^2.7.1, required for using CAPTCHA form elements",
                "zendframework/zend-code": "^2.6 || ^3.0, required to use zend-form annotations support",
                "zendframework/zend-eventmanager": "^2.6.2 || ^3.0, reuired for zend-form annotations support",
                "zendframework/zend-i18n": "^2.6, required when using zend-form view helpers",
                "zendframework/zend-servicemanager": "^2.7.5 || ^3.0.3, required to use the form factories or provide services",
                "zendframework/zend-view": "^2.6.2, required for using the zend-form view helpers",
                "zendframework/zendservice-recaptcha": "in order to use the ReCaptcha form element"
            },
            "type": "library",
            "extra": {
                "branch-alias": {
                    "dev-master": "2.13.x-dev",
                    "dev-develop": "2.14.x-dev"
                },
                "zf": {
                    "component": "Zend\\Form",
                    "config-provider": "Zend\\Form\\ConfigProvider"
                }
            },
            "autoload": {
                "psr-4": {
                    "Zend\\Form\\": "src/"
                },
                "files": [
                    "autoload/formElementManagerPolyfill.php"
                ]
            },
            "notification-url": "https://packagist.org/downloads/",
            "license": [
                "BSD-3-Clause"
            ],
            "description": "Validate and display simple and complex forms, casting forms to business objects and vice versa",
            "keywords": [
                "ZendFramework",
                "form",
                "zf"
            ],
            "time": "2018-12-11T22:51:29+00:00"
        },
        {
            "name": "zendframework/zend-http",
            "version": "2.8.4",
            "source": {
                "type": "git",
                "url": "https://github.com/zendframework/zend-http.git",
                "reference": "d160aedc096be230af0fe9c31151b2b33ad4e807"
            },
            "dist": {
                "type": "zip",
                "url": "https://api.github.com/repos/zendframework/zend-http/zipball/d160aedc096be230af0fe9c31151b2b33ad4e807",
                "reference": "d160aedc096be230af0fe9c31151b2b33ad4e807",
                "shasum": ""
            },
            "require": {
                "php": "^5.6 || ^7.0",
                "zendframework/zend-loader": "^2.5.1",
                "zendframework/zend-stdlib": "^3.1 || ^2.7.7",
                "zendframework/zend-uri": "^2.5.2",
                "zendframework/zend-validator": "^2.10.1"
            },
            "require-dev": {
                "phpunit/phpunit": "^5.7.27 || ^6.5.8 || ^7.1.3",
                "zendframework/zend-coding-standard": "~1.0.0",
                "zendframework/zend-config": "^3.1 || ^2.6"
            },
            "suggest": {
                "paragonie/certainty": "For automated management of cacert.pem"
            },
            "type": "library",
            "extra": {
                "branch-alias": {
                    "dev-master": "2.8.x-dev",
                    "dev-develop": "2.9.x-dev"
                }
            },
            "autoload": {
                "psr-4": {
                    "Zend\\Http\\": "src/"
                }
            },
            "notification-url": "https://packagist.org/downloads/",
            "license": [
                "BSD-3-Clause"
            ],
            "description": "Provides an easy interface for performing Hyper-Text Transfer Protocol (HTTP) requests",
            "keywords": [
                "ZendFramework",
                "http",
                "http client",
                "zend",
                "zf"
            ],
            "time": "2019-02-07T17:47:08+00:00"
        },
        {
            "name": "zendframework/zend-hydrator",
            "version": "1.1.0",
            "source": {
                "type": "git",
                "url": "https://github.com/zendframework/zend-hydrator.git",
                "reference": "22652e1661a5a10b3f564cf7824a2206cf5a4a65"
            },
            "dist": {
                "type": "zip",
                "url": "https://api.github.com/repos/zendframework/zend-hydrator/zipball/22652e1661a5a10b3f564cf7824a2206cf5a4a65",
                "reference": "22652e1661a5a10b3f564cf7824a2206cf5a4a65",
                "shasum": ""
            },
            "require": {
                "php": "^5.5 || ^7.0",
                "zendframework/zend-stdlib": "^2.7 || ^3.0"
            },
            "require-dev": {
                "phpunit/phpunit": "~4.0",
                "squizlabs/php_codesniffer": "^2.0@dev",
                "zendframework/zend-eventmanager": "^2.6.2 || ^3.0",
                "zendframework/zend-filter": "^2.6",
                "zendframework/zend-inputfilter": "^2.6",
                "zendframework/zend-serializer": "^2.6.1",
                "zendframework/zend-servicemanager": "^2.7.5 || ^3.0.3"
            },
            "suggest": {
                "zendframework/zend-eventmanager": "^2.6.2 || ^3.0, to support aggregate hydrator usage",
                "zendframework/zend-filter": "^2.6, to support naming strategy hydrator usage",
                "zendframework/zend-serializer": "^2.6.1, to use the SerializableStrategy",
                "zendframework/zend-servicemanager": "^2.7.5 || ^3.0.3, to support hydrator plugin manager usage"
            },
            "type": "library",
            "extra": {
                "branch-alias": {
                    "dev-release-1.0": "1.0-dev",
                    "dev-release-1.1": "1.1-dev",
                    "dev-master": "2.0-dev",
                    "dev-develop": "2.1-dev"
                }
            },
            "autoload": {
                "psr-4": {
                    "Zend\\Hydrator\\": "src/"
                }
            },
            "notification-url": "https://packagist.org/downloads/",
            "license": [
                "BSD-3-Clause"
            ],
            "homepage": "https://github.com/zendframework/zend-hydrator",
            "keywords": [
                "hydrator",
                "zf2"
            ],
            "time": "2016-02-18T22:38:26+00:00"
        },
        {
            "name": "zendframework/zend-i18n",
            "version": "2.9.0",
            "source": {
                "type": "git",
                "url": "https://github.com/zendframework/zend-i18n.git",
                "reference": "6d69af5a04e1a4de7250043cb1322f077a0cdb7f"
            },
            "dist": {
                "type": "zip",
                "url": "https://api.github.com/repos/zendframework/zend-i18n/zipball/6d69af5a04e1a4de7250043cb1322f077a0cdb7f",
                "reference": "6d69af5a04e1a4de7250043cb1322f077a0cdb7f",
                "shasum": ""
            },
            "require": {
                "php": "^5.6 || ^7.0",
                "zendframework/zend-stdlib": "^2.7 || ^3.0"
            },
            "require-dev": {
                "phpunit/phpunit": "^5.7.27 || ^6.5.8 || ^7.1.2",
                "zendframework/zend-cache": "^2.6.1",
                "zendframework/zend-coding-standard": "~1.0.0",
                "zendframework/zend-config": "^2.6",
                "zendframework/zend-eventmanager": "^2.6.2 || ^3.0",
                "zendframework/zend-filter": "^2.6.1",
                "zendframework/zend-servicemanager": "^2.7.5 || ^3.0.3",
                "zendframework/zend-validator": "^2.6",
                "zendframework/zend-view": "^2.6.3"
            },
            "suggest": {
                "ext-intl": "Required for most features of Zend\\I18n; included in default builds of PHP",
                "zendframework/zend-cache": "Zend\\Cache component",
                "zendframework/zend-config": "Zend\\Config component",
                "zendframework/zend-eventmanager": "You should install this package to use the events in the translator",
                "zendframework/zend-filter": "You should install this package to use the provided filters",
                "zendframework/zend-i18n-resources": "Translation resources",
                "zendframework/zend-servicemanager": "Zend\\ServiceManager component",
                "zendframework/zend-validator": "You should install this package to use the provided validators",
                "zendframework/zend-view": "You should install this package to use the provided view helpers"
            },
            "type": "library",
            "extra": {
                "branch-alias": {
                    "dev-master": "2.9.x-dev",
                    "dev-develop": "2.10.x-dev"
                },
                "zf": {
                    "component": "Zend\\I18n",
                    "config-provider": "Zend\\I18n\\ConfigProvider"
                }
            },
            "autoload": {
                "psr-4": {
                    "Zend\\I18n\\": "src/"
                }
            },
            "notification-url": "https://packagist.org/downloads/",
            "license": [
                "BSD-3-Clause"
            ],
            "description": "Provide translations for your application, and filter and validate internationalized values",
            "keywords": [
                "ZendFramework",
                "i18n",
                "zf"
            ],
            "time": "2018-05-16T16:39:13+00:00"
        },
        {
            "name": "zendframework/zend-inputfilter",
            "version": "2.10.0",
            "source": {
                "type": "git",
                "url": "https://github.com/zendframework/zend-inputfilter.git",
                "reference": "4f52b71ec9cef3a06e3bba8f5c2124e94055ec0c"
            },
            "dist": {
                "type": "zip",
                "url": "https://api.github.com/repos/zendframework/zend-inputfilter/zipball/4f52b71ec9cef3a06e3bba8f5c2124e94055ec0c",
                "reference": "4f52b71ec9cef3a06e3bba8f5c2124e94055ec0c",
                "shasum": ""
            },
            "require": {
                "php": "^5.6 || ^7.0",
                "zendframework/zend-filter": "^2.9.1",
                "zendframework/zend-servicemanager": "^2.7.10 || ^3.3.1",
                "zendframework/zend-stdlib": "^2.7 || ^3.0",
                "zendframework/zend-validator": "^2.11"
            },
            "require-dev": {
                "phpunit/phpunit": "^5.7.23 || ^6.4.3",
                "psr/http-message": "^1.0",
                "zendframework/zend-coding-standard": "~1.0.0"
            },
            "suggest": {
                "psr/http-message-implementation": "PSR-7 is required if you wish to validate PSR-7 UploadedFileInterface payloads"
            },
            "type": "library",
            "extra": {
                "branch-alias": {
                    "dev-master": "2.10.x-dev",
                    "dev-develop": "2.11.x-dev"
                },
                "zf": {
                    "component": "Zend\\InputFilter",
                    "config-provider": "Zend\\InputFilter\\ConfigProvider"
                }
            },
            "autoload": {
                "psr-4": {
                    "Zend\\InputFilter\\": "src/"
                }
            },
            "notification-url": "https://packagist.org/downloads/",
            "license": [
                "BSD-3-Clause"
            ],
            "description": "Normalize and validate input sets from the web, APIs, the CLI, and more, including files",
            "keywords": [
                "ZendFramework",
                "inputfilter",
                "zf"
            ],
            "time": "2019-01-30T16:58:51+00:00"
        },
        {
            "name": "zendframework/zend-json",
            "version": "2.6.1",
            "source": {
                "type": "git",
                "url": "https://github.com/zendframework/zend-json.git",
                "reference": "4c8705dbe4ad7d7e51b2876c5b9eea0ef916ba28"
            },
            "dist": {
                "type": "zip",
                "url": "https://api.github.com/repos/zendframework/zend-json/zipball/4c8705dbe4ad7d7e51b2876c5b9eea0ef916ba28",
                "reference": "4c8705dbe4ad7d7e51b2876c5b9eea0ef916ba28",
                "shasum": ""
            },
            "require": {
                "php": "^5.5 || ^7.0"
            },
            "require-dev": {
                "fabpot/php-cs-fixer": "1.7.*",
                "phpunit/phpunit": "~4.0",
                "zendframework/zend-http": "^2.5.4",
                "zendframework/zend-server": "^2.6.1",
                "zendframework/zend-stdlib": "^2.5 || ^3.0",
                "zendframework/zendxml": "^1.0.2"
            },
            "suggest": {
                "zendframework/zend-http": "Zend\\Http component, required to use Zend\\Json\\Server",
                "zendframework/zend-server": "Zend\\Server component, required to use Zend\\Json\\Server",
                "zendframework/zend-stdlib": "Zend\\Stdlib component, for use with caching Zend\\Json\\Server responses",
                "zendframework/zendxml": "To support Zend\\Json\\Json::fromXml() usage"
            },
            "type": "library",
            "extra": {
                "branch-alias": {
                    "dev-master": "2.6-dev",
                    "dev-develop": "2.7-dev"
                }
            },
            "autoload": {
                "psr-4": {
                    "Zend\\Json\\": "src/"
                }
            },
            "notification-url": "https://packagist.org/downloads/",
            "license": [
                "BSD-3-Clause"
            ],
            "description": "provides convenience methods for serializing native PHP to JSON and decoding JSON to native PHP",
            "homepage": "https://github.com/zendframework/zend-json",
            "keywords": [
                "json",
                "zf2"
            ],
            "time": "2016-02-04T21:20:26+00:00"
        },
        {
            "name": "zendframework/zend-loader",
            "version": "2.6.0",
            "source": {
                "type": "git",
                "url": "https://github.com/zendframework/zend-loader.git",
                "reference": "78f11749ea340f6ca316bca5958eef80b38f9b6c"
            },
            "dist": {
                "type": "zip",
                "url": "https://api.github.com/repos/zendframework/zend-loader/zipball/78f11749ea340f6ca316bca5958eef80b38f9b6c",
                "reference": "78f11749ea340f6ca316bca5958eef80b38f9b6c",
                "shasum": ""
            },
            "require": {
                "php": "^5.6 || ^7.0"
            },
            "require-dev": {
                "phpunit/phpunit": "^5.7.27 || ^6.5.8 || ^7.1.4",
                "zendframework/zend-coding-standard": "~1.0.0"
            },
            "type": "library",
            "extra": {
                "branch-alias": {
                    "dev-master": "2.6.x-dev",
                    "dev-develop": "2.7.x-dev"
                }
            },
            "autoload": {
                "psr-4": {
                    "Zend\\Loader\\": "src/"
                }
            },
            "notification-url": "https://packagist.org/downloads/",
            "license": [
                "BSD-3-Clause"
            ],
            "description": "Autoloading and plugin loading strategies",
            "keywords": [
                "ZendFramework",
                "loader",
                "zf"
            ],
            "time": "2018-04-30T15:20:54+00:00"
        },
        {
            "name": "zendframework/zend-log",
            "version": "2.10.0",
            "source": {
                "type": "git",
                "url": "https://github.com/zendframework/zend-log.git",
                "reference": "9cec3b092acb39963659c2f32441cccc56b3f430"
            },
            "dist": {
                "type": "zip",
                "url": "https://api.github.com/repos/zendframework/zend-log/zipball/9cec3b092acb39963659c2f32441cccc56b3f430",
                "reference": "9cec3b092acb39963659c2f32441cccc56b3f430",
                "shasum": ""
            },
            "require": {
                "php": "^5.6 || ^7.0",
                "psr/log": "^1.0",
                "zendframework/zend-servicemanager": "^2.7.5 || ^3.0.3",
                "zendframework/zend-stdlib": "^2.7 || ^3.0"
            },
            "provide": {
                "psr/log-implementation": "1.0.0"
            },
            "require-dev": {
                "mikey179/vfsstream": "^1.6",
                "phpunit/phpunit": "^5.7.15 || ^6.0.8",
                "zendframework/zend-coding-standard": "~1.0.0",
                "zendframework/zend-db": "^2.6",
                "zendframework/zend-escaper": "^2.5",
                "zendframework/zend-filter": "^2.5",
                "zendframework/zend-mail": "^2.6.1",
                "zendframework/zend-validator": "^2.10.1"
            },
            "suggest": {
                "ext-mongo": "mongo extension to use Mongo writer",
                "ext-mongodb": "mongodb extension to use MongoDB writer",
                "zendframework/zend-console": "Zend\\Console component to use the RequestID log processor",
                "zendframework/zend-db": "Zend\\Db component to use the database log writer",
                "zendframework/zend-escaper": "Zend\\Escaper component, for use in the XML log formatter",
                "zendframework/zend-mail": "Zend\\Mail component to use the email log writer",
                "zendframework/zend-validator": "Zend\\Validator component to block invalid log messages"
            },
            "type": "library",
            "extra": {
                "branch-alias": {
                    "dev-master": "2.10.x-dev",
                    "dev-develop": "2.11.x-dev"
                },
                "zf": {
                    "component": "Zend\\Log",
                    "config-provider": "Zend\\Log\\ConfigProvider"
                }
            },
            "autoload": {
                "psr-4": {
                    "Zend\\Log\\": "src/"
                }
            },
            "notification-url": "https://packagist.org/downloads/",
            "license": [
                "BSD-3-Clause"
            ],
            "description": "component for general purpose logging",
            "homepage": "https://github.com/zendframework/zend-log",
            "keywords": [
                "log",
                "logging",
                "zf2"
            ],
            "time": "2018-04-09T21:59:51+00:00"
        },
        {
            "name": "zendframework/zend-mail",
            "version": "2.10.0",
            "source": {
                "type": "git",
                "url": "https://github.com/zendframework/zend-mail.git",
                "reference": "d7beb63d5f7144a21ac100072c453e63860cdab8"
            },
            "dist": {
                "type": "zip",
                "url": "https://api.github.com/repos/zendframework/zend-mail/zipball/d7beb63d5f7144a21ac100072c453e63860cdab8",
                "reference": "d7beb63d5f7144a21ac100072c453e63860cdab8",
                "shasum": ""
            },
            "require": {
                "ext-iconv": "*",
                "php": "^5.6 || ^7.0",
                "true/punycode": "^2.1",
                "zendframework/zend-loader": "^2.5",
                "zendframework/zend-mime": "^2.5",
                "zendframework/zend-stdlib": "^2.7 || ^3.0",
                "zendframework/zend-validator": "^2.10.2"
            },
            "require-dev": {
                "phpunit/phpunit": "^5.7.25 || ^6.4.4 || ^7.1.4",
                "zendframework/zend-coding-standard": "~1.0.0",
                "zendframework/zend-config": "^2.6",
                "zendframework/zend-crypt": "^2.6 || ^3.0",
                "zendframework/zend-servicemanager": "^2.7.10 || ^3.3.1"
            },
            "suggest": {
                "zendframework/zend-crypt": "Crammd5 support in SMTP Auth",
                "zendframework/zend-servicemanager": "^2.7.10 || ^3.3.1 when using SMTP to deliver messages"
            },
            "type": "library",
            "extra": {
                "branch-alias": {
                    "dev-master": "2.10.x-dev",
                    "dev-develop": "2.11.x-dev"
                },
                "zf": {
                    "component": "Zend\\Mail",
                    "config-provider": "Zend\\Mail\\ConfigProvider"
                }
            },
            "autoload": {
                "psr-4": {
                    "Zend\\Mail\\": "src/"
                }
            },
            "notification-url": "https://packagist.org/downloads/",
            "license": [
                "BSD-3-Clause"
            ],
            "description": "Provides generalized functionality to compose and send both text and MIME-compliant multipart e-mail messages",
            "keywords": [
                "ZendFramework",
                "mail",
                "zf"
            ],
            "time": "2018-06-07T13:37:07+00:00"
        },
        {
            "name": "zendframework/zend-math",
            "version": "2.7.1",
            "source": {
                "type": "git",
                "url": "https://github.com/zendframework/zend-math.git",
                "reference": "1abce074004dacac1a32cd54de94ad47ef960d38"
            },
            "dist": {
                "type": "zip",
                "url": "https://api.github.com/repos/zendframework/zend-math/zipball/1abce074004dacac1a32cd54de94ad47ef960d38",
                "reference": "1abce074004dacac1a32cd54de94ad47ef960d38",
                "shasum": ""
            },
            "require": {
                "php": "^5.5 || ^7.0"
            },
            "require-dev": {
                "fabpot/php-cs-fixer": "1.7.*",
                "ircmaxell/random-lib": "~1.1",
                "phpunit/phpunit": "~4.0"
            },
            "suggest": {
                "ext-bcmath": "If using the bcmath functionality",
                "ext-gmp": "If using the gmp functionality",
                "ircmaxell/random-lib": "Fallback random byte generator for Zend\\Math\\Rand if Mcrypt extensions is unavailable"
            },
            "type": "library",
            "extra": {
                "branch-alias": {
                    "dev-master": "2.7-dev",
                    "dev-develop": "2.8-dev"
                }
            },
            "autoload": {
                "psr-4": {
                    "Zend\\Math\\": "src/"
                }
            },
            "notification-url": "https://packagist.org/downloads/",
            "license": [
                "BSD-3-Clause"
            ],
            "homepage": "https://github.com/zendframework/zend-math",
            "keywords": [
                "math",
                "zf2"
            ],
            "time": "2018-12-04T15:34:17+00:00"
        },
        {
            "name": "zendframework/zend-mime",
            "version": "2.7.1",
            "source": {
                "type": "git",
                "url": "https://github.com/zendframework/zend-mime.git",
                "reference": "52ae5fa9f12845cae749271034a2d594f0e4c6f2"
            },
            "dist": {
                "type": "zip",
                "url": "https://api.github.com/repos/zendframework/zend-mime/zipball/52ae5fa9f12845cae749271034a2d594f0e4c6f2",
                "reference": "52ae5fa9f12845cae749271034a2d594f0e4c6f2",
                "shasum": ""
            },
            "require": {
                "php": "^5.6 || ^7.0",
                "zendframework/zend-stdlib": "^2.7 || ^3.0"
            },
            "require-dev": {
                "phpunit/phpunit": "^5.7.21 || ^6.3",
                "zendframework/zend-coding-standard": "~1.0.0",
                "zendframework/zend-mail": "^2.6"
            },
            "suggest": {
                "zendframework/zend-mail": "Zend\\Mail component"
            },
            "type": "library",
            "extra": {
                "branch-alias": {
                    "dev-master": "2.7-dev",
                    "dev-develop": "2.8-dev"
                }
            },
            "autoload": {
                "psr-4": {
                    "Zend\\Mime\\": "src/"
                }
            },
            "notification-url": "https://packagist.org/downloads/",
            "license": [
                "BSD-3-Clause"
            ],
            "description": "Create and parse MIME messages and parts",
            "homepage": "https://github.com/zendframework/zend-mime",
            "keywords": [
                "ZendFramework",
                "mime",
                "zf"
            ],
            "time": "2018-05-14T19:02:50+00:00"
        },
        {
            "name": "zendframework/zend-modulemanager",
            "version": "2.8.2",
            "source": {
                "type": "git",
                "url": "https://github.com/zendframework/zend-modulemanager.git",
                "reference": "394df6e12248ac430a312d4693f793ee7120baa6"
            },
            "dist": {
                "type": "zip",
                "url": "https://api.github.com/repos/zendframework/zend-modulemanager/zipball/394df6e12248ac430a312d4693f793ee7120baa6",
                "reference": "394df6e12248ac430a312d4693f793ee7120baa6",
                "shasum": ""
            },
            "require": {
                "php": "^5.6 || ^7.0",
                "zendframework/zend-config": "^3.1 || ^2.6",
                "zendframework/zend-eventmanager": "^3.2 || ^2.6.3",
                "zendframework/zend-stdlib": "^3.1 || ^2.7"
            },
            "require-dev": {
                "phpunit/phpunit": "^6.0.8 || ^5.7.15",
                "zendframework/zend-coding-standard": "~1.0.0",
                "zendframework/zend-console": "^2.6",
                "zendframework/zend-di": "^2.6",
                "zendframework/zend-loader": "^2.5",
                "zendframework/zend-mvc": "^3.0 || ^2.7",
                "zendframework/zend-servicemanager": "^3.0.3 || ^2.7.5"
            },
            "suggest": {
                "zendframework/zend-console": "Zend\\Console component",
                "zendframework/zend-loader": "Zend\\Loader component if you are not using Composer autoloading for your modules",
                "zendframework/zend-mvc": "Zend\\Mvc component",
                "zendframework/zend-servicemanager": "Zend\\ServiceManager component"
            },
            "type": "library",
            "extra": {
                "branch-alias": {
                    "dev-master": "2.7-dev",
                    "dev-develop": "2.8-dev"
                }
            },
            "autoload": {
                "psr-4": {
                    "Zend\\ModuleManager\\": "src/"
                }
            },
            "notification-url": "https://packagist.org/downloads/",
            "license": [
                "BSD-3-Clause"
            ],
            "description": "Modular application system for zend-mvc applications",
            "homepage": "https://github.com/zendframework/zend-modulemanager",
            "keywords": [
                "ZendFramework",
                "modulemanager",
                "zf"
            ],
            "time": "2017-12-02T06:11:18+00:00"
        },
        {
            "name": "zendframework/zend-mvc",
            "version": "2.7.15",
            "source": {
                "type": "git",
                "url": "https://github.com/zendframework/zend-mvc.git",
                "reference": "a8d45689d37a9e4ff4b75ea0b7478fa3d4f9c089"
            },
            "dist": {
                "type": "zip",
                "url": "https://api.github.com/repos/zendframework/zend-mvc/zipball/a8d45689d37a9e4ff4b75ea0b7478fa3d4f9c089",
                "reference": "a8d45689d37a9e4ff4b75ea0b7478fa3d4f9c089",
                "shasum": ""
            },
            "require": {
                "container-interop/container-interop": "^1.1",
                "php": "^5.5 || ^7.0",
                "zendframework/zend-console": "^2.7",
                "zendframework/zend-eventmanager": "^2.6.4 || ^3.0",
                "zendframework/zend-form": "^2.11",
                "zendframework/zend-hydrator": "^1.1 || ^2.4",
                "zendframework/zend-psr7bridge": "^0.2",
                "zendframework/zend-servicemanager": "^2.7.10 || ^3.0.3",
                "zendframework/zend-stdlib": "^2.7.5 || ^3.0"
            },
            "replace": {
                "zendframework/zend-router": "^2.0"
            },
            "require-dev": {
                "friendsofphp/php-cs-fixer": "1.7.*",
                "phpunit/phpunit": "^4.8.36",
                "sebastian/comparator": "^1.2.4",
                "sebastian/version": "^1.0.4",
                "zendframework/zend-authentication": "^2.6",
                "zendframework/zend-cache": "^2.8",
                "zendframework/zend-di": "^2.6",
                "zendframework/zend-filter": "^2.8",
                "zendframework/zend-http": "^2.8",
                "zendframework/zend-i18n": "^2.8",
                "zendframework/zend-inputfilter": "^2.8",
                "zendframework/zend-json": "^2.6.1",
                "zendframework/zend-log": "^2.9.3",
                "zendframework/zend-modulemanager": "^2.8",
                "zendframework/zend-serializer": "^2.8",
                "zendframework/zend-session": "^2.8.1",
                "zendframework/zend-text": "^2.7",
                "zendframework/zend-uri": "^2.6",
                "zendframework/zend-validator": "^2.10",
                "zendframework/zend-view": "^2.9"
            },
            "suggest": {
                "zendframework/zend-authentication": "Zend\\Authentication component for Identity plugin",
                "zendframework/zend-config": "Zend\\Config component",
                "zendframework/zend-di": "Zend\\Di component",
                "zendframework/zend-filter": "Zend\\Filter component",
                "zendframework/zend-http": "Zend\\Http component",
                "zendframework/zend-i18n": "Zend\\I18n component for translatable segments",
                "zendframework/zend-inputfilter": "Zend\\Inputfilter component",
                "zendframework/zend-json": "Zend\\Json component",
                "zendframework/zend-log": "Zend\\Log component",
                "zendframework/zend-modulemanager": "Zend\\ModuleManager component",
                "zendframework/zend-serializer": "Zend\\Serializer component",
                "zendframework/zend-servicemanager-di": "^1.0.1, if using zend-servicemanager v3 and requiring the zend-di integration",
                "zendframework/zend-session": "Zend\\Session component for FlashMessenger, PRG, and FPRG plugins",
                "zendframework/zend-text": "Zend\\Text component",
                "zendframework/zend-uri": "Zend\\Uri component",
                "zendframework/zend-validator": "Zend\\Validator component",
                "zendframework/zend-view": "Zend\\View component"
            },
            "type": "library",
            "extra": {
                "branch-alias": {
                    "dev-master": "2.7-dev",
                    "dev-develop": "3.0-dev"
                }
            },
            "autoload": {
                "files": [
                    "src/autoload.php"
                ],
                "psr-4": {
                    "Zend\\Mvc\\": "src/"
                }
            },
            "notification-url": "https://packagist.org/downloads/",
            "license": [
                "BSD-3-Clause"
            ],
            "homepage": "https://github.com/zendframework/zend-mvc",
            "keywords": [
                "mvc",
                "zf2"
            ],
            "time": "2018-05-03T13:13:41+00:00"
        },
        {
            "name": "zendframework/zend-psr7bridge",
            "version": "0.2.2",
            "source": {
                "type": "git",
                "url": "https://github.com/zendframework/zend-psr7bridge.git",
                "reference": "86c0b53b0c6381391c4add4a93a56e51d5c74605"
            },
            "dist": {
                "type": "zip",
                "url": "https://api.github.com/repos/zendframework/zend-psr7bridge/zipball/86c0b53b0c6381391c4add4a93a56e51d5c74605",
                "reference": "86c0b53b0c6381391c4add4a93a56e51d5c74605",
                "shasum": ""
            },
            "require": {
                "php": ">=5.5",
                "psr/http-message": "^1.0",
                "zendframework/zend-diactoros": "^1.1",
                "zendframework/zend-http": "^2.5"
            },
            "require-dev": {
                "phpunit/phpunit": "^4.7",
                "squizlabs/php_codesniffer": "^2.3"
            },
            "type": "library",
            "extra": {
                "branch-alias": {
                    "dev-master": "1.0-dev",
                    "dev-develop": "1.1-dev"
                }
            },
            "autoload": {
                "psr-4": {
                    "Zend\\Psr7Bridge\\": "src/"
                }
            },
            "notification-url": "https://packagist.org/downloads/",
            "license": [
                "BSD-3-Clause"
            ],
            "description": "PSR-7 <-> Zend\\Http bridge",
            "homepage": "https://github.com/zendframework/zend-psr7bridge",
            "keywords": [
                "http",
                "psr",
                "psr-7"
            ],
            "time": "2016-05-10T21:44:39+00:00"
        },
        {
            "name": "zendframework/zend-serializer",
            "version": "2.9.0",
            "source": {
                "type": "git",
                "url": "https://github.com/zendframework/zend-serializer.git",
                "reference": "0172690db48d8935edaf625c4cba38b79719892c"
            },
            "dist": {
                "type": "zip",
                "url": "https://api.github.com/repos/zendframework/zend-serializer/zipball/0172690db48d8935edaf625c4cba38b79719892c",
                "reference": "0172690db48d8935edaf625c4cba38b79719892c",
                "shasum": ""
            },
            "require": {
                "php": "^5.6 || ^7.0",
                "zendframework/zend-json": "^2.5 || ^3.0",
                "zendframework/zend-stdlib": "^2.7 || ^3.0"
            },
            "require-dev": {
                "phpunit/phpunit": "^5.7.25 || ^6.4.4",
                "zendframework/zend-coding-standard": "~1.0.0",
                "zendframework/zend-math": "^2.6 || ^3.0",
                "zendframework/zend-servicemanager": "^2.7.5 || ^3.0.3"
            },
            "suggest": {
                "zendframework/zend-math": "(^2.6 || ^3.0) To support Python Pickle serialization",
                "zendframework/zend-servicemanager": "(^2.7.5 || ^3.0.3) To support plugin manager support"
            },
            "type": "library",
            "extra": {
                "branch-alias": {
                    "dev-master": "2.9.x-dev",
                    "dev-develop": "2.10.x-dev"
                },
                "zf": {
                    "component": "Zend\\Serializer",
                    "config-provider": "Zend\\Serializer\\ConfigProvider"
                }
            },
            "autoload": {
                "psr-4": {
                    "Zend\\Serializer\\": "src/"
                }
            },
            "notification-url": "https://packagist.org/downloads/",
            "license": [
                "BSD-3-Clause"
            ],
            "description": "provides an adapter based interface to simply generate storable representation of PHP types by different facilities, and recover",
            "keywords": [
                "ZendFramework",
                "serializer",
                "zf"
            ],
            "time": "2018-05-14T18:45:18+00:00"
        },
        {
            "name": "zendframework/zend-server",
            "version": "2.8.0",
            "source": {
                "type": "git",
                "url": "https://github.com/zendframework/zend-server.git",
                "reference": "23a2e9a5599c83c05da831cb7c649e8a7809595e"
            },
            "dist": {
                "type": "zip",
                "url": "https://api.github.com/repos/zendframework/zend-server/zipball/23a2e9a5599c83c05da831cb7c649e8a7809595e",
                "reference": "23a2e9a5599c83c05da831cb7c649e8a7809595e",
                "shasum": ""
            },
            "require": {
                "php": "^5.6 || ^7.0",
                "zendframework/zend-code": "^2.5 || ^3.0",
                "zendframework/zend-stdlib": "^2.5 || ^3.0"
            },
            "require-dev": {
                "phpunit/phpunit": "^5.7.27 || ^6.5.8 || ^7.1.4",
                "zendframework/zend-coding-standard": "~1.0.0"
            },
            "type": "library",
            "extra": {
                "branch-alias": {
                    "dev-master": "2.8.x-dev",
                    "dev-develop": "2.9.x-dev"
                }
            },
            "autoload": {
                "psr-4": {
                    "Zend\\Server\\": "src/"
                }
            },
            "notification-url": "https://packagist.org/downloads/",
            "license": [
                "BSD-3-Clause"
            ],
            "description": "Create Reflection-based RPC servers",
            "keywords": [
                "ZendFramework",
                "server",
                "zf"
            ],
            "time": "2018-04-30T22:21:28+00:00"
        },
        {
            "name": "zendframework/zend-servicemanager",
            "version": "2.7.11",
            "source": {
                "type": "git",
                "url": "https://github.com/zendframework/zend-servicemanager.git",
                "reference": "99ec9ed5d0f15aed9876433c74c2709eb933d4c7"
            },
            "dist": {
                "type": "zip",
                "url": "https://api.github.com/repos/zendframework/zend-servicemanager/zipball/99ec9ed5d0f15aed9876433c74c2709eb933d4c7",
                "reference": "99ec9ed5d0f15aed9876433c74c2709eb933d4c7",
                "shasum": ""
            },
            "require": {
                "container-interop/container-interop": "~1.0",
                "php": "^5.5 || ^7.0"
            },
            "require-dev": {
                "athletic/athletic": "dev-master",
                "fabpot/php-cs-fixer": "1.7.*",
                "phpunit/phpunit": "~4.0",
                "zendframework/zend-di": "~2.5",
                "zendframework/zend-mvc": "~2.5"
            },
            "suggest": {
                "ocramius/proxy-manager": "ProxyManager 0.5.* to handle lazy initialization of services",
                "zendframework/zend-di": "Zend\\Di component"
            },
            "type": "library",
            "extra": {
                "branch-alias": {
                    "dev-master": "2.7-dev",
                    "dev-develop": "3.0-dev"
                }
            },
            "autoload": {
                "psr-4": {
                    "Zend\\ServiceManager\\": "src/"
                }
            },
            "notification-url": "https://packagist.org/downloads/",
            "license": [
                "BSD-3-Clause"
            ],
            "homepage": "https://github.com/zendframework/zend-servicemanager",
            "keywords": [
                "servicemanager",
                "zf2"
            ],
            "time": "2018-06-22T14:49:54+00:00"
        },
        {
            "name": "zendframework/zend-session",
            "version": "2.8.5",
            "source": {
                "type": "git",
                "url": "https://github.com/zendframework/zend-session.git",
                "reference": "2cfd90e1a2f6b066b9f908599251d8f64f07021b"
            },
            "dist": {
                "type": "zip",
                "url": "https://api.github.com/repos/zendframework/zend-session/zipball/2cfd90e1a2f6b066b9f908599251d8f64f07021b",
                "reference": "2cfd90e1a2f6b066b9f908599251d8f64f07021b",
                "shasum": ""
            },
            "require": {
                "php": "^5.6 || ^7.0",
                "zendframework/zend-eventmanager": "^2.6.2 || ^3.0",
                "zendframework/zend-stdlib": "^2.7 || ^3.0"
            },
            "require-dev": {
                "container-interop/container-interop": "^1.1",
                "mongodb/mongodb": "^1.0.1",
                "php-mock/php-mock-phpunit": "^1.1.2 || ^2.0",
                "phpunit/phpunit": "^5.7.5 || >=6.0.13 <6.5.0",
                "zendframework/zend-cache": "^2.6.1",
                "zendframework/zend-coding-standard": "~1.0.0",
                "zendframework/zend-db": "^2.7",
                "zendframework/zend-http": "^2.5.4",
                "zendframework/zend-servicemanager": "^2.7.5 || ^3.0.3",
                "zendframework/zend-validator": "^2.6"
            },
            "suggest": {
                "mongodb/mongodb": "If you want to use the MongoDB session save handler",
                "zendframework/zend-cache": "Zend\\Cache component",
                "zendframework/zend-db": "Zend\\Db component",
                "zendframework/zend-http": "Zend\\Http component",
                "zendframework/zend-servicemanager": "Zend\\ServiceManager component",
                "zendframework/zend-validator": "Zend\\Validator component"
            },
            "type": "library",
            "extra": {
                "branch-alias": {
                    "dev-master": "2.8-dev",
                    "dev-develop": "2.9-dev"
                },
                "zf": {
                    "component": "Zend\\Session",
                    "config-provider": "Zend\\Session\\ConfigProvider"
                }
            },
            "autoload": {
                "psr-4": {
                    "Zend\\Session\\": "src/"
                }
            },
            "notification-url": "https://packagist.org/downloads/",
            "license": [
                "BSD-3-Clause"
            ],
            "description": "manage and preserve session data, a logical complement of cookie data, across multiple page requests by the same client",
            "keywords": [
                "ZendFramework",
                "session",
                "zf"
            ],
            "time": "2018-02-22T16:33:54+00:00"
        },
        {
            "name": "zendframework/zend-soap",
            "version": "2.7.0",
            "source": {
                "type": "git",
                "url": "https://github.com/zendframework/zend-soap.git",
                "reference": "af03c32f0db2b899b3df8cfe29aeb2b49857d284"
            },
            "dist": {
                "type": "zip",
                "url": "https://api.github.com/repos/zendframework/zend-soap/zipball/af03c32f0db2b899b3df8cfe29aeb2b49857d284",
                "reference": "af03c32f0db2b899b3df8cfe29aeb2b49857d284",
                "shasum": ""
            },
            "require": {
                "ext-soap": "*",
                "php": "^5.6 || ^7.0",
                "zendframework/zend-server": "^2.6.1",
                "zendframework/zend-stdlib": "^2.7 || ^3.0",
                "zendframework/zend-uri": "^2.5.2"
            },
            "require-dev": {
                "phpunit/phpunit": "^5.7.21 || ^6.3",
                "zendframework/zend-coding-standard": "~1.0.0",
                "zendframework/zend-config": "^2.6",
                "zendframework/zend-http": "^2.5.4"
            },
            "suggest": {
                "zendframework/zend-http": "Zend\\Http component"
            },
            "type": "library",
            "extra": {
                "branch-alias": {
                    "dev-master": "2.7.x-dev",
                    "dev-develop": "2.8.x-dev"
                }
            },
            "autoload": {
                "psr-4": {
                    "Zend\\Soap\\": "src/"
                }
            },
            "notification-url": "https://packagist.org/downloads/",
            "license": [
                "BSD-3-Clause"
            ],
            "homepage": "https://github.com/zendframework/zend-soap",
            "keywords": [
                "soap",
                "zf2"
            ],
            "time": "2018-01-29T17:51:26+00:00"
        },
        {
            "name": "zendframework/zend-stdlib",
            "version": "2.7.7",
            "source": {
                "type": "git",
                "url": "https://github.com/zendframework/zend-stdlib.git",
                "reference": "0e44eb46788f65e09e077eb7f44d2659143bcc1f"
            },
            "dist": {
                "type": "zip",
                "url": "https://api.github.com/repos/zendframework/zend-stdlib/zipball/0e44eb46788f65e09e077eb7f44d2659143bcc1f",
                "reference": "0e44eb46788f65e09e077eb7f44d2659143bcc1f",
                "shasum": ""
            },
            "require": {
                "php": "^5.5 || ^7.0",
                "zendframework/zend-hydrator": "~1.1"
            },
            "require-dev": {
                "athletic/athletic": "~0.1",
                "fabpot/php-cs-fixer": "1.7.*",
                "phpunit/phpunit": "~4.0",
                "zendframework/zend-config": "~2.5",
                "zendframework/zend-eventmanager": "~2.5",
                "zendframework/zend-filter": "~2.5",
                "zendframework/zend-inputfilter": "~2.5",
                "zendframework/zend-serializer": "~2.5",
                "zendframework/zend-servicemanager": "~2.5"
            },
            "suggest": {
                "zendframework/zend-eventmanager": "To support aggregate hydrator usage",
                "zendframework/zend-filter": "To support naming strategy hydrator usage",
                "zendframework/zend-serializer": "Zend\\Serializer component",
                "zendframework/zend-servicemanager": "To support hydrator plugin manager usage"
            },
            "type": "library",
            "extra": {
                "branch-alias": {
                    "dev-release-2.7": "2.7-dev",
                    "dev-master": "3.0-dev",
                    "dev-develop": "3.1-dev"
                }
            },
            "autoload": {
                "psr-4": {
                    "Zend\\Stdlib\\": "src/"
                }
            },
            "notification-url": "https://packagist.org/downloads/",
            "license": [
                "BSD-3-Clause"
            ],
            "homepage": "https://github.com/zendframework/zend-stdlib",
            "keywords": [
                "stdlib",
                "zf2"
            ],
            "time": "2016-04-12T21:17:31+00:00"
        },
        {
            "name": "zendframework/zend-text",
            "version": "2.7.0",
            "source": {
                "type": "git",
                "url": "https://github.com/zendframework/zend-text.git",
                "reference": "ca987dd4594f5f9508771fccd82c89bc7fbb39ac"
            },
            "dist": {
                "type": "zip",
                "url": "https://api.github.com/repos/zendframework/zend-text/zipball/ca987dd4594f5f9508771fccd82c89bc7fbb39ac",
                "reference": "ca987dd4594f5f9508771fccd82c89bc7fbb39ac",
                "shasum": ""
            },
            "require": {
                "php": "^5.6 || ^7.0",
                "zendframework/zend-servicemanager": "^2.7.5 || ^3.0.3",
                "zendframework/zend-stdlib": "^2.7 || ^3.0"
            },
            "require-dev": {
                "phpunit/phpunit": "^5.7.27 || ^6.5.8 || ^7.1.4",
                "zendframework/zend-coding-standard": "~1.0.0",
                "zendframework/zend-config": "^2.6"
            },
            "type": "library",
            "extra": {
                "branch-alias": {
                    "dev-master": "2.7.x-dev",
                    "dev-develop": "2.8.x-dev"
                }
            },
            "autoload": {
                "psr-4": {
                    "Zend\\Text\\": "src/"
                }
            },
            "notification-url": "https://packagist.org/downloads/",
            "license": [
                "BSD-3-Clause"
            ],
            "description": "Create FIGlets and text-based tables",
            "keywords": [
                "ZendFramework",
                "text",
                "zf"
            ],
            "time": "2018-04-30T14:55:10+00:00"
        },
        {
            "name": "zendframework/zend-uri",
            "version": "2.7.0",
            "source": {
                "type": "git",
                "url": "https://github.com/zendframework/zend-uri.git",
                "reference": "b2785cd38fe379a784645449db86f21b7739b1ee"
            },
            "dist": {
                "type": "zip",
                "url": "https://api.github.com/repos/zendframework/zend-uri/zipball/b2785cd38fe379a784645449db86f21b7739b1ee",
                "reference": "b2785cd38fe379a784645449db86f21b7739b1ee",
                "shasum": ""
            },
            "require": {
                "php": "^5.6 || ^7.0",
                "zendframework/zend-escaper": "^2.5",
                "zendframework/zend-validator": "^2.10"
            },
            "require-dev": {
                "phpunit/phpunit": "^5.7.27 || ^6.5.8 || ^7.1.4",
                "zendframework/zend-coding-standard": "~1.0.0"
            },
            "type": "library",
            "extra": {
                "branch-alias": {
                    "dev-master": "2.7.x-dev",
                    "dev-develop": "2.8.x-dev"
                }
            },
            "autoload": {
                "psr-4": {
                    "Zend\\Uri\\": "src/"
                }
            },
            "notification-url": "https://packagist.org/downloads/",
            "license": [
                "BSD-3-Clause"
            ],
            "description": "A component that aids in manipulating and validating » Uniform Resource Identifiers (URIs)",
            "keywords": [
                "ZendFramework",
                "uri",
                "zf"
            ],
            "time": "2019-02-27T21:39:04+00:00"
        },
        {
            "name": "zendframework/zend-validator",
            "version": "2.11.1",
            "source": {
                "type": "git",
                "url": "https://github.com/zendframework/zend-validator.git",
                "reference": "3c28dfe4e5951ba38059cea895244d9d206190b3"
            },
            "dist": {
                "type": "zip",
                "url": "https://api.github.com/repos/zendframework/zend-validator/zipball/3c28dfe4e5951ba38059cea895244d9d206190b3",
                "reference": "3c28dfe4e5951ba38059cea895244d9d206190b3",
                "shasum": ""
            },
            "require": {
                "container-interop/container-interop": "^1.1",
                "php": "^5.6 || ^7.0",
                "zendframework/zend-stdlib": "^2.7.6 || ^3.1"
            },
            "require-dev": {
                "phpunit/phpunit": "^6.0.8 || ^5.7.15",
                "psr/http-message": "^1.0",
                "zendframework/zend-cache": "^2.6.1",
                "zendframework/zend-coding-standard": "~1.0.0",
                "zendframework/zend-config": "^2.6",
                "zendframework/zend-db": "^2.7",
                "zendframework/zend-filter": "^2.6",
                "zendframework/zend-http": "^2.5.4",
                "zendframework/zend-i18n": "^2.6",
                "zendframework/zend-math": "^2.6",
                "zendframework/zend-servicemanager": "^2.7.5 || ^3.0.3",
                "zendframework/zend-session": "^2.8",
                "zendframework/zend-uri": "^2.5"
            },
            "suggest": {
                "psr/http-message": "psr/http-message, required when validating PSR-7 UploadedFileInterface instances via the Upload and UploadFile validators",
                "zendframework/zend-db": "Zend\\Db component, required by the (No)RecordExists validator",
                "zendframework/zend-filter": "Zend\\Filter component, required by the Digits validator",
                "zendframework/zend-i18n": "Zend\\I18n component to allow translation of validation error messages",
                "zendframework/zend-i18n-resources": "Translations of validator messages",
                "zendframework/zend-math": "Zend\\Math component, required by the Csrf validator",
                "zendframework/zend-servicemanager": "Zend\\ServiceManager component to allow using the ValidatorPluginManager and validator chains",
                "zendframework/zend-session": "Zend\\Session component, ^2.8; required by the Csrf validator",
                "zendframework/zend-uri": "Zend\\Uri component, required by the Uri and Sitemap\\Loc validators"
            },
            "type": "library",
            "extra": {
                "branch-alias": {
                    "dev-master": "2.11.x-dev",
                    "dev-develop": "2.12.x-dev"
                },
                "zf": {
                    "component": "Zend\\Validator",
                    "config-provider": "Zend\\Validator\\ConfigProvider"
                }
            },
            "autoload": {
                "psr-4": {
                    "Zend\\Validator\\": "src/"
                }
            },
            "notification-url": "https://packagist.org/downloads/",
            "license": [
                "BSD-3-Clause"
            ],
            "description": "provides a set of commonly needed validators",
            "homepage": "https://github.com/zendframework/zend-validator",
            "keywords": [
                "validator",
                "zf2"
            ],
            "time": "2019-01-29T22:26:39+00:00"
        },
        {
            "name": "zendframework/zend-view",
            "version": "2.10.1",
            "source": {
                "type": "git",
                "url": "https://github.com/zendframework/zend-view.git",
                "reference": "c1a3f2043fb75b5983ab9adfc369ae396601be7e"
            },
            "dist": {
                "type": "zip",
                "url": "https://api.github.com/repos/zendframework/zend-view/zipball/c1a3f2043fb75b5983ab9adfc369ae396601be7e",
                "reference": "c1a3f2043fb75b5983ab9adfc369ae396601be7e",
                "shasum": ""
            },
            "require": {
                "php": "^5.6 || ^7.0",
                "zendframework/zend-eventmanager": "^2.6.2 || ^3.0",
                "zendframework/zend-json": "^2.6.1",
                "zendframework/zend-loader": "^2.5",
                "zendframework/zend-stdlib": "^2.7 || ^3.0"
            },
            "require-dev": {
                "phpunit/phpunit": "^5.7.15 || ^6.0.8",
                "zendframework/zend-authentication": "^2.5",
                "zendframework/zend-cache": "^2.6.1",
                "zendframework/zend-coding-standard": "~1.0.0",
                "zendframework/zend-config": "^2.6",
                "zendframework/zend-console": "^2.6",
                "zendframework/zend-escaper": "^2.5",
                "zendframework/zend-feed": "^2.7",
                "zendframework/zend-filter": "^2.6.1",
                "zendframework/zend-http": "^2.5.4",
                "zendframework/zend-i18n": "^2.6",
                "zendframework/zend-log": "^2.7",
                "zendframework/zend-modulemanager": "^2.7.1",
                "zendframework/zend-mvc": "^2.7.14 || ^3.0",
                "zendframework/zend-navigation": "^2.5",
                "zendframework/zend-paginator": "^2.5",
                "zendframework/zend-permissions-acl": "^2.6",
                "zendframework/zend-router": "^3.0.1",
                "zendframework/zend-serializer": "^2.6.1",
                "zendframework/zend-servicemanager": "^2.7.5 || ^3.0.3",
                "zendframework/zend-session": "^2.8.1",
                "zendframework/zend-uri": "^2.5"
            },
            "suggest": {
                "zendframework/zend-authentication": "Zend\\Authentication component",
                "zendframework/zend-escaper": "Zend\\Escaper component",
                "zendframework/zend-feed": "Zend\\Feed component",
                "zendframework/zend-filter": "Zend\\Filter component",
                "zendframework/zend-http": "Zend\\Http component",
                "zendframework/zend-i18n": "Zend\\I18n component",
                "zendframework/zend-mvc": "Zend\\Mvc component",
                "zendframework/zend-mvc-plugin-flashmessenger": "zend-mvc-plugin-flashmessenger component, if you want to use the FlashMessenger view helper with zend-mvc versions 3 and up",
                "zendframework/zend-navigation": "Zend\\Navigation component",
                "zendframework/zend-paginator": "Zend\\Paginator component",
                "zendframework/zend-permissions-acl": "Zend\\Permissions\\Acl component",
                "zendframework/zend-servicemanager": "Zend\\ServiceManager component",
                "zendframework/zend-uri": "Zend\\Uri component"
            },
            "bin": [
                "bin/templatemap_generator.php"
            ],
            "type": "library",
            "extra": {
                "branch-alias": {
                    "dev-master": "2.10.x-dev",
                    "dev-develop": "2.11.x-dev"
                }
            },
            "autoload": {
                "psr-4": {
                    "Zend\\View\\": "src/"
                }
            },
            "notification-url": "https://packagist.org/downloads/",
            "license": [
                "BSD-3-Clause"
            ],
            "description": "provides a system of helpers, output filters, and variable escaping",
            "homepage": "https://github.com/zendframework/zend-view",
            "keywords": [
                "view",
                "zf2"
            ],
            "time": "2018-12-06T21:20:01+00:00"
        }
    ],
    "packages-dev": [
        {
            "name": "allure-framework/allure-codeception",
            "version": "1.3.0",
            "source": {
                "type": "git",
                "url": "https://github.com/allure-framework/allure-codeception.git",
                "reference": "9d31d781b3622b028f1f6210bc76ba88438bd518"
            },
            "dist": {
                "type": "zip",
                "url": "https://api.github.com/repos/allure-framework/allure-codeception/zipball/9d31d781b3622b028f1f6210bc76ba88438bd518",
                "reference": "9d31d781b3622b028f1f6210bc76ba88438bd518",
                "shasum": ""
            },
            "require": {
                "allure-framework/allure-php-api": "~1.1.0",
                "codeception/codeception": "~2.1",
                "php": ">=5.4.0",
                "symfony/filesystem": ">=2.6",
                "symfony/finder": ">=2.6"
            },
            "type": "library",
            "autoload": {
                "psr-0": {
                    "Yandex": "src/"
                }
            },
            "notification-url": "https://packagist.org/downloads/",
            "license": [
                "Apache-2.0"
            ],
            "authors": [
                {
                    "name": "Ivan Krutov",
                    "email": "vania-pooh@yandex-team.ru",
                    "role": "Developer"
                }
            ],
            "description": "A Codeception adapter for Allure report.",
            "homepage": "http://allure.qatools.ru/",
            "keywords": [
                "allure",
                "attachments",
                "cases",
                "codeception",
                "report",
                "steps",
                "testing"
            ],
            "time": "2018-12-18T19:47:23+00:00"
        },
        {
            "name": "allure-framework/allure-php-api",
            "version": "1.1.4",
            "source": {
                "type": "git",
                "url": "https://github.com/allure-framework/allure-php-adapter-api.git",
                "reference": "a462a0da121681577033e13c123b6cc4e89cdc64"
            },
            "dist": {
                "type": "zip",
                "url": "https://api.github.com/repos/allure-framework/allure-php-adapter-api/zipball/a462a0da121681577033e13c123b6cc4e89cdc64",
                "reference": "a462a0da121681577033e13c123b6cc4e89cdc64",
                "shasum": ""
            },
            "require": {
                "jms/serializer": ">=0.16.0",
                "moontoast/math": ">=1.1.0",
                "php": ">=5.4.0",
                "phpunit/phpunit": ">=4.0.0",
                "ramsey/uuid": ">=3.0.0",
                "symfony/http-foundation": ">=2.0"
            },
            "type": "library",
            "autoload": {
                "psr-0": {
                    "Yandex": [
                        "src/",
                        "test/"
                    ]
                }
            },
            "notification-url": "https://packagist.org/downloads/",
            "license": [
                "Apache-2.0"
            ],
            "authors": [
                {
                    "name": "Ivan Krutov",
                    "email": "vania-pooh@yandex-team.ru",
                    "role": "Developer"
                }
            ],
            "description": "PHP API for Allure adapter",
            "homepage": "http://allure.qatools.ru/",
            "keywords": [
                "allure",
                "api",
                "php",
                "report"
            ],
            "time": "2016-12-07T12:15:46+00:00"
        },
        {
            "name": "allure-framework/allure-phpunit",
            "version": "1.2.3",
            "source": {
                "type": "git",
                "url": "https://github.com/allure-framework/allure-phpunit.git",
                "reference": "45504aeba41304cf155a898fa9ac1aae79f4a089"
            },
            "dist": {
                "type": "zip",
                "url": "https://api.github.com/repos/allure-framework/allure-phpunit/zipball/45504aeba41304cf155a898fa9ac1aae79f4a089",
                "reference": "45504aeba41304cf155a898fa9ac1aae79f4a089",
                "shasum": ""
            },
            "require": {
                "allure-framework/allure-php-api": "~1.1.0",
                "mikey179/vfsstream": "1.*",
                "php": ">=7.0.0",
                "phpunit/phpunit": ">=6.0.0"
            },
            "type": "library",
            "autoload": {
                "psr-0": {
                    "Yandex": "src/"
                }
            },
            "notification-url": "https://packagist.org/downloads/",
            "license": [
                "Apache-2.0"
            ],
            "authors": [
                {
                    "name": "Ivan Krutov",
                    "email": "vania-pooh@yandex-team.ru",
                    "role": "Developer"
                }
            ],
            "description": "A PHPUnit adapter for Allure report.",
            "homepage": "http://allure.qatools.ru/",
            "keywords": [
                "allure",
                "attachments",
                "cases",
                "phpunit",
                "report",
                "steps",
                "testing"
            ],
            "time": "2017-11-03T13:08:21+00:00"
        },
        {
            "name": "behat/gherkin",
            "version": "v4.6.0",
            "source": {
                "type": "git",
                "url": "https://github.com/Behat/Gherkin.git",
                "reference": "ab0a02ea14893860bca00f225f5621d351a3ad07"
            },
            "dist": {
                "type": "zip",
                "url": "https://api.github.com/repos/Behat/Gherkin/zipball/ab0a02ea14893860bca00f225f5621d351a3ad07",
                "reference": "ab0a02ea14893860bca00f225f5621d351a3ad07",
                "shasum": ""
            },
            "require": {
                "php": ">=5.3.1"
            },
            "require-dev": {
                "phpunit/phpunit": "~4.5|~5",
                "symfony/phpunit-bridge": "~2.7|~3|~4",
                "symfony/yaml": "~2.3|~3|~4"
            },
            "suggest": {
                "symfony/yaml": "If you want to parse features, represented in YAML files"
            },
            "type": "library",
            "extra": {
                "branch-alias": {
                    "dev-master": "4.4-dev"
                }
            },
            "autoload": {
                "psr-0": {
                    "Behat\\Gherkin": "src/"
                }
            },
            "notification-url": "https://packagist.org/downloads/",
            "license": [
                "MIT"
            ],
            "authors": [
                {
                    "name": "Konstantin Kudryashov",
                    "email": "ever.zet@gmail.com",
                    "homepage": "http://everzet.com"
                }
            ],
            "description": "Gherkin DSL parser for PHP 5.3",
            "homepage": "http://behat.org/",
            "keywords": [
                "BDD",
                "Behat",
                "Cucumber",
                "DSL",
                "gherkin",
                "parser"
            ],
            "time": "2019-01-16T14:22:17+00:00"
        },
        {
            "name": "codeception/codeception",
            "version": "2.4.5",
            "source": {
                "type": "git",
                "url": "https://github.com/Codeception/Codeception.git",
                "reference": "5fee32d5c82791548931cbc34806b4de6aa1abfc"
            },
            "dist": {
                "type": "zip",
                "url": "https://api.github.com/repos/Codeception/Codeception/zipball/5fee32d5c82791548931cbc34806b4de6aa1abfc",
                "reference": "5fee32d5c82791548931cbc34806b4de6aa1abfc",
                "shasum": ""
            },
            "require": {
                "behat/gherkin": "^4.4.0",
                "codeception/phpunit-wrapper": "^6.0.9|^7.0.6",
                "codeception/stub": "^2.0",
                "ext-json": "*",
                "ext-mbstring": "*",
                "facebook/webdriver": ">=1.1.3 <2.0",
                "guzzlehttp/guzzle": ">=4.1.4 <7.0",
                "guzzlehttp/psr7": "~1.0",
                "php": ">=5.6.0 <8.0",
                "symfony/browser-kit": ">=2.7 <5.0",
                "symfony/console": ">=2.7 <5.0",
                "symfony/css-selector": ">=2.7 <5.0",
                "symfony/dom-crawler": ">=2.7 <5.0",
                "symfony/event-dispatcher": ">=2.7 <5.0",
                "symfony/finder": ">=2.7 <5.0",
                "symfony/yaml": ">=2.7 <5.0"
            },
            "require-dev": {
                "codeception/specify": "~0.3",
                "facebook/graph-sdk": "~5.3",
                "flow/jsonpath": "~0.2",
                "monolog/monolog": "~1.8",
                "pda/pheanstalk": "~3.0",
                "php-amqplib/php-amqplib": "~2.4",
                "predis/predis": "^1.0",
                "squizlabs/php_codesniffer": "~2.0",
                "symfony/process": ">=2.7 <5.0",
                "vlucas/phpdotenv": "^2.4.0"
            },
            "suggest": {
                "aws/aws-sdk-php": "For using AWS Auth in REST module and Queue module",
                "codeception/phpbuiltinserver": "Start and stop PHP built-in web server for your tests",
                "codeception/specify": "BDD-style code blocks",
                "codeception/verify": "BDD-style assertions",
                "flow/jsonpath": "For using JSONPath in REST module",
                "league/factory-muffin": "For DataFactory module",
                "league/factory-muffin-faker": "For Faker support in DataFactory module",
                "phpseclib/phpseclib": "for SFTP option in FTP Module",
                "stecman/symfony-console-completion": "For BASH autocompletion",
                "symfony/phpunit-bridge": "For phpunit-bridge support"
            },
            "bin": [
                "codecept"
            ],
            "type": "library",
            "extra": {
                "branch-alias": []
            },
            "autoload": {
                "psr-4": {
                    "Codeception\\": "src\\Codeception",
                    "Codeception\\Extension\\": "ext"
                }
            },
            "notification-url": "https://packagist.org/downloads/",
            "license": [
                "MIT"
            ],
            "authors": [
                {
                    "name": "Michael Bodnarchuk",
                    "email": "davert@mail.ua",
                    "homepage": "http://codegyre.com"
                }
            ],
            "description": "BDD-style testing framework",
            "homepage": "http://codeception.com/",
            "keywords": [
                "BDD",
                "TDD",
                "acceptance testing",
                "functional testing",
                "unit testing"
            ],
            "time": "2018-08-01T07:21:49+00:00"
        },
        {
            "name": "codeception/phpunit-wrapper",
            "version": "6.6.1",
            "source": {
                "type": "git",
                "url": "https://github.com/Codeception/phpunit-wrapper.git",
                "reference": "d0da25a98bcebeb15d97c2ad3b2de6166b6e7a0c"
            },
            "dist": {
                "type": "zip",
                "url": "https://api.github.com/repos/Codeception/phpunit-wrapper/zipball/d0da25a98bcebeb15d97c2ad3b2de6166b6e7a0c",
                "reference": "d0da25a98bcebeb15d97c2ad3b2de6166b6e7a0c",
                "shasum": ""
            },
            "require": {
                "phpunit/php-code-coverage": ">=4.0.4 <6.0",
                "phpunit/phpunit": ">=6.5.13 <7.0",
                "sebastian/comparator": ">=1.2.4 <3.0",
                "sebastian/diff": ">=1.4 <4.0"
            },
            "replace": {
                "codeception/phpunit-wrapper": "*"
            },
            "require-dev": {
                "codeception/specify": "*",
                "vlucas/phpdotenv": "^3.0"
            },
            "type": "library",
            "autoload": {
                "psr-4": {
                    "Codeception\\PHPUnit\\": "src\\"
                }
            },
            "notification-url": "https://packagist.org/downloads/",
            "license": [
                "MIT"
            ],
            "authors": [
                {
                    "name": "Davert",
                    "email": "davert.php@resend.cc"
                }
            ],
            "description": "PHPUnit classes used by Codeception",
            "time": "2019-02-26T20:47:39+00:00"
        },
        {
            "name": "codeception/stub",
            "version": "2.1.0",
            "source": {
                "type": "git",
                "url": "https://github.com/Codeception/Stub.git",
                "reference": "853657f988942f7afb69becf3fd0059f192c705a"
            },
            "dist": {
                "type": "zip",
                "url": "https://api.github.com/repos/Codeception/Stub/zipball/853657f988942f7afb69becf3fd0059f192c705a",
                "reference": "853657f988942f7afb69becf3fd0059f192c705a",
                "shasum": ""
            },
            "require": {
                "codeception/phpunit-wrapper": ">6.0.15 <6.1.0 | ^6.6.1 | ^7.7.1 | ^8.0.3"
            },
            "type": "library",
            "autoload": {
                "psr-4": {
                    "Codeception\\": "src/"
                }
            },
            "notification-url": "https://packagist.org/downloads/",
            "license": [
                "MIT"
            ],
            "description": "Flexible Stub wrapper for PHPUnit's Mock Builder",
            "time": "2019-03-02T15:35:10+00:00"
        },
        {
            "name": "consolidation/annotated-command",
            "version": "2.11.2",
            "source": {
                "type": "git",
                "url": "https://github.com/consolidation/annotated-command.git",
                "reference": "004af26391cd7d1cd04b0ac736dc1324d1b4f572"
            },
            "dist": {
                "type": "zip",
                "url": "https://api.github.com/repos/consolidation/annotated-command/zipball/004af26391cd7d1cd04b0ac736dc1324d1b4f572",
                "reference": "004af26391cd7d1cd04b0ac736dc1324d1b4f572",
                "shasum": ""
            },
            "require": {
                "consolidation/output-formatters": "^3.4",
                "php": ">=5.4.5",
                "psr/log": "^1",
                "symfony/console": "^2.8|^3|^4",
                "symfony/event-dispatcher": "^2.5|^3|^4",
                "symfony/finder": "^2.5|^3|^4"
            },
            "require-dev": {
                "g1a/composer-test-scenarios": "^3",
                "php-coveralls/php-coveralls": "^1",
                "phpunit/phpunit": "^6",
                "squizlabs/php_codesniffer": "^2.7"
            },
            "type": "library",
            "extra": {
                "scenarios": {
                    "symfony4": {
                        "require": {
                            "symfony/console": "^4.0"
                        },
                        "config": {
                            "platform": {
                                "php": "7.1.3"
                            }
                        }
                    },
                    "symfony2": {
                        "require": {
                            "symfony/console": "^2.8"
                        },
                        "require-dev": {
                            "phpunit/phpunit": "^4.8.36"
                        },
                        "remove": [
                            "php-coveralls/php-coveralls"
                        ],
                        "config": {
                            "platform": {
                                "php": "5.4.8"
                            }
                        },
                        "scenario-options": {
                            "create-lockfile": "false"
                        }
                    },
                    "phpunit4": {
                        "require-dev": {
                            "phpunit/phpunit": "^4.8.36"
                        },
                        "remove": [
                            "php-coveralls/php-coveralls"
                        ],
                        "config": {
                            "platform": {
                                "php": "5.4.8"
                            }
                        }
                    }
                },
                "branch-alias": {
                    "dev-master": "2.x-dev"
                }
            },
            "autoload": {
                "psr-4": {
                    "Consolidation\\AnnotatedCommand\\": "src"
                }
            },
            "notification-url": "https://packagist.org/downloads/",
            "license": [
                "MIT"
            ],
            "authors": [
                {
                    "name": "Greg Anderson",
                    "email": "greg.1.anderson@greenknowe.org"
                }
            ],
            "description": "Initialize Symfony Console commands from annotated command class methods.",
            "time": "2019-02-02T02:29:53+00:00"
        },
        {
            "name": "consolidation/config",
            "version": "1.2.1",
            "source": {
                "type": "git",
                "url": "https://github.com/consolidation/config.git",
                "reference": "cac1279bae7efb5c7fb2ca4c3ba4b8eb741a96c1"
            },
            "dist": {
                "type": "zip",
                "url": "https://api.github.com/repos/consolidation/config/zipball/cac1279bae7efb5c7fb2ca4c3ba4b8eb741a96c1",
                "reference": "cac1279bae7efb5c7fb2ca4c3ba4b8eb741a96c1",
                "shasum": ""
            },
            "require": {
                "dflydev/dot-access-data": "^1.1.0",
                "grasmash/expander": "^1",
                "php": ">=5.4.0"
            },
            "require-dev": {
                "g1a/composer-test-scenarios": "^3",
                "php-coveralls/php-coveralls": "^1",
                "phpunit/phpunit": "^5",
                "squizlabs/php_codesniffer": "2.*",
                "symfony/console": "^2.5|^3|^4",
                "symfony/yaml": "^2.8.11|^3|^4"
            },
            "suggest": {
                "symfony/yaml": "Required to use Consolidation\\Config\\Loader\\YamlConfigLoader"
            },
            "type": "library",
            "extra": {
                "scenarios": {
                    "symfony4": {
                        "require-dev": {
                            "symfony/console": "^4.0"
                        },
                        "config": {
                            "platform": {
                                "php": "7.1.3"
                            }
                        }
                    },
                    "symfony2": {
                        "require-dev": {
                            "symfony/console": "^2.8",
                            "symfony/event-dispatcher": "^2.8",
                            "phpunit/phpunit": "^4.8.36"
                        },
                        "remove": [
                            "php-coveralls/php-coveralls"
                        ],
                        "config": {
                            "platform": {
                                "php": "5.4.8"
                            }
                        }
                    }
                },
                "branch-alias": {
                    "dev-master": "1.x-dev"
                }
            },
            "autoload": {
                "psr-4": {
                    "Consolidation\\Config\\": "src"
                }
            },
            "notification-url": "https://packagist.org/downloads/",
            "license": [
                "MIT"
            ],
            "authors": [
                {
                    "name": "Greg Anderson",
                    "email": "greg.1.anderson@greenknowe.org"
                }
            ],
            "description": "Provide configuration services for a commandline tool.",
            "time": "2019-03-03T19:37:04+00:00"
        },
        {
            "name": "consolidation/log",
            "version": "1.1.1",
            "source": {
                "type": "git",
                "url": "https://github.com/consolidation/log.git",
                "reference": "b2e887325ee90abc96b0a8b7b474cd9e7c896e3a"
            },
            "dist": {
                "type": "zip",
                "url": "https://api.github.com/repos/consolidation/log/zipball/b2e887325ee90abc96b0a8b7b474cd9e7c896e3a",
                "reference": "b2e887325ee90abc96b0a8b7b474cd9e7c896e3a",
                "shasum": ""
            },
            "require": {
                "php": ">=5.4.5",
                "psr/log": "^1.0",
                "symfony/console": "^2.8|^3|^4"
            },
            "require-dev": {
                "g1a/composer-test-scenarios": "^3",
                "php-coveralls/php-coveralls": "^1",
                "phpunit/phpunit": "^6",
                "squizlabs/php_codesniffer": "^2"
            },
            "type": "library",
            "extra": {
                "scenarios": {
                    "symfony4": {
                        "require": {
                            "symfony/console": "^4.0"
                        },
                        "config": {
                            "platform": {
                                "php": "7.1.3"
                            }
                        }
                    },
                    "symfony2": {
                        "require": {
                            "symfony/console": "^2.8"
                        },
                        "require-dev": {
                            "phpunit/phpunit": "^4.8.36"
                        },
                        "remove": [
                            "php-coveralls/php-coveralls"
                        ],
                        "config": {
                            "platform": {
                                "php": "5.4.8"
                            }
                        }
                    },
                    "phpunit4": {
                        "require-dev": {
                            "phpunit/phpunit": "^4.8.36"
                        },
                        "remove": [
                            "php-coveralls/php-coveralls"
                        ],
                        "config": {
                            "platform": {
                                "php": "5.4.8"
                            }
                        }
                    }
                },
                "branch-alias": {
                    "dev-master": "1.x-dev"
                }
            },
            "autoload": {
                "psr-4": {
                    "Consolidation\\Log\\": "src"
                }
            },
            "notification-url": "https://packagist.org/downloads/",
            "license": [
                "MIT"
            ],
            "authors": [
                {
                    "name": "Greg Anderson",
                    "email": "greg.1.anderson@greenknowe.org"
                }
            ],
            "description": "Improved Psr-3 / Psr\\Log logger based on Symfony Console components.",
            "time": "2019-01-01T17:30:51+00:00"
        },
        {
            "name": "consolidation/output-formatters",
            "version": "3.4.0",
            "source": {
                "type": "git",
                "url": "https://github.com/consolidation/output-formatters.git",
                "reference": "a942680232094c4a5b21c0b7e54c20cce623ae19"
            },
            "dist": {
                "type": "zip",
                "url": "https://api.github.com/repos/consolidation/output-formatters/zipball/a942680232094c4a5b21c0b7e54c20cce623ae19",
                "reference": "a942680232094c4a5b21c0b7e54c20cce623ae19",
                "shasum": ""
            },
            "require": {
                "dflydev/dot-access-data": "^1.1.0",
                "php": ">=5.4.0",
                "symfony/console": "^2.8|^3|^4",
                "symfony/finder": "^2.5|^3|^4"
            },
            "require-dev": {
                "g1a/composer-test-scenarios": "^2",
                "phpunit/phpunit": "^5.7.27",
                "satooshi/php-coveralls": "^2",
                "squizlabs/php_codesniffer": "^2.7",
                "symfony/console": "3.2.3",
                "symfony/var-dumper": "^2.8|^3|^4",
                "victorjonsson/markdowndocs": "^1.3"
            },
            "suggest": {
                "symfony/var-dumper": "For using the var_dump formatter"
            },
            "type": "library",
            "extra": {
                "branch-alias": {
                    "dev-master": "3.x-dev"
                }
            },
            "autoload": {
                "psr-4": {
                    "Consolidation\\OutputFormatters\\": "src"
                }
            },
            "notification-url": "https://packagist.org/downloads/",
            "license": [
                "MIT"
            ],
            "authors": [
                {
                    "name": "Greg Anderson",
                    "email": "greg.1.anderson@greenknowe.org"
                }
            ],
            "description": "Format text by applying transformations provided by plug-in formatters.",
            "time": "2018-10-19T22:35:38+00:00"
        },
        {
            "name": "consolidation/robo",
            "version": "1.4.6",
            "source": {
                "type": "git",
                "url": "https://github.com/consolidation/Robo.git",
                "reference": "d4805a1abbc730e9a6d64ede2eba56f91a2b4eb3"
            },
            "dist": {
                "type": "zip",
                "url": "https://api.github.com/repos/consolidation/Robo/zipball/d4805a1abbc730e9a6d64ede2eba56f91a2b4eb3",
                "reference": "d4805a1abbc730e9a6d64ede2eba56f91a2b4eb3",
                "shasum": ""
            },
            "require": {
                "consolidation/annotated-command": "^2.10.2",
                "consolidation/config": "^1.0.10",
                "consolidation/log": "~1",
                "consolidation/output-formatters": "^3.1.13",
                "consolidation/self-update": "^1",
                "grasmash/yaml-expander": "^1.3",
                "league/container": "^2.2",
                "php": ">=5.5.0",
                "symfony/console": "^2.8|^3|^4",
                "symfony/event-dispatcher": "^2.5|^3|^4",
                "symfony/filesystem": "^2.5|^3|^4",
                "symfony/finder": "^2.5|^3|^4",
                "symfony/process": "^2.5|^3|^4"
            },
            "replace": {
                "codegyre/robo": "< 1.0"
            },
            "require-dev": {
                "codeception/aspect-mock": "^1|^2.1.1",
                "codeception/base": "^2.3.7",
                "codeception/verify": "^0.3.2",
                "g1a/composer-test-scenarios": "^3",
                "goaop/framework": "~2.1.2",
                "goaop/parser-reflection": "^1.1.0",
                "natxet/cssmin": "3.0.4",
                "nikic/php-parser": "^3.1.5",
                "patchwork/jsqueeze": "~2",
                "pear/archive_tar": "^1.4.4",
                "php-coveralls/php-coveralls": "^1",
                "phpunit/php-code-coverage": "~2|~4",
                "squizlabs/php_codesniffer": "^2.8"
            },
            "suggest": {
                "henrikbjorn/lurker": "For monitoring filesystem changes in taskWatch",
                "natxet/CssMin": "For minifying CSS files in taskMinify",
                "patchwork/jsqueeze": "For minifying JS files in taskMinify",
                "pear/archive_tar": "Allows tar archives to be created and extracted in taskPack and taskExtract, respectively."
            },
            "bin": [
                "robo"
            ],
            "type": "library",
            "extra": {
                "scenarios": {
                    "symfony4": {
                        "require": {
                            "symfony/console": "^4"
                        },
                        "config": {
                            "platform": {
                                "php": "7.1.3"
                            }
                        }
                    },
                    "symfony2": {
                        "require": {
                            "symfony/console": "^2.8"
                        },
                        "remove": [
                            "goaop/framework"
                        ],
                        "config": {
                            "platform": {
                                "php": "5.5.9"
                            }
                        },
                        "scenario-options": {
                            "create-lockfile": "false"
                        }
                    }
                },
                "branch-alias": {
                    "dev-master": "2.x-dev"
                }
            },
            "autoload": {
                "psr-4": {
                    "Robo\\": "src"
                }
            },
            "notification-url": "https://packagist.org/downloads/",
            "license": [
                "MIT"
            ],
            "authors": [
                {
                    "name": "Davert",
                    "email": "davert.php@resend.cc"
                }
            ],
            "description": "Modern task runner",
            "time": "2019-02-17T05:32:27+00:00"
        },
        {
            "name": "consolidation/self-update",
            "version": "1.1.5",
            "source": {
                "type": "git",
                "url": "https://github.com/consolidation/self-update.git",
                "reference": "a1c273b14ce334789825a09d06d4c87c0a02ad54"
            },
            "dist": {
                "type": "zip",
                "url": "https://api.github.com/repos/consolidation/self-update/zipball/a1c273b14ce334789825a09d06d4c87c0a02ad54",
                "reference": "a1c273b14ce334789825a09d06d4c87c0a02ad54",
                "shasum": ""
            },
            "require": {
                "php": ">=5.5.0",
                "symfony/console": "^2.8|^3|^4",
                "symfony/filesystem": "^2.5|^3|^4"
            },
            "bin": [
                "scripts/release"
            ],
            "type": "library",
            "extra": {
                "branch-alias": {
                    "dev-master": "1.x-dev"
                }
            },
            "autoload": {
                "psr-4": {
                    "SelfUpdate\\": "src"
                }
            },
            "notification-url": "https://packagist.org/downloads/",
            "license": [
                "MIT"
            ],
            "authors": [
                {
                    "name": "Greg Anderson",
                    "email": "greg.1.anderson@greenknowe.org"
                },
                {
                    "name": "Alexander Menk",
                    "email": "menk@mestrona.net"
                }
            ],
            "description": "Provides a self:update command for Symfony Console applications.",
            "time": "2018-10-28T01:52:03+00:00"
        },
        {
            "name": "dflydev/dot-access-data",
            "version": "v1.1.0",
            "source": {
                "type": "git",
                "url": "https://github.com/dflydev/dflydev-dot-access-data.git",
                "reference": "3fbd874921ab2c041e899d044585a2ab9795df8a"
            },
            "dist": {
                "type": "zip",
                "url": "https://api.github.com/repos/dflydev/dflydev-dot-access-data/zipball/3fbd874921ab2c041e899d044585a2ab9795df8a",
                "reference": "3fbd874921ab2c041e899d044585a2ab9795df8a",
                "shasum": ""
            },
            "require": {
                "php": ">=5.3.2"
            },
            "type": "library",
            "extra": {
                "branch-alias": {
                    "dev-master": "1.0-dev"
                }
            },
            "autoload": {
                "psr-0": {
                    "Dflydev\\DotAccessData": "src"
                }
            },
            "notification-url": "https://packagist.org/downloads/",
            "license": [
                "MIT"
            ],
            "authors": [
                {
                    "name": "Dragonfly Development Inc.",
                    "email": "info@dflydev.com",
                    "homepage": "http://dflydev.com"
                },
                {
                    "name": "Beau Simensen",
                    "email": "beau@dflydev.com",
                    "homepage": "http://beausimensen.com"
                },
                {
                    "name": "Carlos Frutos",
                    "email": "carlos@kiwing.it",
                    "homepage": "https://github.com/cfrutos"
                }
            ],
            "description": "Given a deep data structure, access data by dot notation.",
            "homepage": "https://github.com/dflydev/dflydev-dot-access-data",
            "keywords": [
                "access",
                "data",
                "dot",
                "notation"
            ],
            "time": "2017-01-20T21:14:22+00:00"
        },
        {
            "name": "doctrine/annotations",
            "version": "v1.6.0",
            "source": {
                "type": "git",
                "url": "https://github.com/doctrine/annotations.git",
                "reference": "c7f2050c68a9ab0bdb0f98567ec08d80ea7d24d5"
            },
            "dist": {
                "type": "zip",
                "url": "https://api.github.com/repos/doctrine/annotations/zipball/c7f2050c68a9ab0bdb0f98567ec08d80ea7d24d5",
                "reference": "c7f2050c68a9ab0bdb0f98567ec08d80ea7d24d5",
                "shasum": ""
            },
            "require": {
                "doctrine/lexer": "1.*",
                "php": "^7.1"
            },
            "require-dev": {
                "doctrine/cache": "1.*",
                "phpunit/phpunit": "^6.4"
            },
            "type": "library",
            "extra": {
                "branch-alias": {
                    "dev-master": "1.6.x-dev"
                }
            },
            "autoload": {
                "psr-4": {
                    "Doctrine\\Common\\Annotations\\": "lib/Doctrine/Common/Annotations"
                }
            },
            "notification-url": "https://packagist.org/downloads/",
            "license": [
                "MIT"
            ],
            "authors": [
                {
                    "name": "Roman Borschel",
                    "email": "roman@code-factory.org"
                },
                {
                    "name": "Benjamin Eberlei",
                    "email": "kontakt@beberlei.de"
                },
                {
                    "name": "Guilherme Blanco",
                    "email": "guilhermeblanco@gmail.com"
                },
                {
                    "name": "Jonathan Wage",
                    "email": "jonwage@gmail.com"
                },
                {
                    "name": "Johannes Schmitt",
                    "email": "schmittjoh@gmail.com"
                }
            ],
            "description": "Docblock Annotations Parser",
            "homepage": "http://www.doctrine-project.org",
            "keywords": [
                "annotations",
                "docblock",
                "parser"
            ],
            "time": "2017-12-06T07:11:42+00:00"
        },
        {
            "name": "doctrine/collections",
            "version": "v1.5.0",
            "source": {
                "type": "git",
                "url": "https://github.com/doctrine/collections.git",
                "reference": "a01ee38fcd999f34d9bfbcee59dbda5105449cbf"
            },
            "dist": {
                "type": "zip",
                "url": "https://api.github.com/repos/doctrine/collections/zipball/a01ee38fcd999f34d9bfbcee59dbda5105449cbf",
                "reference": "a01ee38fcd999f34d9bfbcee59dbda5105449cbf",
                "shasum": ""
            },
            "require": {
                "php": "^7.1"
            },
            "require-dev": {
                "doctrine/coding-standard": "~0.1@dev",
                "phpunit/phpunit": "^5.7"
            },
            "type": "library",
            "extra": {
                "branch-alias": {
                    "dev-master": "1.3.x-dev"
                }
            },
            "autoload": {
                "psr-0": {
                    "Doctrine\\Common\\Collections\\": "lib/"
                }
            },
            "notification-url": "https://packagist.org/downloads/",
            "license": [
                "MIT"
            ],
            "authors": [
                {
                    "name": "Roman Borschel",
                    "email": "roman@code-factory.org"
                },
                {
                    "name": "Benjamin Eberlei",
                    "email": "kontakt@beberlei.de"
                },
                {
                    "name": "Guilherme Blanco",
                    "email": "guilhermeblanco@gmail.com"
                },
                {
                    "name": "Jonathan Wage",
                    "email": "jonwage@gmail.com"
                },
                {
                    "name": "Johannes Schmitt",
                    "email": "schmittjoh@gmail.com"
                }
            ],
            "description": "Collections Abstraction library",
            "homepage": "http://www.doctrine-project.org",
            "keywords": [
                "array",
                "collections",
                "iterator"
            ],
            "time": "2017-07-22T10:37:32+00:00"
        },
        {
            "name": "doctrine/instantiator",
            "version": "1.1.0",
            "source": {
                "type": "git",
                "url": "https://github.com/doctrine/instantiator.git",
                "reference": "185b8868aa9bf7159f5f953ed5afb2d7fcdc3bda"
            },
            "dist": {
                "type": "zip",
                "url": "https://api.github.com/repos/doctrine/instantiator/zipball/185b8868aa9bf7159f5f953ed5afb2d7fcdc3bda",
                "reference": "185b8868aa9bf7159f5f953ed5afb2d7fcdc3bda",
                "shasum": ""
            },
            "require": {
                "php": "^7.1"
            },
            "require-dev": {
                "athletic/athletic": "~0.1.8",
                "ext-pdo": "*",
                "ext-phar": "*",
                "phpunit/phpunit": "^6.2.3",
                "squizlabs/php_codesniffer": "^3.0.2"
            },
            "type": "library",
            "extra": {
                "branch-alias": {
                    "dev-master": "1.2.x-dev"
                }
            },
            "autoload": {
                "psr-4": {
                    "Doctrine\\Instantiator\\": "src/Doctrine/Instantiator/"
                }
            },
            "notification-url": "https://packagist.org/downloads/",
            "license": [
                "MIT"
            ],
            "authors": [
                {
                    "name": "Marco Pivetta",
                    "email": "ocramius@gmail.com",
                    "homepage": "http://ocramius.github.com/"
                }
            ],
            "description": "A small, lightweight utility to instantiate objects in PHP without invoking their constructors",
            "homepage": "https://github.com/doctrine/instantiator",
            "keywords": [
                "constructor",
                "instantiate"
            ],
            "time": "2017-07-22T11:58:36+00:00"
        },
        {
            "name": "doctrine/lexer",
            "version": "v1.0.1",
            "source": {
                "type": "git",
                "url": "https://github.com/doctrine/lexer.git",
                "reference": "83893c552fd2045dd78aef794c31e694c37c0b8c"
            },
            "dist": {
                "type": "zip",
                "url": "https://api.github.com/repos/doctrine/lexer/zipball/83893c552fd2045dd78aef794c31e694c37c0b8c",
                "reference": "83893c552fd2045dd78aef794c31e694c37c0b8c",
                "shasum": ""
            },
            "require": {
                "php": ">=5.3.2"
            },
            "type": "library",
            "extra": {
                "branch-alias": {
                    "dev-master": "1.0.x-dev"
                }
            },
            "autoload": {
                "psr-0": {
                    "Doctrine\\Common\\Lexer\\": "lib/"
                }
            },
            "notification-url": "https://packagist.org/downloads/",
            "license": [
                "MIT"
            ],
            "authors": [
                {
                    "name": "Roman Borschel",
                    "email": "roman@code-factory.org"
                },
                {
                    "name": "Guilherme Blanco",
                    "email": "guilhermeblanco@gmail.com"
                },
                {
                    "name": "Johannes Schmitt",
                    "email": "schmittjoh@gmail.com"
                }
            ],
            "description": "Base library for a lexer that can be used in Top-Down, Recursive Descent Parsers.",
            "homepage": "http://www.doctrine-project.org",
            "keywords": [
                "lexer",
                "parser"
            ],
            "time": "2014-09-09T13:34:57+00:00"
        },
        {
            "name": "epfremme/swagger-php",
            "version": "v2.0.0",
            "source": {
                "type": "git",
                "url": "https://github.com/epfremmer/swagger-php.git",
                "reference": "eee28a442b7e6220391ec953d3c9b936354f23bc"
            },
            "dist": {
                "type": "zip",
                "url": "https://api.github.com/repos/epfremmer/swagger-php/zipball/eee28a442b7e6220391ec953d3c9b936354f23bc",
                "reference": "eee28a442b7e6220391ec953d3c9b936354f23bc",
                "shasum": ""
            },
            "require": {
                "doctrine/annotations": "^1.2",
                "doctrine/collections": "^1.3",
                "jms/serializer": "^1.1",
                "php": ">=5.5",
                "phpoption/phpoption": "^1.1",
                "symfony/yaml": "^2.7|^3.1"
            },
            "require-dev": {
                "mockery/mockery": "^0.9.4",
                "phpunit/phpunit": "~4.8|~5.0",
                "satooshi/php-coveralls": "^1.0"
            },
            "type": "package",
            "autoload": {
                "psr-4": {
                    "Epfremme\\Swagger\\": "src/"
                }
            },
            "notification-url": "https://packagist.org/downloads/",
            "license": [
                "MIT"
            ],
            "authors": [
                {
                    "name": "Edward Pfremmer",
                    "email": "epfremme@nerdery.com"
                }
            ],
            "description": "Library for parsing swagger documentation into PHP entities for use in testing and code generation",
            "time": "2016-09-26T17:24:17+00:00"
        },
        {
            "name": "facebook/webdriver",
            "version": "1.6.0",
            "source": {
                "type": "git",
                "url": "https://github.com/facebook/php-webdriver.git",
                "reference": "bd8c740097eb9f2fc3735250fc1912bc811a954e"
            },
            "dist": {
                "type": "zip",
                "url": "https://api.github.com/repos/facebook/php-webdriver/zipball/bd8c740097eb9f2fc3735250fc1912bc811a954e",
                "reference": "bd8c740097eb9f2fc3735250fc1912bc811a954e",
                "shasum": ""
            },
            "require": {
                "ext-curl": "*",
                "ext-json": "*",
                "ext-mbstring": "*",
                "ext-zip": "*",
                "php": "^5.6 || ~7.0",
                "symfony/process": "^2.8 || ^3.1 || ^4.0"
            },
            "require-dev": {
                "friendsofphp/php-cs-fixer": "^2.0",
                "jakub-onderka/php-parallel-lint": "^0.9.2",
                "php-coveralls/php-coveralls": "^2.0",
                "php-mock/php-mock-phpunit": "^1.1",
                "phpunit/phpunit": "^5.7",
                "sebastian/environment": "^1.3.4 || ^2.0 || ^3.0",
                "squizlabs/php_codesniffer": "^2.6",
                "symfony/var-dumper": "^3.3 || ^4.0"
            },
            "suggest": {
                "ext-SimpleXML": "For Firefox profile creation"
            },
            "type": "library",
            "extra": {
                "branch-alias": {
                    "dev-community": "1.5-dev"
                }
            },
            "autoload": {
                "psr-4": {
                    "Facebook\\WebDriver\\": "lib/"
                }
            },
            "notification-url": "https://packagist.org/downloads/",
            "license": [
                "Apache-2.0"
            ],
            "description": "A PHP client for Selenium WebDriver",
            "homepage": "https://github.com/facebook/php-webdriver",
            "keywords": [
                "facebook",
                "php",
                "selenium",
                "webdriver"
            ],
            "time": "2018-05-16T17:37:13+00:00"
        },
        {
            "name": "flow/jsonpath",
            "version": "0.4.0",
            "source": {
                "type": "git",
                "url": "https://github.com/FlowCommunications/JSONPath.git",
                "reference": "f0222818d5c938e4ab668ab2e2c079bd51a27112"
            },
            "dist": {
                "type": "zip",
                "url": "https://api.github.com/repos/FlowCommunications/JSONPath/zipball/f0222818d5c938e4ab668ab2e2c079bd51a27112",
                "reference": "f0222818d5c938e4ab668ab2e2c079bd51a27112",
                "shasum": ""
            },
            "require": {
                "php": ">=5.4.0"
            },
            "require-dev": {
                "peekmo/jsonpath": "dev-master",
                "phpunit/phpunit": "^4.0"
            },
            "type": "library",
            "autoload": {
                "psr-0": {
                    "Flow\\JSONPath": "src/",
                    "Flow\\JSONPath\\Test": "tests/"
                }
            },
            "notification-url": "https://packagist.org/downloads/",
            "license": [
                "MIT"
            ],
            "authors": [
                {
                    "name": "Stephen Frank",
                    "email": "stephen@flowsa.com"
                }
            ],
            "description": "JSONPath implementation for parsing, searching and flattening arrays",
            "time": "2018-03-04T16:39:47+00:00"
        },
        {
            "name": "friendsofphp/php-cs-fixer",
            "version": "v2.13.3",
            "source": {
                "type": "git",
                "url": "https://github.com/FriendsOfPHP/PHP-CS-Fixer.git",
                "reference": "38d6f2e9be2aa80bf3c7365612af7f9eb9078719"
            },
            "dist": {
                "type": "zip",
                "url": "https://api.github.com/repos/FriendsOfPHP/PHP-CS-Fixer/zipball/38d6f2e9be2aa80bf3c7365612af7f9eb9078719",
                "reference": "38d6f2e9be2aa80bf3c7365612af7f9eb9078719",
                "shasum": ""
            },
            "require": {
                "composer/semver": "^1.4",
                "composer/xdebug-handler": "^1.2",
                "doctrine/annotations": "^1.2",
                "ext-json": "*",
                "ext-tokenizer": "*",
                "php": "^5.6 || >=7.0 <7.3",
                "php-cs-fixer/diff": "^1.3",
                "symfony/console": "^3.4.17 || ^4.1.6",
                "symfony/event-dispatcher": "^3.0 || ^4.0",
                "symfony/filesystem": "^3.0 || ^4.0",
                "symfony/finder": "^3.0 || ^4.0",
                "symfony/options-resolver": "^3.0 || ^4.0",
                "symfony/polyfill-php70": "^1.0",
                "symfony/polyfill-php72": "^1.4",
                "symfony/process": "^3.0 || ^4.0",
                "symfony/stopwatch": "^3.0 || ^4.0"
            },
            "conflict": {
                "hhvm": "*"
            },
            "require-dev": {
                "johnkary/phpunit-speedtrap": "^1.1 || ^2.0 || ^3.0",
                "justinrainbow/json-schema": "^5.0",
                "keradus/cli-executor": "^1.2",
                "mikey179/vfsstream": "^1.6",
                "php-coveralls/php-coveralls": "^2.1",
                "php-cs-fixer/accessible-object": "^1.0",
                "php-cs-fixer/phpunit-constraint-isidenticalstring": "^1.0.1",
                "php-cs-fixer/phpunit-constraint-xmlmatchesxsd": "^1.0.1",
                "phpunit/phpunit": "^5.7.27 || ^6.5.8 || ^7.1",
                "phpunitgoodpractices/traits": "^1.5.1",
                "symfony/phpunit-bridge": "^4.0"
            },
            "suggest": {
                "ext-mbstring": "For handling non-UTF8 characters in cache signature.",
                "php-cs-fixer/phpunit-constraint-isidenticalstring": "For IsIdenticalString constraint.",
                "php-cs-fixer/phpunit-constraint-xmlmatchesxsd": "For XmlMatchesXsd constraint.",
                "symfony/polyfill-mbstring": "When enabling `ext-mbstring` is not possible."
            },
            "bin": [
                "php-cs-fixer"
            ],
            "type": "application",
            "autoload": {
                "psr-4": {
                    "PhpCsFixer\\": "src/"
                },
                "classmap": [
                    "tests/Test/AbstractFixerTestCase.php",
                    "tests/Test/AbstractIntegrationCaseFactory.php",
                    "tests/Test/AbstractIntegrationTestCase.php",
                    "tests/Test/Assert/AssertTokensTrait.php",
                    "tests/Test/IntegrationCase.php",
                    "tests/Test/IntegrationCaseFactory.php",
                    "tests/Test/IntegrationCaseFactoryInterface.php",
                    "tests/Test/InternalIntegrationCaseFactory.php",
                    "tests/TestCase.php"
                ]
            },
            "notification-url": "https://packagist.org/downloads/",
            "license": [
                "MIT"
            ],
            "authors": [
                {
                    "name": "Dariusz Rumiński",
                    "email": "dariusz.ruminski@gmail.com"
                },
                {
                    "name": "Fabien Potencier",
                    "email": "fabien@symfony.com"
                }
            ],
            "description": "A tool to automatically fix PHP code style",
            "time": "2019-01-04T18:24:28+00:00"
        },
        {
            "name": "fzaninotto/faker",
            "version": "v1.8.0",
            "source": {
                "type": "git",
                "url": "https://github.com/fzaninotto/Faker.git",
                "reference": "f72816b43e74063c8b10357394b6bba8cb1c10de"
            },
            "dist": {
                "type": "zip",
                "url": "https://api.github.com/repos/fzaninotto/Faker/zipball/f72816b43e74063c8b10357394b6bba8cb1c10de",
                "reference": "f72816b43e74063c8b10357394b6bba8cb1c10de",
                "shasum": ""
            },
            "require": {
                "php": "^5.3.3 || ^7.0"
            },
            "require-dev": {
                "ext-intl": "*",
                "phpunit/phpunit": "^4.8.35 || ^5.7",
                "squizlabs/php_codesniffer": "^1.5"
            },
            "type": "library",
            "extra": {
                "branch-alias": {
                    "dev-master": "1.8-dev"
                }
            },
            "autoload": {
                "psr-4": {
                    "Faker\\": "src/Faker/"
                }
            },
            "notification-url": "https://packagist.org/downloads/",
            "license": [
                "MIT"
            ],
            "authors": [
                {
                    "name": "François Zaninotto"
                }
            ],
            "description": "Faker is a PHP library that generates fake data for you.",
            "keywords": [
                "data",
                "faker",
                "fixtures"
            ],
            "time": "2018-07-12T10:23:15+00:00"
        },
        {
            "name": "grasmash/expander",
            "version": "1.0.0",
            "source": {
                "type": "git",
                "url": "https://github.com/grasmash/expander.git",
                "reference": "95d6037344a4be1dd5f8e0b0b2571a28c397578f"
            },
            "dist": {
                "type": "zip",
                "url": "https://api.github.com/repos/grasmash/expander/zipball/95d6037344a4be1dd5f8e0b0b2571a28c397578f",
                "reference": "95d6037344a4be1dd5f8e0b0b2571a28c397578f",
                "shasum": ""
            },
            "require": {
                "dflydev/dot-access-data": "^1.1.0",
                "php": ">=5.4"
            },
            "require-dev": {
                "greg-1-anderson/composer-test-scenarios": "^1",
                "phpunit/phpunit": "^4|^5.5.4",
                "satooshi/php-coveralls": "^1.0.2|dev-master",
                "squizlabs/php_codesniffer": "^2.7"
            },
            "type": "library",
            "extra": {
                "branch-alias": {
                    "dev-master": "1.x-dev"
                }
            },
            "autoload": {
                "psr-4": {
                    "Grasmash\\Expander\\": "src/"
                }
            },
            "notification-url": "https://packagist.org/downloads/",
            "license": [
                "MIT"
            ],
            "authors": [
                {
                    "name": "Matthew Grasmick"
                }
            ],
            "description": "Expands internal property references in PHP arrays file.",
            "time": "2017-12-21T22:14:55+00:00"
        },
        {
            "name": "grasmash/yaml-expander",
            "version": "1.4.0",
            "source": {
                "type": "git",
                "url": "https://github.com/grasmash/yaml-expander.git",
                "reference": "3f0f6001ae707a24f4d9733958d77d92bf9693b1"
            },
            "dist": {
                "type": "zip",
                "url": "https://api.github.com/repos/grasmash/yaml-expander/zipball/3f0f6001ae707a24f4d9733958d77d92bf9693b1",
                "reference": "3f0f6001ae707a24f4d9733958d77d92bf9693b1",
                "shasum": ""
            },
            "require": {
                "dflydev/dot-access-data": "^1.1.0",
                "php": ">=5.4",
                "symfony/yaml": "^2.8.11|^3|^4"
            },
            "require-dev": {
                "greg-1-anderson/composer-test-scenarios": "^1",
                "phpunit/phpunit": "^4.8|^5.5.4",
                "satooshi/php-coveralls": "^1.0.2|dev-master",
                "squizlabs/php_codesniffer": "^2.7"
            },
            "type": "library",
            "extra": {
                "branch-alias": {
                    "dev-master": "1.x-dev"
                }
            },
            "autoload": {
                "psr-4": {
                    "Grasmash\\YamlExpander\\": "src/"
                }
            },
            "notification-url": "https://packagist.org/downloads/",
            "license": [
                "MIT"
            ],
            "authors": [
                {
                    "name": "Matthew Grasmick"
                }
            ],
            "description": "Expands internal property references in a yaml file.",
            "time": "2017-12-16T16:06:03+00:00"
        },
        {
            "name": "guzzlehttp/guzzle",
            "version": "6.3.3",
            "source": {
                "type": "git",
                "url": "https://github.com/guzzle/guzzle.git",
                "reference": "407b0cb880ace85c9b63c5f9551db498cb2d50ba"
            },
            "dist": {
                "type": "zip",
                "url": "https://api.github.com/repos/guzzle/guzzle/zipball/407b0cb880ace85c9b63c5f9551db498cb2d50ba",
                "reference": "407b0cb880ace85c9b63c5f9551db498cb2d50ba",
                "shasum": ""
            },
            "require": {
                "guzzlehttp/promises": "^1.0",
                "guzzlehttp/psr7": "^1.4",
                "php": ">=5.5"
            },
            "require-dev": {
                "ext-curl": "*",
                "phpunit/phpunit": "^4.8.35 || ^5.7 || ^6.4 || ^7.0",
                "psr/log": "^1.0"
            },
            "suggest": {
                "psr/log": "Required for using the Log middleware"
            },
            "type": "library",
            "extra": {
                "branch-alias": {
                    "dev-master": "6.3-dev"
                }
            },
            "autoload": {
                "files": [
                    "src/functions_include.php"
                ],
                "psr-4": {
                    "GuzzleHttp\\": "src/"
                }
            },
            "notification-url": "https://packagist.org/downloads/",
            "license": [
                "MIT"
            ],
            "authors": [
                {
                    "name": "Michael Dowling",
                    "email": "mtdowling@gmail.com",
                    "homepage": "https://github.com/mtdowling"
                }
            ],
            "description": "Guzzle is a PHP HTTP client library",
            "homepage": "http://guzzlephp.org/",
            "keywords": [
                "client",
                "curl",
                "framework",
                "http",
                "http client",
                "rest",
                "web service"
            ],
            "time": "2018-04-22T15:46:56+00:00"
        },
        {
            "name": "guzzlehttp/promises",
            "version": "v1.3.1",
            "source": {
                "type": "git",
                "url": "https://github.com/guzzle/promises.git",
                "reference": "a59da6cf61d80060647ff4d3eb2c03a2bc694646"
            },
            "dist": {
                "type": "zip",
                "url": "https://api.github.com/repos/guzzle/promises/zipball/a59da6cf61d80060647ff4d3eb2c03a2bc694646",
                "reference": "a59da6cf61d80060647ff4d3eb2c03a2bc694646",
                "shasum": ""
            },
            "require": {
                "php": ">=5.5.0"
            },
            "require-dev": {
                "phpunit/phpunit": "^4.0"
            },
            "type": "library",
            "extra": {
                "branch-alias": {
                    "dev-master": "1.4-dev"
                }
            },
            "autoload": {
                "psr-4": {
                    "GuzzleHttp\\Promise\\": "src/"
                },
                "files": [
                    "src/functions_include.php"
                ]
            },
            "notification-url": "https://packagist.org/downloads/",
            "license": [
                "MIT"
            ],
            "authors": [
                {
                    "name": "Michael Dowling",
                    "email": "mtdowling@gmail.com",
                    "homepage": "https://github.com/mtdowling"
                }
            ],
            "description": "Guzzle promises library",
            "keywords": [
                "promise"
            ],
            "time": "2016-12-20T10:07:11+00:00"
        },
        {
            "name": "guzzlehttp/psr7",
            "version": "1.5.2",
            "source": {
                "type": "git",
                "url": "https://github.com/guzzle/psr7.git",
                "reference": "9f83dded91781a01c63574e387eaa769be769115"
            },
            "dist": {
                "type": "zip",
                "url": "https://api.github.com/repos/guzzle/psr7/zipball/9f83dded91781a01c63574e387eaa769be769115",
                "reference": "9f83dded91781a01c63574e387eaa769be769115",
                "shasum": ""
            },
            "require": {
                "php": ">=5.4.0",
                "psr/http-message": "~1.0",
                "ralouphie/getallheaders": "^2.0.5"
            },
            "provide": {
                "psr/http-message-implementation": "1.0"
            },
            "require-dev": {
                "phpunit/phpunit": "~4.8.36 || ^5.7.27 || ^6.5.8"
            },
            "type": "library",
            "extra": {
                "branch-alias": {
                    "dev-master": "1.5-dev"
                }
            },
            "autoload": {
                "psr-4": {
                    "GuzzleHttp\\Psr7\\": "src/"
                },
                "files": [
                    "src/functions_include.php"
                ]
            },
            "notification-url": "https://packagist.org/downloads/",
            "license": [
                "MIT"
            ],
            "authors": [
                {
                    "name": "Michael Dowling",
                    "email": "mtdowling@gmail.com",
                    "homepage": "https://github.com/mtdowling"
                },
                {
                    "name": "Tobias Schultze",
                    "homepage": "https://github.com/Tobion"
                }
            ],
            "description": "PSR-7 message implementation that also provides common utility methods",
            "keywords": [
                "http",
                "message",
                "psr-7",
                "request",
                "response",
                "stream",
                "uri",
                "url"
            ],
            "time": "2018-12-04T20:46:45+00:00"
        },
        {
            "name": "jms/metadata",
            "version": "1.7.0",
            "source": {
                "type": "git",
                "url": "https://github.com/schmittjoh/metadata.git",
                "reference": "e5854ab1aa643623dc64adde718a8eec32b957a8"
            },
            "dist": {
                "type": "zip",
                "url": "https://api.github.com/repos/schmittjoh/metadata/zipball/e5854ab1aa643623dc64adde718a8eec32b957a8",
                "reference": "e5854ab1aa643623dc64adde718a8eec32b957a8",
                "shasum": ""
            },
            "require": {
                "php": ">=5.3.0"
            },
            "require-dev": {
                "doctrine/cache": "~1.0",
                "symfony/cache": "~3.1"
            },
            "type": "library",
            "extra": {
                "branch-alias": {
                    "dev-master": "1.5.x-dev"
                }
            },
            "autoload": {
                "psr-0": {
                    "Metadata\\": "src/"
                }
            },
            "notification-url": "https://packagist.org/downloads/",
            "license": [
                "MIT"
            ],
            "authors": [
                {
                    "name": "Asmir Mustafic",
                    "email": "goetas@gmail.com"
                },
                {
                    "name": "Johannes M. Schmitt",
                    "email": "schmittjoh@gmail.com"
                }
            ],
            "description": "Class/method/property metadata management in PHP",
            "keywords": [
                "annotations",
                "metadata",
                "xml",
                "yaml"
            ],
            "time": "2018-10-26T12:40:10+00:00"
        },
        {
            "name": "jms/parser-lib",
            "version": "1.0.0",
            "source": {
                "type": "git",
                "url": "https://github.com/schmittjoh/parser-lib.git",
                "reference": "c509473bc1b4866415627af0e1c6cc8ac97fa51d"
            },
            "dist": {
                "type": "zip",
                "url": "https://api.github.com/repos/schmittjoh/parser-lib/zipball/c509473bc1b4866415627af0e1c6cc8ac97fa51d",
                "reference": "c509473bc1b4866415627af0e1c6cc8ac97fa51d",
                "shasum": ""
            },
            "require": {
                "phpoption/phpoption": ">=0.9,<2.0-dev"
            },
            "type": "library",
            "extra": {
                "branch-alias": {
                    "dev-master": "1.0-dev"
                }
            },
            "autoload": {
                "psr-0": {
                    "JMS\\": "src/"
                }
            },
            "notification-url": "https://packagist.org/downloads/",
            "license": [
                "Apache2"
            ],
            "description": "A library for easily creating recursive-descent parsers.",
            "time": "2012-11-18T18:08:43+00:00"
        },
        {
            "name": "jms/serializer",
            "version": "1.13.0",
            "source": {
                "type": "git",
                "url": "https://github.com/schmittjoh/serializer.git",
                "reference": "00863e1d55b411cc33ad3e1de09a4c8d3aae793c"
            },
            "dist": {
                "type": "zip",
                "url": "https://api.github.com/repos/schmittjoh/serializer/zipball/00863e1d55b411cc33ad3e1de09a4c8d3aae793c",
                "reference": "00863e1d55b411cc33ad3e1de09a4c8d3aae793c",
                "shasum": ""
            },
            "require": {
                "doctrine/annotations": "^1.0",
                "doctrine/instantiator": "^1.0.3",
                "jms/metadata": "^1.3",
                "jms/parser-lib": "1.*",
                "php": "^5.5|^7.0",
                "phpcollection/phpcollection": "~0.1",
                "phpoption/phpoption": "^1.1"
            },
            "conflict": {
                "twig/twig": "<1.12"
            },
            "require-dev": {
                "doctrine/orm": "~2.1",
                "doctrine/phpcr-odm": "^1.3|^2.0",
                "ext-pdo_sqlite": "*",
                "jackalope/jackalope-doctrine-dbal": "^1.1.5",
                "phpunit/phpunit": "^4.8|^5.0",
                "propel/propel1": "~1.7",
                "psr/container": "^1.0",
                "symfony/dependency-injection": "^2.7|^3.3|^4.0",
                "symfony/expression-language": "^2.6|^3.0",
                "symfony/filesystem": "^2.1",
                "symfony/form": "~2.1|^3.0",
                "symfony/translation": "^2.1|^3.0",
                "symfony/validator": "^2.2|^3.0",
                "symfony/yaml": "^2.1|^3.0",
                "twig/twig": "~1.12|~2.0"
            },
            "suggest": {
                "doctrine/cache": "Required if you like to use cache functionality.",
                "doctrine/collections": "Required if you like to use doctrine collection types as ArrayCollection.",
                "symfony/yaml": "Required if you'd like to serialize data to YAML format."
            },
            "type": "library",
            "extra": {
                "branch-alias": {
                    "dev-1.x": "1.13-dev"
                }
            },
            "autoload": {
                "psr-0": {
                    "JMS\\Serializer": "src/"
                }
            },
            "notification-url": "https://packagist.org/downloads/",
            "license": [
                "MIT"
            ],
            "authors": [
                {
                    "name": "Asmir Mustafic",
                    "email": "goetas@gmail.com"
                },
                {
                    "name": "Johannes M. Schmitt",
                    "email": "schmittjoh@gmail.com"
                }
            ],
            "description": "Library for (de-)serializing data of any complexity; supports XML, JSON, and YAML.",
            "homepage": "http://jmsyst.com/libs/serializer",
            "keywords": [
                "deserialization",
                "jaxb",
                "json",
                "serialization",
                "xml"
            ],
            "time": "2018-07-25T13:58:54+00:00"
        },
        {
            "name": "league/container",
            "version": "2.4.1",
            "source": {
                "type": "git",
                "url": "https://github.com/thephpleague/container.git",
                "reference": "43f35abd03a12977a60ffd7095efd6a7808488c0"
            },
            "dist": {
                "type": "zip",
                "url": "https://api.github.com/repos/thephpleague/container/zipball/43f35abd03a12977a60ffd7095efd6a7808488c0",
                "reference": "43f35abd03a12977a60ffd7095efd6a7808488c0",
                "shasum": ""
            },
            "require": {
                "container-interop/container-interop": "^1.2",
                "php": "^5.4.0 || ^7.0"
            },
            "provide": {
                "container-interop/container-interop-implementation": "^1.2",
                "psr/container-implementation": "^1.0"
            },
            "replace": {
                "orno/di": "~2.0"
            },
            "require-dev": {
                "phpunit/phpunit": "4.*"
            },
            "type": "library",
            "extra": {
                "branch-alias": {
                    "dev-2.x": "2.x-dev",
                    "dev-1.x": "1.x-dev"
                }
            },
            "autoload": {
                "psr-4": {
                    "League\\Container\\": "src"
                }
            },
            "notification-url": "https://packagist.org/downloads/",
            "license": [
                "MIT"
            ],
            "authors": [
                {
                    "name": "Phil Bennett",
                    "email": "philipobenito@gmail.com",
                    "homepage": "http://www.philipobenito.com",
                    "role": "Developer"
                }
            ],
            "description": "A fast and intuitive dependency injection container.",
            "homepage": "https://github.com/thephpleague/container",
            "keywords": [
                "container",
                "dependency",
                "di",
                "injection",
                "league",
                "provider",
                "service"
            ],
            "time": "2017-05-10T09:20:27+00:00"
        },
        {
            "name": "lusitanian/oauth",
            "version": "v0.8.11",
            "source": {
                "type": "git",
                "url": "https://github.com/Lusitanian/PHPoAuthLib.git",
                "reference": "fc11a53db4b66da555a6a11fce294f574a8374f9"
            },
            "dist": {
                "type": "zip",
                "url": "https://api.github.com/repos/Lusitanian/PHPoAuthLib/zipball/fc11a53db4b66da555a6a11fce294f574a8374f9",
                "reference": "fc11a53db4b66da555a6a11fce294f574a8374f9",
                "shasum": ""
            },
            "require": {
                "php": ">=5.3.0"
            },
            "require-dev": {
                "phpunit/phpunit": "3.7.*",
                "predis/predis": "0.8.*@dev",
                "squizlabs/php_codesniffer": "2.*",
                "symfony/http-foundation": "~2.1"
            },
            "suggest": {
                "ext-openssl": "Allows for usage of secure connections with the stream-based HTTP client.",
                "predis/predis": "Allows using the Redis storage backend.",
                "symfony/http-foundation": "Allows using the Symfony Session storage backend."
            },
            "type": "library",
            "extra": {
                "branch-alias": {
                    "dev-master": "0.1-dev"
                }
            },
            "autoload": {
                "psr-0": {
                    "OAuth": "src",
                    "OAuth\\Unit": "tests"
                }
            },
            "notification-url": "https://packagist.org/downloads/",
            "license": [
                "MIT"
            ],
            "authors": [
                {
                    "name": "David Desberg",
                    "email": "david@daviddesberg.com"
                },
                {
                    "name": "Elliot Chance",
                    "email": "elliotchance@gmail.com"
                },
                {
                    "name": "Pieter Hordijk",
                    "email": "info@pieterhordijk.com"
                }
            ],
            "description": "PHP 5.3+ oAuth 1/2 Library",
            "keywords": [
                "Authentication",
                "authorization",
                "oauth",
                "security"
            ],
            "time": "2018-02-14T22:37:14+00:00"
        },
        {
            "name": "magento/magento2-functional-testing-framework",
            "version": "2.3.14",
            "source": {
                "type": "git",
                "url": "https://github.com/magento/magento2-functional-testing-framework.git",
                "reference": "b4002b3fe53884895921b44cf519d42918e3c7c6"
            },
            "dist": {
                "type": "zip",
                "url": "https://api.github.com/repos/magento/magento2-functional-testing-framework/zipball/b4002b3fe53884895921b44cf519d42918e3c7c6",
                "reference": "b4002b3fe53884895921b44cf519d42918e3c7c6",
                "shasum": ""
            },
            "require": {
                "allure-framework/allure-codeception": "~1.3.0",
                "codeception/codeception": "~2.3.4 || ~2.4.0 ",
                "consolidation/robo": "^1.0.0",
                "epfremme/swagger-php": "^2.0",
                "ext-curl": "*",
                "flow/jsonpath": ">0.2",
                "fzaninotto/faker": "^1.6",
                "monolog/monolog": "^1.0",
                "mustache/mustache": "~2.5",
                "php": "7.0.2|7.0.4|~7.0.6|~7.1.0|~7.2.0",
                "symfony/process": "^2.8 || ^3.1 || ^4.0",
                "vlucas/phpdotenv": "^2.4"
            },
            "require-dev": {
                "brainmaestro/composer-git-hooks": "^2.3",
                "codacy/coverage": "^1.4",
                "codeception/aspect-mock": "^3.0",
                "doctrine/cache": "<1.7.0",
                "goaop/framework": "2.2.0",
                "php-coveralls/php-coveralls": "^1.0",
                "phpmd/phpmd": "^2.6.0",
                "phpunit/phpunit": "~6.5.0 || ~7.0.0",
                "rregeer/phpunit-coverage-check": "^0.1.4",
                "sebastian/phpcpd": "~3.0 || ~4.0",
                "squizlabs/php_codesniffer": "~3.2",
                "symfony/stopwatch": "~3.4.6"
            },
            "bin": [
                "bin/mftf"
            ],
            "type": "library",
            "extra": {
                "hooks": {
                    "pre-push": "bin/all-checks"
                }
            },
            "autoload": {
                "files": [
                    "src/Magento/FunctionalTestingFramework/_bootstrap.php"
                ],
                "psr-4": {
                    "Magento\\FunctionalTestingFramework\\": "src/Magento/FunctionalTestingFramework",
                    "MFTF\\": "dev/tests/functional/MFTF"
                }
            },
            "notification-url": "https://packagist.org/downloads/",
            "license": [
                "AGPL-3.0"
            ],
            "description": "Magento2 Functional Testing Framework",
            "keywords": [
                "automation",
                "functional",
                "magento",
                "testing"
            ],
            "time": "2019-02-19T16:03:22+00:00"
        },
        {
            "name": "mikey179/vfsStream",
            "version": "v1.6.5",
            "source": {
                "type": "git",
                "url": "https://github.com/mikey179/vfsStream.git",
                "reference": "d5fec95f541d4d71c4823bb5e30cf9b9e5b96145"
            },
            "dist": {
                "type": "zip",
                "url": "https://api.github.com/repos/mikey179/vfsStream/zipball/d5fec95f541d4d71c4823bb5e30cf9b9e5b96145",
                "reference": "d5fec95f541d4d71c4823bb5e30cf9b9e5b96145",
                "shasum": ""
            },
            "require": {
                "php": ">=5.3.0"
            },
            "require-dev": {
                "phpunit/phpunit": "~4.5"
            },
            "type": "library",
            "extra": {
                "branch-alias": {
                    "dev-master": "1.6.x-dev"
                }
            },
            "autoload": {
                "psr-0": {
                    "org\\bovigo\\vfs\\": "src/main/php"
                }
            },
            "notification-url": "https://packagist.org/downloads/",
            "license": [
                "BSD-3-Clause"
            ],
            "authors": [
                {
                    "name": "Frank Kleine",
                    "homepage": "http://frankkleine.de/",
                    "role": "Developer"
                }
            ],
            "description": "Virtual file system to mock the real file system in unit tests.",
            "homepage": "http://vfs.bovigo.org/",
            "time": "2017-08-01T08:02:14+00:00"
        },
        {
            "name": "moontoast/math",
            "version": "1.1.2",
            "source": {
                "type": "git",
                "url": "https://github.com/ramsey/moontoast-math.git",
                "reference": "c2792a25df5cad4ff3d760dd37078fc5b6fccc79"
            },
            "dist": {
                "type": "zip",
                "url": "https://api.github.com/repos/ramsey/moontoast-math/zipball/c2792a25df5cad4ff3d760dd37078fc5b6fccc79",
                "reference": "c2792a25df5cad4ff3d760dd37078fc5b6fccc79",
                "shasum": ""
            },
            "require": {
                "ext-bcmath": "*",
                "php": ">=5.3.3"
            },
            "require-dev": {
                "jakub-onderka/php-parallel-lint": "^0.9.0",
                "phpunit/phpunit": "^4.7|>=5.0 <5.4",
                "satooshi/php-coveralls": "^0.6.1",
                "squizlabs/php_codesniffer": "^2.3"
            },
            "type": "library",
            "autoload": {
                "psr-4": {
                    "Moontoast\\Math\\": "src/Moontoast/Math/"
                }
            },
            "notification-url": "https://packagist.org/downloads/",
            "license": [
                "Apache-2.0"
            ],
            "authors": [
                {
                    "name": "Ben Ramsey",
                    "email": "ben@benramsey.com",
                    "homepage": "https://benramsey.com"
                }
            ],
            "description": "A mathematics library, providing functionality for large numbers",
            "homepage": "https://github.com/ramsey/moontoast-math",
            "keywords": [
                "bcmath",
                "math"
            ],
            "time": "2017-02-16T16:54:46+00:00"
        },
        {
            "name": "mustache/mustache",
            "version": "v2.12.0",
            "source": {
                "type": "git",
                "url": "https://github.com/bobthecow/mustache.php.git",
                "reference": "fe8fe72e9d580591854de404cc59a1b83ca4d19e"
            },
            "dist": {
                "type": "zip",
                "url": "https://api.github.com/repos/bobthecow/mustache.php/zipball/fe8fe72e9d580591854de404cc59a1b83ca4d19e",
                "reference": "fe8fe72e9d580591854de404cc59a1b83ca4d19e",
                "shasum": ""
            },
            "require": {
                "php": ">=5.2.4"
            },
            "require-dev": {
                "friendsofphp/php-cs-fixer": "~1.11",
                "phpunit/phpunit": "~3.7|~4.0|~5.0"
            },
            "type": "library",
            "autoload": {
                "psr-0": {
                    "Mustache": "src/"
                }
            },
            "notification-url": "https://packagist.org/downloads/",
            "license": [
                "MIT"
            ],
            "authors": [
                {
                    "name": "Justin Hileman",
                    "email": "justin@justinhileman.info",
                    "homepage": "http://justinhileman.com"
                }
            ],
            "description": "A Mustache implementation in PHP.",
            "homepage": "https://github.com/bobthecow/mustache.php",
            "keywords": [
                "mustache",
                "templating"
            ],
            "time": "2017-07-11T12:54:05+00:00"
        },
        {
            "name": "myclabs/deep-copy",
            "version": "1.8.1",
            "source": {
                "type": "git",
                "url": "https://github.com/myclabs/DeepCopy.git",
                "reference": "3e01bdad3e18354c3dce54466b7fbe33a9f9f7f8"
            },
            "dist": {
                "type": "zip",
                "url": "https://api.github.com/repos/myclabs/DeepCopy/zipball/3e01bdad3e18354c3dce54466b7fbe33a9f9f7f8",
                "reference": "3e01bdad3e18354c3dce54466b7fbe33a9f9f7f8",
                "shasum": ""
            },
            "require": {
                "php": "^7.1"
            },
            "replace": {
                "myclabs/deep-copy": "self.version"
            },
            "require-dev": {
                "doctrine/collections": "^1.0",
                "doctrine/common": "^2.6",
                "phpunit/phpunit": "^7.1"
            },
            "type": "library",
            "autoload": {
                "psr-4": {
                    "DeepCopy\\": "src/DeepCopy/"
                },
                "files": [
                    "src/DeepCopy/deep_copy.php"
                ]
            },
            "notification-url": "https://packagist.org/downloads/",
            "license": [
                "MIT"
            ],
            "description": "Create deep copies (clones) of your objects",
            "keywords": [
                "clone",
                "copy",
                "duplicate",
                "object",
                "object graph"
            ],
            "time": "2018-06-11T23:09:50+00:00"
        },
        {
            "name": "pdepend/pdepend",
            "version": "2.5.2",
            "source": {
                "type": "git",
                "url": "https://github.com/pdepend/pdepend.git",
                "reference": "9daf26d0368d4a12bed1cacae1a9f3a6f0adf239"
            },
            "dist": {
                "type": "zip",
                "url": "https://api.github.com/repos/pdepend/pdepend/zipball/9daf26d0368d4a12bed1cacae1a9f3a6f0adf239",
                "reference": "9daf26d0368d4a12bed1cacae1a9f3a6f0adf239",
                "shasum": ""
            },
            "require": {
                "php": ">=5.3.7",
                "symfony/config": "^2.3.0|^3|^4",
                "symfony/dependency-injection": "^2.3.0|^3|^4",
                "symfony/filesystem": "^2.3.0|^3|^4"
            },
            "require-dev": {
                "phpunit/phpunit": "^4.8|^5.7",
                "squizlabs/php_codesniffer": "^2.0.0"
            },
            "bin": [
                "src/bin/pdepend"
            ],
            "type": "library",
            "autoload": {
                "psr-4": {
                    "PDepend\\": "src/main/php/PDepend"
                }
            },
            "notification-url": "https://packagist.org/downloads/",
            "license": [
                "BSD-3-Clause"
            ],
            "description": "Official version of pdepend to be handled with Composer",
            "time": "2017-12-13T13:21:38+00:00"
        },
        {
            "name": "phar-io/manifest",
            "version": "1.0.1",
            "source": {
                "type": "git",
                "url": "https://github.com/phar-io/manifest.git",
                "reference": "2df402786ab5368a0169091f61a7c1e0eb6852d0"
            },
            "dist": {
                "type": "zip",
                "url": "https://api.github.com/repos/phar-io/manifest/zipball/2df402786ab5368a0169091f61a7c1e0eb6852d0",
                "reference": "2df402786ab5368a0169091f61a7c1e0eb6852d0",
                "shasum": ""
            },
            "require": {
                "ext-dom": "*",
                "ext-phar": "*",
                "phar-io/version": "^1.0.1",
                "php": "^5.6 || ^7.0"
            },
            "type": "library",
            "extra": {
                "branch-alias": {
                    "dev-master": "1.0.x-dev"
                }
            },
            "autoload": {
                "classmap": [
                    "src/"
                ]
            },
            "notification-url": "https://packagist.org/downloads/",
            "license": [
                "BSD-3-Clause"
            ],
            "authors": [
                {
                    "name": "Arne Blankerts",
                    "email": "arne@blankerts.de",
                    "role": "Developer"
                },
                {
                    "name": "Sebastian Heuer",
                    "email": "sebastian@phpeople.de",
                    "role": "Developer"
                },
                {
                    "name": "Sebastian Bergmann",
                    "email": "sebastian@phpunit.de",
                    "role": "Developer"
                }
            ],
            "description": "Component for reading phar.io manifest information from a PHP Archive (PHAR)",
            "time": "2017-03-05T18:14:27+00:00"
        },
        {
            "name": "phar-io/version",
            "version": "1.0.1",
            "source": {
                "type": "git",
                "url": "https://github.com/phar-io/version.git",
                "reference": "a70c0ced4be299a63d32fa96d9281d03e94041df"
            },
            "dist": {
                "type": "zip",
                "url": "https://api.github.com/repos/phar-io/version/zipball/a70c0ced4be299a63d32fa96d9281d03e94041df",
                "reference": "a70c0ced4be299a63d32fa96d9281d03e94041df",
                "shasum": ""
            },
            "require": {
                "php": "^5.6 || ^7.0"
            },
            "type": "library",
            "autoload": {
                "classmap": [
                    "src/"
                ]
            },
            "notification-url": "https://packagist.org/downloads/",
            "license": [
                "BSD-3-Clause"
            ],
            "authors": [
                {
                    "name": "Arne Blankerts",
                    "email": "arne@blankerts.de",
                    "role": "Developer"
                },
                {
                    "name": "Sebastian Heuer",
                    "email": "sebastian@phpeople.de",
                    "role": "Developer"
                },
                {
                    "name": "Sebastian Bergmann",
                    "email": "sebastian@phpunit.de",
                    "role": "Developer"
                }
            ],
            "description": "Library for handling version information and constraints",
            "time": "2017-03-05T17:38:23+00:00"
        },
        {
            "name": "php-cs-fixer/diff",
            "version": "v1.3.0",
            "source": {
                "type": "git",
                "url": "https://github.com/PHP-CS-Fixer/diff.git",
                "reference": "78bb099e9c16361126c86ce82ec4405ebab8e756"
            },
            "dist": {
                "type": "zip",
                "url": "https://api.github.com/repos/PHP-CS-Fixer/diff/zipball/78bb099e9c16361126c86ce82ec4405ebab8e756",
                "reference": "78bb099e9c16361126c86ce82ec4405ebab8e756",
                "shasum": ""
            },
            "require": {
                "php": "^5.6 || ^7.0"
            },
            "require-dev": {
                "phpunit/phpunit": "^5.7.23 || ^6.4.3",
                "symfony/process": "^3.3"
            },
            "type": "library",
            "autoload": {
                "classmap": [
                    "src/"
                ]
            },
            "notification-url": "https://packagist.org/downloads/",
            "license": [
                "BSD-3-Clause"
            ],
            "authors": [
                {
                    "name": "Kore Nordmann",
                    "email": "mail@kore-nordmann.de"
                },
                {
                    "name": "Sebastian Bergmann",
                    "email": "sebastian@phpunit.de"
                },
                {
                    "name": "SpacePossum"
                }
            ],
            "description": "sebastian/diff v2 backport support for PHP5.6",
            "homepage": "https://github.com/PHP-CS-Fixer",
            "keywords": [
                "diff"
            ],
            "time": "2018-02-15T16:58:55+00:00"
        },
        {
            "name": "phpcollection/phpcollection",
            "version": "0.5.0",
            "source": {
                "type": "git",
                "url": "https://github.com/schmittjoh/php-collection.git",
                "reference": "f2bcff45c0da7c27991bbc1f90f47c4b7fb434a6"
            },
            "dist": {
                "type": "zip",
                "url": "https://api.github.com/repos/schmittjoh/php-collection/zipball/f2bcff45c0da7c27991bbc1f90f47c4b7fb434a6",
                "reference": "f2bcff45c0da7c27991bbc1f90f47c4b7fb434a6",
                "shasum": ""
            },
            "require": {
                "phpoption/phpoption": "1.*"
            },
            "type": "library",
            "extra": {
                "branch-alias": {
                    "dev-master": "0.4-dev"
                }
            },
            "autoload": {
                "psr-0": {
                    "PhpCollection": "src/"
                }
            },
            "notification-url": "https://packagist.org/downloads/",
            "license": [
                "Apache2"
            ],
            "authors": [
                {
                    "name": "Johannes M. Schmitt",
                    "email": "schmittjoh@gmail.com"
                }
            ],
            "description": "General-Purpose Collection Library for PHP",
            "keywords": [
                "collection",
                "list",
                "map",
                "sequence",
                "set"
            ],
            "time": "2015-05-17T12:39:23+00:00"
        },
        {
            "name": "phpdocumentor/reflection-common",
            "version": "1.0.1",
            "source": {
                "type": "git",
                "url": "https://github.com/phpDocumentor/ReflectionCommon.git",
                "reference": "21bdeb5f65d7ebf9f43b1b25d404f87deab5bfb6"
            },
            "dist": {
                "type": "zip",
                "url": "https://api.github.com/repos/phpDocumentor/ReflectionCommon/zipball/21bdeb5f65d7ebf9f43b1b25d404f87deab5bfb6",
                "reference": "21bdeb5f65d7ebf9f43b1b25d404f87deab5bfb6",
                "shasum": ""
            },
            "require": {
                "php": ">=5.5"
            },
            "require-dev": {
                "phpunit/phpunit": "^4.6"
            },
            "type": "library",
            "extra": {
                "branch-alias": {
                    "dev-master": "1.0.x-dev"
                }
            },
            "autoload": {
                "psr-4": {
                    "phpDocumentor\\Reflection\\": [
                        "src"
                    ]
                }
            },
            "notification-url": "https://packagist.org/downloads/",
            "license": [
                "MIT"
            ],
            "authors": [
                {
                    "name": "Jaap van Otterdijk",
                    "email": "opensource@ijaap.nl"
                }
            ],
            "description": "Common reflection classes used by phpdocumentor to reflect the code structure",
            "homepage": "http://www.phpdoc.org",
            "keywords": [
                "FQSEN",
                "phpDocumentor",
                "phpdoc",
                "reflection",
                "static analysis"
            ],
            "time": "2017-09-11T18:02:19+00:00"
        },
        {
            "name": "phpdocumentor/reflection-docblock",
            "version": "4.3.0",
            "source": {
                "type": "git",
                "url": "https://github.com/phpDocumentor/ReflectionDocBlock.git",
                "reference": "94fd0001232e47129dd3504189fa1c7225010d08"
            },
            "dist": {
                "type": "zip",
                "url": "https://api.github.com/repos/phpDocumentor/ReflectionDocBlock/zipball/94fd0001232e47129dd3504189fa1c7225010d08",
                "reference": "94fd0001232e47129dd3504189fa1c7225010d08",
                "shasum": ""
            },
            "require": {
                "php": "^7.0",
                "phpdocumentor/reflection-common": "^1.0.0",
                "phpdocumentor/type-resolver": "^0.4.0",
                "webmozart/assert": "^1.0"
            },
            "require-dev": {
                "doctrine/instantiator": "~1.0.5",
                "mockery/mockery": "^1.0",
                "phpunit/phpunit": "^6.4"
            },
            "type": "library",
            "extra": {
                "branch-alias": {
                    "dev-master": "4.x-dev"
                }
            },
            "autoload": {
                "psr-4": {
                    "phpDocumentor\\Reflection\\": [
                        "src/"
                    ]
                }
            },
            "notification-url": "https://packagist.org/downloads/",
            "license": [
                "MIT"
            ],
            "authors": [
                {
                    "name": "Mike van Riel",
                    "email": "me@mikevanriel.com"
                }
            ],
            "description": "With this component, a library can provide support for annotations via DocBlocks or otherwise retrieve information that is embedded in a DocBlock.",
            "time": "2017-11-30T07:14:17+00:00"
        },
        {
            "name": "phpdocumentor/type-resolver",
            "version": "0.4.0",
            "source": {
                "type": "git",
                "url": "https://github.com/phpDocumentor/TypeResolver.git",
                "reference": "9c977708995954784726e25d0cd1dddf4e65b0f7"
            },
            "dist": {
                "type": "zip",
                "url": "https://api.github.com/repos/phpDocumentor/TypeResolver/zipball/9c977708995954784726e25d0cd1dddf4e65b0f7",
                "reference": "9c977708995954784726e25d0cd1dddf4e65b0f7",
                "shasum": ""
            },
            "require": {
                "php": "^5.5 || ^7.0",
                "phpdocumentor/reflection-common": "^1.0"
            },
            "require-dev": {
                "mockery/mockery": "^0.9.4",
                "phpunit/phpunit": "^5.2||^4.8.24"
            },
            "type": "library",
            "extra": {
                "branch-alias": {
                    "dev-master": "1.0.x-dev"
                }
            },
            "autoload": {
                "psr-4": {
                    "phpDocumentor\\Reflection\\": [
                        "src/"
                    ]
                }
            },
            "notification-url": "https://packagist.org/downloads/",
            "license": [
                "MIT"
            ],
            "authors": [
                {
                    "name": "Mike van Riel",
                    "email": "me@mikevanriel.com"
                }
            ],
            "time": "2017-07-14T14:27:02+00:00"
        },
        {
            "name": "phpmd/phpmd",
            "version": "2.6.0",
            "source": {
                "type": "git",
                "url": "https://github.com/phpmd/phpmd.git",
                "reference": "4e9924b2c157a3eb64395460fcf56b31badc8374"
            },
            "dist": {
                "type": "zip",
                "url": "https://api.github.com/repos/phpmd/phpmd/zipball/4e9924b2c157a3eb64395460fcf56b31badc8374",
                "reference": "4e9924b2c157a3eb64395460fcf56b31badc8374",
                "shasum": ""
            },
            "require": {
                "ext-xml": "*",
                "pdepend/pdepend": "^2.5",
                "php": ">=5.3.9"
            },
            "require-dev": {
                "phpunit/phpunit": "^4.0",
                "squizlabs/php_codesniffer": "^2.0"
            },
            "bin": [
                "src/bin/phpmd"
            ],
            "type": "project",
            "autoload": {
                "psr-0": {
                    "PHPMD\\": "src/main/php"
                }
            },
            "notification-url": "https://packagist.org/downloads/",
            "license": [
                "BSD-3-Clause"
            ],
            "authors": [
                {
                    "name": "Manuel Pichler",
                    "email": "github@manuel-pichler.de",
                    "homepage": "https://github.com/manuelpichler",
                    "role": "Project Founder"
                },
                {
                    "name": "Other contributors",
                    "homepage": "https://github.com/phpmd/phpmd/graphs/contributors",
                    "role": "Contributors"
                },
                {
                    "name": "Marc Würth",
                    "email": "ravage@bluewin.ch",
                    "homepage": "https://github.com/ravage84",
                    "role": "Project Maintainer"
                }
            ],
            "description": "PHPMD is a spin-off project of PHP Depend and aims to be a PHP equivalent of the well known Java tool PMD.",
            "homepage": "http://phpmd.org/",
            "keywords": [
                "mess detection",
                "mess detector",
                "pdepend",
                "phpmd",
                "pmd"
            ],
            "time": "2017-01-20T14:41:10+00:00"
        },
        {
            "name": "phpoption/phpoption",
            "version": "1.5.0",
            "source": {
                "type": "git",
                "url": "https://github.com/schmittjoh/php-option.git",
                "reference": "94e644f7d2051a5f0fcf77d81605f152eecff0ed"
            },
            "dist": {
                "type": "zip",
                "url": "https://api.github.com/repos/schmittjoh/php-option/zipball/94e644f7d2051a5f0fcf77d81605f152eecff0ed",
                "reference": "94e644f7d2051a5f0fcf77d81605f152eecff0ed",
                "shasum": ""
            },
            "require": {
                "php": ">=5.3.0"
            },
            "require-dev": {
                "phpunit/phpunit": "4.7.*"
            },
            "type": "library",
            "extra": {
                "branch-alias": {
                    "dev-master": "1.3-dev"
                }
            },
            "autoload": {
                "psr-0": {
                    "PhpOption\\": "src/"
                }
            },
            "notification-url": "https://packagist.org/downloads/",
            "license": [
                "Apache2"
            ],
            "authors": [
                {
                    "name": "Johannes M. Schmitt",
                    "email": "schmittjoh@gmail.com"
                }
            ],
            "description": "Option Type for PHP",
            "keywords": [
                "language",
                "option",
                "php",
                "type"
            ],
            "time": "2015-07-25T16:39:46+00:00"
        },
        {
            "name": "phpspec/prophecy",
            "version": "1.8.0",
            "source": {
                "type": "git",
                "url": "https://github.com/phpspec/prophecy.git",
                "reference": "4ba436b55987b4bf311cb7c6ba82aa528aac0a06"
            },
            "dist": {
                "type": "zip",
                "url": "https://api.github.com/repos/phpspec/prophecy/zipball/4ba436b55987b4bf311cb7c6ba82aa528aac0a06",
                "reference": "4ba436b55987b4bf311cb7c6ba82aa528aac0a06",
                "shasum": ""
            },
            "require": {
                "doctrine/instantiator": "^1.0.2",
                "php": "^5.3|^7.0",
                "phpdocumentor/reflection-docblock": "^2.0|^3.0.2|^4.0",
                "sebastian/comparator": "^1.1|^2.0|^3.0",
                "sebastian/recursion-context": "^1.0|^2.0|^3.0"
            },
            "require-dev": {
                "phpspec/phpspec": "^2.5|^3.2",
                "phpunit/phpunit": "^4.8.35 || ^5.7 || ^6.5 || ^7.1"
            },
            "type": "library",
            "extra": {
                "branch-alias": {
                    "dev-master": "1.8.x-dev"
                }
            },
            "autoload": {
                "psr-0": {
                    "Prophecy\\": "src/"
                }
            },
            "notification-url": "https://packagist.org/downloads/",
            "license": [
                "MIT"
            ],
            "authors": [
                {
                    "name": "Konstantin Kudryashov",
                    "email": "ever.zet@gmail.com",
                    "homepage": "http://everzet.com"
                },
                {
                    "name": "Marcello Duarte",
                    "email": "marcello.duarte@gmail.com"
                }
            ],
            "description": "Highly opinionated mocking framework for PHP 5.3+",
            "homepage": "https://github.com/phpspec/prophecy",
            "keywords": [
                "Double",
                "Dummy",
                "fake",
                "mock",
                "spy",
                "stub"
            ],
            "time": "2018-08-05T17:53:17+00:00"
        },
        {
            "name": "phpunit/php-code-coverage",
            "version": "5.3.2",
            "source": {
                "type": "git",
                "url": "https://github.com/sebastianbergmann/php-code-coverage.git",
                "reference": "c89677919c5dd6d3b3852f230a663118762218ac"
            },
            "dist": {
                "type": "zip",
                "url": "https://api.github.com/repos/sebastianbergmann/php-code-coverage/zipball/c89677919c5dd6d3b3852f230a663118762218ac",
                "reference": "c89677919c5dd6d3b3852f230a663118762218ac",
                "shasum": ""
            },
            "require": {
                "ext-dom": "*",
                "ext-xmlwriter": "*",
                "php": "^7.0",
                "phpunit/php-file-iterator": "^1.4.2",
                "phpunit/php-text-template": "^1.2.1",
                "phpunit/php-token-stream": "^2.0.1",
                "sebastian/code-unit-reverse-lookup": "^1.0.1",
                "sebastian/environment": "^3.0",
                "sebastian/version": "^2.0.1",
                "theseer/tokenizer": "^1.1"
            },
            "require-dev": {
                "phpunit/phpunit": "^6.0"
            },
            "suggest": {
                "ext-xdebug": "^2.5.5"
            },
            "type": "library",
            "extra": {
                "branch-alias": {
                    "dev-master": "5.3.x-dev"
                }
            },
            "autoload": {
                "classmap": [
                    "src/"
                ]
            },
            "notification-url": "https://packagist.org/downloads/",
            "license": [
                "BSD-3-Clause"
            ],
            "authors": [
                {
                    "name": "Sebastian Bergmann",
                    "email": "sebastian@phpunit.de",
                    "role": "lead"
                }
            ],
            "description": "Library that provides collection, processing, and rendering functionality for PHP code coverage information.",
            "homepage": "https://github.com/sebastianbergmann/php-code-coverage",
            "keywords": [
                "coverage",
                "testing",
                "xunit"
            ],
            "time": "2018-04-06T15:36:58+00:00"
        },
        {
            "name": "phpunit/php-file-iterator",
            "version": "1.4.5",
            "source": {
                "type": "git",
                "url": "https://github.com/sebastianbergmann/php-file-iterator.git",
                "reference": "730b01bc3e867237eaac355e06a36b85dd93a8b4"
            },
            "dist": {
                "type": "zip",
                "url": "https://api.github.com/repos/sebastianbergmann/php-file-iterator/zipball/730b01bc3e867237eaac355e06a36b85dd93a8b4",
                "reference": "730b01bc3e867237eaac355e06a36b85dd93a8b4",
                "shasum": ""
            },
            "require": {
                "php": ">=5.3.3"
            },
            "type": "library",
            "extra": {
                "branch-alias": {
                    "dev-master": "1.4.x-dev"
                }
            },
            "autoload": {
                "classmap": [
                    "src/"
                ]
            },
            "notification-url": "https://packagist.org/downloads/",
            "license": [
                "BSD-3-Clause"
            ],
            "authors": [
                {
                    "name": "Sebastian Bergmann",
                    "email": "sb@sebastian-bergmann.de",
                    "role": "lead"
                }
            ],
            "description": "FilterIterator implementation that filters files based on a list of suffixes.",
            "homepage": "https://github.com/sebastianbergmann/php-file-iterator/",
            "keywords": [
                "filesystem",
                "iterator"
            ],
            "time": "2017-11-27T13:52:08+00:00"
        },
        {
            "name": "phpunit/php-text-template",
            "version": "1.2.1",
            "source": {
                "type": "git",
                "url": "https://github.com/sebastianbergmann/php-text-template.git",
                "reference": "31f8b717e51d9a2afca6c9f046f5d69fc27c8686"
            },
            "dist": {
                "type": "zip",
                "url": "https://api.github.com/repos/sebastianbergmann/php-text-template/zipball/31f8b717e51d9a2afca6c9f046f5d69fc27c8686",
                "reference": "31f8b717e51d9a2afca6c9f046f5d69fc27c8686",
                "shasum": ""
            },
            "require": {
                "php": ">=5.3.3"
            },
            "type": "library",
            "autoload": {
                "classmap": [
                    "src/"
                ]
            },
            "notification-url": "https://packagist.org/downloads/",
            "license": [
                "BSD-3-Clause"
            ],
            "authors": [
                {
                    "name": "Sebastian Bergmann",
                    "email": "sebastian@phpunit.de",
                    "role": "lead"
                }
            ],
            "description": "Simple template engine.",
            "homepage": "https://github.com/sebastianbergmann/php-text-template/",
            "keywords": [
                "template"
            ],
            "time": "2015-06-21T13:50:34+00:00"
        },
        {
            "name": "phpunit/php-timer",
            "version": "1.0.9",
            "source": {
                "type": "git",
                "url": "https://github.com/sebastianbergmann/php-timer.git",
                "reference": "3dcf38ca72b158baf0bc245e9184d3fdffa9c46f"
            },
            "dist": {
                "type": "zip",
                "url": "https://api.github.com/repos/sebastianbergmann/php-timer/zipball/3dcf38ca72b158baf0bc245e9184d3fdffa9c46f",
                "reference": "3dcf38ca72b158baf0bc245e9184d3fdffa9c46f",
                "shasum": ""
            },
            "require": {
                "php": "^5.3.3 || ^7.0"
            },
            "require-dev": {
                "phpunit/phpunit": "^4.8.35 || ^5.7 || ^6.0"
            },
            "type": "library",
            "extra": {
                "branch-alias": {
                    "dev-master": "1.0-dev"
                }
            },
            "autoload": {
                "classmap": [
                    "src/"
                ]
            },
            "notification-url": "https://packagist.org/downloads/",
            "license": [
                "BSD-3-Clause"
            ],
            "authors": [
                {
                    "name": "Sebastian Bergmann",
                    "email": "sb@sebastian-bergmann.de",
                    "role": "lead"
                }
            ],
            "description": "Utility class for timing",
            "homepage": "https://github.com/sebastianbergmann/php-timer/",
            "keywords": [
                "timer"
            ],
            "time": "2017-02-26T11:10:40+00:00"
        },
        {
            "name": "phpunit/php-token-stream",
            "version": "2.0.2",
            "source": {
                "type": "git",
                "url": "https://github.com/sebastianbergmann/php-token-stream.git",
                "reference": "791198a2c6254db10131eecfe8c06670700904db"
            },
            "dist": {
                "type": "zip",
                "url": "https://api.github.com/repos/sebastianbergmann/php-token-stream/zipball/791198a2c6254db10131eecfe8c06670700904db",
                "reference": "791198a2c6254db10131eecfe8c06670700904db",
                "shasum": ""
            },
            "require": {
                "ext-tokenizer": "*",
                "php": "^7.0"
            },
            "require-dev": {
                "phpunit/phpunit": "^6.2.4"
            },
            "type": "library",
            "extra": {
                "branch-alias": {
                    "dev-master": "2.0-dev"
                }
            },
            "autoload": {
                "classmap": [
                    "src/"
                ]
            },
            "notification-url": "https://packagist.org/downloads/",
            "license": [
                "BSD-3-Clause"
            ],
            "authors": [
                {
                    "name": "Sebastian Bergmann",
                    "email": "sebastian@phpunit.de"
                }
            ],
            "description": "Wrapper around PHP's tokenizer extension.",
            "homepage": "https://github.com/sebastianbergmann/php-token-stream/",
            "keywords": [
                "tokenizer"
            ],
            "time": "2017-11-27T05:48:46+00:00"
        },
        {
            "name": "phpunit/phpunit",
            "version": "6.5.14",
            "source": {
                "type": "git",
                "url": "https://github.com/sebastianbergmann/phpunit.git",
                "reference": "bac23fe7ff13dbdb461481f706f0e9fe746334b7"
            },
            "dist": {
                "type": "zip",
                "url": "https://api.github.com/repos/sebastianbergmann/phpunit/zipball/bac23fe7ff13dbdb461481f706f0e9fe746334b7",
                "reference": "bac23fe7ff13dbdb461481f706f0e9fe746334b7",
                "shasum": ""
            },
            "require": {
                "ext-dom": "*",
                "ext-json": "*",
                "ext-libxml": "*",
                "ext-mbstring": "*",
                "ext-xml": "*",
                "myclabs/deep-copy": "^1.6.1",
                "phar-io/manifest": "^1.0.1",
                "phar-io/version": "^1.0",
                "php": "^7.0",
                "phpspec/prophecy": "^1.7",
                "phpunit/php-code-coverage": "^5.3",
                "phpunit/php-file-iterator": "^1.4.3",
                "phpunit/php-text-template": "^1.2.1",
                "phpunit/php-timer": "^1.0.9",
                "phpunit/phpunit-mock-objects": "^5.0.9",
                "sebastian/comparator": "^2.1",
                "sebastian/diff": "^2.0",
                "sebastian/environment": "^3.1",
                "sebastian/exporter": "^3.1",
                "sebastian/global-state": "^2.0",
                "sebastian/object-enumerator": "^3.0.3",
                "sebastian/resource-operations": "^1.0",
                "sebastian/version": "^2.0.1"
            },
            "conflict": {
                "phpdocumentor/reflection-docblock": "3.0.2",
                "phpunit/dbunit": "<3.0"
            },
            "require-dev": {
                "ext-pdo": "*"
            },
            "suggest": {
                "ext-xdebug": "*",
                "phpunit/php-invoker": "^1.1"
            },
            "bin": [
                "phpunit"
            ],
            "type": "library",
            "extra": {
                "branch-alias": {
                    "dev-master": "6.5.x-dev"
                }
            },
            "autoload": {
                "classmap": [
                    "src/"
                ]
            },
            "notification-url": "https://packagist.org/downloads/",
            "license": [
                "BSD-3-Clause"
            ],
            "authors": [
                {
                    "name": "Sebastian Bergmann",
                    "email": "sebastian@phpunit.de",
                    "role": "lead"
                }
            ],
            "description": "The PHP Unit Testing framework.",
            "homepage": "https://phpunit.de/",
            "keywords": [
                "phpunit",
                "testing",
                "xunit"
            ],
            "time": "2019-02-01T05:22:47+00:00"
        },
        {
            "name": "phpunit/phpunit-mock-objects",
            "version": "5.0.10",
            "source": {
                "type": "git",
                "url": "https://github.com/sebastianbergmann/phpunit-mock-objects.git",
                "reference": "cd1cf05c553ecfec36b170070573e540b67d3f1f"
            },
            "dist": {
                "type": "zip",
                "url": "https://api.github.com/repos/sebastianbergmann/phpunit-mock-objects/zipball/cd1cf05c553ecfec36b170070573e540b67d3f1f",
                "reference": "cd1cf05c553ecfec36b170070573e540b67d3f1f",
                "shasum": ""
            },
            "require": {
                "doctrine/instantiator": "^1.0.5",
                "php": "^7.0",
                "phpunit/php-text-template": "^1.2.1",
                "sebastian/exporter": "^3.1"
            },
            "conflict": {
                "phpunit/phpunit": "<6.0"
            },
            "require-dev": {
                "phpunit/phpunit": "^6.5.11"
            },
            "suggest": {
                "ext-soap": "*"
            },
            "type": "library",
            "extra": {
                "branch-alias": {
                    "dev-master": "5.0.x-dev"
                }
            },
            "autoload": {
                "classmap": [
                    "src/"
                ]
            },
            "notification-url": "https://packagist.org/downloads/",
            "license": [
                "BSD-3-Clause"
            ],
            "authors": [
                {
                    "name": "Sebastian Bergmann",
                    "email": "sebastian@phpunit.de",
                    "role": "lead"
                }
            ],
            "description": "Mock Object library for PHPUnit",
            "homepage": "https://github.com/sebastianbergmann/phpunit-mock-objects/",
            "keywords": [
                "mock",
                "xunit"
            ],
            "abandoned": true,
            "time": "2018-08-09T05:50:03+00:00"
        },
        {
            "name": "ralouphie/getallheaders",
            "version": "2.0.5",
            "source": {
                "type": "git",
                "url": "https://github.com/ralouphie/getallheaders.git",
                "reference": "5601c8a83fbba7ef674a7369456d12f1e0d0eafa"
            },
            "dist": {
                "type": "zip",
                "url": "https://api.github.com/repos/ralouphie/getallheaders/zipball/5601c8a83fbba7ef674a7369456d12f1e0d0eafa",
                "reference": "5601c8a83fbba7ef674a7369456d12f1e0d0eafa",
                "shasum": ""
            },
            "require": {
                "php": ">=5.3"
            },
            "require-dev": {
                "phpunit/phpunit": "~3.7.0",
                "satooshi/php-coveralls": ">=1.0"
            },
            "type": "library",
            "autoload": {
                "files": [
                    "src/getallheaders.php"
                ]
            },
            "notification-url": "https://packagist.org/downloads/",
            "license": [
                "MIT"
            ],
            "authors": [
                {
                    "name": "Ralph Khattar",
                    "email": "ralph.khattar@gmail.com"
                }
            ],
            "description": "A polyfill for getallheaders.",
            "time": "2016-02-11T07:05:27+00:00"
        },
        {
            "name": "sebastian/code-unit-reverse-lookup",
            "version": "1.0.1",
            "source": {
                "type": "git",
                "url": "https://github.com/sebastianbergmann/code-unit-reverse-lookup.git",
                "reference": "4419fcdb5eabb9caa61a27c7a1db532a6b55dd18"
            },
            "dist": {
                "type": "zip",
                "url": "https://api.github.com/repos/sebastianbergmann/code-unit-reverse-lookup/zipball/4419fcdb5eabb9caa61a27c7a1db532a6b55dd18",
                "reference": "4419fcdb5eabb9caa61a27c7a1db532a6b55dd18",
                "shasum": ""
            },
            "require": {
                "php": "^5.6 || ^7.0"
            },
            "require-dev": {
                "phpunit/phpunit": "^5.7 || ^6.0"
            },
            "type": "library",
            "extra": {
                "branch-alias": {
                    "dev-master": "1.0.x-dev"
                }
            },
            "autoload": {
                "classmap": [
                    "src/"
                ]
            },
            "notification-url": "https://packagist.org/downloads/",
            "license": [
                "BSD-3-Clause"
            ],
            "authors": [
                {
                    "name": "Sebastian Bergmann",
                    "email": "sebastian@phpunit.de"
                }
            ],
            "description": "Looks up which function or method a line of code belongs to",
            "homepage": "https://github.com/sebastianbergmann/code-unit-reverse-lookup/",
            "time": "2017-03-04T06:30:41+00:00"
        },
        {
            "name": "sebastian/comparator",
            "version": "2.1.3",
            "source": {
                "type": "git",
                "url": "https://github.com/sebastianbergmann/comparator.git",
                "reference": "34369daee48eafb2651bea869b4b15d75ccc35f9"
            },
            "dist": {
                "type": "zip",
                "url": "https://api.github.com/repos/sebastianbergmann/comparator/zipball/34369daee48eafb2651bea869b4b15d75ccc35f9",
                "reference": "34369daee48eafb2651bea869b4b15d75ccc35f9",
                "shasum": ""
            },
            "require": {
                "php": "^7.0",
                "sebastian/diff": "^2.0 || ^3.0",
                "sebastian/exporter": "^3.1"
            },
            "require-dev": {
                "phpunit/phpunit": "^6.4"
            },
            "type": "library",
            "extra": {
                "branch-alias": {
                    "dev-master": "2.1.x-dev"
                }
            },
            "autoload": {
                "classmap": [
                    "src/"
                ]
            },
            "notification-url": "https://packagist.org/downloads/",
            "license": [
                "BSD-3-Clause"
            ],
            "authors": [
                {
                    "name": "Jeff Welch",
                    "email": "whatthejeff@gmail.com"
                },
                {
                    "name": "Volker Dusch",
                    "email": "github@wallbash.com"
                },
                {
                    "name": "Bernhard Schussek",
                    "email": "bschussek@2bepublished.at"
                },
                {
                    "name": "Sebastian Bergmann",
                    "email": "sebastian@phpunit.de"
                }
            ],
            "description": "Provides the functionality to compare PHP values for equality",
            "homepage": "https://github.com/sebastianbergmann/comparator",
            "keywords": [
                "comparator",
                "compare",
                "equality"
            ],
            "time": "2018-02-01T13:46:46+00:00"
        },
        {
            "name": "sebastian/diff",
            "version": "2.0.1",
            "source": {
                "type": "git",
                "url": "https://github.com/sebastianbergmann/diff.git",
                "reference": "347c1d8b49c5c3ee30c7040ea6fc446790e6bddd"
            },
            "dist": {
                "type": "zip",
                "url": "https://api.github.com/repos/sebastianbergmann/diff/zipball/347c1d8b49c5c3ee30c7040ea6fc446790e6bddd",
                "reference": "347c1d8b49c5c3ee30c7040ea6fc446790e6bddd",
                "shasum": ""
            },
            "require": {
                "php": "^7.0"
            },
            "require-dev": {
                "phpunit/phpunit": "^6.2"
            },
            "type": "library",
            "extra": {
                "branch-alias": {
                    "dev-master": "2.0-dev"
                }
            },
            "autoload": {
                "classmap": [
                    "src/"
                ]
            },
            "notification-url": "https://packagist.org/downloads/",
            "license": [
                "BSD-3-Clause"
            ],
            "authors": [
                {
                    "name": "Kore Nordmann",
                    "email": "mail@kore-nordmann.de"
                },
                {
                    "name": "Sebastian Bergmann",
                    "email": "sebastian@phpunit.de"
                }
            ],
            "description": "Diff implementation",
            "homepage": "https://github.com/sebastianbergmann/diff",
            "keywords": [
                "diff"
            ],
            "time": "2017-08-03T08:09:46+00:00"
        },
        {
            "name": "sebastian/environment",
            "version": "3.1.0",
            "source": {
                "type": "git",
                "url": "https://github.com/sebastianbergmann/environment.git",
                "reference": "cd0871b3975fb7fc44d11314fd1ee20925fce4f5"
            },
            "dist": {
                "type": "zip",
                "url": "https://api.github.com/repos/sebastianbergmann/environment/zipball/cd0871b3975fb7fc44d11314fd1ee20925fce4f5",
                "reference": "cd0871b3975fb7fc44d11314fd1ee20925fce4f5",
                "shasum": ""
            },
            "require": {
                "php": "^7.0"
            },
            "require-dev": {
                "phpunit/phpunit": "^6.1"
            },
            "type": "library",
            "extra": {
                "branch-alias": {
                    "dev-master": "3.1.x-dev"
                }
            },
            "autoload": {
                "classmap": [
                    "src/"
                ]
            },
            "notification-url": "https://packagist.org/downloads/",
            "license": [
                "BSD-3-Clause"
            ],
            "authors": [
                {
                    "name": "Sebastian Bergmann",
                    "email": "sebastian@phpunit.de"
                }
            ],
            "description": "Provides functionality to handle HHVM/PHP environments",
            "homepage": "http://www.github.com/sebastianbergmann/environment",
            "keywords": [
                "Xdebug",
                "environment",
                "hhvm"
            ],
            "time": "2017-07-01T08:51:00+00:00"
        },
        {
            "name": "sebastian/exporter",
            "version": "3.1.0",
            "source": {
                "type": "git",
                "url": "https://github.com/sebastianbergmann/exporter.git",
                "reference": "234199f4528de6d12aaa58b612e98f7d36adb937"
            },
            "dist": {
                "type": "zip",
                "url": "https://api.github.com/repos/sebastianbergmann/exporter/zipball/234199f4528de6d12aaa58b612e98f7d36adb937",
                "reference": "234199f4528de6d12aaa58b612e98f7d36adb937",
                "shasum": ""
            },
            "require": {
                "php": "^7.0",
                "sebastian/recursion-context": "^3.0"
            },
            "require-dev": {
                "ext-mbstring": "*",
                "phpunit/phpunit": "^6.0"
            },
            "type": "library",
            "extra": {
                "branch-alias": {
                    "dev-master": "3.1.x-dev"
                }
            },
            "autoload": {
                "classmap": [
                    "src/"
                ]
            },
            "notification-url": "https://packagist.org/downloads/",
            "license": [
                "BSD-3-Clause"
            ],
            "authors": [
                {
                    "name": "Jeff Welch",
                    "email": "whatthejeff@gmail.com"
                },
                {
                    "name": "Volker Dusch",
                    "email": "github@wallbash.com"
                },
                {
                    "name": "Bernhard Schussek",
                    "email": "bschussek@2bepublished.at"
                },
                {
                    "name": "Sebastian Bergmann",
                    "email": "sebastian@phpunit.de"
                },
                {
                    "name": "Adam Harvey",
                    "email": "aharvey@php.net"
                }
            ],
            "description": "Provides the functionality to export PHP variables for visualization",
            "homepage": "http://www.github.com/sebastianbergmann/exporter",
            "keywords": [
                "export",
                "exporter"
            ],
            "time": "2017-04-03T13:19:02+00:00"
        },
        {
            "name": "sebastian/finder-facade",
            "version": "1.2.2",
            "source": {
                "type": "git",
                "url": "https://github.com/sebastianbergmann/finder-facade.git",
                "reference": "4a3174709c2dc565fe5fb26fcf827f6a1fc7b09f"
            },
            "dist": {
                "type": "zip",
                "url": "https://api.github.com/repos/sebastianbergmann/finder-facade/zipball/4a3174709c2dc565fe5fb26fcf827f6a1fc7b09f",
                "reference": "4a3174709c2dc565fe5fb26fcf827f6a1fc7b09f",
                "shasum": ""
            },
            "require": {
                "symfony/finder": "~2.3|~3.0|~4.0",
                "theseer/fdomdocument": "~1.3"
            },
            "type": "library",
            "autoload": {
                "classmap": [
                    "src/"
                ]
            },
            "notification-url": "https://packagist.org/downloads/",
            "license": [
                "BSD-3-Clause"
            ],
            "authors": [
                {
                    "name": "Sebastian Bergmann",
                    "email": "sebastian@phpunit.de",
                    "role": "lead"
                }
            ],
            "description": "FinderFacade is a convenience wrapper for Symfony's Finder component.",
            "homepage": "https://github.com/sebastianbergmann/finder-facade",
            "time": "2017-11-18T17:31:49+00:00"
        },
        {
            "name": "sebastian/global-state",
            "version": "2.0.0",
            "source": {
                "type": "git",
                "url": "https://github.com/sebastianbergmann/global-state.git",
                "reference": "e8ba02eed7bbbb9e59e43dedd3dddeff4a56b0c4"
            },
            "dist": {
                "type": "zip",
                "url": "https://api.github.com/repos/sebastianbergmann/global-state/zipball/e8ba02eed7bbbb9e59e43dedd3dddeff4a56b0c4",
                "reference": "e8ba02eed7bbbb9e59e43dedd3dddeff4a56b0c4",
                "shasum": ""
            },
            "require": {
                "php": "^7.0"
            },
            "require-dev": {
                "phpunit/phpunit": "^6.0"
            },
            "suggest": {
                "ext-uopz": "*"
            },
            "type": "library",
            "extra": {
                "branch-alias": {
                    "dev-master": "2.0-dev"
                }
            },
            "autoload": {
                "classmap": [
                    "src/"
                ]
            },
            "notification-url": "https://packagist.org/downloads/",
            "license": [
                "BSD-3-Clause"
            ],
            "authors": [
                {
                    "name": "Sebastian Bergmann",
                    "email": "sebastian@phpunit.de"
                }
            ],
            "description": "Snapshotting of global state",
            "homepage": "http://www.github.com/sebastianbergmann/global-state",
            "keywords": [
                "global state"
            ],
            "time": "2017-04-27T15:39:26+00:00"
        },
        {
            "name": "sebastian/object-enumerator",
            "version": "3.0.3",
            "source": {
                "type": "git",
                "url": "https://github.com/sebastianbergmann/object-enumerator.git",
                "reference": "7cfd9e65d11ffb5af41198476395774d4c8a84c5"
            },
            "dist": {
                "type": "zip",
                "url": "https://api.github.com/repos/sebastianbergmann/object-enumerator/zipball/7cfd9e65d11ffb5af41198476395774d4c8a84c5",
                "reference": "7cfd9e65d11ffb5af41198476395774d4c8a84c5",
                "shasum": ""
            },
            "require": {
                "php": "^7.0",
                "sebastian/object-reflector": "^1.1.1",
                "sebastian/recursion-context": "^3.0"
            },
            "require-dev": {
                "phpunit/phpunit": "^6.0"
            },
            "type": "library",
            "extra": {
                "branch-alias": {
                    "dev-master": "3.0.x-dev"
                }
            },
            "autoload": {
                "classmap": [
                    "src/"
                ]
            },
            "notification-url": "https://packagist.org/downloads/",
            "license": [
                "BSD-3-Clause"
            ],
            "authors": [
                {
                    "name": "Sebastian Bergmann",
                    "email": "sebastian@phpunit.de"
                }
            ],
            "description": "Traverses array structures and object graphs to enumerate all referenced objects",
            "homepage": "https://github.com/sebastianbergmann/object-enumerator/",
            "time": "2017-08-03T12:35:26+00:00"
        },
        {
            "name": "sebastian/object-reflector",
            "version": "1.1.1",
            "source": {
                "type": "git",
                "url": "https://github.com/sebastianbergmann/object-reflector.git",
                "reference": "773f97c67f28de00d397be301821b06708fca0be"
            },
            "dist": {
                "type": "zip",
                "url": "https://api.github.com/repos/sebastianbergmann/object-reflector/zipball/773f97c67f28de00d397be301821b06708fca0be",
                "reference": "773f97c67f28de00d397be301821b06708fca0be",
                "shasum": ""
            },
            "require": {
                "php": "^7.0"
            },
            "require-dev": {
                "phpunit/phpunit": "^6.0"
            },
            "type": "library",
            "extra": {
                "branch-alias": {
                    "dev-master": "1.1-dev"
                }
            },
            "autoload": {
                "classmap": [
                    "src/"
                ]
            },
            "notification-url": "https://packagist.org/downloads/",
            "license": [
                "BSD-3-Clause"
            ],
            "authors": [
                {
                    "name": "Sebastian Bergmann",
                    "email": "sebastian@phpunit.de"
                }
            ],
            "description": "Allows reflection of object attributes, including inherited and non-public ones",
            "homepage": "https://github.com/sebastianbergmann/object-reflector/",
            "time": "2017-03-29T09:07:27+00:00"
        },
        {
            "name": "sebastian/phpcpd",
            "version": "3.0.1",
            "source": {
                "type": "git",
                "url": "https://github.com/sebastianbergmann/phpcpd.git",
                "reference": "dfed51c1288790fc957c9433e2f49ab152e8a564"
            },
            "dist": {
                "type": "zip",
                "url": "https://api.github.com/repos/sebastianbergmann/phpcpd/zipball/dfed51c1288790fc957c9433e2f49ab152e8a564",
                "reference": "dfed51c1288790fc957c9433e2f49ab152e8a564",
                "shasum": ""
            },
            "require": {
                "php": "^5.6|^7.0",
                "phpunit/php-timer": "^1.0.6",
                "sebastian/finder-facade": "^1.1",
                "sebastian/version": "^1.0|^2.0",
                "symfony/console": "^2.7|^3.0|^4.0"
            },
            "bin": [
                "phpcpd"
            ],
            "type": "library",
            "extra": {
                "branch-alias": {
                    "dev-master": "3.0-dev"
                }
            },
            "autoload": {
                "classmap": [
                    "src/"
                ]
            },
            "notification-url": "https://packagist.org/downloads/",
            "license": [
                "BSD-3-Clause"
            ],
            "authors": [
                {
                    "name": "Sebastian Bergmann",
                    "email": "sebastian@phpunit.de",
                    "role": "lead"
                }
            ],
            "description": "Copy/Paste Detector (CPD) for PHP code.",
            "homepage": "https://github.com/sebastianbergmann/phpcpd",
            "time": "2017-11-16T08:49:28+00:00"
        },
        {
            "name": "sebastian/recursion-context",
            "version": "3.0.0",
            "source": {
                "type": "git",
                "url": "https://github.com/sebastianbergmann/recursion-context.git",
                "reference": "5b0cd723502bac3b006cbf3dbf7a1e3fcefe4fa8"
            },
            "dist": {
                "type": "zip",
                "url": "https://api.github.com/repos/sebastianbergmann/recursion-context/zipball/5b0cd723502bac3b006cbf3dbf7a1e3fcefe4fa8",
                "reference": "5b0cd723502bac3b006cbf3dbf7a1e3fcefe4fa8",
                "shasum": ""
            },
            "require": {
                "php": "^7.0"
            },
            "require-dev": {
                "phpunit/phpunit": "^6.0"
            },
            "type": "library",
            "extra": {
                "branch-alias": {
                    "dev-master": "3.0.x-dev"
                }
            },
            "autoload": {
                "classmap": [
                    "src/"
                ]
            },
            "notification-url": "https://packagist.org/downloads/",
            "license": [
                "BSD-3-Clause"
            ],
            "authors": [
                {
                    "name": "Jeff Welch",
                    "email": "whatthejeff@gmail.com"
                },
                {
                    "name": "Sebastian Bergmann",
                    "email": "sebastian@phpunit.de"
                },
                {
                    "name": "Adam Harvey",
                    "email": "aharvey@php.net"
                }
            ],
            "description": "Provides functionality to recursively process PHP variables",
            "homepage": "http://www.github.com/sebastianbergmann/recursion-context",
            "time": "2017-03-03T06:23:57+00:00"
        },
        {
            "name": "sebastian/resource-operations",
            "version": "1.0.0",
            "source": {
                "type": "git",
                "url": "https://github.com/sebastianbergmann/resource-operations.git",
                "reference": "ce990bb21759f94aeafd30209e8cfcdfa8bc3f52"
            },
            "dist": {
                "type": "zip",
                "url": "https://api.github.com/repos/sebastianbergmann/resource-operations/zipball/ce990bb21759f94aeafd30209e8cfcdfa8bc3f52",
                "reference": "ce990bb21759f94aeafd30209e8cfcdfa8bc3f52",
                "shasum": ""
            },
            "require": {
                "php": ">=5.6.0"
            },
            "type": "library",
            "extra": {
                "branch-alias": {
                    "dev-master": "1.0.x-dev"
                }
            },
            "autoload": {
                "classmap": [
                    "src/"
                ]
            },
            "notification-url": "https://packagist.org/downloads/",
            "license": [
                "BSD-3-Clause"
            ],
            "authors": [
                {
                    "name": "Sebastian Bergmann",
                    "email": "sebastian@phpunit.de"
                }
            ],
            "description": "Provides a list of PHP built-in functions that operate on resources",
            "homepage": "https://www.github.com/sebastianbergmann/resource-operations",
            "time": "2015-07-28T20:34:47+00:00"
        },
        {
            "name": "sebastian/version",
            "version": "2.0.1",
            "source": {
                "type": "git",
                "url": "https://github.com/sebastianbergmann/version.git",
                "reference": "99732be0ddb3361e16ad77b68ba41efc8e979019"
            },
            "dist": {
                "type": "zip",
                "url": "https://api.github.com/repos/sebastianbergmann/version/zipball/99732be0ddb3361e16ad77b68ba41efc8e979019",
                "reference": "99732be0ddb3361e16ad77b68ba41efc8e979019",
                "shasum": ""
            },
            "require": {
                "php": ">=5.6"
            },
            "type": "library",
            "extra": {
                "branch-alias": {
                    "dev-master": "2.0.x-dev"
                }
            },
            "autoload": {
                "classmap": [
                    "src/"
                ]
            },
            "notification-url": "https://packagist.org/downloads/",
            "license": [
                "BSD-3-Clause"
            ],
            "authors": [
                {
                    "name": "Sebastian Bergmann",
                    "email": "sebastian@phpunit.de",
                    "role": "lead"
                }
            ],
            "description": "Library that helps with managing the version number of Git-hosted PHP projects",
            "homepage": "https://github.com/sebastianbergmann/version",
            "time": "2016-10-03T07:35:21+00:00"
        },
        {
            "name": "squizlabs/php_codesniffer",
            "version": "3.3.1",
            "source": {
                "type": "git",
                "url": "https://github.com/squizlabs/PHP_CodeSniffer.git",
                "reference": "628a481780561150481a9ec74709092b9759b3ec"
            },
            "dist": {
                "type": "zip",
                "url": "https://api.github.com/repos/squizlabs/PHP_CodeSniffer/zipball/628a481780561150481a9ec74709092b9759b3ec",
                "reference": "628a481780561150481a9ec74709092b9759b3ec",
                "shasum": ""
            },
            "require": {
                "ext-simplexml": "*",
                "ext-tokenizer": "*",
                "ext-xmlwriter": "*",
                "php": ">=5.4.0"
            },
            "require-dev": {
                "phpunit/phpunit": "^4.0 || ^5.0 || ^6.0 || ^7.0"
            },
            "bin": [
                "bin/phpcs",
                "bin/phpcbf"
            ],
            "type": "library",
            "extra": {
                "branch-alias": {
                    "dev-master": "3.x-dev"
                }
            },
            "notification-url": "https://packagist.org/downloads/",
            "license": [
                "BSD-3-Clause"
            ],
            "authors": [
                {
                    "name": "Greg Sherwood",
                    "role": "lead"
                }
            ],
            "description": "PHP_CodeSniffer tokenizes PHP, JavaScript and CSS files and detects violations of a defined set of coding standards.",
            "homepage": "http://www.squizlabs.com/php-codesniffer",
            "keywords": [
                "phpcs",
                "standards"
            ],
            "time": "2018-07-26T23:47:18+00:00"
        },
        {
            "name": "symfony/browser-kit",
            "version": "v4.2.4",
            "source": {
                "type": "git",
                "url": "https://github.com/symfony/browser-kit.git",
                "reference": "61d85c5af2fc058014c7c89504c3944e73a086f0"
            },
            "dist": {
                "type": "zip",
                "url": "https://api.github.com/repos/symfony/browser-kit/zipball/61d85c5af2fc058014c7c89504c3944e73a086f0",
                "reference": "61d85c5af2fc058014c7c89504c3944e73a086f0",
                "shasum": ""
            },
            "require": {
                "php": "^7.1.3",
                "symfony/dom-crawler": "~3.4|~4.0"
            },
            "require-dev": {
                "symfony/css-selector": "~3.4|~4.0",
                "symfony/process": "~3.4|~4.0"
            },
            "suggest": {
                "symfony/process": ""
            },
            "type": "library",
            "extra": {
                "branch-alias": {
                    "dev-master": "4.2-dev"
                }
            },
            "autoload": {
                "psr-4": {
                    "Symfony\\Component\\BrowserKit\\": ""
                },
                "exclude-from-classmap": [
                    "/Tests/"
                ]
            },
            "notification-url": "https://packagist.org/downloads/",
            "license": [
                "MIT"
            ],
            "authors": [
                {
                    "name": "Fabien Potencier",
                    "email": "fabien@symfony.com"
                },
                {
                    "name": "Symfony Community",
                    "homepage": "https://symfony.com/contributors"
                }
            ],
            "description": "Symfony BrowserKit Component",
            "homepage": "https://symfony.com",
            "time": "2019-02-23T15:17:42+00:00"
        },
        {
            "name": "symfony/config",
            "version": "v4.2.4",
            "source": {
                "type": "git",
                "url": "https://github.com/symfony/config.git",
                "reference": "7f70d79c7a24a94f8e98abb988049403a53d7b31"
            },
            "dist": {
                "type": "zip",
                "url": "https://api.github.com/repos/symfony/config/zipball/7f70d79c7a24a94f8e98abb988049403a53d7b31",
                "reference": "7f70d79c7a24a94f8e98abb988049403a53d7b31",
                "shasum": ""
            },
            "require": {
                "php": "^7.1.3",
                "symfony/filesystem": "~3.4|~4.0",
                "symfony/polyfill-ctype": "~1.8"
            },
            "conflict": {
                "symfony/finder": "<3.4"
            },
            "require-dev": {
                "symfony/dependency-injection": "~3.4|~4.0",
                "symfony/event-dispatcher": "~3.4|~4.0",
                "symfony/finder": "~3.4|~4.0",
                "symfony/yaml": "~3.4|~4.0"
            },
            "suggest": {
                "symfony/yaml": "To use the yaml reference dumper"
            },
            "type": "library",
            "extra": {
                "branch-alias": {
                    "dev-master": "4.2-dev"
                }
            },
            "autoload": {
                "psr-4": {
                    "Symfony\\Component\\Config\\": ""
                },
                "exclude-from-classmap": [
                    "/Tests/"
                ]
            },
            "notification-url": "https://packagist.org/downloads/",
            "license": [
                "MIT"
            ],
            "authors": [
                {
                    "name": "Fabien Potencier",
                    "email": "fabien@symfony.com"
                },
                {
                    "name": "Symfony Community",
                    "homepage": "https://symfony.com/contributors"
                }
            ],
            "description": "Symfony Config Component",
            "homepage": "https://symfony.com",
            "time": "2019-02-23T15:17:42+00:00"
        },
        {
            "name": "symfony/contracts",
            "version": "v1.0.2",
            "source": {
                "type": "git",
                "url": "https://github.com/symfony/contracts.git",
                "reference": "1aa7ab2429c3d594dd70689604b5cf7421254cdf"
            },
            "dist": {
                "type": "zip",
                "url": "https://api.github.com/repos/symfony/contracts/zipball/1aa7ab2429c3d594dd70689604b5cf7421254cdf",
                "reference": "1aa7ab2429c3d594dd70689604b5cf7421254cdf",
                "shasum": ""
            },
            "require": {
                "php": "^7.1.3"
            },
            "require-dev": {
                "psr/cache": "^1.0",
                "psr/container": "^1.0"
            },
            "suggest": {
                "psr/cache": "When using the Cache contracts",
                "psr/container": "When using the Service contracts",
                "symfony/cache-contracts-implementation": "",
                "symfony/service-contracts-implementation": "",
                "symfony/translation-contracts-implementation": ""
            },
            "type": "library",
            "extra": {
                "branch-alias": {
                    "dev-master": "1.0-dev"
                }
            },
            "autoload": {
                "psr-4": {
                    "Symfony\\Contracts\\": ""
                },
                "exclude-from-classmap": [
                    "**/Tests/"
                ]
            },
            "notification-url": "https://packagist.org/downloads/",
            "license": [
                "MIT"
            ],
            "authors": [
                {
                    "name": "Nicolas Grekas",
                    "email": "p@tchwork.com"
                },
                {
                    "name": "Symfony Community",
                    "homepage": "https://symfony.com/contributors"
                }
            ],
            "description": "A set of abstractions extracted out of the Symfony components",
            "homepage": "https://symfony.com",
            "keywords": [
                "abstractions",
                "contracts",
                "decoupling",
                "interfaces",
                "interoperability",
                "standards"
            ],
            "time": "2018-12-05T08:06:11+00:00"
        },
        {
            "name": "symfony/dependency-injection",
            "version": "v4.2.4",
            "source": {
                "type": "git",
                "url": "https://github.com/symfony/dependency-injection.git",
                "reference": "cdadb3765df7c89ac93628743913b92bb91f1704"
            },
            "dist": {
                "type": "zip",
                "url": "https://api.github.com/repos/symfony/dependency-injection/zipball/cdadb3765df7c89ac93628743913b92bb91f1704",
                "reference": "cdadb3765df7c89ac93628743913b92bb91f1704",
                "shasum": ""
            },
            "require": {
                "php": "^7.1.3",
                "psr/container": "^1.0",
                "symfony/contracts": "^1.0"
            },
            "conflict": {
                "symfony/config": "<4.2",
                "symfony/finder": "<3.4",
                "symfony/proxy-manager-bridge": "<3.4",
                "symfony/yaml": "<3.4"
            },
            "provide": {
                "psr/container-implementation": "1.0",
                "symfony/service-contracts-implementation": "1.0"
            },
            "require-dev": {
                "symfony/config": "~4.2",
                "symfony/expression-language": "~3.4|~4.0",
                "symfony/yaml": "~3.4|~4.0"
            },
            "suggest": {
                "symfony/config": "",
                "symfony/expression-language": "For using expressions in service container configuration",
                "symfony/finder": "For using double-star glob patterns or when GLOB_BRACE portability is required",
                "symfony/proxy-manager-bridge": "Generate service proxies to lazy load them",
                "symfony/yaml": ""
            },
            "type": "library",
            "extra": {
                "branch-alias": {
                    "dev-master": "4.2-dev"
                }
            },
            "autoload": {
                "psr-4": {
                    "Symfony\\Component\\DependencyInjection\\": ""
                },
                "exclude-from-classmap": [
                    "/Tests/"
                ]
            },
            "notification-url": "https://packagist.org/downloads/",
            "license": [
                "MIT"
            ],
            "authors": [
                {
                    "name": "Fabien Potencier",
                    "email": "fabien@symfony.com"
                },
                {
                    "name": "Symfony Community",
                    "homepage": "https://symfony.com/contributors"
                }
            ],
            "description": "Symfony DependencyInjection Component",
            "homepage": "https://symfony.com",
            "time": "2019-02-23T15:17:42+00:00"
        },
        {
            "name": "symfony/dom-crawler",
            "version": "v4.2.4",
            "source": {
                "type": "git",
                "url": "https://github.com/symfony/dom-crawler.git",
                "reference": "53c97769814c80a84a8403efcf3ae7ae966d53bb"
            },
            "dist": {
                "type": "zip",
                "url": "https://api.github.com/repos/symfony/dom-crawler/zipball/53c97769814c80a84a8403efcf3ae7ae966d53bb",
                "reference": "53c97769814c80a84a8403efcf3ae7ae966d53bb",
                "shasum": ""
            },
            "require": {
                "php": "^7.1.3",
                "symfony/polyfill-ctype": "~1.8",
                "symfony/polyfill-mbstring": "~1.0"
            },
            "require-dev": {
                "symfony/css-selector": "~3.4|~4.0"
            },
            "suggest": {
                "symfony/css-selector": ""
            },
            "type": "library",
            "extra": {
                "branch-alias": {
                    "dev-master": "4.2-dev"
                }
            },
            "autoload": {
                "psr-4": {
                    "Symfony\\Component\\DomCrawler\\": ""
                },
                "exclude-from-classmap": [
                    "/Tests/"
                ]
            },
            "notification-url": "https://packagist.org/downloads/",
            "license": [
                "MIT"
            ],
            "authors": [
                {
                    "name": "Fabien Potencier",
                    "email": "fabien@symfony.com"
                },
                {
                    "name": "Symfony Community",
                    "homepage": "https://symfony.com/contributors"
                }
            ],
            "description": "Symfony DomCrawler Component",
            "homepage": "https://symfony.com",
            "time": "2019-02-23T15:17:42+00:00"
        },
        {
            "name": "symfony/http-foundation",
            "version": "v4.2.4",
            "source": {
                "type": "git",
                "url": "https://github.com/symfony/http-foundation.git",
                "reference": "850a667d6254ccf6c61d853407b16f21c4579c77"
            },
            "dist": {
                "type": "zip",
                "url": "https://api.github.com/repos/symfony/http-foundation/zipball/850a667d6254ccf6c61d853407b16f21c4579c77",
                "reference": "850a667d6254ccf6c61d853407b16f21c4579c77",
                "shasum": ""
            },
            "require": {
                "php": "^7.1.3",
                "symfony/polyfill-mbstring": "~1.1"
            },
            "require-dev": {
                "predis/predis": "~1.0",
                "symfony/expression-language": "~3.4|~4.0"
            },
            "type": "library",
            "extra": {
                "branch-alias": {
                    "dev-master": "4.2-dev"
                }
            },
            "autoload": {
                "psr-4": {
                    "Symfony\\Component\\HttpFoundation\\": ""
                },
                "exclude-from-classmap": [
                    "/Tests/"
                ]
            },
            "notification-url": "https://packagist.org/downloads/",
            "license": [
                "MIT"
            ],
            "authors": [
                {
                    "name": "Fabien Potencier",
                    "email": "fabien@symfony.com"
                },
                {
                    "name": "Symfony Community",
                    "homepage": "https://symfony.com/contributors"
                }
            ],
            "description": "Symfony HttpFoundation Component",
            "homepage": "https://symfony.com",
            "time": "2019-02-26T08:03:39+00:00"
        },
        {
            "name": "symfony/options-resolver",
            "version": "v4.2.4",
            "source": {
                "type": "git",
                "url": "https://github.com/symfony/options-resolver.git",
                "reference": "3896e5a7d06fd15fa4947694c8dcdd371ff147d1"
            },
            "dist": {
                "type": "zip",
                "url": "https://api.github.com/repos/symfony/options-resolver/zipball/3896e5a7d06fd15fa4947694c8dcdd371ff147d1",
                "reference": "3896e5a7d06fd15fa4947694c8dcdd371ff147d1",
                "shasum": ""
            },
            "require": {
                "php": "^7.1.3"
            },
            "type": "library",
            "extra": {
                "branch-alias": {
                    "dev-master": "4.2-dev"
                }
            },
            "autoload": {
                "psr-4": {
                    "Symfony\\Component\\OptionsResolver\\": ""
                },
                "exclude-from-classmap": [
                    "/Tests/"
                ]
            },
            "notification-url": "https://packagist.org/downloads/",
            "license": [
                "MIT"
            ],
            "authors": [
                {
                    "name": "Fabien Potencier",
                    "email": "fabien@symfony.com"
                },
                {
                    "name": "Symfony Community",
                    "homepage": "https://symfony.com/contributors"
                }
            ],
            "description": "Symfony OptionsResolver Component",
            "homepage": "https://symfony.com",
            "keywords": [
                "config",
                "configuration",
                "options"
            ],
            "time": "2019-02-23T15:17:42+00:00"
        },
        {
            "name": "symfony/polyfill-php70",
            "version": "v1.10.0",
            "source": {
                "type": "git",
                "url": "https://github.com/symfony/polyfill-php70.git",
                "reference": "6b88000cdd431cd2e940caa2cb569201f3f84224"
            },
            "dist": {
                "type": "zip",
                "url": "https://api.github.com/repos/symfony/polyfill-php70/zipball/6b88000cdd431cd2e940caa2cb569201f3f84224",
                "reference": "6b88000cdd431cd2e940caa2cb569201f3f84224",
                "shasum": ""
            },
            "require": {
                "paragonie/random_compat": "~1.0|~2.0|~9.99",
                "php": ">=5.3.3"
            },
            "type": "library",
            "extra": {
                "branch-alias": {
                    "dev-master": "1.9-dev"
                }
            },
            "autoload": {
                "psr-4": {
                    "Symfony\\Polyfill\\Php70\\": ""
                },
                "files": [
                    "bootstrap.php"
                ],
                "classmap": [
                    "Resources/stubs"
                ]
            },
            "notification-url": "https://packagist.org/downloads/",
            "license": [
                "MIT"
            ],
            "authors": [
                {
                    "name": "Nicolas Grekas",
                    "email": "p@tchwork.com"
                },
                {
                    "name": "Symfony Community",
                    "homepage": "https://symfony.com/contributors"
                }
            ],
            "description": "Symfony polyfill backporting some PHP 7.0+ features to lower PHP versions",
            "homepage": "https://symfony.com",
            "keywords": [
                "compatibility",
                "polyfill",
                "portable",
                "shim"
            ],
            "time": "2018-09-21T06:26:08+00:00"
        },
        {
            "name": "symfony/polyfill-php72",
            "version": "v1.10.0",
            "source": {
                "type": "git",
                "url": "https://github.com/symfony/polyfill-php72.git",
                "reference": "9050816e2ca34a8e916c3a0ae8b9c2fccf68b631"
            },
            "dist": {
                "type": "zip",
                "url": "https://api.github.com/repos/symfony/polyfill-php72/zipball/9050816e2ca34a8e916c3a0ae8b9c2fccf68b631",
                "reference": "9050816e2ca34a8e916c3a0ae8b9c2fccf68b631",
                "shasum": ""
            },
            "require": {
                "php": ">=5.3.3"
            },
            "type": "library",
            "extra": {
                "branch-alias": {
                    "dev-master": "1.9-dev"
                }
            },
            "autoload": {
                "psr-4": {
                    "Symfony\\Polyfill\\Php72\\": ""
                },
                "files": [
                    "bootstrap.php"
                ]
            },
            "notification-url": "https://packagist.org/downloads/",
            "license": [
                "MIT"
            ],
            "authors": [
                {
                    "name": "Nicolas Grekas",
                    "email": "p@tchwork.com"
                },
                {
                    "name": "Symfony Community",
                    "homepage": "https://symfony.com/contributors"
                }
            ],
            "description": "Symfony polyfill backporting some PHP 7.2+ features to lower PHP versions",
            "homepage": "https://symfony.com",
            "keywords": [
                "compatibility",
                "polyfill",
                "portable",
                "shim"
            ],
            "time": "2018-09-21T13:07:52+00:00"
        },
        {
            "name": "symfony/stopwatch",
            "version": "v4.2.4",
            "source": {
                "type": "git",
                "url": "https://github.com/symfony/stopwatch.git",
                "reference": "b1a5f646d56a3290230dbc8edf2a0d62cda23f67"
            },
            "dist": {
                "type": "zip",
                "url": "https://api.github.com/repos/symfony/stopwatch/zipball/b1a5f646d56a3290230dbc8edf2a0d62cda23f67",
                "reference": "b1a5f646d56a3290230dbc8edf2a0d62cda23f67",
                "shasum": ""
            },
            "require": {
                "php": "^7.1.3",
                "symfony/contracts": "^1.0"
            },
            "type": "library",
            "extra": {
                "branch-alias": {
                    "dev-master": "4.2-dev"
                }
            },
            "autoload": {
                "psr-4": {
                    "Symfony\\Component\\Stopwatch\\": ""
                },
                "exclude-from-classmap": [
                    "/Tests/"
                ]
            },
            "notification-url": "https://packagist.org/downloads/",
            "license": [
                "MIT"
            ],
            "authors": [
                {
                    "name": "Fabien Potencier",
                    "email": "fabien@symfony.com"
                },
                {
                    "name": "Symfony Community",
                    "homepage": "https://symfony.com/contributors"
                }
            ],
            "description": "Symfony Stopwatch Component",
            "homepage": "https://symfony.com",
            "time": "2019-01-16T20:31:39+00:00"
        },
        {
            "name": "symfony/yaml",
            "version": "v3.4.23",
            "source": {
                "type": "git",
                "url": "https://github.com/symfony/yaml.git",
                "reference": "57f1ce82c997f5a8701b89ef970e36bb657fd09c"
            },
            "dist": {
                "type": "zip",
                "url": "https://api.github.com/repos/symfony/yaml/zipball/57f1ce82c997f5a8701b89ef970e36bb657fd09c",
                "reference": "57f1ce82c997f5a8701b89ef970e36bb657fd09c",
                "shasum": ""
            },
            "require": {
                "php": "^5.5.9|>=7.0.8",
                "symfony/polyfill-ctype": "~1.8"
            },
            "conflict": {
                "symfony/console": "<3.4"
            },
            "require-dev": {
                "symfony/console": "~3.4|~4.0"
            },
            "suggest": {
                "symfony/console": "For validating YAML files using the lint command"
            },
            "type": "library",
            "extra": {
                "branch-alias": {
                    "dev-master": "3.4-dev"
                }
            },
            "autoload": {
                "psr-4": {
                    "Symfony\\Component\\Yaml\\": ""
                },
                "exclude-from-classmap": [
                    "/Tests/"
                ]
            },
            "notification-url": "https://packagist.org/downloads/",
            "license": [
                "MIT"
            ],
            "authors": [
                {
                    "name": "Fabien Potencier",
                    "email": "fabien@symfony.com"
                },
                {
                    "name": "Symfony Community",
                    "homepage": "https://symfony.com/contributors"
                }
            ],
            "description": "Symfony Yaml Component",
            "homepage": "https://symfony.com",
            "time": "2019-02-23T15:06:07+00:00"
        },
        {
            "name": "theseer/fdomdocument",
            "version": "1.6.6",
            "source": {
                "type": "git",
                "url": "https://github.com/theseer/fDOMDocument.git",
                "reference": "6e8203e40a32a9c770bcb62fe37e68b948da6dca"
            },
            "dist": {
                "type": "zip",
                "url": "https://api.github.com/repos/theseer/fDOMDocument/zipball/6e8203e40a32a9c770bcb62fe37e68b948da6dca",
                "reference": "6e8203e40a32a9c770bcb62fe37e68b948da6dca",
                "shasum": ""
            },
            "require": {
                "ext-dom": "*",
                "lib-libxml": "*",
                "php": ">=5.3.3"
            },
            "type": "library",
            "autoload": {
                "classmap": [
                    "src/"
                ]
            },
            "notification-url": "https://packagist.org/downloads/",
            "license": [
                "BSD-3-Clause"
            ],
            "authors": [
                {
                    "name": "Arne Blankerts",
                    "email": "arne@blankerts.de",
                    "role": "lead"
                }
            ],
            "description": "The classes contained within this repository extend the standard DOM to use exceptions at all occasions of errors instead of PHP warnings or notices. They also add various custom methods and shortcuts for convenience and to simplify the usage of DOM.",
            "homepage": "https://github.com/theseer/fDOMDocument",
            "time": "2017-06-30T11:53:12+00:00"
        },
        {
            "name": "theseer/tokenizer",
            "version": "1.1.0",
            "source": {
                "type": "git",
                "url": "https://github.com/theseer/tokenizer.git",
                "reference": "cb2f008f3f05af2893a87208fe6a6c4985483f8b"
            },
            "dist": {
                "type": "zip",
                "url": "https://api.github.com/repos/theseer/tokenizer/zipball/cb2f008f3f05af2893a87208fe6a6c4985483f8b",
                "reference": "cb2f008f3f05af2893a87208fe6a6c4985483f8b",
                "shasum": ""
            },
            "require": {
                "ext-dom": "*",
                "ext-tokenizer": "*",
                "ext-xmlwriter": "*",
                "php": "^7.0"
            },
            "type": "library",
            "autoload": {
                "classmap": [
                    "src/"
                ]
            },
            "notification-url": "https://packagist.org/downloads/",
            "license": [
                "BSD-3-Clause"
            ],
            "authors": [
                {
                    "name": "Arne Blankerts",
                    "email": "arne@blankerts.de",
                    "role": "Developer"
                }
            ],
            "description": "A small library for converting tokenized PHP source code into XML and potentially other formats",
            "time": "2017-04-07T12:08:54+00:00"
        },
        {
            "name": "vlucas/phpdotenv",
            "version": "v2.6.1",
            "source": {
                "type": "git",
                "url": "https://github.com/vlucas/phpdotenv.git",
                "reference": "2a7dcf7e3e02dc5e701004e51a6f304b713107d5"
            },
            "dist": {
                "type": "zip",
                "url": "https://api.github.com/repos/vlucas/phpdotenv/zipball/2a7dcf7e3e02dc5e701004e51a6f304b713107d5",
                "reference": "2a7dcf7e3e02dc5e701004e51a6f304b713107d5",
                "shasum": ""
            },
            "require": {
                "php": ">=5.3.9",
                "symfony/polyfill-ctype": "^1.9"
            },
            "require-dev": {
                "phpunit/phpunit": "^4.8.35 || ^5.0"
            },
            "type": "library",
            "extra": {
                "branch-alias": {
                    "dev-master": "2.6-dev"
                }
            },
            "autoload": {
                "psr-4": {
                    "Dotenv\\": "src/"
                }
            },
            "notification-url": "https://packagist.org/downloads/",
            "license": [
                "BSD-3-Clause"
            ],
            "authors": [
                {
                    "name": "Vance Lucas",
                    "email": "vance@vancelucas.com",
                    "homepage": "http://www.vancelucas.com"
                }
            ],
            "description": "Loads environment variables from `.env` to `getenv()`, `$_ENV` and `$_SERVER` automagically.",
            "keywords": [
                "dotenv",
                "env",
                "environment"
            ],
            "time": "2019-01-29T11:11:52+00:00"
        },
        {
            "name": "webmozart/assert",
            "version": "1.4.0",
            "source": {
                "type": "git",
                "url": "https://github.com/webmozart/assert.git",
                "reference": "83e253c8e0be5b0257b881e1827274667c5c17a9"
            },
            "dist": {
                "type": "zip",
                "url": "https://api.github.com/repos/webmozart/assert/zipball/83e253c8e0be5b0257b881e1827274667c5c17a9",
                "reference": "83e253c8e0be5b0257b881e1827274667c5c17a9",
                "shasum": ""
            },
            "require": {
                "php": "^5.3.3 || ^7.0",
                "symfony/polyfill-ctype": "^1.8"
            },
            "require-dev": {
                "phpunit/phpunit": "^4.6",
                "sebastian/version": "^1.0.1"
            },
            "type": "library",
            "extra": {
                "branch-alias": {
                    "dev-master": "1.3-dev"
                }
            },
            "autoload": {
                "psr-4": {
                    "Webmozart\\Assert\\": "src/"
                }
            },
            "notification-url": "https://packagist.org/downloads/",
            "license": [
                "MIT"
            ],
            "authors": [
                {
                    "name": "Bernhard Schussek",
                    "email": "bschussek@gmail.com"
                }
            ],
            "description": "Assertions to validate method input/output with nice error messages.",
            "keywords": [
                "assert",
                "check",
                "validate"
            ],
            "time": "2018-12-25T11:19:39+00:00"
        }
    ],
    "aliases": [],
    "minimum-stability": "stable",
    "stability-flags": {
        "phpmd/phpmd": 0
    },
    "prefer-stable": true,
    "prefer-lowest": false,
    "platform": {
        "php": "~7.1.3||~7.2.0",
        "ext-bcmath": "*",
        "ext-ctype": "*",
        "ext-curl": "*",
        "ext-dom": "*",
        "ext-gd": "*",
        "ext-hash": "*",
        "ext-iconv": "*",
        "ext-intl": "*",
        "ext-mbstring": "*",
        "ext-openssl": "*",
        "ext-pdo_mysql": "*",
        "ext-simplexml": "*",
        "ext-soap": "*",
        "ext-spl": "*",
        "ext-xsl": "*",
        "ext-zip": "*",
        "lib-libxml": "*"
    },
    "platform-dev": []
}<|MERGE_RESOLUTION|>--- conflicted
+++ resolved
@@ -4,11 +4,7 @@
         "Read more about it at https://getcomposer.org/doc/01-basic-usage.md#installing-dependencies",
         "This file is @generated automatically"
     ],
-<<<<<<< HEAD
-    "content-hash": "3cdccc93cc990b4212377b1d01a8c4ef",
-=======
     "content-hash": "60007664938710edf52eadddd7551867",
->>>>>>> eb1d6706
     "packages": [
         {
             "name": "braintree/braintree_php",
