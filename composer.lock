--- conflicted
+++ resolved
@@ -4,11 +4,7 @@
         "Read more about it at https://getcomposer.org/doc/01-basic-usage.md#composer-lock-the-lock-file",
         "This file is @generated automatically"
     ],
-<<<<<<< HEAD
-    "content-hash": "20ac7ba71a76d50eb8dda8d1f824195f",
-=======
     "content-hash": "c2f827106b25e61999eec2b51090b369",
->>>>>>> f08e103c
     "packages": [
         {
             "name": "braintree/braintree_php",
