--- conflicted
+++ resolved
@@ -4,13 +4,8 @@
         "Read more about it at https://getcomposer.org/doc/01-basic-usage.md#composer-lock-the-lock-file",
         "This file is @generated automatically"
     ],
-<<<<<<< HEAD
-    "hash": "be65c3579778ff7887733f09094aac9e",
-    "content-hash": "0f924cb6bfbde5ce14897f52906f0f94",
-=======
     "hash": "943975c96428352b445c2636c6c53e9b",
     "content-hash": "c7ae72ad7777ba197d1ba038a50df230",
->>>>>>> ec995907
     "packages": [
         {
             "name": "braintree/braintree_php",
@@ -1915,29 +1910,24 @@
         },
         {
             "name": "tubalmartin/cssmin",
-            "version": "v4.1.0",
+            "version": "v3.0.0",
             "source": {
                 "type": "git",
                 "url": "https://github.com/tubalmartin/YUI-CSS-compressor-PHP-port.git",
-                "reference": "1c7ae93cf6b392d4dae5c4ae18979918413af16e"
-            },
-            "dist": {
-                "type": "zip",
-                "url": "https://api.github.com/repos/tubalmartin/YUI-CSS-compressor-PHP-port/zipball/1c7ae93cf6b392d4dae5c4ae18979918413af16e",
-                "reference": "1c7ae93cf6b392d4dae5c4ae18979918413af16e",
-                "shasum": ""
-            },
-            "require": {
-                "ext-pcre": "*",
+                "reference": "210b058bf9b3b43516e2c80e6db526c1ce215b04"
+            },
+            "dist": {
+                "type": "zip",
+                "url": "https://api.github.com/repos/tubalmartin/YUI-CSS-compressor-PHP-port/zipball/210b058bf9b3b43516e2c80e6db526c1ce215b04",
+                "reference": "210b058bf9b3b43516e2c80e6db526c1ce215b04",
+                "shasum": ""
+            },
+            "require": {
                 "php": ">=5.3.2"
             },
             "require-dev": {
-                "cogpowered/finediff": "0.3.*",
-                "phpunit/phpunit": "4.8.*"
-            },
-            "bin": [
-                "cssmin"
-            ],
+                "cogpowered/finediff": "0.3.*"
+            },
             "type": "library",
             "autoload": {
                 "psr-4": {
@@ -1964,7 +1954,7 @@
                 "minify",
                 "yui"
             ],
-            "time": "2017-05-16 13:45:26"
+            "time": "2017-04-04 14:33:00"
         },
         {
             "name": "zendframework/zend-captcha",
