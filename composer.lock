{
    "_readme": [
        "This file locks the dependencies of your project to a known state",
        "Read more about it at http://getcomposer.org/doc/01-basic-usage.md#composer-lock-the-lock-file",
        "This file is @generated automatically"
    ],
<<<<<<< HEAD
    "hash": "d784dd3070bb6f45bc8f1793feecb191",
=======
    "hash": "19eac8fd6ecb4a7868d40ea31ad2a62b",
>>>>>>> 70394a61
    "packages": [
        {
            "name": "composer/composer",
            "version": "1.0.0-alpha8",
            "source": {
                "type": "git",
                "url": "https://github.com/composer/composer.git",
                "reference": "1eb1df44a97fb2daca1bb8b007f3bee012f0aa46"
            },
            "dist": {
                "type": "zip",
                "url": "https://api.github.com/repos/composer/composer/zipball/1eb1df44a97fb2daca1bb8b007f3bee012f0aa46",
                "reference": "1eb1df44a97fb2daca1bb8b007f3bee012f0aa46",
                "shasum": ""
            },
            "require": {
                "justinrainbow/json-schema": "1.1.*",
                "php": ">=5.3.2",
                "seld/jsonlint": "1.*",
                "symfony/console": "~2.3",
                "symfony/finder": "~2.2",
                "symfony/process": "~2.1"
            },
            "require-dev": {
                "phpunit/phpunit": "~3.7.10"
            },
            "suggest": {
                "ext-openssl": "Enabling the openssl extension allows you to access https URLs for repositories and packages",
                "ext-zip": "Enabling the zip extension allows you to unzip archives, and allows gzip compression of all internet traffic"
            },
            "bin": [
                "bin/composer"
            ],
            "type": "library",
            "extra": {
                "branch-alias": {
                    "dev-master": "1.0-dev"
                }
            },
            "autoload": {
                "psr-0": {
                    "Composer": "src/"
                }
            },
            "notification-url": "https://packagist.org/downloads/",
            "license": [
                "MIT"
            ],
            "authors": [
                {
                    "name": "Jordi Boggiano",
                    "email": "j.boggiano@seld.be",
                    "homepage": "http://seld.be",
                    "role": "Developer"
                },
                {
                    "name": "Nils Adermann",
                    "email": "naderman@naderman.de",
                    "homepage": "http://www.naderman.de",
                    "role": "Developer"
                }
            ],
            "description": "Dependency Manager",
            "homepage": "http://getcomposer.org/",
            "keywords": [
                "autoload",
                "dependency",
                "package"
            ],
            "time": "2014-01-06 18:39:59"
        },
        {
            "name": "justinrainbow/json-schema",
            "version": "1.1.0",
            "source": {
                "type": "git",
                "url": "https://github.com/justinrainbow/json-schema.git",
                "reference": "05ff6d8d79fe3ad190b0663d80d3f9deee79416c"
            },
            "dist": {
                "type": "zip",
                "url": "https://api.github.com/repos/justinrainbow/json-schema/zipball/05ff6d8d79fe3ad190b0663d80d3f9deee79416c",
                "reference": "05ff6d8d79fe3ad190b0663d80d3f9deee79416c",
                "shasum": ""
            },
            "require": {
                "php": ">=5.3.0"
            },
            "type": "library",
            "autoload": {
                "psr-0": {
                    "JsonSchema": "src/"
                }
            },
            "notification-url": "https://packagist.org/downloads/",
            "license": [
                "NewBSD"
            ],
            "authors": [
                {
                    "name": "Igor Wiedler",
                    "email": "igor@wiedler.ch",
                    "homepage": "http://wiedler.ch/igor/"
                },
                {
                    "name": "Bruno Prieto Reis",
                    "email": "bruno.p.reis@gmail.com"
                },
                {
                    "name": "Justin Rainbow",
                    "email": "justin.rainbow@gmail.com"
                },
                {
                    "name": "Robert Schönthal",
                    "email": "robert.schoenthal@gmail.com",
                    "homepage": "http://digitalkaoz.net"
                }
            ],
            "description": "A library to validate a json schema.",
            "homepage": "https://github.com/justinrainbow/json-schema",
            "keywords": [
                "json",
                "schema"
            ],
            "time": "2012-01-03 00:33:17"
        },
        {
            "name": "magento/zendframework1",
            "version": "1.12.9-patch1",
            "source": {
                "type": "git",
                "url": "https://github.com/magento/zf1.git",
                "reference": "956e87daf5bfde66357b70365d42a484c6b7728b"
            },
            "dist": {
                "type": "zip",
                "url": "https://api.github.com/repos/magento/zf1/zipball/956e87daf5bfde66357b70365d42a484c6b7728b",
                "reference": "956e87daf5bfde66357b70365d42a484c6b7728b",
                "shasum": ""
            },
            "require": {
                "php": ">=5.2.11"
            },
            "require-dev": {
                "phpunit/dbunit": "1.3.*",
                "phpunit/phpunit": "3.7.*"
            },
            "type": "library",
            "extra": {
                "branch-alias": {
                    "dev-master": "1.12.x-dev"
                }
            },
            "autoload": {
                "psr-0": {
                    "Zend_": "library/"
                }
            },
            "notification-url": "https://packagist.org/downloads/",
            "include-path": [
                "library/"
            ],
            "license": [
                "BSD-3-Clause"
            ],
            "description": "Magento Zend Framework 1",
            "homepage": "http://framework.zend.com/",
            "keywords": [
                "ZF1",
                "framework"
            ],
            "time": "2014-12-12 15:28:16"
        },
        {
            "name": "monolog/monolog",
            "version": "1.11.0",
            "source": {
                "type": "git",
                "url": "https://github.com/Seldaek/monolog.git",
                "reference": "ec3961874c43840e96da3a8a1ed20d8c73d7e5aa"
            },
            "dist": {
                "type": "zip",
                "url": "https://api.github.com/repos/Seldaek/monolog/zipball/ec3961874c43840e96da3a8a1ed20d8c73d7e5aa",
                "reference": "ec3961874c43840e96da3a8a1ed20d8c73d7e5aa",
                "shasum": ""
            },
            "require": {
                "php": ">=5.3.0",
                "psr/log": "~1.0"
            },
            "provide": {
                "psr/log-implementation": "1.0.0"
            },
            "require-dev": {
                "aws/aws-sdk-php": "~2.4, >2.4.8",
                "doctrine/couchdb": "~1.0@dev",
                "graylog2/gelf-php": "~1.0",
                "phpunit/phpunit": "~3.7.0",
                "raven/raven": "~0.5",
                "ruflin/elastica": "0.90.*",
                "videlalvaro/php-amqplib": "~2.4"
            },
            "suggest": {
                "aws/aws-sdk-php": "Allow sending log messages to AWS services like DynamoDB",
                "doctrine/couchdb": "Allow sending log messages to a CouchDB server",
                "ext-amqp": "Allow sending log messages to an AMQP server (1.0+ required)",
                "ext-mongo": "Allow sending log messages to a MongoDB server",
                "graylog2/gelf-php": "Allow sending log messages to a GrayLog2 server",
                "raven/raven": "Allow sending log messages to a Sentry server",
                "rollbar/rollbar": "Allow sending log messages to Rollbar",
                "ruflin/elastica": "Allow sending log messages to an Elastic Search server",
                "videlalvaro/php-amqplib": "Allow sending log messages to an AMQP server using php-amqplib"
            },
            "type": "library",
            "extra": {
                "branch-alias": {
                    "dev-master": "1.11.x-dev"
                }
            },
            "autoload": {
                "psr-4": {
                    "Monolog\\": "src/Monolog"
                }
            },
            "notification-url": "https://packagist.org/downloads/",
            "license": [
                "MIT"
            ],
            "authors": [
                {
                    "name": "Jordi Boggiano",
                    "email": "j.boggiano@seld.be",
                    "homepage": "http://seld.be"
                }
            ],
            "description": "Sends your logs to files, sockets, inboxes, databases and various web services",
            "homepage": "http://github.com/Seldaek/monolog",
            "keywords": [
                "log",
                "logging",
                "psr-3"
            ],
            "time": "2014-09-30 13:30:58"
        },
        {
            "name": "psr/log",
            "version": "1.0.0",
            "source": {
                "type": "git",
                "url": "https://github.com/php-fig/log.git",
                "reference": "fe0936ee26643249e916849d48e3a51d5f5e278b"
            },
            "dist": {
                "type": "zip",
                "url": "https://api.github.com/repos/php-fig/log/zipball/fe0936ee26643249e916849d48e3a51d5f5e278b",
                "reference": "fe0936ee26643249e916849d48e3a51d5f5e278b",
                "shasum": ""
            },
            "type": "library",
            "autoload": {
                "psr-0": {
                    "Psr\\Log\\": ""
                }
            },
            "notification-url": "https://packagist.org/downloads/",
            "license": [
                "MIT"
            ],
            "authors": [
                {
                    "name": "PHP-FIG",
                    "homepage": "http://www.php-fig.org/"
                }
            ],
            "description": "Common interface for logging libraries",
            "keywords": [
                "log",
                "psr",
                "psr-3"
            ],
            "time": "2012-12-21 11:40:51"
        },
        {
            "name": "seld/jsonlint",
            "version": "1.3.1",
            "source": {
                "type": "git",
                "url": "https://github.com/Seldaek/jsonlint.git",
                "reference": "863ae85c6d3ef60ca49cb12bd051c4a0648c40c4"
            },
            "dist": {
                "type": "zip",
                "url": "https://api.github.com/repos/Seldaek/jsonlint/zipball/863ae85c6d3ef60ca49cb12bd051c4a0648c40c4",
                "reference": "863ae85c6d3ef60ca49cb12bd051c4a0648c40c4",
                "shasum": ""
            },
            "require": {
                "php": ">=5.3.0"
            },
            "bin": [
                "bin/jsonlint"
            ],
            "type": "library",
            "autoload": {
                "psr-4": {
                    "Seld\\JsonLint\\": "src/Seld/JsonLint/"
                }
            },
            "notification-url": "https://packagist.org/downloads/",
            "license": [
                "MIT"
            ],
            "authors": [
                {
                    "name": "Jordi Boggiano",
                    "email": "j.boggiano@seld.be",
                    "homepage": "http://seld.be"
                }
            ],
            "description": "JSON Linter",
            "keywords": [
                "json",
                "linter",
                "parser",
                "validator"
            ],
            "time": "2015-01-04 21:18:15"
        },
        {
            "name": "symfony/console",
            "version": "v2.6.3",
            "target-dir": "Symfony/Component/Console",
            "source": {
                "type": "git",
                "url": "https://github.com/symfony/Console.git",
                "reference": "6ac6491ff60c0e5a941db3ccdc75a07adbb61476"
            },
            "dist": {
                "type": "zip",
                "url": "https://api.github.com/repos/symfony/Console/zipball/6ac6491ff60c0e5a941db3ccdc75a07adbb61476",
                "reference": "6ac6491ff60c0e5a941db3ccdc75a07adbb61476",
                "shasum": ""
            },
            "require": {
                "php": ">=5.3.3"
            },
            "require-dev": {
                "psr/log": "~1.0",
                "symfony/event-dispatcher": "~2.1",
                "symfony/process": "~2.1"
            },
            "suggest": {
                "psr/log": "For using the console logger",
                "symfony/event-dispatcher": "",
                "symfony/process": ""
            },
            "type": "library",
            "extra": {
                "branch-alias": {
                    "dev-master": "2.6-dev"
                }
            },
            "autoload": {
                "psr-0": {
                    "Symfony\\Component\\Console\\": ""
                }
            },
            "notification-url": "https://packagist.org/downloads/",
            "license": [
                "MIT"
            ],
            "authors": [
                {
                    "name": "Symfony Community",
                    "homepage": "http://symfony.com/contributors"
                },
                {
                    "name": "Fabien Potencier",
                    "email": "fabien@symfony.com"
                }
            ],
            "description": "Symfony Console Component",
            "homepage": "http://symfony.com",
            "time": "2015-01-06 17:50:02"
        },
        {
            "name": "symfony/finder",
            "version": "v2.6.3",
            "target-dir": "Symfony/Component/Finder",
            "source": {
                "type": "git",
                "url": "https://github.com/symfony/Finder.git",
                "reference": "16513333bca64186c01609961a2bb1b95b5e1355"
            },
            "dist": {
                "type": "zip",
                "url": "https://api.github.com/repos/symfony/Finder/zipball/16513333bca64186c01609961a2bb1b95b5e1355",
                "reference": "16513333bca64186c01609961a2bb1b95b5e1355",
                "shasum": ""
            },
            "require": {
                "php": ">=5.3.3"
            },
            "type": "library",
            "extra": {
                "branch-alias": {
                    "dev-master": "2.6-dev"
                }
            },
            "autoload": {
                "psr-0": {
                    "Symfony\\Component\\Finder\\": ""
                }
            },
            "notification-url": "https://packagist.org/downloads/",
            "license": [
                "MIT"
            ],
            "authors": [
                {
                    "name": "Symfony Community",
                    "homepage": "http://symfony.com/contributors"
                },
                {
                    "name": "Fabien Potencier",
                    "email": "fabien@symfony.com"
                }
            ],
            "description": "Symfony Finder Component",
            "homepage": "http://symfony.com",
            "time": "2015-01-03 08:01:59"
        },
        {
            "name": "symfony/process",
            "version": "v2.6.3",
            "target-dir": "Symfony/Component/Process",
            "source": {
                "type": "git",
                "url": "https://github.com/symfony/Process.git",
                "reference": "319794f611bd8bdefbac72beb3f05e847f8ebc92"
            },
            "dist": {
                "type": "zip",
                "url": "https://api.github.com/repos/symfony/Process/zipball/319794f611bd8bdefbac72beb3f05e847f8ebc92",
                "reference": "319794f611bd8bdefbac72beb3f05e847f8ebc92",
                "shasum": ""
            },
            "require": {
                "php": ">=5.3.3"
            },
            "type": "library",
            "extra": {
                "branch-alias": {
                    "dev-master": "2.6-dev"
                }
            },
            "autoload": {
                "psr-0": {
                    "Symfony\\Component\\Process\\": ""
                }
            },
            "notification-url": "https://packagist.org/downloads/",
            "license": [
                "MIT"
            ],
            "authors": [
                {
                    "name": "Symfony Community",
                    "homepage": "http://symfony.com/contributors"
                },
                {
                    "name": "Fabien Potencier",
                    "email": "fabien@symfony.com"
                }
            ],
            "description": "Symfony Process Component",
            "homepage": "http://symfony.com",
            "time": "2015-01-06 22:47:52"
        },
        {
            "name": "zendframework/zend-code",
            "version": "2.3.1",
            "target-dir": "Zend/Code",
            "source": {
                "type": "git",
                "url": "https://github.com/zendframework/Component_ZendCode.git",
                "reference": "3e7cc92f946c23fb28959457fa0608c5eba29ed8"
            },
            "dist": {
                "type": "zip",
                "url": "https://api.github.com/repos/zendframework/Component_ZendCode/zipball/3e7cc92f946c23fb28959457fa0608c5eba29ed8",
                "reference": "3e7cc92f946c23fb28959457fa0608c5eba29ed8",
                "shasum": ""
            },
            "require": {
                "php": ">=5.3.23",
                "zendframework/zend-eventmanager": "self.version"
            },
            "require-dev": {
                "doctrine/common": ">=2.1",
                "zendframework/zend-stdlib": "self.version"
            },
            "suggest": {
                "doctrine/common": "Doctrine\\Common >=2.1 for annotation features",
                "zendframework/zend-stdlib": "Zend\\Stdlib component"
            },
            "type": "library",
            "extra": {
                "branch-alias": {
                    "dev-master": "2.3-dev",
                    "dev-develop": "2.4-dev"
                }
            },
            "autoload": {
                "psr-0": {
                    "Zend\\Code\\": ""
                }
            },
            "notification-url": "https://packagist.org/downloads/",
            "license": [
                "BSD-3-Clause"
            ],
            "description": "provides facilities to generate arbitrary code using an object oriented interface",
            "keywords": [
                "code",
                "zf2"
            ],
            "time": "2014-04-15 15:28:49"
        },
        {
            "name": "zendframework/zend-config",
            "version": "2.3.1",
            "target-dir": "Zend/Config",
            "source": {
                "type": "git",
                "url": "https://github.com/zendframework/Component_ZendConfig.git",
                "reference": "61b81c6ea60c1947e13b4effbfffcd9bb59c2180"
            },
            "dist": {
                "type": "zip",
                "url": "https://api.github.com/repos/zendframework/Component_ZendConfig/zipball/61b81c6ea60c1947e13b4effbfffcd9bb59c2180",
                "reference": "61b81c6ea60c1947e13b4effbfffcd9bb59c2180",
                "shasum": ""
            },
            "require": {
                "php": ">=5.3.23",
                "zendframework/zend-stdlib": "self.version"
            },
            "require-dev": {
                "zendframework/zend-filter": "self.version",
                "zendframework/zend-i18n": "self.version",
                "zendframework/zend-json": "self.version",
                "zendframework/zend-servicemanager": "self.version"
            },
            "suggest": {
                "zendframework/zend-filter": "Zend\\Filter component",
                "zendframework/zend-i18n": "Zend\\I18n component",
                "zendframework/zend-json": "Zend\\Json to use the Json reader or writer classes",
                "zendframework/zend-servicemanager": "Zend\\ServiceManager for use with the Config Factory to retrieve reader and writer instances"
            },
            "type": "library",
            "extra": {
                "branch-alias": {
                    "dev-master": "2.3-dev",
                    "dev-develop": "2.4-dev"
                }
            },
            "autoload": {
                "psr-0": {
                    "Zend\\Config\\": ""
                }
            },
            "notification-url": "https://packagist.org/downloads/",
            "license": [
                "BSD-3-Clause"
            ],
            "description": "provides a nested object property based user interface for accessing this configuration data within application code",
            "keywords": [
                "config",
                "zf2"
            ],
            "time": "2014-04-15 15:29:04"
        },
        {
            "name": "zendframework/zend-console",
            "version": "2.3.1",
            "target-dir": "Zend/Console",
            "source": {
                "type": "git",
                "url": "https://github.com/zendframework/Component_ZendConsole.git",
                "reference": "6720a94d30272eefe10bef4801cc41a027530b1c"
            },
            "dist": {
                "type": "zip",
                "url": "https://api.github.com/repos/zendframework/Component_ZendConsole/zipball/6720a94d30272eefe10bef4801cc41a027530b1c",
                "reference": "6720a94d30272eefe10bef4801cc41a027530b1c",
                "shasum": ""
            },
            "require": {
                "php": ">=5.3.23",
                "zendframework/zend-stdlib": "self.version"
            },
            "type": "library",
            "extra": {
                "branch-alias": {
                    "dev-master": "2.3-dev",
                    "dev-develop": "2.4-dev"
                }
            },
            "autoload": {
                "psr-0": {
                    "Zend\\Console\\": ""
                }
            },
            "notification-url": "https://packagist.org/downloads/",
            "license": [
                "BSD-3-Clause"
            ],
            "keywords": [
                "console",
                "zf2"
            ],
            "time": "2014-04-15 15:29:14"
        },
        {
            "name": "zendframework/zend-di",
            "version": "2.3.1",
            "target-dir": "Zend/Di",
            "source": {
                "type": "git",
                "url": "https://github.com/zendframework/Component_ZendDi.git",
                "reference": "45450000c83937a73a261a32480637b4198f4cea"
            },
            "dist": {
                "type": "zip",
                "url": "https://api.github.com/repos/zendframework/Component_ZendDi/zipball/45450000c83937a73a261a32480637b4198f4cea",
                "reference": "45450000c83937a73a261a32480637b4198f4cea",
                "shasum": ""
            },
            "require": {
                "php": ">=5.3.23",
                "zendframework/zend-code": "self.version",
                "zendframework/zend-stdlib": "self.version"
            },
            "require-dev": {
                "zendframework/zend-servicemanager": "self.version"
            },
            "suggest": {
                "zendframework/zend-servicemanager": "Zend\\ServiceManager component"
            },
            "type": "library",
            "extra": {
                "branch-alias": {
                    "dev-master": "2.3-dev",
                    "dev-develop": "2.4-dev"
                }
            },
            "autoload": {
                "psr-0": {
                    "Zend\\Di\\": ""
                }
            },
            "notification-url": "https://packagist.org/downloads/",
            "license": [
                "BSD-3-Clause"
            ],
            "keywords": [
                "di",
                "zf2"
            ],
            "time": "2014-04-15 15:29:10"
        },
        {
            "name": "zendframework/zend-escaper",
            "version": "2.3.1",
            "target-dir": "Zend/Escaper",
            "source": {
                "type": "git",
                "url": "https://github.com/zendframework/Component_ZendEscaper.git",
                "reference": "dddee2104337bbf3522f9ef591c361a40aabf7cc"
            },
            "dist": {
                "type": "zip",
                "url": "https://api.github.com/repos/zendframework/Component_ZendEscaper/zipball/dddee2104337bbf3522f9ef591c361a40aabf7cc",
                "reference": "dddee2104337bbf3522f9ef591c361a40aabf7cc",
                "shasum": ""
            },
            "require": {
                "php": ">=5.3.23"
            },
            "type": "library",
            "extra": {
                "branch-alias": {
                    "dev-master": "2.3-dev",
                    "dev-develop": "2.4-dev"
                }
            },
            "autoload": {
                "psr-0": {
                    "Zend\\Escaper\\": ""
                }
            },
            "notification-url": "https://packagist.org/downloads/",
            "license": [
                "BSD-3-Clause"
            ],
            "keywords": [
                "escaper",
                "zf2"
            ],
            "time": "2014-04-15 15:29:16"
        },
        {
            "name": "zendframework/zend-eventmanager",
            "version": "2.3.1",
            "target-dir": "Zend/EventManager",
            "source": {
                "type": "git",
                "url": "https://github.com/zendframework/Component_ZendEventManager.git",
                "reference": "957faa0580c40ef6bf6cf3e87a36d594042fe133"
            },
            "dist": {
                "type": "zip",
                "url": "https://api.github.com/repos/zendframework/Component_ZendEventManager/zipball/957faa0580c40ef6bf6cf3e87a36d594042fe133",
                "reference": "957faa0580c40ef6bf6cf3e87a36d594042fe133",
                "shasum": ""
            },
            "require": {
                "php": ">=5.3.23",
                "zendframework/zend-stdlib": "self.version"
            },
            "type": "library",
            "extra": {
                "branch-alias": {
                    "dev-master": "2.3-dev",
                    "dev-develop": "2.4-dev"
                }
            },
            "autoload": {
                "psr-0": {
                    "Zend\\EventManager\\": ""
                }
            },
            "notification-url": "https://packagist.org/downloads/",
            "license": [
                "BSD-3-Clause"
            ],
            "keywords": [
                "eventmanager",
                "zf2"
            ],
            "time": "2014-04-15 14:47:18"
        },
        {
            "name": "zendframework/zend-filter",
            "version": "2.3.1",
            "target-dir": "Zend/Filter",
            "source": {
                "type": "git",
                "url": "https://github.com/zendframework/Component_ZendFilter.git",
                "reference": "1889b7aa499beccadac770780a73e1a40e0f8a53"
            },
            "dist": {
                "type": "zip",
                "url": "https://api.github.com/repos/zendframework/Component_ZendFilter/zipball/1889b7aa499beccadac770780a73e1a40e0f8a53",
                "reference": "1889b7aa499beccadac770780a73e1a40e0f8a53",
                "shasum": ""
            },
            "require": {
                "php": ">=5.3.23",
                "zendframework/zend-stdlib": "self.version"
            },
            "require-dev": {
                "zendframework/zend-crypt": "self.version",
                "zendframework/zend-servicemanager": "self.version",
                "zendframework/zend-uri": "self.version"
            },
            "suggest": {
                "zendframework/zend-crypt": "Zend\\Crypt component",
                "zendframework/zend-i18n": "Zend\\I18n component",
                "zendframework/zend-servicemanager": "Zend\\ServiceManager component",
                "zendframework/zend-uri": "Zend\\Uri component for UriNormalize filter"
            },
            "type": "library",
            "extra": {
                "branch-alias": {
                    "dev-master": "2.3-dev",
                    "dev-develop": "2.4-dev"
                }
            },
            "autoload": {
                "psr-0": {
                    "Zend\\Filter\\": ""
                }
            },
            "notification-url": "https://packagist.org/downloads/",
            "license": [
                "BSD-3-Clause"
            ],
            "description": "provides a set of commonly needed data filters",
            "keywords": [
                "filter",
                "zf2"
            ],
            "time": "2014-04-15 15:28:47"
        },
        {
            "name": "zendframework/zend-form",
            "version": "2.3.1",
            "target-dir": "Zend/Form",
            "source": {
                "type": "git",
                "url": "https://github.com/zendframework/Component_ZendForm.git",
                "reference": "2e91090e63f865c1c0b8c21157d4eaffad341f59"
            },
            "dist": {
                "type": "zip",
                "url": "https://api.github.com/repos/zendframework/Component_ZendForm/zipball/2e91090e63f865c1c0b8c21157d4eaffad341f59",
                "reference": "2e91090e63f865c1c0b8c21157d4eaffad341f59",
                "shasum": ""
            },
            "require": {
                "php": ">=5.3.23",
                "zendframework/zend-inputfilter": "self.version",
                "zendframework/zend-stdlib": "self.version"
            },
            "require-dev": {
                "zendframework/zend-captcha": "self.version",
                "zendframework/zend-code": "self.version",
                "zendframework/zend-eventmanager": "self.version",
                "zendframework/zend-filter": "self.version",
                "zendframework/zend-i18n": "self.version",
                "zendframework/zend-servicemanager": "self.version",
                "zendframework/zend-validator": "self.version",
                "zendframework/zend-view": "self.version",
                "zendframework/zendservice-recaptcha": "*"
            },
            "suggest": {
                "zendframework/zend-captcha": "Zend\\Captcha component",
                "zendframework/zend-code": "Zend\\Code component",
                "zendframework/zend-eventmanager": "Zend\\EventManager component",
                "zendframework/zend-filter": "Zend\\Filter component",
                "zendframework/zend-i18n": "Zend\\I18n component",
                "zendframework/zend-servicemanager": "Zend\\ServiceManager component",
                "zendframework/zend-validator": "Zend\\Validator component",
                "zendframework/zend-view": "Zend\\View component",
                "zendframework/zendservice-recaptcha": "ZendService\\ReCaptcha component"
            },
            "type": "library",
            "extra": {
                "branch-alias": {
                    "dev-master": "2.3-dev",
                    "dev-develop": "2.4-dev"
                }
            },
            "autoload": {
                "psr-0": {
                    "Zend\\Form\\": ""
                }
            },
            "notification-url": "https://packagist.org/downloads/",
            "license": [
                "BSD-3-Clause"
            ],
            "keywords": [
                "form",
                "zf2"
            ],
            "time": "2014-04-15 15:29:02"
        },
        {
            "name": "zendframework/zend-http",
            "version": "2.3.1",
            "target-dir": "Zend/Http",
            "source": {
                "type": "git",
                "url": "https://github.com/zendframework/Component_ZendHttp.git",
                "reference": "b13fc4c30c39364409ef68a9f9b5975765a3ff5a"
            },
            "dist": {
                "type": "zip",
                "url": "https://api.github.com/repos/zendframework/Component_ZendHttp/zipball/b13fc4c30c39364409ef68a9f9b5975765a3ff5a",
                "reference": "b13fc4c30c39364409ef68a9f9b5975765a3ff5a",
                "shasum": ""
            },
            "require": {
                "php": ">=5.3.23",
                "zendframework/zend-loader": "self.version",
                "zendframework/zend-stdlib": "self.version",
                "zendframework/zend-uri": "self.version",
                "zendframework/zend-validator": "self.version"
            },
            "type": "library",
            "extra": {
                "branch-alias": {
                    "dev-master": "2.3-dev",
                    "dev-develop": "2.4-dev"
                }
            },
            "autoload": {
                "psr-0": {
                    "Zend\\Http\\": ""
                }
            },
            "notification-url": "https://packagist.org/downloads/",
            "license": [
                "BSD-3-Clause"
            ],
            "description": "provides an easy interface for performing Hyper-Text Transfer Protocol (HTTP) requests",
            "keywords": [
                "http",
                "zf2"
            ],
            "time": "2014-04-15 14:47:18"
        },
        {
            "name": "zendframework/zend-inputfilter",
            "version": "2.3.1",
            "target-dir": "Zend/InputFilter",
            "source": {
                "type": "git",
                "url": "https://github.com/zendframework/Component_ZendInputFilter.git",
                "reference": "a45d2180c819f9ff9e74be1bf4c5c8dd1d9649e9"
            },
            "dist": {
                "type": "zip",
                "url": "https://api.github.com/repos/zendframework/Component_ZendInputFilter/zipball/a45d2180c819f9ff9e74be1bf4c5c8dd1d9649e9",
                "reference": "a45d2180c819f9ff9e74be1bf4c5c8dd1d9649e9",
                "shasum": ""
            },
            "require": {
                "php": ">=5.3.23",
                "zendframework/zend-filter": "self.version",
                "zendframework/zend-stdlib": "self.version",
                "zendframework/zend-validator": "self.version"
            },
            "require-dev": {
                "zendframework/zend-servicemanager": "self.version"
            },
            "suggest": {
                "zendframework/zend-servicemanager": "To support plugin manager support"
            },
            "type": "library",
            "extra": {
                "branch-alias": {
                    "dev-master": "2.3-dev",
                    "dev-develop": "2.4-dev"
                }
            },
            "autoload": {
                "psr-0": {
                    "Zend\\InputFilter\\": ""
                }
            },
            "notification-url": "https://packagist.org/downloads/",
            "license": [
                "BSD-3-Clause"
            ],
            "keywords": [
                "inputfilter",
                "zf2"
            ],
            "time": "2014-04-15 14:47:18"
        },
        {
            "name": "zendframework/zend-json",
            "version": "2.3.1",
            "target-dir": "Zend/Json",
            "source": {
                "type": "git",
                "url": "https://github.com/zendframework/Component_ZendJson.git",
                "reference": "eb281da42d3f5bba5acb664359029b6fa7c62e28"
            },
            "dist": {
                "type": "zip",
                "url": "https://api.github.com/repos/zendframework/Component_ZendJson/zipball/eb281da42d3f5bba5acb664359029b6fa7c62e28",
                "reference": "eb281da42d3f5bba5acb664359029b6fa7c62e28",
                "shasum": ""
            },
            "require": {
                "php": ">=5.3.23",
                "zendframework/zend-stdlib": "self.version"
            },
            "require-dev": {
                "zendframework/zend-http": "self.version",
                "zendframework/zend-server": "self.version"
            },
            "suggest": {
                "zendframework/zend-http": "Zend\\Http component",
                "zendframework/zend-server": "Zend\\Server component"
            },
            "type": "library",
            "extra": {
                "branch-alias": {
                    "dev-master": "2.3-dev",
                    "dev-develop": "2.4-dev"
                }
            },
            "autoload": {
                "psr-0": {
                    "Zend\\Json\\": ""
                }
            },
            "notification-url": "https://packagist.org/downloads/",
            "license": [
                "BSD-3-Clause"
            ],
            "description": "provides convenience methods for serializing native PHP to JSON and decoding JSON to native PHP",
            "keywords": [
                "json",
                "zf2"
            ],
            "time": "2014-04-15 14:47:18"
        },
        {
            "name": "zendframework/zend-loader",
            "version": "2.3.1",
            "target-dir": "Zend/Loader",
            "source": {
                "type": "git",
                "url": "https://github.com/zendframework/Component_ZendLoader.git",
                "reference": "37abb23b0b2608584673f8388d1563a1fd604f09"
            },
            "dist": {
                "type": "zip",
                "url": "https://api.github.com/repos/zendframework/Component_ZendLoader/zipball/37abb23b0b2608584673f8388d1563a1fd604f09",
                "reference": "37abb23b0b2608584673f8388d1563a1fd604f09",
                "shasum": ""
            },
            "require": {
                "php": ">=5.3.23"
            },
            "type": "library",
            "extra": {
                "branch-alias": {
                    "dev-master": "2.3-dev",
                    "dev-develop": "2.4-dev"
                }
            },
            "autoload": {
                "psr-0": {
                    "Zend\\Loader\\": ""
                }
            },
            "notification-url": "https://packagist.org/downloads/",
            "license": [
                "BSD-3-Clause"
            ],
            "keywords": [
                "loader",
                "zf2"
            ],
            "time": "2014-04-15 15:28:53"
        },
        {
            "name": "zendframework/zend-log",
            "version": "2.3.1",
            "target-dir": "Zend/Log",
            "source": {
                "type": "git",
                "url": "https://github.com/zendframework/Component_ZendLog.git",
                "reference": "606ef20717a935afec1400f54bd1b03faf859c47"
            },
            "dist": {
                "type": "zip",
                "url": "https://api.github.com/repos/zendframework/Component_ZendLog/zipball/606ef20717a935afec1400f54bd1b03faf859c47",
                "reference": "606ef20717a935afec1400f54bd1b03faf859c47",
                "shasum": ""
            },
            "require": {
                "php": ">=5.3.23",
                "zendframework/zend-servicemanager": "self.version",
                "zendframework/zend-stdlib": "self.version"
            },
            "require-dev": {
                "zendframework/zend-console": "self.version",
                "zendframework/zend-db": "self.version",
                "zendframework/zend-escaper": "self.version",
                "zendframework/zend-mail": "self.version",
                "zendframework/zend-validator": "self.version"
            },
            "suggest": {
                "ext-mongo": "*",
                "zendframework/zend-console": "Zend\\Console component",
                "zendframework/zend-db": "Zend\\Db component",
                "zendframework/zend-escaper": "Zend\\Escaper component, for use in the XML formatter",
                "zendframework/zend-mail": "Zend\\Mail component",
                "zendframework/zend-validator": "Zend\\Validator component"
            },
            "type": "library",
            "extra": {
                "branch-alias": {
                    "dev-master": "2.3-dev",
                    "dev-develop": "2.4-dev"
                }
            },
            "autoload": {
                "psr-0": {
                    "Zend\\Log\\": ""
                }
            },
            "notification-url": "https://packagist.org/downloads/",
            "license": [
                "BSD-3-Clause"
            ],
            "description": "component for general purpose logging",
            "keywords": [
                "log",
                "logging",
                "zf2"
            ],
            "time": "2014-04-15 15:28:45"
        },
        {
            "name": "zendframework/zend-math",
            "version": "2.3.1",
            "target-dir": "Zend/Math",
            "source": {
                "type": "git",
                "url": "https://github.com/zendframework/Component_ZendMath.git",
                "reference": "be6de5ba3d47e3f9a6732badea8bc724c49d0552"
            },
            "dist": {
                "type": "zip",
                "url": "https://api.github.com/repos/zendframework/Component_ZendMath/zipball/be6de5ba3d47e3f9a6732badea8bc724c49d0552",
                "reference": "be6de5ba3d47e3f9a6732badea8bc724c49d0552",
                "shasum": ""
            },
            "require": {
                "php": ">=5.3.23"
            },
            "suggest": {
                "ext-bcmath": "If using the bcmath functionality",
                "ext-gmp": "If using the gmp functionality",
                "ircmaxell/random-lib": "Fallback random byte generator for Zend\\Math\\Rand if OpenSSL/Mcrypt extensions are unavailable",
                "zendframework/zend-servicemanager": ">= current version, if using the BigInteger::factory functionality"
            },
            "type": "library",
            "extra": {
                "branch-alias": {
                    "dev-master": "2.3-dev",
                    "dev-develop": "2.4-dev"
                }
            },
            "autoload": {
                "psr-0": {
                    "Zend\\Math\\": ""
                }
            },
            "notification-url": "https://packagist.org/downloads/",
            "license": [
                "BSD-3-Clause"
            ],
            "keywords": [
                "math",
                "zf2"
            ],
            "time": "2014-04-15 15:29:09"
        },
        {
            "name": "zendframework/zend-modulemanager",
            "version": "2.3.1",
            "target-dir": "Zend/ModuleManager",
            "source": {
                "type": "git",
                "url": "https://github.com/zendframework/Component_ZendModuleManager.git",
                "reference": "bfff608492fdfea1f2b815285e0ed8b467a99c9f"
            },
            "dist": {
                "type": "zip",
                "url": "https://api.github.com/repos/zendframework/Component_ZendModuleManager/zipball/bfff608492fdfea1f2b815285e0ed8b467a99c9f",
                "reference": "bfff608492fdfea1f2b815285e0ed8b467a99c9f",
                "shasum": ""
            },
            "require": {
                "php": ">=5.3.23",
                "zendframework/zend-eventmanager": "self.version",
                "zendframework/zend-stdlib": "self.version"
            },
            "require-dev": {
                "zendframework/zend-config": "self.version",
                "zendframework/zend-console": "self.version",
                "zendframework/zend-loader": "self.version",
                "zendframework/zend-mvc": "self.version",
                "zendframework/zend-servicemanager": "self.version"
            },
            "suggest": {
                "zendframework/zend-config": "Zend\\Config component",
                "zendframework/zend-console": "Zend\\Console component",
                "zendframework/zend-loader": "Zend\\Loader component",
                "zendframework/zend-mvc": "Zend\\Mvc component",
                "zendframework/zend-servicemanager": "Zend\\ServiceManager component"
            },
            "type": "library",
            "extra": {
                "branch-alias": {
                    "dev-master": "2.3-dev",
                    "dev-develop": "2.4-dev"
                }
            },
            "autoload": {
                "psr-0": {
                    "Zend\\ModuleManager\\": ""
                }
            },
            "notification-url": "https://packagist.org/downloads/",
            "license": [
                "BSD-3-Clause"
            ],
            "keywords": [
                "modulemanager",
                "zf2"
            ],
            "time": "2014-04-15 15:28:50"
        },
        {
            "name": "zendframework/zend-mvc",
            "version": "2.3.1",
            "target-dir": "Zend/Mvc",
            "source": {
                "type": "git",
                "url": "https://github.com/zendframework/Component_ZendMvc.git",
                "reference": "d7708af7028aa6c42255fe2d9ece53f0e5d76e2c"
            },
            "dist": {
                "type": "zip",
                "url": "https://api.github.com/repos/zendframework/Component_ZendMvc/zipball/d7708af7028aa6c42255fe2d9ece53f0e5d76e2c",
                "reference": "d7708af7028aa6c42255fe2d9ece53f0e5d76e2c",
                "shasum": ""
            },
            "require": {
                "php": ">=5.3.23",
                "zendframework/zend-eventmanager": "self.version",
                "zendframework/zend-servicemanager": "self.version",
                "zendframework/zend-stdlib": "self.version"
            },
            "require-dev": {
                "zendframework/zend-authentication": "self.version",
                "zendframework/zend-console": "self.version",
                "zendframework/zend-di": "self.version",
                "zendframework/zend-filter": "self.version",
                "zendframework/zend-form": "self.version",
                "zendframework/zend-http": "self.version",
                "zendframework/zend-i18n": "self.version",
                "zendframework/zend-inputfilter": "self.version",
                "zendframework/zend-json": "self.version",
                "zendframework/zend-log": "self.version",
                "zendframework/zend-modulemanager": "self.version",
                "zendframework/zend-serializer": "self.version",
                "zendframework/zend-session": "self.version",
                "zendframework/zend-text": "self.version",
                "zendframework/zend-uri": "self.version",
                "zendframework/zend-validator": "self.version",
                "zendframework/zend-version": "self.version",
                "zendframework/zend-view": "self.version"
            },
            "suggest": {
                "zendframework/zend-authentication": "Zend\\Authentication component for Identity plugin",
                "zendframework/zend-config": "Zend\\Config component",
                "zendframework/zend-console": "Zend\\Console component",
                "zendframework/zend-di": "Zend\\Di component",
                "zendframework/zend-filter": "Zend\\Filter component",
                "zendframework/zend-form": "Zend\\Form component",
                "zendframework/zend-http": "Zend\\Http component",
                "zendframework/zend-i18n": "Zend\\I18n component for translatable segments",
                "zendframework/zend-inputfilter": "Zend\\Inputfilter component",
                "zendframework/zend-json": "Zend\\Json component",
                "zendframework/zend-log": "Zend\\Log component",
                "zendframework/zend-modulemanager": "Zend\\ModuleManager component",
                "zendframework/zend-serializer": "Zend\\Serializer component",
                "zendframework/zend-session": "Zend\\Session component for FlashMessenger, PRG, and FPRG plugins",
                "zendframework/zend-stdlib": "Zend\\Stdlib component",
                "zendframework/zend-text": "Zend\\Text component",
                "zendframework/zend-uri": "Zend\\Uri component",
                "zendframework/zend-validator": "Zend\\Validator component",
                "zendframework/zend-version": "Zend\\Version component",
                "zendframework/zend-view": "Zend\\View component"
            },
            "type": "library",
            "extra": {
                "branch-alias": {
                    "dev-master": "2.3-dev",
                    "dev-develop": "2.4-dev"
                }
            },
            "autoload": {
                "psr-0": {
                    "Zend\\Mvc\\": ""
                }
            },
            "notification-url": "https://packagist.org/downloads/",
            "license": [
                "BSD-3-Clause"
            ],
            "keywords": [
                "mvc",
                "zf2"
            ],
            "time": "2014-04-15 15:29:05"
        },
        {
            "name": "zendframework/zend-serializer",
            "version": "2.3.1",
            "target-dir": "Zend/Serializer",
            "source": {
                "type": "git",
                "url": "https://github.com/zendframework/Component_ZendSerializer.git",
                "reference": "3187aa2a9c9713932f84006700f922ee1253328d"
            },
            "dist": {
                "type": "zip",
                "url": "https://api.github.com/repos/zendframework/Component_ZendSerializer/zipball/3187aa2a9c9713932f84006700f922ee1253328d",
                "reference": "3187aa2a9c9713932f84006700f922ee1253328d",
                "shasum": ""
            },
            "require": {
                "php": ">=5.3.23",
                "zendframework/zend-json": "self.version",
                "zendframework/zend-math": "self.version",
                "zendframework/zend-stdlib": "self.version"
            },
            "require-dev": {
                "zendframework/zend-servicemanager": "self.version"
            },
            "suggest": {
                "zendframework/zend-servicemanager": "To support plugin manager support"
            },
            "type": "library",
            "extra": {
                "branch-alias": {
                    "dev-master": "2.3-dev",
                    "dev-develop": "2.4-dev"
                }
            },
            "autoload": {
                "psr-0": {
                    "Zend\\Serializer\\": ""
                }
            },
            "notification-url": "https://packagist.org/downloads/",
            "license": [
                "BSD-3-Clause"
            ],
            "description": "provides an adapter based interface to simply generate storable representation of PHP types by different facilities, and recover",
            "keywords": [
                "serializer",
                "zf2"
            ],
            "time": "2014-04-15 15:29:03"
        },
        {
            "name": "zendframework/zend-server",
            "version": "2.3.1",
            "target-dir": "Zend/Server",
            "source": {
                "type": "git",
                "url": "https://github.com/zendframework/Component_ZendServer.git",
                "reference": "b491a401b1710785b5dbf69e77ee2f13764fb0ff"
            },
            "dist": {
                "type": "zip",
                "url": "https://api.github.com/repos/zendframework/Component_ZendServer/zipball/b491a401b1710785b5dbf69e77ee2f13764fb0ff",
                "reference": "b491a401b1710785b5dbf69e77ee2f13764fb0ff",
                "shasum": ""
            },
            "require": {
                "php": ">=5.3.23",
                "zendframework/zend-code": "self.version",
                "zendframework/zend-stdlib": "self.version"
            },
            "type": "library",
            "extra": {
                "branch-alias": {
                    "dev-master": "2.3-dev",
                    "dev-develop": "2.4-dev"
                }
            },
            "autoload": {
                "psr-0": {
                    "Zend\\Server\\": ""
                }
            },
            "notification-url": "https://packagist.org/downloads/",
            "license": [
                "BSD-3-Clause"
            ],
            "keywords": [
                "server",
                "zf2"
            ],
            "time": "2014-04-15 14:47:18"
        },
        {
            "name": "zendframework/zend-servicemanager",
            "version": "2.3.1",
            "target-dir": "Zend/ServiceManager",
            "source": {
                "type": "git",
                "url": "https://github.com/zendframework/Component_ZendServiceManager.git",
                "reference": "652ab6e142b7afd1eede8f0f33b47d2599786c84"
            },
            "dist": {
                "type": "zip",
                "url": "https://api.github.com/repos/zendframework/Component_ZendServiceManager/zipball/652ab6e142b7afd1eede8f0f33b47d2599786c84",
                "reference": "652ab6e142b7afd1eede8f0f33b47d2599786c84",
                "shasum": ""
            },
            "require": {
                "php": ">=5.3.23"
            },
            "require-dev": {
                "zendframework/zend-di": "self.version"
            },
            "suggest": {
                "zendframework/zend-di": "Zend\\Di component"
            },
            "type": "library",
            "extra": {
                "branch-alias": {
                    "dev-master": "2.3-dev",
                    "dev-develop": "2.4-dev"
                }
            },
            "autoload": {
                "psr-0": {
                    "Zend\\ServiceManager\\": ""
                }
            },
            "notification-url": "https://packagist.org/downloads/",
            "license": [
                "BSD-3-Clause"
            ],
            "keywords": [
                "servicemanager",
                "zf2"
            ],
            "time": "2014-04-15 15:28:43"
        },
        {
            "name": "zendframework/zend-soap",
            "version": "2.3.1",
            "target-dir": "Zend/Soap",
            "source": {
                "type": "git",
                "url": "https://github.com/zendframework/Component_ZendSoap.git",
                "reference": "29b7dfe2b2d1fcf219557ff8821506a55510a53d"
            },
            "dist": {
                "type": "zip",
                "url": "https://api.github.com/repos/zendframework/Component_ZendSoap/zipball/29b7dfe2b2d1fcf219557ff8821506a55510a53d",
                "reference": "29b7dfe2b2d1fcf219557ff8821506a55510a53d",
                "shasum": ""
            },
            "require": {
                "php": ">=5.3.23",
                "zendframework/zend-server": "self.version",
                "zendframework/zend-stdlib": "self.version",
                "zendframework/zend-uri": "self.version"
            },
            "require-dev": {
                "zendframework/zend-http": "self.version"
            },
            "suggest": {
                "zendframework/zend-http": "Zend\\Http component"
            },
            "type": "library",
            "extra": {
                "branch-alias": {
                    "dev-master": "2.3-dev",
                    "dev-develop": "2.4-dev"
                }
            },
            "autoload": {
                "psr-0": {
                    "Zend\\Soap\\": ""
                }
            },
            "notification-url": "https://packagist.org/downloads/",
            "license": [
                "BSD-3-Clause"
            ],
            "keywords": [
                "soap",
                "zf2"
            ],
            "time": "2014-04-15 14:47:18"
        },
        {
            "name": "zendframework/zend-stdlib",
            "version": "2.3.1",
            "target-dir": "Zend/Stdlib",
            "source": {
                "type": "git",
                "url": "https://github.com/zendframework/Component_ZendStdlib.git",
                "reference": "c1f4830018b5d4f034d32fa01a9e17ea176f56f6"
            },
            "dist": {
                "type": "zip",
                "url": "https://api.github.com/repos/zendframework/Component_ZendStdlib/zipball/c1f4830018b5d4f034d32fa01a9e17ea176f56f6",
                "reference": "c1f4830018b5d4f034d32fa01a9e17ea176f56f6",
                "shasum": ""
            },
            "require": {
                "php": ">=5.3.23"
            },
            "require-dev": {
                "zendframework/zend-eventmanager": "self.version",
                "zendframework/zend-serializer": "self.version",
                "zendframework/zend-servicemanager": "self.version"
            },
            "suggest": {
                "zendframework/zend-eventmanager": "To support aggregate hydrator usage",
                "zendframework/zend-serializer": "Zend\\Serializer component",
                "zendframework/zend-servicemanager": "To support hydrator plugin manager usage"
            },
            "type": "library",
            "extra": {
                "branch-alias": {
                    "dev-master": "2.3-dev",
                    "dev-develop": "2.4-dev"
                }
            },
            "autoload": {
                "psr-0": {
                    "Zend\\Stdlib\\": ""
                }
            },
            "notification-url": "https://packagist.org/downloads/",
            "license": [
                "BSD-3-Clause"
            ],
            "keywords": [
                "stdlib",
                "zf2"
            ],
            "time": "2014-04-15 15:28:48"
        },
        {
            "name": "zendframework/zend-text",
            "version": "2.3.1",
            "target-dir": "Zend/Text",
            "source": {
                "type": "git",
                "url": "https://github.com/zendframework/Component_ZendText.git",
                "reference": "74215098b67b89e61ed8d1bf82c4fe79fa311885"
            },
            "dist": {
                "type": "zip",
                "url": "https://api.github.com/repos/zendframework/Component_ZendText/zipball/74215098b67b89e61ed8d1bf82c4fe79fa311885",
                "reference": "74215098b67b89e61ed8d1bf82c4fe79fa311885",
                "shasum": ""
            },
            "require": {
                "php": ">=5.3.23",
                "zendframework/zend-servicemanager": "self.version",
                "zendframework/zend-stdlib": "self.version"
            },
            "type": "library",
            "extra": {
                "branch-alias": {
                    "dev-master": "2.3-dev",
                    "dev-develop": "2.4-dev"
                }
            },
            "autoload": {
                "psr-0": {
                    "Zend\\Text\\": ""
                }
            },
            "notification-url": "https://packagist.org/downloads/",
            "license": [
                "BSD-3-Clause"
            ],
            "keywords": [
                "text",
                "zf2"
            ],
            "time": "2014-04-15 15:29:13"
        },
        {
            "name": "zendframework/zend-uri",
            "version": "2.3.1",
            "target-dir": "Zend/Uri",
            "source": {
                "type": "git",
                "url": "https://github.com/zendframework/Component_ZendUri.git",
                "reference": "cf120804a7ef1b906979b110c6f34c8592a7c36b"
            },
            "dist": {
                "type": "zip",
                "url": "https://api.github.com/repos/zendframework/Component_ZendUri/zipball/cf120804a7ef1b906979b110c6f34c8592a7c36b",
                "reference": "cf120804a7ef1b906979b110c6f34c8592a7c36b",
                "shasum": ""
            },
            "require": {
                "php": ">=5.3.23",
                "zendframework/zend-escaper": "self.version",
                "zendframework/zend-validator": "self.version"
            },
            "type": "library",
            "extra": {
                "branch-alias": {
                    "dev-master": "2.3-dev",
                    "dev-develop": "2.4-dev"
                }
            },
            "autoload": {
                "psr-0": {
                    "Zend\\Uri\\": ""
                }
            },
            "notification-url": "https://packagist.org/downloads/",
            "license": [
                "BSD-3-Clause"
            ],
            "description": "a component that aids in manipulating and validating » Uniform Resource Identifiers (URIs)",
            "keywords": [
                "uri",
                "zf2"
            ],
            "time": "2014-04-15 14:47:18"
        },
        {
            "name": "zendframework/zend-validator",
            "version": "2.3.1",
            "target-dir": "Zend/Validator",
            "source": {
                "type": "git",
                "url": "https://github.com/zendframework/Component_ZendValidator.git",
                "reference": "ac9848e54c6c75de81ee7a82c3187cd25a898990"
            },
            "dist": {
                "type": "zip",
                "url": "https://api.github.com/repos/zendframework/Component_ZendValidator/zipball/ac9848e54c6c75de81ee7a82c3187cd25a898990",
                "reference": "ac9848e54c6c75de81ee7a82c3187cd25a898990",
                "shasum": ""
            },
            "require": {
                "php": ">=5.3.23",
                "zendframework/zend-stdlib": "self.version"
            },
            "require-dev": {
                "zendframework/zend-db": "self.version",
                "zendframework/zend-filter": "self.version",
                "zendframework/zend-i18n": "self.version",
                "zendframework/zend-math": "self.version",
                "zendframework/zend-servicemanager": "self.version",
                "zendframework/zend-session": "self.version",
                "zendframework/zend-uri": "self.version"
            },
            "suggest": {
                "zendframework/zend-db": "Zend\\Db component",
                "zendframework/zend-filter": "Zend\\Filter component, required by the Digits validator",
                "zendframework/zend-i18n": "Zend\\I18n component to allow translation of validation error messages as well as to use the various Date validators",
                "zendframework/zend-math": "Zend\\Math component",
                "zendframework/zend-resources": "Translations of validator messages",
                "zendframework/zend-servicemanager": "Zend\\ServiceManager component to allow using the ValidatorPluginManager and validator chains",
                "zendframework/zend-session": "Zend\\Session component",
                "zendframework/zend-uri": "Zend\\Uri component, required by the Uri and Sitemap\\Loc validators"
            },
            "type": "library",
            "extra": {
                "branch-alias": {
                    "dev-master": "2.3-dev",
                    "dev-develop": "2.4-dev"
                }
            },
            "autoload": {
                "psr-0": {
                    "Zend\\Validator\\": ""
                }
            },
            "notification-url": "https://packagist.org/downloads/",
            "license": [
                "BSD-3-Clause"
            ],
            "description": "provides a set of commonly needed validators",
            "keywords": [
                "validator",
                "zf2"
            ],
            "time": "2014-04-15 15:28:42"
        },
        {
            "name": "zendframework/zend-view",
            "version": "2.3.1",
            "target-dir": "Zend/View",
            "source": {
                "type": "git",
                "url": "https://github.com/zendframework/Component_ZendView.git",
                "reference": "71b6c73d4ba2f5908fe64b2a554064b22443e327"
            },
            "dist": {
                "type": "zip",
                "url": "https://api.github.com/repos/zendframework/Component_ZendView/zipball/71b6c73d4ba2f5908fe64b2a554064b22443e327",
                "reference": "71b6c73d4ba2f5908fe64b2a554064b22443e327",
                "shasum": ""
            },
            "require": {
                "php": ">=5.3.23",
                "zendframework/zend-eventmanager": "self.version",
                "zendframework/zend-loader": "self.version",
                "zendframework/zend-stdlib": "self.version"
            },
            "require-dev": {
                "zendframework/zend-authentication": "self.version",
                "zendframework/zend-escaper": "self.version",
                "zendframework/zend-feed": "self.version",
                "zendframework/zend-filter": "self.version",
                "zendframework/zend-http": "self.version",
                "zendframework/zend-i18n": "self.version",
                "zendframework/zend-json": "self.version",
                "zendframework/zend-mvc": "self.version",
                "zendframework/zend-navigation": "self.version",
                "zendframework/zend-paginator": "self.version",
                "zendframework/zend-permissions-acl": "self.version",
                "zendframework/zend-servicemanager": "self.version",
                "zendframework/zend-uri": "self.version"
            },
            "suggest": {
                "zendframework/zend-authentication": "Zend\\Authentication component",
                "zendframework/zend-escaper": "Zend\\Escaper component",
                "zendframework/zend-feed": "Zend\\Feed component",
                "zendframework/zend-filter": "Zend\\Filter component",
                "zendframework/zend-http": "Zend\\Http component",
                "zendframework/zend-i18n": "Zend\\I18n component",
                "zendframework/zend-json": "Zend\\Json component",
                "zendframework/zend-mvc": "Zend\\Mvc component",
                "zendframework/zend-navigation": "Zend\\Navigation component",
                "zendframework/zend-paginator": "Zend\\Paginator component",
                "zendframework/zend-permissions-acl": "Zend\\Permissions\\Acl component",
                "zendframework/zend-servicemanager": "Zend\\ServiceManager component",
                "zendframework/zend-uri": "Zend\\Uri component"
            },
            "type": "library",
            "extra": {
                "branch-alias": {
                    "dev-master": "2.3-dev",
                    "dev-develop": "2.4-dev"
                }
            },
            "autoload": {
                "psr-0": {
                    "Zend\\View\\": ""
                }
            },
            "notification-url": "https://packagist.org/downloads/",
            "license": [
                "BSD-3-Clause"
            ],
            "description": "provides a system of helpers, output filters, and variable escaping",
            "keywords": [
                "view",
                "zf2"
            ],
            "time": "2014-04-15 15:28:55"
        }
    ],
    "packages-dev": [
        {
            "name": "doctrine/instantiator",
            "version": "1.0.4",
            "source": {
                "type": "git",
                "url": "https://github.com/doctrine/instantiator.git",
                "reference": "f976e5de371104877ebc89bd8fecb0019ed9c119"
            },
            "dist": {
                "type": "zip",
                "url": "https://api.github.com/repos/doctrine/instantiator/zipball/f976e5de371104877ebc89bd8fecb0019ed9c119",
                "reference": "f976e5de371104877ebc89bd8fecb0019ed9c119",
                "shasum": ""
            },
            "require": {
                "php": ">=5.3,<8.0-DEV"
            },
            "require-dev": {
                "athletic/athletic": "~0.1.8",
                "ext-pdo": "*",
                "ext-phar": "*",
                "phpunit/phpunit": "~4.0",
                "squizlabs/php_codesniffer": "2.0.*@ALPHA"
            },
            "type": "library",
            "extra": {
                "branch-alias": {
                    "dev-master": "1.0.x-dev"
                }
            },
            "autoload": {
                "psr-0": {
                    "Doctrine\\Instantiator\\": "src"
                }
            },
            "notification-url": "https://packagist.org/downloads/",
            "license": [
                "MIT"
            ],
            "authors": [
                {
                    "name": "Marco Pivetta",
                    "email": "ocramius@gmail.com",
                    "homepage": "http://ocramius.github.com/"
                }
            ],
            "description": "A small, lightweight utility to instantiate objects in PHP without invoking their constructors",
            "homepage": "https://github.com/doctrine/instantiator",
            "keywords": [
                "constructor",
                "instantiate"
            ],
            "time": "2014-10-13 12:58:55"
        },
        {
            "name": "fabpot/php-cs-fixer",
            "version": "v1.3",
            "source": {
                "type": "git",
                "url": "https://github.com/FriendsOfPHP/PHP-CS-Fixer.git",
                "reference": "653cefbf33241185b58f7323157f1829552e370d"
            },
            "dist": {
                "type": "zip",
                "url": "https://api.github.com/repos/FriendsOfPHP/PHP-CS-Fixer/zipball/653cefbf33241185b58f7323157f1829552e370d",
                "reference": "653cefbf33241185b58f7323157f1829552e370d",
                "shasum": ""
            },
            "require": {
                "php": ">=5.3.6",
                "sebastian/diff": "~1.1",
                "symfony/console": "~2.1",
                "symfony/event-dispatcher": "~2.1",
                "symfony/filesystem": "~2.1",
                "symfony/finder": "~2.1",
                "symfony/process": "~2.3",
                "symfony/stopwatch": "~2.5"
            },
            "bin": [
                "php-cs-fixer"
            ],
            "type": "application",
            "extra": {
                "branch-alias": {
                    "dev-master": "1.3-dev"
                }
            },
            "autoload": {
                "psr-4": {
                    "Symfony\\CS\\": "Symfony/CS/"
                }
            },
            "notification-url": "https://packagist.org/downloads/",
            "license": [
                "MIT"
            ],
            "authors": [
                {
                    "name": "Dariusz Rumiński",
                    "email": "dariusz.ruminski@gmail.com"
                },
                {
                    "name": "Fabien Potencier",
                    "email": "fabien@symfony.com"
                }
            ],
            "description": "A script to automatically fix Symfony Coding Standard",
            "time": "2014-12-12 06:09:01"
        },
        {
            "name": "league/climate",
            "version": "2.6.0",
            "source": {
                "type": "git",
                "url": "https://github.com/thephpleague/climate.git",
                "reference": "776b6c3b32837832a9f6d94f134b55cb7910ece6"
            },
            "dist": {
                "type": "zip",
                "url": "https://api.github.com/repos/thephpleague/climate/zipball/776b6c3b32837832a9f6d94f134b55cb7910ece6",
                "reference": "776b6c3b32837832a9f6d94f134b55cb7910ece6",
                "shasum": ""
            },
            "require": {
                "php": ">=5.4.0"
            },
            "require-dev": {
                "mockery/mockery": "dev-master",
                "phpunit/phpunit": "4.1.*"
            },
            "type": "library",
            "autoload": {
                "psr-4": {
                    "League\\CLImate\\": "src/"
                }
            },
            "notification-url": "https://packagist.org/downloads/",
            "license": [
                "MIT"
            ],
            "authors": [
                {
                    "name": "Joe Tannenbaum",
                    "email": "hey@joe.codes",
                    "homepage": "http://joe.codes/",
                    "role": "Developer"
                }
            ],
            "description": "PHP's best friend for the terminal. CLImate allows you to easily output colored text, special formats, and more.",
            "keywords": [
                "cli",
                "colors",
                "command",
                "php",
                "terminal"
            ],
            "time": "2015-01-08 02:28:23"
        },
        {
            "name": "lusitanian/oauth",
            "version": "v0.3.5",
            "source": {
                "type": "git",
                "url": "https://github.com/Lusitanian/PHPoAuthLib.git",
                "reference": "ac5a1cd5a4519143728dce2213936eea302edf8a"
            },
            "dist": {
                "type": "zip",
                "url": "https://api.github.com/repos/Lusitanian/PHPoAuthLib/zipball/ac5a1cd5a4519143728dce2213936eea302edf8a",
                "reference": "ac5a1cd5a4519143728dce2213936eea302edf8a",
                "shasum": ""
            },
            "require": {
                "php": ">=5.3.0"
            },
            "require-dev": {
                "phpunit/phpunit": "3.7.*",
                "predis/predis": "0.8.*@dev",
                "symfony/http-foundation": "~2.1"
            },
            "suggest": {
                "ext-openssl": "Allows for usage of secure connections with the stream-based HTTP client.",
                "predis/predis": "Allows using the Redis storage backend.",
                "symfony/http-foundation": "Allows using the Symfony Session storage backend."
            },
            "type": "library",
            "extra": {
                "branch-alias": {
                    "dev-master": "0.1-dev"
                }
            },
            "autoload": {
                "psr-0": {
                    "OAuth": "src",
                    "OAuth\\Unit": "tests"
                }
            },
            "notification-url": "https://packagist.org/downloads/",
            "license": [
                "MIT"
            ],
            "authors": [
                {
                    "name": "David Desberg",
                    "email": "david@daviddesberg.com"
                },
                {
                    "name": "Pieter Hordijk",
                    "email": "info@pieterhordijk.com"
                }
            ],
            "description": "PHP 5.3+ oAuth 1/2 Library",
            "keywords": [
                "Authentication",
                "authorization",
                "oauth",
                "security"
            ],
            "time": "2014-09-05 15:19:58"
        },
        {
            "name": "pdepend/pdepend",
            "version": "2.0.4",
            "source": {
                "type": "git",
                "url": "https://github.com/pdepend/pdepend.git",
                "reference": "1b0acf162da4f30237987e61e177a57f78e3d87e"
            },
            "dist": {
                "type": "zip",
                "url": "https://api.github.com/repos/pdepend/pdepend/zipball/1b0acf162da4f30237987e61e177a57f78e3d87e",
                "reference": "1b0acf162da4f30237987e61e177a57f78e3d87e",
                "shasum": ""
            },
            "require": {
                "symfony/config": ">=2.4",
                "symfony/dependency-injection": ">=2.4",
                "symfony/filesystem": ">=2.4"
            },
            "require-dev": {
                "phpunit/phpunit": "4.*@stable",
                "squizlabs/php_codesniffer": "@stable"
            },
            "bin": [
                "src/bin/pdepend"
            ],
            "type": "library",
            "autoload": {
                "psr-0": {
                    "PDepend\\": "src/main/php/"
                }
            },
            "notification-url": "https://packagist.org/downloads/",
            "license": [
                "BSD-3-Clause"
            ],
            "description": "Official version of pdepend to be handled with Composer",
            "time": "2014-12-04 12:38:39"
        },
        {
            "name": "phpmd/phpmd",
            "version": "2.1.3",
            "source": {
                "type": "git",
                "url": "https://github.com/phpmd/phpmd.git",
                "reference": "1a485d9db869137af5e9678bd844568c92998b25"
            },
            "dist": {
                "type": "zip",
                "url": "https://api.github.com/repos/phpmd/phpmd/zipball/1a485d9db869137af5e9678bd844568c92998b25",
                "reference": "1a485d9db869137af5e9678bd844568c92998b25",
                "shasum": ""
            },
            "require": {
                "pdepend/pdepend": "2.0.*",
                "php": ">=5.3.0",
                "symfony/config": "2.5.*",
                "symfony/dependency-injection": "2.5.*",
                "symfony/filesystem": "2.5.*"
            },
            "bin": [
                "src/bin/phpmd"
            ],
            "type": "library",
            "autoload": {
                "psr-0": {
                    "PHPMD\\": "src/main/php"
                }
            },
            "notification-url": "https://packagist.org/downloads/",
            "license": [
                "BSD-3-Clause"
            ],
            "description": "Official version of PHPMD handled with Composer.",
            "time": "2014-09-25 15:56:22"
        },
        {
            "name": "phpunit/php-code-coverage",
            "version": "2.0.14",
            "source": {
                "type": "git",
                "url": "https://github.com/sebastianbergmann/php-code-coverage.git",
                "reference": "ca158276c1200cc27f5409a5e338486bc0b4fc94"
            },
            "dist": {
                "type": "zip",
                "url": "https://api.github.com/repos/sebastianbergmann/php-code-coverage/zipball/ca158276c1200cc27f5409a5e338486bc0b4fc94",
                "reference": "ca158276c1200cc27f5409a5e338486bc0b4fc94",
                "shasum": ""
            },
            "require": {
                "php": ">=5.3.3",
                "phpunit/php-file-iterator": "~1.3",
                "phpunit/php-text-template": "~1.2",
                "phpunit/php-token-stream": "~1.3",
                "sebastian/environment": "~1.0",
                "sebastian/version": "~1.0"
            },
            "require-dev": {
                "ext-xdebug": ">=2.1.4",
                "phpunit/phpunit": "~4.1"
            },
            "suggest": {
                "ext-dom": "*",
                "ext-xdebug": ">=2.2.1",
                "ext-xmlwriter": "*"
            },
            "type": "library",
            "extra": {
                "branch-alias": {
                    "dev-master": "2.0.x-dev"
                }
            },
            "autoload": {
                "classmap": [
                    "src/"
                ]
            },
            "notification-url": "https://packagist.org/downloads/",
            "include-path": [
                ""
            ],
            "license": [
                "BSD-3-Clause"
            ],
            "authors": [
                {
                    "name": "Sebastian Bergmann",
                    "email": "sb@sebastian-bergmann.de",
                    "role": "lead"
                }
            ],
            "description": "Library that provides collection, processing, and rendering functionality for PHP code coverage information.",
            "homepage": "https://github.com/sebastianbergmann/php-code-coverage",
            "keywords": [
                "coverage",
                "testing",
                "xunit"
            ],
            "time": "2014-12-26 13:28:33"
        },
        {
            "name": "phpunit/php-file-iterator",
            "version": "1.3.4",
            "source": {
                "type": "git",
                "url": "https://github.com/sebastianbergmann/php-file-iterator.git",
                "reference": "acd690379117b042d1c8af1fafd61bde001bf6bb"
            },
            "dist": {
                "type": "zip",
                "url": "https://api.github.com/repos/sebastianbergmann/php-file-iterator/zipball/acd690379117b042d1c8af1fafd61bde001bf6bb",
                "reference": "acd690379117b042d1c8af1fafd61bde001bf6bb",
                "shasum": ""
            },
            "require": {
                "php": ">=5.3.3"
            },
            "type": "library",
            "autoload": {
                "classmap": [
                    "File/"
                ]
            },
            "notification-url": "https://packagist.org/downloads/",
            "include-path": [
                ""
            ],
            "license": [
                "BSD-3-Clause"
            ],
            "authors": [
                {
                    "name": "Sebastian Bergmann",
                    "email": "sb@sebastian-bergmann.de",
                    "role": "lead"
                }
            ],
            "description": "FilterIterator implementation that filters files based on a list of suffixes.",
            "homepage": "https://github.com/sebastianbergmann/php-file-iterator/",
            "keywords": [
                "filesystem",
                "iterator"
            ],
            "time": "2013-10-10 15:34:57"
        },
        {
            "name": "phpunit/php-text-template",
            "version": "1.2.0",
            "source": {
                "type": "git",
                "url": "https://github.com/sebastianbergmann/php-text-template.git",
                "reference": "206dfefc0ffe9cebf65c413e3d0e809c82fbf00a"
            },
            "dist": {
                "type": "zip",
                "url": "https://api.github.com/repos/sebastianbergmann/php-text-template/zipball/206dfefc0ffe9cebf65c413e3d0e809c82fbf00a",
                "reference": "206dfefc0ffe9cebf65c413e3d0e809c82fbf00a",
                "shasum": ""
            },
            "require": {
                "php": ">=5.3.3"
            },
            "type": "library",
            "autoload": {
                "classmap": [
                    "Text/"
                ]
            },
            "notification-url": "https://packagist.org/downloads/",
            "include-path": [
                ""
            ],
            "license": [
                "BSD-3-Clause"
            ],
            "authors": [
                {
                    "name": "Sebastian Bergmann",
                    "email": "sb@sebastian-bergmann.de",
                    "role": "lead"
                }
            ],
            "description": "Simple template engine.",
            "homepage": "https://github.com/sebastianbergmann/php-text-template/",
            "keywords": [
                "template"
            ],
            "time": "2014-01-30 17:20:04"
        },
        {
            "name": "phpunit/php-timer",
            "version": "1.0.5",
            "source": {
                "type": "git",
                "url": "https://github.com/sebastianbergmann/php-timer.git",
                "reference": "19689d4354b295ee3d8c54b4f42c3efb69cbc17c"
            },
            "dist": {
                "type": "zip",
                "url": "https://api.github.com/repos/sebastianbergmann/php-timer/zipball/19689d4354b295ee3d8c54b4f42c3efb69cbc17c",
                "reference": "19689d4354b295ee3d8c54b4f42c3efb69cbc17c",
                "shasum": ""
            },
            "require": {
                "php": ">=5.3.3"
            },
            "type": "library",
            "autoload": {
                "classmap": [
                    "PHP/"
                ]
            },
            "notification-url": "https://packagist.org/downloads/",
            "include-path": [
                ""
            ],
            "license": [
                "BSD-3-Clause"
            ],
            "authors": [
                {
                    "name": "Sebastian Bergmann",
                    "email": "sb@sebastian-bergmann.de",
                    "role": "lead"
                }
            ],
            "description": "Utility class for timing",
            "homepage": "https://github.com/sebastianbergmann/php-timer/",
            "keywords": [
                "timer"
            ],
            "time": "2013-08-02 07:42:54"
        },
        {
            "name": "phpunit/php-token-stream",
            "version": "1.3.0",
            "source": {
                "type": "git",
                "url": "https://github.com/sebastianbergmann/php-token-stream.git",
                "reference": "f8d5d08c56de5cfd592b3340424a81733259a876"
            },
            "dist": {
                "type": "zip",
                "url": "https://api.github.com/repos/sebastianbergmann/php-token-stream/zipball/f8d5d08c56de5cfd592b3340424a81733259a876",
                "reference": "f8d5d08c56de5cfd592b3340424a81733259a876",
                "shasum": ""
            },
            "require": {
                "ext-tokenizer": "*",
                "php": ">=5.3.3"
            },
            "require-dev": {
                "phpunit/phpunit": "~4.2"
            },
            "type": "library",
            "extra": {
                "branch-alias": {
                    "dev-master": "1.3-dev"
                }
            },
            "autoload": {
                "classmap": [
                    "src/"
                ]
            },
            "notification-url": "https://packagist.org/downloads/",
            "license": [
                "BSD-3-Clause"
            ],
            "authors": [
                {
                    "name": "Sebastian Bergmann",
                    "email": "sebastian@phpunit.de"
                }
            ],
            "description": "Wrapper around PHP's tokenizer extension.",
            "homepage": "https://github.com/sebastianbergmann/php-token-stream/",
            "keywords": [
                "tokenizer"
            ],
            "time": "2014-08-31 06:12:13"
        },
        {
            "name": "phpunit/phpunit",
            "version": "4.1.0",
            "source": {
                "type": "git",
                "url": "https://github.com/sebastianbergmann/phpunit.git",
                "reference": "efb1b1334605594417a3bd466477772d06d460a8"
            },
            "dist": {
                "type": "zip",
                "url": "https://api.github.com/repos/sebastianbergmann/phpunit/zipball/efb1b1334605594417a3bd466477772d06d460a8",
                "reference": "efb1b1334605594417a3bd466477772d06d460a8",
                "shasum": ""
            },
            "require": {
                "ext-dom": "*",
                "ext-json": "*",
                "ext-pcre": "*",
                "ext-reflection": "*",
                "ext-spl": "*",
                "php": ">=5.3.3",
                "phpunit/php-code-coverage": "~2.0",
                "phpunit/php-file-iterator": "~1.3.1",
                "phpunit/php-text-template": "~1.2",
                "phpunit/php-timer": "~1.0.2",
                "phpunit/phpunit-mock-objects": "~2.1",
                "sebastian/comparator": "~1.0",
                "sebastian/diff": "~1.1",
                "sebastian/environment": "~1.0",
                "sebastian/exporter": "~1.0",
                "sebastian/version": "~1.0",
                "symfony/yaml": "~2.0"
            },
            "suggest": {
                "phpunit/php-invoker": "~1.1"
            },
            "bin": [
                "phpunit"
            ],
            "type": "library",
            "extra": {
                "branch-alias": {
                    "dev-master": "4.1.x-dev"
                }
            },
            "autoload": {
                "classmap": [
                    "src/"
                ]
            },
            "notification-url": "https://packagist.org/downloads/",
            "include-path": [
                "",
                "../../symfony/yaml/"
            ],
            "license": [
                "BSD-3-Clause"
            ],
            "authors": [
                {
                    "name": "Sebastian Bergmann",
                    "email": "sebastian@phpunit.de",
                    "role": "lead"
                }
            ],
            "description": "The PHP Unit Testing framework.",
            "homepage": "http://www.phpunit.de/",
            "keywords": [
                "phpunit",
                "testing",
                "xunit"
            ],
            "time": "2014-05-02 07:13:40"
        },
        {
            "name": "phpunit/phpunit-mock-objects",
            "version": "2.3.0",
            "source": {
                "type": "git",
                "url": "https://github.com/sebastianbergmann/phpunit-mock-objects.git",
                "reference": "c63d2367247365f688544f0d500af90a11a44c65"
            },
            "dist": {
                "type": "zip",
                "url": "https://api.github.com/repos/sebastianbergmann/phpunit-mock-objects/zipball/c63d2367247365f688544f0d500af90a11a44c65",
                "reference": "c63d2367247365f688544f0d500af90a11a44c65",
                "shasum": ""
            },
            "require": {
                "doctrine/instantiator": "~1.0,>=1.0.1",
                "php": ">=5.3.3",
                "phpunit/php-text-template": "~1.2"
            },
            "require-dev": {
                "phpunit/phpunit": "~4.3"
            },
            "suggest": {
                "ext-soap": "*"
            },
            "type": "library",
            "extra": {
                "branch-alias": {
                    "dev-master": "2.3.x-dev"
                }
            },
            "autoload": {
                "classmap": [
                    "src/"
                ]
            },
            "notification-url": "https://packagist.org/downloads/",
            "license": [
                "BSD-3-Clause"
            ],
            "authors": [
                {
                    "name": "Sebastian Bergmann",
                    "email": "sb@sebastian-bergmann.de",
                    "role": "lead"
                }
            ],
            "description": "Mock Object library for PHPUnit",
            "homepage": "https://github.com/sebastianbergmann/phpunit-mock-objects/",
            "keywords": [
                "mock",
                "xunit"
            ],
            "time": "2014-10-03 05:12:11"
        },
        {
            "name": "sebastian/comparator",
            "version": "1.1.0",
            "source": {
                "type": "git",
                "url": "https://github.com/sebastianbergmann/comparator.git",
                "reference": "c484a80f97573ab934e37826dba0135a3301b26a"
            },
            "dist": {
                "type": "zip",
                "url": "https://api.github.com/repos/sebastianbergmann/comparator/zipball/c484a80f97573ab934e37826dba0135a3301b26a",
                "reference": "c484a80f97573ab934e37826dba0135a3301b26a",
                "shasum": ""
            },
            "require": {
                "php": ">=5.3.3",
                "sebastian/diff": "~1.1",
                "sebastian/exporter": "~1.0"
            },
            "require-dev": {
                "phpunit/phpunit": "~4.1"
            },
            "type": "library",
            "extra": {
                "branch-alias": {
                    "dev-master": "1.1.x-dev"
                }
            },
            "autoload": {
                "classmap": [
                    "src/"
                ]
            },
            "notification-url": "https://packagist.org/downloads/",
            "license": [
                "BSD-3-Clause"
            ],
            "authors": [
                {
                    "name": "Jeff Welch",
                    "email": "whatthejeff@gmail.com"
                },
                {
                    "name": "Volker Dusch",
                    "email": "github@wallbash.com"
                },
                {
                    "name": "Bernhard Schussek",
                    "email": "bschussek@2bepublished.at"
                },
                {
                    "name": "Sebastian Bergmann",
                    "email": "sebastian@phpunit.de"
                }
            ],
            "description": "Provides the functionality to compare PHP values for equality",
            "homepage": "http://www.github.com/sebastianbergmann/comparator",
            "keywords": [
                "comparator",
                "compare",
                "equality"
            ],
            "time": "2014-11-16 21:32:38"
        },
        {
            "name": "sebastian/diff",
            "version": "1.2.0",
            "source": {
                "type": "git",
                "url": "https://github.com/sebastianbergmann/diff.git",
                "reference": "5843509fed39dee4b356a306401e9dd1a931fec7"
            },
            "dist": {
                "type": "zip",
                "url": "https://api.github.com/repos/sebastianbergmann/diff/zipball/5843509fed39dee4b356a306401e9dd1a931fec7",
                "reference": "5843509fed39dee4b356a306401e9dd1a931fec7",
                "shasum": ""
            },
            "require": {
                "php": ">=5.3.3"
            },
            "require-dev": {
                "phpunit/phpunit": "~4.2"
            },
            "type": "library",
            "extra": {
                "branch-alias": {
                    "dev-master": "1.2-dev"
                }
            },
            "autoload": {
                "classmap": [
                    "src/"
                ]
            },
            "notification-url": "https://packagist.org/downloads/",
            "license": [
                "BSD-3-Clause"
            ],
            "authors": [
                {
                    "name": "Kore Nordmann",
                    "email": "mail@kore-nordmann.de"
                },
                {
                    "name": "Sebastian Bergmann",
                    "email": "sebastian@phpunit.de"
                }
            ],
            "description": "Diff implementation",
            "homepage": "http://www.github.com/sebastianbergmann/diff",
            "keywords": [
                "diff"
            ],
            "time": "2014-08-15 10:29:00"
        },
        {
            "name": "sebastian/environment",
            "version": "1.2.1",
            "source": {
                "type": "git",
                "url": "https://github.com/sebastianbergmann/environment.git",
                "reference": "6e6c71d918088c251b181ba8b3088af4ac336dd7"
            },
            "dist": {
                "type": "zip",
                "url": "https://api.github.com/repos/sebastianbergmann/environment/zipball/6e6c71d918088c251b181ba8b3088af4ac336dd7",
                "reference": "6e6c71d918088c251b181ba8b3088af4ac336dd7",
                "shasum": ""
            },
            "require": {
                "php": ">=5.3.3"
            },
            "require-dev": {
                "phpunit/phpunit": "~4.3"
            },
            "type": "library",
            "extra": {
                "branch-alias": {
                    "dev-master": "1.2.x-dev"
                }
            },
            "autoload": {
                "classmap": [
                    "src/"
                ]
            },
            "notification-url": "https://packagist.org/downloads/",
            "license": [
                "BSD-3-Clause"
            ],
            "authors": [
                {
                    "name": "Sebastian Bergmann",
                    "email": "sebastian@phpunit.de"
                }
            ],
            "description": "Provides functionality to handle HHVM/PHP environments",
            "homepage": "http://www.github.com/sebastianbergmann/environment",
            "keywords": [
                "Xdebug",
                "environment",
                "hhvm"
            ],
            "time": "2014-10-25 08:00:45"
        },
        {
            "name": "sebastian/exporter",
            "version": "1.0.2",
            "source": {
                "type": "git",
                "url": "https://github.com/sebastianbergmann/exporter.git",
                "reference": "c7d59948d6e82818e1bdff7cadb6c34710eb7dc0"
            },
            "dist": {
                "type": "zip",
                "url": "https://api.github.com/repos/sebastianbergmann/exporter/zipball/c7d59948d6e82818e1bdff7cadb6c34710eb7dc0",
                "reference": "c7d59948d6e82818e1bdff7cadb6c34710eb7dc0",
                "shasum": ""
            },
            "require": {
                "php": ">=5.3.3"
            },
            "require-dev": {
                "phpunit/phpunit": "~4.0"
            },
            "type": "library",
            "extra": {
                "branch-alias": {
                    "dev-master": "1.0.x-dev"
                }
            },
            "autoload": {
                "classmap": [
                    "src/"
                ]
            },
            "notification-url": "https://packagist.org/downloads/",
            "license": [
                "BSD-3-Clause"
            ],
            "authors": [
                {
                    "name": "Jeff Welch",
                    "email": "whatthejeff@gmail.com"
                },
                {
                    "name": "Volker Dusch",
                    "email": "github@wallbash.com"
                },
                {
                    "name": "Bernhard Schussek",
                    "email": "bschussek@2bepublished.at"
                },
                {
                    "name": "Sebastian Bergmann",
                    "email": "sebastian@phpunit.de"
                },
                {
                    "name": "Adam Harvey",
                    "email": "aharvey@php.net"
                }
            ],
            "description": "Provides the functionality to export PHP variables for visualization",
            "homepage": "http://www.github.com/sebastianbergmann/exporter",
            "keywords": [
                "export",
                "exporter"
            ],
            "time": "2014-09-10 00:51:36"
        },
        {
            "name": "sebastian/version",
            "version": "1.0.4",
            "source": {
                "type": "git",
                "url": "https://github.com/sebastianbergmann/version.git",
                "reference": "a77d9123f8e809db3fbdea15038c27a95da4058b"
            },
            "dist": {
                "type": "zip",
                "url": "https://api.github.com/repos/sebastianbergmann/version/zipball/a77d9123f8e809db3fbdea15038c27a95da4058b",
                "reference": "a77d9123f8e809db3fbdea15038c27a95da4058b",
                "shasum": ""
            },
            "type": "library",
            "autoload": {
                "classmap": [
                    "src/"
                ]
            },
            "notification-url": "https://packagist.org/downloads/",
            "license": [
                "BSD-3-Clause"
            ],
            "authors": [
                {
                    "name": "Sebastian Bergmann",
                    "email": "sebastian@phpunit.de",
                    "role": "lead"
                }
            ],
            "description": "Library that helps with managing the version number of Git-hosted PHP projects",
            "homepage": "https://github.com/sebastianbergmann/version",
            "time": "2014-12-15 14:25:24"
        },
        {
            "name": "sjparkinson/static-review",
            "version": "4.1.1",
            "source": {
                "type": "git",
                "url": "https://github.com/sjparkinson/static-review.git",
                "reference": "493c3410cf146a12fca84209bad126c494e125f0"
            },
            "dist": {
                "type": "zip",
                "url": "https://api.github.com/repos/sjparkinson/static-review/zipball/493c3410cf146a12fca84209bad126c494e125f0",
                "reference": "493c3410cf146a12fca84209bad126c494e125f0",
                "shasum": ""
            },
            "require": {
                "league/climate": "~2.0",
                "php": ">=5.4.0",
                "symfony/console": "~2.0",
                "symfony/process": "~2.0"
            },
            "require-dev": {
                "mockery/mockery": "~0.9",
                "phpunit/phpunit": "~4.0",
                "sensiolabs/security-checker": "~2.0",
                "squizlabs/php_codesniffer": "~1.0"
            },
            "suggest": {
                "sensiolabs/security-checker": "Required for ComposerSecurityReview.",
                "squizlabs/php_codesniffer": "Required for PhpCodeSnifferReview."
            },
            "bin": [
                "bin/static-review.php"
            ],
            "type": "library",
            "autoload": {
                "psr-4": {
                    "StaticReview\\": "src/"
                }
            },
            "notification-url": "https://packagist.org/downloads/",
            "license": [
                "MIT"
            ],
            "authors": [
                {
                    "name": "Samuel Parkinson",
                    "email": "sam.james.parkinson@gmail.com",
                    "homepage": "http://samp.im"
                }
            ],
            "description": "An extendable framework for version control hooks.",
            "time": "2014-09-22 08:40:36"
        },
        {
            "name": "squizlabs/php_codesniffer",
            "version": "1.5.3",
            "source": {
                "type": "git",
                "url": "https://github.com/squizlabs/PHP_CodeSniffer.git",
                "reference": "396178ada8499ec492363587f037125bf7b07fcc"
            },
            "dist": {
                "type": "zip",
                "url": "https://api.github.com/repos/squizlabs/PHP_CodeSniffer/zipball/396178ada8499ec492363587f037125bf7b07fcc",
                "reference": "396178ada8499ec492363587f037125bf7b07fcc",
                "shasum": ""
            },
            "require": {
                "ext-tokenizer": "*",
                "php": ">=5.1.2"
            },
            "suggest": {
                "phpunit/php-timer": "dev-master"
            },
            "bin": [
                "scripts/phpcs"
            ],
            "type": "library",
            "extra": {
                "branch-alias": {
                    "dev-phpcs-fixer": "2.0.x-dev"
                }
            },
            "autoload": {
                "classmap": [
                    "CodeSniffer.php",
                    "CodeSniffer/CLI.php",
                    "CodeSniffer/Exception.php",
                    "CodeSniffer/File.php",
                    "CodeSniffer/Report.php",
                    "CodeSniffer/Reporting.php",
                    "CodeSniffer/Sniff.php",
                    "CodeSniffer/Tokens.php",
                    "CodeSniffer/Reports/",
                    "CodeSniffer/CommentParser/",
                    "CodeSniffer/Tokenizers/",
                    "CodeSniffer/DocGenerators/",
                    "CodeSniffer/Standards/AbstractPatternSniff.php",
                    "CodeSniffer/Standards/AbstractScopeSniff.php",
                    "CodeSniffer/Standards/AbstractVariableSniff.php",
                    "CodeSniffer/Standards/IncorrectPatternException.php",
                    "CodeSniffer/Standards/Generic/Sniffs/",
                    "CodeSniffer/Standards/MySource/Sniffs/",
                    "CodeSniffer/Standards/PEAR/Sniffs/",
                    "CodeSniffer/Standards/PSR1/Sniffs/",
                    "CodeSniffer/Standards/PSR2/Sniffs/",
                    "CodeSniffer/Standards/Squiz/Sniffs/",
                    "CodeSniffer/Standards/Zend/Sniffs/"
                ]
            },
            "notification-url": "https://packagist.org/downloads/",
            "license": [
                "BSD-3-Clause"
            ],
            "authors": [
                {
                    "name": "Greg Sherwood",
                    "role": "lead"
                }
            ],
            "description": "PHP_CodeSniffer tokenises PHP, JavaScript and CSS files and detects violations of a defined set of coding standards.",
            "homepage": "http://www.squizlabs.com/php-codesniffer",
            "keywords": [
                "phpcs",
                "standards"
            ],
            "time": "2014-05-01 03:07:07"
        },
        {
            "name": "symfony/config",
            "version": "v2.5.9",
            "target-dir": "Symfony/Component/Config",
            "source": {
                "type": "git",
                "url": "https://github.com/symfony/Config.git",
                "reference": "c7309e33b719433d5cf3845d0b5b9608609d8c8e"
            },
            "dist": {
                "type": "zip",
                "url": "https://api.github.com/repos/symfony/Config/zipball/c7309e33b719433d5cf3845d0b5b9608609d8c8e",
                "reference": "c7309e33b719433d5cf3845d0b5b9608609d8c8e",
                "shasum": ""
            },
            "require": {
                "php": ">=5.3.3",
                "symfony/filesystem": "~2.3"
            },
            "type": "library",
            "extra": {
                "branch-alias": {
                    "dev-master": "2.5-dev"
                }
            },
            "autoload": {
                "psr-0": {
                    "Symfony\\Component\\Config\\": ""
                }
            },
            "notification-url": "https://packagist.org/downloads/",
            "license": [
                "MIT"
            ],
            "authors": [
                {
                    "name": "Symfony Community",
                    "homepage": "http://symfony.com/contributors"
                },
                {
                    "name": "Fabien Potencier",
                    "email": "fabien@symfony.com"
                }
            ],
            "description": "Symfony Config Component",
            "homepage": "http://symfony.com",
            "time": "2015-01-03 08:01:13"
        },
        {
            "name": "symfony/dependency-injection",
            "version": "v2.5.9",
            "target-dir": "Symfony/Component/DependencyInjection",
            "source": {
                "type": "git",
                "url": "https://github.com/symfony/DependencyInjection.git",
                "reference": "b04e6782962f8e3312274fd16fb6b37a8210a1c3"
            },
            "dist": {
                "type": "zip",
                "url": "https://api.github.com/repos/symfony/DependencyInjection/zipball/b04e6782962f8e3312274fd16fb6b37a8210a1c3",
                "reference": "b04e6782962f8e3312274fd16fb6b37a8210a1c3",
                "shasum": ""
            },
            "require": {
                "php": ">=5.3.3"
            },
            "require-dev": {
                "symfony/config": "~2.2",
                "symfony/expression-language": "~2.4,>=2.4.10",
                "symfony/yaml": "~2.1"
            },
            "suggest": {
                "symfony/config": "",
                "symfony/proxy-manager-bridge": "Generate service proxies to lazy load them",
                "symfony/yaml": ""
            },
            "type": "library",
            "extra": {
                "branch-alias": {
                    "dev-master": "2.5-dev"
                }
            },
            "autoload": {
                "psr-0": {
                    "Symfony\\Component\\DependencyInjection\\": ""
                }
            },
            "notification-url": "https://packagist.org/downloads/",
            "license": [
                "MIT"
            ],
            "authors": [
                {
                    "name": "Symfony Community",
                    "homepage": "http://symfony.com/contributors"
                },
                {
                    "name": "Fabien Potencier",
                    "email": "fabien@symfony.com"
                }
            ],
            "description": "Symfony DependencyInjection Component",
            "homepage": "http://symfony.com",
            "time": "2015-01-05 08:51:41"
        },
        {
            "name": "symfony/event-dispatcher",
            "version": "v2.6.3",
            "target-dir": "Symfony/Component/EventDispatcher",
            "source": {
                "type": "git",
                "url": "https://github.com/symfony/EventDispatcher.git",
                "reference": "40ff70cadea3785d83cac1c8309514b36113064e"
            },
            "dist": {
                "type": "zip",
                "url": "https://api.github.com/repos/symfony/EventDispatcher/zipball/40ff70cadea3785d83cac1c8309514b36113064e",
                "reference": "40ff70cadea3785d83cac1c8309514b36113064e",
                "shasum": ""
            },
            "require": {
                "php": ">=5.3.3"
            },
            "require-dev": {
                "psr/log": "~1.0",
                "symfony/config": "~2.0,>=2.0.5",
                "symfony/dependency-injection": "~2.6",
                "symfony/expression-language": "~2.6",
                "symfony/stopwatch": "~2.3"
            },
            "suggest": {
                "symfony/dependency-injection": "",
                "symfony/http-kernel": ""
            },
            "type": "library",
            "extra": {
                "branch-alias": {
                    "dev-master": "2.6-dev"
                }
            },
            "autoload": {
                "psr-0": {
                    "Symfony\\Component\\EventDispatcher\\": ""
                }
            },
            "notification-url": "https://packagist.org/downloads/",
            "license": [
                "MIT"
            ],
            "authors": [
                {
                    "name": "Symfony Community",
                    "homepage": "http://symfony.com/contributors"
                },
                {
                    "name": "Fabien Potencier",
                    "email": "fabien@symfony.com"
                }
            ],
            "description": "Symfony EventDispatcher Component",
            "homepage": "http://symfony.com",
            "time": "2015-01-05 14:28:40"
        },
        {
            "name": "symfony/filesystem",
            "version": "v2.5.9",
            "target-dir": "Symfony/Component/Filesystem",
            "source": {
                "type": "git",
                "url": "https://github.com/symfony/Filesystem.git",
                "reference": "d3c24d7d6e9c342008d8421b2fade460311647ea"
            },
            "dist": {
                "type": "zip",
                "url": "https://api.github.com/repos/symfony/Filesystem/zipball/d3c24d7d6e9c342008d8421b2fade460311647ea",
                "reference": "d3c24d7d6e9c342008d8421b2fade460311647ea",
                "shasum": ""
            },
            "require": {
                "php": ">=5.3.3"
            },
            "type": "library",
            "extra": {
                "branch-alias": {
                    "dev-master": "2.5-dev"
                }
            },
            "autoload": {
                "psr-0": {
                    "Symfony\\Component\\Filesystem\\": ""
                }
            },
            "notification-url": "https://packagist.org/downloads/",
            "license": [
                "MIT"
            ],
            "authors": [
                {
                    "name": "Symfony Community",
                    "homepage": "http://symfony.com/contributors"
                },
                {
                    "name": "Fabien Potencier",
                    "email": "fabien@symfony.com"
                }
            ],
            "description": "Symfony Filesystem Component",
            "homepage": "http://symfony.com",
            "time": "2015-01-03 21:04:44"
        },
        {
            "name": "symfony/stopwatch",
            "version": "v2.6.3",
            "target-dir": "Symfony/Component/Stopwatch",
            "source": {
                "type": "git",
                "url": "https://github.com/symfony/Stopwatch.git",
                "reference": "e8da5286132ba75ce4b4275fbf0f4cd369bfd71c"
            },
            "dist": {
                "type": "zip",
                "url": "https://api.github.com/repos/symfony/Stopwatch/zipball/e8da5286132ba75ce4b4275fbf0f4cd369bfd71c",
                "reference": "e8da5286132ba75ce4b4275fbf0f4cd369bfd71c",
                "shasum": ""
            },
            "require": {
                "php": ">=5.3.3"
            },
            "type": "library",
            "extra": {
                "branch-alias": {
                    "dev-master": "2.6-dev"
                }
            },
            "autoload": {
                "psr-0": {
                    "Symfony\\Component\\Stopwatch\\": ""
                }
            },
            "notification-url": "https://packagist.org/downloads/",
            "license": [
                "MIT"
            ],
            "authors": [
                {
                    "name": "Symfony Community",
                    "homepage": "http://symfony.com/contributors"
                },
                {
                    "name": "Fabien Potencier",
                    "email": "fabien@symfony.com"
                }
            ],
            "description": "Symfony Stopwatch Component",
            "homepage": "http://symfony.com",
            "time": "2015-01-03 08:01:59"
        },
        {
            "name": "symfony/yaml",
            "version": "v2.6.3",
            "target-dir": "Symfony/Component/Yaml",
            "source": {
                "type": "git",
                "url": "https://github.com/symfony/Yaml.git",
                "reference": "82462a90848a52c2533aa6b598b107d68076b018"
            },
            "dist": {
                "type": "zip",
                "url": "https://api.github.com/repos/symfony/Yaml/zipball/82462a90848a52c2533aa6b598b107d68076b018",
                "reference": "82462a90848a52c2533aa6b598b107d68076b018",
                "shasum": ""
            },
            "require": {
                "php": ">=5.3.3"
            },
            "type": "library",
            "extra": {
                "branch-alias": {
                    "dev-master": "2.6-dev"
                }
            },
            "autoload": {
                "psr-0": {
                    "Symfony\\Component\\Yaml\\": ""
                }
            },
            "notification-url": "https://packagist.org/downloads/",
            "license": [
                "MIT"
            ],
            "authors": [
                {
                    "name": "Symfony Community",
                    "homepage": "http://symfony.com/contributors"
                },
                {
                    "name": "Fabien Potencier",
                    "email": "fabien@symfony.com"
                }
            ],
            "description": "Symfony Yaml Component",
            "homepage": "http://symfony.com",
            "time": "2015-01-03 15:33:07"
        }
    ],
    "aliases": [],
    "minimum-stability": "stable",
    "stability-flags": {
        "composer/composer": 15,
        "phpmd/phpmd": 0
    },
    "prefer-stable": false,
    "platform": {
        "php": "~5.4.11|~5.5.0|~5.6.0"
    },
    "platform-dev": {
        "lib-libxml": "*",
        "ext-ctype": "*",
        "ext-gd": "*",
        "ext-spl": "*",
        "ext-dom": "*",
        "ext-simplexml": "*",
        "ext-mcrypt": "*",
        "ext-hash": "*",
        "ext-curl": "*",
        "ext-iconv": "*"
    }
}<|MERGE_RESOLUTION|>--- conflicted
+++ resolved
@@ -4,11 +4,7 @@
         "Read more about it at http://getcomposer.org/doc/01-basic-usage.md#composer-lock-the-lock-file",
         "This file is @generated automatically"
     ],
-<<<<<<< HEAD
-    "hash": "d784dd3070bb6f45bc8f1793feecb191",
-=======
     "hash": "19eac8fd6ecb4a7868d40ea31ad2a62b",
->>>>>>> 70394a61
     "packages": [
         {
             "name": "composer/composer",
@@ -3148,7 +3144,7 @@
     },
     "prefer-stable": false,
     "platform": {
-        "php": "~5.4.11|~5.5.0|~5.6.0"
+        "php": "~5.4.11|~5.5.0"
     },
     "platform-dev": {
         "lib-libxml": "*",
