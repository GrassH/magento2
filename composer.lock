{
    "_readme": [
        "This file locks the dependencies of your project to a known state",
        "Read more about it at http://getcomposer.org/doc/01-basic-usage.md#composer-lock-the-lock-file",
        "This file is @generated automatically"
    ],
<<<<<<< HEAD
    "hash": "481fda05e10a3b39fdb2c4c6f7aaccd6",
=======
    "hash": "19eac8fd6ecb4a7868d40ea31ad2a62b",
>>>>>>> 70394a61
    "packages": [
        {
            "name": "composer/composer",
            "version": "1.0.0-alpha8",
            "source": {
                "type": "git",
                "url": "https://github.com/composer/composer.git",
                "reference": "1eb1df44a97fb2daca1bb8b007f3bee012f0aa46"
            },
            "dist": {
                "type": "zip",
                "url": "https://api.github.com/repos/composer/composer/zipball/1eb1df44a97fb2daca1bb8b007f3bee012f0aa46",
                "reference": "1eb1df44a97fb2daca1bb8b007f3bee012f0aa46",
                "shasum": ""
            },
            "require": {
                "justinrainbow/json-schema": "1.1.*",
                "php": ">=5.3.2",
                "seld/jsonlint": "1.*",
                "symfony/console": "~2.3",
                "symfony/finder": "~2.2",
                "symfony/process": "~2.1"
            },
            "require-dev": {
                "phpunit/phpunit": "~3.7.10"
            },
            "suggest": {
                "ext-openssl": "Enabling the openssl extension allows you to access https URLs for repositories and packages",
                "ext-zip": "Enabling the zip extension allows you to unzip archives, and allows gzip compression of all internet traffic"
            },
            "bin": [
                "bin/composer"
            ],
            "type": "library",
            "extra": {
                "branch-alias": {
                    "dev-master": "1.0-dev"
                }
            },
            "autoload": {
                "psr-0": {
                    "Composer": "src/"
                }
            },
            "notification-url": "https://packagist.org/downloads/",
            "license": [
                "MIT"
            ],
            "authors": [
                {
                    "name": "Jordi Boggiano",
                    "email": "j.boggiano@seld.be",
                    "homepage": "http://seld.be",
                    "role": "Developer"
                },
                {
                    "name": "Nils Adermann",
                    "email": "naderman@naderman.de",
                    "homepage": "http://www.naderman.de",
                    "role": "Developer"
                }
            ],
            "description": "Dependency Manager",
            "homepage": "http://getcomposer.org/",
            "keywords": [
                "autoload",
                "dependency",
                "package"
            ],
            "time": "2014-01-06 18:39:59"
        },
        {
            "name": "justinrainbow/json-schema",
            "version": "1.1.0",
            "source": {
                "type": "git",
                "url": "https://github.com/justinrainbow/json-schema.git",
                "reference": "05ff6d8d79fe3ad190b0663d80d3f9deee79416c"
            },
            "dist": {
                "type": "zip",
                "url": "https://api.github.com/repos/justinrainbow/json-schema/zipball/05ff6d8d79fe3ad190b0663d80d3f9deee79416c",
                "reference": "05ff6d8d79fe3ad190b0663d80d3f9deee79416c",
                "shasum": ""
            },
            "require": {
                "php": ">=5.3.0"
            },
            "type": "library",
            "autoload": {
                "psr-0": {
                    "JsonSchema": "src/"
                }
            },
            "notification-url": "https://packagist.org/downloads/",
            "license": [
                "NewBSD"
            ],
            "authors": [
                {
                    "name": "Igor Wiedler",
                    "email": "igor@wiedler.ch",
                    "homepage": "http://wiedler.ch/igor/"
                },
                {
                    "name": "Bruno Prieto Reis",
                    "email": "bruno.p.reis@gmail.com"
                },
                {
                    "name": "Justin Rainbow",
                    "email": "justin.rainbow@gmail.com"
                },
                {
                    "name": "Robert Schönthal",
                    "email": "robert.schoenthal@gmail.com",
                    "homepage": "http://digitalkaoz.net"
                }
            ],
            "description": "A library to validate a json schema.",
            "homepage": "https://github.com/justinrainbow/json-schema",
            "keywords": [
                "json",
                "schema"
            ],
            "time": "2012-01-03 00:33:17"
        },
        {
            "name": "magento/zendframework1",
            "version": "1.12.9-patch1",
            "source": {
                "type": "git",
                "url": "https://github.com/magento/zf1.git",
                "reference": "956e87daf5bfde66357b70365d42a484c6b7728b"
            },
            "dist": {
                "type": "zip",
                "url": "https://api.github.com/repos/magento/zf1/zipball/956e87daf5bfde66357b70365d42a484c6b7728b",
                "reference": "956e87daf5bfde66357b70365d42a484c6b7728b",
                "shasum": ""
            },
            "require": {
                "php": ">=5.2.11"
            },
            "require-dev": {
                "phpunit/dbunit": "1.3.*",
                "phpunit/phpunit": "3.7.*"
            },
            "type": "library",
            "extra": {
                "branch-alias": {
                    "dev-master": "1.12.x-dev"
                }
            },
            "autoload": {
                "psr-0": {
                    "Zend_": "library/"
                }
            },
            "notification-url": "https://packagist.org/downloads/",
            "include-path": [
                "library/"
            ],
            "license": [
                "BSD-3-Clause"
            ],
            "description": "Magento Zend Framework 1",
            "homepage": "http://framework.zend.com/",
            "keywords": [
                "ZF1",
                "framework"
            ],
            "time": "2014-12-12 15:28:16"
        },
        {
            "name": "monolog/monolog",
            "version": "1.11.0",
            "source": {
                "type": "git",
                "url": "https://github.com/Seldaek/monolog.git",
                "reference": "ec3961874c43840e96da3a8a1ed20d8c73d7e5aa"
            },
            "dist": {
                "type": "zip",
                "url": "https://api.github.com/repos/Seldaek/monolog/zipball/ec3961874c43840e96da3a8a1ed20d8c73d7e5aa",
                "reference": "ec3961874c43840e96da3a8a1ed20d8c73d7e5aa",
                "shasum": ""
            },
            "require": {
                "php": ">=5.3.0",
                "psr/log": "~1.0"
            },
            "provide": {
                "psr/log-implementation": "1.0.0"
            },
            "require-dev": {
                "aws/aws-sdk-php": "~2.4, >2.4.8",
                "doctrine/couchdb": "~1.0@dev",
                "graylog2/gelf-php": "~1.0",
                "phpunit/phpunit": "~3.7.0",
                "raven/raven": "~0.5",
                "ruflin/elastica": "0.90.*",
                "videlalvaro/php-amqplib": "~2.4"
            },
            "suggest": {
                "aws/aws-sdk-php": "Allow sending log messages to AWS services like DynamoDB",
                "doctrine/couchdb": "Allow sending log messages to a CouchDB server",
                "ext-amqp": "Allow sending log messages to an AMQP server (1.0+ required)",
                "ext-mongo": "Allow sending log messages to a MongoDB server",
                "graylog2/gelf-php": "Allow sending log messages to a GrayLog2 server",
                "raven/raven": "Allow sending log messages to a Sentry server",
                "rollbar/rollbar": "Allow sending log messages to Rollbar",
                "ruflin/elastica": "Allow sending log messages to an Elastic Search server",
                "videlalvaro/php-amqplib": "Allow sending log messages to an AMQP server using php-amqplib"
            },
            "type": "library",
            "extra": {
                "branch-alias": {
                    "dev-master": "1.11.x-dev"
                }
            },
            "autoload": {
                "psr-4": {
                    "Monolog\\": "src/Monolog"
                }
            },
            "notification-url": "https://packagist.org/downloads/",
            "license": [
                "MIT"
            ],
            "authors": [
                {
                    "name": "Jordi Boggiano",
                    "email": "j.boggiano@seld.be",
                    "homepage": "http://seld.be"
                }
            ],
            "description": "Sends your logs to files, sockets, inboxes, databases and various web services",
            "homepage": "http://github.com/Seldaek/monolog",
            "keywords": [
                "log",
                "logging",
                "psr-3"
            ],
            "time": "2014-09-30 13:30:58"
        },
        {
            "name": "psr/log",
            "version": "1.0.0",
            "source": {
                "type": "git",
                "url": "https://github.com/php-fig/log.git",
                "reference": "fe0936ee26643249e916849d48e3a51d5f5e278b"
            },
            "dist": {
                "type": "zip",
                "url": "https://api.github.com/repos/php-fig/log/zipball/fe0936ee26643249e916849d48e3a51d5f5e278b",
                "reference": "fe0936ee26643249e916849d48e3a51d5f5e278b",
                "shasum": ""
            },
            "type": "library",
            "autoload": {
                "psr-0": {
                    "Psr\\Log\\": ""
                }
            },
            "notification-url": "https://packagist.org/downloads/",
            "license": [
                "MIT"
            ],
            "authors": [
                {
                    "name": "PHP-FIG",
                    "homepage": "http://www.php-fig.org/"
                }
            ],
            "description": "Common interface for logging libraries",
            "keywords": [
                "log",
                "psr",
                "psr-3"
            ],
            "time": "2012-12-21 11:40:51"
        },
        {
            "name": "seld/jsonlint",
            "version": "1.3.1",
            "source": {
                "type": "git",
                "url": "https://github.com/Seldaek/jsonlint.git",
                "reference": "863ae85c6d3ef60ca49cb12bd051c4a0648c40c4"
            },
            "dist": {
                "type": "zip",
                "url": "https://api.github.com/repos/Seldaek/jsonlint/zipball/863ae85c6d3ef60ca49cb12bd051c4a0648c40c4",
                "reference": "863ae85c6d3ef60ca49cb12bd051c4a0648c40c4",
                "shasum": ""
            },
            "require": {
                "php": ">=5.3.0"
            },
            "bin": [
                "bin/jsonlint"
            ],
            "type": "library",
            "autoload": {
                "psr-4": {
                    "Seld\\JsonLint\\": "src/Seld/JsonLint/"
                }
            },
            "notification-url": "https://packagist.org/downloads/",
            "license": [
                "MIT"
            ],
            "authors": [
                {
                    "name": "Jordi Boggiano",
                    "email": "j.boggiano@seld.be",
                    "homepage": "http://seld.be"
                }
            ],
            "description": "JSON Linter",
            "keywords": [
                "json",
                "linter",
                "parser",
                "validator"
            ],
            "time": "2015-01-04 21:18:15"
        },
        {
            "name": "symfony/console",
            "version": "v2.6.3",
            "target-dir": "Symfony/Component/Console",
            "source": {
                "type": "git",
                "url": "https://github.com/symfony/Console.git",
                "reference": "6ac6491ff60c0e5a941db3ccdc75a07adbb61476"
            },
            "dist": {
                "type": "zip",
                "url": "https://api.github.com/repos/symfony/Console/zipball/6ac6491ff60c0e5a941db3ccdc75a07adbb61476",
                "reference": "6ac6491ff60c0e5a941db3ccdc75a07adbb61476",
                "shasum": ""
            },
            "require": {
                "php": ">=5.3.3"
            },
            "require-dev": {
                "psr/log": "~1.0",
                "symfony/event-dispatcher": "~2.1",
                "symfony/process": "~2.1"
            },
            "suggest": {
                "psr/log": "For using the console logger",
                "symfony/event-dispatcher": "",
                "symfony/process": ""
            },
            "type": "library",
            "extra": {
                "branch-alias": {
                    "dev-master": "2.6-dev"
                }
            },
            "autoload": {
                "psr-0": {
                    "Symfony\\Component\\Console\\": ""
                }
            },
            "notification-url": "https://packagist.org/downloads/",
            "license": [
                "MIT"
            ],
            "authors": [
                {
                    "name": "Symfony Community",
                    "homepage": "http://symfony.com/contributors"
                },
                {
                    "name": "Fabien Potencier",
                    "email": "fabien@symfony.com"
                }
            ],
            "description": "Symfony Console Component",
            "homepage": "http://symfony.com",
            "time": "2015-01-06 17:50:02"
        },
        {
            "name": "symfony/finder",
            "version": "v2.6.3",
            "target-dir": "Symfony/Component/Finder",
            "source": {
                "type": "git",
                "url": "https://github.com/symfony/Finder.git",
                "reference": "16513333bca64186c01609961a2bb1b95b5e1355"
            },
            "dist": {
                "type": "zip",
                "url": "https://api.github.com/repos/symfony/Finder/zipball/16513333bca64186c01609961a2bb1b95b5e1355",
                "reference": "16513333bca64186c01609961a2bb1b95b5e1355",
                "shasum": ""
            },
            "require": {
                "php": ">=5.3.3"
            },
            "type": "library",
            "extra": {
                "branch-alias": {
                    "dev-master": "2.6-dev"
                }
            },
            "autoload": {
                "psr-0": {
                    "Symfony\\Component\\Finder\\": ""
                }
            },
            "notification-url": "https://packagist.org/downloads/",
            "license": [
                "MIT"
            ],
            "authors": [
                {
                    "name": "Symfony Community",
                    "homepage": "http://symfony.com/contributors"
                },
                {
                    "name": "Fabien Potencier",
                    "email": "fabien@symfony.com"
                }
            ],
            "description": "Symfony Finder Component",
            "homepage": "http://symfony.com",
            "time": "2015-01-03 08:01:59"
        },
        {
            "name": "symfony/process",
            "version": "v2.6.3",
            "target-dir": "Symfony/Component/Process",
            "source": {
                "type": "git",
                "url": "https://github.com/symfony/Process.git",
                "reference": "319794f611bd8bdefbac72beb3f05e847f8ebc92"
            },
            "dist": {
                "type": "zip",
                "url": "https://api.github.com/repos/symfony/Process/zipball/319794f611bd8bdefbac72beb3f05e847f8ebc92",
                "reference": "319794f611bd8bdefbac72beb3f05e847f8ebc92",
                "shasum": ""
            },
            "require": {
                "php": ">=5.3.3"
            },
            "type": "library",
            "extra": {
                "branch-alias": {
                    "dev-master": "2.6-dev"
                }
            },
            "autoload": {
                "psr-0": {
                    "Symfony\\Component\\Process\\": ""
                }
            },
            "notification-url": "https://packagist.org/downloads/",
            "license": [
                "MIT"
            ],
            "authors": [
                {
                    "name": "Symfony Community",
                    "homepage": "http://symfony.com/contributors"
                },
                {
                    "name": "Fabien Potencier",
                    "email": "fabien@symfony.com"
                }
            ],
            "description": "Symfony Process Component",
            "homepage": "http://symfony.com",
            "time": "2015-01-06 22:47:52"
        },
        {
            "name": "zendframework/zend-code",
            "version": "2.3.1",
            "target-dir": "Zend/Code",
            "source": {
                "type": "git",
                "url": "https://github.com/zendframework/Component_ZendCode.git",
                "reference": "3e7cc92f946c23fb28959457fa0608c5eba29ed8"
            },
            "dist": {
                "type": "zip",
                "url": "https://api.github.com/repos/zendframework/Component_ZendCode/zipball/3e7cc92f946c23fb28959457fa0608c5eba29ed8",
                "reference": "3e7cc92f946c23fb28959457fa0608c5eba29ed8",
                "shasum": ""
            },
            "require": {
                "php": ">=5.3.23",
                "zendframework/zend-eventmanager": "self.version"
            },
            "require-dev": {
                "doctrine/common": ">=2.1",
                "zendframework/zend-stdlib": "self.version"
            },
            "suggest": {
                "doctrine/common": "Doctrine\\Common >=2.1 for annotation features",
                "zendframework/zend-stdlib": "Zend\\Stdlib component"
            },
            "type": "library",
            "extra": {
                "branch-alias": {
                    "dev-master": "2.3-dev",
                    "dev-develop": "2.4-dev"
                }
            },
            "autoload": {
                "psr-0": {
                    "Zend\\Code\\": ""
                }
            },
            "notification-url": "https://packagist.org/downloads/",
            "license": [
                "BSD-3-Clause"
            ],
            "description": "provides facilities to generate arbitrary code using an object oriented interface",
            "keywords": [
                "code",
                "zf2"
            ],
            "time": "2014-04-15 15:28:49"
        },
        {
            "name": "zendframework/zend-config",
            "version": "2.3.1",
            "target-dir": "Zend/Config",
            "source": {
                "type": "git",
                "url": "https://github.com/zendframework/Component_ZendConfig.git",
                "reference": "61b81c6ea60c1947e13b4effbfffcd9bb59c2180"
            },
            "dist": {
                "type": "zip",
                "url": "https://api.github.com/repos/zendframework/Component_ZendConfig/zipball/61b81c6ea60c1947e13b4effbfffcd9bb59c2180",
                "reference": "61b81c6ea60c1947e13b4effbfffcd9bb59c2180",
                "shasum": ""
            },
            "require": {
                "php": ">=5.3.23",
                "zendframework/zend-stdlib": "self.version"
            },
            "require-dev": {
                "zendframework/zend-filter": "self.version",
                "zendframework/zend-i18n": "self.version",
                "zendframework/zend-json": "self.version",
                "zendframework/zend-servicemanager": "self.version"
            },
            "suggest": {
                "zendframework/zend-filter": "Zend\\Filter component",
                "zendframework/zend-i18n": "Zend\\I18n component",
                "zendframework/zend-json": "Zend\\Json to use the Json reader or writer classes",
                "zendframework/zend-servicemanager": "Zend\\ServiceManager for use with the Config Factory to retrieve reader and writer instances"
            },
            "type": "library",
            "extra": {
                "branch-alias": {
                    "dev-master": "2.3-dev",
                    "dev-develop": "2.4-dev"
                }
            },
            "autoload": {
                "psr-0": {
                    "Zend\\Config\\": ""
                }
            },
            "notification-url": "https://packagist.org/downloads/",
            "license": [
                "BSD-3-Clause"
            ],
            "description": "provides a nested object property based user interface for accessing this configuration data within application code",
            "keywords": [
                "config",
                "zf2"
            ],
            "time": "2014-04-15 15:29:04"
        },
        {
            "name": "zendframework/zend-console",
            "version": "2.3.1",
            "target-dir": "Zend/Console",
            "source": {
                "type": "git",
                "url": "https://github.com/zendframework/Component_ZendConsole.git",
                "reference": "6720a94d30272eefe10bef4801cc41a027530b1c"
            },
            "dist": {
                "type": "zip",
                "url": "https://api.github.com/repos/zendframework/Component_ZendConsole/zipball/6720a94d30272eefe10bef4801cc41a027530b1c",
                "reference": "6720a94d30272eefe10bef4801cc41a027530b1c",
                "shasum": ""
            },
            "require": {
                "php": ">=5.3.23",
                "zendframework/zend-stdlib": "self.version"
            },
            "type": "library",
            "extra": {
                "branch-alias": {
                    "dev-master": "2.3-dev",
                    "dev-develop": "2.4-dev"
                }
            },
            "autoload": {
                "psr-0": {
                    "Zend\\Console\\": ""
                }
            },
            "notification-url": "https://packagist.org/downloads/",
            "license": [
                "BSD-3-Clause"
            ],
            "keywords": [
                "console",
                "zf2"
            ],
            "time": "2014-04-15 15:29:14"
        },
        {
            "name": "zendframework/zend-di",
            "version": "2.3.1",
            "target-dir": "Zend/Di",
            "source": {
                "type": "git",
                "url": "https://github.com/zendframework/Component_ZendDi.git",
                "reference": "45450000c83937a73a261a32480637b4198f4cea"
            },
            "dist": {
                "type": "zip",
                "url": "https://api.github.com/repos/zendframework/Component_ZendDi/zipball/45450000c83937a73a261a32480637b4198f4cea",
                "reference": "45450000c83937a73a261a32480637b4198f4cea",
                "shasum": ""
            },
            "require": {
                "php": ">=5.3.23",
                "zendframework/zend-code": "self.version",
                "zendframework/zend-stdlib": "self.version"
            },
            "require-dev": {
                "zendframework/zend-servicemanager": "self.version"
            },
            "suggest": {
                "zendframework/zend-servicemanager": "Zend\\ServiceManager component"
            },
            "type": "library",
            "extra": {
                "branch-alias": {
                    "dev-master": "2.3-dev",
                    "dev-develop": "2.4-dev"
                }
            },
            "autoload": {
                "psr-0": {
                    "Zend\\Di\\": ""
                }
            },
            "notification-url": "https://packagist.org/downloads/",
            "license": [
                "BSD-3-Clause"
            ],
            "keywords": [
                "di",
                "zf2"
            ],
            "time": "2014-04-15 15:29:10"
        },
        {
            "name": "zendframework/zend-escaper",
            "version": "2.3.1",
            "target-dir": "Zend/Escaper",
            "source": {
                "type": "git",
                "url": "https://github.com/zendframework/Component_ZendEscaper.git",
                "reference": "dddee2104337bbf3522f9ef591c361a40aabf7cc"
            },
            "dist": {
                "type": "zip",
                "url": "https://api.github.com/repos/zendframework/Component_ZendEscaper/zipball/dddee2104337bbf3522f9ef591c361a40aabf7cc",
                "reference": "dddee2104337bbf3522f9ef591c361a40aabf7cc",
                "shasum": ""
            },
            "require": {
                "php": ">=5.3.23"
            },
            "type": "library",
            "extra": {
                "branch-alias": {
                    "dev-master": "2.3-dev",
                    "dev-develop": "2.4-dev"
                }
            },
            "autoload": {
                "psr-0": {
                    "Zend\\Escaper\\": ""
                }
            },
            "notification-url": "https://packagist.org/downloads/",
            "license": [
                "BSD-3-Clause"
            ],
            "keywords": [
                "escaper",
                "zf2"
            ],
            "time": "2014-04-15 15:29:16"
        },
        {
            "name": "zendframework/zend-eventmanager",
            "version": "2.3.1",
            "target-dir": "Zend/EventManager",
            "source": {
                "type": "git",
                "url": "https://github.com/zendframework/Component_ZendEventManager.git",
                "reference": "957faa0580c40ef6bf6cf3e87a36d594042fe133"
            },
            "dist": {
                "type": "zip",
                "url": "https://api.github.com/repos/zendframework/Component_ZendEventManager/zipball/957faa0580c40ef6bf6cf3e87a36d594042fe133",
                "reference": "957faa0580c40ef6bf6cf3e87a36d594042fe133",
                "shasum": ""
            },
            "require": {
                "php": ">=5.3.23",
                "zendframework/zend-stdlib": "self.version"
            },
            "type": "library",
            "extra": {
                "branch-alias": {
                    "dev-master": "2.3-dev",
                    "dev-develop": "2.4-dev"
                }
            },
            "autoload": {
                "psr-0": {
                    "Zend\\EventManager\\": ""
                }
            },
            "notification-url": "https://packagist.org/downloads/",
            "license": [
                "BSD-3-Clause"
            ],
            "keywords": [
                "eventmanager",
                "zf2"
            ],
            "time": "2014-04-15 14:47:18"
        },
        {
            "name": "zendframework/zend-filter",
            "version": "2.3.1",
            "target-dir": "Zend/Filter",
            "source": {
                "type": "git",
                "url": "https://github.com/zendframework/Component_ZendFilter.git",
                "reference": "1889b7aa499beccadac770780a73e1a40e0f8a53"
            },
            "dist": {
                "type": "zip",
                "url": "https://api.github.com/repos/zendframework/Component_ZendFilter/zipball/1889b7aa499beccadac770780a73e1a40e0f8a53",
                "reference": "1889b7aa499beccadac770780a73e1a40e0f8a53",
                "shasum": ""
            },
            "require": {
                "php": ">=5.3.23",
                "zendframework/zend-stdlib": "self.version"
            },
            "require-dev": {
                "zendframework/zend-crypt": "self.version",
                "zendframework/zend-servicemanager": "self.version",
                "zendframework/zend-uri": "self.version"
            },
            "suggest": {
                "zendframework/zend-crypt": "Zend\\Crypt component",
                "zendframework/zend-i18n": "Zend\\I18n component",
                "zendframework/zend-servicemanager": "Zend\\ServiceManager component",
                "zendframework/zend-uri": "Zend\\Uri component for UriNormalize filter"
            },
            "type": "library",
            "extra": {
                "branch-alias": {
                    "dev-master": "2.3-dev",
                    "dev-develop": "2.4-dev"
                }
            },
            "autoload": {
                "psr-0": {
                    "Zend\\Filter\\": ""
                }
            },
            "notification-url": "https://packagist.org/downloads/",
            "license": [
                "BSD-3-Clause"
            ],
            "description": "provides a set of commonly needed data filters",
            "keywords": [
                "filter",
                "zf2"
            ],
            "time": "2014-04-15 15:28:47"
        },
        {
            "name": "zendframework/zend-form",
            "version": "2.3.1",
            "target-dir": "Zend/Form",
            "source": {
                "type": "git",
                "url": "https://github.com/zendframework/Component_ZendForm.git",
                "reference": "2e91090e63f865c1c0b8c21157d4eaffad341f59"
            },
            "dist": {
                "type": "zip",
                "url": "https://api.github.com/repos/zendframework/Component_ZendForm/zipball/2e91090e63f865c1c0b8c21157d4eaffad341f59",
                "reference": "2e91090e63f865c1c0b8c21157d4eaffad341f59",
                "shasum": ""
            },
            "require": {
                "php": ">=5.3.23",
                "zendframework/zend-inputfilter": "self.version",
                "zendframework/zend-stdlib": "self.version"
            },
            "require-dev": {
                "zendframework/zend-captcha": "self.version",
                "zendframework/zend-code": "self.version",
                "zendframework/zend-eventmanager": "self.version",
                "zendframework/zend-filter": "self.version",
                "zendframework/zend-i18n": "self.version",
                "zendframework/zend-servicemanager": "self.version",
                "zendframework/zend-validator": "self.version",
                "zendframework/zend-view": "self.version",
                "zendframework/zendservice-recaptcha": "*"
            },
            "suggest": {
                "zendframework/zend-captcha": "Zend\\Captcha component",
                "zendframework/zend-code": "Zend\\Code component",
                "zendframework/zend-eventmanager": "Zend\\EventManager component",
                "zendframework/zend-filter": "Zend\\Filter component",
                "zendframework/zend-i18n": "Zend\\I18n component",
                "zendframework/zend-servicemanager": "Zend\\ServiceManager component",
                "zendframework/zend-validator": "Zend\\Validator component",
                "zendframework/zend-view": "Zend\\View component",
                "zendframework/zendservice-recaptcha": "ZendService\\ReCaptcha component"
            },
            "type": "library",
            "extra": {
                "branch-alias": {
                    "dev-master": "2.3-dev",
                    "dev-develop": "2.4-dev"
                }
            },
            "autoload": {
                "psr-0": {
                    "Zend\\Form\\": ""
                }
            },
            "notification-url": "https://packagist.org/downloads/",
            "license": [
                "BSD-3-Clause"
            ],
            "keywords": [
                "form",
                "zf2"
            ],
            "time": "2014-04-15 15:29:02"
        },
        {
            "name": "zendframework/zend-http",
            "version": "2.3.1",
            "target-dir": "Zend/Http",
            "source": {
                "type": "git",
                "url": "https://github.com/zendframework/Component_ZendHttp.git",
                "reference": "b13fc4c30c39364409ef68a9f9b5975765a3ff5a"
            },
            "dist": {
                "type": "zip",
                "url": "https://api.github.com/repos/zendframework/Component_ZendHttp/zipball/b13fc4c30c39364409ef68a9f9b5975765a3ff5a",
                "reference": "b13fc4c30c39364409ef68a9f9b5975765a3ff5a",
                "shasum": ""
            },
            "require": {
                "php": ">=5.3.23",
                "zendframework/zend-loader": "self.version",
                "zendframework/zend-stdlib": "self.version",
                "zendframework/zend-uri": "self.version",
                "zendframework/zend-validator": "self.version"
            },
            "type": "library",
            "extra": {
                "branch-alias": {
                    "dev-master": "2.3-dev",
                    "dev-develop": "2.4-dev"
                }
            },
            "autoload": {
                "psr-0": {
                    "Zend\\Http\\": ""
                }
            },
            "notification-url": "https://packagist.org/downloads/",
            "license": [
                "BSD-3-Clause"
            ],
            "description": "provides an easy interface for performing Hyper-Text Transfer Protocol (HTTP) requests",
            "keywords": [
                "http",
                "zf2"
            ],
            "time": "2014-04-15 14:47:18"
        },
        {
            "name": "zendframework/zend-inputfilter",
            "version": "2.3.1",
            "target-dir": "Zend/InputFilter",
            "source": {
                "type": "git",
                "url": "https://github.com/zendframework/Component_ZendInputFilter.git",
                "reference": "a45d2180c819f9ff9e74be1bf4c5c8dd1d9649e9"
            },
            "dist": {
                "type": "zip",
                "url": "https://api.github.com/repos/zendframework/Component_ZendInputFilter/zipball/a45d2180c819f9ff9e74be1bf4c5c8dd1d9649e9",
                "reference": "a45d2180c819f9ff9e74be1bf4c5c8dd1d9649e9",
                "shasum": ""
            },
            "require": {
                "php": ">=5.3.23",
                "zendframework/zend-filter": "self.version",
                "zendframework/zend-stdlib": "self.version",
                "zendframework/zend-validator": "self.version"
            },
            "require-dev": {
                "zendframework/zend-servicemanager": "self.version"
            },
            "suggest": {
                "zendframework/zend-servicemanager": "To support plugin manager support"
            },
            "type": "library",
            "extra": {
                "branch-alias": {
                    "dev-master": "2.3-dev",
                    "dev-develop": "2.4-dev"
                }
            },
            "autoload": {
                "psr-0": {
                    "Zend\\InputFilter\\": ""
                }
            },
            "notification-url": "https://packagist.org/downloads/",
            "license": [
                "BSD-3-Clause"
            ],
            "keywords": [
                "inputfilter",
                "zf2"
            ],
            "time": "2014-04-15 14:47:18"
        },
        {
            "name": "zendframework/zend-json",
            "version": "2.3.1",
            "target-dir": "Zend/Json",
            "source": {
                "type": "git",
                "url": "https://github.com/zendframework/Component_ZendJson.git",
                "reference": "eb281da42d3f5bba5acb664359029b6fa7c62e28"
            },
            "dist": {
                "type": "zip",
                "url": "https://api.github.com/repos/zendframework/Component_ZendJson/zipball/eb281da42d3f5bba5acb664359029b6fa7c62e28",
                "reference": "eb281da42d3f5bba5acb664359029b6fa7c62e28",
                "shasum": ""
            },
            "require": {
                "php": ">=5.3.23",
                "zendframework/zend-stdlib": "self.version"
            },
            "require-dev": {
                "zendframework/zend-http": "self.version",
                "zendframework/zend-server": "self.version"
            },
            "suggest": {
                "zendframework/zend-http": "Zend\\Http component",
                "zendframework/zend-server": "Zend\\Server component"
            },
            "type": "library",
            "extra": {
                "branch-alias": {
                    "dev-master": "2.3-dev",
                    "dev-develop": "2.4-dev"
                }
            },
            "autoload": {
                "psr-0": {
                    "Zend\\Json\\": ""
                }
            },
            "notification-url": "https://packagist.org/downloads/",
            "license": [
                "BSD-3-Clause"
            ],
            "description": "provides convenience methods for serializing native PHP to JSON and decoding JSON to native PHP",
            "keywords": [
                "json",
                "zf2"
            ],
            "time": "2014-04-15 14:47:18"
        },
        {
            "name": "zendframework/zend-loader",
            "version": "2.3.1",
            "target-dir": "Zend/Loader",
            "source": {
                "type": "git",
                "url": "https://github.com/zendframework/Component_ZendLoader.git",
                "reference": "37abb23b0b2608584673f8388d1563a1fd604f09"
            },
            "dist": {
                "type": "zip",
                "url": "https://api.github.com/repos/zendframework/Component_ZendLoader/zipball/37abb23b0b2608584673f8388d1563a1fd604f09",
                "reference": "37abb23b0b2608584673f8388d1563a1fd604f09",
                "shasum": ""
            },
            "require": {
                "php": ">=5.3.23"
            },
            "type": "library",
            "extra": {
                "branch-alias": {
                    "dev-master": "2.3-dev",
                    "dev-develop": "2.4-dev"
                }
            },
            "autoload": {
                "psr-0": {
                    "Zend\\Loader\\": ""
                }
            },
            "notification-url": "https://packagist.org/downloads/",
            "license": [
                "BSD-3-Clause"
            ],
            "keywords": [
                "loader",
                "zf2"
            ],
            "time": "2014-04-15 15:28:53"
        },
        {
            "name": "zendframework/zend-log",
            "version": "2.3.1",
            "target-dir": "Zend/Log",
            "source": {
                "type": "git",
                "url": "https://github.com/zendframework/Component_ZendLog.git",
                "reference": "606ef20717a935afec1400f54bd1b03faf859c47"
            },
            "dist": {
                "type": "zip",
                "url": "https://api.github.com/repos/zendframework/Component_ZendLog/zipball/606ef20717a935afec1400f54bd1b03faf859c47",
                "reference": "606ef20717a935afec1400f54bd1b03faf859c47",
                "shasum": ""
            },
            "require": {
                "php": ">=5.3.23",
                "zendframework/zend-servicemanager": "self.version",
                "zendframework/zend-stdlib": "self.version"
            },
            "require-dev": {
                "zendframework/zend-console": "self.version",
                "zendframework/zend-db": "self.version",
                "zendframework/zend-escaper": "self.version",
                "zendframework/zend-mail": "self.version",
                "zendframework/zend-validator": "self.version"
            },
            "suggest": {
                "ext-mongo": "*",
                "zendframework/zend-console": "Zend\\Console component",
                "zendframework/zend-db": "Zend\\Db component",
                "zendframework/zend-escaper": "Zend\\Escaper component, for use in the XML formatter",
                "zendframework/zend-mail": "Zend\\Mail component",
                "zendframework/zend-validator": "Zend\\Validator component"
            },
            "type": "library",
            "extra": {
                "branch-alias": {
                    "dev-master": "2.3-dev",
                    "dev-develop": "2.4-dev"
                }
            },
            "autoload": {
                "psr-0": {
                    "Zend\\Log\\": ""
                }
            },
            "notification-url": "https://packagist.org/downloads/",
            "license": [
                "BSD-3-Clause"
            ],
            "description": "component for general purpose logging",
            "keywords": [
                "log",
                "logging",
                "zf2"
            ],
            "time": "2014-04-15 15:28:45"
        },
        {
            "name": "zendframework/zend-math",
            "version": "2.3.1",
            "target-dir": "Zend/Math",
            "source": {
                "type": "git",
                "url": "https://github.com/zendframework/Component_ZendMath.git",
                "reference": "be6de5ba3d47e3f9a6732badea8bc724c49d0552"
            },
            "dist": {
                "type": "zip",
                "url": "https://api.github.com/repos/zendframework/Component_ZendMath/zipball/be6de5ba3d47e3f9a6732badea8bc724c49d0552",
                "reference": "be6de5ba3d47e3f9a6732badea8bc724c49d0552",
                "shasum": ""
            },
            "require": {
                "php": ">=5.3.23"
            },
            "suggest": {
                "ext-bcmath": "If using the bcmath functionality",
                "ext-gmp": "If using the gmp functionality",
                "ircmaxell/random-lib": "Fallback random byte generator for Zend\\Math\\Rand if OpenSSL/Mcrypt extensions are unavailable",
                "zendframework/zend-servicemanager": ">= current version, if using the BigInteger::factory functionality"
            },
            "type": "library",
            "extra": {
                "branch-alias": {
                    "dev-master": "2.3-dev",
                    "dev-develop": "2.4-dev"
                }
            },
            "autoload": {
                "psr-0": {
                    "Zend\\Math\\": ""
                }
            },
            "notification-url": "https://packagist.org/downloads/",
            "license": [
                "BSD-3-Clause"
            ],
            "keywords": [
                "math",
                "zf2"
            ],
            "time": "2014-04-15 15:29:09"
        },
        {
            "name": "zendframework/zend-modulemanager",
            "version": "2.3.1",
            "target-dir": "Zend/ModuleManager",
            "source": {
                "type": "git",
                "url": "https://github.com/zendframework/Component_ZendModuleManager.git",
                "reference": "bfff608492fdfea1f2b815285e0ed8b467a99c9f"
            },
            "dist": {
                "type": "zip",
                "url": "https://api.github.com/repos/zendframework/Component_ZendModuleManager/zipball/bfff608492fdfea1f2b815285e0ed8b467a99c9f",
                "reference": "bfff608492fdfea1f2b815285e0ed8b467a99c9f",
                "shasum": ""
            },
            "require": {
                "php": ">=5.3.23",
                "zendframework/zend-eventmanager": "self.version",
                "zendframework/zend-stdlib": "self.version"
            },
            "require-dev": {
                "zendframework/zend-config": "self.version",
                "zendframework/zend-console": "self.version",
                "zendframework/zend-loader": "self.version",
                "zendframework/zend-mvc": "self.version",
                "zendframework/zend-servicemanager": "self.version"
            },
            "suggest": {
                "zendframework/zend-config": "Zend\\Config component",
                "zendframework/zend-console": "Zend\\Console component",
                "zendframework/zend-loader": "Zend\\Loader component",
                "zendframework/zend-mvc": "Zend\\Mvc component",
                "zendframework/zend-servicemanager": "Zend\\ServiceManager component"
            },
            "type": "library",
            "extra": {
                "branch-alias": {
                    "dev-master": "2.3-dev",
                    "dev-develop": "2.4-dev"
                }
            },
            "autoload": {
                "psr-0": {
                    "Zend\\ModuleManager\\": ""
                }
            },
            "notification-url": "https://packagist.org/downloads/",
            "license": [
                "BSD-3-Clause"
            ],
            "keywords": [
                "modulemanager",
                "zf2"
            ],
            "time": "2014-04-15 15:28:50"
        },
        {
            "name": "zendframework/zend-mvc",
            "version": "2.3.1",
            "target-dir": "Zend/Mvc",
            "source": {
                "type": "git",
                "url": "https://github.com/zendframework/Component_ZendMvc.git",
                "reference": "d7708af7028aa6c42255fe2d9ece53f0e5d76e2c"
            },
            "dist": {
                "type": "zip",
                "url": "https://api.github.com/repos/zendframework/Component_ZendMvc/zipball/d7708af7028aa6c42255fe2d9ece53f0e5d76e2c",
                "reference": "d7708af7028aa6c42255fe2d9ece53f0e5d76e2c",
                "shasum": ""
            },
            "require": {
                "php": ">=5.3.23",
                "zendframework/zend-eventmanager": "self.version",
                "zendframework/zend-servicemanager": "self.version",
                "zendframework/zend-stdlib": "self.version"
            },
            "require-dev": {
                "zendframework/zend-authentication": "self.version",
                "zendframework/zend-console": "self.version",
                "zendframework/zend-di": "self.version",
                "zendframework/zend-filter": "self.version",
                "zendframework/zend-form": "self.version",
                "zendframework/zend-http": "self.version",
                "zendframework/zend-i18n": "self.version",
                "zendframework/zend-inputfilter": "self.version",
                "zendframework/zend-json": "self.version",
                "zendframework/zend-log": "self.version",
                "zendframework/zend-modulemanager": "self.version",
                "zendframework/zend-serializer": "self.version",
                "zendframework/zend-session": "self.version",
                "zendframework/zend-text": "self.version",
                "zendframework/zend-uri": "self.version",
                "zendframework/zend-validator": "self.version",
                "zendframework/zend-version": "self.version",
                "zendframework/zend-view": "self.version"
            },
            "suggest": {
                "zendframework/zend-authentication": "Zend\\Authentication component for Identity plugin",
                "zendframework/zend-config": "Zend\\Config component",
                "zendframework/zend-console": "Zend\\Console component",
                "zendframework/zend-di": "Zend\\Di component",
                "zendframework/zend-filter": "Zend\\Filter component",
                "zendframework/zend-form": "Zend\\Form component",
                "zendframework/zend-http": "Zend\\Http component",
                "zendframework/zend-i18n": "Zend\\I18n component for translatable segments",
                "zendframework/zend-inputfilter": "Zend\\Inputfilter component",
                "zendframework/zend-json": "Zend\\Json component",
                "zendframework/zend-log": "Zend\\Log component",
                "zendframework/zend-modulemanager": "Zend\\ModuleManager component",
                "zendframework/zend-serializer": "Zend\\Serializer component",
                "zendframework/zend-session": "Zend\\Session component for FlashMessenger, PRG, and FPRG plugins",
                "zendframework/zend-stdlib": "Zend\\Stdlib component",
                "zendframework/zend-text": "Zend\\Text component",
                "zendframework/zend-uri": "Zend\\Uri component",
                "zendframework/zend-validator": "Zend\\Validator component",
                "zendframework/zend-version": "Zend\\Version component",
                "zendframework/zend-view": "Zend\\View component"
            },
            "type": "library",
            "extra": {
                "branch-alias": {
                    "dev-master": "2.3-dev",
                    "dev-develop": "2.4-dev"
                }
            },
            "autoload": {
                "psr-0": {
                    "Zend\\Mvc\\": ""
                }
            },
            "notification-url": "https://packagist.org/downloads/",
            "license": [
                "BSD-3-Clause"
            ],
            "keywords": [
                "mvc",
                "zf2"
            ],
            "time": "2014-04-15 15:29:05"
        },
        {
            "name": "zendframework/zend-serializer",
            "version": "2.3.1",
            "target-dir": "Zend/Serializer",
            "source": {
                "type": "git",
                "url": "https://github.com/zendframework/Component_ZendSerializer.git",
                "reference": "3187aa2a9c9713932f84006700f922ee1253328d"
            },
            "dist": {
                "type": "zip",
                "url": "https://api.github.com/repos/zendframework/Component_ZendSerializer/zipball/3187aa2a9c9713932f84006700f922ee1253328d",
                "reference": "3187aa2a9c9713932f84006700f922ee1253328d",
                "shasum": ""
            },
            "require": {
                "php": ">=5.3.23",
                "zendframework/zend-json": "self.version",
                "zendframework/zend-math": "self.version",
                "zendframework/zend-stdlib": "self.version"
            },
            "require-dev": {
                "zendframework/zend-servicemanager": "self.version"
            },
            "suggest": {
                "zendframework/zend-servicemanager": "To support plugin manager support"
            },
            "type": "library",
            "extra": {
                "branch-alias": {
                    "dev-master": "2.3-dev",
                    "dev-develop": "2.4-dev"
                }
            },
            "autoload": {
                "psr-0": {
                    "Zend\\Serializer\\": ""
                }
            },
            "notification-url": "https://packagist.org/downloads/",
            "license": [
                "BSD-3-Clause"
            ],
            "description": "provides an adapter based interface to simply generate storable representation of PHP types by different facilities, and recover",
            "keywords": [
                "serializer",
                "zf2"
            ],
            "time": "2014-04-15 15:29:03"
        },
        {
            "name": "zendframework/zend-server",
            "version": "2.3.1",
            "target-dir": "Zend/Server",
            "source": {
                "type": "git",
                "url": "https://github.com/zendframework/Component_ZendServer.git",
                "reference": "b491a401b1710785b5dbf69e77ee2f13764fb0ff"
            },
            "dist": {
                "type": "zip",
                "url": "https://api.github.com/repos/zendframework/Component_ZendServer/zipball/b491a401b1710785b5dbf69e77ee2f13764fb0ff",
                "reference": "b491a401b1710785b5dbf69e77ee2f13764fb0ff",
                "shasum": ""
            },
            "require": {
                "php": ">=5.3.23",
                "zendframework/zend-code": "self.version",
                "zendframework/zend-stdlib": "self.version"
            },
            "type": "library",
            "extra": {
                "branch-alias": {
                    "dev-master": "2.3-dev",
                    "dev-develop": "2.4-dev"
                }
            },
            "autoload": {
                "psr-0": {
                    "Zend\\Server\\": ""
                }
            },
            "notification-url": "https://packagist.org/downloads/",
            "license": [
                "BSD-3-Clause"
            ],
            "keywords": [
                "server",
                "zf2"
            ],
            "time": "2014-04-15 14:47:18"
        },
        {
            "name": "zendframework/zend-servicemanager",
            "version": "2.3.1",
            "target-dir": "Zend/ServiceManager",
            "source": {
                "type": "git",
                "url": "https://github.com/zendframework/Component_ZendServiceManager.git",
                "reference": "652ab6e142b7afd1eede8f0f33b47d2599786c84"
            },
            "dist": {
                "type": "zip",
                "url": "https://api.github.com/repos/zendframework/Component_ZendServiceManager/zipball/652ab6e142b7afd1eede8f0f33b47d2599786c84",
                "reference": "652ab6e142b7afd1eede8f0f33b47d2599786c84",
                "shasum": ""
            },
            "require": {
                "php": ">=5.3.23"
            },
            "require-dev": {
                "zendframework/zend-di": "self.version"
            },
            "suggest": {
                "zendframework/zend-di": "Zend\\Di component"
            },
            "type": "library",
            "extra": {
                "branch-alias": {
                    "dev-master": "2.3-dev",
                    "dev-develop": "2.4-dev"
                }
            },
            "autoload": {
                "psr-0": {
                    "Zend\\ServiceManager\\": ""
                }
            },
            "notification-url": "https://packagist.org/downloads/",
            "license": [
                "BSD-3-Clause"
            ],
            "keywords": [
                "servicemanager",
                "zf2"
            ],
            "time": "2014-04-15 15:28:43"
        },
        {
            "name": "zendframework/zend-soap",
            "version": "2.3.1",
            "target-dir": "Zend/Soap",
            "source": {
                "type": "git",
                "url": "https://github.com/zendframework/Component_ZendSoap.git",
                "reference": "29b7dfe2b2d1fcf219557ff8821506a55510a53d"
            },
            "dist": {
                "type": "zip",
                "url": "https://api.github.com/repos/zendframework/Component_ZendSoap/zipball/29b7dfe2b2d1fcf219557ff8821506a55510a53d",
                "reference": "29b7dfe2b2d1fcf219557ff8821506a55510a53d",
                "shasum": ""
            },
            "require": {
                "php": ">=5.3.23",
                "zendframework/zend-server": "self.version",
                "zendframework/zend-stdlib": "self.version",
                "zendframework/zend-uri": "self.version"
            },
            "require-dev": {
                "zendframework/zend-http": "self.version"
            },
            "suggest": {
                "zendframework/zend-http": "Zend\\Http component"
            },
            "type": "library",
            "extra": {
                "branch-alias": {
                    "dev-master": "2.3-dev",
                    "dev-develop": "2.4-dev"
                }
            },
            "autoload": {
                "psr-0": {
                    "Zend\\Soap\\": ""
                }
            },
            "notification-url": "https://packagist.org/downloads/",
            "license": [
                "BSD-3-Clause"
            ],
            "keywords": [
                "soap",
                "zf2"
            ],
            "time": "2014-04-15 14:47:18"
        },
        {
            "name": "zendframework/zend-stdlib",
            "version": "2.3.1",
            "target-dir": "Zend/Stdlib",
            "source": {
                "type": "git",
                "url": "https://github.com/zendframework/Component_ZendStdlib.git",
                "reference": "c1f4830018b5d4f034d32fa01a9e17ea176f56f6"
            },
            "dist": {
                "type": "zip",
                "url": "https://api.github.com/repos/zendframework/Component_ZendStdlib/zipball/c1f4830018b5d4f034d32fa01a9e17ea176f56f6",
                "reference": "c1f4830018b5d4f034d32fa01a9e17ea176f56f6",
                "shasum": ""
            },
            "require": {
                "php": ">=5.3.23"
            },
            "require-dev": {
                "zendframework/zend-eventmanager": "self.version",
                "zendframework/zend-serializer": "self.version",
                "zendframework/zend-servicemanager": "self.version"
            },
            "suggest": {
                "zendframework/zend-eventmanager": "To support aggregate hydrator usage",
                "zendframework/zend-serializer": "Zend\\Serializer component",
                "zendframework/zend-servicemanager": "To support hydrator plugin manager usage"
            },
            "type": "library",
            "extra": {
                "branch-alias": {
                    "dev-master": "2.3-dev",
                    "dev-develop": "2.4-dev"
                }
            },
            "autoload": {
                "psr-0": {
                    "Zend\\Stdlib\\": ""
                }
            },
            "notification-url": "https://packagist.org/downloads/",
            "license": [
                "BSD-3-Clause"
            ],
            "keywords": [
                "stdlib",
                "zf2"
            ],
            "time": "2014-04-15 15:28:48"
        },
        {
            "name": "zendframework/zend-text",
            "version": "2.3.1",
            "target-dir": "Zend/Text",
            "source": {
                "type": "git",
                "url": "https://github.com/zendframework/Component_ZendText.git",
                "reference": "74215098b67b89e61ed8d1bf82c4fe79fa311885"
            },
            "dist": {
                "type": "zip",
                "url": "https://api.github.com/repos/zendframework/Component_ZendText/zipball/74215098b67b89e61ed8d1bf82c4fe79fa311885",
                "reference": "74215098b67b89e61ed8d1bf82c4fe79fa311885",
                "shasum": ""
            },
            "require": {
                "php": ">=5.3.23",
                "zendframework/zend-servicemanager": "self.version",
                "zendframework/zend-stdlib": "self.version"
            },
            "type": "library",
            "extra": {
                "branch-alias": {
                    "dev-master": "2.3-dev",
                    "dev-develop": "2.4-dev"
                }
            },
            "autoload": {
                "psr-0": {
                    "Zend\\Text\\": ""
                }
            },
            "notification-url": "https://packagist.org/downloads/",
            "license": [
                "BSD-3-Clause"
            ],
            "keywords": [
                "text",
                "zf2"
            ],
            "time": "2014-04-15 15:29:13"
        },
        {
            "name": "zendframework/zend-uri",
            "version": "2.3.1",
            "target-dir": "Zend/Uri",
            "source": {
                "type": "git",
                "url": "https://github.com/zendframework/Component_ZendUri.git",
                "reference": "cf120804a7ef1b906979b110c6f34c8592a7c36b"
            },
            "dist": {
                "type": "zip",
                "url": "https://api.github.com/repos/zendframework/Component_ZendUri/zipball/cf120804a7ef1b906979b110c6f34c8592a7c36b",
                "reference": "cf120804a7ef1b906979b110c6f34c8592a7c36b",
                "shasum": ""
            },
            "require": {
                "php": ">=5.3.23",
                "zendframework/zend-escaper": "self.version",
                "zendframework/zend-validator": "self.version"
            },
            "type": "library",
            "extra": {
                "branch-alias": {
                    "dev-master": "2.3-dev",
                    "dev-develop": "2.4-dev"
                }
            },
            "autoload": {
                "psr-0": {
                    "Zend\\Uri\\": ""
                }
            },
            "notification-url": "https://packagist.org/downloads/",
            "license": [
                "BSD-3-Clause"
            ],
            "description": "a component that aids in manipulating and validating » Uniform Resource Identifiers (URIs)",
            "keywords": [
                "uri",
                "zf2"
            ],
            "time": "2014-04-15 14:47:18"
        },
        {
            "name": "zendframework/zend-validator",
            "version": "2.3.1",
            "target-dir": "Zend/Validator",
            "source": {
                "type": "git",
                "url": "https://github.com/zendframework/Component_ZendValidator.git",
                "reference": "ac9848e54c6c75de81ee7a82c3187cd25a898990"
            },
            "dist": {
                "type": "zip",
                "url": "https://api.github.com/repos/zendframework/Component_ZendValidator/zipball/ac9848e54c6c75de81ee7a82c3187cd25a898990",
                "reference": "ac9848e54c6c75de81ee7a82c3187cd25a898990",
                "shasum": ""
            },
            "require": {
                "php": ">=5.3.23",
                "zendframework/zend-stdlib": "self.version"
            },
            "require-dev": {
                "zendframework/zend-db": "self.version",
                "zendframework/zend-filter": "self.version",
                "zendframework/zend-i18n": "self.version",
                "zendframework/zend-math": "self.version",
                "zendframework/zend-servicemanager": "self.version",
                "zendframework/zend-session": "self.version",
                "zendframework/zend-uri": "self.version"
            },
            "suggest": {
                "zendframework/zend-db": "Zend\\Db component",
                "zendframework/zend-filter": "Zend\\Filter component, required by the Digits validator",
                "zendframework/zend-i18n": "Zend\\I18n component to allow translation of validation error messages as well as to use the various Date validators",
                "zendframework/zend-math": "Zend\\Math component",
                "zendframework/zend-resources": "Translations of validator messages",
                "zendframework/zend-servicemanager": "Zend\\ServiceManager component to allow using the ValidatorPluginManager and validator chains",
                "zendframework/zend-session": "Zend\\Session component",
                "zendframework/zend-uri": "Zend\\Uri component, required by the Uri and Sitemap\\Loc validators"
            },
            "type": "library",
            "extra": {
                "branch-alias": {
                    "dev-master": "2.3-dev",
                    "dev-develop": "2.4-dev"
                }
            },
            "autoload": {
                "psr-0": {
                    "Zend\\Validator\\": ""
                }
            },
            "notification-url": "https://packagist.org/downloads/",
            "license": [
                "BSD-3-Clause"
            ],
            "description": "provides a set of commonly needed validators",
            "keywords": [
                "validator",
                "zf2"
            ],
            "time": "2014-04-15 15:28:42"
        },
        {
            "name": "zendframework/zend-view",
            "version": "2.3.1",
            "target-dir": "Zend/View",
            "source": {
                "type": "git",
                "url": "https://github.com/zendframework/Component_ZendView.git",
                "reference": "71b6c73d4ba2f5908fe64b2a554064b22443e327"
            },
            "dist": {
                "type": "zip",
                "url": "https://api.github.com/repos/zendframework/Component_ZendView/zipball/71b6c73d4ba2f5908fe64b2a554064b22443e327",
                "reference": "71b6c73d4ba2f5908fe64b2a554064b22443e327",
                "shasum": ""
            },
            "require": {
                "php": ">=5.3.23",
                "zendframework/zend-eventmanager": "self.version",
                "zendframework/zend-loader": "self.version",
                "zendframework/zend-stdlib": "self.version"
            },
            "require-dev": {
                "zendframework/zend-authentication": "self.version",
                "zendframework/zend-escaper": "self.version",
                "zendframework/zend-feed": "self.version",
                "zendframework/zend-filter": "self.version",
                "zendframework/zend-http": "self.version",
                "zendframework/zend-i18n": "self.version",
                "zendframework/zend-json": "self.version",
                "zendframework/zend-mvc": "self.version",
                "zendframework/zend-navigation": "self.version",
                "zendframework/zend-paginator": "self.version",
                "zendframework/zend-permissions-acl": "self.version",
                "zendframework/zend-servicemanager": "self.version",
                "zendframework/zend-uri": "self.version"
            },
            "suggest": {
                "zendframework/zend-authentication": "Zend\\Authentication component",
                "zendframework/zend-escaper": "Zend\\Escaper component",
                "zendframework/zend-feed": "Zend\\Feed component",
                "zendframework/zend-filter": "Zend\\Filter component",
                "zendframework/zend-http": "Zend\\Http component",
                "zendframework/zend-i18n": "Zend\\I18n component",
                "zendframework/zend-json": "Zend\\Json component",
                "zendframework/zend-mvc": "Zend\\Mvc component",
                "zendframework/zend-navigation": "Zend\\Navigation component",
                "zendframework/zend-paginator": "Zend\\Paginator component",
                "zendframework/zend-permissions-acl": "Zend\\Permissions\\Acl component",
                "zendframework/zend-servicemanager": "Zend\\ServiceManager component",
                "zendframework/zend-uri": "Zend\\Uri component"
            },
            "type": "library",
            "extra": {
                "branch-alias": {
                    "dev-master": "2.3-dev",
                    "dev-develop": "2.4-dev"
                }
            },
            "autoload": {
                "psr-0": {
                    "Zend\\View\\": ""
                }
            },
            "notification-url": "https://packagist.org/downloads/",
            "license": [
                "BSD-3-Clause"
            ],
            "description": "provides a system of helpers, output filters, and variable escaping",
            "keywords": [
                "view",
                "zf2"
            ],
            "time": "2014-04-15 15:28:55"
        }
    ],
    "packages-dev": [
        {
            "name": "doctrine/instantiator",
            "version": "1.0.4",
            "source": {
                "type": "git",
                "url": "https://github.com/doctrine/instantiator.git",
                "reference": "f976e5de371104877ebc89bd8fecb0019ed9c119"
            },
            "dist": {
                "type": "zip",
                "url": "https://api.github.com/repos/doctrine/instantiator/zipball/f976e5de371104877ebc89bd8fecb0019ed9c119",
                "reference": "f976e5de371104877ebc89bd8fecb0019ed9c119",
                "shasum": ""
            },
            "require": {
                "php": ">=5.3,<8.0-DEV"
            },
            "require-dev": {
                "athletic/athletic": "~0.1.8",
                "ext-pdo": "*",
                "ext-phar": "*",
                "phpunit/phpunit": "~4.0",
                "squizlabs/php_codesniffer": "2.0.*@ALPHA"
            },
            "type": "library",
            "extra": {
                "branch-alias": {
                    "dev-master": "1.0.x-dev"
                }
            },
            "autoload": {
                "psr-0": {
                    "Doctrine\\Instantiator\\": "src"
                }
            },
            "notification-url": "https://packagist.org/downloads/",
            "license": [
                "MIT"
            ],
            "authors": [
                {
                    "name": "Marco Pivetta",
                    "email": "ocramius@gmail.com",
                    "homepage": "http://ocramius.github.com/"
                }
            ],
            "description": "A small, lightweight utility to instantiate objects in PHP without invoking their constructors",
            "homepage": "https://github.com/doctrine/instantiator",
            "keywords": [
                "constructor",
                "instantiate"
            ],
            "time": "2014-10-13 12:58:55"
        },
        {
            "name": "fabpot/php-cs-fixer",
            "version": "v1.3",
            "source": {
                "type": "git",
                "url": "https://github.com/FriendsOfPHP/PHP-CS-Fixer.git",
                "reference": "653cefbf33241185b58f7323157f1829552e370d"
            },
            "dist": {
                "type": "zip",
                "url": "https://api.github.com/repos/FriendsOfPHP/PHP-CS-Fixer/zipball/653cefbf33241185b58f7323157f1829552e370d",
                "reference": "653cefbf33241185b58f7323157f1829552e370d",
                "shasum": ""
            },
            "require": {
                "php": ">=5.3.6",
                "sebastian/diff": "~1.1",
                "symfony/console": "~2.1",
                "symfony/event-dispatcher": "~2.1",
                "symfony/filesystem": "~2.1",
                "symfony/finder": "~2.1",
                "symfony/process": "~2.3",
                "symfony/stopwatch": "~2.5"
            },
            "bin": [
                "php-cs-fixer"
            ],
            "type": "application",
            "extra": {
                "branch-alias": {
                    "dev-master": "1.3-dev"
                }
            },
            "autoload": {
                "psr-4": {
                    "Symfony\\CS\\": "Symfony/CS/"
                }
            },
            "notification-url": "https://packagist.org/downloads/",
            "license": [
                "MIT"
            ],
            "authors": [
                {
                    "name": "Dariusz Rumiński",
                    "email": "dariusz.ruminski@gmail.com"
                },
                {
                    "name": "Fabien Potencier",
                    "email": "fabien@symfony.com"
                }
            ],
            "description": "A script to automatically fix Symfony Coding Standard",
            "time": "2014-12-12 06:09:01"
        },
        {
            "name": "league/climate",
            "version": "2.6.0",
            "source": {
                "type": "git",
                "url": "https://github.com/thephpleague/climate.git",
                "reference": "776b6c3b32837832a9f6d94f134b55cb7910ece6"
            },
            "dist": {
                "type": "zip",
                "url": "https://api.github.com/repos/thephpleague/climate/zipball/776b6c3b32837832a9f6d94f134b55cb7910ece6",
                "reference": "776b6c3b32837832a9f6d94f134b55cb7910ece6",
                "shasum": ""
            },
            "require": {
                "php": ">=5.4.0"
            },
            "require-dev": {
                "mockery/mockery": "dev-master",
                "phpunit/phpunit": "4.1.*"
            },
            "type": "library",
            "autoload": {
                "psr-4": {
                    "League\\CLImate\\": "src/"
                }
            },
            "notification-url": "https://packagist.org/downloads/",
            "license": [
                "MIT"
            ],
            "authors": [
                {
                    "name": "Joe Tannenbaum",
                    "email": "hey@joe.codes",
                    "homepage": "http://joe.codes/",
                    "role": "Developer"
                }
            ],
            "description": "PHP's best friend for the terminal. CLImate allows you to easily output colored text, special formats, and more.",
            "keywords": [
                "cli",
                "colors",
                "command",
                "php",
                "terminal"
            ],
            "time": "2015-01-08 02:28:23"
        },
        {
            "name": "lusitanian/oauth",
            "version": "v0.3.5",
            "source": {
                "type": "git",
                "url": "https://github.com/Lusitanian/PHPoAuthLib.git",
                "reference": "ac5a1cd5a4519143728dce2213936eea302edf8a"
            },
            "dist": {
                "type": "zip",
                "url": "https://api.github.com/repos/Lusitanian/PHPoAuthLib/zipball/ac5a1cd5a4519143728dce2213936eea302edf8a",
                "reference": "ac5a1cd5a4519143728dce2213936eea302edf8a",
                "shasum": ""
            },
            "require": {
                "php": ">=5.3.0"
            },
            "require-dev": {
                "phpunit/phpunit": "3.7.*",
                "predis/predis": "0.8.*@dev",
                "symfony/http-foundation": "~2.1"
            },
            "suggest": {
                "ext-openssl": "Allows for usage of secure connections with the stream-based HTTP client.",
                "predis/predis": "Allows using the Redis storage backend.",
                "symfony/http-foundation": "Allows using the Symfony Session storage backend."
            },
            "type": "library",
            "extra": {
                "branch-alias": {
                    "dev-master": "0.1-dev"
                }
            },
            "autoload": {
                "psr-0": {
                    "OAuth": "src",
                    "OAuth\\Unit": "tests"
                }
            },
            "notification-url": "https://packagist.org/downloads/",
            "license": [
                "MIT"
            ],
            "authors": [
                {
                    "name": "David Desberg",
                    "email": "david@daviddesberg.com"
                },
                {
                    "name": "Pieter Hordijk",
                    "email": "info@pieterhordijk.com"
                }
            ],
            "description": "PHP 5.3+ oAuth 1/2 Library",
            "keywords": [
                "Authentication",
                "authorization",
                "oauth",
                "security"
            ],
            "time": "2014-09-05 15:19:58"
        },
        {
            "name": "pdepend/pdepend",
            "version": "2.0.4",
            "source": {
                "type": "git",
                "url": "https://github.com/pdepend/pdepend.git",
                "reference": "1b0acf162da4f30237987e61e177a57f78e3d87e"
            },
            "dist": {
                "type": "zip",
                "url": "https://api.github.com/repos/pdepend/pdepend/zipball/1b0acf162da4f30237987e61e177a57f78e3d87e",
                "reference": "1b0acf162da4f30237987e61e177a57f78e3d87e",
                "shasum": ""
            },
            "require": {
                "symfony/config": ">=2.4",
                "symfony/dependency-injection": ">=2.4",
                "symfony/filesystem": ">=2.4"
            },
            "require-dev": {
                "phpunit/phpunit": "4.*@stable",
                "squizlabs/php_codesniffer": "@stable"
            },
            "bin": [
                "src/bin/pdepend"
            ],
            "type": "library",
            "autoload": {
                "psr-0": {
                    "PDepend\\": "src/main/php/"
                }
            },
            "notification-url": "https://packagist.org/downloads/",
            "license": [
                "BSD-3-Clause"
            ],
            "description": "Official version of pdepend to be handled with Composer",
            "time": "2014-12-04 12:38:39"
        },
        {
            "name": "phpmd/phpmd",
            "version": "2.1.3",
            "source": {
                "type": "git",
                "url": "https://github.com/phpmd/phpmd.git",
                "reference": "1a485d9db869137af5e9678bd844568c92998b25"
            },
            "dist": {
                "type": "zip",
                "url": "https://api.github.com/repos/phpmd/phpmd/zipball/1a485d9db869137af5e9678bd844568c92998b25",
                "reference": "1a485d9db869137af5e9678bd844568c92998b25",
                "shasum": ""
            },
            "require": {
                "pdepend/pdepend": "2.0.*",
                "php": ">=5.3.0",
                "symfony/config": "2.5.*",
                "symfony/dependency-injection": "2.5.*",
                "symfony/filesystem": "2.5.*"
            },
            "bin": [
                "src/bin/phpmd"
            ],
            "type": "library",
            "autoload": {
                "psr-0": {
                    "PHPMD\\": "src/main/php"
                }
            },
            "notification-url": "https://packagist.org/downloads/",
            "license": [
                "BSD-3-Clause"
            ],
            "description": "Official version of PHPMD handled with Composer.",
            "time": "2014-09-25 15:56:22"
        },
        {
            "name": "phpunit/php-code-coverage",
            "version": "2.0.14",
            "source": {
                "type": "git",
                "url": "https://github.com/sebastianbergmann/php-code-coverage.git",
                "reference": "ca158276c1200cc27f5409a5e338486bc0b4fc94"
            },
            "dist": {
                "type": "zip",
                "url": "https://api.github.com/repos/sebastianbergmann/php-code-coverage/zipball/ca158276c1200cc27f5409a5e338486bc0b4fc94",
                "reference": "ca158276c1200cc27f5409a5e338486bc0b4fc94",
                "shasum": ""
            },
            "require": {
                "php": ">=5.3.3",
                "phpunit/php-file-iterator": "~1.3",
                "phpunit/php-text-template": "~1.2",
                "phpunit/php-token-stream": "~1.3",
                "sebastian/environment": "~1.0",
                "sebastian/version": "~1.0"
            },
            "require-dev": {
                "ext-xdebug": ">=2.1.4",
                "phpunit/phpunit": "~4.1"
            },
            "suggest": {
                "ext-dom": "*",
                "ext-xdebug": ">=2.2.1",
                "ext-xmlwriter": "*"
            },
            "type": "library",
            "extra": {
                "branch-alias": {
                    "dev-master": "2.0.x-dev"
                }
            },
            "autoload": {
                "classmap": [
                    "src/"
                ]
            },
            "notification-url": "https://packagist.org/downloads/",
            "include-path": [
                ""
            ],
            "license": [
                "BSD-3-Clause"
            ],
            "authors": [
                {
                    "name": "Sebastian Bergmann",
                    "email": "sb@sebastian-bergmann.de",
                    "role": "lead"
                }
            ],
            "description": "Library that provides collection, processing, and rendering functionality for PHP code coverage information.",
            "homepage": "https://github.com/sebastianbergmann/php-code-coverage",
            "keywords": [
                "coverage",
                "testing",
                "xunit"
            ],
            "time": "2014-12-26 13:28:33"
        },
        {
            "name": "phpunit/php-file-iterator",
            "version": "1.3.4",
            "source": {
                "type": "git",
                "url": "https://github.com/sebastianbergmann/php-file-iterator.git",
                "reference": "acd690379117b042d1c8af1fafd61bde001bf6bb"
            },
            "dist": {
                "type": "zip",
                "url": "https://api.github.com/repos/sebastianbergmann/php-file-iterator/zipball/acd690379117b042d1c8af1fafd61bde001bf6bb",
                "reference": "acd690379117b042d1c8af1fafd61bde001bf6bb",
                "shasum": ""
            },
            "require": {
                "php": ">=5.3.3"
            },
            "type": "library",
            "autoload": {
                "classmap": [
                    "File/"
                ]
            },
            "notification-url": "https://packagist.org/downloads/",
            "include-path": [
                ""
            ],
            "license": [
                "BSD-3-Clause"
            ],
            "authors": [
                {
                    "name": "Sebastian Bergmann",
                    "email": "sb@sebastian-bergmann.de",
                    "role": "lead"
                }
            ],
            "description": "FilterIterator implementation that filters files based on a list of suffixes.",
            "homepage": "https://github.com/sebastianbergmann/php-file-iterator/",
            "keywords": [
                "filesystem",
                "iterator"
            ],
            "time": "2013-10-10 15:34:57"
        },
        {
            "name": "phpunit/php-text-template",
            "version": "1.2.0",
            "source": {
                "type": "git",
                "url": "https://github.com/sebastianbergmann/php-text-template.git",
                "reference": "206dfefc0ffe9cebf65c413e3d0e809c82fbf00a"
            },
            "dist": {
                "type": "zip",
                "url": "https://api.github.com/repos/sebastianbergmann/php-text-template/zipball/206dfefc0ffe9cebf65c413e3d0e809c82fbf00a",
                "reference": "206dfefc0ffe9cebf65c413e3d0e809c82fbf00a",
                "shasum": ""
            },
            "require": {
                "php": ">=5.3.3"
            },
            "type": "library",
            "autoload": {
                "classmap": [
                    "Text/"
                ]
            },
            "notification-url": "https://packagist.org/downloads/",
            "include-path": [
                ""
            ],
            "license": [
                "BSD-3-Clause"
            ],
            "authors": [
                {
                    "name": "Sebastian Bergmann",
                    "email": "sb@sebastian-bergmann.de",
                    "role": "lead"
                }
            ],
            "description": "Simple template engine.",
            "homepage": "https://github.com/sebastianbergmann/php-text-template/",
            "keywords": [
                "template"
            ],
            "time": "2014-01-30 17:20:04"
        },
        {
            "name": "phpunit/php-timer",
            "version": "1.0.5",
            "source": {
                "type": "git",
                "url": "https://github.com/sebastianbergmann/php-timer.git",
                "reference": "19689d4354b295ee3d8c54b4f42c3efb69cbc17c"
            },
            "dist": {
                "type": "zip",
                "url": "https://api.github.com/repos/sebastianbergmann/php-timer/zipball/19689d4354b295ee3d8c54b4f42c3efb69cbc17c",
                "reference": "19689d4354b295ee3d8c54b4f42c3efb69cbc17c",
                "shasum": ""
            },
            "require": {
                "php": ">=5.3.3"
            },
            "type": "library",
            "autoload": {
                "classmap": [
                    "PHP/"
                ]
            },
            "notification-url": "https://packagist.org/downloads/",
            "include-path": [
                ""
            ],
            "license": [
                "BSD-3-Clause"
            ],
            "authors": [
                {
                    "name": "Sebastian Bergmann",
                    "email": "sb@sebastian-bergmann.de",
                    "role": "lead"
                }
            ],
            "description": "Utility class for timing",
            "homepage": "https://github.com/sebastianbergmann/php-timer/",
            "keywords": [
                "timer"
            ],
            "time": "2013-08-02 07:42:54"
        },
        {
            "name": "phpunit/php-token-stream",
            "version": "1.3.0",
            "source": {
                "type": "git",
                "url": "https://github.com/sebastianbergmann/php-token-stream.git",
                "reference": "f8d5d08c56de5cfd592b3340424a81733259a876"
            },
            "dist": {
                "type": "zip",
                "url": "https://api.github.com/repos/sebastianbergmann/php-token-stream/zipball/f8d5d08c56de5cfd592b3340424a81733259a876",
                "reference": "f8d5d08c56de5cfd592b3340424a81733259a876",
                "shasum": ""
            },
            "require": {
                "ext-tokenizer": "*",
                "php": ">=5.3.3"
            },
            "require-dev": {
                "phpunit/phpunit": "~4.2"
            },
            "type": "library",
            "extra": {
                "branch-alias": {
                    "dev-master": "1.3-dev"
                }
            },
            "autoload": {
                "classmap": [
                    "src/"
                ]
            },
            "notification-url": "https://packagist.org/downloads/",
            "license": [
                "BSD-3-Clause"
            ],
            "authors": [
                {
                    "name": "Sebastian Bergmann",
                    "email": "sebastian@phpunit.de"
                }
            ],
            "description": "Wrapper around PHP's tokenizer extension.",
            "homepage": "https://github.com/sebastianbergmann/php-token-stream/",
            "keywords": [
                "tokenizer"
            ],
            "time": "2014-08-31 06:12:13"
        },
        {
            "name": "phpunit/phpunit",
            "version": "4.1.0",
            "source": {
                "type": "git",
                "url": "https://github.com/sebastianbergmann/phpunit.git",
                "reference": "efb1b1334605594417a3bd466477772d06d460a8"
            },
            "dist": {
                "type": "zip",
                "url": "https://api.github.com/repos/sebastianbergmann/phpunit/zipball/efb1b1334605594417a3bd466477772d06d460a8",
                "reference": "efb1b1334605594417a3bd466477772d06d460a8",
                "shasum": ""
            },
            "require": {
                "ext-dom": "*",
                "ext-json": "*",
                "ext-pcre": "*",
                "ext-reflection": "*",
                "ext-spl": "*",
                "php": ">=5.3.3",
                "phpunit/php-code-coverage": "~2.0",
                "phpunit/php-file-iterator": "~1.3.1",
                "phpunit/php-text-template": "~1.2",
                "phpunit/php-timer": "~1.0.2",
                "phpunit/phpunit-mock-objects": "~2.1",
                "sebastian/comparator": "~1.0",
                "sebastian/diff": "~1.1",
                "sebastian/environment": "~1.0",
                "sebastian/exporter": "~1.0",
                "sebastian/version": "~1.0",
                "symfony/yaml": "~2.0"
            },
            "suggest": {
                "phpunit/php-invoker": "~1.1"
            },
            "bin": [
                "phpunit"
            ],
            "type": "library",
            "extra": {
                "branch-alias": {
                    "dev-master": "4.1.x-dev"
                }
            },
            "autoload": {
                "classmap": [
                    "src/"
                ]
            },
            "notification-url": "https://packagist.org/downloads/",
            "include-path": [
                "",
                "../../symfony/yaml/"
            ],
            "license": [
                "BSD-3-Clause"
            ],
            "authors": [
                {
                    "name": "Sebastian Bergmann",
                    "email": "sebastian@phpunit.de",
                    "role": "lead"
                }
            ],
            "description": "The PHP Unit Testing framework.",
            "homepage": "http://www.phpunit.de/",
            "keywords": [
                "phpunit",
                "testing",
                "xunit"
            ],
            "time": "2014-05-02 07:13:40"
        },
        {
            "name": "phpunit/phpunit-mock-objects",
            "version": "2.3.0",
            "source": {
                "type": "git",
                "url": "https://github.com/sebastianbergmann/phpunit-mock-objects.git",
                "reference": "c63d2367247365f688544f0d500af90a11a44c65"
            },
            "dist": {
                "type": "zip",
                "url": "https://api.github.com/repos/sebastianbergmann/phpunit-mock-objects/zipball/c63d2367247365f688544f0d500af90a11a44c65",
                "reference": "c63d2367247365f688544f0d500af90a11a44c65",
                "shasum": ""
            },
            "require": {
                "doctrine/instantiator": "~1.0,>=1.0.1",
                "php": ">=5.3.3",
                "phpunit/php-text-template": "~1.2"
            },
            "require-dev": {
                "phpunit/phpunit": "~4.3"
            },
            "suggest": {
                "ext-soap": "*"
            },
            "type": "library",
            "extra": {
                "branch-alias": {
                    "dev-master": "2.3.x-dev"
                }
            },
            "autoload": {
                "classmap": [
                    "src/"
                ]
            },
            "notification-url": "https://packagist.org/downloads/",
            "license": [
                "BSD-3-Clause"
            ],
            "authors": [
                {
                    "name": "Sebastian Bergmann",
                    "email": "sb@sebastian-bergmann.de",
                    "role": "lead"
                }
            ],
            "description": "Mock Object library for PHPUnit",
            "homepage": "https://github.com/sebastianbergmann/phpunit-mock-objects/",
            "keywords": [
                "mock",
                "xunit"
            ],
            "time": "2014-10-03 05:12:11"
        },
        {
            "name": "sebastian/comparator",
            "version": "1.1.0",
            "source": {
                "type": "git",
                "url": "https://github.com/sebastianbergmann/comparator.git",
                "reference": "c484a80f97573ab934e37826dba0135a3301b26a"
            },
            "dist": {
                "type": "zip",
                "url": "https://api.github.com/repos/sebastianbergmann/comparator/zipball/c484a80f97573ab934e37826dba0135a3301b26a",
                "reference": "c484a80f97573ab934e37826dba0135a3301b26a",
                "shasum": ""
            },
            "require": {
                "php": ">=5.3.3",
                "sebastian/diff": "~1.1",
                "sebastian/exporter": "~1.0"
            },
            "require-dev": {
                "phpunit/phpunit": "~4.1"
            },
            "type": "library",
            "extra": {
                "branch-alias": {
                    "dev-master": "1.1.x-dev"
                }
            },
            "autoload": {
                "classmap": [
                    "src/"
                ]
            },
            "notification-url": "https://packagist.org/downloads/",
            "license": [
                "BSD-3-Clause"
            ],
            "authors": [
                {
                    "name": "Jeff Welch",
                    "email": "whatthejeff@gmail.com"
                },
                {
                    "name": "Volker Dusch",
                    "email": "github@wallbash.com"
                },
                {
                    "name": "Bernhard Schussek",
                    "email": "bschussek@2bepublished.at"
                },
                {
                    "name": "Sebastian Bergmann",
                    "email": "sebastian@phpunit.de"
                }
            ],
            "description": "Provides the functionality to compare PHP values for equality",
            "homepage": "http://www.github.com/sebastianbergmann/comparator",
            "keywords": [
                "comparator",
                "compare",
                "equality"
            ],
            "time": "2014-11-16 21:32:38"
        },
        {
            "name": "sebastian/diff",
            "version": "1.2.0",
            "source": {
                "type": "git",
                "url": "https://github.com/sebastianbergmann/diff.git",
                "reference": "5843509fed39dee4b356a306401e9dd1a931fec7"
            },
            "dist": {
                "type": "zip",
                "url": "https://api.github.com/repos/sebastianbergmann/diff/zipball/5843509fed39dee4b356a306401e9dd1a931fec7",
                "reference": "5843509fed39dee4b356a306401e9dd1a931fec7",
                "shasum": ""
            },
            "require": {
                "php": ">=5.3.3"
            },
            "require-dev": {
                "phpunit/phpunit": "~4.2"
            },
            "type": "library",
            "extra": {
                "branch-alias": {
                    "dev-master": "1.2-dev"
                }
            },
            "autoload": {
                "classmap": [
                    "src/"
                ]
            },
            "notification-url": "https://packagist.org/downloads/",
            "license": [
                "BSD-3-Clause"
            ],
            "authors": [
                {
                    "name": "Kore Nordmann",
                    "email": "mail@kore-nordmann.de"
                },
                {
                    "name": "Sebastian Bergmann",
                    "email": "sebastian@phpunit.de"
                }
            ],
            "description": "Diff implementation",
            "homepage": "http://www.github.com/sebastianbergmann/diff",
            "keywords": [
                "diff"
            ],
            "time": "2014-08-15 10:29:00"
        },
        {
            "name": "sebastian/environment",
            "version": "1.2.1",
            "source": {
                "type": "git",
                "url": "https://github.com/sebastianbergmann/environment.git",
                "reference": "6e6c71d918088c251b181ba8b3088af4ac336dd7"
            },
            "dist": {
                "type": "zip",
                "url": "https://api.github.com/repos/sebastianbergmann/environment/zipball/6e6c71d918088c251b181ba8b3088af4ac336dd7",
                "reference": "6e6c71d918088c251b181ba8b3088af4ac336dd7",
                "shasum": ""
            },
            "require": {
                "php": ">=5.3.3"
            },
            "require-dev": {
                "phpunit/phpunit": "~4.3"
            },
            "type": "library",
            "extra": {
                "branch-alias": {
                    "dev-master": "1.2.x-dev"
                }
            },
            "autoload": {
                "classmap": [
                    "src/"
                ]
            },
            "notification-url": "https://packagist.org/downloads/",
            "license": [
                "BSD-3-Clause"
            ],
            "authors": [
                {
                    "name": "Sebastian Bergmann",
                    "email": "sebastian@phpunit.de"
                }
            ],
            "description": "Provides functionality to handle HHVM/PHP environments",
            "homepage": "http://www.github.com/sebastianbergmann/environment",
            "keywords": [
                "Xdebug",
                "environment",
                "hhvm"
            ],
            "time": "2014-10-25 08:00:45"
        },
        {
            "name": "sebastian/exporter",
            "version": "1.0.2",
            "source": {
                "type": "git",
                "url": "https://github.com/sebastianbergmann/exporter.git",
                "reference": "c7d59948d6e82818e1bdff7cadb6c34710eb7dc0"
            },
            "dist": {
                "type": "zip",
                "url": "https://api.github.com/repos/sebastianbergmann/exporter/zipball/c7d59948d6e82818e1bdff7cadb6c34710eb7dc0",
                "reference": "c7d59948d6e82818e1bdff7cadb6c34710eb7dc0",
                "shasum": ""
            },
            "require": {
                "php": ">=5.3.3"
            },
            "require-dev": {
                "phpunit/phpunit": "~4.0"
            },
            "type": "library",
            "extra": {
                "branch-alias": {
                    "dev-master": "1.0.x-dev"
                }
            },
            "autoload": {
                "classmap": [
                    "src/"
                ]
            },
            "notification-url": "https://packagist.org/downloads/",
            "license": [
                "BSD-3-Clause"
            ],
            "authors": [
                {
                    "name": "Jeff Welch",
                    "email": "whatthejeff@gmail.com"
                },
                {
                    "name": "Volker Dusch",
                    "email": "github@wallbash.com"
                },
                {
                    "name": "Bernhard Schussek",
                    "email": "bschussek@2bepublished.at"
                },
                {
                    "name": "Sebastian Bergmann",
                    "email": "sebastian@phpunit.de"
                },
                {
                    "name": "Adam Harvey",
                    "email": "aharvey@php.net"
                }
            ],
            "description": "Provides the functionality to export PHP variables for visualization",
            "homepage": "http://www.github.com/sebastianbergmann/exporter",
            "keywords": [
                "export",
                "exporter"
            ],
            "time": "2014-09-10 00:51:36"
        },
        {
            "name": "sebastian/version",
            "version": "1.0.4",
            "source": {
                "type": "git",
                "url": "https://github.com/sebastianbergmann/version.git",
                "reference": "a77d9123f8e809db3fbdea15038c27a95da4058b"
            },
            "dist": {
                "type": "zip",
                "url": "https://api.github.com/repos/sebastianbergmann/version/zipball/a77d9123f8e809db3fbdea15038c27a95da4058b",
                "reference": "a77d9123f8e809db3fbdea15038c27a95da4058b",
                "shasum": ""
            },
            "type": "library",
            "autoload": {
                "classmap": [
                    "src/"
                ]
            },
            "notification-url": "https://packagist.org/downloads/",
            "license": [
                "BSD-3-Clause"
            ],
            "authors": [
                {
                    "name": "Sebastian Bergmann",
                    "email": "sebastian@phpunit.de",
                    "role": "lead"
                }
            ],
            "description": "Library that helps with managing the version number of Git-hosted PHP projects",
            "homepage": "https://github.com/sebastianbergmann/version",
            "time": "2014-12-15 14:25:24"
        },
        {
            "name": "sjparkinson/static-review",
            "version": "4.1.1",
            "source": {
                "type": "git",
                "url": "https://github.com/sjparkinson/static-review.git",
                "reference": "493c3410cf146a12fca84209bad126c494e125f0"
            },
            "dist": {
                "type": "zip",
                "url": "https://api.github.com/repos/sjparkinson/static-review/zipball/493c3410cf146a12fca84209bad126c494e125f0",
                "reference": "493c3410cf146a12fca84209bad126c494e125f0",
                "shasum": ""
            },
            "require": {
                "league/climate": "~2.0",
                "php": ">=5.4.0",
                "symfony/console": "~2.0",
                "symfony/process": "~2.0"
            },
            "require-dev": {
                "mockery/mockery": "~0.9",
                "phpunit/phpunit": "~4.0",
                "sensiolabs/security-checker": "~2.0",
                "squizlabs/php_codesniffer": "~1.0"
            },
            "suggest": {
                "sensiolabs/security-checker": "Required for ComposerSecurityReview.",
                "squizlabs/php_codesniffer": "Required for PhpCodeSnifferReview."
            },
            "bin": [
                "bin/static-review.php"
            ],
            "type": "library",
            "autoload": {
                "psr-4": {
                    "StaticReview\\": "src/"
                }
            },
            "notification-url": "https://packagist.org/downloads/",
            "license": [
                "MIT"
            ],
            "authors": [
                {
                    "name": "Samuel Parkinson",
                    "email": "sam.james.parkinson@gmail.com",
                    "homepage": "http://samp.im"
                }
            ],
            "description": "An extendable framework for version control hooks.",
            "time": "2014-09-22 08:40:36"
        },
        {
            "name": "squizlabs/php_codesniffer",
            "version": "1.5.3",
            "source": {
                "type": "git",
                "url": "https://github.com/squizlabs/PHP_CodeSniffer.git",
                "reference": "396178ada8499ec492363587f037125bf7b07fcc"
            },
            "dist": {
                "type": "zip",
                "url": "https://api.github.com/repos/squizlabs/PHP_CodeSniffer/zipball/396178ada8499ec492363587f037125bf7b07fcc",
                "reference": "396178ada8499ec492363587f037125bf7b07fcc",
                "shasum": ""
            },
            "require": {
                "ext-tokenizer": "*",
                "php": ">=5.1.2"
            },
            "suggest": {
                "phpunit/php-timer": "dev-master"
            },
            "bin": [
                "scripts/phpcs"
            ],
            "type": "library",
            "extra": {
                "branch-alias": {
                    "dev-phpcs-fixer": "2.0.x-dev"
                }
            },
            "autoload": {
                "classmap": [
                    "CodeSniffer.php",
                    "CodeSniffer/CLI.php",
                    "CodeSniffer/Exception.php",
                    "CodeSniffer/File.php",
                    "CodeSniffer/Report.php",
                    "CodeSniffer/Reporting.php",
                    "CodeSniffer/Sniff.php",
                    "CodeSniffer/Tokens.php",
                    "CodeSniffer/Reports/",
                    "CodeSniffer/CommentParser/",
                    "CodeSniffer/Tokenizers/",
                    "CodeSniffer/DocGenerators/",
                    "CodeSniffer/Standards/AbstractPatternSniff.php",
                    "CodeSniffer/Standards/AbstractScopeSniff.php",
                    "CodeSniffer/Standards/AbstractVariableSniff.php",
                    "CodeSniffer/Standards/IncorrectPatternException.php",
                    "CodeSniffer/Standards/Generic/Sniffs/",
                    "CodeSniffer/Standards/MySource/Sniffs/",
                    "CodeSniffer/Standards/PEAR/Sniffs/",
                    "CodeSniffer/Standards/PSR1/Sniffs/",
                    "CodeSniffer/Standards/PSR2/Sniffs/",
                    "CodeSniffer/Standards/Squiz/Sniffs/",
                    "CodeSniffer/Standards/Zend/Sniffs/"
                ]
            },
            "notification-url": "https://packagist.org/downloads/",
            "license": [
                "BSD-3-Clause"
            ],
            "authors": [
                {
                    "name": "Greg Sherwood",
                    "role": "lead"
                }
            ],
            "description": "PHP_CodeSniffer tokenises PHP, JavaScript and CSS files and detects violations of a defined set of coding standards.",
            "homepage": "http://www.squizlabs.com/php-codesniffer",
            "keywords": [
                "phpcs",
                "standards"
            ],
            "time": "2014-05-01 03:07:07"
        },
        {
            "name": "symfony/config",
            "version": "v2.5.9",
            "target-dir": "Symfony/Component/Config",
            "source": {
                "type": "git",
                "url": "https://github.com/symfony/Config.git",
                "reference": "c7309e33b719433d5cf3845d0b5b9608609d8c8e"
            },
            "dist": {
                "type": "zip",
                "url": "https://api.github.com/repos/symfony/Config/zipball/c7309e33b719433d5cf3845d0b5b9608609d8c8e",
                "reference": "c7309e33b719433d5cf3845d0b5b9608609d8c8e",
                "shasum": ""
            },
            "require": {
                "php": ">=5.3.3",
                "symfony/filesystem": "~2.3"
            },
            "type": "library",
            "extra": {
                "branch-alias": {
                    "dev-master": "2.5-dev"
                }
            },
            "autoload": {
                "psr-0": {
                    "Symfony\\Component\\Config\\": ""
                }
            },
            "notification-url": "https://packagist.org/downloads/",
            "license": [
                "MIT"
            ],
            "authors": [
                {
                    "name": "Symfony Community",
                    "homepage": "http://symfony.com/contributors"
                },
                {
                    "name": "Fabien Potencier",
                    "email": "fabien@symfony.com"
                }
            ],
            "description": "Symfony Config Component",
            "homepage": "http://symfony.com",
            "time": "2015-01-03 08:01:13"
        },
        {
            "name": "symfony/dependency-injection",
            "version": "v2.5.9",
            "target-dir": "Symfony/Component/DependencyInjection",
            "source": {
                "type": "git",
                "url": "https://github.com/symfony/DependencyInjection.git",
                "reference": "b04e6782962f8e3312274fd16fb6b37a8210a1c3"
            },
            "dist": {
                "type": "zip",
                "url": "https://api.github.com/repos/symfony/DependencyInjection/zipball/b04e6782962f8e3312274fd16fb6b37a8210a1c3",
                "reference": "b04e6782962f8e3312274fd16fb6b37a8210a1c3",
                "shasum": ""
            },
            "require": {
                "php": ">=5.3.3"
            },
            "require-dev": {
                "symfony/config": "~2.2",
                "symfony/expression-language": "~2.4,>=2.4.10",
                "symfony/yaml": "~2.1"
            },
            "suggest": {
                "symfony/config": "",
                "symfony/proxy-manager-bridge": "Generate service proxies to lazy load them",
                "symfony/yaml": ""
            },
            "type": "library",
            "extra": {
                "branch-alias": {
                    "dev-master": "2.5-dev"
                }
            },
            "autoload": {
                "psr-0": {
                    "Symfony\\Component\\DependencyInjection\\": ""
                }
            },
            "notification-url": "https://packagist.org/downloads/",
            "license": [
                "MIT"
            ],
            "authors": [
                {
                    "name": "Symfony Community",
                    "homepage": "http://symfony.com/contributors"
                },
                {
                    "name": "Fabien Potencier",
                    "email": "fabien@symfony.com"
                }
            ],
            "description": "Symfony DependencyInjection Component",
            "homepage": "http://symfony.com",
            "time": "2015-01-05 08:51:41"
        },
        {
            "name": "symfony/event-dispatcher",
            "version": "v2.6.3",
            "target-dir": "Symfony/Component/EventDispatcher",
            "source": {
                "type": "git",
                "url": "https://github.com/symfony/EventDispatcher.git",
                "reference": "40ff70cadea3785d83cac1c8309514b36113064e"
            },
            "dist": {
                "type": "zip",
                "url": "https://api.github.com/repos/symfony/EventDispatcher/zipball/40ff70cadea3785d83cac1c8309514b36113064e",
                "reference": "40ff70cadea3785d83cac1c8309514b36113064e",
                "shasum": ""
            },
            "require": {
                "php": ">=5.3.3"
            },
            "require-dev": {
                "psr/log": "~1.0",
                "symfony/config": "~2.0,>=2.0.5",
                "symfony/dependency-injection": "~2.6",
                "symfony/expression-language": "~2.6",
                "symfony/stopwatch": "~2.3"
            },
            "suggest": {
                "symfony/dependency-injection": "",
                "symfony/http-kernel": ""
            },
            "type": "library",
            "extra": {
                "branch-alias": {
                    "dev-master": "2.6-dev"
                }
            },
            "autoload": {
                "psr-0": {
                    "Symfony\\Component\\EventDispatcher\\": ""
                }
            },
            "notification-url": "https://packagist.org/downloads/",
            "license": [
                "MIT"
            ],
            "authors": [
                {
                    "name": "Symfony Community",
                    "homepage": "http://symfony.com/contributors"
                },
                {
                    "name": "Fabien Potencier",
                    "email": "fabien@symfony.com"
                }
            ],
            "description": "Symfony EventDispatcher Component",
            "homepage": "http://symfony.com",
            "time": "2015-01-05 14:28:40"
        },
        {
            "name": "symfony/filesystem",
            "version": "v2.5.9",
            "target-dir": "Symfony/Component/Filesystem",
            "source": {
                "type": "git",
                "url": "https://github.com/symfony/Filesystem.git",
                "reference": "d3c24d7d6e9c342008d8421b2fade460311647ea"
            },
            "dist": {
                "type": "zip",
                "url": "https://api.github.com/repos/symfony/Filesystem/zipball/d3c24d7d6e9c342008d8421b2fade460311647ea",
                "reference": "d3c24d7d6e9c342008d8421b2fade460311647ea",
                "shasum": ""
            },
            "require": {
                "php": ">=5.3.3"
            },
            "type": "library",
            "extra": {
                "branch-alias": {
                    "dev-master": "2.5-dev"
                }
            },
            "autoload": {
                "psr-0": {
                    "Symfony\\Component\\Filesystem\\": ""
                }
            },
            "notification-url": "https://packagist.org/downloads/",
            "license": [
                "MIT"
            ],
            "authors": [
                {
                    "name": "Symfony Community",
                    "homepage": "http://symfony.com/contributors"
                },
                {
                    "name": "Fabien Potencier",
                    "email": "fabien@symfony.com"
                }
            ],
            "description": "Symfony Filesystem Component",
            "homepage": "http://symfony.com",
            "time": "2015-01-03 21:04:44"
        },
        {
            "name": "symfony/stopwatch",
            "version": "v2.6.3",
            "target-dir": "Symfony/Component/Stopwatch",
            "source": {
                "type": "git",
                "url": "https://github.com/symfony/Stopwatch.git",
                "reference": "e8da5286132ba75ce4b4275fbf0f4cd369bfd71c"
            },
            "dist": {
                "type": "zip",
                "url": "https://api.github.com/repos/symfony/Stopwatch/zipball/e8da5286132ba75ce4b4275fbf0f4cd369bfd71c",
                "reference": "e8da5286132ba75ce4b4275fbf0f4cd369bfd71c",
                "shasum": ""
            },
            "require": {
                "php": ">=5.3.3"
            },
            "type": "library",
            "extra": {
                "branch-alias": {
                    "dev-master": "2.6-dev"
                }
            },
            "autoload": {
                "psr-0": {
                    "Symfony\\Component\\Stopwatch\\": ""
                }
            },
            "notification-url": "https://packagist.org/downloads/",
            "license": [
                "MIT"
            ],
            "authors": [
                {
                    "name": "Symfony Community",
                    "homepage": "http://symfony.com/contributors"
                },
                {
                    "name": "Fabien Potencier",
                    "email": "fabien@symfony.com"
                }
            ],
            "description": "Symfony Stopwatch Component",
            "homepage": "http://symfony.com",
            "time": "2015-01-03 08:01:59"
        },
        {
            "name": "symfony/yaml",
            "version": "v2.6.3",
            "target-dir": "Symfony/Component/Yaml",
            "source": {
                "type": "git",
                "url": "https://github.com/symfony/Yaml.git",
                "reference": "82462a90848a52c2533aa6b598b107d68076b018"
            },
            "dist": {
                "type": "zip",
                "url": "https://api.github.com/repos/symfony/Yaml/zipball/82462a90848a52c2533aa6b598b107d68076b018",
                "reference": "82462a90848a52c2533aa6b598b107d68076b018",
                "shasum": ""
            },
            "require": {
                "php": ">=5.3.3"
            },
            "type": "library",
            "extra": {
                "branch-alias": {
                    "dev-master": "2.6-dev"
                }
            },
            "autoload": {
                "psr-0": {
                    "Symfony\\Component\\Yaml\\": ""
                }
            },
            "notification-url": "https://packagist.org/downloads/",
            "license": [
                "MIT"
            ],
            "authors": [
                {
                    "name": "Symfony Community",
                    "homepage": "http://symfony.com/contributors"
                },
                {
                    "name": "Fabien Potencier",
                    "email": "fabien@symfony.com"
                }
            ],
            "description": "Symfony Yaml Component",
            "homepage": "http://symfony.com",
            "time": "2015-01-03 15:33:07"
        }
    ],
    "aliases": [],
    "minimum-stability": "stable",
    "stability-flags": {
        "composer/composer": 15,
        "phpmd/phpmd": 0
    },
    "prefer-stable": false,
    "platform": {
        "php": "~5.4.11|~5.5.0"
    },
    "platform-dev": {
        "lib-libxml": "*",
        "ext-ctype": "*",
        "ext-gd": "*",
        "ext-spl": "*",
        "ext-dom": "*",
        "ext-simplexml": "*",
        "ext-mcrypt": "*",
        "ext-hash": "*",
        "ext-curl": "*",
        "ext-iconv": "*"
    }
}<|MERGE_RESOLUTION|>--- conflicted
+++ resolved
@@ -4,11 +4,7 @@
         "Read more about it at http://getcomposer.org/doc/01-basic-usage.md#composer-lock-the-lock-file",
         "This file is @generated automatically"
     ],
-<<<<<<< HEAD
-    "hash": "481fda05e10a3b39fdb2c4c6f7aaccd6",
-=======
     "hash": "19eac8fd6ecb4a7868d40ea31ad2a62b",
->>>>>>> 70394a61
     "packages": [
         {
             "name": "composer/composer",
