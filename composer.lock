--- conflicted
+++ resolved
@@ -4,11 +4,7 @@
         "Read more about it at https://getcomposer.org/doc/01-basic-usage.md#installing-dependencies",
         "This file is @generated automatically"
     ],
-<<<<<<< HEAD
-    "content-hash": "585e786f80e92e9aeeacdbb0721d9577",
-=======
     "content-hash": "2dd0a131df2b0f816b7dea047b3c136e",
->>>>>>> 05f9df76
     "packages": [
         {
             "name": "braintree/braintree_php",
@@ -888,13 +884,6 @@
                 "reference": "4df018254c70b5b998b00a8cb1a30760f831ff0d",
                 "shasum": ""
             },
-            "archive": {
-                "exclude": [
-                    "/demos",
-                    "/documentation",
-                    "/tests"
-                ]
-            },
             "require": {
                 "php": ">=5.2.11"
             },
@@ -913,6 +902,7 @@
                     "Zend_": "library/"
                 }
             },
+            "notification-url": "https://packagist.org/downloads/",
             "include-path": [
                 "library/"
             ],
@@ -922,18 +912,10 @@
             "description": "Magento Zend Framework 1",
             "homepage": "http://framework.zend.com/",
             "keywords": [
-                "framework",
-                "zf1"
-            ],
-<<<<<<< HEAD
-            "support": {
-                "source": "https://github.com/magento-engcom/zf1-php-7.2-support/tree/master",
-                "issues": "https://github.com/magento-engcom/zf1-php-7.2-support/issues"
-            },
-            "time": "2018-04-06T17:12:22+00:00"
-=======
+                "ZF1",
+                "framework"
+            ],
             "time": "2018-08-09T15:03:40+00:00"
->>>>>>> 05f9df76
         },
         {
             "name": "monolog/monolog",
