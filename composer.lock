{
    "_readme": [
        "This file locks the dependencies of your project to a known state",
        "Read more about it at https://getcomposer.org/doc/01-basic-usage.md#installing-dependencies",
        "This file is @generated automatically"
    ],
    "content-hash": "f3674961f96b48fdd025a6c94610c8eb",
    "packages": [
        {
            "name": "colinmollenhour/cache-backend-file",
            "version": "v1.4.5",
            "source": {
                "type": "git",
                "url": "https://github.com/colinmollenhour/Cm_Cache_Backend_File.git",
                "reference": "03c7d4c0f43b2de1b559a3527d18ff697d306544"
            },
            "dist": {
                "type": "zip",
                "url": "https://api.github.com/repos/colinmollenhour/Cm_Cache_Backend_File/zipball/03c7d4c0f43b2de1b559a3527d18ff697d306544",
                "reference": "03c7d4c0f43b2de1b559a3527d18ff697d306544",
                "shasum": ""
            },
            "type": "magento-module",
            "autoload": {
                "classmap": [
                    "File.php"
                ]
            },
            "notification-url": "https://packagist.org/downloads/",
            "license": [
                "BSD-3-Clause"
            ],
            "authors": [
                {
                    "name": "Colin Mollenhour"
                }
            ],
            "description": "The stock Zend_Cache_Backend_File backend has extremely poor performance for cleaning by tags making it become unusable as the number of cached items increases. This backend makes many changes resulting in a huge performance boost, especially for tag cleaning.",
            "homepage": "https://github.com/colinmollenhour/Cm_Cache_Backend_File",
            "time": "2019-04-18T21:54:31+00:00"
        },
        {
            "name": "colinmollenhour/cache-backend-redis",
            "version": "1.11.0",
            "source": {
                "type": "git",
                "url": "https://github.com/colinmollenhour/Cm_Cache_Backend_Redis.git",
                "reference": "389fb68de15660e39b055d149d31f3708b5d6cbc"
            },
            "dist": {
                "type": "zip",
                "url": "https://api.github.com/repos/colinmollenhour/Cm_Cache_Backend_Redis/zipball/389fb68de15660e39b055d149d31f3708b5d6cbc",
                "reference": "389fb68de15660e39b055d149d31f3708b5d6cbc",
                "shasum": ""
            },
            "require": {
                "magento-hackathon/magento-composer-installer": "*"
            },
            "type": "magento-module",
            "autoload": {
                "classmap": [
                    "Cm/Cache/Backend/Redis.php"
                ]
            },
            "notification-url": "https://packagist.org/downloads/",
            "license": [
                "BSD-3-Clause"
            ],
            "authors": [
                {
                    "name": "Colin Mollenhour"
                }
            ],
            "description": "Zend_Cache backend using Redis with full support for tags.",
            "homepage": "https://github.com/colinmollenhour/Cm_Cache_Backend_Redis",
            "time": "2019-03-03T04:04:49+00:00"
        },
        {
            "name": "colinmollenhour/credis",
            "version": "1.11.1",
            "source": {
                "type": "git",
                "url": "https://github.com/colinmollenhour/credis.git",
                "reference": "bd1da4698ab1918477f9e71e5ff0062b9a345008"
            },
            "dist": {
                "type": "zip",
                "url": "https://api.github.com/repos/colinmollenhour/credis/zipball/bd1da4698ab1918477f9e71e5ff0062b9a345008",
                "reference": "bd1da4698ab1918477f9e71e5ff0062b9a345008",
                "shasum": ""
            },
            "require": {
                "php": ">=5.4.0"
            },
            "type": "library",
            "autoload": {
                "classmap": [
                    "Client.php",
                    "Cluster.php",
                    "Sentinel.php",
                    "Module.php"
                ]
            },
            "notification-url": "https://packagist.org/downloads/",
            "license": [
                "MIT"
            ],
            "authors": [
                {
                    "name": "Colin Mollenhour",
                    "email": "colin@mollenhour.com"
                }
            ],
            "description": "Credis is a lightweight interface to the Redis key-value store which wraps the phpredis library when available for better performance.",
            "homepage": "https://github.com/colinmollenhour/credis",
            "time": "2019-11-26T18:09:45+00:00"
        },
        {
            "name": "colinmollenhour/php-redis-session-abstract",
            "version": "v1.4.2",
            "source": {
                "type": "git",
                "url": "https://github.com/colinmollenhour/php-redis-session-abstract.git",
                "reference": "669521218794f125c7b668252f4f576eda65e1e4"
            },
            "dist": {
                "type": "zip",
                "url": "https://api.github.com/repos/colinmollenhour/php-redis-session-abstract/zipball/669521218794f125c7b668252f4f576eda65e1e4",
                "reference": "669521218794f125c7b668252f4f576eda65e1e4",
                "shasum": ""
            },
            "require": {
                "colinmollenhour/credis": "~1.6",
                "php": "^5.5 || ^7.0"
            },
            "type": "library",
            "autoload": {
                "psr-0": {
                    "Cm\\RedisSession\\": "src/"
                }
            },
            "notification-url": "https://packagist.org/downloads/",
            "license": [
                "BSD-3-Clause"
            ],
            "authors": [
                {
                    "name": "Colin Mollenhour"
                }
            ],
            "description": "A Redis-based session handler with optimistic locking",
            "homepage": "https://github.com/colinmollenhour/php-redis-session-abstract",
            "time": "2020-01-08T17:41:01+00:00"
        },
        {
            "name": "composer/ca-bundle",
            "version": "1.2.7",
            "source": {
                "type": "git",
                "url": "https://github.com/composer/ca-bundle.git",
                "reference": "95c63ab2117a72f48f5a55da9740a3273d45b7fd"
            },
            "dist": {
                "type": "zip",
                "url": "https://api.github.com/repos/composer/ca-bundle/zipball/95c63ab2117a72f48f5a55da9740a3273d45b7fd",
                "reference": "95c63ab2117a72f48f5a55da9740a3273d45b7fd",
                "shasum": ""
            },
            "require": {
                "ext-openssl": "*",
                "ext-pcre": "*",
                "php": "^5.3.2 || ^7.0 || ^8.0"
            },
            "require-dev": {
                "phpunit/phpunit": "^4.8.35 || ^5.7 || 6.5 - 8",
                "psr/log": "^1.0",
                "symfony/process": "^2.5 || ^3.0 || ^4.0 || ^5.0"
            },
            "type": "library",
            "extra": {
                "branch-alias": {
                    "dev-master": "1.x-dev"
                }
            },
            "autoload": {
                "psr-4": {
                    "Composer\\CaBundle\\": "src"
                }
            },
            "notification-url": "https://packagist.org/downloads/",
            "license": [
                "MIT"
            ],
            "authors": [
                {
                    "name": "Jordi Boggiano",
                    "email": "j.boggiano@seld.be",
                    "homepage": "http://seld.be"
                }
            ],
            "description": "Lets you find a path to the system CA bundle, and includes a fallback to the Mozilla CA bundle.",
            "keywords": [
                "cabundle",
                "cacert",
                "certificate",
                "ssl",
                "tls"
            ],
            "funding": [
                {
                    "url": "https://packagist.com",
                    "type": "custom"
                },
                {
                    "url": "https://tidelift.com/funding/github/packagist/composer/composer",
                    "type": "tidelift"
                }
            ],
            "time": "2020-04-08T08:27:21+00:00"
        },
        {
            "name": "composer/composer",
            "version": "1.10.6",
            "source": {
                "type": "git",
                "url": "https://github.com/composer/composer.git",
                "reference": "be81b9c4735362c26876bdbfd3b5bc7e7f711c88"
            },
            "dist": {
                "type": "zip",
                "url": "https://api.github.com/repos/composer/composer/zipball/be81b9c4735362c26876bdbfd3b5bc7e7f711c88",
                "reference": "be81b9c4735362c26876bdbfd3b5bc7e7f711c88",
                "shasum": ""
            },
            "require": {
                "composer/ca-bundle": "^1.0",
                "composer/semver": "^1.0",
                "composer/spdx-licenses": "^1.2",
                "composer/xdebug-handler": "^1.1",
                "justinrainbow/json-schema": "^3.0 || ^4.0 || ^5.0",
                "php": "^5.3.2 || ^7.0",
                "psr/log": "^1.0",
                "seld/jsonlint": "^1.4",
                "seld/phar-utils": "^1.0",
                "symfony/console": "^2.7 || ^3.0 || ^4.0 || ^5.0",
                "symfony/filesystem": "^2.7 || ^3.0 || ^4.0 || ^5.0",
                "symfony/finder": "^2.7 || ^3.0 || ^4.0 || ^5.0",
                "symfony/process": "^2.7 || ^3.0 || ^4.0 || ^5.0"
            },
            "conflict": {
                "symfony/console": "2.8.38",
                "symfony/phpunit-bridge": "3.4.40"
            },
            "require-dev": {
                "phpspec/prophecy": "^1.10",
                "symfony/phpunit-bridge": "^3.4"
            },
            "suggest": {
                "ext-openssl": "Enabling the openssl extension allows you to access https URLs for repositories and packages",
                "ext-zip": "Enabling the zip extension allows you to unzip archives",
                "ext-zlib": "Allow gzip compression of HTTP requests"
            },
            "bin": [
                "bin/composer"
            ],
            "type": "library",
            "extra": {
                "branch-alias": {
                    "dev-master": "1.10-dev"
                }
            },
            "autoload": {
                "psr-4": {
                    "Composer\\": "src/Composer"
                }
            },
            "notification-url": "https://packagist.org/downloads/",
            "license": [
                "MIT"
            ],
            "authors": [
                {
                    "name": "Nils Adermann",
                    "email": "naderman@naderman.de",
                    "homepage": "http://www.naderman.de"
                },
                {
                    "name": "Jordi Boggiano",
                    "email": "j.boggiano@seld.be",
                    "homepage": "http://seld.be"
                }
            ],
            "description": "Composer helps you declare, manage and install dependencies of PHP projects. It ensures you have the right stack everywhere.",
            "homepage": "https://getcomposer.org/",
            "keywords": [
                "autoload",
                "dependency",
                "package"
            ],
            "funding": [
                {
                    "url": "https://packagist.com",
                    "type": "custom"
                },
                {
                    "url": "https://tidelift.com/funding/github/packagist/composer/composer",
                    "type": "tidelift"
                }
            ],
            "time": "2020-05-06T08:28:10+00:00"
        },
        {
            "name": "composer/semver",
            "version": "1.5.1",
            "source": {
                "type": "git",
                "url": "https://github.com/composer/semver.git",
                "reference": "c6bea70230ef4dd483e6bbcab6005f682ed3a8de"
            },
            "dist": {
                "type": "zip",
                "url": "https://api.github.com/repos/composer/semver/zipball/c6bea70230ef4dd483e6bbcab6005f682ed3a8de",
                "reference": "c6bea70230ef4dd483e6bbcab6005f682ed3a8de",
                "shasum": ""
            },
            "require": {
                "php": "^5.3.2 || ^7.0"
            },
            "require-dev": {
                "phpunit/phpunit": "^4.5 || ^5.0.5"
            },
            "type": "library",
            "extra": {
                "branch-alias": {
                    "dev-master": "1.x-dev"
                }
            },
            "autoload": {
                "psr-4": {
                    "Composer\\Semver\\": "src"
                }
            },
            "notification-url": "https://packagist.org/downloads/",
            "license": [
                "MIT"
            ],
            "authors": [
                {
                    "name": "Nils Adermann",
                    "email": "naderman@naderman.de",
                    "homepage": "http://www.naderman.de"
                },
                {
                    "name": "Jordi Boggiano",
                    "email": "j.boggiano@seld.be",
                    "homepage": "http://seld.be"
                },
                {
                    "name": "Rob Bast",
                    "email": "rob.bast@gmail.com",
                    "homepage": "http://robbast.nl"
                }
            ],
            "description": "Semver library that offers utilities, version constraint parsing and validation.",
            "keywords": [
                "semantic",
                "semver",
                "validation",
                "versioning"
            ],
            "time": "2020-01-13T12:06:48+00:00"
        },
        {
            "name": "composer/spdx-licenses",
            "version": "1.5.3",
            "source": {
                "type": "git",
                "url": "https://github.com/composer/spdx-licenses.git",
                "reference": "0c3e51e1880ca149682332770e25977c70cf9dae"
            },
            "dist": {
                "type": "zip",
                "url": "https://api.github.com/repos/composer/spdx-licenses/zipball/0c3e51e1880ca149682332770e25977c70cf9dae",
                "reference": "0c3e51e1880ca149682332770e25977c70cf9dae",
                "shasum": ""
            },
            "require": {
                "php": "^5.3.2 || ^7.0 || ^8.0"
            },
            "require-dev": {
                "phpunit/phpunit": "^4.8.35 || ^5.7 || 6.5 - 7"
            },
            "type": "library",
            "extra": {
                "branch-alias": {
                    "dev-master": "1.x-dev"
                }
            },
            "autoload": {
                "psr-4": {
                    "Composer\\Spdx\\": "src"
                }
            },
            "notification-url": "https://packagist.org/downloads/",
            "license": [
                "MIT"
            ],
            "authors": [
                {
                    "name": "Nils Adermann",
                    "email": "naderman@naderman.de",
                    "homepage": "http://www.naderman.de"
                },
                {
                    "name": "Jordi Boggiano",
                    "email": "j.boggiano@seld.be",
                    "homepage": "http://seld.be"
                },
                {
                    "name": "Rob Bast",
                    "email": "rob.bast@gmail.com",
                    "homepage": "http://robbast.nl"
                }
            ],
            "description": "SPDX licenses list and validation library.",
            "keywords": [
                "license",
                "spdx",
                "validator"
            ],
            "time": "2020-02-14T07:44:31+00:00"
        },
        {
            "name": "composer/xdebug-handler",
            "version": "1.4.2",
            "source": {
                "type": "git",
                "url": "https://github.com/composer/xdebug-handler.git",
                "reference": "fa2aaf99e2087f013a14f7432c1cd2dd7d8f1f51"
            },
            "dist": {
                "type": "zip",
                "url": "https://api.github.com/repos/composer/xdebug-handler/zipball/fa2aaf99e2087f013a14f7432c1cd2dd7d8f1f51",
                "reference": "fa2aaf99e2087f013a14f7432c1cd2dd7d8f1f51",
                "shasum": ""
            },
            "require": {
                "php": "^5.3.2 || ^7.0 || ^8.0",
                "psr/log": "^1.0"
            },
            "require-dev": {
                "phpunit/phpunit": "^4.8.35 || ^5.7 || 6.5 - 8"
            },
            "type": "library",
            "autoload": {
                "psr-4": {
                    "Composer\\XdebugHandler\\": "src"
                }
            },
            "notification-url": "https://packagist.org/downloads/",
            "license": [
                "MIT"
            ],
            "authors": [
                {
                    "name": "John Stevenson",
                    "email": "john-stevenson@blueyonder.co.uk"
                }
            ],
            "description": "Restarts a process without Xdebug.",
            "keywords": [
                "Xdebug",
                "performance"
            ],
            "funding": [
                {
                    "url": "https://packagist.com",
                    "type": "custom"
<<<<<<< HEAD
                },
                {
                    "url": "https://github.com/composer",
                    "type": "github"
                },
                {
                    "url": "https://tidelift.com/funding/github/packagist/composer/composer",
                    "type": "tidelift"
                }
            ],
            "time": "2020-06-04T11:16:35+00:00"
=======
                }
            ],
            "time": "2020-03-01T12:26:26+00:00"
>>>>>>> 679cd33e
        },
        {
            "name": "container-interop/container-interop",
            "version": "1.2.0",
            "source": {
                "type": "git",
                "url": "https://github.com/container-interop/container-interop.git",
                "reference": "79cbf1341c22ec75643d841642dd5d6acd83bdb8"
            },
            "dist": {
                "type": "zip",
                "url": "https://api.github.com/repos/container-interop/container-interop/zipball/79cbf1341c22ec75643d841642dd5d6acd83bdb8",
                "reference": "79cbf1341c22ec75643d841642dd5d6acd83bdb8",
                "shasum": ""
            },
            "require": {
                "psr/container": "^1.0"
            },
            "type": "library",
            "autoload": {
                "psr-4": {
                    "Interop\\Container\\": "src/Interop/Container/"
                }
            },
            "notification-url": "https://packagist.org/downloads/",
            "license": [
                "MIT"
            ],
            "description": "Promoting the interoperability of container objects (DIC, SL, etc.)",
            "homepage": "https://github.com/container-interop/container-interop",
            "abandoned": "psr/container",
            "time": "2017-02-14T19:40:03+00:00"
        },
        {
            "name": "elasticsearch/elasticsearch",
            "version": "v7.7.0",
            "source": {
                "type": "git",
                "url": "https://github.com/elastic/elasticsearch-php.git",
                "reference": "1d90a7ff4fb1936dc4376f09d723af75714f6f05"
            },
            "dist": {
                "type": "zip",
                "url": "https://api.github.com/repos/elastic/elasticsearch-php/zipball/1d90a7ff4fb1936dc4376f09d723af75714f6f05",
                "reference": "1d90a7ff4fb1936dc4376f09d723af75714f6f05",
                "shasum": ""
            },
            "require": {
                "ext-json": ">=1.3.7",
                "ezimuel/ringphp": "^1.1.2",
                "php": "^7.1",
                "psr/log": "~1.0"
            },
            "require-dev": {
                "cpliakas/git-wrapper": "~2.0",
                "doctrine/inflector": "^1.3",
                "mockery/mockery": "^1.2",
                "phpstan/phpstan": "^0.12",
                "phpunit/phpunit": "^7.5",
                "squizlabs/php_codesniffer": "^3.4",
                "symfony/finder": "~4.0",
                "symfony/yaml": "~4.0"
            },
            "suggest": {
                "ext-curl": "*",
                "monolog/monolog": "Allows for client-level logging and tracing"
            },
            "type": "library",
            "autoload": {
                "files": [
                    "src/autoload.php"
                ],
                "psr-4": {
                    "Elasticsearch\\": "src/Elasticsearch/"
                }
            },
            "notification-url": "https://packagist.org/downloads/",
            "license": [
                "Apache-2.0"
            ],
            "authors": [
                {
                    "name": "Zachary Tong"
                },
                {
                    "name": "Enrico Zimuel"
                }
            ],
            "description": "PHP Client for Elasticsearch",
            "keywords": [
                "client",
                "elasticsearch",
                "search"
            ],
            "time": "2020-05-13T15:19:26+00:00"
        },
        {
            "name": "ezimuel/guzzlestreams",
            "version": "3.0.1",
            "source": {
                "type": "git",
                "url": "https://github.com/ezimuel/guzzlestreams.git",
                "reference": "abe3791d231167f14eb80d413420d1eab91163a8"
            },
            "dist": {
                "type": "zip",
                "url": "https://api.github.com/repos/ezimuel/guzzlestreams/zipball/abe3791d231167f14eb80d413420d1eab91163a8",
                "reference": "abe3791d231167f14eb80d413420d1eab91163a8",
                "shasum": ""
            },
            "require": {
                "php": ">=5.4.0"
            },
            "require-dev": {
                "phpunit/phpunit": "~4.0"
            },
            "type": "library",
            "extra": {
                "branch-alias": {
                    "dev-master": "3.0-dev"
                }
            },
            "autoload": {
                "psr-4": {
                    "GuzzleHttp\\Stream\\": "src/"
                }
            },
            "notification-url": "https://packagist.org/downloads/",
            "license": [
                "MIT"
            ],
            "authors": [
                {
                    "name": "Michael Dowling",
                    "email": "mtdowling@gmail.com",
                    "homepage": "https://github.com/mtdowling"
                }
            ],
            "description": "Fork of guzzle/streams (abandoned) to be used with elasticsearch-php",
            "homepage": "http://guzzlephp.org/",
            "keywords": [
                "Guzzle",
                "stream"
            ],
            "time": "2020-02-14T23:11:50+00:00"
        },
        {
            "name": "ezimuel/ringphp",
            "version": "1.1.2",
            "source": {
                "type": "git",
                "url": "https://github.com/ezimuel/ringphp.git",
                "reference": "0b78f89d8e0bb9e380046c31adfa40347e9f663b"
            },
            "dist": {
                "type": "zip",
                "url": "https://api.github.com/repos/ezimuel/ringphp/zipball/0b78f89d8e0bb9e380046c31adfa40347e9f663b",
                "reference": "0b78f89d8e0bb9e380046c31adfa40347e9f663b",
                "shasum": ""
            },
            "require": {
                "ezimuel/guzzlestreams": "^3.0.1",
                "php": ">=5.4.0",
                "react/promise": "~2.0"
            },
            "require-dev": {
                "ext-curl": "*",
                "phpunit/phpunit": "~4.0"
            },
            "suggest": {
                "ext-curl": "Guzzle will use specific adapters if cURL is present"
            },
            "type": "library",
            "extra": {
                "branch-alias": {
                    "dev-master": "1.1-dev"
                }
            },
            "autoload": {
                "psr-4": {
                    "GuzzleHttp\\Ring\\": "src/"
                }
            },
            "notification-url": "https://packagist.org/downloads/",
            "license": [
                "MIT"
            ],
            "authors": [
                {
                    "name": "Michael Dowling",
                    "email": "mtdowling@gmail.com",
                    "homepage": "https://github.com/mtdowling"
                }
            ],
            "description": "Fork of guzzle/RingPHP (abandoned) to be used with elasticsearch-php",
            "time": "2020-02-14T23:51:21+00:00"
        },
        {
            "name": "guzzlehttp/guzzle",
            "version": "6.5.3",
            "source": {
                "type": "git",
                "url": "https://github.com/guzzle/guzzle.git",
                "reference": "aab4ebd862aa7d04f01a4b51849d657db56d882e"
            },
            "dist": {
                "type": "zip",
                "url": "https://api.github.com/repos/guzzle/guzzle/zipball/aab4ebd862aa7d04f01a4b51849d657db56d882e",
                "reference": "aab4ebd862aa7d04f01a4b51849d657db56d882e",
                "shasum": ""
            },
            "require": {
                "ext-json": "*",
                "guzzlehttp/promises": "^1.0",
                "guzzlehttp/psr7": "^1.6.1",
                "php": ">=5.5",
                "symfony/polyfill-intl-idn": "^1.11"
            },
            "require-dev": {
                "ext-curl": "*",
                "phpunit/phpunit": "^4.8.35 || ^5.7 || ^6.4 || ^7.0",
                "psr/log": "^1.1"
            },
            "suggest": {
                "psr/log": "Required for using the Log middleware"
            },
            "type": "library",
            "extra": {
                "branch-alias": {
                    "dev-master": "6.5-dev"
                }
            },
            "autoload": {
                "psr-4": {
                    "GuzzleHttp\\": "src/"
                },
                "files": [
                    "src/functions_include.php"
                ]
            },
            "notification-url": "https://packagist.org/downloads/",
            "license": [
                "MIT"
            ],
            "authors": [
                {
                    "name": "Michael Dowling",
                    "email": "mtdowling@gmail.com",
                    "homepage": "https://github.com/mtdowling"
                }
            ],
            "description": "Guzzle is a PHP HTTP client library",
            "homepage": "http://guzzlephp.org/",
            "keywords": [
                "client",
                "curl",
                "framework",
                "http",
                "http client",
                "rest",
                "web service"
            ],
            "time": "2020-04-18T10:38:46+00:00"
        },
        {
            "name": "guzzlehttp/promises",
            "version": "v1.3.1",
            "source": {
                "type": "git",
                "url": "https://github.com/guzzle/promises.git",
                "reference": "a59da6cf61d80060647ff4d3eb2c03a2bc694646"
            },
            "dist": {
                "type": "zip",
                "url": "https://api.github.com/repos/guzzle/promises/zipball/a59da6cf61d80060647ff4d3eb2c03a2bc694646",
                "reference": "a59da6cf61d80060647ff4d3eb2c03a2bc694646",
                "shasum": ""
            },
            "require": {
                "php": ">=5.5.0"
            },
            "require-dev": {
                "phpunit/phpunit": "^4.0"
            },
            "type": "library",
            "extra": {
                "branch-alias": {
                    "dev-master": "1.4-dev"
                }
            },
            "autoload": {
                "psr-4": {
                    "GuzzleHttp\\Promise\\": "src/"
                },
                "files": [
                    "src/functions_include.php"
                ]
            },
            "notification-url": "https://packagist.org/downloads/",
            "license": [
                "MIT"
            ],
            "authors": [
                {
                    "name": "Michael Dowling",
                    "email": "mtdowling@gmail.com",
                    "homepage": "https://github.com/mtdowling"
                }
            ],
            "description": "Guzzle promises library",
            "keywords": [
                "promise"
            ],
            "time": "2016-12-20T10:07:11+00:00"
        },
        {
            "name": "guzzlehttp/psr7",
            "version": "1.6.1",
            "source": {
                "type": "git",
                "url": "https://github.com/guzzle/psr7.git",
                "reference": "239400de7a173fe9901b9ac7c06497751f00727a"
            },
            "dist": {
                "type": "zip",
                "url": "https://api.github.com/repos/guzzle/psr7/zipball/239400de7a173fe9901b9ac7c06497751f00727a",
                "reference": "239400de7a173fe9901b9ac7c06497751f00727a",
                "shasum": ""
            },
            "require": {
                "php": ">=5.4.0",
                "psr/http-message": "~1.0",
                "ralouphie/getallheaders": "^2.0.5 || ^3.0.0"
            },
            "provide": {
                "psr/http-message-implementation": "1.0"
            },
            "require-dev": {
                "ext-zlib": "*",
                "phpunit/phpunit": "~4.8.36 || ^5.7.27 || ^6.5.8"
            },
            "suggest": {
                "zendframework/zend-httphandlerrunner": "Emit PSR-7 responses"
            },
            "type": "library",
            "extra": {
                "branch-alias": {
                    "dev-master": "1.6-dev"
                }
            },
            "autoload": {
                "psr-4": {
                    "GuzzleHttp\\Psr7\\": "src/"
                },
                "files": [
                    "src/functions_include.php"
                ]
            },
            "notification-url": "https://packagist.org/downloads/",
            "license": [
                "MIT"
            ],
            "authors": [
                {
                    "name": "Michael Dowling",
                    "email": "mtdowling@gmail.com",
                    "homepage": "https://github.com/mtdowling"
                },
                {
                    "name": "Tobias Schultze",
                    "homepage": "https://github.com/Tobion"
                }
            ],
            "description": "PSR-7 message implementation that also provides common utility methods",
            "keywords": [
                "http",
                "message",
                "psr-7",
                "request",
                "response",
                "stream",
                "uri",
                "url"
            ],
            "time": "2019-07-01T23:21:34+00:00"
        },
        {
            "name": "justinrainbow/json-schema",
            "version": "5.2.9",
            "source": {
                "type": "git",
                "url": "https://github.com/justinrainbow/json-schema.git",
                "reference": "44c6787311242a979fa15c704327c20e7221a0e4"
            },
            "dist": {
                "type": "zip",
                "url": "https://api.github.com/repos/justinrainbow/json-schema/zipball/44c6787311242a979fa15c704327c20e7221a0e4",
                "reference": "44c6787311242a979fa15c704327c20e7221a0e4",
                "shasum": ""
            },
            "require": {
                "php": ">=5.3.3"
            },
            "require-dev": {
                "friendsofphp/php-cs-fixer": "~2.2.20||~2.15.1",
                "json-schema/json-schema-test-suite": "1.2.0",
                "phpunit/phpunit": "^4.8.35"
            },
            "bin": [
                "bin/validate-json"
            ],
            "type": "library",
            "extra": {
                "branch-alias": {
                    "dev-master": "5.0.x-dev"
                }
            },
            "autoload": {
                "psr-4": {
                    "JsonSchema\\": "src/JsonSchema/"
                }
            },
            "notification-url": "https://packagist.org/downloads/",
            "license": [
                "MIT"
            ],
            "authors": [
                {
                    "name": "Bruno Prieto Reis",
                    "email": "bruno.p.reis@gmail.com"
                },
                {
                    "name": "Justin Rainbow",
                    "email": "justin.rainbow@gmail.com"
                },
                {
                    "name": "Igor Wiedler",
                    "email": "igor@wiedler.ch"
                },
                {
                    "name": "Robert Schönthal",
                    "email": "seroscho@googlemail.com"
                }
            ],
            "description": "A library to validate a json schema.",
            "homepage": "https://github.com/justinrainbow/json-schema",
            "keywords": [
                "json",
                "schema"
            ],
            "time": "2019-09-25T14:49:45+00:00"
        },
        {
            "name": "laminas/laminas-captcha",
            "version": "2.9.0",
            "source": {
                "type": "git",
                "url": "https://github.com/laminas/laminas-captcha.git",
                "reference": "b88f650f3adf2d902ef56f6377cceb5cd87b9876"
            },
            "dist": {
                "type": "zip",
                "url": "https://api.github.com/repos/laminas/laminas-captcha/zipball/b88f650f3adf2d902ef56f6377cceb5cd87b9876",
                "reference": "b88f650f3adf2d902ef56f6377cceb5cd87b9876",
                "shasum": ""
            },
            "require": {
                "laminas/laminas-math": "^2.7 || ^3.0",
                "laminas/laminas-stdlib": "^3.2.1",
                "laminas/laminas-zendframework-bridge": "^1.0",
                "php": "^5.6 || ^7.0"
            },
            "replace": {
                "zendframework/zend-captcha": "self.version"
            },
            "require-dev": {
                "laminas/laminas-coding-standard": "~1.0.0",
                "laminas/laminas-recaptcha": "^3.0",
                "laminas/laminas-session": "^2.8",
                "laminas/laminas-text": "^2.6",
                "laminas/laminas-validator": "^2.10.1",
                "phpunit/phpunit": "^5.7.27 || ^6.5.8 || ^7.1.2"
            },
            "suggest": {
                "laminas/laminas-i18n-resources": "Translations of captcha messages",
                "laminas/laminas-recaptcha": "Laminas\\ReCaptcha component",
                "laminas/laminas-session": "Laminas\\Session component",
                "laminas/laminas-text": "Laminas\\Text component",
                "laminas/laminas-validator": "Laminas\\Validator component"
            },
            "type": "library",
            "extra": {
                "branch-alias": {
                    "dev-master": "2.9.x-dev",
                    "dev-develop": "2.10.x-dev"
                }
            },
            "autoload": {
                "psr-4": {
                    "Laminas\\Captcha\\": "src/"
                }
            },
            "notification-url": "https://packagist.org/downloads/",
            "license": [
                "BSD-3-Clause"
            ],
            "description": "Generate and validate CAPTCHAs using Figlets, images, ReCaptcha, and more",
            "homepage": "https://laminas.dev",
            "keywords": [
                "captcha",
                "laminas"
            ],
            "time": "2019-12-31T16:24:14+00:00"
        },
        {
            "name": "laminas/laminas-code",
            "version": "3.4.1",
            "source": {
                "type": "git",
                "url": "https://github.com/laminas/laminas-code.git",
                "reference": "1cb8f203389ab1482bf89c0e70a04849bacd7766"
            },
            "dist": {
                "type": "zip",
                "url": "https://api.github.com/repos/laminas/laminas-code/zipball/1cb8f203389ab1482bf89c0e70a04849bacd7766",
                "reference": "1cb8f203389ab1482bf89c0e70a04849bacd7766",
                "shasum": ""
            },
            "require": {
                "laminas/laminas-eventmanager": "^2.6 || ^3.0",
                "laminas/laminas-zendframework-bridge": "^1.0",
                "php": "^7.1"
            },
            "conflict": {
                "phpspec/prophecy": "<1.9.0"
            },
            "replace": {
                "zendframework/zend-code": "self.version"
            },
            "require-dev": {
                "doctrine/annotations": "^1.7",
                "ext-phar": "*",
                "laminas/laminas-coding-standard": "^1.0",
                "laminas/laminas-stdlib": "^2.7 || ^3.0",
                "phpunit/phpunit": "^7.5.16 || ^8.4"
            },
            "suggest": {
                "doctrine/annotations": "Doctrine\\Common\\Annotations >=1.0 for annotation features",
                "laminas/laminas-stdlib": "Laminas\\Stdlib component"
            },
            "type": "library",
            "extra": {
                "branch-alias": {
                    "dev-master": "3.4.x-dev",
                    "dev-develop": "3.5.x-dev",
                    "dev-dev-4.0": "4.0.x-dev"
                }
            },
            "autoload": {
                "psr-4": {
                    "Laminas\\Code\\": "src/"
                }
            },
            "notification-url": "https://packagist.org/downloads/",
            "license": [
                "BSD-3-Clause"
            ],
            "description": "Extensions to the PHP Reflection API, static code scanning, and code generation",
            "homepage": "https://laminas.dev",
            "keywords": [
                "code",
                "laminas"
            ],
            "time": "2019-12-31T16:28:24+00:00"
        },
        {
            "name": "laminas/laminas-config",
            "version": "2.6.0",
            "source": {
                "type": "git",
                "url": "https://github.com/laminas/laminas-config.git",
                "reference": "71ba6d5dd703196ce66b25abc4d772edb094dae1"
            },
            "dist": {
                "type": "zip",
                "url": "https://api.github.com/repos/laminas/laminas-config/zipball/71ba6d5dd703196ce66b25abc4d772edb094dae1",
                "reference": "71ba6d5dd703196ce66b25abc4d772edb094dae1",
                "shasum": ""
            },
            "require": {
                "laminas/laminas-stdlib": "^2.7 || ^3.0",
                "laminas/laminas-zendframework-bridge": "^1.0",
                "php": "^5.5 || ^7.0"
            },
            "replace": {
                "zendframework/zend-config": "self.version"
            },
            "require-dev": {
                "fabpot/php-cs-fixer": "1.7.*",
                "laminas/laminas-filter": "^2.6",
                "laminas/laminas-i18n": "^2.5",
                "laminas/laminas-json": "^2.6.1",
                "laminas/laminas-servicemanager": "^2.7.5 || ^3.0.3",
                "phpunit/phpunit": "~4.0"
            },
            "suggest": {
                "laminas/laminas-filter": "Laminas\\Filter component",
                "laminas/laminas-i18n": "Laminas\\I18n component",
                "laminas/laminas-json": "Laminas\\Json to use the Json reader or writer classes",
                "laminas/laminas-servicemanager": "Laminas\\ServiceManager for use with the Config Factory to retrieve reader and writer instances"
            },
            "type": "library",
            "extra": {
                "branch-alias": {
                    "dev-master": "2.6-dev",
                    "dev-develop": "2.7-dev"
                }
            },
            "autoload": {
                "psr-4": {
                    "Laminas\\Config\\": "src/"
                }
            },
            "notification-url": "https://packagist.org/downloads/",
            "license": [
                "BSD-3-Clause"
            ],
            "description": "provides a nested object property based user interface for accessing this configuration data within application code",
            "homepage": "https://laminas.dev",
            "keywords": [
                "config",
                "laminas"
            ],
            "time": "2019-12-31T16:30:04+00:00"
        },
        {
            "name": "laminas/laminas-console",
            "version": "2.8.0",
            "source": {
                "type": "git",
                "url": "https://github.com/laminas/laminas-console.git",
                "reference": "478a6ceac3e31fb38d6314088abda8b239ee23a5"
            },
            "dist": {
                "type": "zip",
                "url": "https://api.github.com/repos/laminas/laminas-console/zipball/478a6ceac3e31fb38d6314088abda8b239ee23a5",
                "reference": "478a6ceac3e31fb38d6314088abda8b239ee23a5",
                "shasum": ""
            },
            "require": {
                "laminas/laminas-stdlib": "^3.2.1",
                "laminas/laminas-zendframework-bridge": "^1.0",
                "php": "^5.6 || ^7.0"
            },
            "replace": {
                "zendframework/zend-console": "self.version"
            },
            "require-dev": {
                "laminas/laminas-coding-standard": "~1.0.0",
                "laminas/laminas-filter": "^2.7.2",
                "laminas/laminas-json": "^2.6 || ^3.0",
                "laminas/laminas-validator": "^2.10.1",
                "phpunit/phpunit": "^5.7.23 || ^6.4.3"
            },
            "suggest": {
                "laminas/laminas-filter": "To support DefaultRouteMatcher usage",
                "laminas/laminas-validator": "To support DefaultRouteMatcher usage"
            },
            "type": "library",
            "extra": {
                "branch-alias": {
                    "dev-master": "2.8.x-dev",
                    "dev-develop": "2.9.x-dev"
                }
            },
            "autoload": {
                "psr-4": {
                    "Laminas\\Console\\": "src/"
                }
            },
            "notification-url": "https://packagist.org/downloads/",
            "license": [
                "BSD-3-Clause"
            ],
            "description": "Build console applications using getopt syntax or routing, complete with prompts",
            "homepage": "https://laminas.dev",
            "keywords": [
                "console",
                "laminas"
            ],
            "time": "2019-12-31T16:31:45+00:00"
        },
        {
            "name": "laminas/laminas-crypt",
            "version": "2.6.0",
            "source": {
                "type": "git",
                "url": "https://github.com/laminas/laminas-crypt.git",
                "reference": "6f291fe90c84c74d737c9dc9b8f0ad2b55dc0567"
            },
            "dist": {
                "type": "zip",
                "url": "https://api.github.com/repos/laminas/laminas-crypt/zipball/6f291fe90c84c74d737c9dc9b8f0ad2b55dc0567",
                "reference": "6f291fe90c84c74d737c9dc9b8f0ad2b55dc0567",
                "shasum": ""
            },
            "require": {
                "container-interop/container-interop": "~1.0",
                "laminas/laminas-math": "^2.6",
                "laminas/laminas-stdlib": "^2.7 || ^3.0",
                "laminas/laminas-zendframework-bridge": "^1.0",
                "php": "^5.5 || ^7.0"
            },
            "replace": {
                "zendframework/zend-crypt": "self.version"
            },
            "require-dev": {
                "fabpot/php-cs-fixer": "1.7.*",
                "phpunit/phpunit": "~4.0"
            },
            "suggest": {
                "ext-mcrypt": "Required for most features of Laminas\\Crypt"
            },
            "type": "library",
            "extra": {
                "branch-alias": {
                    "dev-master": "2.6-dev",
                    "dev-develop": "2.7-dev"
                }
            },
            "autoload": {
                "psr-4": {
                    "Laminas\\Crypt\\": "src/"
                }
            },
            "notification-url": "https://packagist.org/downloads/",
            "license": [
                "BSD-3-Clause"
            ],
            "homepage": "https://laminas.dev",
            "keywords": [
                "crypt",
                "laminas"
            ],
            "time": "2019-12-31T16:33:11+00:00"
        },
        {
            "name": "laminas/laminas-db",
            "version": "2.11.3",
            "source": {
                "type": "git",
                "url": "https://github.com/laminas/laminas-db.git",
                "reference": "6c4238918b9204db1eb8cafae2c1940d40f4c007"
            },
            "dist": {
                "type": "zip",
                "url": "https://api.github.com/repos/laminas/laminas-db/zipball/6c4238918b9204db1eb8cafae2c1940d40f4c007",
                "reference": "6c4238918b9204db1eb8cafae2c1940d40f4c007",
                "shasum": ""
            },
            "require": {
                "laminas/laminas-stdlib": "^2.7 || ^3.0",
                "laminas/laminas-zendframework-bridge": "^1.0",
                "php": "^5.6 || ^7.0"
            },
            "replace": {
                "zendframework/zend-db": "^2.11.0"
            },
            "require-dev": {
                "laminas/laminas-coding-standard": "~1.0.0",
                "laminas/laminas-eventmanager": "^2.6.2 || ^3.0",
                "laminas/laminas-hydrator": "^1.1 || ^2.1 || ^3.0",
                "laminas/laminas-servicemanager": "^2.7.5 || ^3.0.3",
                "phpunit/phpunit": "^5.7.27 || ^6.5.14"
            },
            "suggest": {
                "laminas/laminas-eventmanager": "Laminas\\EventManager component",
                "laminas/laminas-hydrator": "Laminas\\Hydrator component for using HydratingResultSets",
                "laminas/laminas-servicemanager": "Laminas\\ServiceManager component"
            },
            "type": "library",
            "extra": {
                "branch-alias": {
                    "dev-master": "2.11.x-dev",
                    "dev-develop": "2.12.x-dev"
                },
                "laminas": {
                    "component": "Laminas\\Db",
                    "config-provider": "Laminas\\Db\\ConfigProvider"
                }
            },
            "autoload": {
                "psr-4": {
                    "Laminas\\Db\\": "src/"
                }
            },
            "notification-url": "https://packagist.org/downloads/",
            "license": [
                "BSD-3-Clause"
            ],
            "description": "Database abstraction layer, SQL abstraction, result set abstraction, and RowDataGateway and TableDataGateway implementations",
            "homepage": "https://laminas.dev",
            "keywords": [
                "db",
                "laminas"
            ],
            "time": "2020-03-29T12:08:51+00:00"
        },
        {
            "name": "laminas/laminas-dependency-plugin",
            "version": "1.0.4",
            "source": {
                "type": "git",
                "url": "https://github.com/laminas/laminas-dependency-plugin.git",
                "reference": "38bf91861f5b4d49f9a1c530327c997f7a7fb2db"
            },
            "dist": {
                "type": "zip",
                "url": "https://api.github.com/repos/laminas/laminas-dependency-plugin/zipball/38bf91861f5b4d49f9a1c530327c997f7a7fb2db",
                "reference": "38bf91861f5b4d49f9a1c530327c997f7a7fb2db",
                "shasum": ""
            },
            "require": {
                "composer-plugin-api": "^1.1",
                "php": "^5.6 || ^7.0"
            },
            "require-dev": {
                "composer/composer": "^1.9",
                "dealerdirect/phpcodesniffer-composer-installer": "^0.5.0",
                "phpcompatibility/php-compatibility": "^9.3",
                "phpunit/phpunit": "^8.4",
                "roave/security-advisories": "dev-master",
                "webimpress/coding-standard": "^1.0"
            },
            "type": "composer-plugin",
            "extra": {
                "branch-alias": {
                    "dev-master": "1.0.x-dev",
                    "dev-develop": "1.1.x-dev"
                },
                "class": "Laminas\\DependencyPlugin\\DependencyRewriterPlugin"
            },
            "autoload": {
                "psr-4": {
                    "Laminas\\DependencyPlugin\\": "src/"
                }
            },
            "notification-url": "https://packagist.org/downloads/",
            "license": [
                "BSD-3-Clause"
            ],
            "description": "Replace zendframework and zfcampus packages with their Laminas Project equivalents.",
            "funding": [
                {
                    "url": "https://funding.communitybridge.org/projects/laminas-project",
                    "type": "community_bridge"
                }
            ],
            "time": "2020-05-20T13:45:39+00:00"
        },
        {
            "name": "laminas/laminas-di",
            "version": "2.6.1",
            "source": {
                "type": "git",
                "url": "https://github.com/laminas/laminas-di.git",
                "reference": "239b22408a1f8eacda6fc2b838b5065c4cf1d88e"
            },
            "dist": {
                "type": "zip",
                "url": "https://api.github.com/repos/laminas/laminas-di/zipball/239b22408a1f8eacda6fc2b838b5065c4cf1d88e",
                "reference": "239b22408a1f8eacda6fc2b838b5065c4cf1d88e",
                "shasum": ""
            },
            "require": {
                "container-interop/container-interop": "^1.1",
                "laminas/laminas-code": "^2.6 || ^3.0",
                "laminas/laminas-stdlib": "^2.7 || ^3.0",
                "laminas/laminas-zendframework-bridge": "^0.4.5 || ^1.0",
                "php": "^5.5 || ^7.0"
            },
            "replace": {
                "zendframework/zend-di": "self.version"
            },
            "require-dev": {
                "fabpot/php-cs-fixer": "1.7.*",
                "phpunit/phpunit": "~4.0"
            },
            "type": "library",
            "extra": {
                "branch-alias": {
                    "dev-master": "2.6-dev",
                    "dev-develop": "2.7-dev"
                }
            },
            "autoload": {
                "psr-4": {
                    "Laminas\\Di\\": "src/"
                }
            },
            "notification-url": "https://packagist.org/downloads/",
            "license": [
                "BSD-3-Clause"
            ],
            "homepage": "https://laminas.dev",
            "keywords": [
                "di",
                "laminas"
            ],
            "time": "2019-12-31T15:17:33+00:00"
        },
        {
            "name": "laminas/laminas-diactoros",
            "version": "1.8.7p2",
            "source": {
                "type": "git",
                "url": "https://github.com/laminas/laminas-diactoros.git",
                "reference": "6991c1af7c8d2c8efee81b22ba97024781824aaa"
            },
            "dist": {
                "type": "zip",
                "url": "https://api.github.com/repos/laminas/laminas-diactoros/zipball/6991c1af7c8d2c8efee81b22ba97024781824aaa",
                "reference": "6991c1af7c8d2c8efee81b22ba97024781824aaa",
                "shasum": ""
            },
            "require": {
                "laminas/laminas-zendframework-bridge": "^1.0",
                "php": "^5.6 || ^7.0",
                "psr/http-message": "^1.0"
            },
            "provide": {
                "psr/http-message-implementation": "1.0"
            },
            "replace": {
                "zendframework/zend-diactoros": "~1.8.7.0"
            },
            "require-dev": {
                "ext-dom": "*",
                "ext-libxml": "*",
                "laminas/laminas-coding-standard": "~1.0",
                "php-http/psr7-integration-tests": "dev-master",
                "phpunit/phpunit": "^5.7.16 || ^6.0.8 || ^7.2.7"
            },
            "type": "library",
            "extra": {
                "branch-alias": {
                    "dev-release-1.8": "1.8.x-dev"
                }
            },
            "autoload": {
                "files": [
                    "src/functions/create_uploaded_file.php",
                    "src/functions/marshal_headers_from_sapi.php",
                    "src/functions/marshal_method_from_sapi.php",
                    "src/functions/marshal_protocol_version_from_sapi.php",
                    "src/functions/marshal_uri_from_sapi.php",
                    "src/functions/normalize_server.php",
                    "src/functions/normalize_uploaded_files.php",
                    "src/functions/parse_cookie_header.php",
                    "src/functions/create_uploaded_file.legacy.php",
                    "src/functions/marshal_headers_from_sapi.legacy.php",
                    "src/functions/marshal_method_from_sapi.legacy.php",
                    "src/functions/marshal_protocol_version_from_sapi.legacy.php",
                    "src/functions/marshal_uri_from_sapi.legacy.php",
                    "src/functions/normalize_server.legacy.php",
                    "src/functions/normalize_uploaded_files.legacy.php",
                    "src/functions/parse_cookie_header.legacy.php"
                ],
                "psr-4": {
                    "Laminas\\Diactoros\\": "src/"
                }
            },
            "notification-url": "https://packagist.org/downloads/",
            "license": [
                "BSD-3-Clause"
            ],
            "description": "PSR HTTP Message implementations",
            "homepage": "https://laminas.dev",
            "keywords": [
                "http",
                "laminas",
                "psr",
                "psr-7"
            ],
            "time": "2020-03-23T15:28:28+00:00"
        },
        {
            "name": "laminas/laminas-escaper",
            "version": "2.6.1",
            "source": {
                "type": "git",
                "url": "https://github.com/laminas/laminas-escaper.git",
                "reference": "25f2a053eadfa92ddacb609dcbbc39362610da70"
            },
            "dist": {
                "type": "zip",
                "url": "https://api.github.com/repos/laminas/laminas-escaper/zipball/25f2a053eadfa92ddacb609dcbbc39362610da70",
                "reference": "25f2a053eadfa92ddacb609dcbbc39362610da70",
                "shasum": ""
            },
            "require": {
                "laminas/laminas-zendframework-bridge": "^1.0",
                "php": "^5.6 || ^7.0"
            },
            "replace": {
                "zendframework/zend-escaper": "self.version"
            },
            "require-dev": {
                "laminas/laminas-coding-standard": "~1.0.0",
                "phpunit/phpunit": "^5.7.27 || ^6.5.8 || ^7.1.2"
            },
            "type": "library",
            "extra": {
                "branch-alias": {
                    "dev-master": "2.6.x-dev",
                    "dev-develop": "2.7.x-dev"
                }
            },
            "autoload": {
                "psr-4": {
                    "Laminas\\Escaper\\": "src/"
                }
            },
            "notification-url": "https://packagist.org/downloads/",
            "license": [
                "BSD-3-Clause"
            ],
            "description": "Securely and safely escape HTML, HTML attributes, JavaScript, CSS, and URLs",
            "homepage": "https://laminas.dev",
            "keywords": [
                "escaper",
                "laminas"
            ],
            "time": "2019-12-31T16:43:30+00:00"
        },
        {
            "name": "laminas/laminas-eventmanager",
            "version": "3.2.1",
            "source": {
                "type": "git",
                "url": "https://github.com/laminas/laminas-eventmanager.git",
                "reference": "ce4dc0bdf3b14b7f9815775af9dfee80a63b4748"
            },
            "dist": {
                "type": "zip",
                "url": "https://api.github.com/repos/laminas/laminas-eventmanager/zipball/ce4dc0bdf3b14b7f9815775af9dfee80a63b4748",
                "reference": "ce4dc0bdf3b14b7f9815775af9dfee80a63b4748",
                "shasum": ""
            },
            "require": {
                "laminas/laminas-zendframework-bridge": "^1.0",
                "php": "^5.6 || ^7.0"
            },
            "replace": {
                "zendframework/zend-eventmanager": "self.version"
            },
            "require-dev": {
                "athletic/athletic": "^0.1",
                "container-interop/container-interop": "^1.1.0",
                "laminas/laminas-coding-standard": "~1.0.0",
                "laminas/laminas-stdlib": "^2.7.3 || ^3.0",
                "phpunit/phpunit": "^5.7.27 || ^6.5.8 || ^7.1.2"
            },
            "suggest": {
                "container-interop/container-interop": "^1.1.0, to use the lazy listeners feature",
                "laminas/laminas-stdlib": "^2.7.3 || ^3.0, to use the FilterChain feature"
            },
            "type": "library",
            "extra": {
                "branch-alias": {
                    "dev-master": "3.2-dev",
                    "dev-develop": "3.3-dev"
                }
            },
            "autoload": {
                "psr-4": {
                    "Laminas\\EventManager\\": "src/"
                }
            },
            "notification-url": "https://packagist.org/downloads/",
            "license": [
                "BSD-3-Clause"
            ],
            "description": "Trigger and listen to events within a PHP application",
            "homepage": "https://laminas.dev",
            "keywords": [
                "event",
                "eventmanager",
                "events",
                "laminas"
            ],
            "time": "2019-12-31T16:44:52+00:00"
        },
        {
            "name": "laminas/laminas-feed",
            "version": "2.12.2",
            "source": {
                "type": "git",
                "url": "https://github.com/laminas/laminas-feed.git",
                "reference": "8a193ac96ebcb3e16b6ee754ac2a889eefacb654"
            },
            "dist": {
                "type": "zip",
                "url": "https://api.github.com/repos/laminas/laminas-feed/zipball/8a193ac96ebcb3e16b6ee754ac2a889eefacb654",
                "reference": "8a193ac96ebcb3e16b6ee754ac2a889eefacb654",
                "shasum": ""
            },
            "require": {
                "ext-dom": "*",
                "ext-libxml": "*",
                "laminas/laminas-escaper": "^2.5.2",
                "laminas/laminas-stdlib": "^3.2.1",
                "laminas/laminas-zendframework-bridge": "^1.0",
                "php": "^5.6 || ^7.0"
            },
            "replace": {
                "zendframework/zend-feed": "^2.12.0"
            },
            "require-dev": {
                "laminas/laminas-cache": "^2.7.2",
                "laminas/laminas-coding-standard": "~1.0.0",
                "laminas/laminas-db": "^2.8.2",
                "laminas/laminas-http": "^2.7",
                "laminas/laminas-servicemanager": "^2.7.8 || ^3.3",
                "laminas/laminas-validator": "^2.10.1",
                "phpunit/phpunit": "^5.7.27 || ^6.5.14 || ^7.5.20",
                "psr/http-message": "^1.0.1"
            },
            "suggest": {
                "laminas/laminas-cache": "Laminas\\Cache component, for optionally caching feeds between requests",
                "laminas/laminas-db": "Laminas\\Db component, for use with PubSubHubbub",
                "laminas/laminas-http": "Laminas\\Http for PubSubHubbub, and optionally for use with Laminas\\Feed\\Reader",
                "laminas/laminas-servicemanager": "Laminas\\ServiceManager component, for easily extending ExtensionManager implementations",
                "laminas/laminas-validator": "Laminas\\Validator component, for validating email addresses used in Atom feeds and entries when using the Writer subcomponent",
                "psr/http-message": "PSR-7 ^1.0.1, if you wish to use Laminas\\Feed\\Reader\\Http\\Psr7ResponseDecorator"
            },
            "type": "library",
            "extra": {
                "branch-alias": {
                    "dev-master": "2.12.x-dev",
                    "dev-develop": "2.13.x-dev"
                }
            },
            "autoload": {
                "psr-4": {
                    "Laminas\\Feed\\": "src/"
                }
            },
            "notification-url": "https://packagist.org/downloads/",
            "license": [
                "BSD-3-Clause"
            ],
            "description": "provides functionality for consuming RSS and Atom feeds",
            "homepage": "https://laminas.dev",
            "keywords": [
                "feed",
                "laminas"
            ],
            "time": "2020-03-29T12:36:29+00:00"
        },
        {
            "name": "laminas/laminas-filter",
            "version": "2.9.4",
            "source": {
                "type": "git",
                "url": "https://github.com/laminas/laminas-filter.git",
                "reference": "3c4476e772a062cef7531c6793377ae585d89c82"
            },
            "dist": {
                "type": "zip",
                "url": "https://api.github.com/repos/laminas/laminas-filter/zipball/3c4476e772a062cef7531c6793377ae585d89c82",
                "reference": "3c4476e772a062cef7531c6793377ae585d89c82",
                "shasum": ""
            },
            "require": {
                "laminas/laminas-stdlib": "^2.7.7 || ^3.1",
                "laminas/laminas-zendframework-bridge": "^1.0",
                "php": "^5.6 || ^7.0"
            },
            "conflict": {
                "laminas/laminas-validator": "<2.10.1"
            },
            "replace": {
                "zendframework/zend-filter": "^2.9.2"
            },
            "require-dev": {
                "laminas/laminas-coding-standard": "~1.0.0",
                "laminas/laminas-crypt": "^3.2.1",
                "laminas/laminas-servicemanager": "^2.7.8 || ^3.3",
                "laminas/laminas-uri": "^2.6",
                "pear/archive_tar": "^1.4.3",
                "phpunit/phpunit": "^5.7.23 || ^6.4.3",
                "psr/http-factory": "^1.0"
            },
            "suggest": {
                "laminas/laminas-crypt": "Laminas\\Crypt component, for encryption filters",
                "laminas/laminas-i18n": "Laminas\\I18n component for filters depending on i18n functionality",
                "laminas/laminas-servicemanager": "Laminas\\ServiceManager component, for using the filter chain functionality",
                "laminas/laminas-uri": "Laminas\\Uri component, for the UriNormalize filter",
                "psr/http-factory-implementation": "psr/http-factory-implementation, for creating file upload instances when consuming PSR-7 in file upload filters"
            },
            "type": "library",
            "extra": {
                "branch-alias": {
                    "dev-master": "2.9.x-dev",
                    "dev-develop": "2.10.x-dev"
                },
                "laminas": {
                    "component": "Laminas\\Filter",
                    "config-provider": "Laminas\\Filter\\ConfigProvider"
                }
            },
            "autoload": {
                "psr-4": {
                    "Laminas\\Filter\\": "src/"
                }
            },
            "notification-url": "https://packagist.org/downloads/",
            "license": [
                "BSD-3-Clause"
            ],
            "description": "Programmatically filter and normalize data and files",
            "homepage": "https://laminas.dev",
            "keywords": [
                "filter",
                "laminas"
            ],
            "time": "2020-03-29T12:41:29+00:00"
        },
        {
            "name": "laminas/laminas-form",
            "version": "2.14.5",
            "source": {
                "type": "git",
                "url": "https://github.com/laminas/laminas-form.git",
                "reference": "3e22e09751cf6ae031be87a44e092e7925ce5b7b"
            },
            "dist": {
                "type": "zip",
                "url": "https://api.github.com/repos/laminas/laminas-form/zipball/3e22e09751cf6ae031be87a44e092e7925ce5b7b",
                "reference": "3e22e09751cf6ae031be87a44e092e7925ce5b7b",
                "shasum": ""
            },
            "require": {
                "laminas/laminas-hydrator": "^1.1 || ^2.1 || ^3.0",
                "laminas/laminas-inputfilter": "^2.8",
                "laminas/laminas-stdlib": "^3.2.1",
                "laminas/laminas-zendframework-bridge": "^1.0",
                "php": "^5.6 || ^7.0"
            },
            "replace": {
                "zendframework/zend-form": "^2.14.3"
            },
            "require-dev": {
                "doctrine/annotations": "~1.0",
                "laminas/laminas-cache": "^2.6.1",
                "laminas/laminas-captcha": "^2.7.1",
                "laminas/laminas-code": "^2.6 || ^3.0",
                "laminas/laminas-coding-standard": "~1.0.0",
                "laminas/laminas-escaper": "^2.5",
                "laminas/laminas-eventmanager": "^2.6.2 || ^3.0",
                "laminas/laminas-filter": "^2.6",
                "laminas/laminas-i18n": "^2.6",
                "laminas/laminas-recaptcha": "^3.0.0",
                "laminas/laminas-servicemanager": "^2.7.5 || ^3.0.3",
                "laminas/laminas-session": "^2.8.1",
                "laminas/laminas-text": "^2.6",
                "laminas/laminas-validator": "^2.6",
                "laminas/laminas-view": "^2.6.2",
                "phpunit/phpunit": "^5.7.27 || ^6.5.14 || ^7.5.20"
            },
            "suggest": {
                "laminas/laminas-captcha": "^2.7.1, required for using CAPTCHA form elements",
                "laminas/laminas-code": "^2.6 || ^3.0, required to use laminas-form annotations support",
                "laminas/laminas-eventmanager": "^2.6.2 || ^3.0, reuired for laminas-form annotations support",
                "laminas/laminas-i18n": "^2.6, required when using laminas-form view helpers",
                "laminas/laminas-recaptcha": "in order to use the ReCaptcha form element",
                "laminas/laminas-servicemanager": "^2.7.5 || ^3.0.3, required to use the form factories or provide services",
                "laminas/laminas-view": "^2.6.2, required for using the laminas-form view helpers"
            },
            "type": "library",
            "extra": {
                "branch-alias": {
                    "dev-master": "2.14.x-dev",
                    "dev-develop": "2.15.x-dev"
                },
                "laminas": {
                    "component": "Laminas\\Form",
                    "config-provider": "Laminas\\Form\\ConfigProvider"
                }
            },
            "autoload": {
                "psr-4": {
                    "Laminas\\Form\\": "src/"
                },
                "files": [
                    "autoload/formElementManagerPolyfill.php"
                ]
            },
            "notification-url": "https://packagist.org/downloads/",
            "license": [
                "BSD-3-Clause"
            ],
            "description": "Validate and display simple and complex forms, casting forms to business objects and vice versa",
            "homepage": "https://laminas.dev",
            "keywords": [
                "form",
                "laminas"
            ],
            "time": "2020-03-29T12:46:16+00:00"
        },
        {
            "name": "laminas/laminas-http",
            "version": "2.11.2",
            "source": {
                "type": "git",
                "url": "https://github.com/laminas/laminas-http.git",
                "reference": "8c66963b933c80da59433da56a44dfa979f3ec88"
            },
            "dist": {
                "type": "zip",
                "url": "https://api.github.com/repos/laminas/laminas-http/zipball/8c66963b933c80da59433da56a44dfa979f3ec88",
                "reference": "8c66963b933c80da59433da56a44dfa979f3ec88",
                "shasum": ""
            },
            "require": {
                "laminas/laminas-loader": "^2.5.1",
                "laminas/laminas-stdlib": "^3.2.1",
                "laminas/laminas-uri": "^2.5.2",
                "laminas/laminas-validator": "^2.10.1",
                "laminas/laminas-zendframework-bridge": "^1.0",
                "php": "^5.6 || ^7.0"
            },
            "replace": {
                "zendframework/zend-http": "self.version"
            },
            "require-dev": {
                "laminas/laminas-coding-standard": "~1.0.0",
                "laminas/laminas-config": "^3.1 || ^2.6",
                "phpunit/phpunit": "^5.7.27 || ^6.5.8 || ^7.1.3"
            },
            "suggest": {
                "paragonie/certainty": "For automated management of cacert.pem"
            },
            "type": "library",
            "extra": {
                "branch-alias": {
                    "dev-master": "2.11.x-dev",
                    "dev-develop": "2.12.x-dev"
                }
            },
            "autoload": {
                "psr-4": {
                    "Laminas\\Http\\": "src/"
                }
            },
            "notification-url": "https://packagist.org/downloads/",
            "license": [
                "BSD-3-Clause"
            ],
            "description": "Provides an easy interface for performing Hyper-Text Transfer Protocol (HTTP) requests",
            "homepage": "https://laminas.dev",
            "keywords": [
                "http",
                "http client",
                "laminas"
            ],
            "time": "2019-12-31T17:02:36+00:00"
        },
        {
            "name": "laminas/laminas-hydrator",
            "version": "2.4.2",
            "source": {
                "type": "git",
                "url": "https://github.com/laminas/laminas-hydrator.git",
                "reference": "4a0e81cf05f32edcace817f1f48cb4055f689d85"
            },
            "dist": {
                "type": "zip",
                "url": "https://api.github.com/repos/laminas/laminas-hydrator/zipball/4a0e81cf05f32edcace817f1f48cb4055f689d85",
                "reference": "4a0e81cf05f32edcace817f1f48cb4055f689d85",
                "shasum": ""
            },
            "require": {
                "laminas/laminas-stdlib": "^3.0",
                "laminas/laminas-zendframework-bridge": "^1.0",
                "php": "^5.6 || ^7.0"
            },
            "replace": {
                "zendframework/zend-hydrator": "self.version"
            },
            "require-dev": {
                "laminas/laminas-coding-standard": "~1.0.0",
                "laminas/laminas-eventmanager": "^2.6.2 || ^3.0",
                "laminas/laminas-filter": "^2.6",
                "laminas/laminas-inputfilter": "^2.6",
                "laminas/laminas-serializer": "^2.6.1",
                "laminas/laminas-servicemanager": "^2.7.5 || ^3.0.3",
                "phpunit/phpunit": "^5.7.27 || ^6.5.8 || ^7.1.2"
            },
            "suggest": {
                "laminas/laminas-eventmanager": "^2.6.2 || ^3.0, to support aggregate hydrator usage",
                "laminas/laminas-filter": "^2.6, to support naming strategy hydrator usage",
                "laminas/laminas-serializer": "^2.6.1, to use the SerializableStrategy",
                "laminas/laminas-servicemanager": "^2.7.5 || ^3.0.3, to support hydrator plugin manager usage"
            },
            "type": "library",
            "extra": {
                "branch-alias": {
                    "dev-release-2.4": "2.4.x-dev"
                },
                "laminas": {
                    "component": "Laminas\\Hydrator",
                    "config-provider": "Laminas\\Hydrator\\ConfigProvider"
                }
            },
            "autoload": {
                "psr-4": {
                    "Laminas\\Hydrator\\": "src/"
                }
            },
            "notification-url": "https://packagist.org/downloads/",
            "license": [
                "BSD-3-Clause"
            ],
            "description": "Serialize objects to arrays, and vice versa",
            "homepage": "https://laminas.dev",
            "keywords": [
                "hydrator",
                "laminas"
            ],
            "time": "2019-12-31T17:06:38+00:00"
        },
        {
            "name": "laminas/laminas-i18n",
            "version": "2.10.3",
            "source": {
                "type": "git",
                "url": "https://github.com/laminas/laminas-i18n.git",
                "reference": "94ff957a1366f5be94f3d3a9b89b50386649e3ae"
            },
            "dist": {
                "type": "zip",
                "url": "https://api.github.com/repos/laminas/laminas-i18n/zipball/94ff957a1366f5be94f3d3a9b89b50386649e3ae",
                "reference": "94ff957a1366f5be94f3d3a9b89b50386649e3ae",
                "shasum": ""
            },
            "require": {
                "ext-intl": "*",
                "laminas/laminas-stdlib": "^2.7 || ^3.0",
                "laminas/laminas-zendframework-bridge": "^1.0",
                "php": "^5.6 || ^7.0"
            },
            "conflict": {
                "phpspec/prophecy": "<1.9.0"
            },
            "replace": {
                "zendframework/zend-i18n": "^2.10.1"
            },
            "require-dev": {
                "laminas/laminas-cache": "^2.6.1",
                "laminas/laminas-coding-standard": "~1.0.0",
                "laminas/laminas-config": "^2.6",
                "laminas/laminas-eventmanager": "^2.6.2 || ^3.0",
                "laminas/laminas-filter": "^2.6.1",
                "laminas/laminas-servicemanager": "^2.7.5 || ^3.0.3",
                "laminas/laminas-validator": "^2.6",
                "laminas/laminas-view": "^2.6.3",
                "phpunit/phpunit": "^5.7.27 || ^6.5.14 || ^7.5.16"
            },
            "suggest": {
                "laminas/laminas-cache": "Laminas\\Cache component",
                "laminas/laminas-config": "Laminas\\Config component",
                "laminas/laminas-eventmanager": "You should install this package to use the events in the translator",
                "laminas/laminas-filter": "You should install this package to use the provided filters",
                "laminas/laminas-i18n-resources": "Translation resources",
                "laminas/laminas-servicemanager": "Laminas\\ServiceManager component",
                "laminas/laminas-validator": "You should install this package to use the provided validators",
                "laminas/laminas-view": "You should install this package to use the provided view helpers"
            },
            "type": "library",
            "extra": {
                "branch-alias": {
                    "dev-master": "2.10.x-dev",
                    "dev-develop": "2.11.x-dev"
                },
                "laminas": {
                    "component": "Laminas\\I18n",
                    "config-provider": "Laminas\\I18n\\ConfigProvider"
                }
            },
            "autoload": {
                "psr-4": {
                    "Laminas\\I18n\\": "src/"
                }
            },
            "notification-url": "https://packagist.org/downloads/",
            "license": [
                "BSD-3-Clause"
            ],
            "description": "Provide translations for your application, and filter and validate internationalized values",
            "homepage": "https://laminas.dev",
            "keywords": [
                "i18n",
                "laminas"
            ],
            "time": "2020-03-29T12:51:08+00:00"
        },
        {
            "name": "laminas/laminas-inputfilter",
            "version": "2.10.1",
            "source": {
                "type": "git",
                "url": "git@github.com:laminas/laminas-inputfilter.git",
                "reference": "b29ce8f512c966468eee37ea4873ae5fb545d00a"
            },
            "dist": {
                "type": "zip",
                "url": "https://api.github.com/repos/laminas/laminas-inputfilter/zipball/b29ce8f512c966468eee37ea4873ae5fb545d00a",
                "reference": "b29ce8f512c966468eee37ea4873ae5fb545d00a",
                "shasum": ""
            },
            "require": {
                "laminas/laminas-filter": "^2.9.1",
                "laminas/laminas-servicemanager": "^2.7.10 || ^3.3.1",
                "laminas/laminas-stdlib": "^2.7 || ^3.0",
                "laminas/laminas-validator": "^2.11",
                "laminas/laminas-zendframework-bridge": "^1.0",
                "php": "^5.6 || ^7.0"
            },
            "replace": {
                "zendframework/zend-inputfilter": "self.version"
            },
            "require-dev": {
                "laminas/laminas-coding-standard": "~1.0.0",
                "phpunit/phpunit": "^5.7.27 || ^6.5.14 || ^7.5.15",
                "psr/http-message": "^1.0"
            },
            "suggest": {
                "psr/http-message-implementation": "PSR-7 is required if you wish to validate PSR-7 UploadedFileInterface payloads"
            },
            "type": "library",
            "extra": {
                "branch-alias": {
                    "dev-master": "2.10.x-dev",
                    "dev-develop": "2.11.x-dev"
                },
                "laminas": {
                    "component": "Laminas\\InputFilter",
                    "config-provider": "Laminas\\InputFilter\\ConfigProvider"
                }
            },
            "autoload": {
                "psr-4": {
                    "Laminas\\InputFilter\\": "src/"
                }
            },
            "notification-url": "https://packagist.org/downloads/",
            "license": [
                "BSD-3-Clause"
            ],
            "description": "Normalize and validate input sets from the web, APIs, the CLI, and more, including files",
            "homepage": "https://laminas.dev",
            "keywords": [
                "inputfilter",
                "laminas"
            ],
            "time": "2019-12-31T17:11:54+00:00"
        },
        {
            "name": "laminas/laminas-json",
            "version": "2.6.1",
            "source": {
                "type": "git",
                "url": "https://github.com/laminas/laminas-json.git",
                "reference": "db58425b7f0eba44a7539450cc926af80915951a"
            },
            "dist": {
                "type": "zip",
                "url": "https://api.github.com/repos/laminas/laminas-json/zipball/db58425b7f0eba44a7539450cc926af80915951a",
                "reference": "db58425b7f0eba44a7539450cc926af80915951a",
                "shasum": ""
            },
            "require": {
                "laminas/laminas-zendframework-bridge": "^1.0",
                "php": "^5.5 || ^7.0"
            },
            "replace": {
                "zendframework/zend-json": "self.version"
            },
            "require-dev": {
                "fabpot/php-cs-fixer": "1.7.*",
                "laminas/laminas-http": "^2.5.4",
                "laminas/laminas-server": "^2.6.1",
                "laminas/laminas-stdlib": "^2.5 || ^3.0",
                "laminas/laminas-xml": "^1.0.2",
                "phpunit/phpunit": "~4.0"
            },
            "suggest": {
                "laminas/laminas-http": "Laminas\\Http component, required to use Laminas\\Json\\Server",
                "laminas/laminas-server": "Laminas\\Server component, required to use Laminas\\Json\\Server",
                "laminas/laminas-stdlib": "Laminas\\Stdlib component, for use with caching Laminas\\Json\\Server responses",
                "laminas/laminas-xml": "To support Laminas\\Json\\Json::fromXml() usage"
            },
            "type": "library",
            "extra": {
                "branch-alias": {
                    "dev-master": "2.6-dev",
                    "dev-develop": "2.7-dev"
                }
            },
            "autoload": {
                "psr-4": {
                    "Laminas\\Json\\": "src/"
                }
            },
            "notification-url": "https://packagist.org/downloads/",
            "license": [
                "BSD-3-Clause"
            ],
            "description": "provides convenience methods for serializing native PHP to JSON and decoding JSON to native PHP",
            "homepage": "https://laminas.dev",
            "keywords": [
                "json",
                "laminas"
            ],
            "time": "2019-12-31T17:15:00+00:00"
        },
        {
            "name": "laminas/laminas-loader",
            "version": "2.6.1",
            "source": {
                "type": "git",
                "url": "https://github.com/laminas/laminas-loader.git",
                "reference": "5d01c2c237ae9e68bec262f339947e2ea18979bc"
            },
            "dist": {
                "type": "zip",
                "url": "https://api.github.com/repos/laminas/laminas-loader/zipball/5d01c2c237ae9e68bec262f339947e2ea18979bc",
                "reference": "5d01c2c237ae9e68bec262f339947e2ea18979bc",
                "shasum": ""
            },
            "require": {
                "laminas/laminas-zendframework-bridge": "^1.0",
                "php": "^5.6 || ^7.0"
            },
            "replace": {
                "zendframework/zend-loader": "self.version"
            },
            "require-dev": {
                "laminas/laminas-coding-standard": "~1.0.0",
                "phpunit/phpunit": "^5.7.27 || ^6.5.8 || ^7.1.4"
            },
            "type": "library",
            "extra": {
                "branch-alias": {
                    "dev-master": "2.6.x-dev",
                    "dev-develop": "2.7.x-dev"
                }
            },
            "autoload": {
                "psr-4": {
                    "Laminas\\Loader\\": "src/"
                }
            },
            "notification-url": "https://packagist.org/downloads/",
            "license": [
                "BSD-3-Clause"
            ],
            "description": "Autoloading and plugin loading strategies",
            "homepage": "https://laminas.dev",
            "keywords": [
                "laminas",
                "loader"
            ],
            "time": "2019-12-31T17:18:27+00:00"
        },
        {
            "name": "laminas/laminas-log",
            "version": "2.12.0",
            "source": {
                "type": "git",
                "url": "https://github.com/laminas/laminas-log.git",
                "reference": "4e92d841b48868714a070b10866e94be80fc92ff"
            },
            "dist": {
                "type": "zip",
                "url": "https://api.github.com/repos/laminas/laminas-log/zipball/4e92d841b48868714a070b10866e94be80fc92ff",
                "reference": "4e92d841b48868714a070b10866e94be80fc92ff",
                "shasum": ""
            },
            "require": {
                "laminas/laminas-servicemanager": "^2.7.5 || ^3.0.3",
                "laminas/laminas-stdlib": "^2.7 || ^3.0",
                "laminas/laminas-zendframework-bridge": "^1.0",
                "php": "^5.6 || ^7.0",
                "psr/log": "^1.1.2"
            },
            "provide": {
                "psr/log-implementation": "1.0.0"
            },
            "replace": {
                "zendframework/zend-log": "self.version"
            },
            "require-dev": {
                "laminas/laminas-coding-standard": "~1.0.0",
                "laminas/laminas-db": "^2.6",
                "laminas/laminas-escaper": "^2.5",
                "laminas/laminas-filter": "^2.5",
                "laminas/laminas-mail": "^2.6.1",
                "laminas/laminas-validator": "^2.10.1",
                "mikey179/vfsstream": "^1.6.7",
                "phpunit/phpunit": "^5.7.27 || ^6.5.14 || ^7.5.15"
            },
            "suggest": {
                "ext-mongo": "mongo extension to use Mongo writer",
                "ext-mongodb": "mongodb extension to use MongoDB writer",
                "laminas/laminas-db": "Laminas\\Db component to use the database log writer",
                "laminas/laminas-escaper": "Laminas\\Escaper component, for use in the XML log formatter",
                "laminas/laminas-mail": "Laminas\\Mail component to use the email log writer",
                "laminas/laminas-validator": "Laminas\\Validator component to block invalid log messages"
            },
            "type": "library",
            "extra": {
                "branch-alias": {
                    "dev-master": "2.12.x-dev",
                    "dev-develop": "2.13.x-dev"
                },
                "laminas": {
                    "component": "Laminas\\Log",
                    "config-provider": "Laminas\\Log\\ConfigProvider"
                }
            },
            "autoload": {
                "psr-4": {
                    "Laminas\\Log\\": "src/"
                }
            },
            "notification-url": "https://packagist.org/downloads/",
            "license": [
                "BSD-3-Clause"
            ],
            "description": "Robust, composite logger with filtering, formatting, and PSR-3 support",
            "homepage": "https://laminas.dev",
            "keywords": [
                "laminas",
                "log",
                "logging"
            ],
            "time": "2019-12-31T17:18:59+00:00"
        },
        {
            "name": "laminas/laminas-mail",
            "version": "2.10.1",
            "source": {
                "type": "git",
                "url": "https://github.com/laminas/laminas-mail.git",
                "reference": "cfe0711446c8d9c392e9fc664c9ccc180fa89005"
            },
            "dist": {
                "type": "zip",
                "url": "https://api.github.com/repos/laminas/laminas-mail/zipball/cfe0711446c8d9c392e9fc664c9ccc180fa89005",
                "reference": "cfe0711446c8d9c392e9fc664c9ccc180fa89005",
                "shasum": ""
            },
            "require": {
                "ext-iconv": "*",
                "laminas/laminas-loader": "^2.5",
                "laminas/laminas-mime": "^2.5",
                "laminas/laminas-stdlib": "^2.7 || ^3.0",
                "laminas/laminas-validator": "^2.10.2",
                "laminas/laminas-zendframework-bridge": "^1.0",
                "php": "^5.6 || ^7.0",
                "true/punycode": "^2.1"
            },
            "replace": {
                "zendframework/zend-mail": "^2.10.0"
            },
            "require-dev": {
                "laminas/laminas-coding-standard": "~1.0.0",
                "laminas/laminas-config": "^2.6",
                "laminas/laminas-crypt": "^2.6 || ^3.0",
                "laminas/laminas-servicemanager": "^2.7.10 || ^3.3.1",
                "phpunit/phpunit": "^5.7.25 || ^6.4.4 || ^7.1.4"
            },
            "suggest": {
                "laminas/laminas-crypt": "Crammd5 support in SMTP Auth",
                "laminas/laminas-servicemanager": "^2.7.10 || ^3.3.1 when using SMTP to deliver messages"
            },
            "type": "library",
            "extra": {
                "branch-alias": {
                    "dev-master": "2.10.x-dev",
                    "dev-develop": "2.11.x-dev"
                },
                "laminas": {
                    "component": "Laminas\\Mail",
                    "config-provider": "Laminas\\Mail\\ConfigProvider"
                }
            },
            "autoload": {
                "psr-4": {
                    "Laminas\\Mail\\": "src/"
                }
            },
            "notification-url": "https://packagist.org/downloads/",
            "license": [
                "BSD-3-Clause"
            ],
            "description": "Provides generalized functionality to compose and send both text and MIME-compliant multipart e-mail messages",
            "homepage": "https://laminas.dev",
            "keywords": [
                "laminas",
                "mail"
            ],
            "funding": [
                {
                    "url": "https://funding.communitybridge.org/projects/laminas-project",
                    "type": "community_bridge"
                }
            ],
            "time": "2020-04-21T16:42:19+00:00"
        },
        {
            "name": "laminas/laminas-math",
            "version": "2.7.1",
            "source": {
                "type": "git",
                "url": "https://github.com/laminas/laminas-math.git",
                "reference": "8027b37e00accc43f28605c7d8fd081baed1f475"
            },
            "dist": {
                "type": "zip",
                "url": "https://api.github.com/repos/laminas/laminas-math/zipball/8027b37e00accc43f28605c7d8fd081baed1f475",
                "reference": "8027b37e00accc43f28605c7d8fd081baed1f475",
                "shasum": ""
            },
            "require": {
                "laminas/laminas-zendframework-bridge": "^1.0",
                "php": "^5.5 || ^7.0"
            },
            "replace": {
                "zendframework/zend-math": "self.version"
            },
            "require-dev": {
                "fabpot/php-cs-fixer": "1.7.*",
                "ircmaxell/random-lib": "~1.1",
                "phpunit/phpunit": "~4.0"
            },
            "suggest": {
                "ext-bcmath": "If using the bcmath functionality",
                "ext-gmp": "If using the gmp functionality",
                "ircmaxell/random-lib": "Fallback random byte generator for Laminas\\Math\\Rand if Mcrypt extensions is unavailable"
            },
            "type": "library",
            "extra": {
                "branch-alias": {
                    "dev-master": "2.7-dev",
                    "dev-develop": "2.8-dev"
                }
            },
            "autoload": {
                "psr-4": {
                    "Laminas\\Math\\": "src/"
                }
            },
            "notification-url": "https://packagist.org/downloads/",
            "license": [
                "BSD-3-Clause"
            ],
            "homepage": "https://laminas.dev",
            "keywords": [
                "laminas",
                "math"
            ],
            "time": "2019-12-31T17:24:15+00:00"
        },
        {
            "name": "laminas/laminas-mime",
            "version": "2.7.4",
            "source": {
                "type": "git",
                "url": "https://github.com/laminas/laminas-mime.git",
                "reference": "e45a7d856bf7b4a7b5bd00d6371f9961dc233add"
            },
            "dist": {
                "type": "zip",
                "url": "https://api.github.com/repos/laminas/laminas-mime/zipball/e45a7d856bf7b4a7b5bd00d6371f9961dc233add",
                "reference": "e45a7d856bf7b4a7b5bd00d6371f9961dc233add",
                "shasum": ""
            },
            "require": {
                "laminas/laminas-stdlib": "^2.7 || ^3.0",
                "laminas/laminas-zendframework-bridge": "^1.0",
                "php": "^5.6 || ^7.0"
            },
            "replace": {
                "zendframework/zend-mime": "^2.7.2"
            },
            "require-dev": {
                "laminas/laminas-coding-standard": "~1.0.0",
                "laminas/laminas-mail": "^2.6",
                "phpunit/phpunit": "^5.7.27 || ^6.5.14 || ^7.5.20"
            },
            "suggest": {
                "laminas/laminas-mail": "Laminas\\Mail component"
            },
            "type": "library",
            "extra": {
                "branch-alias": {
                    "dev-master": "2.7.x-dev",
                    "dev-develop": "2.8.x-dev"
                }
            },
            "autoload": {
                "psr-4": {
                    "Laminas\\Mime\\": "src/"
                }
            },
            "notification-url": "https://packagist.org/downloads/",
            "license": [
                "BSD-3-Clause"
            ],
            "description": "Create and parse MIME messages and parts",
            "homepage": "https://laminas.dev",
            "keywords": [
                "laminas",
                "mime"
            ],
            "time": "2020-03-29T13:12:07+00:00"
        },
        {
            "name": "laminas/laminas-modulemanager",
            "version": "2.8.4",
            "source": {
                "type": "git",
                "url": "https://github.com/laminas/laminas-modulemanager.git",
                "reference": "92b1cde1aab5aef687b863face6dd5d9c6751c78"
            },
            "dist": {
                "type": "zip",
                "url": "https://api.github.com/repos/laminas/laminas-modulemanager/zipball/92b1cde1aab5aef687b863face6dd5d9c6751c78",
                "reference": "92b1cde1aab5aef687b863face6dd5d9c6751c78",
                "shasum": ""
            },
            "require": {
                "laminas/laminas-config": "^3.1 || ^2.6",
                "laminas/laminas-eventmanager": "^3.2 || ^2.6.3",
                "laminas/laminas-stdlib": "^3.1 || ^2.7",
                "laminas/laminas-zendframework-bridge": "^1.0",
                "php": "^5.6 || ^7.0"
            },
            "replace": {
                "zendframework/zend-modulemanager": "self.version"
            },
            "require-dev": {
                "laminas/laminas-coding-standard": "~1.0.0",
                "laminas/laminas-console": "^2.6",
                "laminas/laminas-di": "^2.6",
                "laminas/laminas-loader": "^2.5",
                "laminas/laminas-mvc": "^3.0 || ^2.7",
                "laminas/laminas-servicemanager": "^3.0.3 || ^2.7.5",
                "phpunit/phpunit": "^5.7.27 || ^6.5.14 || ^7.5.16"
            },
            "suggest": {
                "laminas/laminas-console": "Laminas\\Console component",
                "laminas/laminas-loader": "Laminas\\Loader component if you are not using Composer autoloading for your modules",
                "laminas/laminas-mvc": "Laminas\\Mvc component",
                "laminas/laminas-servicemanager": "Laminas\\ServiceManager component"
            },
            "type": "library",
            "extra": {
                "branch-alias": {
                    "dev-master": "2.8.x-dev",
                    "dev-develop": "2.9.x-dev"
                }
            },
            "autoload": {
                "psr-4": {
                    "Laminas\\ModuleManager\\": "src/"
                }
            },
            "notification-url": "https://packagist.org/downloads/",
            "license": [
                "BSD-3-Clause"
            ],
            "description": "Modular application system for laminas-mvc applications",
            "homepage": "https://laminas.dev",
            "keywords": [
                "laminas",
                "modulemanager"
            ],
            "time": "2019-12-31T17:26:56+00:00"
        },
        {
            "name": "laminas/laminas-mvc",
            "version": "2.7.15",
            "source": {
                "type": "git",
                "url": "https://github.com/laminas/laminas-mvc.git",
                "reference": "7e7198b03556a57fb5fd3ed919d9e1cf71500642"
            },
            "dist": {
                "type": "zip",
                "url": "https://api.github.com/repos/laminas/laminas-mvc/zipball/7e7198b03556a57fb5fd3ed919d9e1cf71500642",
                "reference": "7e7198b03556a57fb5fd3ed919d9e1cf71500642",
                "shasum": ""
            },
            "require": {
                "container-interop/container-interop": "^1.1",
                "laminas/laminas-console": "^2.7",
                "laminas/laminas-eventmanager": "^2.6.4 || ^3.0",
                "laminas/laminas-form": "^2.11",
                "laminas/laminas-hydrator": "^1.1 || ^2.4",
                "laminas/laminas-psr7bridge": "^0.2",
                "laminas/laminas-servicemanager": "^2.7.10 || ^3.0.3",
                "laminas/laminas-stdlib": "^2.7.5 || ^3.0",
                "laminas/laminas-zendframework-bridge": "^1.0",
                "php": "^5.5 || ^7.0"
            },
            "replace": {
                "zendframework/zend-mvc": "self.version"
            },
            "require-dev": {
                "friendsofphp/php-cs-fixer": "1.7.*",
                "laminas/laminas-authentication": "^2.6",
                "laminas/laminas-cache": "^2.8",
                "laminas/laminas-di": "^2.6",
                "laminas/laminas-filter": "^2.8",
                "laminas/laminas-http": "^2.8",
                "laminas/laminas-i18n": "^2.8",
                "laminas/laminas-inputfilter": "^2.8",
                "laminas/laminas-json": "^2.6.1",
                "laminas/laminas-log": "^2.9.3",
                "laminas/laminas-modulemanager": "^2.8",
                "laminas/laminas-serializer": "^2.8",
                "laminas/laminas-session": "^2.8.1",
                "laminas/laminas-text": "^2.7",
                "laminas/laminas-uri": "^2.6",
                "laminas/laminas-validator": "^2.10",
                "laminas/laminas-view": "^2.9",
                "phpunit/phpunit": "^4.8.36",
                "sebastian/comparator": "^1.2.4",
                "sebastian/version": "^1.0.4"
            },
            "suggest": {
                "laminas/laminas-authentication": "Laminas\\Authentication component for Identity plugin",
                "laminas/laminas-config": "Laminas\\Config component",
                "laminas/laminas-di": "Laminas\\Di component",
                "laminas/laminas-filter": "Laminas\\Filter component",
                "laminas/laminas-http": "Laminas\\Http component",
                "laminas/laminas-i18n": "Laminas\\I18n component for translatable segments",
                "laminas/laminas-inputfilter": "Laminas\\Inputfilter component",
                "laminas/laminas-json": "Laminas\\Json component",
                "laminas/laminas-log": "Laminas\\Log component",
                "laminas/laminas-modulemanager": "Laminas\\ModuleManager component",
                "laminas/laminas-serializer": "Laminas\\Serializer component",
                "laminas/laminas-servicemanager-di": "^1.0.1, if using laminas-servicemanager v3 and requiring the laminas-di integration",
                "laminas/laminas-session": "Laminas\\Session component for FlashMessenger, PRG, and FPRG plugins",
                "laminas/laminas-text": "Laminas\\Text component",
                "laminas/laminas-uri": "Laminas\\Uri component",
                "laminas/laminas-validator": "Laminas\\Validator component",
                "laminas/laminas-view": "Laminas\\View component"
            },
            "type": "library",
            "extra": {
                "branch-alias": {
                    "dev-master": "2.7-dev",
                    "dev-develop": "3.0-dev"
                }
            },
            "autoload": {
                "files": [
                    "src/autoload.php"
                ],
                "psr-4": {
                    "Laminas\\Mvc\\": "src/"
                }
            },
            "notification-url": "https://packagist.org/downloads/",
            "license": [
                "BSD-3-Clause"
            ],
            "homepage": "https://laminas.dev",
            "keywords": [
                "laminas",
                "mvc"
            ],
            "time": "2019-12-31T17:32:15+00:00"
        },
        {
            "name": "laminas/laminas-psr7bridge",
            "version": "0.2.2",
            "source": {
                "type": "git",
                "url": "https://github.com/laminas/laminas-psr7bridge.git",
                "reference": "14780ef1d40effd59d77ab29c6d439b2af42cdfa"
            },
            "dist": {
                "type": "zip",
                "url": "https://api.github.com/repos/laminas/laminas-psr7bridge/zipball/14780ef1d40effd59d77ab29c6d439b2af42cdfa",
                "reference": "14780ef1d40effd59d77ab29c6d439b2af42cdfa",
                "shasum": ""
            },
            "require": {
                "laminas/laminas-diactoros": "^1.1",
                "laminas/laminas-http": "^2.5",
                "laminas/laminas-zendframework-bridge": "^1.0",
                "php": ">=5.5",
                "psr/http-message": "^1.0"
            },
            "replace": {
                "zendframework/zend-psr7bridge": "self.version"
            },
            "require-dev": {
                "phpunit/phpunit": "^4.7",
                "squizlabs/php_codesniffer": "^2.3"
            },
            "type": "library",
            "extra": {
                "branch-alias": {
                    "dev-master": "1.0-dev",
                    "dev-develop": "1.1-dev"
                }
            },
            "autoload": {
                "psr-4": {
                    "Laminas\\Psr7Bridge\\": "src/"
                }
            },
            "notification-url": "https://packagist.org/downloads/",
            "license": [
                "BSD-3-Clause"
            ],
            "description": "PSR-7 <-> Laminas\\Http bridge",
            "homepage": "https://laminas.dev",
            "keywords": [
                "http",
                "laminas",
                "psr",
                "psr-7"
            ],
            "time": "2019-12-31T17:38:47+00:00"
        },
        {
            "name": "laminas/laminas-serializer",
            "version": "2.9.1",
            "source": {
                "type": "git",
                "url": "https://github.com/laminas/laminas-serializer.git",
                "reference": "c1c9361f114271b0736db74e0083a919081af5e0"
            },
            "dist": {
                "type": "zip",
                "url": "https://api.github.com/repos/laminas/laminas-serializer/zipball/c1c9361f114271b0736db74e0083a919081af5e0",
                "reference": "c1c9361f114271b0736db74e0083a919081af5e0",
                "shasum": ""
            },
            "require": {
                "laminas/laminas-json": "^2.5 || ^3.0",
                "laminas/laminas-stdlib": "^2.7 || ^3.0",
                "laminas/laminas-zendframework-bridge": "^1.0",
                "php": "^5.6 || ^7.0"
            },
            "replace": {
                "zendframework/zend-serializer": "self.version"
            },
            "require-dev": {
                "laminas/laminas-coding-standard": "~1.0.0",
                "laminas/laminas-math": "^2.6 || ^3.0",
                "laminas/laminas-servicemanager": "^2.7.5 || ^3.0.3",
                "phpunit/phpunit": "^5.7.27 || ^6.5.14 || ^7.5.16"
            },
            "suggest": {
                "laminas/laminas-math": "(^2.6 || ^3.0) To support Python Pickle serialization",
                "laminas/laminas-servicemanager": "(^2.7.5 || ^3.0.3) To support plugin manager support"
            },
            "type": "library",
            "extra": {
                "branch-alias": {
                    "dev-master": "2.9.x-dev",
                    "dev-develop": "2.10.x-dev"
                },
                "laminas": {
                    "component": "Laminas\\Serializer",
                    "config-provider": "Laminas\\Serializer\\ConfigProvider"
                }
            },
            "autoload": {
                "psr-4": {
                    "Laminas\\Serializer\\": "src/"
                }
            },
            "notification-url": "https://packagist.org/downloads/",
            "license": [
                "BSD-3-Clause"
            ],
            "description": "Serialize and deserialize PHP structures to a variety of representations",
            "homepage": "https://laminas.dev",
            "keywords": [
                "laminas",
                "serializer"
            ],
            "time": "2019-12-31T17:42:11+00:00"
        },
        {
            "name": "laminas/laminas-server",
            "version": "2.8.1",
            "source": {
                "type": "git",
                "url": "https://github.com/laminas/laminas-server.git",
                "reference": "4aaca9174c40a2fab2e2aa77999da99f71bdd88e"
            },
            "dist": {
                "type": "zip",
                "url": "https://api.github.com/repos/laminas/laminas-server/zipball/4aaca9174c40a2fab2e2aa77999da99f71bdd88e",
                "reference": "4aaca9174c40a2fab2e2aa77999da99f71bdd88e",
                "shasum": ""
            },
            "require": {
                "laminas/laminas-code": "^2.5 || ^3.0",
                "laminas/laminas-stdlib": "^2.5 || ^3.0",
                "laminas/laminas-zendframework-bridge": "^1.0",
                "php": "^5.6 || ^7.0"
            },
            "replace": {
                "zendframework/zend-server": "self.version"
            },
            "require-dev": {
                "laminas/laminas-coding-standard": "~1.0.0",
                "phpunit/phpunit": "^5.7.27 || ^6.5.8 || ^7.1.4"
            },
            "type": "library",
            "extra": {
                "branch-alias": {
                    "dev-master": "2.8.x-dev",
                    "dev-develop": "2.9.x-dev"
                }
            },
            "autoload": {
                "psr-4": {
                    "Laminas\\Server\\": "src/"
                }
            },
            "notification-url": "https://packagist.org/downloads/",
            "license": [
                "BSD-3-Clause"
            ],
            "description": "Create Reflection-based RPC servers",
            "homepage": "https://laminas.dev",
            "keywords": [
                "laminas",
                "server"
            ],
            "time": "2019-12-31T17:43:03+00:00"
        },
        {
            "name": "laminas/laminas-servicemanager",
            "version": "2.7.11",
            "source": {
                "type": "git",
                "url": "https://github.com/laminas/laminas-servicemanager.git",
                "reference": "841abb656c6018afebeec1f355be438426d6a3dd"
            },
            "dist": {
                "type": "zip",
                "url": "https://api.github.com/repos/laminas/laminas-servicemanager/zipball/841abb656c6018afebeec1f355be438426d6a3dd",
                "reference": "841abb656c6018afebeec1f355be438426d6a3dd",
                "shasum": ""
            },
            "require": {
                "container-interop/container-interop": "~1.0",
                "laminas/laminas-zendframework-bridge": "^1.0",
                "php": "^5.5 || ^7.0"
            },
            "replace": {
                "zendframework/zend-servicemanager": "self.version"
            },
            "require-dev": {
                "athletic/athletic": "dev-master",
                "fabpot/php-cs-fixer": "1.7.*",
                "laminas/laminas-di": "~2.5",
                "laminas/laminas-mvc": "~2.5",
                "phpunit/phpunit": "~4.0"
            },
            "suggest": {
                "laminas/laminas-di": "Laminas\\Di component",
                "ocramius/proxy-manager": "ProxyManager 0.5.* to handle lazy initialization of services"
            },
            "type": "library",
            "extra": {
                "branch-alias": {
                    "dev-master": "2.7-dev",
                    "dev-develop": "3.0-dev"
                }
            },
            "autoload": {
                "psr-4": {
                    "Laminas\\ServiceManager\\": "src/"
                }
            },
            "notification-url": "https://packagist.org/downloads/",
            "license": [
                "BSD-3-Clause"
            ],
            "homepage": "https://laminas.dev",
            "keywords": [
                "laminas",
                "servicemanager"
            ],
            "time": "2019-12-31T17:44:16+00:00"
        },
        {
            "name": "laminas/laminas-session",
            "version": "2.9.3",
            "source": {
                "type": "git",
                "url": "https://github.com/laminas/laminas-session.git",
                "reference": "519e8966146536cd97c1cc3d59a21b095fb814d7"
            },
            "dist": {
                "type": "zip",
                "url": "https://api.github.com/repos/laminas/laminas-session/zipball/519e8966146536cd97c1cc3d59a21b095fb814d7",
                "reference": "519e8966146536cd97c1cc3d59a21b095fb814d7",
                "shasum": ""
            },
            "require": {
                "laminas/laminas-eventmanager": "^2.6.2 || ^3.0",
                "laminas/laminas-stdlib": "^3.2.1",
                "laminas/laminas-zendframework-bridge": "^1.0",
                "php": "^5.6 || ^7.0"
            },
            "replace": {
                "zendframework/zend-session": "^2.9.1"
            },
            "require-dev": {
                "container-interop/container-interop": "^1.1",
                "laminas/laminas-cache": "^2.6.1",
                "laminas/laminas-coding-standard": "~1.0.0",
                "laminas/laminas-db": "^2.7",
                "laminas/laminas-http": "^2.5.4",
                "laminas/laminas-servicemanager": "^2.7.5 || ^3.0.3",
                "laminas/laminas-validator": "^2.6",
                "mongodb/mongodb": "^1.0.1",
                "php-mock/php-mock-phpunit": "^1.1.2 || ^2.0",
                "phpunit/phpunit": "^5.7.27 || ^6.5.14 || ^7.5.20"
            },
            "suggest": {
                "laminas/laminas-cache": "Laminas\\Cache component",
                "laminas/laminas-db": "Laminas\\Db component",
                "laminas/laminas-http": "Laminas\\Http component",
                "laminas/laminas-servicemanager": "Laminas\\ServiceManager component",
                "laminas/laminas-validator": "Laminas\\Validator component",
                "mongodb/mongodb": "If you want to use the MongoDB session save handler"
            },
            "type": "library",
            "extra": {
                "branch-alias": {
                    "dev-master": "2.9.x-dev",
                    "dev-develop": "2.10.x-dev"
                },
                "laminas": {
                    "component": "Laminas\\Session",
                    "config-provider": "Laminas\\Session\\ConfigProvider"
                }
            },
            "autoload": {
                "psr-4": {
                    "Laminas\\Session\\": "src/"
                }
            },
            "notification-url": "https://packagist.org/downloads/",
            "license": [
                "BSD-3-Clause"
            ],
            "description": "Object-oriented interface to PHP sessions and storage",
            "homepage": "https://laminas.dev",
            "keywords": [
                "laminas",
                "session"
            ],
            "time": "2020-03-29T13:26:04+00:00"
        },
        {
            "name": "laminas/laminas-soap",
            "version": "2.8.0",
            "source": {
                "type": "git",
                "url": "https://github.com/laminas/laminas-soap.git",
                "reference": "34f91d5c4c0a78bc5689cca2d1eaf829b27edd72"
            },
            "dist": {
                "type": "zip",
                "url": "https://api.github.com/repos/laminas/laminas-soap/zipball/34f91d5c4c0a78bc5689cca2d1eaf829b27edd72",
                "reference": "34f91d5c4c0a78bc5689cca2d1eaf829b27edd72",
                "shasum": ""
            },
            "require": {
                "ext-soap": "*",
                "laminas/laminas-server": "^2.6.1",
                "laminas/laminas-stdlib": "^2.7 || ^3.0",
                "laminas/laminas-uri": "^2.5.2",
                "laminas/laminas-zendframework-bridge": "^1.0",
                "php": "^5.6 || ^7.0"
            },
            "replace": {
                "zendframework/zend-soap": "self.version"
            },
            "require-dev": {
                "laminas/laminas-coding-standard": "~1.0.0",
                "laminas/laminas-config": "^2.6",
                "laminas/laminas-http": "^2.5.4",
                "phpunit/phpunit": "^5.7.21 || ^6.3"
            },
            "suggest": {
                "laminas/laminas-http": "Laminas\\Http component"
            },
            "type": "library",
            "extra": {
                "branch-alias": {
                    "dev-master": "2.7.x-dev",
                    "dev-develop": "2.8.x-dev"
                }
            },
            "autoload": {
                "psr-4": {
                    "Laminas\\Soap\\": "src/"
                }
            },
            "notification-url": "https://packagist.org/downloads/",
            "license": [
                "BSD-3-Clause"
            ],
            "homepage": "https://laminas.dev",
            "keywords": [
                "laminas",
                "soap"
            ],
            "time": "2019-12-31T17:48:49+00:00"
        },
        {
            "name": "laminas/laminas-stdlib",
            "version": "3.2.1",
            "source": {
                "type": "git",
                "url": "https://github.com/laminas/laminas-stdlib.git",
                "reference": "2b18347625a2f06a1a485acfbc870f699dbe51c6"
            },
            "dist": {
                "type": "zip",
                "url": "https://api.github.com/repos/laminas/laminas-stdlib/zipball/2b18347625a2f06a1a485acfbc870f699dbe51c6",
                "reference": "2b18347625a2f06a1a485acfbc870f699dbe51c6",
                "shasum": ""
            },
            "require": {
                "laminas/laminas-zendframework-bridge": "^1.0",
                "php": "^5.6 || ^7.0"
            },
            "replace": {
                "zendframework/zend-stdlib": "self.version"
            },
            "require-dev": {
                "laminas/laminas-coding-standard": "~1.0.0",
                "phpbench/phpbench": "^0.13",
                "phpunit/phpunit": "^5.7.27 || ^6.5.8 || ^7.1.2"
            },
            "type": "library",
            "extra": {
                "branch-alias": {
                    "dev-master": "3.2.x-dev",
                    "dev-develop": "3.3.x-dev"
                }
            },
            "autoload": {
                "psr-4": {
                    "Laminas\\Stdlib\\": "src/"
                }
            },
            "notification-url": "https://packagist.org/downloads/",
            "license": [
                "BSD-3-Clause"
            ],
            "description": "SPL extensions, array utilities, error handlers, and more",
            "homepage": "https://laminas.dev",
            "keywords": [
                "laminas",
                "stdlib"
            ],
            "time": "2019-12-31T17:51:15+00:00"
        },
        {
            "name": "laminas/laminas-text",
            "version": "2.7.1",
            "source": {
                "type": "git",
                "url": "https://github.com/laminas/laminas-text.git",
                "reference": "3601b5eacb06ed0a12f658df860cc0f9613cf4db"
            },
            "dist": {
                "type": "zip",
                "url": "https://api.github.com/repos/laminas/laminas-text/zipball/3601b5eacb06ed0a12f658df860cc0f9613cf4db",
                "reference": "3601b5eacb06ed0a12f658df860cc0f9613cf4db",
                "shasum": ""
            },
            "require": {
                "laminas/laminas-servicemanager": "^2.7.5 || ^3.0.3",
                "laminas/laminas-stdlib": "^2.7 || ^3.0",
                "laminas/laminas-zendframework-bridge": "^1.0",
                "php": "^5.6 || ^7.0"
            },
            "replace": {
                "zendframework/zend-text": "self.version"
            },
            "require-dev": {
                "laminas/laminas-coding-standard": "~1.0.0",
                "laminas/laminas-config": "^2.6",
                "phpunit/phpunit": "^5.7.27 || ^6.5.8 || ^7.1.4"
            },
            "type": "library",
            "extra": {
                "branch-alias": {
                    "dev-master": "2.7.x-dev",
                    "dev-develop": "2.8.x-dev"
                }
            },
            "autoload": {
                "psr-4": {
                    "Laminas\\Text\\": "src/"
                }
            },
            "notification-url": "https://packagist.org/downloads/",
            "license": [
                "BSD-3-Clause"
            ],
            "description": "Create FIGlets and text-based tables",
            "homepage": "https://laminas.dev",
            "keywords": [
                "laminas",
                "text"
            ],
            "time": "2019-12-31T17:54:52+00:00"
        },
        {
            "name": "laminas/laminas-uri",
            "version": "2.7.1",
            "source": {
                "type": "git",
                "url": "https://github.com/laminas/laminas-uri.git",
                "reference": "6be8ce19622f359b048ce4faebf1aa1bca73a7ff"
            },
            "dist": {
                "type": "zip",
                "url": "https://api.github.com/repos/laminas/laminas-uri/zipball/6be8ce19622f359b048ce4faebf1aa1bca73a7ff",
                "reference": "6be8ce19622f359b048ce4faebf1aa1bca73a7ff",
                "shasum": ""
            },
            "require": {
                "laminas/laminas-escaper": "^2.5",
                "laminas/laminas-validator": "^2.10",
                "laminas/laminas-zendframework-bridge": "^1.0",
                "php": "^5.6 || ^7.0"
            },
            "replace": {
                "zendframework/zend-uri": "self.version"
            },
            "require-dev": {
                "laminas/laminas-coding-standard": "~1.0.0",
                "phpunit/phpunit": "^5.7.27 || ^6.5.8 || ^7.1.4"
            },
            "type": "library",
            "extra": {
                "branch-alias": {
                    "dev-master": "2.7.x-dev",
                    "dev-develop": "2.8.x-dev"
                }
            },
            "autoload": {
                "psr-4": {
                    "Laminas\\Uri\\": "src/"
                }
            },
            "notification-url": "https://packagist.org/downloads/",
            "license": [
                "BSD-3-Clause"
            ],
            "description": "A component that aids in manipulating and validating » Uniform Resource Identifiers (URIs)",
            "homepage": "https://laminas.dev",
            "keywords": [
                "laminas",
                "uri"
            ],
            "time": "2019-12-31T17:56:00+00:00"
        },
        {
            "name": "laminas/laminas-validator",
            "version": "2.13.4",
            "source": {
                "type": "git",
                "url": "https://github.com/laminas/laminas-validator.git",
                "reference": "93593684e70b8ed1e870cacd34ca32b0c0ace185"
            },
            "dist": {
                "type": "zip",
                "url": "https://api.github.com/repos/laminas/laminas-validator/zipball/93593684e70b8ed1e870cacd34ca32b0c0ace185",
                "reference": "93593684e70b8ed1e870cacd34ca32b0c0ace185",
                "shasum": ""
            },
            "require": {
                "container-interop/container-interop": "^1.1",
                "laminas/laminas-stdlib": "^3.2.1",
                "laminas/laminas-zendframework-bridge": "^1.0",
                "php": "^7.1"
            },
            "replace": {
                "zendframework/zend-validator": "^2.13.0"
            },
            "require-dev": {
                "laminas/laminas-cache": "^2.6.1",
                "laminas/laminas-coding-standard": "~1.0.0",
                "laminas/laminas-config": "^2.6",
                "laminas/laminas-db": "^2.7",
                "laminas/laminas-filter": "^2.6",
                "laminas/laminas-http": "^2.5.4",
                "laminas/laminas-i18n": "^2.6",
                "laminas/laminas-math": "^2.6",
                "laminas/laminas-servicemanager": "^2.7.5 || ^3.0.3",
                "laminas/laminas-session": "^2.8",
                "laminas/laminas-uri": "^2.5",
                "phpunit/phpunit": "^7.5.20 || ^8.5.2",
                "psr/http-client": "^1.0",
                "psr/http-factory": "^1.0",
                "psr/http-message": "^1.0"
            },
            "suggest": {
                "laminas/laminas-db": "Laminas\\Db component, required by the (No)RecordExists validator",
                "laminas/laminas-filter": "Laminas\\Filter component, required by the Digits validator",
                "laminas/laminas-i18n": "Laminas\\I18n component to allow translation of validation error messages",
                "laminas/laminas-i18n-resources": "Translations of validator messages",
                "laminas/laminas-math": "Laminas\\Math component, required by the Csrf validator",
                "laminas/laminas-servicemanager": "Laminas\\ServiceManager component to allow using the ValidatorPluginManager and validator chains",
                "laminas/laminas-session": "Laminas\\Session component, ^2.8; required by the Csrf validator",
                "laminas/laminas-uri": "Laminas\\Uri component, required by the Uri and Sitemap\\Loc validators",
                "psr/http-message": "psr/http-message, required when validating PSR-7 UploadedFileInterface instances via the Upload and UploadFile validators"
            },
            "type": "library",
            "extra": {
                "branch-alias": {
                    "dev-master": "2.13.x-dev",
                    "dev-develop": "2.14.x-dev"
                },
                "laminas": {
                    "component": "Laminas\\Validator",
                    "config-provider": "Laminas\\Validator\\ConfigProvider"
                }
            },
            "autoload": {
                "psr-4": {
                    "Laminas\\Validator\\": "src/"
                }
            },
            "notification-url": "https://packagist.org/downloads/",
            "license": [
                "BSD-3-Clause"
            ],
            "description": "Validation classes for a wide range of domains, and the ability to chain validators to create complex validation criteria",
            "homepage": "https://laminas.dev",
            "keywords": [
                "laminas",
                "validator"
            ],
            "time": "2020-03-31T18:57:01+00:00"
        },
        {
            "name": "laminas/laminas-view",
            "version": "2.11.4",
            "source": {
                "type": "git",
                "url": "https://github.com/laminas/laminas-view.git",
                "reference": "3bbb2e94287383604c898284a18d2d06cf17301e"
            },
            "dist": {
                "type": "zip",
                "url": "https://api.github.com/repos/laminas/laminas-view/zipball/3bbb2e94287383604c898284a18d2d06cf17301e",
                "reference": "3bbb2e94287383604c898284a18d2d06cf17301e",
                "shasum": ""
            },
            "require": {
                "laminas/laminas-eventmanager": "^2.6.2 || ^3.0",
                "laminas/laminas-json": "^2.6.1 || ^3.0",
                "laminas/laminas-loader": "^2.5",
                "laminas/laminas-stdlib": "^2.7 || ^3.0",
                "laminas/laminas-zendframework-bridge": "^1.0",
                "php": "^5.6 || ^7.0"
            },
            "replace": {
                "zendframework/zend-view": "self.version"
            },
            "require-dev": {
                "laminas/laminas-authentication": "^2.5",
                "laminas/laminas-cache": "^2.6.1",
                "laminas/laminas-coding-standard": "~1.0.0",
                "laminas/laminas-config": "^2.6",
                "laminas/laminas-console": "^2.6",
                "laminas/laminas-escaper": "^2.5",
                "laminas/laminas-feed": "^2.7",
                "laminas/laminas-filter": "^2.6.1",
                "laminas/laminas-http": "^2.5.4",
                "laminas/laminas-i18n": "^2.6",
                "laminas/laminas-log": "^2.7",
                "laminas/laminas-modulemanager": "^2.7.1",
                "laminas/laminas-mvc": "^2.7.14 || ^3.0",
                "laminas/laminas-navigation": "^2.5",
                "laminas/laminas-paginator": "^2.5",
                "laminas/laminas-permissions-acl": "^2.6",
                "laminas/laminas-router": "^3.0.1",
                "laminas/laminas-serializer": "^2.6.1",
                "laminas/laminas-servicemanager": "^2.7.5 || ^3.0.3",
                "laminas/laminas-session": "^2.8.1",
                "laminas/laminas-uri": "^2.5",
                "phpunit/phpunit": "^5.7.15 || ^6.0.8"
            },
            "suggest": {
                "laminas/laminas-authentication": "Laminas\\Authentication component",
                "laminas/laminas-escaper": "Laminas\\Escaper component",
                "laminas/laminas-feed": "Laminas\\Feed component",
                "laminas/laminas-filter": "Laminas\\Filter component",
                "laminas/laminas-http": "Laminas\\Http component",
                "laminas/laminas-i18n": "Laminas\\I18n component",
                "laminas/laminas-mvc": "Laminas\\Mvc component",
                "laminas/laminas-mvc-plugin-flashmessenger": "laminas-mvc-plugin-flashmessenger component, if you want to use the FlashMessenger view helper with laminas-mvc versions 3 and up",
                "laminas/laminas-navigation": "Laminas\\Navigation component",
                "laminas/laminas-paginator": "Laminas\\Paginator component",
                "laminas/laminas-permissions-acl": "Laminas\\Permissions\\Acl component",
                "laminas/laminas-servicemanager": "Laminas\\ServiceManager component",
                "laminas/laminas-uri": "Laminas\\Uri component"
            },
            "bin": [
                "bin/templatemap_generator.php"
            ],
            "type": "library",
            "extra": {
                "branch-alias": {
                    "dev-master": "2.11.x-dev",
                    "dev-develop": "2.12.x-dev"
                }
            },
            "autoload": {
                "psr-4": {
                    "Laminas\\View\\": "src/"
                }
            },
            "notification-url": "https://packagist.org/downloads/",
            "license": [
                "BSD-3-Clause"
            ],
            "description": "Flexible view layer supporting and providing multiple view layers, helpers, and more",
            "homepage": "https://laminas.dev",
            "keywords": [
                "laminas",
                "view"
            ],
            "time": "2019-12-31T18:03:30+00:00"
        },
        {
            "name": "laminas/laminas-zendframework-bridge",
            "version": "1.0.4",
            "source": {
                "type": "git",
                "url": "https://github.com/laminas/laminas-zendframework-bridge.git",
                "reference": "fcd87520e4943d968557803919523772475e8ea3"
            },
            "dist": {
                "type": "zip",
                "url": "https://api.github.com/repos/laminas/laminas-zendframework-bridge/zipball/fcd87520e4943d968557803919523772475e8ea3",
                "reference": "fcd87520e4943d968557803919523772475e8ea3",
                "shasum": ""
            },
            "require": {
                "php": "^5.6 || ^7.0"
            },
            "require-dev": {
                "phpunit/phpunit": "^5.7 || ^6.5 || ^7.5 || ^8.1",
                "squizlabs/php_codesniffer": "^3.5"
            },
            "type": "library",
            "extra": {
                "branch-alias": {
                    "dev-master": "1.0.x-dev",
                    "dev-develop": "1.1.x-dev"
                },
                "laminas": {
                    "module": "Laminas\\ZendFrameworkBridge"
                }
            },
            "autoload": {
                "files": [
                    "src/autoload.php"
                ],
                "psr-4": {
                    "Laminas\\ZendFrameworkBridge\\": "src//"
                }
            },
            "notification-url": "https://packagist.org/downloads/",
            "license": [
                "BSD-3-Clause"
            ],
            "description": "Alias legacy ZF class names to Laminas Project equivalents.",
            "keywords": [
                "ZendFramework",
                "autoloading",
                "laminas",
                "zf"
            ],
            "funding": [
                {
                    "url": "https://funding.communitybridge.org/projects/laminas-project",
                    "type": "community_bridge"
                }
            ],
            "time": "2020-05-20T16:45:56+00:00"
        },
        {
            "name": "magento/composer",
            "version": "1.6.x-dev",
            "source": {
                "type": "git",
                "url": "https://github.com/magento/composer.git",
                "reference": "f3e4bec8fc73a97a6cbc391b1b93d4c32566763d"
            },
            "dist": {
                "type": "zip",
                "url": "https://api.github.com/repos/magento/composer/zipball/f3e4bec8fc73a97a6cbc391b1b93d4c32566763d",
                "reference": "f3e4bec8fc73a97a6cbc391b1b93d4c32566763d",
                "shasum": ""
            },
            "require": {
                "composer/composer": "^1.9",
                "php": "~7.3.0||~7.4.0",
                "symfony/console": "~4.4.0"
            },
            "require-dev": {
                "phpunit/phpunit": "^9"
            },
            "type": "library",
            "autoload": {
                "psr-4": {
                    "Magento\\Composer\\": "src"
                }
            },
            "notification-url": "https://packagist.org/downloads/",
            "license": [
                "OSL-3.0",
                "AFL-3.0"
            ],
            "description": "Magento composer library helps to instantiate Composer application and run composer commands.",
            "time": "2020-05-08T01:07:09+00:00"
        },
        {
            "name": "magento/magento-composer-installer",
            "version": "0.1.13",
            "source": {
                "type": "git",
                "url": "https://github.com/magento/magento-composer-installer.git",
                "reference": "8b6c32f53b4944a5d6656e86344cd0f9784709a1"
            },
            "dist": {
                "type": "zip",
                "url": "https://api.github.com/repos/magento/magento-composer-installer/zipball/8b6c32f53b4944a5d6656e86344cd0f9784709a1",
                "reference": "8b6c32f53b4944a5d6656e86344cd0f9784709a1",
                "shasum": ""
            },
            "require": {
                "composer-plugin-api": "^1.0"
            },
            "replace": {
                "magento-hackathon/magento-composer-installer": "*"
            },
            "require-dev": {
                "composer/composer": "*@dev",
                "firegento/phpcs": "dev-patch-1",
                "mikey179/vfsstream": "*",
                "phpunit/phpunit": "*",
                "phpunit/phpunit-mock-objects": "dev-master",
                "squizlabs/php_codesniffer": "1.4.7",
                "symfony/process": "*"
            },
            "type": "composer-plugin",
            "extra": {
                "composer-command-registry": [
                    "MagentoHackathon\\Composer\\Magento\\Command\\DeployCommand"
                ],
                "class": "MagentoHackathon\\Composer\\Magento\\Plugin"
            },
            "autoload": {
                "psr-0": {
                    "MagentoHackathon\\Composer\\Magento": "src/"
                }
            },
            "notification-url": "https://packagist.org/downloads/",
            "license": [
                "OSL-3.0"
            ],
            "authors": [
                {
                    "name": "Vinai Kopp",
                    "email": "vinai@netzarbeiter.com"
                },
                {
                    "name": "Daniel Fahlke aka Flyingmana",
                    "email": "flyingmana@googlemail.com"
                },
                {
                    "name": "Jörg Weller",
                    "email": "weller@flagbit.de"
                },
                {
                    "name": "Karl Spies",
                    "email": "karl.spies@gmx.net"
                },
                {
                    "name": "Tobias Vogt",
                    "email": "tobi@webguys.de"
                },
                {
                    "name": "David Fuhr",
                    "email": "fuhr@flagbit.de"
                }
            ],
            "description": "Composer installer for Magento modules",
            "homepage": "https://github.com/magento/magento-composer-installer",
            "keywords": [
                "composer-installer",
                "magento"
            ],
            "time": "2017-12-29T16:45:24+00:00"
        },
        {
            "name": "magento/zendframework1",
            "version": "1.14.4",
            "source": {
                "type": "git",
                "url": "https://github.com/magento/zf1.git",
                "reference": "250f35c0e80b5e6fa1a1598c144cba2fff36b565"
            },
            "dist": {
                "type": "zip",
                "url": "https://api.github.com/repos/magento/zf1/zipball/250f35c0e80b5e6fa1a1598c144cba2fff36b565",
                "reference": "250f35c0e80b5e6fa1a1598c144cba2fff36b565",
                "shasum": ""
            },
            "require": {
                "php": ">=5.2.11"
            },
            "require-dev": {
                "phpunit/dbunit": "1.3.*",
                "phpunit/phpunit": "3.7.*"
            },
            "type": "library",
            "extra": {
                "branch-alias": {
                    "dev-master": "1.12.x-dev"
                }
            },
            "autoload": {
                "psr-0": {
                    "Zend_": "library/"
                }
            },
            "notification-url": "https://packagist.org/downloads/",
            "include-path": [
                "library/"
            ],
            "license": [
                "BSD-3-Clause"
            ],
            "description": "Magento Zend Framework 1",
            "homepage": "http://framework.zend.com/",
            "keywords": [
                "ZF1",
                "framework"
            ],
            "time": "2020-05-19T23:25:07+00:00"
        },
        {
            "name": "monolog/monolog",
            "version": "1.25.4",
            "source": {
                "type": "git",
                "url": "https://github.com/Seldaek/monolog.git",
                "reference": "3022efff205e2448b560c833c6fbbf91c3139168"
            },
            "dist": {
                "type": "zip",
                "url": "https://api.github.com/repos/Seldaek/monolog/zipball/3022efff205e2448b560c833c6fbbf91c3139168",
                "reference": "3022efff205e2448b560c833c6fbbf91c3139168",
                "shasum": ""
            },
            "require": {
                "php": ">=5.3.0",
                "psr/log": "~1.0"
            },
            "provide": {
                "psr/log-implementation": "1.0.0"
            },
            "require-dev": {
                "aws/aws-sdk-php": "^2.4.9 || ^3.0",
                "doctrine/couchdb": "~1.0@dev",
                "graylog2/gelf-php": "~1.0",
                "php-amqplib/php-amqplib": "~2.4",
                "php-console/php-console": "^3.1.3",
                "php-parallel-lint/php-parallel-lint": "^1.0",
                "phpunit/phpunit": "~4.5",
                "ruflin/elastica": ">=0.90 <3.0",
                "sentry/sentry": "^0.13",
                "swiftmailer/swiftmailer": "^5.3|^6.0"
            },
            "suggest": {
                "aws/aws-sdk-php": "Allow sending log messages to AWS services like DynamoDB",
                "doctrine/couchdb": "Allow sending log messages to a CouchDB server",
                "ext-amqp": "Allow sending log messages to an AMQP server (1.0+ required)",
                "ext-mongo": "Allow sending log messages to a MongoDB server",
                "graylog2/gelf-php": "Allow sending log messages to a GrayLog2 server",
                "mongodb/mongodb": "Allow sending log messages to a MongoDB server via PHP Driver",
                "php-amqplib/php-amqplib": "Allow sending log messages to an AMQP server using php-amqplib",
                "php-console/php-console": "Allow sending log messages to Google Chrome",
                "rollbar/rollbar": "Allow sending log messages to Rollbar",
                "ruflin/elastica": "Allow sending log messages to an Elastic Search server",
                "sentry/sentry": "Allow sending log messages to a Sentry server"
            },
            "type": "library",
            "extra": {
                "branch-alias": {
                    "dev-master": "2.0.x-dev"
                }
            },
            "autoload": {
                "psr-4": {
                    "Monolog\\": "src/Monolog"
                }
            },
            "notification-url": "https://packagist.org/downloads/",
            "license": [
                "MIT"
            ],
            "authors": [
                {
                    "name": "Jordi Boggiano",
                    "email": "j.boggiano@seld.be",
                    "homepage": "http://seld.be"
                }
            ],
            "description": "Sends your logs to files, sockets, inboxes, databases and various web services",
            "homepage": "http://github.com/Seldaek/monolog",
            "keywords": [
                "log",
                "logging",
                "psr-3"
            ],
            "funding": [
                {
                    "url": "https://github.com/Seldaek",
                    "type": "github"
                },
                {
                    "url": "https://tidelift.com/funding/github/packagist/monolog/monolog",
                    "type": "tidelift"
                }
            ],
            "time": "2020-05-22T07:31:27+00:00"
        },
        {
            "name": "paragonie/random_compat",
            "version": "v9.99.99",
            "source": {
                "type": "git",
                "url": "https://github.com/paragonie/random_compat.git",
                "reference": "84b4dfb120c6f9b4ff7b3685f9b8f1aa365a0c95"
            },
            "dist": {
                "type": "zip",
                "url": "https://api.github.com/repos/paragonie/random_compat/zipball/84b4dfb120c6f9b4ff7b3685f9b8f1aa365a0c95",
                "reference": "84b4dfb120c6f9b4ff7b3685f9b8f1aa365a0c95",
                "shasum": ""
            },
            "require": {
                "php": "^7"
            },
            "require-dev": {
                "phpunit/phpunit": "4.*|5.*",
                "vimeo/psalm": "^1"
            },
            "suggest": {
                "ext-libsodium": "Provides a modern crypto API that can be used to generate random bytes."
            },
            "type": "library",
            "notification-url": "https://packagist.org/downloads/",
            "license": [
                "MIT"
            ],
            "authors": [
                {
                    "name": "Paragon Initiative Enterprises",
                    "email": "security@paragonie.com",
                    "homepage": "https://paragonie.com"
                }
            ],
            "description": "PHP 5.x polyfill for random_bytes() and random_int() from PHP 7",
            "keywords": [
                "csprng",
                "polyfill",
                "pseudorandom",
                "random"
            ],
            "time": "2018-07-02T15:55:56+00:00"
        },
        {
            "name": "paragonie/sodium_compat",
            "version": "v1.13.0",
            "source": {
                "type": "git",
                "url": "https://github.com/paragonie/sodium_compat.git",
                "reference": "bbade402cbe84c69b718120911506a3aa2bae653"
            },
            "dist": {
                "type": "zip",
                "url": "https://api.github.com/repos/paragonie/sodium_compat/zipball/bbade402cbe84c69b718120911506a3aa2bae653",
                "reference": "bbade402cbe84c69b718120911506a3aa2bae653",
                "shasum": ""
            },
            "require": {
                "paragonie/random_compat": ">=1",
                "php": "^5.2.4|^5.3|^5.4|^5.5|^5.6|^7|^8"
            },
            "require-dev": {
                "phpunit/phpunit": "^3|^4|^5|^6|^7"
            },
            "suggest": {
                "ext-libsodium": "PHP < 7.0: Better performance, password hashing (Argon2i), secure memory management (memzero), and better security.",
                "ext-sodium": "PHP >= 7.0: Better performance, password hashing (Argon2i), secure memory management (memzero), and better security."
            },
            "type": "library",
            "autoload": {
                "files": [
                    "autoload.php"
                ]
            },
            "notification-url": "https://packagist.org/downloads/",
            "license": [
                "ISC"
            ],
            "authors": [
                {
                    "name": "Paragon Initiative Enterprises",
                    "email": "security@paragonie.com"
                },
                {
                    "name": "Frank Denis",
                    "email": "jedisct1@pureftpd.org"
                }
            ],
            "description": "Pure PHP implementation of libsodium; uses the PHP extension if it exists",
            "keywords": [
                "Authentication",
                "BLAKE2b",
                "ChaCha20",
                "ChaCha20-Poly1305",
                "Chapoly",
                "Curve25519",
                "Ed25519",
                "EdDSA",
                "Edwards-curve Digital Signature Algorithm",
                "Elliptic Curve Diffie-Hellman",
                "Poly1305",
                "Pure-PHP cryptography",
                "RFC 7748",
                "RFC 8032",
                "Salpoly",
                "Salsa20",
                "X25519",
                "XChaCha20-Poly1305",
                "XSalsa20-Poly1305",
                "Xchacha20",
                "Xsalsa20",
                "aead",
                "cryptography",
                "ecdh",
                "elliptic curve",
                "elliptic curve cryptography",
                "encryption",
                "libsodium",
                "php",
                "public-key cryptography",
                "secret-key cryptography",
                "side-channel resistant"
            ],
            "time": "2020-03-20T21:48:09+00:00"
        },
        {
            "name": "pelago/emogrifier",
            "version": "v3.1.0",
            "source": {
                "type": "git",
                "url": "https://github.com/MyIntervals/emogrifier.git",
                "reference": "f6a5c7d44612d86c3901c93f1592f5440e6b2cd8"
            },
            "dist": {
                "type": "zip",
                "url": "https://api.github.com/repos/MyIntervals/emogrifier/zipball/f6a5c7d44612d86c3901c93f1592f5440e6b2cd8",
                "reference": "f6a5c7d44612d86c3901c93f1592f5440e6b2cd8",
                "shasum": ""
            },
            "require": {
                "ext-dom": "*",
                "ext-libxml": "*",
                "php": "^5.6 || ~7.0 || ~7.1 || ~7.2 || ~7.3 || ~7.4",
                "symfony/css-selector": "^2.8 || ^3.0 || ^4.0 || ^5.0"
            },
            "require-dev": {
                "friendsofphp/php-cs-fixer": "^2.15.3",
                "phpmd/phpmd": "^2.7.0",
                "phpunit/phpunit": "^5.7.27",
                "squizlabs/php_codesniffer": "^3.5.0"
            },
            "type": "library",
            "extra": {
                "branch-alias": {
                    "dev-master": "4.0.x-dev"
                }
            },
            "autoload": {
                "psr-4": {
                    "Pelago\\": "src/"
                }
            },
            "notification-url": "https://packagist.org/downloads/",
            "license": [
                "MIT"
            ],
            "authors": [
                {
                    "name": "Oliver Klee",
                    "email": "github@oliverklee.de"
                },
                {
                    "name": "Zoli Szabó",
                    "email": "zoli.szabo+github@gmail.com"
                },
                {
                    "name": "John Reeve",
                    "email": "jreeve@pelagodesign.com"
                },
                {
                    "name": "Jake Hotson",
                    "email": "jake@qzdesign.co.uk"
                },
                {
                    "name": "Cameron Brooks"
                },
                {
                    "name": "Jaime Prado"
                }
            ],
            "description": "Converts CSS styles into inline style attributes in your HTML code",
            "homepage": "https://www.myintervals.com/emogrifier.php",
            "keywords": [
                "css",
                "email",
                "pre-processing"
            ],
            "time": "2019-12-26T19:37:31+00:00"
        },
        {
            "name": "php-amqplib/php-amqplib",
            "version": "v2.10.1",
            "source": {
                "type": "git",
                "url": "https://github.com/php-amqplib/php-amqplib.git",
                "reference": "6e2b2501e021e994fb64429e5a78118f83b5c200"
            },
            "dist": {
                "type": "zip",
                "url": "https://api.github.com/repos/php-amqplib/php-amqplib/zipball/6e2b2501e021e994fb64429e5a78118f83b5c200",
                "reference": "6e2b2501e021e994fb64429e5a78118f83b5c200",
                "shasum": ""
            },
            "require": {
                "ext-bcmath": "*",
                "ext-sockets": "*",
                "php": ">=5.6"
            },
            "replace": {
                "videlalvaro/php-amqplib": "self.version"
            },
            "require-dev": {
                "ext-curl": "*",
                "nategood/httpful": "^0.2.20",
                "phpunit/phpunit": "^5.7|^6.5|^7.0",
                "squizlabs/php_codesniffer": "^2.5"
            },
            "type": "library",
            "extra": {
                "branch-alias": {
                    "dev-master": "2.10-dev"
                }
            },
            "autoload": {
                "psr-4": {
                    "PhpAmqpLib\\": "PhpAmqpLib/"
                }
            },
            "notification-url": "https://packagist.org/downloads/",
            "license": [
                "LGPL-2.1-or-later"
            ],
            "authors": [
                {
                    "name": "Alvaro Videla",
                    "role": "Original Maintainer"
                },
                {
                    "name": "John Kelly",
                    "email": "johnmkelly86@gmail.com",
                    "role": "Maintainer"
                },
                {
                    "name": "Raúl Araya",
                    "email": "nubeiro@gmail.com",
                    "role": "Maintainer"
                },
                {
                    "name": "Luke Bakken",
                    "email": "luke@bakken.io",
                    "role": "Maintainer"
                }
            ],
            "description": "Formerly videlalvaro/php-amqplib.  This library is a pure PHP implementation of the AMQP protocol. It's been tested against RabbitMQ.",
            "homepage": "https://github.com/php-amqplib/php-amqplib/",
            "keywords": [
                "message",
                "queue",
                "rabbitmq"
            ],
            "time": "2019-10-10T13:23:40+00:00"
        },
        {
            "name": "phpseclib/mcrypt_compat",
            "version": "1.0.8",
            "source": {
                "type": "git",
                "url": "https://github.com/phpseclib/mcrypt_compat.git",
                "reference": "f74c7b1897b62f08f268184b8bb98d9d9ab723b0"
            },
            "dist": {
                "type": "zip",
                "url": "https://api.github.com/repos/phpseclib/mcrypt_compat/zipball/f74c7b1897b62f08f268184b8bb98d9d9ab723b0",
                "reference": "f74c7b1897b62f08f268184b8bb98d9d9ab723b0",
                "shasum": ""
            },
            "require": {
                "php": ">=5.3.3",
                "phpseclib/phpseclib": ">=2.0.11 <3.0.0"
            },
            "require-dev": {
                "phpunit/phpunit": "^4.8.35|^5.7|^6.0"
            },
            "suggest": {
                "ext-openssl": "Will enable faster cryptographic operations"
            },
            "type": "library",
            "autoload": {
                "files": [
                    "lib/mcrypt.php"
                ]
            },
            "notification-url": "https://packagist.org/downloads/",
            "license": [
                "MIT"
            ],
            "authors": [
                {
                    "name": "Jim Wigginton",
                    "email": "terrafrost@php.net",
                    "homepage": "http://phpseclib.sourceforge.net"
                }
            ],
            "description": "PHP 7.1 polyfill for the mcrypt extension from PHP <= 7.0",
            "keywords": [
                "cryptograpy",
                "encryption",
                "mcrypt"
            ],
            "time": "2018-08-22T03:11:43+00:00"
        },
        {
            "name": "phpseclib/phpseclib",
            "version": "2.0.27",
            "source": {
                "type": "git",
                "url": "https://github.com/phpseclib/phpseclib.git",
                "reference": "34620af4df7d1988d8f0d7e91f6c8a3bf931d8dc"
            },
            "dist": {
                "type": "zip",
                "url": "https://api.github.com/repos/phpseclib/phpseclib/zipball/34620af4df7d1988d8f0d7e91f6c8a3bf931d8dc",
                "reference": "34620af4df7d1988d8f0d7e91f6c8a3bf931d8dc",
                "shasum": ""
            },
            "require": {
                "php": ">=5.3.3"
            },
            "require-dev": {
                "phing/phing": "~2.7",
                "phpunit/phpunit": "^4.8.35|^5.7|^6.0",
                "sami/sami": "~2.0",
                "squizlabs/php_codesniffer": "~2.0"
            },
            "suggest": {
                "ext-gmp": "Install the GMP (GNU Multiple Precision) extension in order to speed up arbitrary precision integer arithmetic operations.",
                "ext-libsodium": "SSH2/SFTP can make use of some algorithms provided by the libsodium-php extension.",
                "ext-mcrypt": "Install the Mcrypt extension in order to speed up a few other cryptographic operations.",
                "ext-openssl": "Install the OpenSSL extension in order to speed up a wide variety of cryptographic operations."
            },
            "type": "library",
            "autoload": {
                "files": [
                    "phpseclib/bootstrap.php"
                ],
                "psr-4": {
                    "phpseclib\\": "phpseclib/"
                }
            },
            "notification-url": "https://packagist.org/downloads/",
            "license": [
                "MIT"
            ],
            "authors": [
                {
                    "name": "Jim Wigginton",
                    "email": "terrafrost@php.net",
                    "role": "Lead Developer"
                },
                {
                    "name": "Patrick Monnerat",
                    "email": "pm@datasphere.ch",
                    "role": "Developer"
                },
                {
                    "name": "Andreas Fischer",
                    "email": "bantu@phpbb.com",
                    "role": "Developer"
                },
                {
                    "name": "Hans-Jürgen Petrich",
                    "email": "petrich@tronic-media.com",
                    "role": "Developer"
                },
                {
                    "name": "Graham Campbell",
                    "email": "graham@alt-three.com",
                    "role": "Developer"
                }
            ],
            "description": "PHP Secure Communications Library - Pure-PHP implementations of RSA, AES, SSH2, SFTP, X.509 etc.",
            "homepage": "http://phpseclib.sourceforge.net",
            "keywords": [
                "BigInteger",
                "aes",
                "asn.1",
                "asn1",
                "blowfish",
                "crypto",
                "cryptography",
                "encryption",
                "rsa",
                "security",
                "sftp",
                "signature",
                "signing",
                "ssh",
                "twofish",
                "x.509",
                "x509"
            ],
            "funding": [
                {
                    "url": "https://github.com/terrafrost",
                    "type": "github"
                },
                {
                    "url": "https://www.patreon.com/phpseclib",
                    "type": "patreon"
                },
                {
                    "url": "https://tidelift.com/funding/github/packagist/phpseclib/phpseclib",
                    "type": "tidelift"
                }
            ],
            "time": "2020-04-04T23:17:33+00:00"
        },
        {
            "name": "psr/container",
            "version": "1.0.0",
            "source": {
                "type": "git",
                "url": "https://github.com/php-fig/container.git",
                "reference": "b7ce3b176482dbbc1245ebf52b181af44c2cf55f"
            },
            "dist": {
                "type": "zip",
                "url": "https://api.github.com/repos/php-fig/container/zipball/b7ce3b176482dbbc1245ebf52b181af44c2cf55f",
                "reference": "b7ce3b176482dbbc1245ebf52b181af44c2cf55f",
                "shasum": ""
            },
            "require": {
                "php": ">=5.3.0"
            },
            "type": "library",
            "extra": {
                "branch-alias": {
                    "dev-master": "1.0.x-dev"
                }
            },
            "autoload": {
                "psr-4": {
                    "Psr\\Container\\": "src/"
                }
            },
            "notification-url": "https://packagist.org/downloads/",
            "license": [
                "MIT"
            ],
            "authors": [
                {
                    "name": "PHP-FIG",
                    "homepage": "http://www.php-fig.org/"
                }
            ],
            "description": "Common Container Interface (PHP FIG PSR-11)",
            "homepage": "https://github.com/php-fig/container",
            "keywords": [
                "PSR-11",
                "container",
                "container-interface",
                "container-interop",
                "psr"
            ],
            "time": "2017-02-14T16:28:37+00:00"
        },
        {
            "name": "psr/http-message",
            "version": "1.0.1",
            "source": {
                "type": "git",
                "url": "https://github.com/php-fig/http-message.git",
                "reference": "f6561bf28d520154e4b0ec72be95418abe6d9363"
            },
            "dist": {
                "type": "zip",
                "url": "https://api.github.com/repos/php-fig/http-message/zipball/f6561bf28d520154e4b0ec72be95418abe6d9363",
                "reference": "f6561bf28d520154e4b0ec72be95418abe6d9363",
                "shasum": ""
            },
            "require": {
                "php": ">=5.3.0"
            },
            "type": "library",
            "extra": {
                "branch-alias": {
                    "dev-master": "1.0.x-dev"
                }
            },
            "autoload": {
                "psr-4": {
                    "Psr\\Http\\Message\\": "src/"
                }
            },
            "notification-url": "https://packagist.org/downloads/",
            "license": [
                "MIT"
            ],
            "authors": [
                {
                    "name": "PHP-FIG",
                    "homepage": "http://www.php-fig.org/"
                }
            ],
            "description": "Common interface for HTTP messages",
            "homepage": "https://github.com/php-fig/http-message",
            "keywords": [
                "http",
                "http-message",
                "psr",
                "psr-7",
                "request",
                "response"
            ],
            "time": "2016-08-06T14:39:51+00:00"
        },
        {
            "name": "psr/log",
            "version": "1.1.3",
            "source": {
                "type": "git",
                "url": "https://github.com/php-fig/log.git",
                "reference": "0f73288fd15629204f9d42b7055f72dacbe811fc"
            },
            "dist": {
                "type": "zip",
                "url": "https://api.github.com/repos/php-fig/log/zipball/0f73288fd15629204f9d42b7055f72dacbe811fc",
                "reference": "0f73288fd15629204f9d42b7055f72dacbe811fc",
                "shasum": ""
            },
            "require": {
                "php": ">=5.3.0"
            },
            "type": "library",
            "extra": {
                "branch-alias": {
                    "dev-master": "1.1.x-dev"
                }
            },
            "autoload": {
                "psr-4": {
                    "Psr\\Log\\": "Psr/Log/"
                }
            },
            "notification-url": "https://packagist.org/downloads/",
            "license": [
                "MIT"
            ],
            "authors": [
                {
                    "name": "PHP-FIG",
                    "homepage": "http://www.php-fig.org/"
                }
            ],
            "description": "Common interface for logging libraries",
            "homepage": "https://github.com/php-fig/log",
            "keywords": [
                "log",
                "psr",
                "psr-3"
            ],
            "time": "2020-03-23T09:12:05+00:00"
        },
        {
            "name": "ralouphie/getallheaders",
            "version": "3.0.3",
            "source": {
                "type": "git",
                "url": "https://github.com/ralouphie/getallheaders.git",
                "reference": "120b605dfeb996808c31b6477290a714d356e822"
            },
            "dist": {
                "type": "zip",
                "url": "https://api.github.com/repos/ralouphie/getallheaders/zipball/120b605dfeb996808c31b6477290a714d356e822",
                "reference": "120b605dfeb996808c31b6477290a714d356e822",
                "shasum": ""
            },
            "require": {
                "php": ">=5.6"
            },
            "require-dev": {
                "php-coveralls/php-coveralls": "^2.1",
                "phpunit/phpunit": "^5 || ^6.5"
            },
            "type": "library",
            "autoload": {
                "files": [
                    "src/getallheaders.php"
                ]
            },
            "notification-url": "https://packagist.org/downloads/",
            "license": [
                "MIT"
            ],
            "authors": [
                {
                    "name": "Ralph Khattar",
                    "email": "ralph.khattar@gmail.com"
                }
            ],
            "description": "A polyfill for getallheaders.",
            "time": "2019-03-08T08:55:37+00:00"
        },
        {
            "name": "ramsey/uuid",
            "version": "3.8.0",
            "source": {
                "type": "git",
                "url": "https://github.com/ramsey/uuid.git",
                "reference": "d09ea80159c1929d75b3f9c60504d613aeb4a1e3"
            },
            "dist": {
                "type": "zip",
                "url": "https://api.github.com/repos/ramsey/uuid/zipball/d09ea80159c1929d75b3f9c60504d613aeb4a1e3",
                "reference": "d09ea80159c1929d75b3f9c60504d613aeb4a1e3",
                "shasum": ""
            },
            "require": {
                "paragonie/random_compat": "^1.0|^2.0|9.99.99",
                "php": "^5.4 || ^7.0",
                "symfony/polyfill-ctype": "^1.8"
            },
            "replace": {
                "rhumsaa/uuid": "self.version"
            },
            "require-dev": {
                "codeception/aspect-mock": "^1.0 | ~2.0.0",
                "doctrine/annotations": "~1.2.0",
                "goaop/framework": "1.0.0-alpha.2 | ^1.0 | ~2.1.0",
                "ircmaxell/random-lib": "^1.1",
                "jakub-onderka/php-parallel-lint": "^0.9.0",
                "mockery/mockery": "^0.9.9",
                "moontoast/math": "^1.1",
                "php-mock/php-mock-phpunit": "^0.3|^1.1",
                "phpunit/phpunit": "^4.7|^5.0|^6.5",
                "squizlabs/php_codesniffer": "^2.3"
            },
            "suggest": {
                "ext-ctype": "Provides support for PHP Ctype functions",
                "ext-libsodium": "Provides the PECL libsodium extension for use with the SodiumRandomGenerator",
                "ext-uuid": "Provides the PECL UUID extension for use with the PeclUuidTimeGenerator and PeclUuidRandomGenerator",
                "ircmaxell/random-lib": "Provides RandomLib for use with the RandomLibAdapter",
                "moontoast/math": "Provides support for converting UUID to 128-bit integer (in string form).",
                "ramsey/uuid-console": "A console application for generating UUIDs with ramsey/uuid",
                "ramsey/uuid-doctrine": "Allows the use of Ramsey\\Uuid\\Uuid as Doctrine field type."
            },
            "type": "library",
            "extra": {
                "branch-alias": {
                    "dev-master": "3.x-dev"
                }
            },
            "autoload": {
                "psr-4": {
                    "Ramsey\\Uuid\\": "src/"
                }
            },
            "notification-url": "https://packagist.org/downloads/",
            "license": [
                "MIT"
            ],
            "authors": [
                {
                    "name": "Ben Ramsey",
                    "email": "ben@benramsey.com",
                    "homepage": "https://benramsey.com"
                },
                {
                    "name": "Marijn Huizendveld",
                    "email": "marijn.huizendveld@gmail.com"
                },
                {
                    "name": "Thibaud Fabre",
                    "email": "thibaud@aztech.io"
                }
            ],
            "description": "Formerly rhumsaa/uuid. A PHP 5.4+ library for generating RFC 4122 version 1, 3, 4, and 5 universally unique identifiers (UUID).",
            "homepage": "https://github.com/ramsey/uuid",
            "keywords": [
                "guid",
                "identifier",
                "uuid"
            ],
            "time": "2018-07-19T23:38:55+00:00"
        },
        {
            "name": "react/promise",
            "version": "v2.8.0",
            "source": {
                "type": "git",
                "url": "https://github.com/reactphp/promise.git",
                "reference": "f3cff96a19736714524ca0dd1d4130de73dbbbc4"
            },
            "dist": {
                "type": "zip",
                "url": "https://api.github.com/repos/reactphp/promise/zipball/f3cff96a19736714524ca0dd1d4130de73dbbbc4",
                "reference": "f3cff96a19736714524ca0dd1d4130de73dbbbc4",
                "shasum": ""
            },
            "require": {
                "php": ">=5.4.0"
            },
            "require-dev": {
                "phpunit/phpunit": "^7.0 || ^6.5 || ^5.7 || ^4.8.36"
            },
            "type": "library",
            "autoload": {
                "psr-4": {
                    "React\\Promise\\": "src/"
                },
                "files": [
                    "src/functions_include.php"
                ]
            },
            "notification-url": "https://packagist.org/downloads/",
            "license": [
                "MIT"
            ],
            "authors": [
                {
                    "name": "Jan Sorgalla",
                    "email": "jsorgalla@gmail.com"
                }
            ],
            "description": "A lightweight implementation of CommonJS Promises/A for PHP",
            "keywords": [
                "promise",
                "promises"
            ],
            "time": "2020-05-12T15:16:56+00:00"
        },
        {
            "name": "seld/jsonlint",
            "version": "1.8.0",
            "source": {
                "type": "git",
                "url": "https://github.com/Seldaek/jsonlint.git",
                "reference": "ff2aa5420bfbc296cf6a0bc785fa5b35736de7c1"
            },
            "dist": {
                "type": "zip",
                "url": "https://api.github.com/repos/Seldaek/jsonlint/zipball/ff2aa5420bfbc296cf6a0bc785fa5b35736de7c1",
                "reference": "ff2aa5420bfbc296cf6a0bc785fa5b35736de7c1",
                "shasum": ""
            },
            "require": {
                "php": "^5.3 || ^7.0 || ^8.0"
            },
            "require-dev": {
                "phpunit/phpunit": "^4.8.35 || ^5.7 || ^6.0"
            },
            "bin": [
                "bin/jsonlint"
            ],
            "type": "library",
            "autoload": {
                "psr-4": {
                    "Seld\\JsonLint\\": "src/Seld/JsonLint/"
                }
            },
            "notification-url": "https://packagist.org/downloads/",
            "license": [
                "MIT"
            ],
            "authors": [
                {
                    "name": "Jordi Boggiano",
                    "email": "j.boggiano@seld.be",
                    "homepage": "http://seld.be"
                }
            ],
            "description": "JSON Linter",
            "keywords": [
                "json",
                "linter",
                "parser",
                "validator"
            ],
            "funding": [
                {
                    "url": "https://github.com/Seldaek",
                    "type": "github"
                },
                {
                    "url": "https://tidelift.com/funding/github/packagist/seld/jsonlint",
                    "type": "tidelift"
                }
            ],
            "time": "2020-04-30T19:05:18+00:00"
        },
        {
            "name": "seld/phar-utils",
            "version": "1.1.0",
            "source": {
                "type": "git",
                "url": "https://github.com/Seldaek/phar-utils.git",
                "reference": "8800503d56b9867d43d9c303b9cbcc26016e82f0"
            },
            "dist": {
                "type": "zip",
                "url": "https://api.github.com/repos/Seldaek/phar-utils/zipball/8800503d56b9867d43d9c303b9cbcc26016e82f0",
                "reference": "8800503d56b9867d43d9c303b9cbcc26016e82f0",
                "shasum": ""
            },
            "require": {
                "php": ">=5.3"
            },
            "type": "library",
            "extra": {
                "branch-alias": {
                    "dev-master": "1.x-dev"
                }
            },
            "autoload": {
                "psr-4": {
                    "Seld\\PharUtils\\": "src/"
                }
            },
            "notification-url": "https://packagist.org/downloads/",
            "license": [
                "MIT"
            ],
            "authors": [
                {
                    "name": "Jordi Boggiano",
                    "email": "j.boggiano@seld.be"
                }
            ],
            "description": "PHAR file format utilities, for when PHP phars you up",
            "keywords": [
                "phar"
            ],
            "time": "2020-02-14T15:25:33+00:00"
        },
        {
            "name": "symfony/console",
            "version": "v4.4.8",
            "source": {
                "type": "git",
                "url": "https://github.com/symfony/console.git",
                "reference": "10bb3ee3c97308869d53b3e3d03f6ac23ff985f7"
            },
            "dist": {
                "type": "zip",
                "url": "https://api.github.com/repos/symfony/console/zipball/10bb3ee3c97308869d53b3e3d03f6ac23ff985f7",
                "reference": "10bb3ee3c97308869d53b3e3d03f6ac23ff985f7",
                "shasum": ""
            },
            "require": {
                "php": "^7.1.3",
                "symfony/polyfill-mbstring": "~1.0",
                "symfony/polyfill-php73": "^1.8",
                "symfony/service-contracts": "^1.1|^2"
            },
            "conflict": {
                "symfony/dependency-injection": "<3.4",
                "symfony/event-dispatcher": "<4.3|>=5",
                "symfony/lock": "<4.4",
                "symfony/process": "<3.3"
            },
            "provide": {
                "psr/log-implementation": "1.0"
            },
            "require-dev": {
                "psr/log": "~1.0",
                "symfony/config": "^3.4|^4.0|^5.0",
                "symfony/dependency-injection": "^3.4|^4.0|^5.0",
                "symfony/event-dispatcher": "^4.3",
                "symfony/lock": "^4.4|^5.0",
                "symfony/process": "^3.4|^4.0|^5.0",
                "symfony/var-dumper": "^4.3|^5.0"
            },
            "suggest": {
                "psr/log": "For using the console logger",
                "symfony/event-dispatcher": "",
                "symfony/lock": "",
                "symfony/process": ""
            },
            "type": "library",
            "extra": {
                "branch-alias": {
                    "dev-master": "4.4-dev"
                }
            },
            "autoload": {
                "psr-4": {
                    "Symfony\\Component\\Console\\": ""
                },
                "exclude-from-classmap": [
                    "/Tests/"
                ]
            },
            "notification-url": "https://packagist.org/downloads/",
            "license": [
                "MIT"
            ],
            "authors": [
                {
                    "name": "Fabien Potencier",
                    "email": "fabien@symfony.com"
                },
                {
                    "name": "Symfony Community",
                    "homepage": "https://symfony.com/contributors"
                }
            ],
            "description": "Symfony Console Component",
            "homepage": "https://symfony.com",
            "funding": [
                {
                    "url": "https://symfony.com/sponsor",
                    "type": "custom"
                },
                {
                    "url": "https://github.com/fabpot",
                    "type": "github"
                },
                {
                    "url": "https://tidelift.com/funding/github/packagist/symfony/symfony",
                    "type": "tidelift"
                }
            ],
            "time": "2020-03-30T11:41:10+00:00"
        },
        {
            "name": "symfony/css-selector",
            "version": "v5.1.0",
            "source": {
                "type": "git",
                "url": "https://github.com/symfony/css-selector.git",
                "reference": "e544e24472d4c97b2d11ade7caacd446727c6bf9"
            },
            "dist": {
                "type": "zip",
                "url": "https://api.github.com/repos/symfony/css-selector/zipball/e544e24472d4c97b2d11ade7caacd446727c6bf9",
                "reference": "e544e24472d4c97b2d11ade7caacd446727c6bf9",
                "shasum": ""
            },
            "require": {
                "php": ">=7.2.5"
            },
            "type": "library",
            "extra": {
                "branch-alias": {
                    "dev-master": "5.1-dev"
                }
            },
            "autoload": {
                "psr-4": {
                    "Symfony\\Component\\CssSelector\\": ""
                },
                "exclude-from-classmap": [
                    "/Tests/"
                ]
            },
            "notification-url": "https://packagist.org/downloads/",
            "license": [
                "MIT"
            ],
            "authors": [
                {
                    "name": "Fabien Potencier",
                    "email": "fabien@symfony.com"
                },
                {
                    "name": "Jean-François Simon",
                    "email": "jeanfrancois.simon@sensiolabs.com"
                },
                {
                    "name": "Symfony Community",
                    "homepage": "https://symfony.com/contributors"
                }
            ],
            "description": "Symfony CssSelector Component",
            "homepage": "https://symfony.com",
            "funding": [
                {
                    "url": "https://symfony.com/sponsor",
                    "type": "custom"
                },
                {
                    "url": "https://github.com/fabpot",
                    "type": "github"
                },
                {
                    "url": "https://tidelift.com/funding/github/packagist/symfony/symfony",
                    "type": "tidelift"
                }
            ],
            "time": "2020-05-20T17:43:50+00:00"
        },
        {
            "name": "symfony/event-dispatcher",
            "version": "v4.4.8",
            "source": {
                "type": "git",
                "url": "https://github.com/symfony/event-dispatcher.git",
                "reference": "abc8e3618bfdb55e44c8c6a00abd333f831bbfed"
            },
            "dist": {
                "type": "zip",
                "url": "https://api.github.com/repos/symfony/event-dispatcher/zipball/abc8e3618bfdb55e44c8c6a00abd333f831bbfed",
                "reference": "abc8e3618bfdb55e44c8c6a00abd333f831bbfed",
                "shasum": ""
            },
            "require": {
                "php": "^7.1.3",
                "symfony/event-dispatcher-contracts": "^1.1"
            },
            "conflict": {
                "symfony/dependency-injection": "<3.4"
            },
            "provide": {
                "psr/event-dispatcher-implementation": "1.0",
                "symfony/event-dispatcher-implementation": "1.1"
            },
            "require-dev": {
                "psr/log": "~1.0",
                "symfony/config": "^3.4|^4.0|^5.0",
                "symfony/dependency-injection": "^3.4|^4.0|^5.0",
                "symfony/expression-language": "^3.4|^4.0|^5.0",
                "symfony/http-foundation": "^3.4|^4.0|^5.0",
                "symfony/service-contracts": "^1.1|^2",
                "symfony/stopwatch": "^3.4|^4.0|^5.0"
            },
            "suggest": {
                "symfony/dependency-injection": "",
                "symfony/http-kernel": ""
            },
            "type": "library",
            "extra": {
                "branch-alias": {
                    "dev-master": "4.4-dev"
                }
            },
            "autoload": {
                "psr-4": {
                    "Symfony\\Component\\EventDispatcher\\": ""
                },
                "exclude-from-classmap": [
                    "/Tests/"
                ]
            },
            "notification-url": "https://packagist.org/downloads/",
            "license": [
                "MIT"
            ],
            "authors": [
                {
                    "name": "Fabien Potencier",
                    "email": "fabien@symfony.com"
                },
                {
                    "name": "Symfony Community",
                    "homepage": "https://symfony.com/contributors"
                }
            ],
            "description": "Symfony EventDispatcher Component",
            "homepage": "https://symfony.com",
            "funding": [
                {
                    "url": "https://symfony.com/sponsor",
                    "type": "custom"
                },
                {
                    "url": "https://github.com/fabpot",
                    "type": "github"
                },
                {
                    "url": "https://tidelift.com/funding/github/packagist/symfony/symfony",
                    "type": "tidelift"
                }
            ],
            "time": "2020-03-27T16:54:36+00:00"
        },
        {
            "name": "symfony/event-dispatcher-contracts",
            "version": "v1.1.7",
            "source": {
                "type": "git",
                "url": "https://github.com/symfony/event-dispatcher-contracts.git",
                "reference": "c43ab685673fb6c8d84220c77897b1d6cdbe1d18"
            },
            "dist": {
                "type": "zip",
                "url": "https://api.github.com/repos/symfony/event-dispatcher-contracts/zipball/c43ab685673fb6c8d84220c77897b1d6cdbe1d18",
                "reference": "c43ab685673fb6c8d84220c77897b1d6cdbe1d18",
                "shasum": ""
            },
            "require": {
                "php": "^7.1.3"
            },
            "suggest": {
                "psr/event-dispatcher": "",
                "symfony/event-dispatcher-implementation": ""
            },
            "type": "library",
            "extra": {
                "branch-alias": {
                    "dev-master": "1.1-dev"
                }
            },
            "autoload": {
                "psr-4": {
                    "Symfony\\Contracts\\EventDispatcher\\": ""
                }
            },
            "notification-url": "https://packagist.org/downloads/",
            "license": [
                "MIT"
            ],
            "authors": [
                {
                    "name": "Nicolas Grekas",
                    "email": "p@tchwork.com"
                },
                {
                    "name": "Symfony Community",
                    "homepage": "https://symfony.com/contributors"
                }
            ],
            "description": "Generic abstractions related to dispatching event",
            "homepage": "https://symfony.com",
            "keywords": [
                "abstractions",
                "contracts",
                "decoupling",
                "interfaces",
                "interoperability",
                "standards"
            ],
            "time": "2019-09-17T09:54:03+00:00"
        },
        {
            "name": "symfony/filesystem",
            "version": "v5.1.0",
            "source": {
                "type": "git",
                "url": "https://github.com/symfony/filesystem.git",
                "reference": "6e4320f06d5f2cce0d96530162491f4465179157"
            },
            "dist": {
                "type": "zip",
                "url": "https://api.github.com/repos/symfony/filesystem/zipball/6e4320f06d5f2cce0d96530162491f4465179157",
                "reference": "6e4320f06d5f2cce0d96530162491f4465179157",
                "shasum": ""
            },
            "require": {
                "php": ">=7.2.5",
                "symfony/polyfill-ctype": "~1.8"
            },
            "type": "library",
            "extra": {
                "branch-alias": {
                    "dev-master": "5.1-dev"
                }
            },
            "autoload": {
                "psr-4": {
                    "Symfony\\Component\\Filesystem\\": ""
                },
                "exclude-from-classmap": [
                    "/Tests/"
                ]
            },
            "notification-url": "https://packagist.org/downloads/",
            "license": [
                "MIT"
            ],
            "authors": [
                {
                    "name": "Fabien Potencier",
                    "email": "fabien@symfony.com"
                },
                {
                    "name": "Symfony Community",
                    "homepage": "https://symfony.com/contributors"
                }
            ],
            "description": "Symfony Filesystem Component",
            "homepage": "https://symfony.com",
            "funding": [
                {
                    "url": "https://symfony.com/sponsor",
                    "type": "custom"
                },
                {
                    "url": "https://github.com/fabpot",
                    "type": "github"
                },
                {
                    "url": "https://tidelift.com/funding/github/packagist/symfony/symfony",
                    "type": "tidelift"
                }
            ],
            "time": "2020-05-30T20:35:19+00:00"
        },
        {
            "name": "symfony/finder",
            "version": "v5.1.0",
            "source": {
                "type": "git",
                "url": "https://github.com/symfony/finder.git",
                "reference": "4298870062bfc667cb78d2b379be4bf5dec5f187"
            },
            "dist": {
                "type": "zip",
                "url": "https://api.github.com/repos/symfony/finder/zipball/4298870062bfc667cb78d2b379be4bf5dec5f187",
                "reference": "4298870062bfc667cb78d2b379be4bf5dec5f187",
                "shasum": ""
            },
            "require": {
                "php": ">=7.2.5"
            },
            "type": "library",
            "extra": {
                "branch-alias": {
                    "dev-master": "5.1-dev"
                }
            },
            "autoload": {
                "psr-4": {
                    "Symfony\\Component\\Finder\\": ""
                },
                "exclude-from-classmap": [
                    "/Tests/"
                ]
            },
            "notification-url": "https://packagist.org/downloads/",
            "license": [
                "MIT"
            ],
            "authors": [
                {
                    "name": "Fabien Potencier",
                    "email": "fabien@symfony.com"
                },
                {
                    "name": "Symfony Community",
                    "homepage": "https://symfony.com/contributors"
                }
            ],
            "description": "Symfony Finder Component",
            "homepage": "https://symfony.com",
            "funding": [
                {
                    "url": "https://symfony.com/sponsor",
                    "type": "custom"
                },
                {
                    "url": "https://github.com/fabpot",
                    "type": "github"
                },
                {
                    "url": "https://tidelift.com/funding/github/packagist/symfony/symfony",
                    "type": "tidelift"
                }
            ],
            "time": "2020-05-20T17:43:50+00:00"
        },
        {
            "name": "symfony/polyfill-ctype",
            "version": "v1.17.0",
            "source": {
                "type": "git",
                "url": "https://github.com/symfony/polyfill-ctype.git",
                "reference": "e94c8b1bbe2bc77507a1056cdb06451c75b427f9"
            },
            "dist": {
                "type": "zip",
                "url": "https://api.github.com/repos/symfony/polyfill-ctype/zipball/e94c8b1bbe2bc77507a1056cdb06451c75b427f9",
                "reference": "e94c8b1bbe2bc77507a1056cdb06451c75b427f9",
                "shasum": ""
            },
            "require": {
                "php": ">=5.3.3"
            },
            "suggest": {
                "ext-ctype": "For best performance"
            },
            "type": "library",
            "extra": {
                "branch-alias": {
                    "dev-master": "1.17-dev"
                }
            },
            "autoload": {
                "psr-4": {
                    "Symfony\\Polyfill\\Ctype\\": ""
                },
                "files": [
                    "bootstrap.php"
                ]
            },
            "notification-url": "https://packagist.org/downloads/",
            "license": [
                "MIT"
            ],
            "authors": [
                {
                    "name": "Gert de Pagter",
                    "email": "BackEndTea@gmail.com"
                },
                {
                    "name": "Symfony Community",
                    "homepage": "https://symfony.com/contributors"
                }
            ],
            "description": "Symfony polyfill for ctype functions",
            "homepage": "https://symfony.com",
            "keywords": [
                "compatibility",
                "ctype",
                "polyfill",
                "portable"
            ],
            "funding": [
                {
                    "url": "https://symfony.com/sponsor",
                    "type": "custom"
                },
                {
                    "url": "https://github.com/fabpot",
                    "type": "github"
                },
                {
                    "url": "https://tidelift.com/funding/github/packagist/symfony/symfony",
                    "type": "tidelift"
                }
            ],
            "time": "2020-05-12T16:14:59+00:00"
        },
        {
            "name": "symfony/polyfill-intl-idn",
            "version": "v1.17.0",
            "source": {
                "type": "git",
                "url": "https://github.com/symfony/polyfill-intl-idn.git",
                "reference": "3bff59ea7047e925be6b7f2059d60af31bb46d6a"
            },
            "dist": {
                "type": "zip",
                "url": "https://api.github.com/repos/symfony/polyfill-intl-idn/zipball/3bff59ea7047e925be6b7f2059d60af31bb46d6a",
                "reference": "3bff59ea7047e925be6b7f2059d60af31bb46d6a",
                "shasum": ""
            },
            "require": {
                "php": ">=5.3.3",
                "symfony/polyfill-mbstring": "^1.3",
                "symfony/polyfill-php72": "^1.10"
            },
            "suggest": {
                "ext-intl": "For best performance"
            },
            "type": "library",
            "extra": {
                "branch-alias": {
                    "dev-master": "1.17-dev"
                }
            },
            "autoload": {
                "psr-4": {
                    "Symfony\\Polyfill\\Intl\\Idn\\": ""
                },
                "files": [
                    "bootstrap.php"
                ]
            },
            "notification-url": "https://packagist.org/downloads/",
            "license": [
                "MIT"
            ],
            "authors": [
                {
                    "name": "Laurent Bassin",
                    "email": "laurent@bassin.info"
                },
                {
                    "name": "Symfony Community",
                    "homepage": "https://symfony.com/contributors"
                }
            ],
            "description": "Symfony polyfill for intl's idn_to_ascii and idn_to_utf8 functions",
            "homepage": "https://symfony.com",
            "keywords": [
                "compatibility",
                "idn",
                "intl",
                "polyfill",
                "portable",
                "shim"
            ],
            "funding": [
                {
                    "url": "https://symfony.com/sponsor",
                    "type": "custom"
                },
                {
                    "url": "https://github.com/fabpot",
                    "type": "github"
                },
                {
                    "url": "https://tidelift.com/funding/github/packagist/symfony/symfony",
                    "type": "tidelift"
                }
            ],
            "time": "2020-05-12T16:47:27+00:00"
        },
        {
            "name": "symfony/polyfill-mbstring",
            "version": "v1.17.0",
            "source": {
                "type": "git",
                "url": "https://github.com/symfony/polyfill-mbstring.git",
                "reference": "fa79b11539418b02fc5e1897267673ba2c19419c"
            },
            "dist": {
                "type": "zip",
                "url": "https://api.github.com/repos/symfony/polyfill-mbstring/zipball/fa79b11539418b02fc5e1897267673ba2c19419c",
                "reference": "fa79b11539418b02fc5e1897267673ba2c19419c",
                "shasum": ""
            },
            "require": {
                "php": ">=5.3.3"
            },
            "suggest": {
                "ext-mbstring": "For best performance"
            },
            "type": "library",
            "extra": {
                "branch-alias": {
                    "dev-master": "1.17-dev"
                }
            },
            "autoload": {
                "psr-4": {
                    "Symfony\\Polyfill\\Mbstring\\": ""
                },
                "files": [
                    "bootstrap.php"
                ]
            },
            "notification-url": "https://packagist.org/downloads/",
            "license": [
                "MIT"
            ],
            "authors": [
                {
                    "name": "Nicolas Grekas",
                    "email": "p@tchwork.com"
                },
                {
                    "name": "Symfony Community",
                    "homepage": "https://symfony.com/contributors"
                }
            ],
            "description": "Symfony polyfill for the Mbstring extension",
            "homepage": "https://symfony.com",
            "keywords": [
                "compatibility",
                "mbstring",
                "polyfill",
                "portable",
                "shim"
            ],
            "funding": [
                {
                    "url": "https://symfony.com/sponsor",
                    "type": "custom"
                },
                {
                    "url": "https://github.com/fabpot",
                    "type": "github"
                },
                {
                    "url": "https://tidelift.com/funding/github/packagist/symfony/symfony",
                    "type": "tidelift"
                }
            ],
            "time": "2020-05-12T16:47:27+00:00"
        },
        {
            "name": "symfony/polyfill-php72",
            "version": "v1.17.0",
            "source": {
                "type": "git",
                "url": "https://github.com/symfony/polyfill-php72.git",
                "reference": "f048e612a3905f34931127360bdd2def19a5e582"
            },
            "dist": {
                "type": "zip",
                "url": "https://api.github.com/repos/symfony/polyfill-php72/zipball/f048e612a3905f34931127360bdd2def19a5e582",
                "reference": "f048e612a3905f34931127360bdd2def19a5e582",
                "shasum": ""
            },
            "require": {
                "php": ">=5.3.3"
            },
            "type": "library",
            "extra": {
                "branch-alias": {
                    "dev-master": "1.17-dev"
                }
            },
            "autoload": {
                "psr-4": {
                    "Symfony\\Polyfill\\Php72\\": ""
                },
                "files": [
                    "bootstrap.php"
                ]
            },
            "notification-url": "https://packagist.org/downloads/",
            "license": [
                "MIT"
            ],
            "authors": [
                {
                    "name": "Nicolas Grekas",
                    "email": "p@tchwork.com"
                },
                {
                    "name": "Symfony Community",
                    "homepage": "https://symfony.com/contributors"
                }
            ],
            "description": "Symfony polyfill backporting some PHP 7.2+ features to lower PHP versions",
            "homepage": "https://symfony.com",
            "keywords": [
                "compatibility",
                "polyfill",
                "portable",
                "shim"
            ],
            "funding": [
                {
                    "url": "https://symfony.com/sponsor",
                    "type": "custom"
                },
                {
                    "url": "https://github.com/fabpot",
                    "type": "github"
                },
                {
                    "url": "https://tidelift.com/funding/github/packagist/symfony/symfony",
                    "type": "tidelift"
                }
            ],
            "time": "2020-05-12T16:47:27+00:00"
        },
        {
            "name": "symfony/polyfill-php73",
            "version": "v1.17.0",
            "source": {
                "type": "git",
                "url": "https://github.com/symfony/polyfill-php73.git",
                "reference": "a760d8964ff79ab9bf057613a5808284ec852ccc"
            },
            "dist": {
                "type": "zip",
                "url": "https://api.github.com/repos/symfony/polyfill-php73/zipball/a760d8964ff79ab9bf057613a5808284ec852ccc",
                "reference": "a760d8964ff79ab9bf057613a5808284ec852ccc",
                "shasum": ""
            },
            "require": {
                "php": ">=5.3.3"
            },
            "type": "library",
            "extra": {
                "branch-alias": {
                    "dev-master": "1.17-dev"
                }
            },
            "autoload": {
                "psr-4": {
                    "Symfony\\Polyfill\\Php73\\": ""
                },
                "files": [
                    "bootstrap.php"
                ],
                "classmap": [
                    "Resources/stubs"
                ]
            },
            "notification-url": "https://packagist.org/downloads/",
            "license": [
                "MIT"
            ],
            "authors": [
                {
                    "name": "Nicolas Grekas",
                    "email": "p@tchwork.com"
                },
                {
                    "name": "Symfony Community",
                    "homepage": "https://symfony.com/contributors"
                }
            ],
            "description": "Symfony polyfill backporting some PHP 7.3+ features to lower PHP versions",
            "homepage": "https://symfony.com",
            "keywords": [
                "compatibility",
                "polyfill",
                "portable",
                "shim"
            ],
            "funding": [
                {
                    "url": "https://symfony.com/sponsor",
                    "type": "custom"
                },
                {
                    "url": "https://github.com/fabpot",
                    "type": "github"
                },
                {
                    "url": "https://tidelift.com/funding/github/packagist/symfony/symfony",
                    "type": "tidelift"
                }
            ],
            "time": "2020-05-12T16:47:27+00:00"
        },
        {
            "name": "symfony/process",
            "version": "v4.4.8",
            "source": {
                "type": "git",
                "url": "https://github.com/symfony/process.git",
                "reference": "4b6a9a4013baa65d409153cbb5a895bf093dc7f4"
            },
            "dist": {
                "type": "zip",
                "url": "https://api.github.com/repos/symfony/process/zipball/4b6a9a4013baa65d409153cbb5a895bf093dc7f4",
                "reference": "4b6a9a4013baa65d409153cbb5a895bf093dc7f4",
                "shasum": ""
            },
            "require": {
                "php": "^7.1.3"
            },
            "type": "library",
            "extra": {
                "branch-alias": {
                    "dev-master": "4.4-dev"
                }
            },
            "autoload": {
                "psr-4": {
                    "Symfony\\Component\\Process\\": ""
                },
                "exclude-from-classmap": [
                    "/Tests/"
                ]
            },
            "notification-url": "https://packagist.org/downloads/",
            "license": [
                "MIT"
            ],
            "authors": [
                {
                    "name": "Fabien Potencier",
                    "email": "fabien@symfony.com"
                },
                {
                    "name": "Symfony Community",
                    "homepage": "https://symfony.com/contributors"
                }
            ],
            "description": "Symfony Process Component",
            "homepage": "https://symfony.com",
            "funding": [
                {
                    "url": "https://symfony.com/sponsor",
                    "type": "custom"
                },
                {
                    "url": "https://github.com/fabpot",
                    "type": "github"
                },
                {
                    "url": "https://tidelift.com/funding/github/packagist/symfony/symfony",
                    "type": "tidelift"
                }
            ],
            "time": "2020-04-15T15:56:18+00:00"
        },
        {
            "name": "symfony/service-contracts",
            "version": "v2.1.2",
            "source": {
                "type": "git",
                "url": "https://github.com/symfony/service-contracts.git",
                "reference": "66a8f0957a3ca54e4f724e49028ab19d75a8918b"
            },
            "dist": {
                "type": "zip",
                "url": "https://api.github.com/repos/symfony/service-contracts/zipball/66a8f0957a3ca54e4f724e49028ab19d75a8918b",
                "reference": "66a8f0957a3ca54e4f724e49028ab19d75a8918b",
                "shasum": ""
            },
            "require": {
                "php": ">=7.2.5",
                "psr/container": "^1.0"
            },
            "suggest": {
                "symfony/service-implementation": ""
            },
            "type": "library",
            "extra": {
                "branch-alias": {
                    "dev-master": "2.1-dev"
                }
            },
            "autoload": {
                "psr-4": {
                    "Symfony\\Contracts\\Service\\": ""
                }
            },
            "notification-url": "https://packagist.org/downloads/",
            "license": [
                "MIT"
            ],
            "authors": [
                {
                    "name": "Nicolas Grekas",
                    "email": "p@tchwork.com"
                },
                {
                    "name": "Symfony Community",
                    "homepage": "https://symfony.com/contributors"
                }
            ],
            "description": "Generic abstractions related to writing services",
            "homepage": "https://symfony.com",
            "keywords": [
                "abstractions",
                "contracts",
                "decoupling",
                "interfaces",
                "interoperability",
                "standards"
            ],
            "funding": [
                {
                    "url": "https://symfony.com/sponsor",
                    "type": "custom"
                },
                {
                    "url": "https://github.com/fabpot",
                    "type": "github"
                },
                {
                    "url": "https://tidelift.com/funding/github/packagist/symfony/symfony",
                    "type": "tidelift"
                }
            ],
            "time": "2020-05-20T17:43:50+00:00"
        },
        {
            "name": "tedivm/jshrink",
            "version": "v1.3.3",
            "source": {
                "type": "git",
                "url": "https://github.com/tedious/JShrink.git",
                "reference": "566e0c731ba4e372be2de429ef7d54f4faf4477a"
            },
            "dist": {
                "type": "zip",
                "url": "https://api.github.com/repos/tedious/JShrink/zipball/566e0c731ba4e372be2de429ef7d54f4faf4477a",
                "reference": "566e0c731ba4e372be2de429ef7d54f4faf4477a",
                "shasum": ""
            },
            "require": {
                "php": "^5.6|^7.0"
            },
            "require-dev": {
                "friendsofphp/php-cs-fixer": "^2.8",
                "php-coveralls/php-coveralls": "^1.1.0",
                "phpunit/phpunit": "^6"
            },
            "type": "library",
            "autoload": {
                "psr-0": {
                    "JShrink": "src/"
                }
            },
            "notification-url": "https://packagist.org/downloads/",
            "license": [
                "BSD-3-Clause"
            ],
            "authors": [
                {
                    "name": "Robert Hafner",
                    "email": "tedivm@tedivm.com"
                }
            ],
            "description": "Javascript Minifier built in PHP",
            "homepage": "http://github.com/tedious/JShrink",
            "keywords": [
                "javascript",
                "minifier"
            ],
            "time": "2019-06-28T18:11:46+00:00"
        },
        {
            "name": "true/punycode",
            "version": "v2.1.1",
            "source": {
                "type": "git",
                "url": "https://github.com/true/php-punycode.git",
                "reference": "a4d0c11a36dd7f4e7cd7096076cab6d3378a071e"
            },
            "dist": {
                "type": "zip",
                "url": "https://api.github.com/repos/true/php-punycode/zipball/a4d0c11a36dd7f4e7cd7096076cab6d3378a071e",
                "reference": "a4d0c11a36dd7f4e7cd7096076cab6d3378a071e",
                "shasum": ""
            },
            "require": {
                "php": ">=5.3.0",
                "symfony/polyfill-mbstring": "^1.3"
            },
            "require-dev": {
                "phpunit/phpunit": "~4.7",
                "squizlabs/php_codesniffer": "~2.0"
            },
            "type": "library",
            "autoload": {
                "psr-4": {
                    "TrueBV\\": "src/"
                }
            },
            "notification-url": "https://packagist.org/downloads/",
            "license": [
                "MIT"
            ],
            "authors": [
                {
                    "name": "Renan Gonçalves",
                    "email": "renan.saddam@gmail.com"
                }
            ],
            "description": "A Bootstring encoding of Unicode for Internationalized Domain Names in Applications (IDNA)",
            "homepage": "https://github.com/true/php-punycode",
            "keywords": [
                "idna",
                "punycode"
            ],
            "time": "2016-11-16T10:37:54+00:00"
        },
        {
            "name": "tubalmartin/cssmin",
            "version": "v4.1.1",
            "source": {
                "type": "git",
                "url": "https://github.com/tubalmartin/YUI-CSS-compressor-PHP-port.git",
                "reference": "3cbf557f4079d83a06f9c3ff9b957c022d7805cf"
            },
            "dist": {
                "type": "zip",
                "url": "https://api.github.com/repos/tubalmartin/YUI-CSS-compressor-PHP-port/zipball/3cbf557f4079d83a06f9c3ff9b957c022d7805cf",
                "reference": "3cbf557f4079d83a06f9c3ff9b957c022d7805cf",
                "shasum": ""
            },
            "require": {
                "ext-pcre": "*",
                "php": ">=5.3.2"
            },
            "require-dev": {
                "cogpowered/finediff": "0.3.*",
                "phpunit/phpunit": "4.8.*"
            },
            "bin": [
                "cssmin"
            ],
            "type": "library",
            "autoload": {
                "psr-4": {
                    "tubalmartin\\CssMin\\": "src"
                }
            },
            "notification-url": "https://packagist.org/downloads/",
            "license": [
                "BSD-3-Clause"
            ],
            "authors": [
                {
                    "name": "Túbal Martín",
                    "homepage": "http://tubalmartin.me/"
                }
            ],
            "description": "A PHP port of the YUI CSS compressor",
            "homepage": "https://github.com/tubalmartin/YUI-CSS-compressor-PHP-port",
            "keywords": [
                "compress",
                "compressor",
                "css",
                "cssmin",
                "minify",
                "yui"
            ],
            "time": "2018-01-15T15:26:51+00:00"
        },
        {
            "name": "webonyx/graphql-php",
            "version": "v0.13.8",
            "source": {
                "type": "git",
                "url": "https://github.com/webonyx/graphql-php.git",
                "reference": "6829ae58f4c59121df1f86915fb9917a2ec595e8"
            },
            "dist": {
                "type": "zip",
                "url": "https://api.github.com/repos/webonyx/graphql-php/zipball/6829ae58f4c59121df1f86915fb9917a2ec595e8",
                "reference": "6829ae58f4c59121df1f86915fb9917a2ec595e8",
                "shasum": ""
            },
            "require": {
                "ext-json": "*",
                "ext-mbstring": "*",
                "php": "^7.1||^8.0"
            },
            "require-dev": {
                "doctrine/coding-standard": "^6.0",
                "phpbench/phpbench": "^0.14.0",
                "phpstan/phpstan": "^0.11.4",
                "phpstan/phpstan-phpunit": "^0.11.0",
                "phpstan/phpstan-strict-rules": "^0.11.0",
                "phpunit/phpcov": "^5.0",
                "phpunit/phpunit": "^7.2",
                "psr/http-message": "^1.0",
                "react/promise": "2.*"
            },
            "suggest": {
                "psr/http-message": "To use standard GraphQL server",
                "react/promise": "To leverage async resolving on React PHP platform"
            },
            "type": "library",
            "autoload": {
                "psr-4": {
                    "GraphQL\\": "src/"
                }
            },
            "notification-url": "https://packagist.org/downloads/",
            "license": [
                "MIT"
            ],
            "description": "A PHP port of GraphQL reference implementation",
            "homepage": "https://github.com/webonyx/graphql-php",
            "keywords": [
                "api",
                "graphql"
            ],
            "time": "2019-08-25T10:32:47+00:00"
        },
        {
            "name": "wikimedia/less.php",
            "version": "1.8.2",
            "source": {
                "type": "git",
                "url": "https://github.com/wikimedia/less.php.git",
                "reference": "e238ad228d74b6ffd38209c799b34e9826909266"
            },
            "dist": {
                "type": "zip",
                "url": "https://api.github.com/repos/wikimedia/less.php/zipball/e238ad228d74b6ffd38209c799b34e9826909266",
                "reference": "e238ad228d74b6ffd38209c799b34e9826909266",
                "shasum": ""
            },
            "require": {
                "php": ">=7.2.9"
            },
            "require-dev": {
                "phpunit/phpunit": "7.5.14"
            },
            "bin": [
                "bin/lessc"
            ],
            "type": "library",
            "autoload": {
                "psr-0": {
                    "Less": "lib/"
                },
                "classmap": [
                    "lessc.inc.php"
                ]
            },
            "notification-url": "https://packagist.org/downloads/",
            "license": [
                "Apache-2.0"
            ],
            "authors": [
                {
                    "name": "Josh Schmidt",
                    "homepage": "https://github.com/oyejorge"
                },
                {
                    "name": "Matt Agar",
                    "homepage": "https://github.com/agar"
                },
                {
                    "name": "Martin Jantošovič",
                    "homepage": "https://github.com/Mordred"
                }
            ],
            "description": "PHP port of the Javascript version of LESS http://lesscss.org (Originally maintained by Josh Schmidt)",
            "keywords": [
                "css",
                "less",
                "less.js",
                "lesscss",
                "php",
                "stylesheet"
            ],
            "time": "2019-11-06T18:30:11+00:00"
        }
    ],
    "packages-dev": [
        {
            "name": "allure-framework/allure-codeception",
            "version": "1.4.3",
            "source": {
                "type": "git",
                "url": "https://github.com/allure-framework/allure-codeception.git",
                "reference": "9e0e25f8960fa5ac17c65c932ea8153ce6700713"
            },
            "dist": {
                "type": "zip",
                "url": "https://api.github.com/repos/allure-framework/allure-codeception/zipball/9e0e25f8960fa5ac17c65c932ea8153ce6700713",
                "reference": "9e0e25f8960fa5ac17c65c932ea8153ce6700713",
                "shasum": ""
            },
            "require": {
                "allure-framework/allure-php-api": "~1.1.8",
                "codeception/codeception": "^2.3|^3.0|^4.0",
                "php": ">=5.6",
                "symfony/filesystem": ">=2.6",
                "symfony/finder": ">=2.6"
            },
            "type": "library",
            "autoload": {
                "psr-0": {
                    "Yandex": "src/"
                }
            },
            "notification-url": "https://packagist.org/downloads/",
            "license": [
                "Apache-2.0"
            ],
            "authors": [
                {
                    "name": "Ivan Krutov",
                    "email": "vania-pooh@yandex-team.ru",
                    "role": "Developer"
                }
            ],
            "description": "A Codeception adapter for Allure report.",
            "homepage": "http://allure.qatools.ru/",
            "keywords": [
                "allure",
                "attachments",
                "cases",
                "codeception",
                "report",
                "steps",
                "testing"
            ],
            "time": "2020-03-13T11:07:13+00:00"
        },
        {
            "name": "allure-framework/allure-php-api",
            "version": "1.1.8",
            "source": {
                "type": "git",
                "url": "https://github.com/allure-framework/allure-php-commons.git",
                "reference": "5ae2deac1c7e1b992cfa572167370de45bdd346d"
            },
            "dist": {
                "type": "zip",
                "url": "https://api.github.com/repos/allure-framework/allure-php-commons/zipball/5ae2deac1c7e1b992cfa572167370de45bdd346d",
                "reference": "5ae2deac1c7e1b992cfa572167370de45bdd346d",
                "shasum": ""
            },
            "require": {
                "jms/serializer": "^0.16 || ^1.0",
                "php": ">=5.4.0",
                "ramsey/uuid": "^3.0",
                "symfony/http-foundation": "^2.0 || ^3.0 || ^4.0 || ^5.0"
            },
            "require-dev": {
                "phpunit/phpunit": "^4.0.0"
            },
            "type": "library",
            "autoload": {
                "psr-0": {
                    "Yandex": [
                        "src/",
                        "test/"
                    ]
                }
            },
            "notification-url": "https://packagist.org/downloads/",
            "license": [
                "Apache-2.0"
            ],
            "authors": [
                {
                    "name": "Ivan Krutov",
                    "email": "vania-pooh@yandex-team.ru",
                    "role": "Developer"
                }
            ],
            "description": "PHP API for Allure adapter",
            "homepage": "http://allure.qatools.ru/",
            "keywords": [
                "allure",
                "api",
                "php",
                "report"
            ],
            "time": "2020-03-13T10:47:35+00:00"
        },
        {
            "name": "allure-framework/allure-phpunit",
            "version": "1.2.4",
            "source": {
                "type": "git",
                "url": "https://github.com/allure-framework/allure-phpunit.git",
                "reference": "9399629c6eed79da4be18fd22adf83ef36c2d2e0"
            },
            "dist": {
                "type": "zip",
                "url": "https://api.github.com/repos/allure-framework/allure-phpunit/zipball/9399629c6eed79da4be18fd22adf83ef36c2d2e0",
                "reference": "9399629c6eed79da4be18fd22adf83ef36c2d2e0",
                "shasum": ""
            },
            "require": {
                "allure-framework/allure-php-api": "~1.1.0",
                "mikey179/vfsstream": "1.*",
                "php": ">=7.1.0",
                "phpunit/phpunit": ">=7.0.0"
            },
            "type": "library",
            "autoload": {
                "psr-0": {
                    "Yandex": "src/"
                }
            },
            "notification-url": "https://packagist.org/downloads/",
            "license": [
                "Apache-2.0"
            ],
            "authors": [
                {
                    "name": "Ivan Krutov",
                    "email": "vania-pooh@yandex-team.ru",
                    "role": "Developer"
                }
            ],
            "description": "A PHPUnit adapter for Allure report.",
            "homepage": "http://allure.qatools.ru/",
            "keywords": [
                "allure",
                "attachments",
                "cases",
                "phpunit",
                "report",
                "steps",
                "testing"
            ],
            "time": "2018-10-25T12:03:54+00:00"
        },
        {
            "name": "aws/aws-sdk-php",
            "version": "3.140.2",
            "source": {
                "type": "git",
                "url": "https://github.com/aws/aws-sdk-php.git",
                "reference": "7e37960c1103ee211932be51b2282b41c948a5f0"
            },
            "dist": {
                "type": "zip",
                "url": "https://api.github.com/repos/aws/aws-sdk-php/zipball/7e37960c1103ee211932be51b2282b41c948a5f0",
                "reference": "7e37960c1103ee211932be51b2282b41c948a5f0",
                "shasum": ""
            },
            "require": {
                "ext-json": "*",
                "ext-pcre": "*",
                "ext-simplexml": "*",
                "guzzlehttp/guzzle": "^5.3.3|^6.2.1|^7.0",
                "guzzlehttp/promises": "^1.0",
                "guzzlehttp/psr7": "^1.4.1",
                "mtdowling/jmespath.php": "^2.5",
                "php": ">=5.5"
            },
            "require-dev": {
                "andrewsville/php-token-reflection": "^1.4",
                "aws/aws-php-sns-message-validator": "~1.0",
                "behat/behat": "~3.0",
                "doctrine/cache": "~1.4",
                "ext-dom": "*",
                "ext-openssl": "*",
                "ext-pcntl": "*",
                "ext-sockets": "*",
                "nette/neon": "^2.3",
                "phpunit/phpunit": "^4.8.35|^5.4.3",
                "psr/cache": "^1.0",
                "psr/simple-cache": "^1.0",
                "sebastian/comparator": "^1.2.3"
            },
            "suggest": {
                "aws/aws-php-sns-message-validator": "To validate incoming SNS notifications",
                "doctrine/cache": "To use the DoctrineCacheAdapter",
                "ext-curl": "To send requests using cURL",
                "ext-openssl": "Allows working with CloudFront private distributions and verifying received SNS messages",
                "ext-sockets": "To use client-side monitoring"
            },
            "type": "library",
            "extra": {
                "branch-alias": {
                    "dev-master": "3.0-dev"
                }
            },
            "autoload": {
                "psr-4": {
                    "Aws\\": "src/"
                },
                "files": [
                    "src/functions.php"
                ]
            },
            "notification-url": "https://packagist.org/downloads/",
            "license": [
                "Apache-2.0"
            ],
            "authors": [
                {
                    "name": "Amazon Web Services",
                    "homepage": "http://aws.amazon.com"
                }
            ],
            "description": "AWS SDK for PHP - Use Amazon Web Services in your PHP project",
            "homepage": "http://aws.amazon.com/sdkforphp",
            "keywords": [
                "amazon",
                "aws",
                "cloud",
                "dynamodb",
                "ec2",
                "glacier",
                "s3",
                "sdk"
            ],
            "time": "2020-06-05T18:12:25+00:00"
        },
        {
            "name": "beberlei/assert",
            "version": "v3.2.7",
            "source": {
                "type": "git",
                "url": "https://github.com/beberlei/assert.git",
                "reference": "d63a6943fc4fd1a2aedb65994e3548715105abcf"
            },
            "dist": {
                "type": "zip",
                "url": "https://api.github.com/repos/beberlei/assert/zipball/d63a6943fc4fd1a2aedb65994e3548715105abcf",
                "reference": "d63a6943fc4fd1a2aedb65994e3548715105abcf",
                "shasum": ""
            },
            "require": {
                "ext-ctype": "*",
                "ext-json": "*",
                "ext-mbstring": "*",
                "ext-simplexml": "*",
                "php": "^7"
            },
            "require-dev": {
                "friendsofphp/php-cs-fixer": "*",
                "phpstan/phpstan-shim": "*",
                "phpunit/phpunit": ">=6.0.0 <8"
            },
            "suggest": {
                "ext-intl": "Needed to allow Assertion::count(), Assertion::isCountable(), Assertion::minCount(), and Assertion::maxCount() to operate on ResourceBundles"
            },
            "type": "library",
            "autoload": {
                "psr-4": {
                    "Assert\\": "lib/Assert"
                },
                "files": [
                    "lib/Assert/functions.php"
                ]
            },
            "notification-url": "https://packagist.org/downloads/",
            "license": [
                "BSD-2-Clause"
            ],
            "authors": [
                {
                    "name": "Benjamin Eberlei",
                    "email": "kontakt@beberlei.de",
                    "role": "Lead Developer"
                },
                {
                    "name": "Richard Quadling",
                    "email": "rquadling@gmail.com",
                    "role": "Collaborator"
                }
            ],
            "description": "Thin assertion library for input validation in business models.",
            "keywords": [
                "assert",
                "assertion",
                "validation"
            ],
            "time": "2019-12-19T17:51:41+00:00"
        },
        {
            "name": "behat/gherkin",
            "version": "v4.6.2",
            "source": {
                "type": "git",
                "url": "https://github.com/Behat/Gherkin.git",
                "reference": "51ac4500c4dc30cbaaabcd2f25694299df666a31"
            },
            "dist": {
                "type": "zip",
                "url": "https://api.github.com/repos/Behat/Gherkin/zipball/51ac4500c4dc30cbaaabcd2f25694299df666a31",
                "reference": "51ac4500c4dc30cbaaabcd2f25694299df666a31",
                "shasum": ""
            },
            "require": {
                "php": ">=5.3.1"
            },
            "require-dev": {
                "phpunit/phpunit": "~4.5|~5",
                "symfony/phpunit-bridge": "~2.7|~3|~4",
                "symfony/yaml": "~2.3|~3|~4"
            },
            "suggest": {
                "symfony/yaml": "If you want to parse features, represented in YAML files"
            },
            "type": "library",
            "extra": {
                "branch-alias": {
                    "dev-master": "4.4-dev"
                }
            },
            "autoload": {
                "psr-0": {
                    "Behat\\Gherkin": "src/"
                }
            },
            "notification-url": "https://packagist.org/downloads/",
            "license": [
                "MIT"
            ],
            "authors": [
                {
                    "name": "Konstantin Kudryashov",
                    "email": "ever.zet@gmail.com",
                    "homepage": "http://everzet.com"
                }
            ],
            "description": "Gherkin DSL parser for PHP 5.3",
            "homepage": "http://behat.org/",
            "keywords": [
                "BDD",
                "Behat",
                "Cucumber",
                "DSL",
                "gherkin",
                "parser"
            ],
            "time": "2020-03-17T14:03:26+00:00"
        },
        {
            "name": "cache/cache",
            "version": "0.4.0",
            "source": {
                "type": "git",
                "url": "https://github.com/php-cache/cache.git",
                "reference": "902b2e5b54ea57e3a801437748652228c4c58604"
            },
            "dist": {
                "type": "zip",
                "url": "https://api.github.com/repos/php-cache/cache/zipball/902b2e5b54ea57e3a801437748652228c4c58604",
                "reference": "902b2e5b54ea57e3a801437748652228c4c58604",
                "shasum": ""
            },
            "require": {
                "doctrine/cache": "^1.3",
                "league/flysystem": "^1.0",
                "php": "^5.6 || ^7.0",
                "psr/cache": "^1.0",
                "psr/log": "^1.0",
                "psr/simple-cache": "^1.0"
            },
            "conflict": {
                "cache/adapter-common": "*",
                "cache/apc-adapter": "*",
                "cache/apcu-adapter": "*",
                "cache/array-adapter": "*",
                "cache/chain-adapter": "*",
                "cache/doctrine-adapter": "*",
                "cache/filesystem-adapter": "*",
                "cache/hierarchical-cache": "*",
                "cache/illuminate-adapter": "*",
                "cache/memcache-adapter": "*",
                "cache/memcached-adapter": "*",
                "cache/mongodb-adapter": "*",
                "cache/predis-adapter": "*",
                "cache/psr-6-doctrine-bridge": "*",
                "cache/redis-adapter": "*",
                "cache/session-handler": "*",
                "cache/taggable-cache": "*",
                "cache/void-adapter": "*"
            },
            "require-dev": {
                "cache/integration-tests": "^0.16",
                "defuse/php-encryption": "^2.0",
                "illuminate/cache": "^5.4",
                "mockery/mockery": "^0.9",
                "phpunit/phpunit": "^4.0 || ^5.1",
                "predis/predis": "^1.0",
                "symfony/cache": "dev-master"
            },
            "suggest": {
                "ext-apc": "APC extension is required to use the APC Adapter",
                "ext-apcu": "APCu extension is required to use the APCu Adapter",
                "ext-memcache": "Memcache extension is required to use the Memcache Adapter",
                "ext-memcached": "Memcached extension is required to use the Memcached Adapter",
                "ext-mongodb": "Mongodb extension required to use the Mongodb adapter",
                "ext-redis": "Redis extension is required to use the Redis adapter",
                "mongodb/mongodb": "Mongodb lib required to use the Mongodb adapter"
            },
            "type": "library",
            "autoload": {
                "psr-4": {
                    "Cache\\": "src/"
                },
                "exclude-from-classmap": [
                    "**/Tests/"
                ]
            },
            "notification-url": "https://packagist.org/downloads/",
            "license": [
                "MIT"
            ],
            "authors": [
                {
                    "name": "Aaron Scherer",
                    "email": "aequasi@gmail.com",
                    "homepage": "https://github.com/aequasi"
                },
                {
                    "name": "Tobias Nyholm",
                    "email": "tobias.nyholm@gmail.com",
                    "homepage": "https://github.com/Nyholm"
                }
            ],
            "description": "Library of all the php-cache adapters",
            "homepage": "http://www.php-cache.com/en/latest/",
            "keywords": [
                "cache",
                "psr6"
            ],
            "time": "2017-03-28T16:08:48+00:00"
        },
        {
            "name": "codeception/codeception",
            "version": "4.1.5",
            "source": {
                "type": "git",
                "url": "https://github.com/Codeception/Codeception.git",
                "reference": "24f2345329b1059f1208f65581fc632a4a6e5a55"
            },
            "dist": {
                "type": "zip",
                "url": "https://api.github.com/repos/Codeception/Codeception/zipball/24f2345329b1059f1208f65581fc632a4a6e5a55",
                "reference": "24f2345329b1059f1208f65581fc632a4a6e5a55",
                "shasum": ""
            },
            "require": {
                "behat/gherkin": "^4.4.0",
                "codeception/lib-asserts": "^1.0",
                "codeception/phpunit-wrapper": ">6.0.15 <6.1.0 | ^6.6.1 | ^7.7.1 | ^8.1.1 | ^9.0",
                "codeception/stub": "^2.0 | ^3.0",
                "ext-curl": "*",
                "ext-json": "*",
                "ext-mbstring": "*",
                "guzzlehttp/psr7": "~1.4",
                "php": ">=5.6.0 <8.0",
                "symfony/console": ">=2.7 <6.0",
                "symfony/css-selector": ">=2.7 <6.0",
                "symfony/event-dispatcher": ">=2.7 <6.0",
                "symfony/finder": ">=2.7 <6.0",
                "symfony/yaml": ">=2.7 <6.0"
            },
            "require-dev": {
                "codeception/module-asserts": "*@dev",
                "codeception/module-cli": "*@dev",
                "codeception/module-db": "*@dev",
                "codeception/module-filesystem": "*@dev",
                "codeception/module-phpbrowser": "*@dev",
                "codeception/specify": "~0.3",
                "codeception/util-universalframework": "*@dev",
                "monolog/monolog": "~1.8",
                "squizlabs/php_codesniffer": "~2.0",
                "symfony/process": ">=2.7 <6.0",
                "vlucas/phpdotenv": "^2.0 | ^3.0 | ^4.0"
            },
            "suggest": {
                "codeception/specify": "BDD-style code blocks",
                "codeception/verify": "BDD-style assertions",
                "hoa/console": "For interactive console functionality",
                "stecman/symfony-console-completion": "For BASH autocompletion",
                "symfony/phpunit-bridge": "For phpunit-bridge support"
            },
            "bin": [
                "codecept"
            ],
            "type": "library",
            "extra": {
                "branch-alias": []
            },
            "autoload": {
                "psr-4": {
                    "Codeception\\": "src/Codeception",
                    "Codeception\\Extension\\": "ext"
                }
            },
            "notification-url": "https://packagist.org/downloads/",
            "license": [
                "MIT"
            ],
            "authors": [
                {
                    "name": "Michael Bodnarchuk",
                    "email": "davert@mail.ua",
                    "homepage": "http://codegyre.com"
                }
            ],
            "description": "BDD-style testing framework",
            "homepage": "http://codeception.com/",
            "keywords": [
                "BDD",
                "TDD",
                "acceptance testing",
                "functional testing",
                "unit testing"
            ],
            "funding": [
                {
                    "url": "https://opencollective.com/codeception",
                    "type": "open_collective"
                }
            ],
            "time": "2020-05-24T13:58:47+00:00"
        },
        {
            "name": "codeception/lib-asserts",
            "version": "1.12.0",
            "source": {
                "type": "git",
                "url": "https://github.com/Codeception/lib-asserts.git",
                "reference": "acd0dc8b394595a74b58dcc889f72569ff7d8e71"
            },
            "dist": {
                "type": "zip",
                "url": "https://api.github.com/repos/Codeception/lib-asserts/zipball/acd0dc8b394595a74b58dcc889f72569ff7d8e71",
                "reference": "acd0dc8b394595a74b58dcc889f72569ff7d8e71",
                "shasum": ""
            },
            "require": {
                "codeception/phpunit-wrapper": ">6.0.15 <6.1.0 | ^6.6.1 | ^7.7.1 | ^8.0.3 | ^9.0",
                "php": ">=5.6.0 <8.0"
            },
            "type": "library",
            "autoload": {
                "classmap": [
                    "src/"
                ]
            },
            "notification-url": "https://packagist.org/downloads/",
            "license": [
                "MIT"
            ],
            "authors": [
                {
                    "name": "Michael Bodnarchuk",
                    "email": "davert@mail.ua",
                    "homepage": "http://codegyre.com"
                },
                {
                    "name": "Gintautas Miselis"
                }
            ],
            "description": "Assertion methods used by Codeception core and Asserts module",
            "homepage": "http://codeception.com/",
            "keywords": [
                "codeception"
            ],
            "time": "2020-04-17T18:20:46+00:00"
        },
        {
            "name": "codeception/module-asserts",
            "version": "1.2.1",
            "source": {
                "type": "git",
                "url": "https://github.com/Codeception/module-asserts.git",
                "reference": "79f13d05b63f2fceba4d0e78044bab668c9b2a6b"
            },
            "dist": {
                "type": "zip",
                "url": "https://api.github.com/repos/Codeception/module-asserts/zipball/79f13d05b63f2fceba4d0e78044bab668c9b2a6b",
                "reference": "79f13d05b63f2fceba4d0e78044bab668c9b2a6b",
                "shasum": ""
            },
            "require": {
                "codeception/codeception": "*@dev",
                "codeception/lib-asserts": "^1.12.0",
                "php": ">=5.6.0 <8.0"
            },
            "conflict": {
                "codeception/codeception": "<4.0"
            },
            "require-dev": {
                "codeception/util-robohelpers": "dev-master"
            },
            "type": "library",
            "autoload": {
                "classmap": [
                    "src/"
                ]
            },
            "notification-url": "https://packagist.org/downloads/",
            "license": [
                "MIT"
            ],
            "authors": [
                {
                    "name": "Michael Bodnarchuk"
                },
                {
                    "name": "Gintautas Miselis"
                }
            ],
            "description": "Codeception module containing various assertions",
            "homepage": "http://codeception.com/",
            "keywords": [
                "assertions",
                "asserts",
                "codeception"
            ],
            "time": "2020-04-20T07:26:11+00:00"
        },
        {
            "name": "codeception/module-sequence",
            "version": "1.0.0",
            "source": {
                "type": "git",
                "url": "https://github.com/Codeception/module-sequence.git",
                "reference": "70563527b768194d6ab22e1ff943a5e69741c5dd"
            },
            "dist": {
                "type": "zip",
                "url": "https://api.github.com/repos/Codeception/module-sequence/zipball/70563527b768194d6ab22e1ff943a5e69741c5dd",
                "reference": "70563527b768194d6ab22e1ff943a5e69741c5dd",
                "shasum": ""
            },
            "require": {
                "codeception/codeception": "4.0.x-dev | ^4.0",
                "php": ">=5.6.0 <8.0"
            },
            "require-dev": {
                "codeception/util-robohelpers": "dev-master"
            },
            "type": "library",
            "autoload": {
                "classmap": [
                    "src/"
                ]
            },
            "notification-url": "https://packagist.org/downloads/",
            "license": [
                "MIT"
            ],
            "authors": [
                {
                    "name": "Michael Bodnarchuk"
                }
            ],
            "description": "Sequence module for Codeception",
            "homepage": "http://codeception.com/",
            "keywords": [
                "codeception"
            ],
            "time": "2019-10-10T12:08:50+00:00"
        },
        {
            "name": "codeception/module-webdriver",
            "version": "1.1.0",
            "source": {
                "type": "git",
                "url": "https://github.com/Codeception/module-webdriver.git",
                "reference": "09c167817393090ce3dbce96027d94656b1963ce"
            },
            "dist": {
                "type": "zip",
                "url": "https://api.github.com/repos/Codeception/module-webdriver/zipball/09c167817393090ce3dbce96027d94656b1963ce",
                "reference": "09c167817393090ce3dbce96027d94656b1963ce",
                "shasum": ""
            },
            "require": {
                "codeception/codeception": "^4.0",
                "php": ">=5.6.0 <8.0",
                "php-webdriver/webdriver": "^1.6.0"
            },
            "require-dev": {
                "codeception/util-robohelpers": "dev-master"
            },
            "suggest": {
                "codeception/phpbuiltinserver": "Start and stop PHP built-in web server for your tests"
            },
            "type": "library",
            "autoload": {
                "classmap": [
                    "src/"
                ]
            },
            "notification-url": "https://packagist.org/downloads/",
            "license": [
                "MIT"
            ],
            "authors": [
                {
                    "name": "Michael Bodnarchuk"
                },
                {
                    "name": "Gintautas Miselis"
                },
                {
                    "name": "Zaahid Bateson"
                }
            ],
            "description": "WebDriver module for Codeception",
            "homepage": "http://codeception.com/",
            "keywords": [
                "acceptance-testing",
                "browser-testing",
                "codeception"
            ],
            "time": "2020-05-31T08:47:24+00:00"
        },
        {
            "name": "codeception/phpunit-wrapper",
            "version": "9.0.2",
            "source": {
                "type": "git",
                "url": "https://github.com/Codeception/phpunit-wrapper.git",
                "reference": "eb27243d8edde68593bf8d9ef5e9074734777931"
            },
            "dist": {
                "type": "zip",
                "url": "https://api.github.com/repos/Codeception/phpunit-wrapper/zipball/eb27243d8edde68593bf8d9ef5e9074734777931",
                "reference": "eb27243d8edde68593bf8d9ef5e9074734777931",
                "shasum": ""
            },
            "require": {
                "php": ">=7.2",
                "phpunit/phpunit": "^9.0"
            },
            "require-dev": {
                "codeception/specify": "*",
                "vlucas/phpdotenv": "^3.0"
            },
            "type": "library",
            "autoload": {
                "psr-4": {
                    "Codeception\\PHPUnit\\": "src/"
                }
            },
            "notification-url": "https://packagist.org/downloads/",
            "license": [
                "MIT"
            ],
            "authors": [
                {
                    "name": "Davert",
                    "email": "davert.php@resend.cc"
                },
                {
                    "name": "Naktibalda"
                }
            ],
            "description": "PHPUnit classes used by Codeception",
            "time": "2020-04-17T18:16:31+00:00"
        },
        {
            "name": "codeception/stub",
            "version": "3.6.1",
            "source": {
                "type": "git",
                "url": "https://github.com/Codeception/Stub.git",
                "reference": "a3ba01414cbee76a1bced9f9b6b169cc8d203880"
            },
            "dist": {
                "type": "zip",
                "url": "https://api.github.com/repos/Codeception/Stub/zipball/a3ba01414cbee76a1bced9f9b6b169cc8d203880",
                "reference": "a3ba01414cbee76a1bced9f9b6b169cc8d203880",
                "shasum": ""
            },
            "require": {
                "phpunit/phpunit": "^8.4 | ^9.0"
            },
            "type": "library",
            "autoload": {
                "psr-4": {
                    "Codeception\\": "src/"
                }
            },
            "notification-url": "https://packagist.org/downloads/",
            "license": [
                "MIT"
            ],
            "description": "Flexible Stub wrapper for PHPUnit's Mock Builder",
            "time": "2020-02-07T18:42:28+00:00"
        },
        {
            "name": "csharpru/vault-php",
            "version": "3.5.3",
            "source": {
                "type": "git",
                "url": "https://github.com/CSharpRU/vault-php.git",
                "reference": "04be9776310fe7d1afb97795645f95c21e6b4fcf"
            },
            "dist": {
                "type": "zip",
                "url": "https://api.github.com/repos/CSharpRU/vault-php/zipball/04be9776310fe7d1afb97795645f95c21e6b4fcf",
                "reference": "04be9776310fe7d1afb97795645f95c21e6b4fcf",
                "shasum": ""
            },
            "require": {
                "cache/cache": "^0.4.0",
                "doctrine/inflector": "~1.1.0",
                "guzzlehttp/promises": "^1.3",
                "guzzlehttp/psr7": "^1.4",
                "psr/cache": "^1.0",
                "psr/log": "^1.0",
                "weew/helpers-array": "^1.3"
            },
            "require-dev": {
                "codacy/coverage": "^1.1",
                "codeception/codeception": "^2.2",
                "csharpru/vault-php-guzzle6-transport": "~2.0",
                "php-vcr/php-vcr": "^1.3"
            },
            "type": "library",
            "autoload": {
                "psr-4": {
                    "Vault\\": "src/"
                }
            },
            "notification-url": "https://packagist.org/downloads/",
            "license": [
                "MIT"
            ],
            "authors": [
                {
                    "name": "Yaroslav Lukyanov",
                    "email": "c_sharp@mail.ru"
                }
            ],
            "description": "Best Vault client for PHP that you can find",
            "time": "2018-04-28T04:52:17+00:00"
        },
        {
            "name": "csharpru/vault-php-guzzle6-transport",
            "version": "2.0.4",
            "source": {
                "type": "git",
                "url": "https://github.com/CSharpRU/vault-php-guzzle6-transport.git",
                "reference": "33c392120ac9f253b62b034e0e8ffbbdb3513bd8"
            },
            "dist": {
                "type": "zip",
                "url": "https://api.github.com/repos/CSharpRU/vault-php-guzzle6-transport/zipball/33c392120ac9f253b62b034e0e8ffbbdb3513bd8",
                "reference": "33c392120ac9f253b62b034e0e8ffbbdb3513bd8",
                "shasum": ""
            },
            "require": {
                "guzzlehttp/guzzle": "~6.2",
                "guzzlehttp/promises": "^1.3",
                "guzzlehttp/psr7": "^1.4"
            },
            "type": "library",
            "autoload": {
                "psr-4": {
                    "VaultTransports\\": "src/"
                }
            },
            "notification-url": "https://packagist.org/downloads/",
            "license": [
                "MIT"
            ],
            "authors": [
                {
                    "name": "Yaroslav Lukyanov",
                    "email": "c_sharp@mail.ru"
                }
            ],
            "description": "Guzzle6 transport for Vault PHP client",
            "time": "2019-03-10T06:17:37+00:00"
        },
        {
            "name": "dealerdirect/phpcodesniffer-composer-installer",
            "version": "v0.5.0",
            "source": {
                "type": "git",
                "url": "https://github.com/Dealerdirect/phpcodesniffer-composer-installer.git",
                "reference": "e749410375ff6fb7a040a68878c656c2e610b132"
            },
            "dist": {
                "type": "zip",
                "url": "https://api.github.com/repos/Dealerdirect/phpcodesniffer-composer-installer/zipball/e749410375ff6fb7a040a68878c656c2e610b132",
                "reference": "e749410375ff6fb7a040a68878c656c2e610b132",
                "shasum": ""
            },
            "require": {
                "composer-plugin-api": "^1.0",
                "php": "^5.3|^7",
                "squizlabs/php_codesniffer": "^2|^3"
            },
            "require-dev": {
                "composer/composer": "*",
                "phpcompatibility/php-compatibility": "^9.0",
                "sensiolabs/security-checker": "^4.1.0"
            },
            "type": "composer-plugin",
            "extra": {
                "class": "Dealerdirect\\Composer\\Plugin\\Installers\\PHPCodeSniffer\\Plugin"
            },
            "autoload": {
                "psr-4": {
                    "Dealerdirect\\Composer\\Plugin\\Installers\\PHPCodeSniffer\\": "src/"
                }
            },
            "notification-url": "https://packagist.org/downloads/",
            "license": [
                "MIT"
            ],
            "authors": [
                {
                    "name": "Franck Nijhof",
                    "email": "franck.nijhof@dealerdirect.com",
                    "homepage": "http://www.frenck.nl",
                    "role": "Developer / IT Manager"
                }
            ],
            "description": "PHP_CodeSniffer Standards Composer Installer Plugin",
            "homepage": "http://www.dealerdirect.com",
            "keywords": [
                "PHPCodeSniffer",
                "PHP_CodeSniffer",
                "code quality",
                "codesniffer",
                "composer",
                "installer",
                "phpcs",
                "plugin",
                "qa",
                "quality",
                "standard",
                "standards",
                "style guide",
                "stylecheck",
                "tests"
            ],
            "time": "2018-10-26T13:21:45+00:00"
        },
        {
            "name": "doctrine/annotations",
            "version": "1.10.3",
            "source": {
                "type": "git",
                "url": "https://github.com/doctrine/annotations.git",
                "reference": "5db60a4969eba0e0c197a19c077780aadbc43c5d"
            },
            "dist": {
                "type": "zip",
                "url": "https://api.github.com/repos/doctrine/annotations/zipball/5db60a4969eba0e0c197a19c077780aadbc43c5d",
                "reference": "5db60a4969eba0e0c197a19c077780aadbc43c5d",
                "shasum": ""
            },
            "require": {
                "doctrine/lexer": "1.*",
                "ext-tokenizer": "*",
                "php": "^7.1 || ^8.0"
            },
            "require-dev": {
                "doctrine/cache": "1.*",
                "phpunit/phpunit": "^7.5"
            },
            "type": "library",
            "extra": {
                "branch-alias": {
                    "dev-master": "1.9.x-dev"
                }
            },
            "autoload": {
                "psr-4": {
                    "Doctrine\\Common\\Annotations\\": "lib/Doctrine/Common/Annotations"
                }
            },
            "notification-url": "https://packagist.org/downloads/",
            "license": [
                "MIT"
            ],
            "authors": [
                {
                    "name": "Guilherme Blanco",
                    "email": "guilhermeblanco@gmail.com"
                },
                {
                    "name": "Roman Borschel",
                    "email": "roman@code-factory.org"
                },
                {
                    "name": "Benjamin Eberlei",
                    "email": "kontakt@beberlei.de"
                },
                {
                    "name": "Jonathan Wage",
                    "email": "jonwage@gmail.com"
                },
                {
                    "name": "Johannes Schmitt",
                    "email": "schmittjoh@gmail.com"
                }
            ],
            "description": "Docblock Annotations Parser",
            "homepage": "http://www.doctrine-project.org",
            "keywords": [
                "annotations",
                "docblock",
                "parser"
            ],
            "time": "2020-05-25T17:24:27+00:00"
        },
        {
            "name": "doctrine/cache",
            "version": "1.10.1",
            "source": {
                "type": "git",
                "url": "https://github.com/doctrine/cache.git",
                "reference": "35a4a70cd94e09e2259dfae7488afc6b474ecbd3"
            },
            "dist": {
                "type": "zip",
                "url": "https://api.github.com/repos/doctrine/cache/zipball/35a4a70cd94e09e2259dfae7488afc6b474ecbd3",
                "reference": "35a4a70cd94e09e2259dfae7488afc6b474ecbd3",
                "shasum": ""
            },
            "require": {
                "php": "~7.1 || ^8.0"
            },
            "conflict": {
                "doctrine/common": ">2.2,<2.4"
            },
            "require-dev": {
                "alcaeus/mongo-php-adapter": "^1.1",
                "doctrine/coding-standard": "^6.0",
                "mongodb/mongodb": "^1.1",
                "phpunit/phpunit": "^7.0",
                "predis/predis": "~1.0"
            },
            "suggest": {
                "alcaeus/mongo-php-adapter": "Required to use legacy MongoDB driver"
            },
            "type": "library",
            "extra": {
                "branch-alias": {
                    "dev-master": "1.9.x-dev"
                }
            },
            "autoload": {
                "psr-4": {
                    "Doctrine\\Common\\Cache\\": "lib/Doctrine/Common/Cache"
                }
            },
            "notification-url": "https://packagist.org/downloads/",
            "license": [
                "MIT"
            ],
            "authors": [
                {
                    "name": "Guilherme Blanco",
                    "email": "guilhermeblanco@gmail.com"
                },
                {
                    "name": "Roman Borschel",
                    "email": "roman@code-factory.org"
                },
                {
                    "name": "Benjamin Eberlei",
                    "email": "kontakt@beberlei.de"
                },
                {
                    "name": "Jonathan Wage",
                    "email": "jonwage@gmail.com"
                },
                {
                    "name": "Johannes Schmitt",
                    "email": "schmittjoh@gmail.com"
                }
            ],
            "description": "PHP Doctrine Cache library is a popular cache implementation that supports many different drivers such as redis, memcache, apc, mongodb and others.",
            "homepage": "https://www.doctrine-project.org/projects/cache.html",
            "keywords": [
                "abstraction",
                "apcu",
                "cache",
                "caching",
                "couchdb",
                "memcached",
                "php",
                "redis",
                "xcache"
            ],
            "funding": [
                {
                    "url": "https://www.doctrine-project.org/sponsorship.html",
                    "type": "custom"
                },
                {
                    "url": "https://www.patreon.com/phpdoctrine",
                    "type": "patreon"
                },
                {
                    "url": "https://tidelift.com/funding/github/packagist/doctrine%2Fcache",
                    "type": "tidelift"
                }
            ],
            "time": "2020-05-27T16:24:54+00:00"
        },
        {
            "name": "doctrine/inflector",
            "version": "v1.1.0",
            "source": {
                "type": "git",
                "url": "https://github.com/doctrine/inflector.git",
                "reference": "90b2128806bfde671b6952ab8bea493942c1fdae"
            },
            "dist": {
                "type": "zip",
                "url": "https://api.github.com/repos/doctrine/inflector/zipball/90b2128806bfde671b6952ab8bea493942c1fdae",
                "reference": "90b2128806bfde671b6952ab8bea493942c1fdae",
                "shasum": ""
            },
            "require": {
                "php": ">=5.3.2"
            },
            "require-dev": {
                "phpunit/phpunit": "4.*"
            },
            "type": "library",
            "extra": {
                "branch-alias": {
                    "dev-master": "1.1.x-dev"
                }
            },
            "autoload": {
                "psr-0": {
                    "Doctrine\\Common\\Inflector\\": "lib/"
                }
            },
            "notification-url": "https://packagist.org/downloads/",
            "license": [
                "MIT"
            ],
            "authors": [
                {
                    "name": "Roman Borschel",
                    "email": "roman@code-factory.org"
                },
                {
                    "name": "Benjamin Eberlei",
                    "email": "kontakt@beberlei.de"
                },
                {
                    "name": "Guilherme Blanco",
                    "email": "guilhermeblanco@gmail.com"
                },
                {
                    "name": "Jonathan Wage",
                    "email": "jonwage@gmail.com"
                },
                {
                    "name": "Johannes Schmitt",
                    "email": "schmittjoh@gmail.com"
                }
            ],
            "description": "Common String Manipulations with regard to casing and singular/plural rules.",
            "homepage": "http://www.doctrine-project.org",
            "keywords": [
                "inflection",
                "pluralize",
                "singularize",
                "string"
            ],
            "time": "2015-11-06T14:35:42+00:00"
        },
        {
            "name": "doctrine/instantiator",
            "version": "1.3.1",
            "source": {
                "type": "git",
                "url": "https://github.com/doctrine/instantiator.git",
                "reference": "f350df0268e904597e3bd9c4685c53e0e333feea"
            },
            "dist": {
                "type": "zip",
                "url": "https://api.github.com/repos/doctrine/instantiator/zipball/f350df0268e904597e3bd9c4685c53e0e333feea",
                "reference": "f350df0268e904597e3bd9c4685c53e0e333feea",
                "shasum": ""
            },
            "require": {
                "php": "^7.1 || ^8.0"
            },
            "require-dev": {
                "doctrine/coding-standard": "^6.0",
                "ext-pdo": "*",
                "ext-phar": "*",
                "phpbench/phpbench": "^0.13",
                "phpstan/phpstan-phpunit": "^0.11",
                "phpstan/phpstan-shim": "^0.11",
                "phpunit/phpunit": "^7.0"
            },
            "type": "library",
            "extra": {
                "branch-alias": {
                    "dev-master": "1.2.x-dev"
                }
            },
            "autoload": {
                "psr-4": {
                    "Doctrine\\Instantiator\\": "src/Doctrine/Instantiator/"
                }
            },
            "notification-url": "https://packagist.org/downloads/",
            "license": [
                "MIT"
            ],
            "authors": [
                {
                    "name": "Marco Pivetta",
                    "email": "ocramius@gmail.com",
                    "homepage": "http://ocramius.github.com/"
                }
            ],
            "description": "A small, lightweight utility to instantiate objects in PHP without invoking their constructors",
            "homepage": "https://www.doctrine-project.org/projects/instantiator.html",
            "keywords": [
                "constructor",
                "instantiate"
            ],
            "funding": [
                {
                    "url": "https://www.doctrine-project.org/sponsorship.html",
                    "type": "custom"
                },
                {
                    "url": "https://www.patreon.com/phpdoctrine",
                    "type": "patreon"
                },
                {
                    "url": "https://tidelift.com/funding/github/packagist/doctrine%2Finstantiator",
                    "type": "tidelift"
                }
            ],
            "time": "2020-05-29T17:27:14+00:00"
        },
        {
            "name": "doctrine/lexer",
            "version": "1.2.1",
            "source": {
                "type": "git",
                "url": "https://github.com/doctrine/lexer.git",
                "reference": "e864bbf5904cb8f5bb334f99209b48018522f042"
            },
            "dist": {
                "type": "zip",
                "url": "https://api.github.com/repos/doctrine/lexer/zipball/e864bbf5904cb8f5bb334f99209b48018522f042",
                "reference": "e864bbf5904cb8f5bb334f99209b48018522f042",
                "shasum": ""
            },
            "require": {
                "php": "^7.2 || ^8.0"
            },
            "require-dev": {
                "doctrine/coding-standard": "^6.0",
                "phpstan/phpstan": "^0.11.8",
                "phpunit/phpunit": "^8.2"
            },
            "type": "library",
            "extra": {
                "branch-alias": {
                    "dev-master": "1.2.x-dev"
                }
            },
            "autoload": {
                "psr-4": {
                    "Doctrine\\Common\\Lexer\\": "lib/Doctrine/Common/Lexer"
                }
            },
            "notification-url": "https://packagist.org/downloads/",
            "license": [
                "MIT"
            ],
            "authors": [
                {
                    "name": "Guilherme Blanco",
                    "email": "guilhermeblanco@gmail.com"
                },
                {
                    "name": "Roman Borschel",
                    "email": "roman@code-factory.org"
                },
                {
                    "name": "Johannes Schmitt",
                    "email": "schmittjoh@gmail.com"
                }
            ],
            "description": "PHP Doctrine Lexer parser library that can be used in Top-Down, Recursive Descent Parsers.",
            "homepage": "https://www.doctrine-project.org/projects/lexer.html",
            "keywords": [
                "annotations",
                "docblock",
                "lexer",
                "parser",
                "php"
            ],
            "funding": [
                {
                    "url": "https://www.doctrine-project.org/sponsorship.html",
                    "type": "custom"
                },
                {
                    "url": "https://www.patreon.com/phpdoctrine",
                    "type": "patreon"
                },
                {
                    "url": "https://tidelift.com/funding/github/packagist/doctrine%2Flexer",
                    "type": "tidelift"
                }
            ],
            "time": "2020-05-25T17:44:05+00:00"
        },
        {
            "name": "friendsofphp/php-cs-fixer",
            "version": "v2.16.3",
            "source": {
                "type": "git",
                "url": "https://github.com/FriendsOfPHP/PHP-CS-Fixer.git",
                "reference": "83baf823a33a1cbd5416c8626935cf3f843c10b0"
            },
            "dist": {
                "type": "zip",
                "url": "https://api.github.com/repos/FriendsOfPHP/PHP-CS-Fixer/zipball/83baf823a33a1cbd5416c8626935cf3f843c10b0",
                "reference": "83baf823a33a1cbd5416c8626935cf3f843c10b0",
                "shasum": ""
            },
            "require": {
                "composer/semver": "^1.4",
                "composer/xdebug-handler": "^1.2",
                "doctrine/annotations": "^1.2",
                "ext-json": "*",
                "ext-tokenizer": "*",
                "php": "^5.6 || ^7.0",
                "php-cs-fixer/diff": "^1.3",
                "symfony/console": "^3.4.17 || ^4.1.6 || ^5.0",
                "symfony/event-dispatcher": "^3.0 || ^4.0 || ^5.0",
                "symfony/filesystem": "^3.0 || ^4.0 || ^5.0",
                "symfony/finder": "^3.0 || ^4.0 || ^5.0",
                "symfony/options-resolver": "^3.0 || ^4.0 || ^5.0",
                "symfony/polyfill-php70": "^1.0",
                "symfony/polyfill-php72": "^1.4",
                "symfony/process": "^3.0 || ^4.0 || ^5.0",
                "symfony/stopwatch": "^3.0 || ^4.0 || ^5.0"
            },
            "require-dev": {
                "johnkary/phpunit-speedtrap": "^1.1 || ^2.0 || ^3.0",
                "justinrainbow/json-schema": "^5.0",
                "keradus/cli-executor": "^1.2",
                "mikey179/vfsstream": "^1.6",
                "php-coveralls/php-coveralls": "^2.1",
                "php-cs-fixer/accessible-object": "^1.0",
                "php-cs-fixer/phpunit-constraint-isidenticalstring": "^1.1",
                "php-cs-fixer/phpunit-constraint-xmlmatchesxsd": "^1.1",
                "phpunit/phpunit": "^5.7.27 || ^6.5.14 || ^7.1",
                "phpunitgoodpractices/traits": "^1.8",
                "symfony/phpunit-bridge": "^4.3 || ^5.0",
                "symfony/yaml": "^3.0 || ^4.0 || ^5.0"
            },
            "suggest": {
                "ext-dom": "For handling output formats in XML",
                "ext-mbstring": "For handling non-UTF8 characters in cache signature.",
                "php-cs-fixer/phpunit-constraint-isidenticalstring": "For IsIdenticalString constraint.",
                "php-cs-fixer/phpunit-constraint-xmlmatchesxsd": "For XmlMatchesXsd constraint.",
                "symfony/polyfill-mbstring": "When enabling `ext-mbstring` is not possible."
            },
            "bin": [
                "php-cs-fixer"
            ],
            "type": "application",
            "autoload": {
                "psr-4": {
                    "PhpCsFixer\\": "src/"
                },
                "classmap": [
                    "tests/Test/AbstractFixerTestCase.php",
                    "tests/Test/AbstractIntegrationCaseFactory.php",
                    "tests/Test/AbstractIntegrationTestCase.php",
                    "tests/Test/Assert/AssertTokensTrait.php",
                    "tests/Test/IntegrationCase.php",
                    "tests/Test/IntegrationCaseFactory.php",
                    "tests/Test/IntegrationCaseFactoryInterface.php",
                    "tests/Test/InternalIntegrationCaseFactory.php",
                    "tests/Test/IsIdenticalConstraint.php",
                    "tests/TestCase.php"
                ]
            },
            "notification-url": "https://packagist.org/downloads/",
            "license": [
                "MIT"
            ],
            "authors": [
                {
                    "name": "Fabien Potencier",
                    "email": "fabien@symfony.com"
                },
                {
                    "name": "Dariusz Rumiński",
                    "email": "dariusz.ruminski@gmail.com"
                }
            ],
            "description": "A tool to automatically fix PHP code style",
            "funding": [
                {
                    "url": "https://github.com/keradus",
                    "type": "github"
                }
            ],
            "time": "2020-04-15T18:51:10+00:00"
        },
        {
            "name": "jms/metadata",
            "version": "1.7.0",
            "source": {
                "type": "git",
                "url": "https://github.com/schmittjoh/metadata.git",
                "reference": "e5854ab1aa643623dc64adde718a8eec32b957a8"
            },
            "dist": {
                "type": "zip",
                "url": "https://api.github.com/repos/schmittjoh/metadata/zipball/e5854ab1aa643623dc64adde718a8eec32b957a8",
                "reference": "e5854ab1aa643623dc64adde718a8eec32b957a8",
                "shasum": ""
            },
            "require": {
                "php": ">=5.3.0"
            },
            "require-dev": {
                "doctrine/cache": "~1.0",
                "symfony/cache": "~3.1"
            },
            "type": "library",
            "extra": {
                "branch-alias": {
                    "dev-master": "1.5.x-dev"
                }
            },
            "autoload": {
                "psr-0": {
                    "Metadata\\": "src/"
                }
            },
            "notification-url": "https://packagist.org/downloads/",
            "license": [
                "MIT"
            ],
            "authors": [
                {
                    "name": "Asmir Mustafic",
                    "email": "goetas@gmail.com"
                },
                {
                    "name": "Johannes M. Schmitt",
                    "email": "schmittjoh@gmail.com"
                }
            ],
            "description": "Class/method/property metadata management in PHP",
            "keywords": [
                "annotations",
                "metadata",
                "xml",
                "yaml"
            ],
            "time": "2018-10-26T12:40:10+00:00"
        },
        {
            "name": "jms/parser-lib",
            "version": "1.0.0",
            "source": {
                "type": "git",
                "url": "https://github.com/schmittjoh/parser-lib.git",
                "reference": "c509473bc1b4866415627af0e1c6cc8ac97fa51d"
            },
            "dist": {
                "type": "zip",
                "url": "https://api.github.com/repos/schmittjoh/parser-lib/zipball/c509473bc1b4866415627af0e1c6cc8ac97fa51d",
                "reference": "c509473bc1b4866415627af0e1c6cc8ac97fa51d",
                "shasum": ""
            },
            "require": {
                "phpoption/phpoption": ">=0.9,<2.0-dev"
            },
            "type": "library",
            "extra": {
                "branch-alias": {
                    "dev-master": "1.0-dev"
                }
            },
            "autoload": {
                "psr-0": {
                    "JMS\\": "src/"
                }
            },
            "notification-url": "https://packagist.org/downloads/",
            "license": [
                "Apache2"
            ],
            "description": "A library for easily creating recursive-descent parsers.",
            "time": "2012-11-18T18:08:43+00:00"
        },
        {
            "name": "jms/serializer",
            "version": "1.14.1",
            "source": {
                "type": "git",
                "url": "https://github.com/schmittjoh/serializer.git",
                "reference": "ba908d278fff27ec01fb4349f372634ffcd697c0"
            },
            "dist": {
                "type": "zip",
                "url": "https://api.github.com/repos/schmittjoh/serializer/zipball/ba908d278fff27ec01fb4349f372634ffcd697c0",
                "reference": "ba908d278fff27ec01fb4349f372634ffcd697c0",
                "shasum": ""
            },
            "require": {
                "doctrine/annotations": "^1.0",
                "doctrine/instantiator": "^1.0.3",
                "jms/metadata": "^1.3",
                "jms/parser-lib": "1.*",
                "php": "^5.5|^7.0",
                "phpcollection/phpcollection": "~0.1",
                "phpoption/phpoption": "^1.1"
            },
            "conflict": {
                "twig/twig": "<1.12"
            },
            "require-dev": {
                "doctrine/orm": "~2.1",
                "doctrine/phpcr-odm": "^1.3|^2.0",
                "ext-pdo_sqlite": "*",
                "jackalope/jackalope-doctrine-dbal": "^1.1.5",
                "phpunit/phpunit": "^4.8|^5.0",
                "propel/propel1": "~1.7",
                "psr/container": "^1.0",
                "symfony/dependency-injection": "^2.7|^3.3|^4.0",
                "symfony/expression-language": "^2.6|^3.0",
                "symfony/filesystem": "^2.1",
                "symfony/form": "~2.1|^3.0",
                "symfony/translation": "^2.1|^3.0",
                "symfony/validator": "^2.2|^3.0",
                "symfony/yaml": "^2.1|^3.0",
                "twig/twig": "~1.12|~2.0"
            },
            "suggest": {
                "doctrine/cache": "Required if you like to use cache functionality.",
                "doctrine/collections": "Required if you like to use doctrine collection types as ArrayCollection.",
                "symfony/yaml": "Required if you'd like to serialize data to YAML format."
            },
            "type": "library",
            "extra": {
                "branch-alias": {
                    "dev-1.x": "1.14-dev"
                }
            },
            "autoload": {
                "psr-0": {
                    "JMS\\Serializer": "src/"
                }
            },
            "notification-url": "https://packagist.org/downloads/",
            "license": [
                "MIT"
            ],
            "authors": [
                {
                    "name": "Johannes M. Schmitt",
                    "email": "schmittjoh@gmail.com"
                },
                {
                    "name": "Asmir Mustafic",
                    "email": "goetas@gmail.com"
                }
            ],
            "description": "Library for (de-)serializing data of any complexity; supports XML, JSON, and YAML.",
            "homepage": "http://jmsyst.com/libs/serializer",
            "keywords": [
                "deserialization",
                "jaxb",
                "json",
                "serialization",
                "xml"
            ],
            "time": "2020-02-22T20:59:37+00:00"
        },
        {
            "name": "league/flysystem",
            "version": "1.0.69",
            "source": {
                "type": "git",
                "url": "https://github.com/thephpleague/flysystem.git",
                "reference": "7106f78428a344bc4f643c233a94e48795f10967"
            },
            "dist": {
                "type": "zip",
                "url": "https://api.github.com/repos/thephpleague/flysystem/zipball/7106f78428a344bc4f643c233a94e48795f10967",
                "reference": "7106f78428a344bc4f643c233a94e48795f10967",
                "shasum": ""
            },
            "require": {
                "ext-fileinfo": "*",
                "php": ">=5.5.9"
            },
            "conflict": {
                "league/flysystem-sftp": "<1.0.6"
            },
            "require-dev": {
                "phpspec/phpspec": "^3.4",
                "phpunit/phpunit": "^5.7.26"
            },
            "suggest": {
                "ext-fileinfo": "Required for MimeType",
                "ext-ftp": "Allows you to use FTP server storage",
                "ext-openssl": "Allows you to use FTPS server storage",
                "league/flysystem-aws-s3-v2": "Allows you to use S3 storage with AWS SDK v2",
                "league/flysystem-aws-s3-v3": "Allows you to use S3 storage with AWS SDK v3",
                "league/flysystem-azure": "Allows you to use Windows Azure Blob storage",
                "league/flysystem-cached-adapter": "Flysystem adapter decorator for metadata caching",
                "league/flysystem-eventable-filesystem": "Allows you to use EventableFilesystem",
                "league/flysystem-rackspace": "Allows you to use Rackspace Cloud Files",
                "league/flysystem-sftp": "Allows you to use SFTP server storage via phpseclib",
                "league/flysystem-webdav": "Allows you to use WebDAV storage",
                "league/flysystem-ziparchive": "Allows you to use ZipArchive adapter",
                "spatie/flysystem-dropbox": "Allows you to use Dropbox storage",
                "srmklive/flysystem-dropbox-v2": "Allows you to use Dropbox storage for PHP 5 applications"
            },
            "type": "library",
            "extra": {
                "branch-alias": {
                    "dev-master": "1.1-dev"
                }
            },
            "autoload": {
                "psr-4": {
                    "League\\Flysystem\\": "src/"
                }
            },
            "notification-url": "https://packagist.org/downloads/",
            "license": [
                "MIT"
            ],
            "authors": [
                {
                    "name": "Frank de Jonge",
                    "email": "info@frenky.net"
                }
            ],
            "description": "Filesystem abstraction: Many filesystems, one API.",
            "keywords": [
                "Cloud Files",
                "WebDAV",
                "abstraction",
                "aws",
                "cloud",
                "copy.com",
                "dropbox",
                "file systems",
                "files",
                "filesystem",
                "filesystems",
                "ftp",
                "rackspace",
                "remote",
                "s3",
                "sftp",
                "storage"
            ],
            "funding": [
                {
                    "url": "https://offset.earth/frankdejonge",
                    "type": "other"
                }
            ],
            "time": "2020-05-18T15:13:39+00:00"
        },
        {
            "name": "lusitanian/oauth",
            "version": "v0.8.11",
            "source": {
                "type": "git",
                "url": "https://github.com/Lusitanian/PHPoAuthLib.git",
                "reference": "fc11a53db4b66da555a6a11fce294f574a8374f9"
            },
            "dist": {
                "type": "zip",
                "url": "https://api.github.com/repos/Lusitanian/PHPoAuthLib/zipball/fc11a53db4b66da555a6a11fce294f574a8374f9",
                "reference": "fc11a53db4b66da555a6a11fce294f574a8374f9",
                "shasum": ""
            },
            "require": {
                "php": ">=5.3.0"
            },
            "require-dev": {
                "phpunit/phpunit": "3.7.*",
                "predis/predis": "0.8.*@dev",
                "squizlabs/php_codesniffer": "2.*",
                "symfony/http-foundation": "~2.1"
            },
            "suggest": {
                "ext-openssl": "Allows for usage of secure connections with the stream-based HTTP client.",
                "predis/predis": "Allows using the Redis storage backend.",
                "symfony/http-foundation": "Allows using the Symfony Session storage backend."
            },
            "type": "library",
            "extra": {
                "branch-alias": {
                    "dev-master": "0.1-dev"
                }
            },
            "autoload": {
                "psr-0": {
                    "OAuth": "src",
                    "OAuth\\Unit": "tests"
                }
            },
            "notification-url": "https://packagist.org/downloads/",
            "license": [
                "MIT"
            ],
            "authors": [
                {
                    "name": "David Desberg",
                    "email": "david@daviddesberg.com"
                },
                {
                    "name": "Elliot Chance",
                    "email": "elliotchance@gmail.com"
                },
                {
                    "name": "Pieter Hordijk",
                    "email": "info@pieterhordijk.com"
                }
            ],
            "description": "PHP 5.3+ oAuth 1/2 Library",
            "keywords": [
                "Authentication",
                "authorization",
                "oauth",
                "security"
            ],
            "time": "2018-02-14T22:37:14+00:00"
        },
        {
            "name": "magento/magento-coding-standard",
            "version": "5",
            "source": {
                "type": "git",
                "url": "https://github.com/magento/magento-coding-standard.git",
                "reference": "da46c5d57a43c950dfa364edc7f1f0436d5353a5"
            },
            "dist": {
                "type": "zip",
                "url": "https://api.github.com/repos/magento/magento-coding-standard/zipball/da46c5d57a43c950dfa364edc7f1f0436d5353a5",
                "reference": "da46c5d57a43c950dfa364edc7f1f0436d5353a5",
                "shasum": ""
            },
            "require": {
                "php": ">=5.6.0",
                "squizlabs/php_codesniffer": "^3.4",
                "webonyx/graphql-php": ">=0.12.6 <1.0"
            },
            "require-dev": {
                "phpunit/phpunit": "^4.0 || ^5.0 || ^6.0 || ^7.0"
            },
            "type": "phpcodesniffer-standard",
            "autoload": {
                "classmap": [
                    "PHP_CodeSniffer/Tokenizers/"
                ],
                "psr-4": {
                    "Magento2\\": "Magento2/"
                }
            },
            "notification-url": "https://packagist.org/downloads/",
            "license": [
                "OSL-3.0",
                "AFL-3.0"
            ],
            "description": "A set of Magento specific PHP CodeSniffer rules.",
            "time": "2019-11-04T22:08:27+00:00"
        },
        {
            "name": "magento/magento2-functional-testing-framework",
            "version": "3.0.0-RC5",
            "source": {
                "type": "git",
                "url": "https://github.com/magento/magento2-functional-testing-framework.git",
                "reference": "e5126f4eb476e227e3b668b622159c917f123175"
            },
            "dist": {
                "type": "zip",
                "url": "https://api.github.com/repos/magento/magento2-functional-testing-framework/zipball/e5126f4eb476e227e3b668b622159c917f123175",
                "reference": "e5126f4eb476e227e3b668b622159c917f123175",
                "shasum": ""
            },
            "require": {
                "allure-framework/allure-codeception": "~1.4.0",
                "aws/aws-sdk-php": "^3.132",
                "codeception/codeception": "~4.1.4",
                "codeception/module-asserts": "^1.1",
                "codeception/module-sequence": "^1.0",
                "codeception/module-webdriver": "^1.0",
                "composer/composer": "^1.9",
                "csharpru/vault-php": "~3.5.3",
                "csharpru/vault-php-guzzle6-transport": "^2.0",
                "ext-curl": "*",
                "ext-dom": "*",
                "ext-intl": "*",
                "ext-json": "*",
                "ext-openssl": "*",
                "monolog/monolog": "^1.17",
                "mustache/mustache": "~2.5",
                "php": "^7.3",
                "php-webdriver/webdriver": "^1.8.0",
                "spomky-labs/otphp": "^10.0",
                "symfony/console": "^4.4",
                "symfony/finder": "^5.0",
                "symfony/mime": "^5.0",
                "symfony/process": "^4.4",
                "vlucas/phpdotenv": "^2.4",
                "weew/helpers-array": "^1.3"
            },
            "replace": {
                "facebook/webdriver": "^1.7.1"
            },
            "require-dev": {
                "brainmaestro/composer-git-hooks": "^2.3.1",
                "codacy/coverage": "^1.4",
                "codeception/aspect-mock": "^3.0",
                "doctrine/cache": "<1.7.0",
                "goaop/framework": "~2.3.4",
                "php-coveralls/php-coveralls": "^1.0",
                "phpmd/phpmd": "^2.8.0",
                "phpunit/phpunit": "^9.0",
                "rregeer/phpunit-coverage-check": "^0.1.4",
                "sebastian/phpcpd": "~5.0.0",
                "squizlabs/php_codesniffer": "~3.5.4",
                "symfony/stopwatch": "~3.4.6"
            },
            "bin": [
                "bin/mftf"
            ],
            "type": "library",
            "extra": {
                "hooks": {
                    "pre-push": "bin/all-checks"
                }
            },
            "autoload": {
                "files": [
                    "src/Magento/FunctionalTestingFramework/_bootstrap.php"
                ],
                "psr-4": {
                    "Magento\\FunctionalTestingFramework\\": "src/Magento/FunctionalTestingFramework",
                    "MFTF\\": "dev/tests/functional/tests/MFTF"
                }
            },
            "notification-url": "https://packagist.org/downloads/",
            "license": [
                "AGPL-3.0"
            ],
            "description": "Magento2 Functional Testing Framework",
            "keywords": [
                "automation",
                "functional",
                "magento",
                "testing"
            ],
            "time": "2020-06-15T19:51:46+00:00"
        },
        {
            "name": "mikey179/vfsstream",
            "version": "v1.6.8",
            "source": {
                "type": "git",
                "url": "https://github.com/bovigo/vfsStream.git",
                "reference": "231c73783ebb7dd9ec77916c10037eff5a2b6efe"
            },
            "dist": {
                "type": "zip",
                "url": "https://api.github.com/repos/bovigo/vfsStream/zipball/231c73783ebb7dd9ec77916c10037eff5a2b6efe",
                "reference": "231c73783ebb7dd9ec77916c10037eff5a2b6efe",
                "shasum": ""
            },
            "require": {
                "php": ">=5.3.0"
            },
            "require-dev": {
                "phpunit/phpunit": "^4.5|^5.0"
            },
            "type": "library",
            "extra": {
                "branch-alias": {
                    "dev-master": "1.6.x-dev"
                }
            },
            "autoload": {
                "psr-0": {
                    "org\\bovigo\\vfs\\": "src/main/php"
                }
            },
            "notification-url": "https://packagist.org/downloads/",
            "license": [
                "BSD-3-Clause"
            ],
            "authors": [
                {
                    "name": "Frank Kleine",
                    "homepage": "http://frankkleine.de/",
                    "role": "Developer"
                }
            ],
            "description": "Virtual file system to mock the real file system in unit tests.",
            "homepage": "http://vfs.bovigo.org/",
            "time": "2019-10-30T15:31:00+00:00"
        },
        {
            "name": "mtdowling/jmespath.php",
            "version": "2.5.0",
            "source": {
                "type": "git",
                "url": "https://github.com/jmespath/jmespath.php.git",
                "reference": "52168cb9472de06979613d365c7f1ab8798be895"
            },
            "dist": {
                "type": "zip",
                "url": "https://api.github.com/repos/jmespath/jmespath.php/zipball/52168cb9472de06979613d365c7f1ab8798be895",
                "reference": "52168cb9472de06979613d365c7f1ab8798be895",
                "shasum": ""
            },
            "require": {
                "php": ">=5.4.0",
                "symfony/polyfill-mbstring": "^1.4"
            },
            "require-dev": {
                "composer/xdebug-handler": "^1.2",
                "phpunit/phpunit": "^4.8.36|^7.5.15"
            },
            "bin": [
                "bin/jp.php"
            ],
            "type": "library",
            "extra": {
                "branch-alias": {
                    "dev-master": "2.5-dev"
                }
            },
            "autoload": {
                "psr-4": {
                    "JmesPath\\": "src/"
                },
                "files": [
                    "src/JmesPath.php"
                ]
            },
            "notification-url": "https://packagist.org/downloads/",
            "license": [
                "MIT"
            ],
            "authors": [
                {
                    "name": "Michael Dowling",
                    "email": "mtdowling@gmail.com",
                    "homepage": "https://github.com/mtdowling"
                }
            ],
            "description": "Declaratively specify how to extract elements from a JSON document",
            "keywords": [
                "json",
                "jsonpath"
            ],
            "time": "2019-12-30T18:03:34+00:00"
        },
        {
            "name": "mustache/mustache",
            "version": "v2.13.0",
            "source": {
                "type": "git",
                "url": "https://github.com/bobthecow/mustache.php.git",
                "reference": "e95c5a008c23d3151d59ea72484d4f72049ab7f4"
            },
            "dist": {
                "type": "zip",
                "url": "https://api.github.com/repos/bobthecow/mustache.php/zipball/e95c5a008c23d3151d59ea72484d4f72049ab7f4",
                "reference": "e95c5a008c23d3151d59ea72484d4f72049ab7f4",
                "shasum": ""
            },
            "require": {
                "php": ">=5.2.4"
            },
            "require-dev": {
                "friendsofphp/php-cs-fixer": "~1.11",
                "phpunit/phpunit": "~3.7|~4.0|~5.0"
            },
            "type": "library",
            "autoload": {
                "psr-0": {
                    "Mustache": "src/"
                }
            },
            "notification-url": "https://packagist.org/downloads/",
            "license": [
                "MIT"
            ],
            "authors": [
                {
                    "name": "Justin Hileman",
                    "email": "justin@justinhileman.info",
                    "homepage": "http://justinhileman.com"
                }
            ],
            "description": "A Mustache implementation in PHP.",
            "homepage": "https://github.com/bobthecow/mustache.php",
            "keywords": [
                "mustache",
                "templating"
            ],
            "time": "2019-11-23T21:40:31+00:00"
        },
        {
            "name": "myclabs/deep-copy",
            "version": "1.9.5",
            "source": {
                "type": "git",
                "url": "https://github.com/myclabs/DeepCopy.git",
                "reference": "b2c28789e80a97badd14145fda39b545d83ca3ef"
            },
            "dist": {
                "type": "zip",
                "url": "https://api.github.com/repos/myclabs/DeepCopy/zipball/b2c28789e80a97badd14145fda39b545d83ca3ef",
                "reference": "b2c28789e80a97badd14145fda39b545d83ca3ef",
                "shasum": ""
            },
            "require": {
                "php": "^7.1"
            },
            "replace": {
                "myclabs/deep-copy": "self.version"
            },
            "require-dev": {
                "doctrine/collections": "^1.0",
                "doctrine/common": "^2.6",
                "phpunit/phpunit": "^7.1"
            },
            "type": "library",
            "autoload": {
                "psr-4": {
                    "DeepCopy\\": "src/DeepCopy/"
                },
                "files": [
                    "src/DeepCopy/deep_copy.php"
                ]
            },
            "notification-url": "https://packagist.org/downloads/",
            "license": [
                "MIT"
            ],
            "description": "Create deep copies (clones) of your objects",
            "keywords": [
                "clone",
                "copy",
                "duplicate",
                "object",
                "object graph"
            ],
            "time": "2020-01-17T21:11:47+00:00"
        },
        {
            "name": "paragonie/constant_time_encoding",
            "version": "v2.3.0",
            "source": {
                "type": "git",
                "url": "https://github.com/paragonie/constant_time_encoding.git",
                "reference": "47a1cedd2e4d52688eb8c96469c05ebc8fd28fa2"
            },
            "dist": {
                "type": "zip",
                "url": "https://api.github.com/repos/paragonie/constant_time_encoding/zipball/47a1cedd2e4d52688eb8c96469c05ebc8fd28fa2",
                "reference": "47a1cedd2e4d52688eb8c96469c05ebc8fd28fa2",
                "shasum": ""
            },
            "require": {
                "php": "^7|^8"
            },
            "require-dev": {
                "phpunit/phpunit": "^6|^7",
                "vimeo/psalm": "^1|^2|^3"
            },
            "type": "library",
            "autoload": {
                "psr-4": {
                    "ParagonIE\\ConstantTime\\": "src/"
                }
            },
            "notification-url": "https://packagist.org/downloads/",
            "license": [
                "MIT"
            ],
            "authors": [
                {
                    "name": "Paragon Initiative Enterprises",
                    "email": "security@paragonie.com",
                    "homepage": "https://paragonie.com",
                    "role": "Maintainer"
                },
                {
                    "name": "Steve 'Sc00bz' Thomas",
                    "email": "steve@tobtu.com",
                    "homepage": "https://www.tobtu.com",
                    "role": "Original Developer"
                }
            ],
            "description": "Constant-time Implementations of RFC 4648 Encoding (Base-64, Base-32, Base-16)",
            "keywords": [
                "base16",
                "base32",
                "base32_decode",
                "base32_encode",
                "base64",
                "base64_decode",
                "base64_encode",
                "bin2hex",
                "encoding",
                "hex",
                "hex2bin",
                "rfc4648"
            ],
            "time": "2019-11-06T19:20:29+00:00"
        },
        {
            "name": "pdepend/pdepend",
            "version": "2.7.1",
            "source": {
                "type": "git",
                "url": "https://github.com/pdepend/pdepend.git",
                "reference": "daba1cf0a6edaf172fa02a17807ae29f4c1c7471"
            },
            "dist": {
                "type": "zip",
                "url": "https://api.github.com/repos/pdepend/pdepend/zipball/daba1cf0a6edaf172fa02a17807ae29f4c1c7471",
                "reference": "daba1cf0a6edaf172fa02a17807ae29f4c1c7471",
                "shasum": ""
            },
            "require": {
                "php": ">=5.3.7",
                "symfony/config": "^2.3.0|^3|^4|^5",
                "symfony/dependency-injection": "^2.3.0|^3|^4|^5",
                "symfony/filesystem": "^2.3.0|^3|^4|^5"
            },
            "require-dev": {
                "easy-doc/easy-doc": "0.0.0 || ^1.2.3",
                "gregwar/rst": "^1.0",
                "phpunit/phpunit": "^4.8.35|^5.7",
                "squizlabs/php_codesniffer": "^2.0.0"
            },
            "bin": [
                "src/bin/pdepend"
            ],
            "type": "library",
            "extra": {
                "branch-alias": {
                    "dev-master": "2.x-dev"
                }
            },
            "autoload": {
                "psr-4": {
                    "PDepend\\": "src/main/php/PDepend"
                }
            },
            "notification-url": "https://packagist.org/downloads/",
            "license": [
                "BSD-3-Clause"
            ],
            "description": "Official version of pdepend to be handled with Composer",
            "time": "2020-02-08T12:06:13+00:00"
        },
        {
            "name": "phar-io/manifest",
            "version": "1.0.3",
            "source": {
                "type": "git",
                "url": "https://github.com/phar-io/manifest.git",
                "reference": "7761fcacf03b4d4f16e7ccb606d4879ca431fcf4"
            },
            "dist": {
                "type": "zip",
                "url": "https://api.github.com/repos/phar-io/manifest/zipball/7761fcacf03b4d4f16e7ccb606d4879ca431fcf4",
                "reference": "7761fcacf03b4d4f16e7ccb606d4879ca431fcf4",
                "shasum": ""
            },
            "require": {
                "ext-dom": "*",
                "ext-phar": "*",
                "phar-io/version": "^2.0",
                "php": "^5.6 || ^7.0"
            },
            "type": "library",
            "extra": {
                "branch-alias": {
                    "dev-master": "1.0.x-dev"
                }
            },
            "autoload": {
                "classmap": [
                    "src/"
                ]
            },
            "notification-url": "https://packagist.org/downloads/",
            "license": [
                "BSD-3-Clause"
            ],
            "authors": [
                {
                    "name": "Arne Blankerts",
                    "email": "arne@blankerts.de",
                    "role": "Developer"
                },
                {
                    "name": "Sebastian Heuer",
                    "email": "sebastian@phpeople.de",
                    "role": "Developer"
                },
                {
                    "name": "Sebastian Bergmann",
                    "email": "sebastian@phpunit.de",
                    "role": "Developer"
                }
            ],
            "description": "Component for reading phar.io manifest information from a PHP Archive (PHAR)",
            "time": "2018-07-08T19:23:20+00:00"
        },
        {
            "name": "phar-io/version",
            "version": "2.0.1",
            "source": {
                "type": "git",
                "url": "https://github.com/phar-io/version.git",
                "reference": "45a2ec53a73c70ce41d55cedef9063630abaf1b6"
            },
            "dist": {
                "type": "zip",
                "url": "https://api.github.com/repos/phar-io/version/zipball/45a2ec53a73c70ce41d55cedef9063630abaf1b6",
                "reference": "45a2ec53a73c70ce41d55cedef9063630abaf1b6",
                "shasum": ""
            },
            "require": {
                "php": "^5.6 || ^7.0"
            },
            "type": "library",
            "autoload": {
                "classmap": [
                    "src/"
                ]
            },
            "notification-url": "https://packagist.org/downloads/",
            "license": [
                "BSD-3-Clause"
            ],
            "authors": [
                {
                    "name": "Arne Blankerts",
                    "email": "arne@blankerts.de",
                    "role": "Developer"
                },
                {
                    "name": "Sebastian Heuer",
                    "email": "sebastian@phpeople.de",
                    "role": "Developer"
                },
                {
                    "name": "Sebastian Bergmann",
                    "email": "sebastian@phpunit.de",
                    "role": "Developer"
                }
            ],
            "description": "Library for handling version information and constraints",
            "time": "2018-07-08T19:19:57+00:00"
        },
        {
            "name": "php-cs-fixer/diff",
            "version": "v1.3.0",
            "source": {
                "type": "git",
                "url": "https://github.com/PHP-CS-Fixer/diff.git",
                "reference": "78bb099e9c16361126c86ce82ec4405ebab8e756"
            },
            "dist": {
                "type": "zip",
                "url": "https://api.github.com/repos/PHP-CS-Fixer/diff/zipball/78bb099e9c16361126c86ce82ec4405ebab8e756",
                "reference": "78bb099e9c16361126c86ce82ec4405ebab8e756",
                "shasum": ""
            },
            "require": {
                "php": "^5.6 || ^7.0"
            },
            "require-dev": {
                "phpunit/phpunit": "^5.7.23 || ^6.4.3",
                "symfony/process": "^3.3"
            },
            "type": "library",
            "autoload": {
                "classmap": [
                    "src/"
                ]
            },
            "notification-url": "https://packagist.org/downloads/",
            "license": [
                "BSD-3-Clause"
            ],
            "authors": [
                {
                    "name": "Kore Nordmann",
                    "email": "mail@kore-nordmann.de"
                },
                {
                    "name": "Sebastian Bergmann",
                    "email": "sebastian@phpunit.de"
                },
                {
                    "name": "SpacePossum"
                }
            ],
            "description": "sebastian/diff v2 backport support for PHP5.6",
            "homepage": "https://github.com/PHP-CS-Fixer",
            "keywords": [
                "diff"
            ],
            "time": "2018-02-15T16:58:55+00:00"
        },
        {
            "name": "php-webdriver/webdriver",
            "version": "1.8.2",
            "source": {
                "type": "git",
                "url": "https://github.com/php-webdriver/php-webdriver.git",
                "reference": "3308a70be084d6d7fd1ee5787b4c2e6eb4b70aab"
            },
            "dist": {
                "type": "zip",
                "url": "https://api.github.com/repos/php-webdriver/php-webdriver/zipball/3308a70be084d6d7fd1ee5787b4c2e6eb4b70aab",
                "reference": "3308a70be084d6d7fd1ee5787b4c2e6eb4b70aab",
                "shasum": ""
            },
            "require": {
                "ext-curl": "*",
                "ext-json": "*",
                "ext-zip": "*",
                "php": "^5.6 || ~7.0",
                "symfony/polyfill-mbstring": "^1.12",
                "symfony/process": "^2.8 || ^3.1 || ^4.0 || ^5.0"
            },
            "require-dev": {
                "friendsofphp/php-cs-fixer": "^2.0",
                "jakub-onderka/php-parallel-lint": "^1.0",
                "php-coveralls/php-coveralls": "^2.0",
                "php-mock/php-mock-phpunit": "^1.1",
                "phpunit/phpunit": "^5.7",
                "sebastian/environment": "^1.3.4 || ^2.0 || ^3.0",
                "sminnee/phpunit-mock-objects": "^3.4",
                "squizlabs/php_codesniffer": "^3.5",
                "symfony/var-dumper": "^3.3 || ^4.0 || ^5.0"
            },
            "suggest": {
                "ext-SimpleXML": "For Firefox profile creation"
            },
            "type": "library",
            "extra": {
                "branch-alias": {
                    "dev-master": "1.8.x-dev"
                }
            },
            "autoload": {
                "psr-4": {
                    "Facebook\\WebDriver\\": "lib/"
                },
                "files": [
                    "lib/Exception/TimeoutException.php"
                ]
            },
            "notification-url": "https://packagist.org/downloads/",
            "license": [
                "MIT"
            ],
            "description": "A PHP client for Selenium WebDriver. Previously facebook/webdriver.",
            "homepage": "https://github.com/php-webdriver/php-webdriver",
            "keywords": [
                "Chromedriver",
                "geckodriver",
                "php",
                "selenium",
                "webdriver"
            ],
            "time": "2020-03-04T14:40:12+00:00"
        },
        {
            "name": "phpcollection/phpcollection",
            "version": "0.5.0",
            "source": {
                "type": "git",
                "url": "https://github.com/schmittjoh/php-collection.git",
                "reference": "f2bcff45c0da7c27991bbc1f90f47c4b7fb434a6"
            },
            "dist": {
                "type": "zip",
                "url": "https://api.github.com/repos/schmittjoh/php-collection/zipball/f2bcff45c0da7c27991bbc1f90f47c4b7fb434a6",
                "reference": "f2bcff45c0da7c27991bbc1f90f47c4b7fb434a6",
                "shasum": ""
            },
            "require": {
                "phpoption/phpoption": "1.*"
            },
            "type": "library",
            "extra": {
                "branch-alias": {
                    "dev-master": "0.4-dev"
                }
            },
            "autoload": {
                "psr-0": {
                    "PhpCollection": "src/"
                }
            },
            "notification-url": "https://packagist.org/downloads/",
            "license": [
                "Apache2"
            ],
            "authors": [
                {
                    "name": "Johannes M. Schmitt",
                    "email": "schmittjoh@gmail.com"
                }
            ],
            "description": "General-Purpose Collection Library for PHP",
            "keywords": [
                "collection",
                "list",
                "map",
                "sequence",
                "set"
            ],
            "time": "2015-05-17T12:39:23+00:00"
        },
        {
            "name": "phpcompatibility/php-compatibility",
            "version": "9.3.5",
            "source": {
                "type": "git",
                "url": "https://github.com/PHPCompatibility/PHPCompatibility.git",
                "reference": "9fb324479acf6f39452e0655d2429cc0d3914243"
            },
            "dist": {
                "type": "zip",
                "url": "https://api.github.com/repos/PHPCompatibility/PHPCompatibility/zipball/9fb324479acf6f39452e0655d2429cc0d3914243",
                "reference": "9fb324479acf6f39452e0655d2429cc0d3914243",
                "shasum": ""
            },
            "require": {
                "php": ">=5.3",
                "squizlabs/php_codesniffer": "^2.3 || ^3.0.2"
            },
            "conflict": {
                "squizlabs/php_codesniffer": "2.6.2"
            },
            "require-dev": {
                "phpunit/phpunit": "~4.5 || ^5.0 || ^6.0 || ^7.0"
            },
            "suggest": {
                "dealerdirect/phpcodesniffer-composer-installer": "^0.5 || This Composer plugin will sort out the PHPCS 'installed_paths' automatically.",
                "roave/security-advisories": "dev-master || Helps prevent installing dependencies with known security issues."
            },
            "type": "phpcodesniffer-standard",
            "notification-url": "https://packagist.org/downloads/",
            "license": [
                "LGPL-3.0-or-later"
            ],
            "authors": [
                {
                    "name": "Wim Godden",
                    "homepage": "https://github.com/wimg",
                    "role": "lead"
                },
                {
                    "name": "Juliette Reinders Folmer",
                    "homepage": "https://github.com/jrfnl",
                    "role": "lead"
                },
                {
                    "name": "Contributors",
                    "homepage": "https://github.com/PHPCompatibility/PHPCompatibility/graphs/contributors"
                }
            ],
            "description": "A set of sniffs for PHP_CodeSniffer that checks for PHP cross-version compatibility.",
            "homepage": "http://techblog.wimgodden.be/tag/codesniffer/",
            "keywords": [
                "compatibility",
                "phpcs",
                "standards"
            ],
            "time": "2019-12-27T09:44:58+00:00"
        },
        {
            "name": "phpdocumentor/reflection-common",
            "version": "2.1.0",
            "source": {
                "type": "git",
                "url": "https://github.com/phpDocumentor/ReflectionCommon.git",
                "reference": "6568f4687e5b41b054365f9ae03fcb1ed5f2069b"
            },
            "dist": {
                "type": "zip",
                "url": "https://api.github.com/repos/phpDocumentor/ReflectionCommon/zipball/6568f4687e5b41b054365f9ae03fcb1ed5f2069b",
                "reference": "6568f4687e5b41b054365f9ae03fcb1ed5f2069b",
                "shasum": ""
            },
            "require": {
                "php": ">=7.1"
            },
            "type": "library",
            "extra": {
                "branch-alias": {
                    "dev-master": "2.x-dev"
                }
            },
            "autoload": {
                "psr-4": {
                    "phpDocumentor\\Reflection\\": "src/"
                }
            },
            "notification-url": "https://packagist.org/downloads/",
            "license": [
                "MIT"
            ],
            "authors": [
                {
                    "name": "Jaap van Otterdijk",
                    "email": "opensource@ijaap.nl"
                }
            ],
            "description": "Common reflection classes used by phpdocumentor to reflect the code structure",
            "homepage": "http://www.phpdoc.org",
            "keywords": [
                "FQSEN",
                "phpDocumentor",
                "phpdoc",
                "reflection",
                "static analysis"
            ],
            "time": "2020-04-27T09:25:28+00:00"
        },
        {
            "name": "phpdocumentor/reflection-docblock",
            "version": "5.1.0",
            "source": {
                "type": "git",
                "url": "https://github.com/phpDocumentor/ReflectionDocBlock.git",
                "reference": "cd72d394ca794d3466a3b2fc09d5a6c1dc86b47e"
            },
            "dist": {
                "type": "zip",
                "url": "https://api.github.com/repos/phpDocumentor/ReflectionDocBlock/zipball/cd72d394ca794d3466a3b2fc09d5a6c1dc86b47e",
                "reference": "cd72d394ca794d3466a3b2fc09d5a6c1dc86b47e",
                "shasum": ""
            },
            "require": {
                "ext-filter": "^7.1",
                "php": "^7.2",
                "phpdocumentor/reflection-common": "^2.0",
                "phpdocumentor/type-resolver": "^1.0",
                "webmozart/assert": "^1"
            },
            "require-dev": {
                "doctrine/instantiator": "^1",
                "mockery/mockery": "^1"
            },
            "type": "library",
            "extra": {
                "branch-alias": {
                    "dev-master": "5.x-dev"
                }
            },
            "autoload": {
                "psr-4": {
                    "phpDocumentor\\Reflection\\": "src"
                }
            },
            "notification-url": "https://packagist.org/downloads/",
            "license": [
                "MIT"
            ],
            "authors": [
                {
                    "name": "Mike van Riel",
                    "email": "me@mikevanriel.com"
                },
                {
                    "name": "Jaap van Otterdijk",
                    "email": "account@ijaap.nl"
                }
            ],
            "description": "With this component, a library can provide support for annotations via DocBlocks or otherwise retrieve information that is embedded in a DocBlock.",
            "time": "2020-02-22T12:28:44+00:00"
        },
        {
            "name": "phpdocumentor/type-resolver",
            "version": "1.1.0",
            "source": {
                "type": "git",
                "url": "https://github.com/phpDocumentor/TypeResolver.git",
                "reference": "7462d5f123dfc080dfdf26897032a6513644fc95"
            },
            "dist": {
                "type": "zip",
                "url": "https://api.github.com/repos/phpDocumentor/TypeResolver/zipball/7462d5f123dfc080dfdf26897032a6513644fc95",
                "reference": "7462d5f123dfc080dfdf26897032a6513644fc95",
                "shasum": ""
            },
            "require": {
                "php": "^7.2",
                "phpdocumentor/reflection-common": "^2.0"
            },
            "require-dev": {
                "ext-tokenizer": "^7.2",
                "mockery/mockery": "~1"
            },
            "type": "library",
            "extra": {
                "branch-alias": {
                    "dev-master": "1.x-dev"
                }
            },
            "autoload": {
                "psr-4": {
                    "phpDocumentor\\Reflection\\": "src"
                }
            },
            "notification-url": "https://packagist.org/downloads/",
            "license": [
                "MIT"
            ],
            "authors": [
                {
                    "name": "Mike van Riel",
                    "email": "me@mikevanriel.com"
                }
            ],
            "description": "A PSR-5 based resolver of Class names, Types and Structural Element Names",
            "time": "2020-02-18T18:59:58+00:00"
        },
        {
            "name": "phpmd/phpmd",
            "version": "2.8.2",
            "source": {
                "type": "git",
                "url": "https://github.com/phpmd/phpmd.git",
                "reference": "714629ed782537f638fe23c4346637659b779a77"
            },
            "dist": {
                "type": "zip",
                "url": "https://api.github.com/repos/phpmd/phpmd/zipball/714629ed782537f638fe23c4346637659b779a77",
                "reference": "714629ed782537f638fe23c4346637659b779a77",
                "shasum": ""
            },
            "require": {
                "composer/xdebug-handler": "^1.0",
                "ext-xml": "*",
                "pdepend/pdepend": "^2.7.1",
                "php": ">=5.3.9"
            },
            "require-dev": {
                "easy-doc/easy-doc": "0.0.0 || ^1.3.2",
                "gregwar/rst": "^1.0",
                "mikey179/vfsstream": "^1.6.4",
                "phpunit/phpunit": "^4.8.36 || ^5.7.27",
                "squizlabs/php_codesniffer": "^2.0"
            },
            "bin": [
                "src/bin/phpmd"
            ],
            "type": "library",
            "autoload": {
                "psr-0": {
                    "PHPMD\\": "src/main/php"
                }
            },
            "notification-url": "https://packagist.org/downloads/",
            "license": [
                "BSD-3-Clause"
            ],
            "authors": [
                {
                    "name": "Manuel Pichler",
                    "email": "github@manuel-pichler.de",
                    "homepage": "https://github.com/manuelpichler",
                    "role": "Project Founder"
                },
                {
                    "name": "Marc Würth",
                    "email": "ravage@bluewin.ch",
                    "homepage": "https://github.com/ravage84",
                    "role": "Project Maintainer"
                },
                {
                    "name": "Other contributors",
                    "homepage": "https://github.com/phpmd/phpmd/graphs/contributors",
                    "role": "Contributors"
                }
            ],
            "description": "PHPMD is a spin-off project of PHP Depend and aims to be a PHP equivalent of the well known Java tool PMD.",
            "homepage": "https://phpmd.org/",
            "keywords": [
                "mess detection",
                "mess detector",
                "pdepend",
                "phpmd",
                "pmd"
            ],
            "time": "2020-02-16T20:15:50+00:00"
        },
        {
            "name": "phpoption/phpoption",
            "version": "1.7.4",
            "source": {
                "type": "git",
                "url": "https://github.com/schmittjoh/php-option.git",
                "reference": "b2ada2ad5d8a32b89088b8adc31ecd2e3a13baf3"
            },
            "dist": {
                "type": "zip",
                "url": "https://api.github.com/repos/schmittjoh/php-option/zipball/b2ada2ad5d8a32b89088b8adc31ecd2e3a13baf3",
                "reference": "b2ada2ad5d8a32b89088b8adc31ecd2e3a13baf3",
                "shasum": ""
            },
            "require": {
                "php": "^5.5.9 || ^7.0 || ^8.0"
            },
            "require-dev": {
                "bamarni/composer-bin-plugin": "^1.3",
                "phpunit/phpunit": "^4.8.35 || ^5.0 || ^6.0 || ^7.0"
            },
            "type": "library",
            "extra": {
                "branch-alias": {
                    "dev-master": "1.7-dev"
                }
            },
            "autoload": {
                "psr-4": {
                    "PhpOption\\": "src/PhpOption/"
                }
            },
            "notification-url": "https://packagist.org/downloads/",
            "license": [
                "Apache-2.0"
            ],
            "authors": [
                {
                    "name": "Johannes M. Schmitt",
                    "email": "schmittjoh@gmail.com"
                },
                {
                    "name": "Graham Campbell",
                    "email": "graham@alt-three.com"
                }
            ],
            "description": "Option Type for PHP",
            "keywords": [
                "language",
                "option",
                "php",
                "type"
            ],
            "funding": [
                {
                    "url": "https://github.com/GrahamCampbell",
                    "type": "github"
                },
                {
                    "url": "https://tidelift.com/funding/github/packagist/phpoption/phpoption",
                    "type": "tidelift"
                }
            ],
            "time": "2020-06-07T10:40:07+00:00"
        },
        {
            "name": "phpspec/prophecy",
            "version": "v1.10.3",
            "source": {
                "type": "git",
                "url": "https://github.com/phpspec/prophecy.git",
                "reference": "451c3cd1418cf640de218914901e51b064abb093"
            },
            "dist": {
                "type": "zip",
                "url": "https://api.github.com/repos/phpspec/prophecy/zipball/451c3cd1418cf640de218914901e51b064abb093",
                "reference": "451c3cd1418cf640de218914901e51b064abb093",
                "shasum": ""
            },
            "require": {
                "doctrine/instantiator": "^1.0.2",
                "php": "^5.3|^7.0",
                "phpdocumentor/reflection-docblock": "^2.0|^3.0.2|^4.0|^5.0",
                "sebastian/comparator": "^1.2.3|^2.0|^3.0|^4.0",
                "sebastian/recursion-context": "^1.0|^2.0|^3.0|^4.0"
            },
            "require-dev": {
                "phpspec/phpspec": "^2.5 || ^3.2",
                "phpunit/phpunit": "^4.8.35 || ^5.7 || ^6.5 || ^7.1"
            },
            "type": "library",
            "extra": {
                "branch-alias": {
                    "dev-master": "1.10.x-dev"
                }
            },
            "autoload": {
                "psr-4": {
                    "Prophecy\\": "src/Prophecy"
                }
            },
            "notification-url": "https://packagist.org/downloads/",
            "license": [
                "MIT"
            ],
            "authors": [
                {
                    "name": "Konstantin Kudryashov",
                    "email": "ever.zet@gmail.com",
                    "homepage": "http://everzet.com"
                },
                {
                    "name": "Marcello Duarte",
                    "email": "marcello.duarte@gmail.com"
                }
            ],
            "description": "Highly opinionated mocking framework for PHP 5.3+",
            "homepage": "https://github.com/phpspec/prophecy",
            "keywords": [
                "Double",
                "Dummy",
                "fake",
                "mock",
                "spy",
                "stub"
            ],
            "time": "2020-03-05T15:02:03+00:00"
        },
        {
            "name": "phpstan/phpstan",
            "version": "0.12.23",
            "source": {
                "type": "git",
                "url": "https://github.com/phpstan/phpstan.git",
                "reference": "71e529efced79e055fa8318b692e7f7d03ea4e75"
            },
            "dist": {
                "type": "zip",
                "url": "https://api.github.com/repos/phpstan/phpstan/zipball/71e529efced79e055fa8318b692e7f7d03ea4e75",
                "reference": "71e529efced79e055fa8318b692e7f7d03ea4e75",
                "shasum": ""
            },
            "require": {
                "php": "^7.1"
            },
            "conflict": {
                "phpstan/phpstan-shim": "*"
            },
            "bin": [
                "phpstan",
                "phpstan.phar"
            ],
            "type": "library",
            "extra": {
                "branch-alias": {
                    "dev-master": "0.12-dev"
                }
            },
            "autoload": {
                "files": [
                    "bootstrap.php"
                ]
            },
            "notification-url": "https://packagist.org/downloads/",
            "license": [
                "MIT"
            ],
            "description": "PHPStan - PHP Static Analysis Tool",
            "funding": [
                {
                    "url": "https://github.com/ondrejmirtes",
                    "type": "github"
                },
                {
                    "url": "https://www.patreon.com/phpstan",
                    "type": "patreon"
                },
                {
                    "url": "https://tidelift.com/funding/github/packagist/phpstan/phpstan",
                    "type": "tidelift"
                }
            ],
            "time": "2020-05-05T12:55:44+00:00"
        },
        {
            "name": "phpunit/php-code-coverage",
            "version": "8.0.2",
            "source": {
                "type": "git",
                "url": "https://github.com/sebastianbergmann/php-code-coverage.git",
                "reference": "ca6647ffddd2add025ab3f21644a441d7c146cdc"
            },
            "dist": {
                "type": "zip",
                "url": "https://api.github.com/repos/sebastianbergmann/php-code-coverage/zipball/ca6647ffddd2add025ab3f21644a441d7c146cdc",
                "reference": "ca6647ffddd2add025ab3f21644a441d7c146cdc",
                "shasum": ""
            },
            "require": {
                "ext-dom": "*",
                "ext-xmlwriter": "*",
                "php": "^7.3",
                "phpunit/php-file-iterator": "^3.0",
                "phpunit/php-text-template": "^2.0",
                "phpunit/php-token-stream": "^4.0",
                "sebastian/code-unit-reverse-lookup": "^2.0",
                "sebastian/environment": "^5.0",
                "sebastian/version": "^3.0",
                "theseer/tokenizer": "^1.1.3"
            },
            "require-dev": {
                "phpunit/phpunit": "^9.0"
            },
            "suggest": {
                "ext-pcov": "*",
                "ext-xdebug": "*"
            },
            "type": "library",
            "extra": {
                "branch-alias": {
                    "dev-master": "8.0-dev"
                }
            },
            "autoload": {
                "classmap": [
                    "src/"
                ]
            },
            "notification-url": "https://packagist.org/downloads/",
            "license": [
                "BSD-3-Clause"
            ],
            "authors": [
                {
                    "name": "Sebastian Bergmann",
                    "email": "sebastian@phpunit.de",
                    "role": "lead"
                }
            ],
            "description": "Library that provides collection, processing, and rendering functionality for PHP code coverage information.",
            "homepage": "https://github.com/sebastianbergmann/php-code-coverage",
            "keywords": [
                "coverage",
                "testing",
                "xunit"
            ],
            "funding": [
                {
                    "url": "https://github.com/sebastianbergmann",
                    "type": "github"
                }
            ],
            "time": "2020-05-23T08:02:54+00:00"
        },
        {
            "name": "phpunit/php-file-iterator",
            "version": "3.0.1",
            "source": {
                "type": "git",
                "url": "https://github.com/sebastianbergmann/php-file-iterator.git",
                "reference": "4ac5b3e13df14829daa60a2eb4fdd2f2b7d33cf4"
            },
            "dist": {
                "type": "zip",
                "url": "https://api.github.com/repos/sebastianbergmann/php-file-iterator/zipball/4ac5b3e13df14829daa60a2eb4fdd2f2b7d33cf4",
                "reference": "4ac5b3e13df14829daa60a2eb4fdd2f2b7d33cf4",
                "shasum": ""
            },
            "require": {
                "php": "^7.3"
            },
            "require-dev": {
                "phpunit/phpunit": "^9.0"
            },
            "type": "library",
            "extra": {
                "branch-alias": {
                    "dev-master": "3.0-dev"
                }
            },
            "autoload": {
                "classmap": [
                    "src/"
                ]
            },
            "notification-url": "https://packagist.org/downloads/",
            "license": [
                "BSD-3-Clause"
            ],
            "authors": [
                {
                    "name": "Sebastian Bergmann",
                    "email": "sebastian@phpunit.de",
                    "role": "lead"
                }
            ],
            "description": "FilterIterator implementation that filters files based on a list of suffixes.",
            "homepage": "https://github.com/sebastianbergmann/php-file-iterator/",
            "keywords": [
                "filesystem",
                "iterator"
            ],
            "funding": [
                {
                    "url": "https://github.com/sebastianbergmann",
                    "type": "github"
                }
            ],
            "time": "2020-04-18T05:02:12+00:00"
        },
        {
            "name": "phpunit/php-invoker",
            "version": "3.0.0",
            "source": {
                "type": "git",
                "url": "https://github.com/sebastianbergmann/php-invoker.git",
                "reference": "7579d5a1ba7f3ac11c80004d205877911315ae7a"
            },
            "dist": {
                "type": "zip",
                "url": "https://api.github.com/repos/sebastianbergmann/php-invoker/zipball/7579d5a1ba7f3ac11c80004d205877911315ae7a",
                "reference": "7579d5a1ba7f3ac11c80004d205877911315ae7a",
                "shasum": ""
            },
            "require": {
                "php": "^7.3"
            },
            "require-dev": {
                "ext-pcntl": "*",
                "phpunit/phpunit": "^9.0"
            },
            "suggest": {
                "ext-pcntl": "*"
            },
            "type": "library",
            "extra": {
                "branch-alias": {
                    "dev-master": "3.0-dev"
                }
            },
            "autoload": {
                "classmap": [
                    "src/"
                ]
            },
            "notification-url": "https://packagist.org/downloads/",
            "license": [
                "BSD-3-Clause"
            ],
            "authors": [
                {
                    "name": "Sebastian Bergmann",
                    "email": "sebastian@phpunit.de",
                    "role": "lead"
                }
            ],
            "description": "Invoke callables with a timeout",
            "homepage": "https://github.com/sebastianbergmann/php-invoker/",
            "keywords": [
                "process"
            ],
            "time": "2020-02-07T06:06:11+00:00"
        },
        {
            "name": "phpunit/php-text-template",
            "version": "2.0.0",
            "source": {
                "type": "git",
                "url": "https://github.com/sebastianbergmann/php-text-template.git",
                "reference": "526dc996cc0ebdfa428cd2dfccd79b7b53fee346"
            },
            "dist": {
                "type": "zip",
                "url": "https://api.github.com/repos/sebastianbergmann/php-text-template/zipball/526dc996cc0ebdfa428cd2dfccd79b7b53fee346",
                "reference": "526dc996cc0ebdfa428cd2dfccd79b7b53fee346",
                "shasum": ""
            },
            "require": {
                "php": "^7.3"
            },
            "type": "library",
            "extra": {
                "branch-alias": {
                    "dev-master": "2.0-dev"
                }
            },
            "autoload": {
                "classmap": [
                    "src/"
                ]
            },
            "notification-url": "https://packagist.org/downloads/",
            "license": [
                "BSD-3-Clause"
            ],
            "authors": [
                {
                    "name": "Sebastian Bergmann",
                    "email": "sebastian@phpunit.de",
                    "role": "lead"
                }
            ],
            "description": "Simple template engine.",
            "homepage": "https://github.com/sebastianbergmann/php-text-template/",
            "keywords": [
                "template"
            ],
            "time": "2020-02-01T07:43:44+00:00"
        },
        {
            "name": "phpunit/php-timer",
            "version": "3.1.4",
            "source": {
                "type": "git",
                "url": "https://github.com/sebastianbergmann/php-timer.git",
                "reference": "dc9368fae6ef2ffa57eba80a7410bcef81df6258"
            },
            "dist": {
                "type": "zip",
                "url": "https://api.github.com/repos/sebastianbergmann/php-timer/zipball/dc9368fae6ef2ffa57eba80a7410bcef81df6258",
                "reference": "dc9368fae6ef2ffa57eba80a7410bcef81df6258",
                "shasum": ""
            },
            "require": {
                "php": "^7.3"
            },
            "require-dev": {
                "phpunit/phpunit": "^9.0"
            },
            "type": "library",
            "extra": {
                "branch-alias": {
                    "dev-master": "3.1-dev"
                }
            },
            "autoload": {
                "classmap": [
                    "src/"
                ]
            },
            "notification-url": "https://packagist.org/downloads/",
            "license": [
                "BSD-3-Clause"
            ],
            "authors": [
                {
                    "name": "Sebastian Bergmann",
                    "email": "sebastian@phpunit.de",
                    "role": "lead"
                }
            ],
            "description": "Utility class for timing",
            "homepage": "https://github.com/sebastianbergmann/php-timer/",
            "keywords": [
                "timer"
            ],
            "funding": [
                {
                    "url": "https://github.com/sebastianbergmann",
                    "type": "github"
                }
            ],
            "time": "2020-04-20T06:00:37+00:00"
        },
        {
            "name": "phpunit/php-token-stream",
            "version": "4.0.1",
            "source": {
                "type": "git",
                "url": "https://github.com/sebastianbergmann/php-token-stream.git",
                "reference": "cdc0db5aed8fbfaf475fbd95bfd7bab83c7a779c"
            },
            "dist": {
                "type": "zip",
                "url": "https://api.github.com/repos/sebastianbergmann/php-token-stream/zipball/cdc0db5aed8fbfaf475fbd95bfd7bab83c7a779c",
                "reference": "cdc0db5aed8fbfaf475fbd95bfd7bab83c7a779c",
                "shasum": ""
            },
            "require": {
                "ext-tokenizer": "*",
                "php": "^7.3"
            },
            "require-dev": {
                "phpunit/phpunit": "^9.0"
            },
            "type": "library",
            "extra": {
                "branch-alias": {
                    "dev-master": "4.0-dev"
                }
            },
            "autoload": {
                "classmap": [
                    "src/"
                ]
            },
            "notification-url": "https://packagist.org/downloads/",
            "license": [
                "BSD-3-Clause"
            ],
            "authors": [
                {
                    "name": "Sebastian Bergmann",
                    "email": "sebastian@phpunit.de"
                }
            ],
            "description": "Wrapper around PHP's tokenizer extension.",
            "homepage": "https://github.com/sebastianbergmann/php-token-stream/",
            "keywords": [
                "tokenizer"
            ],
            "funding": [
                {
                    "url": "https://github.com/sebastianbergmann",
                    "type": "github"
                }
            ],
            "time": "2020-05-06T09:56:31+00:00"
        },
        {
            "name": "phpunit/phpunit",
            "version": "9.1.5",
            "source": {
                "type": "git",
                "url": "https://github.com/sebastianbergmann/phpunit.git",
                "reference": "1b570cd7edbe136055bf5f651857dc8af6b829d2"
            },
            "dist": {
                "type": "zip",
                "url": "https://api.github.com/repos/sebastianbergmann/phpunit/zipball/1b570cd7edbe136055bf5f651857dc8af6b829d2",
                "reference": "1b570cd7edbe136055bf5f651857dc8af6b829d2",
                "shasum": ""
            },
            "require": {
                "doctrine/instantiator": "^1.2.0",
                "ext-dom": "*",
                "ext-json": "*",
                "ext-libxml": "*",
                "ext-mbstring": "*",
                "ext-xml": "*",
                "ext-xmlwriter": "*",
                "myclabs/deep-copy": "^1.9.1",
                "phar-io/manifest": "^1.0.3",
                "phar-io/version": "^2.0.1",
                "php": "^7.3",
                "phpspec/prophecy": "^1.8.1",
                "phpunit/php-code-coverage": "^8.0.1",
                "phpunit/php-file-iterator": "^3.0",
                "phpunit/php-invoker": "^3.0",
                "phpunit/php-text-template": "^2.0",
                "phpunit/php-timer": "^3.1.4",
                "sebastian/code-unit": "^1.0.2",
                "sebastian/comparator": "^4.0",
                "sebastian/diff": "^4.0",
                "sebastian/environment": "^5.0.1",
                "sebastian/exporter": "^4.0",
                "sebastian/global-state": "^4.0",
                "sebastian/object-enumerator": "^4.0",
                "sebastian/resource-operations": "^3.0",
                "sebastian/type": "^2.0",
                "sebastian/version": "^3.0"
            },
            "require-dev": {
                "ext-pdo": "*",
                "phpspec/prophecy-phpunit": "^2.0"
            },
            "suggest": {
                "ext-soap": "*",
                "ext-xdebug": "*"
            },
            "bin": [
                "phpunit"
            ],
            "type": "library",
            "extra": {
                "branch-alias": {
                    "dev-master": "9.1-dev"
                }
            },
            "autoload": {
                "classmap": [
                    "src/"
                ],
                "files": [
                    "src/Framework/Assert/Functions.php"
                ]
            },
            "notification-url": "https://packagist.org/downloads/",
            "license": [
                "BSD-3-Clause"
            ],
            "authors": [
                {
                    "name": "Sebastian Bergmann",
                    "email": "sebastian@phpunit.de",
                    "role": "lead"
                }
            ],
            "description": "The PHP Unit Testing framework.",
            "homepage": "https://phpunit.de/",
            "keywords": [
                "phpunit",
                "testing",
                "xunit"
            ],
            "funding": [
                {
                    "url": "https://phpunit.de/donate.html",
                    "type": "custom"
                },
                {
                    "url": "https://github.com/sebastianbergmann",
                    "type": "github"
                }
            ],
            "time": "2020-05-22T13:54:05+00:00"
        },
        {
            "name": "psr/cache",
            "version": "1.0.1",
            "source": {
                "type": "git",
                "url": "https://github.com/php-fig/cache.git",
                "reference": "d11b50ad223250cf17b86e38383413f5a6764bf8"
            },
            "dist": {
                "type": "zip",
                "url": "https://api.github.com/repos/php-fig/cache/zipball/d11b50ad223250cf17b86e38383413f5a6764bf8",
                "reference": "d11b50ad223250cf17b86e38383413f5a6764bf8",
                "shasum": ""
            },
            "require": {
                "php": ">=5.3.0"
            },
            "type": "library",
            "extra": {
                "branch-alias": {
                    "dev-master": "1.0.x-dev"
                }
            },
            "autoload": {
                "psr-4": {
                    "Psr\\Cache\\": "src/"
                }
            },
            "notification-url": "https://packagist.org/downloads/",
            "license": [
                "MIT"
            ],
            "authors": [
                {
                    "name": "PHP-FIG",
                    "homepage": "http://www.php-fig.org/"
                }
            ],
            "description": "Common interface for caching libraries",
            "keywords": [
                "cache",
                "psr",
                "psr-6"
            ],
            "time": "2016-08-06T20:24:11+00:00"
        },
        {
            "name": "psr/simple-cache",
            "version": "1.0.1",
            "source": {
                "type": "git",
                "url": "https://github.com/php-fig/simple-cache.git",
                "reference": "408d5eafb83c57f6365a3ca330ff23aa4a5fa39b"
            },
            "dist": {
                "type": "zip",
                "url": "https://api.github.com/repos/php-fig/simple-cache/zipball/408d5eafb83c57f6365a3ca330ff23aa4a5fa39b",
                "reference": "408d5eafb83c57f6365a3ca330ff23aa4a5fa39b",
                "shasum": ""
            },
            "require": {
                "php": ">=5.3.0"
            },
            "type": "library",
            "extra": {
                "branch-alias": {
                    "dev-master": "1.0.x-dev"
                }
            },
            "autoload": {
                "psr-4": {
                    "Psr\\SimpleCache\\": "src/"
                }
            },
            "notification-url": "https://packagist.org/downloads/",
            "license": [
                "MIT"
            ],
            "authors": [
                {
                    "name": "PHP-FIG",
                    "homepage": "http://www.php-fig.org/"
                }
            ],
            "description": "Common interfaces for simple caching",
            "keywords": [
                "cache",
                "caching",
                "psr",
                "psr-16",
                "simple-cache"
            ],
            "time": "2017-10-23T01:57:42+00:00"
        },
        {
            "name": "sebastian/code-unit",
            "version": "1.0.2",
            "source": {
                "type": "git",
                "url": "https://github.com/sebastianbergmann/code-unit.git",
                "reference": "ac958085bc19fcd1d36425c781ef4cbb5b06e2a5"
            },
            "dist": {
                "type": "zip",
                "url": "https://api.github.com/repos/sebastianbergmann/code-unit/zipball/ac958085bc19fcd1d36425c781ef4cbb5b06e2a5",
                "reference": "ac958085bc19fcd1d36425c781ef4cbb5b06e2a5",
                "shasum": ""
            },
            "require": {
                "php": "^7.3"
            },
            "require-dev": {
                "phpunit/phpunit": "^9.0"
            },
            "type": "library",
            "extra": {
                "branch-alias": {
                    "dev-master": "1.0-dev"
                }
            },
            "autoload": {
                "classmap": [
                    "src/"
                ]
            },
            "notification-url": "https://packagist.org/downloads/",
            "license": [
                "BSD-3-Clause"
            ],
            "authors": [
                {
                    "name": "Sebastian Bergmann",
                    "email": "sebastian@phpunit.de",
                    "role": "lead"
                }
            ],
            "description": "Collection of value objects that represent the PHP code units",
            "homepage": "https://github.com/sebastianbergmann/code-unit",
            "funding": [
                {
                    "url": "https://github.com/sebastianbergmann",
                    "type": "github"
                }
            ],
            "time": "2020-04-30T05:58:10+00:00"
        },
        {
            "name": "sebastian/code-unit-reverse-lookup",
            "version": "2.0.0",
            "source": {
                "type": "git",
                "url": "https://github.com/sebastianbergmann/code-unit-reverse-lookup.git",
                "reference": "5b5dbe0044085ac41df47e79d34911a15b96d82e"
            },
            "dist": {
                "type": "zip",
                "url": "https://api.github.com/repos/sebastianbergmann/code-unit-reverse-lookup/zipball/5b5dbe0044085ac41df47e79d34911a15b96d82e",
                "reference": "5b5dbe0044085ac41df47e79d34911a15b96d82e",
                "shasum": ""
            },
            "require": {
                "php": "^7.3"
            },
            "require-dev": {
                "phpunit/phpunit": "^9.0"
            },
            "type": "library",
            "extra": {
                "branch-alias": {
                    "dev-master": "2.0-dev"
                }
            },
            "autoload": {
                "classmap": [
                    "src/"
                ]
            },
            "notification-url": "https://packagist.org/downloads/",
            "license": [
                "BSD-3-Clause"
            ],
            "authors": [
                {
                    "name": "Sebastian Bergmann",
                    "email": "sebastian@phpunit.de"
                }
            ],
            "description": "Looks up which function or method a line of code belongs to",
            "homepage": "https://github.com/sebastianbergmann/code-unit-reverse-lookup/",
            "time": "2020-02-07T06:20:13+00:00"
        },
        {
            "name": "sebastian/comparator",
            "version": "4.0.0",
            "source": {
                "type": "git",
                "url": "https://github.com/sebastianbergmann/comparator.git",
                "reference": "85b3435da967696ed618ff745f32be3ff4a2b8e8"
            },
            "dist": {
                "type": "zip",
                "url": "https://api.github.com/repos/sebastianbergmann/comparator/zipball/85b3435da967696ed618ff745f32be3ff4a2b8e8",
                "reference": "85b3435da967696ed618ff745f32be3ff4a2b8e8",
                "shasum": ""
            },
            "require": {
                "php": "^7.3",
                "sebastian/diff": "^4.0",
                "sebastian/exporter": "^4.0"
            },
            "require-dev": {
                "phpunit/phpunit": "^9.0"
            },
            "type": "library",
            "extra": {
                "branch-alias": {
                    "dev-master": "4.0-dev"
                }
            },
            "autoload": {
                "classmap": [
                    "src/"
                ]
            },
            "notification-url": "https://packagist.org/downloads/",
            "license": [
                "BSD-3-Clause"
            ],
            "authors": [
                {
                    "name": "Sebastian Bergmann",
                    "email": "sebastian@phpunit.de"
                },
                {
                    "name": "Jeff Welch",
                    "email": "whatthejeff@gmail.com"
                },
                {
                    "name": "Volker Dusch",
                    "email": "github@wallbash.com"
                },
                {
                    "name": "Bernhard Schussek",
                    "email": "bschussek@2bepublished.at"
                }
            ],
            "description": "Provides the functionality to compare PHP values for equality",
            "homepage": "https://github.com/sebastianbergmann/comparator",
            "keywords": [
                "comparator",
                "compare",
                "equality"
            ],
            "time": "2020-02-07T06:08:51+00:00"
        },
        {
            "name": "sebastian/diff",
            "version": "4.0.1",
            "source": {
                "type": "git",
                "url": "https://github.com/sebastianbergmann/diff.git",
                "reference": "3e523c576f29dacecff309f35e4cc5a5c168e78a"
            },
            "dist": {
                "type": "zip",
                "url": "https://api.github.com/repos/sebastianbergmann/diff/zipball/3e523c576f29dacecff309f35e4cc5a5c168e78a",
                "reference": "3e523c576f29dacecff309f35e4cc5a5c168e78a",
                "shasum": ""
            },
            "require": {
                "php": "^7.3"
            },
            "require-dev": {
                "phpunit/phpunit": "^9.0",
                "symfony/process": "^4.2 || ^5"
            },
            "type": "library",
            "extra": {
                "branch-alias": {
                    "dev-master": "4.0-dev"
                }
            },
            "autoload": {
                "classmap": [
                    "src/"
                ]
            },
            "notification-url": "https://packagist.org/downloads/",
            "license": [
                "BSD-3-Clause"
            ],
            "authors": [
                {
                    "name": "Sebastian Bergmann",
                    "email": "sebastian@phpunit.de"
                },
                {
                    "name": "Kore Nordmann",
                    "email": "mail@kore-nordmann.de"
                }
            ],
            "description": "Diff implementation",
            "homepage": "https://github.com/sebastianbergmann/diff",
            "keywords": [
                "diff",
                "udiff",
                "unidiff",
                "unified diff"
            ],
            "funding": [
                {
                    "url": "https://github.com/sebastianbergmann",
                    "type": "github"
                }
            ],
            "time": "2020-05-08T05:01:12+00:00"
        },
        {
            "name": "sebastian/environment",
            "version": "5.1.0",
            "source": {
                "type": "git",
                "url": "https://github.com/sebastianbergmann/environment.git",
                "reference": "c753f04d68cd489b6973cf9b4e505e191af3b05c"
            },
            "dist": {
                "type": "zip",
                "url": "https://api.github.com/repos/sebastianbergmann/environment/zipball/c753f04d68cd489b6973cf9b4e505e191af3b05c",
                "reference": "c753f04d68cd489b6973cf9b4e505e191af3b05c",
                "shasum": ""
            },
            "require": {
                "php": "^7.3"
            },
            "require-dev": {
                "phpunit/phpunit": "^9.0"
            },
            "suggest": {
                "ext-posix": "*"
            },
            "type": "library",
            "extra": {
                "branch-alias": {
                    "dev-master": "5.0-dev"
                }
            },
            "autoload": {
                "classmap": [
                    "src/"
                ]
            },
            "notification-url": "https://packagist.org/downloads/",
            "license": [
                "BSD-3-Clause"
            ],
            "authors": [
                {
                    "name": "Sebastian Bergmann",
                    "email": "sebastian@phpunit.de"
                }
            ],
            "description": "Provides functionality to handle HHVM/PHP environments",
            "homepage": "http://www.github.com/sebastianbergmann/environment",
            "keywords": [
                "Xdebug",
                "environment",
                "hhvm"
            ],
            "funding": [
                {
                    "url": "https://github.com/sebastianbergmann",
                    "type": "github"
                }
            ],
            "time": "2020-04-14T13:36:52+00:00"
        },
        {
            "name": "sebastian/exporter",
            "version": "4.0.0",
            "source": {
                "type": "git",
                "url": "https://github.com/sebastianbergmann/exporter.git",
                "reference": "80c26562e964016538f832f305b2286e1ec29566"
            },
            "dist": {
                "type": "zip",
                "url": "https://api.github.com/repos/sebastianbergmann/exporter/zipball/80c26562e964016538f832f305b2286e1ec29566",
                "reference": "80c26562e964016538f832f305b2286e1ec29566",
                "shasum": ""
            },
            "require": {
                "php": "^7.3",
                "sebastian/recursion-context": "^4.0"
            },
            "require-dev": {
                "ext-mbstring": "*",
                "phpunit/phpunit": "^9.0"
            },
            "type": "library",
            "extra": {
                "branch-alias": {
                    "dev-master": "4.0-dev"
                }
            },
            "autoload": {
                "classmap": [
                    "src/"
                ]
            },
            "notification-url": "https://packagist.org/downloads/",
            "license": [
                "BSD-3-Clause"
            ],
            "authors": [
                {
                    "name": "Sebastian Bergmann",
                    "email": "sebastian@phpunit.de"
                },
                {
                    "name": "Jeff Welch",
                    "email": "whatthejeff@gmail.com"
                },
                {
                    "name": "Volker Dusch",
                    "email": "github@wallbash.com"
                },
                {
                    "name": "Adam Harvey",
                    "email": "aharvey@php.net"
                },
                {
                    "name": "Bernhard Schussek",
                    "email": "bschussek@gmail.com"
                }
            ],
            "description": "Provides the functionality to export PHP variables for visualization",
            "homepage": "http://www.github.com/sebastianbergmann/exporter",
            "keywords": [
                "export",
                "exporter"
            ],
            "time": "2020-02-07T06:10:52+00:00"
        },
        {
            "name": "sebastian/finder-facade",
            "version": "2.0.0",
            "source": {
                "type": "git",
                "url": "https://github.com/sebastianbergmann/finder-facade.git",
                "reference": "9d3e74b845a2ce50e19b25b5f0c2718e153bee6c"
            },
            "dist": {
                "type": "zip",
                "url": "https://api.github.com/repos/sebastianbergmann/finder-facade/zipball/9d3e74b845a2ce50e19b25b5f0c2718e153bee6c",
                "reference": "9d3e74b845a2ce50e19b25b5f0c2718e153bee6c",
                "shasum": ""
            },
            "require": {
                "ext-ctype": "*",
                "php": "^7.3",
                "symfony/finder": "^4.1|^5.0",
                "theseer/fdomdocument": "^1.6"
            },
            "type": "library",
            "extra": {
                "branch-alias": {
                    "dev-master": "2.0-dev"
                }
            },
            "autoload": {
                "classmap": [
                    "src/"
                ]
            },
            "notification-url": "https://packagist.org/downloads/",
            "license": [
                "BSD-3-Clause"
            ],
            "authors": [
                {
                    "name": "Sebastian Bergmann",
                    "email": "sebastian@phpunit.de",
                    "role": "lead"
                }
            ],
            "description": "FinderFacade is a convenience wrapper for Symfony's Finder component.",
            "homepage": "https://github.com/sebastianbergmann/finder-facade",
            "time": "2020-02-08T06:07:58+00:00"
        },
        {
            "name": "sebastian/global-state",
            "version": "4.0.0",
            "source": {
                "type": "git",
                "url": "https://github.com/sebastianbergmann/global-state.git",
                "reference": "bdb1e7c79e592b8c82cb1699be3c8743119b8a72"
            },
            "dist": {
                "type": "zip",
                "url": "https://api.github.com/repos/sebastianbergmann/global-state/zipball/bdb1e7c79e592b8c82cb1699be3c8743119b8a72",
                "reference": "bdb1e7c79e592b8c82cb1699be3c8743119b8a72",
                "shasum": ""
            },
            "require": {
                "php": "^7.3",
                "sebastian/object-reflector": "^2.0",
                "sebastian/recursion-context": "^4.0"
            },
            "require-dev": {
                "ext-dom": "*",
                "phpunit/phpunit": "^9.0"
            },
            "suggest": {
                "ext-uopz": "*"
            },
            "type": "library",
            "extra": {
                "branch-alias": {
                    "dev-master": "4.0-dev"
                }
            },
            "autoload": {
                "classmap": [
                    "src/"
                ]
            },
            "notification-url": "https://packagist.org/downloads/",
            "license": [
                "BSD-3-Clause"
            ],
            "authors": [
                {
                    "name": "Sebastian Bergmann",
                    "email": "sebastian@phpunit.de"
                }
            ],
            "description": "Snapshotting of global state",
            "homepage": "http://www.github.com/sebastianbergmann/global-state",
            "keywords": [
                "global state"
            ],
            "time": "2020-02-07T06:11:37+00:00"
        },
        {
            "name": "sebastian/object-enumerator",
            "version": "4.0.0",
            "source": {
                "type": "git",
                "url": "https://github.com/sebastianbergmann/object-enumerator.git",
                "reference": "e67516b175550abad905dc952f43285957ef4363"
            },
            "dist": {
                "type": "zip",
                "url": "https://api.github.com/repos/sebastianbergmann/object-enumerator/zipball/e67516b175550abad905dc952f43285957ef4363",
                "reference": "e67516b175550abad905dc952f43285957ef4363",
                "shasum": ""
            },
            "require": {
                "php": "^7.3",
                "sebastian/object-reflector": "^2.0",
                "sebastian/recursion-context": "^4.0"
            },
            "require-dev": {
                "phpunit/phpunit": "^9.0"
            },
            "type": "library",
            "extra": {
                "branch-alias": {
                    "dev-master": "4.0-dev"
                }
            },
            "autoload": {
                "classmap": [
                    "src/"
                ]
            },
            "notification-url": "https://packagist.org/downloads/",
            "license": [
                "BSD-3-Clause"
            ],
            "authors": [
                {
                    "name": "Sebastian Bergmann",
                    "email": "sebastian@phpunit.de"
                }
            ],
            "description": "Traverses array structures and object graphs to enumerate all referenced objects",
            "homepage": "https://github.com/sebastianbergmann/object-enumerator/",
            "time": "2020-02-07T06:12:23+00:00"
        },
        {
            "name": "sebastian/object-reflector",
            "version": "2.0.0",
            "source": {
                "type": "git",
                "url": "https://github.com/sebastianbergmann/object-reflector.git",
                "reference": "f4fd0835cabb0d4a6546d9fe291e5740037aa1e7"
            },
            "dist": {
                "type": "zip",
                "url": "https://api.github.com/repos/sebastianbergmann/object-reflector/zipball/f4fd0835cabb0d4a6546d9fe291e5740037aa1e7",
                "reference": "f4fd0835cabb0d4a6546d9fe291e5740037aa1e7",
                "shasum": ""
            },
            "require": {
                "php": "^7.3"
            },
            "require-dev": {
                "phpunit/phpunit": "^9.0"
            },
            "type": "library",
            "extra": {
                "branch-alias": {
                    "dev-master": "2.0-dev"
                }
            },
            "autoload": {
                "classmap": [
                    "src/"
                ]
            },
            "notification-url": "https://packagist.org/downloads/",
            "license": [
                "BSD-3-Clause"
            ],
            "authors": [
                {
                    "name": "Sebastian Bergmann",
                    "email": "sebastian@phpunit.de"
                }
            ],
            "description": "Allows reflection of object attributes, including inherited and non-public ones",
            "homepage": "https://github.com/sebastianbergmann/object-reflector/",
            "time": "2020-02-07T06:19:40+00:00"
        },
        {
            "name": "sebastian/phpcpd",
            "version": "5.0.2",
            "source": {
                "type": "git",
                "url": "https://github.com/sebastianbergmann/phpcpd.git",
                "reference": "8724382966b1861df4e12db915eaed2165e10bf3"
            },
            "dist": {
                "type": "zip",
                "url": "https://api.github.com/repos/sebastianbergmann/phpcpd/zipball/8724382966b1861df4e12db915eaed2165e10bf3",
                "reference": "8724382966b1861df4e12db915eaed2165e10bf3",
                "shasum": ""
            },
            "require": {
                "ext-dom": "*",
                "php": "^7.3",
                "phpunit/php-timer": "^3.0",
                "sebastian/finder-facade": "^2.0",
                "sebastian/version": "^3.0",
                "symfony/console": "^4.0|^5.0"
            },
            "bin": [
                "phpcpd"
            ],
            "type": "library",
            "extra": {
                "branch-alias": {
                    "dev-master": "5.0-dev"
                }
            },
            "autoload": {
                "classmap": [
                    "src/"
                ]
            },
            "notification-url": "https://packagist.org/downloads/",
            "license": [
                "BSD-3-Clause"
            ],
            "authors": [
                {
                    "name": "Sebastian Bergmann",
                    "email": "sebastian@phpunit.de",
                    "role": "lead"
                }
            ],
            "description": "Copy/Paste Detector (CPD) for PHP code.",
            "homepage": "https://github.com/sebastianbergmann/phpcpd",
            "time": "2020-02-22T06:03:17+00:00"
        },
        {
            "name": "sebastian/recursion-context",
            "version": "4.0.0",
            "source": {
                "type": "git",
                "url": "https://github.com/sebastianbergmann/recursion-context.git",
                "reference": "cdd86616411fc3062368b720b0425de10bd3d579"
            },
            "dist": {
                "type": "zip",
                "url": "https://api.github.com/repos/sebastianbergmann/recursion-context/zipball/cdd86616411fc3062368b720b0425de10bd3d579",
                "reference": "cdd86616411fc3062368b720b0425de10bd3d579",
                "shasum": ""
            },
            "require": {
                "php": "^7.3"
            },
            "require-dev": {
                "phpunit/phpunit": "^9.0"
            },
            "type": "library",
            "extra": {
                "branch-alias": {
                    "dev-master": "4.0-dev"
                }
            },
            "autoload": {
                "classmap": [
                    "src/"
                ]
            },
            "notification-url": "https://packagist.org/downloads/",
            "license": [
                "BSD-3-Clause"
            ],
            "authors": [
                {
                    "name": "Sebastian Bergmann",
                    "email": "sebastian@phpunit.de"
                },
                {
                    "name": "Jeff Welch",
                    "email": "whatthejeff@gmail.com"
                },
                {
                    "name": "Adam Harvey",
                    "email": "aharvey@php.net"
                }
            ],
            "description": "Provides functionality to recursively process PHP variables",
            "homepage": "http://www.github.com/sebastianbergmann/recursion-context",
            "time": "2020-02-07T06:18:20+00:00"
        },
        {
            "name": "sebastian/resource-operations",
            "version": "3.0.0",
            "source": {
                "type": "git",
                "url": "https://github.com/sebastianbergmann/resource-operations.git",
                "reference": "8c98bf0dfa1f9256d0468b9803a1e1df31b6fa98"
            },
            "dist": {
                "type": "zip",
                "url": "https://api.github.com/repos/sebastianbergmann/resource-operations/zipball/8c98bf0dfa1f9256d0468b9803a1e1df31b6fa98",
                "reference": "8c98bf0dfa1f9256d0468b9803a1e1df31b6fa98",
                "shasum": ""
            },
            "require": {
                "php": "^7.3"
            },
            "require-dev": {
                "phpunit/phpunit": "^9.0"
            },
            "type": "library",
            "extra": {
                "branch-alias": {
                    "dev-master": "3.0-dev"
                }
            },
            "autoload": {
                "classmap": [
                    "src/"
                ]
            },
            "notification-url": "https://packagist.org/downloads/",
            "license": [
                "BSD-3-Clause"
            ],
            "authors": [
                {
                    "name": "Sebastian Bergmann",
                    "email": "sebastian@phpunit.de"
                }
            ],
            "description": "Provides a list of PHP built-in functions that operate on resources",
            "homepage": "https://www.github.com/sebastianbergmann/resource-operations",
            "time": "2020-02-07T06:13:02+00:00"
        },
        {
            "name": "sebastian/type",
            "version": "2.1.0",
            "source": {
                "type": "git",
                "url": "https://github.com/sebastianbergmann/type.git",
                "reference": "bad49207c6f854e7a25cef0ea948ac8ebe3ef9d8"
            },
            "dist": {
                "type": "zip",
                "url": "https://api.github.com/repos/sebastianbergmann/type/zipball/bad49207c6f854e7a25cef0ea948ac8ebe3ef9d8",
                "reference": "bad49207c6f854e7a25cef0ea948ac8ebe3ef9d8",
                "shasum": ""
            },
            "require": {
                "php": "^7.3"
            },
            "require-dev": {
                "phpunit/phpunit": "^9.2"
            },
            "type": "library",
            "extra": {
                "branch-alias": {
                    "dev-master": "2.1-dev"
                }
            },
            "autoload": {
                "classmap": [
                    "src/"
                ]
            },
            "notification-url": "https://packagist.org/downloads/",
            "license": [
                "BSD-3-Clause"
            ],
            "authors": [
                {
                    "name": "Sebastian Bergmann",
                    "email": "sebastian@phpunit.de",
                    "role": "lead"
                }
            ],
            "description": "Collection of value objects that represent the types of the PHP type system",
            "homepage": "https://github.com/sebastianbergmann/type",
            "funding": [
                {
                    "url": "https://github.com/sebastianbergmann",
                    "type": "github"
                }
            ],
            "time": "2020-06-01T12:21:09+00:00"
        },
        {
            "name": "sebastian/version",
            "version": "3.0.0",
            "source": {
                "type": "git",
                "url": "https://github.com/sebastianbergmann/version.git",
                "reference": "0411bde656dce64202b39c2f4473993a9081d39e"
            },
            "dist": {
                "type": "zip",
                "url": "https://api.github.com/repos/sebastianbergmann/version/zipball/0411bde656dce64202b39c2f4473993a9081d39e",
                "reference": "0411bde656dce64202b39c2f4473993a9081d39e",
                "shasum": ""
            },
            "require": {
                "php": "^7.3"
            },
            "type": "library",
            "extra": {
                "branch-alias": {
                    "dev-master": "3.0-dev"
                }
            },
            "autoload": {
                "classmap": [
                    "src/"
                ]
            },
            "notification-url": "https://packagist.org/downloads/",
            "license": [
                "BSD-3-Clause"
            ],
            "authors": [
                {
                    "name": "Sebastian Bergmann",
                    "email": "sebastian@phpunit.de",
                    "role": "lead"
                }
            ],
            "description": "Library that helps with managing the version number of Git-hosted PHP projects",
            "homepage": "https://github.com/sebastianbergmann/version",
            "time": "2020-01-21T06:36:37+00:00"
        },
        {
            "name": "spomky-labs/otphp",
            "version": "v10.0.1",
            "source": {
                "type": "git",
                "url": "https://github.com/Spomky-Labs/otphp.git",
                "reference": "f44cce5a9db4b8da410215d992110482c931232f"
            },
            "dist": {
                "type": "zip",
                "url": "https://api.github.com/repos/Spomky-Labs/otphp/zipball/f44cce5a9db4b8da410215d992110482c931232f",
                "reference": "f44cce5a9db4b8da410215d992110482c931232f",
                "shasum": ""
            },
            "require": {
                "beberlei/assert": "^3.0",
                "ext-mbstring": "*",
                "paragonie/constant_time_encoding": "^2.0",
                "php": "^7.2|^8.0",
                "thecodingmachine/safe": "^0.1.14|^1.0"
            },
            "require-dev": {
                "php-coveralls/php-coveralls": "^2.0",
                "phpstan/phpstan": "^0.12",
                "phpstan/phpstan-beberlei-assert": "^0.12",
                "phpstan/phpstan-deprecation-rules": "^0.12",
                "phpstan/phpstan-phpunit": "^0.12",
                "phpstan/phpstan-strict-rules": "^0.12",
                "phpunit/phpunit": "^8.0",
                "thecodingmachine/phpstan-safe-rule": "^1.0"
            },
            "type": "library",
            "extra": {
                "branch-alias": {
                    "v10.0": "10.0.x-dev",
                    "v9.0": "9.0.x-dev",
                    "v8.3": "8.3.x-dev"
                }
            },
            "autoload": {
                "psr-4": {
                    "OTPHP\\": "src/"
                }
            },
            "notification-url": "https://packagist.org/downloads/",
            "license": [
                "MIT"
            ],
            "authors": [
                {
                    "name": "Florent Morselli",
                    "homepage": "https://github.com/Spomky"
                },
                {
                    "name": "All contributors",
                    "homepage": "https://github.com/Spomky-Labs/otphp/contributors"
                }
            ],
            "description": "A PHP library for generating one time passwords according to RFC 4226 (HOTP Algorithm) and the RFC 6238 (TOTP Algorithm) and compatible with Google Authenticator",
            "homepage": "https://github.com/Spomky-Labs/otphp",
            "keywords": [
                "FreeOTP",
                "RFC 4226",
                "RFC 6238",
                "google authenticator",
                "hotp",
                "otp",
                "totp"
            ],
            "time": "2020-01-28T09:24:19+00:00"
        },
        {
            "name": "squizlabs/php_codesniffer",
            "version": "3.5.5",
            "source": {
                "type": "git",
                "url": "https://github.com/squizlabs/PHP_CodeSniffer.git",
                "reference": "73e2e7f57d958e7228fce50dc0c61f58f017f9f6"
            },
            "dist": {
                "type": "zip",
                "url": "https://api.github.com/repos/squizlabs/PHP_CodeSniffer/zipball/73e2e7f57d958e7228fce50dc0c61f58f017f9f6",
                "reference": "73e2e7f57d958e7228fce50dc0c61f58f017f9f6",
                "shasum": ""
            },
            "require": {
                "ext-simplexml": "*",
                "ext-tokenizer": "*",
                "ext-xmlwriter": "*",
                "php": ">=5.4.0"
            },
            "require-dev": {
                "phpunit/phpunit": "^4.0 || ^5.0 || ^6.0 || ^7.0"
            },
            "bin": [
                "bin/phpcs",
                "bin/phpcbf"
            ],
            "type": "library",
            "extra": {
                "branch-alias": {
                    "dev-master": "3.x-dev"
                }
            },
            "notification-url": "https://packagist.org/downloads/",
            "license": [
                "BSD-3-Clause"
            ],
            "authors": [
                {
                    "name": "Greg Sherwood",
                    "role": "lead"
                }
            ],
            "description": "PHP_CodeSniffer tokenizes PHP, JavaScript and CSS files and detects violations of a defined set of coding standards.",
            "homepage": "https://github.com/squizlabs/PHP_CodeSniffer",
            "keywords": [
                "phpcs",
                "standards"
            ],
            "time": "2020-04-17T01:09:41+00:00"
        },
        {
            "name": "symfony/config",
            "version": "v5.1.0",
            "source": {
                "type": "git",
                "url": "https://github.com/symfony/config.git",
                "reference": "b8623ef3d99fe62a34baf7a111b576216965f880"
            },
            "dist": {
                "type": "zip",
                "url": "https://api.github.com/repos/symfony/config/zipball/b8623ef3d99fe62a34baf7a111b576216965f880",
                "reference": "b8623ef3d99fe62a34baf7a111b576216965f880",
                "shasum": ""
            },
            "require": {
                "php": ">=7.2.5",
                "symfony/deprecation-contracts": "^2.1",
                "symfony/filesystem": "^4.4|^5.0",
                "symfony/polyfill-ctype": "~1.8",
                "symfony/polyfill-php80": "^1.15"
            },
            "conflict": {
                "symfony/finder": "<4.4"
            },
            "require-dev": {
                "symfony/event-dispatcher": "^4.4|^5.0",
                "symfony/finder": "^4.4|^5.0",
                "symfony/messenger": "^4.4|^5.0",
                "symfony/service-contracts": "^1.1|^2",
                "symfony/yaml": "^4.4|^5.0"
            },
            "suggest": {
                "symfony/yaml": "To use the yaml reference dumper"
            },
            "type": "library",
            "extra": {
                "branch-alias": {
                    "dev-master": "5.1-dev"
                }
            },
            "autoload": {
                "psr-4": {
                    "Symfony\\Component\\Config\\": ""
                },
                "exclude-from-classmap": [
                    "/Tests/"
                ]
            },
            "notification-url": "https://packagist.org/downloads/",
            "license": [
                "MIT"
            ],
            "authors": [
                {
                    "name": "Fabien Potencier",
                    "email": "fabien@symfony.com"
                },
                {
                    "name": "Symfony Community",
                    "homepage": "https://symfony.com/contributors"
                }
            ],
            "description": "Symfony Config Component",
            "homepage": "https://symfony.com",
            "funding": [
                {
                    "url": "https://symfony.com/sponsor",
                    "type": "custom"
                },
                {
                    "url": "https://github.com/fabpot",
                    "type": "github"
                },
                {
                    "url": "https://tidelift.com/funding/github/packagist/symfony/symfony",
                    "type": "tidelift"
                }
            ],
            "time": "2020-05-23T13:08:13+00:00"
        },
        {
            "name": "symfony/dependency-injection",
            "version": "v5.1.0",
            "source": {
                "type": "git",
                "url": "https://github.com/symfony/dependency-injection.git",
                "reference": "6a6791e9584273b32eeb01790da4c7446d87a621"
            },
            "dist": {
                "type": "zip",
                "url": "https://api.github.com/repos/symfony/dependency-injection/zipball/6a6791e9584273b32eeb01790da4c7446d87a621",
                "reference": "6a6791e9584273b32eeb01790da4c7446d87a621",
                "shasum": ""
            },
            "require": {
                "php": ">=7.2.5",
                "psr/container": "^1.0",
                "symfony/deprecation-contracts": "^2.1",
                "symfony/polyfill-php80": "^1.15",
                "symfony/service-contracts": "^1.1.6|^2"
            },
            "conflict": {
                "symfony/config": "<5.1",
                "symfony/finder": "<4.4",
                "symfony/proxy-manager-bridge": "<4.4",
                "symfony/yaml": "<4.4"
            },
            "provide": {
                "psr/container-implementation": "1.0",
                "symfony/service-implementation": "1.0"
            },
            "require-dev": {
                "symfony/config": "^5.1",
                "symfony/expression-language": "^4.4|^5.0",
                "symfony/yaml": "^4.4|^5.0"
            },
            "suggest": {
                "symfony/config": "",
                "symfony/expression-language": "For using expressions in service container configuration",
                "symfony/finder": "For using double-star glob patterns or when GLOB_BRACE portability is required",
                "symfony/proxy-manager-bridge": "Generate service proxies to lazy load them",
                "symfony/yaml": ""
            },
            "type": "library",
            "extra": {
                "branch-alias": {
                    "dev-master": "5.1-dev"
                }
            },
            "autoload": {
                "psr-4": {
                    "Symfony\\Component\\DependencyInjection\\": ""
                },
                "exclude-from-classmap": [
                    "/Tests/"
                ]
            },
            "notification-url": "https://packagist.org/downloads/",
            "license": [
                "MIT"
            ],
            "authors": [
                {
                    "name": "Fabien Potencier",
                    "email": "fabien@symfony.com"
                },
                {
                    "name": "Symfony Community",
                    "homepage": "https://symfony.com/contributors"
                }
            ],
            "description": "Symfony DependencyInjection Component",
            "homepage": "https://symfony.com",
            "funding": [
                {
                    "url": "https://symfony.com/sponsor",
                    "type": "custom"
                },
                {
                    "url": "https://github.com/fabpot",
                    "type": "github"
                },
                {
                    "url": "https://tidelift.com/funding/github/packagist/symfony/symfony",
                    "type": "tidelift"
                }
            ],
            "time": "2020-05-30T20:35:19+00:00"
        },
        {
            "name": "symfony/deprecation-contracts",
            "version": "v2.1.2",
            "source": {
                "type": "git",
                "url": "https://github.com/symfony/deprecation-contracts.git",
                "reference": "dd99cb3a0aff6cadd2a8d7d7ed72c2161e218337"
            },
            "dist": {
                "type": "zip",
                "url": "https://api.github.com/repos/symfony/deprecation-contracts/zipball/dd99cb3a0aff6cadd2a8d7d7ed72c2161e218337",
                "reference": "dd99cb3a0aff6cadd2a8d7d7ed72c2161e218337",
                "shasum": ""
            },
            "require": {
                "php": ">=7.1"
            },
            "type": "library",
            "extra": {
                "branch-alias": {
                    "dev-master": "2.1-dev"
                }
            },
            "autoload": {
                "files": [
                    "function.php"
                ]
            },
            "notification-url": "https://packagist.org/downloads/",
            "license": [
                "MIT"
            ],
            "authors": [
                {
                    "name": "Nicolas Grekas",
                    "email": "p@tchwork.com"
                },
                {
                    "name": "Symfony Community",
                    "homepage": "https://symfony.com/contributors"
                }
            ],
            "description": "A generic function and convention to trigger deprecation notices",
            "homepage": "https://symfony.com",
            "funding": [
                {
                    "url": "https://symfony.com/sponsor",
                    "type": "custom"
                },
                {
                    "url": "https://github.com/fabpot",
                    "type": "github"
                },
                {
                    "url": "https://tidelift.com/funding/github/packagist/symfony/symfony",
                    "type": "tidelift"
                }
            ],
            "time": "2020-05-27T08:34:37+00:00"
        },
        {
            "name": "symfony/http-foundation",
            "version": "v5.1.0",
            "source": {
                "type": "git",
                "url": "https://github.com/symfony/http-foundation.git",
                "reference": "e0d853bddc2b2cfb0d67b0b4496c03fffe1d37fa"
            },
            "dist": {
                "type": "zip",
                "url": "https://api.github.com/repos/symfony/http-foundation/zipball/e0d853bddc2b2cfb0d67b0b4496c03fffe1d37fa",
                "reference": "e0d853bddc2b2cfb0d67b0b4496c03fffe1d37fa",
                "shasum": ""
            },
            "require": {
                "php": ">=7.2.5",
                "symfony/deprecation-contracts": "^2.1",
                "symfony/polyfill-mbstring": "~1.1",
                "symfony/polyfill-php80": "^1.15"
            },
            "require-dev": {
                "predis/predis": "~1.0",
                "symfony/cache": "^4.4|^5.0",
                "symfony/expression-language": "^4.4|^5.0",
                "symfony/mime": "^4.4|^5.0"
            },
            "suggest": {
                "symfony/mime": "To use the file extension guesser"
            },
            "type": "library",
            "extra": {
                "branch-alias": {
                    "dev-master": "5.1-dev"
                }
            },
            "autoload": {
                "psr-4": {
                    "Symfony\\Component\\HttpFoundation\\": ""
                },
                "exclude-from-classmap": [
                    "/Tests/"
                ]
            },
            "notification-url": "https://packagist.org/downloads/",
            "license": [
                "MIT"
            ],
            "authors": [
                {
                    "name": "Fabien Potencier",
                    "email": "fabien@symfony.com"
                },
                {
                    "name": "Symfony Community",
                    "homepage": "https://symfony.com/contributors"
                }
            ],
            "description": "Symfony HttpFoundation Component",
            "homepage": "https://symfony.com",
            "funding": [
                {
                    "url": "https://symfony.com/sponsor",
                    "type": "custom"
                },
                {
                    "url": "https://github.com/fabpot",
                    "type": "github"
                },
                {
                    "url": "https://tidelift.com/funding/github/packagist/symfony/symfony",
                    "type": "tidelift"
                }
            ],
            "time": "2020-05-24T12:18:07+00:00"
        },
        {
            "name": "symfony/mime",
            "version": "v5.1.0",
            "source": {
                "type": "git",
                "url": "https://github.com/symfony/mime.git",
                "reference": "56261f89385f9d13cf843a5101ac72131190bc91"
            },
            "dist": {
                "type": "zip",
                "url": "https://api.github.com/repos/symfony/mime/zipball/56261f89385f9d13cf843a5101ac72131190bc91",
                "reference": "56261f89385f9d13cf843a5101ac72131190bc91",
                "shasum": ""
            },
            "require": {
                "php": ">=7.2.5",
                "symfony/polyfill-intl-idn": "^1.10",
                "symfony/polyfill-mbstring": "^1.0",
                "symfony/polyfill-php80": "^1.15"
            },
            "conflict": {
                "symfony/mailer": "<4.4"
            },
            "require-dev": {
                "egulias/email-validator": "^2.1.10",
                "symfony/dependency-injection": "^4.4|^5.0"
            },
            "type": "library",
            "extra": {
                "branch-alias": {
                    "dev-master": "5.1-dev"
                }
            },
            "autoload": {
                "psr-4": {
                    "Symfony\\Component\\Mime\\": ""
                },
                "exclude-from-classmap": [
                    "/Tests/"
                ]
            },
            "notification-url": "https://packagist.org/downloads/",
            "license": [
                "MIT"
            ],
            "authors": [
                {
                    "name": "Fabien Potencier",
                    "email": "fabien@symfony.com"
                },
                {
                    "name": "Symfony Community",
                    "homepage": "https://symfony.com/contributors"
                }
            ],
            "description": "A library to manipulate MIME messages",
            "homepage": "https://symfony.com",
            "keywords": [
                "mime",
                "mime-type"
            ],
            "funding": [
                {
                    "url": "https://symfony.com/sponsor",
                    "type": "custom"
                },
                {
                    "url": "https://github.com/fabpot",
                    "type": "github"
                },
                {
                    "url": "https://tidelift.com/funding/github/packagist/symfony/symfony",
                    "type": "tidelift"
                }
            ],
            "time": "2020-05-25T12:33:44+00:00"
        },
        {
            "name": "symfony/options-resolver",
            "version": "v5.1.0",
            "source": {
                "type": "git",
                "url": "https://github.com/symfony/options-resolver.git",
                "reference": "663f5dd5e14057d1954fe721f9709d35837f2447"
            },
            "dist": {
                "type": "zip",
                "url": "https://api.github.com/repos/symfony/options-resolver/zipball/663f5dd5e14057d1954fe721f9709d35837f2447",
                "reference": "663f5dd5e14057d1954fe721f9709d35837f2447",
                "shasum": ""
            },
            "require": {
                "php": ">=7.2.5",
                "symfony/deprecation-contracts": "^2.1",
                "symfony/polyfill-php80": "^1.15"
            },
            "type": "library",
            "extra": {
                "branch-alias": {
                    "dev-master": "5.1-dev"
                }
            },
            "autoload": {
                "psr-4": {
                    "Symfony\\Component\\OptionsResolver\\": ""
                },
                "exclude-from-classmap": [
                    "/Tests/"
                ]
            },
            "notification-url": "https://packagist.org/downloads/",
            "license": [
                "MIT"
            ],
            "authors": [
                {
                    "name": "Fabien Potencier",
                    "email": "fabien@symfony.com"
                },
                {
                    "name": "Symfony Community",
                    "homepage": "https://symfony.com/contributors"
                }
            ],
            "description": "Symfony OptionsResolver Component",
            "homepage": "https://symfony.com",
            "keywords": [
                "config",
                "configuration",
                "options"
            ],
            "funding": [
                {
                    "url": "https://symfony.com/sponsor",
                    "type": "custom"
                },
                {
                    "url": "https://github.com/fabpot",
                    "type": "github"
                },
                {
                    "url": "https://tidelift.com/funding/github/packagist/symfony/symfony",
                    "type": "tidelift"
                }
            ],
            "time": "2020-05-23T13:08:13+00:00"
        },
        {
            "name": "symfony/polyfill-php70",
            "version": "v1.17.0",
            "source": {
                "type": "git",
                "url": "https://github.com/symfony/polyfill-php70.git",
                "reference": "82225c2d7d23d7e70515496d249c0152679b468e"
            },
            "dist": {
                "type": "zip",
                "url": "https://api.github.com/repos/symfony/polyfill-php70/zipball/82225c2d7d23d7e70515496d249c0152679b468e",
                "reference": "82225c2d7d23d7e70515496d249c0152679b468e",
                "shasum": ""
            },
            "require": {
                "paragonie/random_compat": "~1.0|~2.0|~9.99",
                "php": ">=5.3.3"
            },
            "type": "library",
            "extra": {
                "branch-alias": {
                    "dev-master": "1.17-dev"
                }
            },
            "autoload": {
                "psr-4": {
                    "Symfony\\Polyfill\\Php70\\": ""
                },
                "files": [
                    "bootstrap.php"
                ],
                "classmap": [
                    "Resources/stubs"
                ]
            },
            "notification-url": "https://packagist.org/downloads/",
            "license": [
                "MIT"
            ],
            "authors": [
                {
                    "name": "Nicolas Grekas",
                    "email": "p@tchwork.com"
                },
                {
                    "name": "Symfony Community",
                    "homepage": "https://symfony.com/contributors"
                }
            ],
            "description": "Symfony polyfill backporting some PHP 7.0+ features to lower PHP versions",
            "homepage": "https://symfony.com",
            "keywords": [
                "compatibility",
                "polyfill",
                "portable",
                "shim"
            ],
            "funding": [
                {
                    "url": "https://symfony.com/sponsor",
                    "type": "custom"
                },
                {
                    "url": "https://github.com/fabpot",
                    "type": "github"
                },
                {
                    "url": "https://tidelift.com/funding/github/packagist/symfony/symfony",
                    "type": "tidelift"
                }
            ],
            "time": "2020-05-12T16:47:27+00:00"
        },
        {
            "name": "symfony/polyfill-php80",
            "version": "v1.17.0",
            "source": {
                "type": "git",
                "url": "https://github.com/symfony/polyfill-php80.git",
                "reference": "5e30b2799bc1ad68f7feb62b60a73743589438dd"
            },
            "dist": {
                "type": "zip",
                "url": "https://api.github.com/repos/symfony/polyfill-php80/zipball/5e30b2799bc1ad68f7feb62b60a73743589438dd",
                "reference": "5e30b2799bc1ad68f7feb62b60a73743589438dd",
                "shasum": ""
            },
            "require": {
                "php": ">=7.0.8"
            },
            "type": "library",
            "extra": {
                "branch-alias": {
                    "dev-master": "1.17-dev"
                }
            },
            "autoload": {
                "psr-4": {
                    "Symfony\\Polyfill\\Php80\\": ""
                },
                "files": [
                    "bootstrap.php"
                ],
                "classmap": [
                    "Resources/stubs"
                ]
            },
            "notification-url": "https://packagist.org/downloads/",
            "license": [
                "MIT"
            ],
            "authors": [
                {
                    "name": "Ion Bazan",
                    "email": "ion.bazan@gmail.com"
                },
                {
                    "name": "Nicolas Grekas",
                    "email": "p@tchwork.com"
                },
                {
                    "name": "Symfony Community",
                    "homepage": "https://symfony.com/contributors"
                }
            ],
            "description": "Symfony polyfill backporting some PHP 8.0+ features to lower PHP versions",
            "homepage": "https://symfony.com",
            "keywords": [
                "compatibility",
                "polyfill",
                "portable",
                "shim"
            ],
            "funding": [
                {
                    "url": "https://symfony.com/sponsor",
                    "type": "custom"
                },
                {
                    "url": "https://github.com/fabpot",
                    "type": "github"
                },
                {
                    "url": "https://tidelift.com/funding/github/packagist/symfony/symfony",
                    "type": "tidelift"
                }
            ],
            "time": "2020-05-12T16:47:27+00:00"
        },
        {
            "name": "symfony/stopwatch",
            "version": "v5.1.0",
            "source": {
                "type": "git",
                "url": "https://github.com/symfony/stopwatch.git",
                "reference": "0f7c58cf81dbb5dd67d423a89d577524a2ec0323"
            },
            "dist": {
                "type": "zip",
                "url": "https://api.github.com/repos/symfony/stopwatch/zipball/0f7c58cf81dbb5dd67d423a89d577524a2ec0323",
                "reference": "0f7c58cf81dbb5dd67d423a89d577524a2ec0323",
                "shasum": ""
            },
            "require": {
                "php": ">=7.2.5",
                "symfony/service-contracts": "^1.0|^2"
            },
            "type": "library",
            "extra": {
                "branch-alias": {
                    "dev-master": "5.1-dev"
                }
            },
            "autoload": {
                "psr-4": {
                    "Symfony\\Component\\Stopwatch\\": ""
                },
                "exclude-from-classmap": [
                    "/Tests/"
                ]
            },
            "notification-url": "https://packagist.org/downloads/",
            "license": [
                "MIT"
            ],
            "authors": [
                {
                    "name": "Fabien Potencier",
                    "email": "fabien@symfony.com"
                },
                {
                    "name": "Symfony Community",
                    "homepage": "https://symfony.com/contributors"
                }
            ],
            "description": "Symfony Stopwatch Component",
            "homepage": "https://symfony.com",
            "funding": [
                {
                    "url": "https://symfony.com/sponsor",
                    "type": "custom"
                },
                {
                    "url": "https://github.com/fabpot",
                    "type": "github"
                },
                {
                    "url": "https://tidelift.com/funding/github/packagist/symfony/symfony",
                    "type": "tidelift"
                }
            ],
            "time": "2020-05-20T17:43:50+00:00"
        },
        {
            "name": "symfony/yaml",
            "version": "v5.1.0",
            "source": {
                "type": "git",
                "url": "https://github.com/symfony/yaml.git",
                "reference": "ea342353a3ef4f453809acc4ebc55382231d4d23"
            },
            "dist": {
                "type": "zip",
                "url": "https://api.github.com/repos/symfony/yaml/zipball/ea342353a3ef4f453809acc4ebc55382231d4d23",
                "reference": "ea342353a3ef4f453809acc4ebc55382231d4d23",
                "shasum": ""
            },
            "require": {
                "php": ">=7.2.5",
                "symfony/deprecation-contracts": "^2.1",
                "symfony/polyfill-ctype": "~1.8"
            },
            "conflict": {
                "symfony/console": "<4.4"
            },
            "require-dev": {
                "symfony/console": "^4.4|^5.0"
            },
            "suggest": {
                "symfony/console": "For validating YAML files using the lint command"
            },
            "bin": [
                "Resources/bin/yaml-lint"
            ],
            "type": "library",
            "extra": {
                "branch-alias": {
                    "dev-master": "5.1-dev"
                }
            },
            "autoload": {
                "psr-4": {
                    "Symfony\\Component\\Yaml\\": ""
                },
                "exclude-from-classmap": [
                    "/Tests/"
                ]
            },
            "notification-url": "https://packagist.org/downloads/",
            "license": [
                "MIT"
            ],
            "authors": [
                {
                    "name": "Fabien Potencier",
                    "email": "fabien@symfony.com"
                },
                {
                    "name": "Symfony Community",
                    "homepage": "https://symfony.com/contributors"
                }
            ],
            "description": "Symfony Yaml Component",
            "homepage": "https://symfony.com",
            "funding": [
                {
                    "url": "https://symfony.com/sponsor",
                    "type": "custom"
                },
                {
                    "url": "https://github.com/fabpot",
                    "type": "github"
                },
                {
                    "url": "https://tidelift.com/funding/github/packagist/symfony/symfony",
                    "type": "tidelift"
                }
            ],
            "time": "2020-05-20T17:43:50+00:00"
        },
        {
            "name": "thecodingmachine/safe",
            "version": "v1.1.1",
            "source": {
                "type": "git",
                "url": "https://github.com/thecodingmachine/safe.git",
                "reference": "04f9ffae372a9816d4472dfb7bcf6126b623a9df"
            },
            "dist": {
                "type": "zip",
                "url": "https://api.github.com/repos/thecodingmachine/safe/zipball/04f9ffae372a9816d4472dfb7bcf6126b623a9df",
                "reference": "04f9ffae372a9816d4472dfb7bcf6126b623a9df",
                "shasum": ""
            },
            "require": {
                "php": ">=7.2"
            },
            "require-dev": {
                "phpstan/phpstan": "^0.12",
                "squizlabs/php_codesniffer": "^3.2",
                "thecodingmachine/phpstan-strict-rules": "^0.12"
            },
            "type": "library",
            "extra": {
                "branch-alias": {
                    "dev-master": "0.1-dev"
                }
            },
            "autoload": {
                "psr-4": {
                    "Safe\\": [
                        "lib/",
                        "generated/"
                    ]
                },
                "files": [
                    "generated/apache.php",
                    "generated/apc.php",
                    "generated/apcu.php",
                    "generated/array.php",
                    "generated/bzip2.php",
                    "generated/classobj.php",
                    "generated/com.php",
                    "generated/cubrid.php",
                    "generated/curl.php",
                    "generated/datetime.php",
                    "generated/dir.php",
                    "generated/eio.php",
                    "generated/errorfunc.php",
                    "generated/exec.php",
                    "generated/fileinfo.php",
                    "generated/filesystem.php",
                    "generated/filter.php",
                    "generated/fpm.php",
                    "generated/ftp.php",
                    "generated/funchand.php",
                    "generated/gmp.php",
                    "generated/gnupg.php",
                    "generated/hash.php",
                    "generated/ibase.php",
                    "generated/ibmDb2.php",
                    "generated/iconv.php",
                    "generated/image.php",
                    "generated/imap.php",
                    "generated/info.php",
                    "generated/ingres-ii.php",
                    "generated/inotify.php",
                    "generated/json.php",
                    "generated/ldap.php",
                    "generated/libevent.php",
                    "generated/libxml.php",
                    "generated/lzf.php",
                    "generated/mailparse.php",
                    "generated/mbstring.php",
                    "generated/misc.php",
                    "generated/msql.php",
                    "generated/mssql.php",
                    "generated/mysql.php",
                    "generated/mysqli.php",
                    "generated/mysqlndMs.php",
                    "generated/mysqlndQc.php",
                    "generated/network.php",
                    "generated/oci8.php",
                    "generated/opcache.php",
                    "generated/openssl.php",
                    "generated/outcontrol.php",
                    "generated/password.php",
                    "generated/pcntl.php",
                    "generated/pcre.php",
                    "generated/pdf.php",
                    "generated/pgsql.php",
                    "generated/posix.php",
                    "generated/ps.php",
                    "generated/pspell.php",
                    "generated/readline.php",
                    "generated/rpminfo.php",
                    "generated/rrd.php",
                    "generated/sem.php",
                    "generated/session.php",
                    "generated/shmop.php",
                    "generated/simplexml.php",
                    "generated/sockets.php",
                    "generated/sodium.php",
                    "generated/solr.php",
                    "generated/spl.php",
                    "generated/sqlsrv.php",
                    "generated/ssdeep.php",
                    "generated/ssh2.php",
                    "generated/stats.php",
                    "generated/stream.php",
                    "generated/strings.php",
                    "generated/swoole.php",
                    "generated/uodbc.php",
                    "generated/uopz.php",
                    "generated/url.php",
                    "generated/var.php",
                    "generated/xdiff.php",
                    "generated/xml.php",
                    "generated/xmlrpc.php",
                    "generated/yaml.php",
                    "generated/yaz.php",
                    "generated/zip.php",
                    "generated/zlib.php",
                    "lib/special_cases.php"
                ]
            },
            "notification-url": "https://packagist.org/downloads/",
            "license": [
                "MIT"
            ],
            "description": "PHP core functions that throw exceptions instead of returning FALSE on error",
            "time": "2020-05-04T15:25:36+00:00"
        },
        {
            "name": "theseer/fdomdocument",
            "version": "1.6.6",
            "source": {
                "type": "git",
                "url": "https://github.com/theseer/fDOMDocument.git",
                "reference": "6e8203e40a32a9c770bcb62fe37e68b948da6dca"
            },
            "dist": {
                "type": "zip",
                "url": "https://api.github.com/repos/theseer/fDOMDocument/zipball/6e8203e40a32a9c770bcb62fe37e68b948da6dca",
                "reference": "6e8203e40a32a9c770bcb62fe37e68b948da6dca",
                "shasum": ""
            },
            "require": {
                "ext-dom": "*",
                "lib-libxml": "*",
                "php": ">=5.3.3"
            },
            "type": "library",
            "autoload": {
                "classmap": [
                    "src/"
                ]
            },
            "notification-url": "https://packagist.org/downloads/",
            "license": [
                "BSD-3-Clause"
            ],
            "authors": [
                {
                    "name": "Arne Blankerts",
                    "email": "arne@blankerts.de",
                    "role": "lead"
                }
            ],
            "description": "The classes contained within this repository extend the standard DOM to use exceptions at all occasions of errors instead of PHP warnings or notices. They also add various custom methods and shortcuts for convenience and to simplify the usage of DOM.",
            "homepage": "https://github.com/theseer/fDOMDocument",
            "time": "2017-06-30T11:53:12+00:00"
        },
        {
            "name": "theseer/tokenizer",
            "version": "1.1.3",
            "source": {
                "type": "git",
                "url": "https://github.com/theseer/tokenizer.git",
                "reference": "11336f6f84e16a720dae9d8e6ed5019efa85a0f9"
            },
            "dist": {
                "type": "zip",
                "url": "https://api.github.com/repos/theseer/tokenizer/zipball/11336f6f84e16a720dae9d8e6ed5019efa85a0f9",
                "reference": "11336f6f84e16a720dae9d8e6ed5019efa85a0f9",
                "shasum": ""
            },
            "require": {
                "ext-dom": "*",
                "ext-tokenizer": "*",
                "ext-xmlwriter": "*",
                "php": "^7.0"
            },
            "type": "library",
            "autoload": {
                "classmap": [
                    "src/"
                ]
            },
            "notification-url": "https://packagist.org/downloads/",
            "license": [
                "BSD-3-Clause"
            ],
            "authors": [
                {
                    "name": "Arne Blankerts",
                    "email": "arne@blankerts.de",
                    "role": "Developer"
                }
            ],
            "description": "A small library for converting tokenized PHP source code into XML and potentially other formats",
            "time": "2019-06-13T22:48:21+00:00"
        },
        {
            "name": "vlucas/phpdotenv",
            "version": "v2.6.4",
            "source": {
                "type": "git",
                "url": "https://github.com/vlucas/phpdotenv.git",
                "reference": "67d472b1794c986381a8950e4958e1adb779d561"
            },
            "dist": {
                "type": "zip",
                "url": "https://api.github.com/repos/vlucas/phpdotenv/zipball/67d472b1794c986381a8950e4958e1adb779d561",
                "reference": "67d472b1794c986381a8950e4958e1adb779d561",
                "shasum": ""
            },
            "require": {
                "php": "^5.3.9 || ^7.0 || ^8.0",
                "symfony/polyfill-ctype": "^1.9"
            },
            "require-dev": {
                "ext-filter": "*",
                "ext-pcre": "*",
                "phpunit/phpunit": "^4.8.35 || ^5.0"
            },
            "suggest": {
                "ext-filter": "Required to use the boolean validator.",
                "ext-pcre": "Required to use most of the library."
            },
            "type": "library",
            "extra": {
                "branch-alias": {
                    "dev-master": "2.6-dev"
                }
            },
            "autoload": {
                "psr-4": {
                    "Dotenv\\": "src/"
                }
            },
            "notification-url": "https://packagist.org/downloads/",
            "license": [
                "BSD-3-Clause"
            ],
            "authors": [
                {
                    "name": "Graham Campbell",
                    "email": "graham@alt-three.com",
                    "homepage": "https://gjcampbell.co.uk/"
                },
                {
                    "name": "Vance Lucas",
                    "email": "vance@vancelucas.com",
                    "homepage": "https://vancelucas.com/"
                }
            ],
            "description": "Loads environment variables from `.env` to `getenv()`, `$_ENV` and `$_SERVER` automagically.",
            "keywords": [
                "dotenv",
                "env",
                "environment"
            ],
            "time": "2020-05-02T13:38:00+00:00"
        },
        {
            "name": "webmozart/assert",
            "version": "1.8.0",
            "source": {
                "type": "git",
                "url": "https://github.com/webmozart/assert.git",
                "reference": "ab2cb0b3b559010b75981b1bdce728da3ee90ad6"
            },
            "dist": {
                "type": "zip",
                "url": "https://api.github.com/repos/webmozart/assert/zipball/ab2cb0b3b559010b75981b1bdce728da3ee90ad6",
                "reference": "ab2cb0b3b559010b75981b1bdce728da3ee90ad6",
                "shasum": ""
            },
            "require": {
                "php": "^5.3.3 || ^7.0",
                "symfony/polyfill-ctype": "^1.8"
            },
            "conflict": {
                "vimeo/psalm": "<3.9.1"
            },
            "require-dev": {
                "phpunit/phpunit": "^4.8.36 || ^7.5.13"
            },
            "type": "library",
            "autoload": {
                "psr-4": {
                    "Webmozart\\Assert\\": "src/"
                }
            },
            "notification-url": "https://packagist.org/downloads/",
            "license": [
                "MIT"
            ],
            "authors": [
                {
                    "name": "Bernhard Schussek",
                    "email": "bschussek@gmail.com"
                }
            ],
            "description": "Assertions to validate method input/output with nice error messages.",
            "keywords": [
                "assert",
                "check",
                "validate"
            ],
            "time": "2020-04-18T12:12:48+00:00"
        },
        {
            "name": "weew/helpers-array",
            "version": "v1.3.1",
            "source": {
                "type": "git",
                "url": "https://github.com/weew/helpers-array.git",
                "reference": "9bff63111f9765b4277750db8d276d92b3e16ed0"
            },
            "dist": {
                "type": "zip",
                "url": "https://api.github.com/repos/weew/helpers-array/zipball/9bff63111f9765b4277750db8d276d92b3e16ed0",
                "reference": "9bff63111f9765b4277750db8d276d92b3e16ed0",
                "shasum": ""
            },
            "require-dev": {
                "phpunit/phpunit": "^4.7",
                "satooshi/php-coveralls": "^0.6.1"
            },
            "type": "library",
            "autoload": {
                "files": [
                    "src/array.php"
                ]
            },
            "notification-url": "https://packagist.org/downloads/",
            "license": [
                "MIT"
            ],
            "authors": [
                {
                    "name": "Maxim Kott",
                    "email": "maximkott@gmail.com"
                }
            ],
            "description": "Useful collection of php array helpers.",
            "time": "2016-07-21T11:18:01+00:00"
        }
    ],
    "aliases": [],
    "minimum-stability": "stable",
    "stability-flags": {
        "magento/composer": 20,
        "magento/magento2-functional-testing-framework": 5
    },
    "prefer-stable": true,
    "prefer-lowest": false,
    "platform": {
        "php": "~7.3.0||~7.4.0",
        "ext-bcmath": "*",
        "ext-ctype": "*",
        "ext-curl": "*",
        "ext-dom": "*",
        "ext-gd": "*",
        "ext-hash": "*",
        "ext-iconv": "*",
        "ext-intl": "*",
        "ext-mbstring": "*",
        "ext-openssl": "*",
        "ext-pdo_mysql": "*",
        "ext-simplexml": "*",
        "ext-soap": "*",
        "ext-xsl": "*",
        "ext-zip": "*",
        "lib-libxml": "*"
    },
    "platform-dev": [],
    "plugin-api-version": "1.1.0"
}<|MERGE_RESOLUTION|>--- conflicted
+++ resolved
@@ -297,16 +297,6 @@
                 "dependency",
                 "package"
             ],
-            "funding": [
-                {
-                    "url": "https://packagist.com",
-                    "type": "custom"
-                },
-                {
-                    "url": "https://tidelift.com/funding/github/packagist/composer/composer",
-                    "type": "tidelift"
-                }
-            ],
             "time": "2020-05-06T08:28:10+00:00"
         },
         {
@@ -432,16 +422,16 @@
         },
         {
             "name": "composer/xdebug-handler",
-            "version": "1.4.2",
+            "version": "1.4.1",
             "source": {
                 "type": "git",
                 "url": "https://github.com/composer/xdebug-handler.git",
-                "reference": "fa2aaf99e2087f013a14f7432c1cd2dd7d8f1f51"
-            },
-            "dist": {
-                "type": "zip",
-                "url": "https://api.github.com/repos/composer/xdebug-handler/zipball/fa2aaf99e2087f013a14f7432c1cd2dd7d8f1f51",
-                "reference": "fa2aaf99e2087f013a14f7432c1cd2dd7d8f1f51",
+                "reference": "1ab9842d69e64fb3a01be6b656501032d1b78cb7"
+            },
+            "dist": {
+                "type": "zip",
+                "url": "https://api.github.com/repos/composer/xdebug-handler/zipball/1ab9842d69e64fb3a01be6b656501032d1b78cb7",
+                "reference": "1ab9842d69e64fb3a01be6b656501032d1b78cb7",
                 "shasum": ""
             },
             "require": {
@@ -476,23 +466,9 @@
                 {
                     "url": "https://packagist.com",
                     "type": "custom"
-<<<<<<< HEAD
-                },
-                {
-                    "url": "https://github.com/composer",
-                    "type": "github"
-                },
-                {
-                    "url": "https://tidelift.com/funding/github/packagist/composer/composer",
-                    "type": "tidelift"
-                }
-            ],
-            "time": "2020-06-04T11:16:35+00:00"
-=======
                 }
             ],
             "time": "2020-03-01T12:26:26+00:00"
->>>>>>> 679cd33e
         },
         {
             "name": "container-interop/container-interop",
@@ -1345,12 +1321,6 @@
                 "BSD-3-Clause"
             ],
             "description": "Replace zendframework and zfcampus packages with their Laminas Project equivalents.",
-            "funding": [
-                {
-                    "url": "https://funding.communitybridge.org/projects/laminas-project",
-                    "type": "community_bridge"
-                }
-            ],
             "time": "2020-05-20T13:45:39+00:00"
         },
         {
@@ -2307,12 +2277,6 @@
             "keywords": [
                 "laminas",
                 "mail"
-            ],
-            "funding": [
-                {
-                    "url": "https://funding.communitybridge.org/projects/laminas-project",
-                    "type": "community_bridge"
-                }
             ],
             "time": "2020-04-21T16:42:19+00:00"
         },
@@ -3306,12 +3270,6 @@
                 "laminas",
                 "zf"
             ],
-            "funding": [
-                {
-                    "url": "https://funding.communitybridge.org/projects/laminas-project",
-                    "type": "community_bridge"
-                }
-            ],
             "time": "2020-05-20T16:45:56+00:00"
         },
         {
@@ -3550,16 +3508,6 @@
                 "log",
                 "logging",
                 "psr-3"
-            ],
-            "funding": [
-                {
-                    "url": "https://github.com/Seldaek",
-                    "type": "github"
-                },
-                {
-                    "url": "https://tidelift.com/funding/github/packagist/monolog/monolog",
-                    "type": "tidelift"
-                }
             ],
             "time": "2020-05-22T07:31:27+00:00"
         },
@@ -4353,16 +4301,6 @@
                 "parser",
                 "validator"
             ],
-            "funding": [
-                {
-                    "url": "https://github.com/Seldaek",
-                    "type": "github"
-                },
-                {
-                    "url": "https://tidelift.com/funding/github/packagist/seld/jsonlint",
-                    "type": "tidelift"
-                }
-            ],
             "time": "2020-04-30T19:05:18+00:00"
         },
         {
@@ -4483,20 +4421,6 @@
             ],
             "description": "Symfony Console Component",
             "homepage": "https://symfony.com",
-            "funding": [
-                {
-                    "url": "https://symfony.com/sponsor",
-                    "type": "custom"
-                },
-                {
-                    "url": "https://github.com/fabpot",
-                    "type": "github"
-                },
-                {
-                    "url": "https://tidelift.com/funding/github/packagist/symfony/symfony",
-                    "type": "tidelift"
-                }
-            ],
             "time": "2020-03-30T11:41:10+00:00"
         },
         {
@@ -4634,20 +4558,6 @@
             ],
             "description": "Symfony EventDispatcher Component",
             "homepage": "https://symfony.com",
-            "funding": [
-                {
-                    "url": "https://symfony.com/sponsor",
-                    "type": "custom"
-                },
-                {
-                    "url": "https://github.com/fabpot",
-                    "type": "github"
-                },
-                {
-                    "url": "https://tidelift.com/funding/github/packagist/symfony/symfony",
-                    "type": "tidelift"
-                }
-            ],
             "time": "2020-03-27T16:54:36+00:00"
         },
         {
@@ -4891,20 +4801,6 @@
                 "polyfill",
                 "portable"
             ],
-            "funding": [
-                {
-                    "url": "https://symfony.com/sponsor",
-                    "type": "custom"
-                },
-                {
-                    "url": "https://github.com/fabpot",
-                    "type": "github"
-                },
-                {
-                    "url": "https://tidelift.com/funding/github/packagist/symfony/symfony",
-                    "type": "tidelift"
-                }
-            ],
             "time": "2020-05-12T16:14:59+00:00"
         },
         {
@@ -4967,20 +4863,6 @@
                 "portable",
                 "shim"
             ],
-            "funding": [
-                {
-                    "url": "https://symfony.com/sponsor",
-                    "type": "custom"
-                },
-                {
-                    "url": "https://github.com/fabpot",
-                    "type": "github"
-                },
-                {
-                    "url": "https://tidelift.com/funding/github/packagist/symfony/symfony",
-                    "type": "tidelift"
-                }
-            ],
             "time": "2020-05-12T16:47:27+00:00"
         },
         {
@@ -5040,20 +4922,6 @@
                 "portable",
                 "shim"
             ],
-            "funding": [
-                {
-                    "url": "https://symfony.com/sponsor",
-                    "type": "custom"
-                },
-                {
-                    "url": "https://github.com/fabpot",
-                    "type": "github"
-                },
-                {
-                    "url": "https://tidelift.com/funding/github/packagist/symfony/symfony",
-                    "type": "tidelift"
-                }
-            ],
             "time": "2020-05-12T16:47:27+00:00"
         },
         {
@@ -5108,20 +4976,6 @@
                 "polyfill",
                 "portable",
                 "shim"
-            ],
-            "funding": [
-                {
-                    "url": "https://symfony.com/sponsor",
-                    "type": "custom"
-                },
-                {
-                    "url": "https://github.com/fabpot",
-                    "type": "github"
-                },
-                {
-                    "url": "https://tidelift.com/funding/github/packagist/symfony/symfony",
-                    "type": "tidelift"
-                }
             ],
             "time": "2020-05-12T16:47:27+00:00"
         },
@@ -5181,20 +5035,6 @@
                 "portable",
                 "shim"
             ],
-            "funding": [
-                {
-                    "url": "https://symfony.com/sponsor",
-                    "type": "custom"
-                },
-                {
-                    "url": "https://github.com/fabpot",
-                    "type": "github"
-                },
-                {
-                    "url": "https://tidelift.com/funding/github/packagist/symfony/symfony",
-                    "type": "tidelift"
-                }
-            ],
             "time": "2020-05-12T16:47:27+00:00"
         },
         {
@@ -5244,38 +5084,24 @@
             ],
             "description": "Symfony Process Component",
             "homepage": "https://symfony.com",
-            "funding": [
-                {
-                    "url": "https://symfony.com/sponsor",
-                    "type": "custom"
-                },
-                {
-                    "url": "https://github.com/fabpot",
-                    "type": "github"
-                },
-                {
-                    "url": "https://tidelift.com/funding/github/packagist/symfony/symfony",
-                    "type": "tidelift"
-                }
-            ],
             "time": "2020-04-15T15:56:18+00:00"
         },
         {
             "name": "symfony/service-contracts",
-            "version": "v2.1.2",
+            "version": "v2.0.1",
             "source": {
                 "type": "git",
                 "url": "https://github.com/symfony/service-contracts.git",
-                "reference": "66a8f0957a3ca54e4f724e49028ab19d75a8918b"
-            },
-            "dist": {
-                "type": "zip",
-                "url": "https://api.github.com/repos/symfony/service-contracts/zipball/66a8f0957a3ca54e4f724e49028ab19d75a8918b",
-                "reference": "66a8f0957a3ca54e4f724e49028ab19d75a8918b",
-                "shasum": ""
-            },
-            "require": {
-                "php": ">=7.2.5",
+                "reference": "144c5e51266b281231e947b51223ba14acf1a749"
+            },
+            "dist": {
+                "type": "zip",
+                "url": "https://api.github.com/repos/symfony/service-contracts/zipball/144c5e51266b281231e947b51223ba14acf1a749",
+                "reference": "144c5e51266b281231e947b51223ba14acf1a749",
+                "shasum": ""
+            },
+            "require": {
+                "php": "^7.2.5",
                 "psr/container": "^1.0"
             },
             "suggest": {
@@ -5284,7 +5110,7 @@
             "type": "library",
             "extra": {
                 "branch-alias": {
-                    "dev-master": "2.1-dev"
+                    "dev-master": "2.0-dev"
                 }
             },
             "autoload": {
@@ -5316,21 +5142,7 @@
                 "interoperability",
                 "standards"
             ],
-            "funding": [
-                {
-                    "url": "https://symfony.com/sponsor",
-                    "type": "custom"
-                },
-                {
-                    "url": "https://github.com/fabpot",
-                    "type": "github"
-                },
-                {
-                    "url": "https://tidelift.com/funding/github/packagist/symfony/symfony",
-                    "type": "tidelift"
-                }
-            ],
-            "time": "2020-05-20T17:43:50+00:00"
+            "time": "2019-11-18T17:27:11+00:00"
         },
         {
             "name": "tedivm/jshrink",
@@ -7023,12 +6835,6 @@
                 }
             ],
             "description": "A tool to automatically fix PHP code style",
-            "funding": [
-                {
-                    "url": "https://github.com/keradus",
-                    "type": "github"
-                }
-            ],
             "time": "2020-04-15T18:51:10+00:00"
         },
         {
@@ -7286,12 +7092,6 @@
                 "s3",
                 "sftp",
                 "storage"
-            ],
-            "funding": [
-                {
-                    "url": "https://offset.earth/frankdejonge",
-                    "type": "other"
-                }
             ],
             "time": "2020-05-18T15:13:39+00:00"
         },
@@ -8340,16 +8140,16 @@
         },
         {
             "name": "phpoption/phpoption",
-            "version": "1.7.4",
+            "version": "1.7.3",
             "source": {
                 "type": "git",
                 "url": "https://github.com/schmittjoh/php-option.git",
-                "reference": "b2ada2ad5d8a32b89088b8adc31ecd2e3a13baf3"
-            },
-            "dist": {
-                "type": "zip",
-                "url": "https://api.github.com/repos/schmittjoh/php-option/zipball/b2ada2ad5d8a32b89088b8adc31ecd2e3a13baf3",
-                "reference": "b2ada2ad5d8a32b89088b8adc31ecd2e3a13baf3",
+                "reference": "4acfd6a4b33a509d8c88f50e5222f734b6aeebae"
+            },
+            "dist": {
+                "type": "zip",
+                "url": "https://api.github.com/repos/schmittjoh/php-option/zipball/4acfd6a4b33a509d8c88f50e5222f734b6aeebae",
+                "reference": "4acfd6a4b33a509d8c88f50e5222f734b6aeebae",
                 "shasum": ""
             },
             "require": {
@@ -8391,17 +8191,7 @@
                 "php",
                 "type"
             ],
-            "funding": [
-                {
-                    "url": "https://github.com/GrahamCampbell",
-                    "type": "github"
-                },
-                {
-                    "url": "https://tidelift.com/funding/github/packagist/phpoption/phpoption",
-                    "type": "tidelift"
-                }
-            ],
-            "time": "2020-06-07T10:40:07+00:00"
+            "time": "2020-03-21T18:07:53+00:00"
         },
         {
             "name": "phpspec/prophecy",
@@ -8506,34 +8296,20 @@
                 "MIT"
             ],
             "description": "PHPStan - PHP Static Analysis Tool",
-            "funding": [
-                {
-                    "url": "https://github.com/ondrejmirtes",
-                    "type": "github"
-                },
-                {
-                    "url": "https://www.patreon.com/phpstan",
-                    "type": "patreon"
-                },
-                {
-                    "url": "https://tidelift.com/funding/github/packagist/phpstan/phpstan",
-                    "type": "tidelift"
-                }
-            ],
             "time": "2020-05-05T12:55:44+00:00"
         },
         {
             "name": "phpunit/php-code-coverage",
-            "version": "8.0.2",
+            "version": "8.0.1",
             "source": {
                 "type": "git",
                 "url": "https://github.com/sebastianbergmann/php-code-coverage.git",
-                "reference": "ca6647ffddd2add025ab3f21644a441d7c146cdc"
-            },
-            "dist": {
-                "type": "zip",
-                "url": "https://api.github.com/repos/sebastianbergmann/php-code-coverage/zipball/ca6647ffddd2add025ab3f21644a441d7c146cdc",
-                "reference": "ca6647ffddd2add025ab3f21644a441d7c146cdc",
+                "reference": "31e94ccc084025d6abee0585df533eb3a792b96a"
+            },
+            "dist": {
+                "type": "zip",
+                "url": "https://api.github.com/repos/sebastianbergmann/php-code-coverage/zipball/31e94ccc084025d6abee0585df533eb3a792b96a",
+                "reference": "31e94ccc084025d6abee0585df533eb3a792b96a",
                 "shasum": ""
             },
             "require": {
@@ -8584,13 +8360,7 @@
                 "testing",
                 "xunit"
             ],
-            "funding": [
-                {
-                    "url": "https://github.com/sebastianbergmann",
-                    "type": "github"
-                }
-            ],
-            "time": "2020-05-23T08:02:54+00:00"
+            "time": "2020-02-19T13:41:19+00:00"
         },
         {
             "name": "phpunit/php-file-iterator",
@@ -8640,12 +8410,6 @@
                 "filesystem",
                 "iterator"
             ],
-            "funding": [
-                {
-                    "url": "https://github.com/sebastianbergmann",
-                    "type": "github"
-                }
-            ],
             "time": "2020-04-18T05:02:12+00:00"
         },
         {
@@ -8794,12 +8558,6 @@
             "keywords": [
                 "timer"
             ],
-            "funding": [
-                {
-                    "url": "https://github.com/sebastianbergmann",
-                    "type": "github"
-                }
-            ],
             "time": "2020-04-20T06:00:37+00:00"
         },
         {
@@ -8848,12 +8606,6 @@
             "homepage": "https://github.com/sebastianbergmann/php-token-stream/",
             "keywords": [
                 "tokenizer"
-            ],
-            "funding": [
-                {
-                    "url": "https://github.com/sebastianbergmann",
-                    "type": "github"
-                }
             ],
             "time": "2020-05-06T09:56:31+00:00"
         },
@@ -8943,16 +8695,6 @@
                 "testing",
                 "xunit"
             ],
-            "funding": [
-                {
-                    "url": "https://phpunit.de/donate.html",
-                    "type": "custom"
-                },
-                {
-                    "url": "https://github.com/sebastianbergmann",
-                    "type": "github"
-                }
-            ],
             "time": "2020-05-22T13:54:05+00:00"
         },
         {
@@ -9093,12 +8835,6 @@
             ],
             "description": "Collection of value objects that represent the PHP code units",
             "homepage": "https://github.com/sebastianbergmann/code-unit",
-            "funding": [
-                {
-                    "url": "https://github.com/sebastianbergmann",
-                    "type": "github"
-                }
-            ],
             "time": "2020-04-30T05:58:10+00:00"
         },
         {
@@ -9264,12 +9000,6 @@
                 "unidiff",
                 "unified diff"
             ],
-            "funding": [
-                {
-                    "url": "https://github.com/sebastianbergmann",
-                    "type": "github"
-                }
-            ],
             "time": "2020-05-08T05:01:12+00:00"
         },
         {
@@ -9322,12 +9052,6 @@
                 "Xdebug",
                 "environment",
                 "hhvm"
-            ],
-            "funding": [
-                {
-                    "url": "https://github.com/sebastianbergmann",
-                    "type": "github"
-                }
             ],
             "time": "2020-04-14T13:36:52+00:00"
         },
@@ -9741,28 +9465,28 @@
         },
         {
             "name": "sebastian/type",
-            "version": "2.1.0",
+            "version": "2.0.0",
             "source": {
                 "type": "git",
                 "url": "https://github.com/sebastianbergmann/type.git",
-                "reference": "bad49207c6f854e7a25cef0ea948ac8ebe3ef9d8"
-            },
-            "dist": {
-                "type": "zip",
-                "url": "https://api.github.com/repos/sebastianbergmann/type/zipball/bad49207c6f854e7a25cef0ea948ac8ebe3ef9d8",
-                "reference": "bad49207c6f854e7a25cef0ea948ac8ebe3ef9d8",
+                "reference": "9e8f42f740afdea51f5f4e8cec2035580e797ee1"
+            },
+            "dist": {
+                "type": "zip",
+                "url": "https://api.github.com/repos/sebastianbergmann/type/zipball/9e8f42f740afdea51f5f4e8cec2035580e797ee1",
+                "reference": "9e8f42f740afdea51f5f4e8cec2035580e797ee1",
                 "shasum": ""
             },
             "require": {
                 "php": "^7.3"
             },
             "require-dev": {
-                "phpunit/phpunit": "^9.2"
-            },
-            "type": "library",
-            "extra": {
-                "branch-alias": {
-                    "dev-master": "2.1-dev"
+                "phpunit/phpunit": "^9.0"
+            },
+            "type": "library",
+            "extra": {
+                "branch-alias": {
+                    "dev-master": "2.0-dev"
                 }
             },
             "autoload": {
@@ -9783,13 +9507,7 @@
             ],
             "description": "Collection of value objects that represent the types of the PHP type system",
             "homepage": "https://github.com/sebastianbergmann/type",
-            "funding": [
-                {
-                    "url": "https://github.com/sebastianbergmann",
-                    "type": "github"
-                }
-            ],
-            "time": "2020-06-01T12:21:09+00:00"
+            "time": "2020-02-07T06:13:43+00:00"
         },
         {
             "name": "sebastian/version",
@@ -9958,24 +9676,22 @@
         },
         {
             "name": "symfony/config",
-            "version": "v5.1.0",
+            "version": "v5.0.8",
             "source": {
                 "type": "git",
                 "url": "https://github.com/symfony/config.git",
-                "reference": "b8623ef3d99fe62a34baf7a111b576216965f880"
-            },
-            "dist": {
-                "type": "zip",
-                "url": "https://api.github.com/repos/symfony/config/zipball/b8623ef3d99fe62a34baf7a111b576216965f880",
-                "reference": "b8623ef3d99fe62a34baf7a111b576216965f880",
-                "shasum": ""
-            },
-            "require": {
-                "php": ">=7.2.5",
-                "symfony/deprecation-contracts": "^2.1",
+                "reference": "db1674e1a261148429f123871f30d211992294e7"
+            },
+            "dist": {
+                "type": "zip",
+                "url": "https://api.github.com/repos/symfony/config/zipball/db1674e1a261148429f123871f30d211992294e7",
+                "reference": "db1674e1a261148429f123871f30d211992294e7",
+                "shasum": ""
+            },
+            "require": {
+                "php": "^7.2.5",
                 "symfony/filesystem": "^4.4|^5.0",
-                "symfony/polyfill-ctype": "~1.8",
-                "symfony/polyfill-php80": "^1.15"
+                "symfony/polyfill-ctype": "~1.8"
             },
             "conflict": {
                 "symfony/finder": "<4.4"
@@ -9993,7 +9709,7 @@
             "type": "library",
             "extra": {
                 "branch-alias": {
-                    "dev-master": "5.1-dev"
+                    "dev-master": "5.0-dev"
                 }
             },
             "autoload": {
@@ -10020,45 +9736,29 @@
             ],
             "description": "Symfony Config Component",
             "homepage": "https://symfony.com",
-            "funding": [
-                {
-                    "url": "https://symfony.com/sponsor",
-                    "type": "custom"
-                },
-                {
-                    "url": "https://github.com/fabpot",
-                    "type": "github"
-                },
-                {
-                    "url": "https://tidelift.com/funding/github/packagist/symfony/symfony",
-                    "type": "tidelift"
-                }
-            ],
-            "time": "2020-05-23T13:08:13+00:00"
+            "time": "2020-04-15T15:59:10+00:00"
         },
         {
             "name": "symfony/dependency-injection",
-            "version": "v5.1.0",
+            "version": "v5.0.8",
             "source": {
                 "type": "git",
                 "url": "https://github.com/symfony/dependency-injection.git",
-                "reference": "6a6791e9584273b32eeb01790da4c7446d87a621"
-            },
-            "dist": {
-                "type": "zip",
-                "url": "https://api.github.com/repos/symfony/dependency-injection/zipball/6a6791e9584273b32eeb01790da4c7446d87a621",
-                "reference": "6a6791e9584273b32eeb01790da4c7446d87a621",
-                "shasum": ""
-            },
-            "require": {
-                "php": ">=7.2.5",
+                "reference": "92d8b3bd896a87cdd8aba0a3dd041bc072e8cfba"
+            },
+            "dist": {
+                "type": "zip",
+                "url": "https://api.github.com/repos/symfony/dependency-injection/zipball/92d8b3bd896a87cdd8aba0a3dd041bc072e8cfba",
+                "reference": "92d8b3bd896a87cdd8aba0a3dd041bc072e8cfba",
+                "shasum": ""
+            },
+            "require": {
+                "php": "^7.2.5",
                 "psr/container": "^1.0",
-                "symfony/deprecation-contracts": "^2.1",
-                "symfony/polyfill-php80": "^1.15",
                 "symfony/service-contracts": "^1.1.6|^2"
             },
             "conflict": {
-                "symfony/config": "<5.1",
+                "symfony/config": "<5.0",
                 "symfony/finder": "<4.4",
                 "symfony/proxy-manager-bridge": "<4.4",
                 "symfony/yaml": "<4.4"
@@ -10068,7 +9768,7 @@
                 "symfony/service-implementation": "1.0"
             },
             "require-dev": {
-                "symfony/config": "^5.1",
+                "symfony/config": "^5.0",
                 "symfony/expression-language": "^4.4|^5.0",
                 "symfony/yaml": "^4.4|^5.0"
             },
@@ -10082,7 +9782,7 @@
             "type": "library",
             "extra": {
                 "branch-alias": {
-                    "dev-master": "5.1-dev"
+                    "dev-master": "5.0-dev"
                 }
             },
             "autoload": {
@@ -10109,21 +9809,7 @@
             ],
             "description": "Symfony DependencyInjection Component",
             "homepage": "https://symfony.com",
-            "funding": [
-                {
-                    "url": "https://symfony.com/sponsor",
-                    "type": "custom"
-                },
-                {
-                    "url": "https://github.com/fabpot",
-                    "type": "github"
-                },
-                {
-                    "url": "https://tidelift.com/funding/github/packagist/symfony/symfony",
-                    "type": "tidelift"
-                }
-            ],
-            "time": "2020-05-30T20:35:19+00:00"
+            "time": "2020-04-28T17:58:55+00:00"
         },
         {
             "name": "symfony/deprecation-contracts",
@@ -10339,27 +10025,25 @@
         },
         {
             "name": "symfony/options-resolver",
-            "version": "v5.1.0",
+            "version": "v5.0.8",
             "source": {
                 "type": "git",
                 "url": "https://github.com/symfony/options-resolver.git",
-                "reference": "663f5dd5e14057d1954fe721f9709d35837f2447"
-            },
-            "dist": {
-                "type": "zip",
-                "url": "https://api.github.com/repos/symfony/options-resolver/zipball/663f5dd5e14057d1954fe721f9709d35837f2447",
-                "reference": "663f5dd5e14057d1954fe721f9709d35837f2447",
-                "shasum": ""
-            },
-            "require": {
-                "php": ">=7.2.5",
-                "symfony/deprecation-contracts": "^2.1",
-                "symfony/polyfill-php80": "^1.15"
-            },
-            "type": "library",
-            "extra": {
-                "branch-alias": {
-                    "dev-master": "5.1-dev"
+                "reference": "3707e3caeff2b797c0bfaadd5eba723dd44e6bf1"
+            },
+            "dist": {
+                "type": "zip",
+                "url": "https://api.github.com/repos/symfony/options-resolver/zipball/3707e3caeff2b797c0bfaadd5eba723dd44e6bf1",
+                "reference": "3707e3caeff2b797c0bfaadd5eba723dd44e6bf1",
+                "shasum": ""
+            },
+            "require": {
+                "php": "^7.2.5"
+            },
+            "type": "library",
+            "extra": {
+                "branch-alias": {
+                    "dev-master": "5.0-dev"
                 }
             },
             "autoload": {
@@ -10391,21 +10075,7 @@
                 "configuration",
                 "options"
             ],
-            "funding": [
-                {
-                    "url": "https://symfony.com/sponsor",
-                    "type": "custom"
-                },
-                {
-                    "url": "https://github.com/fabpot",
-                    "type": "github"
-                },
-                {
-                    "url": "https://tidelift.com/funding/github/packagist/symfony/symfony",
-                    "type": "tidelift"
-                }
-            ],
-            "time": "2020-05-23T13:08:13+00:00"
+            "time": "2020-04-06T10:40:56+00:00"
         },
         {
             "name": "symfony/polyfill-php70",
@@ -10464,20 +10134,6 @@
                 "portable",
                 "shim"
             ],
-            "funding": [
-                {
-                    "url": "https://symfony.com/sponsor",
-                    "type": "custom"
-                },
-                {
-                    "url": "https://github.com/fabpot",
-                    "type": "github"
-                },
-                {
-                    "url": "https://tidelift.com/funding/github/packagist/symfony/symfony",
-                    "type": "tidelift"
-                }
-            ],
             "time": "2020-05-12T16:47:27+00:00"
         },
         {
@@ -10558,26 +10214,26 @@
         },
         {
             "name": "symfony/stopwatch",
-            "version": "v5.1.0",
+            "version": "v5.0.8",
             "source": {
                 "type": "git",
                 "url": "https://github.com/symfony/stopwatch.git",
-                "reference": "0f7c58cf81dbb5dd67d423a89d577524a2ec0323"
-            },
-            "dist": {
-                "type": "zip",
-                "url": "https://api.github.com/repos/symfony/stopwatch/zipball/0f7c58cf81dbb5dd67d423a89d577524a2ec0323",
-                "reference": "0f7c58cf81dbb5dd67d423a89d577524a2ec0323",
-                "shasum": ""
-            },
-            "require": {
-                "php": ">=7.2.5",
+                "reference": "a1d86d30d4522423afc998f32404efa34fcf5a73"
+            },
+            "dist": {
+                "type": "zip",
+                "url": "https://api.github.com/repos/symfony/stopwatch/zipball/a1d86d30d4522423afc998f32404efa34fcf5a73",
+                "reference": "a1d86d30d4522423afc998f32404efa34fcf5a73",
+                "shasum": ""
+            },
+            "require": {
+                "php": "^7.2.5",
                 "symfony/service-contracts": "^1.0|^2"
             },
             "type": "library",
             "extra": {
                 "branch-alias": {
-                    "dev-master": "5.1-dev"
+                    "dev-master": "5.0-dev"
                 }
             },
             "autoload": {
@@ -10604,21 +10260,7 @@
             ],
             "description": "Symfony Stopwatch Component",
             "homepage": "https://symfony.com",
-            "funding": [
-                {
-                    "url": "https://symfony.com/sponsor",
-                    "type": "custom"
-                },
-                {
-                    "url": "https://github.com/fabpot",
-                    "type": "github"
-                },
-                {
-                    "url": "https://tidelift.com/funding/github/packagist/symfony/symfony",
-                    "type": "tidelift"
-                }
-            ],
-            "time": "2020-05-20T17:43:50+00:00"
+            "time": "2020-03-27T16:56:45+00:00"
         },
         {
             "name": "symfony/yaml",
