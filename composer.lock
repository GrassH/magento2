--- conflicted
+++ resolved
@@ -4,11 +4,7 @@
         "Read more about it at http://getcomposer.org/doc/01-basic-usage.md#composer-lock-the-lock-file",
         "This file is @generated automatically"
     ],
-<<<<<<< HEAD
-    "hash": "bb60e6fb13c3dbebf2b5265771467540",
-=======
-    "hash": "26060fb59709cfc0315a94c289649ca7",
->>>>>>> f4d5dd35
+    "hash": "a3f5234e881705dc2e2705f7393be1c5",
     "packages": [
         {
             "name": "composer/composer",
