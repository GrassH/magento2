--- conflicted
+++ resolved
@@ -4,11 +4,7 @@
         "Read more about it at http://getcomposer.org/doc/01-basic-usage.md#composer-lock-the-lock-file",
         "This file is @generated automatically"
     ],
-<<<<<<< HEAD
-    "hash": "22cffb72099ade5df775224ead421b01",
-=======
-    "hash": "933a1cf749db0c7e6d16e357c12cdaa8",
->>>>>>> cef92a18
+    "hash": "8633d753763a17a13717a8380e3cb46b",
     "packages": [
         {
             "name": "composer/composer",
