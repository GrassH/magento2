{
    "_readme": [
        "This file locks the dependencies of your project to a known state",
        "Read more about it at https://getcomposer.org/doc/01-basic-usage.md#composer-lock-the-lock-file",
        "This file is @generated automatically"
    ],
<<<<<<< HEAD
    "hash": "27d42810e5b6ec8260572205ff668d79",
    "content-hash": "0afa9a8d1445d804681f338444acb755",
=======
    "hash": "03aa0fd88ec1218fac917ab6ddebe520",
    "content-hash": "4289e5ed7fb777b66c153e0187458241",
>>>>>>> 7edfd0c4
    "packages": [
        {
            "name": "braintree/braintree_php",
            "version": "3.7.0",
            "source": {
                "type": "git",
                "url": "https://github.com/braintree/braintree_php.git",
                "reference": "36c2b9de6793a28e25f5f9e265f60aaffef2cfe2"
            },
            "dist": {
                "type": "zip",
                "url": "https://api.github.com/repos/braintree/braintree_php/zipball/36c2b9de6793a28e25f5f9e265f60aaffef2cfe2",
                "reference": "36c2b9de6793a28e25f5f9e265f60aaffef2cfe2",
                "shasum": ""
            },
            "require": {
                "ext-curl": "*",
                "ext-dom": "*",
                "ext-hash": "*",
                "ext-openssl": "*",
                "ext-xmlwriter": "*",
                "php": ">=5.4.0"
            },
            "require-dev": {
                "phpunit/phpunit": "3.7.*"
            },
            "type": "library",
            "autoload": {
                "psr-0": {
                    "Braintree": "lib/"
                },
                "psr-4": {
                    "Braintree\\": "lib/Braintree"
                }
            },
            "notification-url": "https://packagist.org/downloads/",
            "license": [
                "MIT"
            ],
            "authors": [
                {
                    "name": "Braintree",
                    "homepage": "http://www.braintreepayments.com"
                }
            ],
            "description": "Braintree PHP Client Library",
            "time": "2015-11-19 19:14:47"
        },
        {
            "name": "colinmollenhour/cache-backend-file",
            "version": "1.4",
            "source": {
                "type": "git",
                "url": "https://github.com/colinmollenhour/Cm_Cache_Backend_File.git",
                "reference": "51251b80a817790eb624fbe2afc882c14f3c4fb0"
            },
            "dist": {
                "type": "zip",
                "url": "https://api.github.com/repos/colinmollenhour/Cm_Cache_Backend_File/zipball/51251b80a817790eb624fbe2afc882c14f3c4fb0",
                "reference": "51251b80a817790eb624fbe2afc882c14f3c4fb0",
                "shasum": ""
            },
            "require": {
                "magento-hackathon/magento-composer-installer": "*"
            },
            "type": "magento-module",
            "autoload": {
                "classmap": [
                    "File.php"
                ]
            },
            "notification-url": "https://packagist.org/downloads/",
            "license": [
                "BSD-3-Clause"
            ],
            "authors": [
                {
                    "name": "Colin Mollenhour"
                }
            ],
            "description": "The stock Zend_Cache_Backend_File backend has extremely poor performance for cleaning by tags making it become unusable as the number of cached items increases. This backend makes many changes resulting in a huge performance boost, especially for tag cleaning.",
            "homepage": "https://github.com/colinmollenhour/Cm_Cache_Backend_File",
            "time": "2016-05-02 16:24:47"
        },
        {
            "name": "colinmollenhour/cache-backend-redis",
            "version": "1.9",
            "source": {
                "type": "git",
                "url": "https://github.com/colinmollenhour/Cm_Cache_Backend_Redis.git",
                "reference": "6319714bb3a4fe699c5db0edb887f5e8fe40a6dc"
            },
            "dist": {
                "type": "zip",
                "url": "https://api.github.com/repos/colinmollenhour/Cm_Cache_Backend_Redis/zipball/6319714bb3a4fe699c5db0edb887f5e8fe40a6dc",
                "reference": "6319714bb3a4fe699c5db0edb887f5e8fe40a6dc",
                "shasum": ""
            },
            "require": {
                "magento-hackathon/magento-composer-installer": "*"
            },
            "type": "magento-module",
            "autoload": {
                "classmap": [
                    "Cm/Cache/Backend/Redis.php"
                ]
            },
            "notification-url": "https://packagist.org/downloads/",
            "license": [
                "BSD-3-Clause"
            ],
            "authors": [
                {
                    "name": "Colin Mollenhour"
                }
            ],
            "description": "Zend_Cache backend using Redis with full support for tags.",
            "homepage": "https://github.com/colinmollenhour/Cm_Cache_Backend_Redis",
            "time": "2016-05-02 16:23:36"
        },
        {
            "name": "colinmollenhour/credis",
            "version": "1.6",
            "source": {
                "type": "git",
                "url": "https://github.com/colinmollenhour/credis.git",
                "reference": "409edfd0ea81f5cb74afbdb86df54890c207b5e4"
            },
            "dist": {
                "type": "zip",
                "url": "https://api.github.com/repos/colinmollenhour/credis/zipball/409edfd0ea81f5cb74afbdb86df54890c207b5e4",
                "reference": "409edfd0ea81f5cb74afbdb86df54890c207b5e4",
                "shasum": ""
            },
            "require": {
                "php": ">=5.3.0"
            },
            "type": "library",
            "autoload": {
                "classmap": [
                    "Client.php",
                    "Cluster.php",
                    "Sentinel.php"
                ]
            },
            "notification-url": "https://packagist.org/downloads/",
            "license": [
                "MIT"
            ],
            "authors": [
                {
                    "name": "Colin Mollenhour",
                    "email": "colin@mollenhour.com"
                }
            ],
            "description": "Credis is a lightweight interface to the Redis key-value store which wraps the phpredis library when available for better performance.",
            "homepage": "https://github.com/colinmollenhour/credis",
            "time": "2015-11-28 01:20:04"
        },
        {
            "name": "colinmollenhour/php-redis-session-abstract",
            "version": "v1.1",
            "source": {
                "type": "git",
                "url": "https://github.com/colinmollenhour/php-redis-session-abstract.git",
                "reference": "95330b7f29663dab81f53d1a438e4d927b6c5f66"
            },
            "dist": {
                "type": "zip",
                "url": "https://api.github.com/repos/colinmollenhour/php-redis-session-abstract/zipball/95330b7f29663dab81f53d1a438e4d927b6c5f66",
                "reference": "95330b7f29663dab81f53d1a438e4d927b6c5f66",
                "shasum": ""
            },
            "require": {
                "colinmollenhour/credis": "1.6",
                "magento/zendframework1": "1.12.16",
                "php": "~5.5.0|~5.6.0|~7.0.0"
            },
            "type": "library",
            "autoload": {
                "psr-0": {
                    "Cm\\RedisSession\\": "src/"
                }
            },
            "notification-url": "https://packagist.org/downloads/",
            "license": [
                "BSD-3-Clause"
            ],
            "authors": [
                {
                    "name": "Colin Mollenhour"
                }
            ],
            "description": "A Redis-based session handler with optimistic locking",
            "homepage": "https://github.com/colinmollenhour/php-redis-session-abstract",
            "time": "2016-02-03 18:13:49"
        },
        {
            "name": "composer/composer",
            "version": "1.0.0-beta1",
            "source": {
                "type": "git",
                "url": "https://github.com/composer/composer.git",
                "reference": "5cb2b522637a941d608c58bd522f3b2a7bda4a1c"
            },
            "dist": {
                "type": "zip",
                "url": "https://api.github.com/repos/composer/composer/zipball/5cb2b522637a941d608c58bd522f3b2a7bda4a1c",
                "reference": "5cb2b522637a941d608c58bd522f3b2a7bda4a1c",
                "shasum": ""
            },
            "require": {
                "composer/semver": "^1.0",
                "composer/spdx-licenses": "^1.0",
                "justinrainbow/json-schema": "^1.6",
                "php": "^5.3.2 || ^7.0",
                "seld/cli-prompt": "^1.0",
                "seld/jsonlint": "^1.4",
                "seld/phar-utils": "^1.0",
                "symfony/console": "^2.5 || ^3.0",
                "symfony/filesystem": "^2.5 || ^3.0",
                "symfony/finder": "^2.2 || ^3.0",
                "symfony/process": "^2.1 || ^3.0"
            },
            "require-dev": {
                "phpunit/phpunit": "^4.5 || ^5.0.5",
                "phpunit/phpunit-mock-objects": "2.3.0 || ^3.0"
            },
            "suggest": {
                "ext-openssl": "Enabling the openssl extension allows you to access https URLs for repositories and packages",
                "ext-zip": "Enabling the zip extension allows you to unzip archives",
                "ext-zlib": "Allow gzip compression of HTTP requests"
            },
            "bin": [
                "bin/composer"
            ],
            "type": "library",
            "extra": {
                "branch-alias": {
                    "dev-master": "1.0-dev"
                }
            },
            "autoload": {
                "psr-4": {
                    "Composer\\": "src/Composer"
                }
            },
            "notification-url": "https://packagist.org/downloads/",
            "license": [
                "MIT"
            ],
            "authors": [
                {
                    "name": "Nils Adermann",
                    "email": "naderman@naderman.de",
                    "homepage": "http://www.naderman.de"
                },
                {
                    "name": "Jordi Boggiano",
                    "email": "j.boggiano@seld.be",
                    "homepage": "http://seld.be"
                }
            ],
            "description": "Composer helps you declare, manage and install dependencies of PHP projects, ensuring you have the right stack everywhere.",
            "homepage": "https://getcomposer.org/",
            "keywords": [
                "autoload",
                "dependency",
                "package"
            ],
            "time": "2016-03-03 15:15:10"
        },
        {
            "name": "composer/semver",
            "version": "1.4.1",
            "source": {
                "type": "git",
                "url": "https://github.com/composer/semver.git",
                "reference": "03c9de5aa25e7672c4ad251eeaba0c47a06c8b98"
            },
            "dist": {
                "type": "zip",
                "url": "https://api.github.com/repos/composer/semver/zipball/03c9de5aa25e7672c4ad251eeaba0c47a06c8b98",
                "reference": "03c9de5aa25e7672c4ad251eeaba0c47a06c8b98",
                "shasum": ""
            },
            "require": {
                "php": "^5.3.2 || ^7.0"
            },
            "require-dev": {
                "phpunit/phpunit": "^4.5 || ^5.0.5",
                "phpunit/phpunit-mock-objects": "2.3.0 || ^3.0"
            },
            "type": "library",
            "extra": {
                "branch-alias": {
                    "dev-master": "1.x-dev"
                }
            },
            "autoload": {
                "psr-4": {
                    "Composer\\Semver\\": "src"
                }
            },
            "notification-url": "https://packagist.org/downloads/",
            "license": [
                "MIT"
            ],
            "authors": [
                {
                    "name": "Nils Adermann",
                    "email": "naderman@naderman.de",
                    "homepage": "http://www.naderman.de"
                },
                {
                    "name": "Jordi Boggiano",
                    "email": "j.boggiano@seld.be",
                    "homepage": "http://seld.be"
                },
                {
                    "name": "Rob Bast",
                    "email": "rob.bast@gmail.com",
                    "homepage": "http://robbast.nl"
                }
            ],
            "description": "Semver library that offers utilities, version constraint parsing and validation.",
            "keywords": [
                "semantic",
                "semver",
                "validation",
                "versioning"
            ],
            "time": "2016-06-02 09:04:51"
        },
        {
            "name": "composer/spdx-licenses",
            "version": "1.1.4",
            "source": {
                "type": "git",
                "url": "https://github.com/composer/spdx-licenses.git",
                "reference": "88c26372b1afac36d8db601cdf04ad8716f53d88"
            },
            "dist": {
                "type": "zip",
                "url": "https://api.github.com/repos/composer/spdx-licenses/zipball/88c26372b1afac36d8db601cdf04ad8716f53d88",
                "reference": "88c26372b1afac36d8db601cdf04ad8716f53d88",
                "shasum": ""
            },
            "require": {
                "php": "^5.3.2 || ^7.0"
            },
            "require-dev": {
                "phpunit/phpunit": "^4.5 || ^5.0.5",
                "phpunit/phpunit-mock-objects": "2.3.0 || ^3.0"
            },
            "type": "library",
            "extra": {
                "branch-alias": {
                    "dev-master": "1.x-dev"
                }
            },
            "autoload": {
                "psr-4": {
                    "Composer\\Spdx\\": "src"
                }
            },
            "notification-url": "https://packagist.org/downloads/",
            "license": [
                "MIT"
            ],
            "authors": [
                {
                    "name": "Nils Adermann",
                    "email": "naderman@naderman.de",
                    "homepage": "http://www.naderman.de"
                },
                {
                    "name": "Jordi Boggiano",
                    "email": "j.boggiano@seld.be",
                    "homepage": "http://seld.be"
                },
                {
                    "name": "Rob Bast",
                    "email": "rob.bast@gmail.com",
                    "homepage": "http://robbast.nl"
                }
            ],
            "description": "SPDX licenses list and validation library.",
            "keywords": [
                "license",
                "spdx",
                "validator"
            ],
            "time": "2016-05-04 12:27:30"
        },
        {
            "name": "justinrainbow/json-schema",
            "version": "1.6.1",
            "source": {
                "type": "git",
                "url": "https://github.com/justinrainbow/json-schema.git",
                "reference": "cc84765fb7317f6b07bd8ac78364747f95b86341"
            },
            "dist": {
                "type": "zip",
                "url": "https://api.github.com/repos/justinrainbow/json-schema/zipball/cc84765fb7317f6b07bd8ac78364747f95b86341",
                "reference": "cc84765fb7317f6b07bd8ac78364747f95b86341",
                "shasum": ""
            },
            "require": {
                "php": ">=5.3.29"
            },
            "require-dev": {
                "json-schema/json-schema-test-suite": "1.1.0",
                "phpdocumentor/phpdocumentor": "~2",
                "phpunit/phpunit": "~3.7"
            },
            "bin": [
                "bin/validate-json"
            ],
            "type": "library",
            "extra": {
                "branch-alias": {
                    "dev-master": "1.6.x-dev"
                }
            },
            "autoload": {
                "psr-4": {
                    "JsonSchema\\": "src/JsonSchema/"
                }
            },
            "notification-url": "https://packagist.org/downloads/",
            "license": [
                "BSD-3-Clause"
            ],
            "authors": [
                {
                    "name": "Bruno Prieto Reis",
                    "email": "bruno.p.reis@gmail.com"
                },
                {
                    "name": "Justin Rainbow",
                    "email": "justin.rainbow@gmail.com"
                },
                {
                    "name": "Igor Wiedler",
                    "email": "igor@wiedler.ch"
                },
                {
                    "name": "Robert Schönthal",
                    "email": "seroscho@googlemail.com"
                }
            ],
            "description": "A library to validate a json schema.",
            "homepage": "https://github.com/justinrainbow/json-schema",
            "keywords": [
                "json",
                "schema"
            ],
            "time": "2016-01-25 15:43:01"
        },
        {
            "name": "league/climate",
            "version": "2.6.1",
            "source": {
                "type": "git",
                "url": "https://github.com/thephpleague/climate.git",
                "reference": "28851c909017424f61cc6a62089316313c645d1c"
            },
            "dist": {
                "type": "zip",
                "url": "https://api.github.com/repos/thephpleague/climate/zipball/28851c909017424f61cc6a62089316313c645d1c",
                "reference": "28851c909017424f61cc6a62089316313c645d1c",
                "shasum": ""
            },
            "require": {
                "php": ">=5.4.0"
            },
            "require-dev": {
                "mockery/mockery": "dev-master",
                "phpunit/phpunit": "4.1.*"
            },
            "type": "library",
            "autoload": {
                "psr-4": {
                    "League\\CLImate\\": "src/"
                }
            },
            "notification-url": "https://packagist.org/downloads/",
            "license": [
                "MIT"
            ],
            "authors": [
                {
                    "name": "Joe Tannenbaum",
                    "email": "hey@joe.codes",
                    "homepage": "http://joe.codes/",
                    "role": "Developer"
                }
            ],
            "description": "PHP's best friend for the terminal. CLImate allows you to easily output colored text, special formats, and more.",
            "keywords": [
                "cli",
                "colors",
                "command",
                "php",
                "terminal"
            ],
            "time": "2015-01-18 14:31:58"
        },
        {
            "name": "magento/composer",
            "version": "1.0.3",
            "source": {
                "type": "git",
                "url": "https://github.com/magento/composer.git",
                "reference": "b53f7c8a037860b467083e94de7c17cfd323e365"
            },
            "dist": {
                "type": "zip",
                "url": "https://api.github.com/repos/magento/composer/zipball/b53f7c8a037860b467083e94de7c17cfd323e365",
                "reference": "b53f7c8a037860b467083e94de7c17cfd323e365",
                "shasum": ""
            },
            "require": {
                "composer/composer": "1.0.0-beta1",
                "php": "~5.5.0|~5.6.0|~7.0.0",
                "symfony/console": "~2.3 <2.7"
            },
            "require-dev": {
                "phpunit/phpunit": "4.1.0"
            },
            "type": "library",
            "autoload": {
                "psr-4": {
                    "Magento\\Composer\\": "src"
                }
            },
            "notification-url": "https://packagist.org/downloads/",
            "license": [
                "OSL-3.0",
                "AFL-3.0"
            ],
            "description": "Magento composer library helps to instantiate Composer application and run composer commands.",
            "time": "2016-03-08 20:50:51"
        },
        {
            "name": "magento/magento-composer-installer",
<<<<<<< HEAD
            "version": "0.1.8",
            "source": {
                "type": "git",
                "url": "https://github.com/magento/magento-composer-installer.git",
                "reference": "3dfac2f626ca36053f68853afe8847f5b290c84d"
            },
            "dist": {
                "type": "zip",
                "url": "https://api.github.com/repos/magento/magento-composer-installer/zipball/3dfac2f626ca36053f68853afe8847f5b290c84d",
                "reference": "3dfac2f626ca36053f68853afe8847f5b290c84d",
=======
            "version": "0.1.9",
            "source": {
                "type": "git",
                "url": "https://github.com/magento/magento-composer-installer.git",
                "reference": "109eedd74dc94ffe77e71bf91d594f6fa95dd33e"
            },
            "dist": {
                "type": "zip",
                "url": "https://api.github.com/repos/magento/magento-composer-installer/zipball/109eedd74dc94ffe77e71bf91d594f6fa95dd33e",
                "reference": "109eedd74dc94ffe77e71bf91d594f6fa95dd33e",
>>>>>>> 7edfd0c4
                "shasum": ""
            },
            "require": {
                "composer-plugin-api": "^1.0"
            },
            "require-dev": {
                "composer/composer": "*@dev",
                "firegento/phpcs": "dev-patch-1",
                "mikey179/vfsstream": "*",
                "phpunit/phpunit": "*",
                "phpunit/phpunit-mock-objects": "dev-master",
                "squizlabs/php_codesniffer": "1.4.7",
                "symfony/process": "*"
            },
            "type": "composer-plugin",
            "extra": {
                "composer-command-registry": [
                    "MagentoHackathon\\Composer\\Magento\\Command\\DeployCommand"
                ],
                "class": "MagentoHackathon\\Composer\\Magento\\Plugin"
            },
            "autoload": {
                "psr-0": {
                    "MagentoHackathon\\Composer\\Magento": "src/"
                }
            },
            "notification-url": "https://packagist.org/downloads/",
            "license": [
                "OSL-3.0"
            ],
            "authors": [
                {
                    "name": "Vinai Kopp",
                    "email": "vinai@netzarbeiter.com"
                },
                {
                    "name": "Daniel Fahlke aka Flyingmana",
                    "email": "flyingmana@googlemail.com"
                },
                {
                    "name": "Jörg Weller",
                    "email": "weller@flagbit.de"
                },
                {
                    "name": "Karl Spies",
                    "email": "karl.spies@gmx.net"
                },
                {
                    "name": "Tobias Vogt",
                    "email": "tobi@webguys.de"
                },
                {
                    "name": "David Fuhr",
                    "email": "fuhr@flagbit.de"
                }
            ],
            "description": "Composer installer for Magento modules",
            "homepage": "https://github.com/magento/magento-composer-installer",
            "keywords": [
                "composer-installer",
                "magento"
            ],
<<<<<<< HEAD
            "time": "2016-05-17 20:24:41"
=======
            "time": "2016-05-24 16:22:26"
>>>>>>> 7edfd0c4
        },
        {
            "name": "magento/zendframework1",
            "version": "1.12.16",
            "source": {
                "type": "git",
                "url": "https://github.com/magento/zf1.git",
                "reference": "c9d607bfd9454bc18b9deff737ccd5d044e2ab10"
            },
            "dist": {
                "type": "zip",
                "url": "https://api.github.com/repos/magento/zf1/zipball/c9d607bfd9454bc18b9deff737ccd5d044e2ab10",
                "reference": "c9d607bfd9454bc18b9deff737ccd5d044e2ab10",
                "shasum": ""
            },
            "require": {
                "php": ">=5.2.11"
            },
            "require-dev": {
                "phpunit/dbunit": "1.3.*",
                "phpunit/phpunit": "3.7.*"
            },
            "type": "library",
            "extra": {
                "branch-alias": {
                    "dev-master": "1.12.x-dev"
                }
            },
            "autoload": {
                "psr-0": {
                    "Zend_": "library/"
                }
            },
            "notification-url": "https://packagist.org/downloads/",
            "include-path": [
                "library/"
            ],
            "license": [
                "BSD-3-Clause"
            ],
            "description": "Magento Zend Framework 1",
            "homepage": "http://framework.zend.com/",
            "keywords": [
                "ZF1",
                "framework"
            ],
            "time": "2015-10-29 14:34:55"
        },
        {
            "name": "monolog/monolog",
            "version": "1.16.0",
            "source": {
                "type": "git",
                "url": "https://github.com/Seldaek/monolog.git",
                "reference": "c0c0b4bee3aabce7182876b0d912ef2595563db7"
            },
            "dist": {
                "type": "zip",
                "url": "https://api.github.com/repos/Seldaek/monolog/zipball/c0c0b4bee3aabce7182876b0d912ef2595563db7",
                "reference": "c0c0b4bee3aabce7182876b0d912ef2595563db7",
                "shasum": ""
            },
            "require": {
                "php": ">=5.3.0",
                "psr/log": "~1.0"
            },
            "provide": {
                "psr/log-implementation": "1.0.0"
            },
            "require-dev": {
                "aws/aws-sdk-php": "^2.4.9",
                "doctrine/couchdb": "~1.0@dev",
                "graylog2/gelf-php": "~1.0",
                "php-console/php-console": "^3.1.3",
                "phpunit/phpunit": "~4.5",
                "phpunit/phpunit-mock-objects": "2.3.0",
                "raven/raven": "~0.8",
                "ruflin/elastica": ">=0.90 <3.0",
                "swiftmailer/swiftmailer": "~5.3",
                "videlalvaro/php-amqplib": "~2.4"
            },
            "suggest": {
                "aws/aws-sdk-php": "Allow sending log messages to AWS services like DynamoDB",
                "doctrine/couchdb": "Allow sending log messages to a CouchDB server",
                "ext-amqp": "Allow sending log messages to an AMQP server (1.0+ required)",
                "ext-mongo": "Allow sending log messages to a MongoDB server",
                "graylog2/gelf-php": "Allow sending log messages to a GrayLog2 server",
                "php-console/php-console": "Allow sending log messages to Google Chrome",
                "raven/raven": "Allow sending log messages to a Sentry server",
                "rollbar/rollbar": "Allow sending log messages to Rollbar",
                "ruflin/elastica": "Allow sending log messages to an Elastic Search server",
                "videlalvaro/php-amqplib": "Allow sending log messages to an AMQP server using php-amqplib"
            },
            "type": "library",
            "extra": {
                "branch-alias": {
                    "dev-master": "1.16.x-dev"
                }
            },
            "autoload": {
                "psr-4": {
                    "Monolog\\": "src/Monolog"
                }
            },
            "notification-url": "https://packagist.org/downloads/",
            "license": [
                "MIT"
            ],
            "authors": [
                {
                    "name": "Jordi Boggiano",
                    "email": "j.boggiano@seld.be",
                    "homepage": "http://seld.be"
                }
            ],
            "description": "Sends your logs to files, sockets, inboxes, databases and various web services",
            "homepage": "http://github.com/Seldaek/monolog",
            "keywords": [
                "log",
                "logging",
                "psr-3"
            ],
            "time": "2015-08-09 17:44:44"
        },
        {
            "name": "oyejorge/less.php",
            "version": "v1.7.0.10",
            "source": {
                "type": "git",
                "url": "https://github.com/oyejorge/less.php.git",
                "reference": "a1e2d3c20794b37ac4d0baeb24613e579584033b"
            },
            "dist": {
                "type": "zip",
                "url": "https://api.github.com/repos/oyejorge/less.php/zipball/a1e2d3c20794b37ac4d0baeb24613e579584033b",
                "reference": "a1e2d3c20794b37ac4d0baeb24613e579584033b",
                "shasum": ""
            },
            "require": {
                "php": ">=5.3"
            },
            "require-dev": {
                "phpunit/phpunit": "~4.8.18"
            },
            "bin": [
                "bin/lessc"
            ],
            "type": "library",
            "autoload": {
                "psr-0": {
                    "Less": "lib/"
                },
                "classmap": [
                    "lessc.inc.php"
                ]
            },
            "notification-url": "https://packagist.org/downloads/",
            "license": [
                "Apache-2.0"
            ],
            "authors": [
                {
                    "name": "Matt Agar",
                    "homepage": "https://github.com/agar"
                },
                {
                    "name": "Martin Jantošovič",
                    "homepage": "https://github.com/Mordred"
                },
                {
                    "name": "Josh Schmidt",
                    "homepage": "https://github.com/oyejorge"
                }
            ],
            "description": "PHP port of the Javascript version of LESS http://lesscss.org",
            "homepage": "http://lessphp.gpeasy.com",
            "keywords": [
                "css",
                "less",
                "less.js",
                "lesscss",
                "php",
                "stylesheet"
            ],
            "time": "2015-12-30 05:47:36"
        },
        {
            "name": "pelago/emogrifier",
            "version": "v0.1.1",
            "source": {
                "type": "git",
                "url": "https://github.com/jjriv/emogrifier.git",
                "reference": "ed72bcd6a3c7014862ff86d026193667a172fedf"
            },
            "dist": {
                "type": "zip",
                "url": "https://api.github.com/repos/jjriv/emogrifier/zipball/ed72bcd6a3c7014862ff86d026193667a172fedf",
                "reference": "ed72bcd6a3c7014862ff86d026193667a172fedf",
                "shasum": ""
            },
            "require": {
                "ext-mbstring": "*",
                "php": ">=5.4.0"
            },
            "require-dev": {
                "phpunit/phpunit": "~4.6.0",
                "squizlabs/php_codesniffer": "~2.3.0"
            },
            "type": "library",
            "autoload": {
                "psr-4": {
                    "Pelago\\": "Classes/"
                }
            },
            "notification-url": "https://packagist.org/downloads/",
            "license": [
                "MIT"
            ],
            "authors": [
                {
                    "name": "John Reeve",
                    "email": "jreeve@pelagodesign.com"
                },
                {
                    "name": "Cameron Brooks"
                },
                {
                    "name": "Jaime Prado"
                },
                {
                    "name": "Oliver Klee",
                    "email": "typo3-coding@oliverklee.de"
                },
                {
                    "name": "Roman Ožana",
                    "email": "ozana@omdesign.cz"
                }
            ],
            "description": "Converts CSS styles into inline style attributes in your HTML code",
            "homepage": "http://www.pelagodesign.com/sidecar/emogrifier/",
            "time": "2015-05-15 11:37:51"
        },
        {
            "name": "phpseclib/phpseclib",
            "version": "2.0.2",
            "source": {
                "type": "git",
                "url": "https://github.com/phpseclib/phpseclib.git",
                "reference": "3d265f7c079f5b37d33475f996d7a383c5fc8aeb"
            },
            "dist": {
                "type": "zip",
                "url": "https://api.github.com/repos/phpseclib/phpseclib/zipball/3d265f7c079f5b37d33475f996d7a383c5fc8aeb",
                "reference": "3d265f7c079f5b37d33475f996d7a383c5fc8aeb",
                "shasum": ""
            },
            "require": {
                "php": ">=5.3.3"
            },
            "require-dev": {
                "phing/phing": "~2.7",
                "phpunit/phpunit": "~4.0",
                "sami/sami": "~2.0",
                "squizlabs/php_codesniffer": "~2.0"
            },
            "suggest": {
                "ext-gmp": "Install the GMP (GNU Multiple Precision) extension in order to speed up arbitrary precision integer arithmetic operations.",
                "ext-libsodium": "SSH2/SFTP can make use of some algorithms provided by the libsodium-php extension.",
                "ext-mcrypt": "Install the Mcrypt extension in order to speed up a few other cryptographic operations.",
                "ext-openssl": "Install the OpenSSL extension in order to speed up a wide variety of cryptographic operations."
            },
            "type": "library",
            "autoload": {
                "files": [
                    "phpseclib/bootstrap.php"
                ],
                "psr-4": {
                    "phpseclib\\": "phpseclib/"
                }
            },
            "notification-url": "https://packagist.org/downloads/",
            "license": [
                "MIT"
            ],
            "authors": [
                {
                    "name": "Jim Wigginton",
                    "email": "terrafrost@php.net",
                    "role": "Lead Developer"
                },
                {
                    "name": "Patrick Monnerat",
                    "email": "pm@datasphere.ch",
                    "role": "Developer"
                },
                {
                    "name": "Andreas Fischer",
                    "email": "bantu@phpbb.com",
                    "role": "Developer"
                },
                {
                    "name": "Hans-Jürgen Petrich",
                    "email": "petrich@tronic-media.com",
                    "role": "Developer"
                },
                {
                    "name": "Graham Campbell",
                    "email": "graham@alt-three.com",
                    "role": "Developer"
                }
            ],
            "description": "PHP Secure Communications Library - Pure-PHP implementations of RSA, AES, SSH2, SFTP, X.509 etc.",
            "homepage": "http://phpseclib.sourceforge.net",
            "keywords": [
                "BigInteger",
                "aes",
                "asn.1",
                "asn1",
                "blowfish",
                "crypto",
                "cryptography",
                "encryption",
                "rsa",
                "security",
                "sftp",
                "signature",
                "signing",
                "ssh",
                "twofish",
                "x.509",
                "x509"
            ],
            "time": "2016-05-13 01:15:21"
        },
        {
            "name": "psr/log",
            "version": "1.0.0",
            "source": {
                "type": "git",
                "url": "https://github.com/php-fig/log.git",
                "reference": "fe0936ee26643249e916849d48e3a51d5f5e278b"
            },
            "dist": {
                "type": "zip",
                "url": "https://api.github.com/repos/php-fig/log/zipball/fe0936ee26643249e916849d48e3a51d5f5e278b",
                "reference": "fe0936ee26643249e916849d48e3a51d5f5e278b",
                "shasum": ""
            },
            "type": "library",
            "autoload": {
                "psr-0": {
                    "Psr\\Log\\": ""
                }
            },
            "notification-url": "https://packagist.org/downloads/",
            "license": [
                "MIT"
            ],
            "authors": [
                {
                    "name": "PHP-FIG",
                    "homepage": "http://www.php-fig.org/"
                }
            ],
            "description": "Common interface for logging libraries",
            "keywords": [
                "log",
                "psr",
                "psr-3"
            ],
            "time": "2012-12-21 11:40:51"
        },
        {
            "name": "seld/cli-prompt",
            "version": "1.0.2",
            "source": {
                "type": "git",
                "url": "https://github.com/Seldaek/cli-prompt.git",
                "reference": "8cbe10923cae5bcd7c5a713f6703fc4727c8c1b4"
            },
            "dist": {
                "type": "zip",
                "url": "https://api.github.com/repos/Seldaek/cli-prompt/zipball/8cbe10923cae5bcd7c5a713f6703fc4727c8c1b4",
                "reference": "8cbe10923cae5bcd7c5a713f6703fc4727c8c1b4",
                "shasum": ""
            },
            "require": {
                "php": ">=5.3"
            },
            "type": "library",
            "extra": {
                "branch-alias": {
                    "dev-master": "1.x-dev"
                }
            },
            "autoload": {
                "psr-4": {
                    "Seld\\CliPrompt\\": "src/"
                }
            },
            "notification-url": "https://packagist.org/downloads/",
            "license": [
                "MIT"
            ],
            "authors": [
                {
                    "name": "Jordi Boggiano",
                    "email": "j.boggiano@seld.be"
                }
            ],
            "description": "Allows you to prompt for user input on the command line, and optionally hide the characters they type",
            "keywords": [
                "cli",
                "console",
                "hidden",
                "input",
                "prompt"
            ],
            "time": "2016-04-18 09:31:41"
        },
        {
            "name": "seld/jsonlint",
            "version": "1.4.0",
            "source": {
                "type": "git",
                "url": "https://github.com/Seldaek/jsonlint.git",
                "reference": "66834d3e3566bb5798db7294619388786ae99394"
            },
            "dist": {
                "type": "zip",
                "url": "https://api.github.com/repos/Seldaek/jsonlint/zipball/66834d3e3566bb5798db7294619388786ae99394",
                "reference": "66834d3e3566bb5798db7294619388786ae99394",
                "shasum": ""
            },
            "require": {
                "php": "^5.3 || ^7.0"
            },
            "bin": [
                "bin/jsonlint"
            ],
            "type": "library",
            "autoload": {
                "psr-4": {
                    "Seld\\JsonLint\\": "src/Seld/JsonLint/"
                }
            },
            "notification-url": "https://packagist.org/downloads/",
            "license": [
                "MIT"
            ],
            "authors": [
                {
                    "name": "Jordi Boggiano",
                    "email": "j.boggiano@seld.be",
                    "homepage": "http://seld.be"
                }
            ],
            "description": "JSON Linter",
            "keywords": [
                "json",
                "linter",
                "parser",
                "validator"
            ],
            "time": "2015-11-21 02:21:41"
        },
        {
            "name": "seld/phar-utils",
            "version": "1.0.1",
            "source": {
                "type": "git",
                "url": "https://github.com/Seldaek/phar-utils.git",
                "reference": "7009b5139491975ef6486545a39f3e6dad5ac30a"
            },
            "dist": {
                "type": "zip",
                "url": "https://api.github.com/repos/Seldaek/phar-utils/zipball/7009b5139491975ef6486545a39f3e6dad5ac30a",
                "reference": "7009b5139491975ef6486545a39f3e6dad5ac30a",
                "shasum": ""
            },
            "require": {
                "php": ">=5.3"
            },
            "type": "library",
            "extra": {
                "branch-alias": {
                    "dev-master": "1.x-dev"
                }
            },
            "autoload": {
                "psr-4": {
                    "Seld\\PharUtils\\": "src/"
                }
            },
            "notification-url": "https://packagist.org/downloads/",
            "license": [
                "MIT"
            ],
            "authors": [
                {
                    "name": "Jordi Boggiano",
                    "email": "j.boggiano@seld.be"
                }
            ],
            "description": "PHAR file format utilities, for when PHP phars you up",
            "keywords": [
                "phra"
            ],
            "time": "2015-10-13 18:44:15"
        },
        {
            "name": "sjparkinson/static-review",
            "version": "4.1.1",
            "source": {
                "type": "git",
                "url": "https://github.com/sjparkinson/static-review.git",
                "reference": "493c3410cf146a12fca84209bad126c494e125f0"
            },
            "dist": {
                "type": "zip",
                "url": "https://api.github.com/repos/sjparkinson/static-review/zipball/493c3410cf146a12fca84209bad126c494e125f0",
                "reference": "493c3410cf146a12fca84209bad126c494e125f0",
                "shasum": ""
            },
            "require": {
                "league/climate": "~2.0",
                "php": ">=5.4.0",
                "symfony/console": "~2.0",
                "symfony/process": "~2.0"
            },
            "require-dev": {
                "mockery/mockery": "~0.9",
                "phpunit/phpunit": "~4.0",
                "sensiolabs/security-checker": "~2.0",
                "squizlabs/php_codesniffer": "~1.0"
            },
            "suggest": {
                "sensiolabs/security-checker": "Required for ComposerSecurityReview.",
                "squizlabs/php_codesniffer": "Required for PhpCodeSnifferReview."
            },
            "bin": [
                "bin/static-review.php"
            ],
            "type": "library",
            "autoload": {
                "psr-4": {
                    "StaticReview\\": "src/"
                }
            },
            "notification-url": "https://packagist.org/downloads/",
            "license": [
                "MIT"
            ],
            "authors": [
                {
                    "name": "Samuel Parkinson",
                    "email": "sam.james.parkinson@gmail.com",
                    "homepage": "http://samp.im"
                }
            ],
            "description": "An extendable framework for version control hooks.",
            "time": "2014-09-22 08:40:36"
        },
        {
            "name": "symfony/console",
            "version": "v2.6.13",
            "target-dir": "Symfony/Component/Console",
            "source": {
                "type": "git",
                "url": "https://github.com/symfony/console.git",
                "reference": "0e5e18ae09d3f5c06367759be940e9ed3f568359"
            },
            "dist": {
                "type": "zip",
                "url": "https://api.github.com/repos/symfony/console/zipball/0e5e18ae09d3f5c06367759be940e9ed3f568359",
                "reference": "0e5e18ae09d3f5c06367759be940e9ed3f568359",
                "shasum": ""
            },
            "require": {
                "php": ">=5.3.3"
            },
            "require-dev": {
                "psr/log": "~1.0",
                "symfony/event-dispatcher": "~2.1",
                "symfony/phpunit-bridge": "~2.7",
                "symfony/process": "~2.1"
            },
            "suggest": {
                "psr/log": "For using the console logger",
                "symfony/event-dispatcher": "",
                "symfony/process": ""
            },
            "type": "library",
            "extra": {
                "branch-alias": {
                    "dev-master": "2.6-dev"
                }
            },
            "autoload": {
                "psr-0": {
                    "Symfony\\Component\\Console\\": ""
                }
            },
            "notification-url": "https://packagist.org/downloads/",
            "license": [
                "MIT"
            ],
            "authors": [
                {
                    "name": "Fabien Potencier",
                    "email": "fabien@symfony.com"
                },
                {
                    "name": "Symfony Community",
                    "homepage": "https://symfony.com/contributors"
                }
            ],
            "description": "Symfony Console Component",
            "homepage": "https://symfony.com",
            "time": "2015-07-26 09:08:40"
        },
        {
            "name": "symfony/event-dispatcher",
<<<<<<< HEAD
            "version": "v2.8.6",
            "source": {
                "type": "git",
                "url": "https://github.com/symfony/event-dispatcher.git",
                "reference": "a158f13992a3147d466af7a23b564ac719a4ddd8"
            },
            "dist": {
                "type": "zip",
                "url": "https://api.github.com/repos/symfony/event-dispatcher/zipball/a158f13992a3147d466af7a23b564ac719a4ddd8",
                "reference": "a158f13992a3147d466af7a23b564ac719a4ddd8",
=======
            "version": "v2.8.7",
            "source": {
                "type": "git",
                "url": "https://github.com/symfony/event-dispatcher.git",
                "reference": "2a6b8713f8bdb582058cfda463527f195b066110"
            },
            "dist": {
                "type": "zip",
                "url": "https://api.github.com/repos/symfony/event-dispatcher/zipball/2a6b8713f8bdb582058cfda463527f195b066110",
                "reference": "2a6b8713f8bdb582058cfda463527f195b066110",
>>>>>>> 7edfd0c4
                "shasum": ""
            },
            "require": {
                "php": ">=5.3.9"
            },
            "require-dev": {
                "psr/log": "~1.0",
                "symfony/config": "~2.0,>=2.0.5|~3.0.0",
                "symfony/dependency-injection": "~2.6|~3.0.0",
                "symfony/expression-language": "~2.6|~3.0.0",
                "symfony/stopwatch": "~2.3|~3.0.0"
            },
            "suggest": {
                "symfony/dependency-injection": "",
                "symfony/http-kernel": ""
            },
            "type": "library",
            "extra": {
                "branch-alias": {
                    "dev-master": "2.8-dev"
                }
            },
            "autoload": {
                "psr-4": {
                    "Symfony\\Component\\EventDispatcher\\": ""
                },
                "exclude-from-classmap": [
                    "/Tests/"
                ]
            },
            "notification-url": "https://packagist.org/downloads/",
            "license": [
                "MIT"
            ],
            "authors": [
                {
                    "name": "Fabien Potencier",
                    "email": "fabien@symfony.com"
                },
                {
                    "name": "Symfony Community",
                    "homepage": "https://symfony.com/contributors"
                }
            ],
            "description": "Symfony EventDispatcher Component",
            "homepage": "https://symfony.com",
<<<<<<< HEAD
            "time": "2016-05-03 18:59:18"
        },
        {
            "name": "symfony/filesystem",
            "version": "v2.8.6",
=======
            "time": "2016-06-06 11:11:27"
        },
        {
            "name": "symfony/filesystem",
            "version": "v2.8.7",
>>>>>>> 7edfd0c4
            "source": {
                "type": "git",
                "url": "https://github.com/symfony/filesystem.git",
                "reference": "dee379131dceed90a429e951546b33edfe7dccbb"
            },
            "dist": {
                "type": "zip",
                "url": "https://api.github.com/repos/symfony/filesystem/zipball/dee379131dceed90a429e951546b33edfe7dccbb",
                "reference": "dee379131dceed90a429e951546b33edfe7dccbb",
                "shasum": ""
            },
            "require": {
                "php": ">=5.3.9"
            },
            "type": "library",
            "extra": {
                "branch-alias": {
                    "dev-master": "2.8-dev"
                }
            },
            "autoload": {
                "psr-4": {
                    "Symfony\\Component\\Filesystem\\": ""
                },
                "exclude-from-classmap": [
                    "/Tests/"
                ]
            },
            "notification-url": "https://packagist.org/downloads/",
            "license": [
                "MIT"
            ],
            "authors": [
                {
                    "name": "Fabien Potencier",
                    "email": "fabien@symfony.com"
                },
                {
                    "name": "Symfony Community",
                    "homepage": "https://symfony.com/contributors"
                }
            ],
            "description": "Symfony Filesystem Component",
            "homepage": "https://symfony.com",
            "time": "2016-04-12 18:01:21"
        },
        {
            "name": "symfony/finder",
<<<<<<< HEAD
            "version": "v3.0.6",
=======
            "version": "v3.1.0",
>>>>>>> 7edfd0c4
            "source": {
                "type": "git",
                "url": "https://github.com/symfony/finder.git",
                "reference": "40d17ed287bf51a2f884c4619ce8ff2a1c5cd219"
            },
            "dist": {
                "type": "zip",
                "url": "https://api.github.com/repos/symfony/finder/zipball/40d17ed287bf51a2f884c4619ce8ff2a1c5cd219",
                "reference": "40d17ed287bf51a2f884c4619ce8ff2a1c5cd219",
                "shasum": ""
            },
            "require": {
                "php": ">=5.5.9"
            },
            "type": "library",
            "extra": {
                "branch-alias": {
                    "dev-master": "3.1-dev"
                }
            },
            "autoload": {
                "psr-4": {
                    "Symfony\\Component\\Finder\\": ""
                },
                "exclude-from-classmap": [
                    "/Tests/"
                ]
            },
            "notification-url": "https://packagist.org/downloads/",
            "license": [
                "MIT"
            ],
            "authors": [
                {
                    "name": "Fabien Potencier",
                    "email": "fabien@symfony.com"
                },
                {
                    "name": "Symfony Community",
                    "homepage": "https://symfony.com/contributors"
                }
            ],
            "description": "Symfony Finder Component",
            "homepage": "https://symfony.com",
            "time": "2016-05-13 18:06:41"
        },
        {
            "name": "symfony/process",
<<<<<<< HEAD
            "version": "v2.8.6",
            "source": {
                "type": "git",
                "url": "https://github.com/symfony/process.git",
                "reference": "1276bd9be89be039748cf753a2137f4ef149cd74"
            },
            "dist": {
                "type": "zip",
                "url": "https://api.github.com/repos/symfony/process/zipball/1276bd9be89be039748cf753a2137f4ef149cd74",
                "reference": "1276bd9be89be039748cf753a2137f4ef149cd74",
=======
            "version": "v2.8.7",
            "source": {
                "type": "git",
                "url": "https://github.com/symfony/process.git",
                "reference": "115347d00c342198cdc52a7bd8bc15b5ab43500c"
            },
            "dist": {
                "type": "zip",
                "url": "https://api.github.com/repos/symfony/process/zipball/115347d00c342198cdc52a7bd8bc15b5ab43500c",
                "reference": "115347d00c342198cdc52a7bd8bc15b5ab43500c",
>>>>>>> 7edfd0c4
                "shasum": ""
            },
            "require": {
                "php": ">=5.3.9"
            },
            "type": "library",
            "extra": {
                "branch-alias": {
                    "dev-master": "2.8-dev"
                }
            },
            "autoload": {
                "psr-4": {
                    "Symfony\\Component\\Process\\": ""
                },
                "exclude-from-classmap": [
                    "/Tests/"
                ]
            },
            "notification-url": "https://packagist.org/downloads/",
            "license": [
                "MIT"
            ],
            "authors": [
                {
                    "name": "Fabien Potencier",
                    "email": "fabien@symfony.com"
                },
                {
                    "name": "Symfony Community",
                    "homepage": "https://symfony.com/contributors"
                }
            ],
            "description": "Symfony Process Component",
            "homepage": "https://symfony.com",
<<<<<<< HEAD
            "time": "2016-04-14 15:22:22"
=======
            "time": "2016-06-06 11:11:27"
>>>>>>> 7edfd0c4
        },
        {
            "name": "tedivm/jshrink",
            "version": "v1.0.1",
            "source": {
                "type": "git",
                "url": "https://github.com/tedious/JShrink.git",
                "reference": "7575d9d96f113bc7c1c28ec8231ee086751a9078"
            },
            "dist": {
                "type": "zip",
                "url": "https://api.github.com/repos/tedious/JShrink/zipball/7575d9d96f113bc7c1c28ec8231ee086751a9078",
                "reference": "7575d9d96f113bc7c1c28ec8231ee086751a9078",
                "shasum": ""
            },
            "require": {
                "php": ">=5.3.0"
            },
            "require-dev": {
                "fabpot/php-cs-fixer": "0.4.0",
                "phpunit/phpunit": "4.0.*",
                "satooshi/php-coveralls": "dev-master"
            },
            "type": "library",
            "autoload": {
                "psr-0": {
                    "JShrink": "src/"
                }
            },
            "notification-url": "https://packagist.org/downloads/",
            "license": [
                "BSD-3-Clause"
            ],
            "authors": [
                {
                    "name": "Robert Hafner",
                    "email": "tedivm@tedivm.com"
                }
            ],
            "description": "Javascript Minifier built in PHP",
            "homepage": "http://github.com/tedious/JShrink",
            "keywords": [
                "javascript",
                "minifier"
            ],
            "time": "2014-11-11 03:54:14"
        },
        {
            "name": "tubalmartin/cssmin",
            "version": "v2.4.8-p4",
            "source": {
                "type": "git",
                "url": "https://github.com/tubalmartin/YUI-CSS-compressor-PHP-port.git",
                "reference": "fe84d71e8420243544c0ce3bd0f5d7c1936b0f90"
            },
            "dist": {
                "type": "zip",
                "url": "https://api.github.com/repos/tubalmartin/YUI-CSS-compressor-PHP-port/zipball/fe84d71e8420243544c0ce3bd0f5d7c1936b0f90",
                "reference": "fe84d71e8420243544c0ce3bd0f5d7c1936b0f90",
                "shasum": ""
            },
            "require": {
                "php": ">=5.0.0"
            },
            "type": "library",
            "autoload": {
                "classmap": [
                    "cssmin.php"
                ]
            },
            "notification-url": "https://packagist.org/downloads/",
            "license": [
                "BSD-3-Clause"
            ],
            "authors": [
                {
                    "name": "Túbal Martín",
                    "homepage": "http://tubalmartin.me/"
                }
            ],
            "description": "A PHP port of the YUI CSS compressor",
            "homepage": "https://github.com/tubalmartin/YUI-CSS-compressor-PHP-port",
            "keywords": [
                "compress",
                "compressor",
                "css",
                "minify",
                "yui"
            ],
            "time": "2014-09-22 08:08:50"
        },
        {
            "name": "zendframework/zend-code",
            "version": "2.4.10",
            "source": {
                "type": "git",
                "url": "https://github.com/zendframework/zend-code.git",
                "reference": "e3b32fa0fa358643aa6880b04944650981208c20"
            },
            "dist": {
                "type": "zip",
                "url": "https://api.github.com/repos/zendframework/zend-code/zipball/e3b32fa0fa358643aa6880b04944650981208c20",
                "reference": "e3b32fa0fa358643aa6880b04944650981208c20",
                "shasum": ""
            },
            "require": {
                "php": ">=5.3.23",
                "zendframework/zend-eventmanager": "self.version"
            },
            "require-dev": {
                "doctrine/common": ">=2.1",
                "fabpot/php-cs-fixer": "1.7.*",
                "phpunit/phpunit": "~4.0",
                "satooshi/php-coveralls": "dev-master",
                "zendframework/zend-stdlib": "self.version"
            },
            "suggest": {
                "doctrine/common": "Doctrine\\Common >=2.1 for annotation features",
                "zendframework/zend-stdlib": "Zend\\Stdlib component"
            },
            "type": "library",
            "extra": {
                "branch-alias": {
                    "dev-master": "2.4-dev",
                    "dev-develop": "2.5-dev"
                }
            },
            "autoload": {
                "psr-4": {
                    "Zend\\Code\\": "src/"
                }
            },
            "notification-url": "https://packagist.org/downloads/",
            "license": [
                "BSD-3-Clause"
            ],
            "description": "provides facilities to generate arbitrary code using an object oriented interface",
            "homepage": "https://github.com/zendframework/zend-code",
            "keywords": [
                "code",
                "zf2"
            ],
            "time": "2015-05-11 16:17:05"
        },
        {
            "name": "zendframework/zend-config",
            "version": "2.4.10",
            "source": {
                "type": "git",
                "url": "https://github.com/zendframework/zend-config.git",
                "reference": "6b879e54096b8e0d2290f7414c38f9a5947cb8ac"
            },
            "dist": {
                "type": "zip",
                "url": "https://api.github.com/repos/zendframework/zend-config/zipball/6b879e54096b8e0d2290f7414c38f9a5947cb8ac",
                "reference": "6b879e54096b8e0d2290f7414c38f9a5947cb8ac",
                "shasum": ""
            },
            "require": {
                "php": ">=5.3.23",
                "zendframework/zend-stdlib": "self.version"
            },
            "require-dev": {
                "fabpot/php-cs-fixer": "1.7.*",
                "phpunit/phpunit": "~4.0",
                "satooshi/php-coveralls": "dev-master",
                "zendframework/zend-filter": "self.version",
                "zendframework/zend-i18n": "self.version",
                "zendframework/zend-json": "self.version",
                "zendframework/zend-servicemanager": "self.version"
            },
            "suggest": {
                "zendframework/zend-filter": "Zend\\Filter component",
                "zendframework/zend-i18n": "Zend\\I18n component",
                "zendframework/zend-json": "Zend\\Json to use the Json reader or writer classes",
                "zendframework/zend-servicemanager": "Zend\\ServiceManager for use with the Config Factory to retrieve reader and writer instances"
            },
            "type": "library",
            "extra": {
                "branch-alias": {
                    "dev-master": "2.4-dev",
                    "dev-develop": "2.5-dev"
                }
            },
            "autoload": {
                "psr-4": {
                    "Zend\\Config\\": "src/"
                }
            },
            "notification-url": "https://packagist.org/downloads/",
            "license": [
                "BSD-3-Clause"
            ],
            "description": "provides a nested object property based user interface for accessing this configuration data within application code",
            "homepage": "https://github.com/zendframework/zend-config",
            "keywords": [
                "config",
                "zf2"
            ],
            "time": "2015-05-07 14:55:31"
        },
        {
            "name": "zendframework/zend-console",
            "version": "2.4.10",
            "source": {
                "type": "git",
                "url": "https://github.com/zendframework/zend-console.git",
                "reference": "92f9c51bdc42332e63914eec892364594a9b68c8"
            },
            "dist": {
                "type": "zip",
                "url": "https://api.github.com/repos/zendframework/zend-console/zipball/92f9c51bdc42332e63914eec892364594a9b68c8",
                "reference": "92f9c51bdc42332e63914eec892364594a9b68c8",
                "shasum": ""
            },
            "require": {
                "php": ">=5.3.23",
                "zendframework/zend-stdlib": "self.version"
            },
            "require-dev": {
                "fabpot/php-cs-fixer": "1.7.*",
                "phpunit/phpunit": "~4.0",
                "satooshi/php-coveralls": "dev-master"
            },
            "suggest": {
                "zendframework/zend-filter": "To support DefaultRouteMatcher usage",
                "zendframework/zend-validator": "To support DefaultRouteMatcher usage"
            },
            "type": "library",
            "extra": {
                "branch-alias": {
                    "dev-master": "2.4-dev",
                    "dev-develop": "2.5-dev"
                }
            },
            "autoload": {
                "psr-4": {
                    "Zend\\Console\\": "src/"
                }
            },
            "notification-url": "https://packagist.org/downloads/",
            "license": [
                "BSD-3-Clause"
            ],
            "homepage": "https://github.com/zendframework/zend-console",
            "keywords": [
                "console",
                "zf2"
            ],
            "time": "2015-05-07 14:55:31"
        },
        {
            "name": "zendframework/zend-crypt",
            "version": "2.4.10",
            "source": {
                "type": "git",
                "url": "https://github.com/zendframework/zend-crypt.git",
                "reference": "165ec063868884eb952f6bca258f464f7103b79f"
            },
            "dist": {
                "type": "zip",
                "url": "https://api.github.com/repos/zendframework/zend-crypt/zipball/165ec063868884eb952f6bca258f464f7103b79f",
                "reference": "165ec063868884eb952f6bca258f464f7103b79f",
                "shasum": ""
            },
            "require": {
                "php": ">=5.3.23",
                "zendframework/zend-math": "~2.4.0",
                "zendframework/zend-servicemanager": "~2.4.0",
                "zendframework/zend-stdlib": "~2.4.0"
            },
            "require-dev": {
                "fabpot/php-cs-fixer": "1.7.*",
                "phpunit/phpunit": "~4.0",
                "satooshi/php-coveralls": "dev-master",
                "zendframework/zend-config": "~2.4.0"
            },
            "suggest": {
                "ext-mcrypt": "Required for most features of Zend\\Crypt"
            },
            "type": "library",
            "extra": {
                "branch-alias": {
                    "dev-master": "2.4-dev",
                    "dev-develop": "2.5-dev"
                }
            },
            "autoload": {
                "psr-4": {
                    "Zend\\Crypt\\": "src/"
                }
            },
            "notification-url": "https://packagist.org/downloads/",
            "license": [
                "BSD-3-Clause"
            ],
            "homepage": "https://github.com/zendframework/zend-crypt",
            "keywords": [
                "crypt",
                "zf2"
            ],
            "time": "2015-11-23 16:33:27"
        },
        {
            "name": "zendframework/zend-di",
            "version": "2.4.10",
            "source": {
                "type": "git",
                "url": "https://github.com/zendframework/zend-di.git",
                "reference": "fb578aa1e1ce9fb2dccec920f113e7db4ad44297"
            },
            "dist": {
                "type": "zip",
                "url": "https://api.github.com/repos/zendframework/zend-di/zipball/fb578aa1e1ce9fb2dccec920f113e7db4ad44297",
                "reference": "fb578aa1e1ce9fb2dccec920f113e7db4ad44297",
                "shasum": ""
            },
            "require": {
                "php": ">=5.3.23",
                "zendframework/zend-code": "self.version",
                "zendframework/zend-stdlib": "self.version"
            },
            "require-dev": {
                "fabpot/php-cs-fixer": "1.7.*",
                "phpunit/phpunit": "~4.0",
                "satooshi/php-coveralls": "dev-master",
                "zendframework/zend-servicemanager": "self.version"
            },
            "suggest": {
                "zendframework/zend-servicemanager": "Zend\\ServiceManager component"
            },
            "type": "library",
            "extra": {
                "branch-alias": {
                    "dev-master": "2.4-dev",
                    "dev-develop": "2.5-dev"
                }
            },
            "autoload": {
                "psr-4": {
                    "Zend\\Di\\": "src/"
                }
            },
            "notification-url": "https://packagist.org/downloads/",
            "license": [
                "BSD-3-Clause"
            ],
            "homepage": "https://github.com/zendframework/zend-di",
            "keywords": [
                "di",
                "zf2"
            ],
            "time": "2015-05-07 14:55:31"
        },
        {
            "name": "zendframework/zend-escaper",
            "version": "2.4.10",
            "source": {
                "type": "git",
                "url": "https://github.com/zendframework/zend-escaper.git",
                "reference": "13f468ff824f3c83018b90aff892a1b3201383a9"
            },
            "dist": {
                "type": "zip",
                "url": "https://api.github.com/repos/zendframework/zend-escaper/zipball/13f468ff824f3c83018b90aff892a1b3201383a9",
                "reference": "13f468ff824f3c83018b90aff892a1b3201383a9",
                "shasum": ""
            },
            "require": {
                "php": ">=5.3.23"
            },
            "require-dev": {
                "fabpot/php-cs-fixer": "1.7.*",
                "phpunit/phpunit": "~4.0",
                "satooshi/php-coveralls": "dev-master"
            },
            "type": "library",
            "extra": {
                "branch-alias": {
                    "dev-master": "2.4-dev",
                    "dev-develop": "2.5-dev"
                }
            },
            "autoload": {
                "psr-4": {
                    "Zend\\Escaper\\": "src/"
                }
            },
            "notification-url": "https://packagist.org/downloads/",
            "license": [
                "BSD-3-Clause"
            ],
            "homepage": "https://github.com/zendframework/zend-escaper",
            "keywords": [
                "escaper",
                "zf2"
            ],
            "time": "2015-05-07 14:55:31"
        },
        {
            "name": "zendframework/zend-eventmanager",
            "version": "2.4.10",
            "source": {
                "type": "git",
                "url": "https://github.com/zendframework/zend-eventmanager.git",
                "reference": "c2c46a7a2809b74ceb66fd79f66d43f97e1747b4"
            },
            "dist": {
                "type": "zip",
                "url": "https://api.github.com/repos/zendframework/zend-eventmanager/zipball/c2c46a7a2809b74ceb66fd79f66d43f97e1747b4",
                "reference": "c2c46a7a2809b74ceb66fd79f66d43f97e1747b4",
                "shasum": ""
            },
            "require": {
                "php": ">=5.3.23",
                "zendframework/zend-stdlib": "self.version"
            },
            "require-dev": {
                "fabpot/php-cs-fixer": "1.7.*",
                "phpunit/phpunit": "~4.0",
                "satooshi/php-coveralls": "dev-master"
            },
            "type": "library",
            "extra": {
                "branch-alias": {
                    "dev-master": "2.4-dev",
                    "dev-develop": "2.5-dev"
                }
            },
            "autoload": {
                "psr-4": {
                    "Zend\\EventManager\\": "src/"
                }
            },
            "notification-url": "https://packagist.org/downloads/",
            "license": [
                "BSD-3-Clause"
            ],
            "homepage": "https://github.com/zendframework/zend-event-manager",
            "keywords": [
                "eventmanager",
                "zf2"
            ],
            "time": "2015-05-07 14:55:31"
        },
        {
            "name": "zendframework/zend-filter",
            "version": "2.4.10",
            "source": {
                "type": "git",
                "url": "https://github.com/zendframework/zend-filter.git",
                "reference": "a3711101850078b2aa69586c71897acaada2e9cb"
            },
            "dist": {
                "type": "zip",
                "url": "https://api.github.com/repos/zendframework/zend-filter/zipball/a3711101850078b2aa69586c71897acaada2e9cb",
                "reference": "a3711101850078b2aa69586c71897acaada2e9cb",
                "shasum": ""
            },
            "require": {
                "php": ">=5.3.23",
                "zendframework/zend-stdlib": "self.version"
            },
            "require-dev": {
                "fabpot/php-cs-fixer": "1.7.*",
                "phpunit/phpunit": "~4.0",
                "satooshi/php-coveralls": "dev-master",
                "zendframework/zend-crypt": "self.version",
                "zendframework/zend-servicemanager": "self.version",
                "zendframework/zend-uri": "self.version"
            },
            "suggest": {
                "zendframework/zend-crypt": "Zend\\Crypt component",
                "zendframework/zend-i18n": "Zend\\I18n component",
                "zendframework/zend-servicemanager": "Zend\\ServiceManager component",
                "zendframework/zend-uri": "Zend\\Uri component for UriNormalize filter"
            },
            "type": "library",
            "extra": {
                "branch-alias": {
                    "dev-master": "2.4-dev",
                    "dev-develop": "2.5-dev"
                }
            },
            "autoload": {
                "psr-4": {
                    "Zend\\Filter\\": "src/"
                }
            },
            "notification-url": "https://packagist.org/downloads/",
            "license": [
                "BSD-3-Clause"
            ],
            "description": "provides a set of commonly needed data filters",
            "homepage": "https://github.com/zendframework/zend-filter",
            "keywords": [
                "filter",
                "zf2"
            ],
            "time": "2015-05-07 14:55:31"
        },
        {
            "name": "zendframework/zend-form",
            "version": "2.4.10",
            "source": {
                "type": "git",
                "url": "https://github.com/zendframework/zend-form.git",
                "reference": "779ba5da3dc040c52e632ea340462af2306c7682"
            },
            "dist": {
                "type": "zip",
                "url": "https://api.github.com/repos/zendframework/zend-form/zipball/779ba5da3dc040c52e632ea340462af2306c7682",
                "reference": "779ba5da3dc040c52e632ea340462af2306c7682",
                "shasum": ""
            },
            "require": {
                "php": ">=5.3.23",
                "zendframework/zend-inputfilter": "~2.4.0",
                "zendframework/zend-stdlib": "~2.4.0"
            },
            "require-dev": {
                "fabpot/php-cs-fixer": "1.7.*",
                "ircmaxell/random-lib": "^1.1",
                "phpunit/phpunit": "~4.0",
                "satooshi/php-coveralls": "dev-master",
                "zendframework/zend-cache": "~2.4.0",
                "zendframework/zend-captcha": "~2.4.0",
                "zendframework/zend-code": "~2.4.0",
                "zendframework/zend-eventmanager": "~2.4.0",
                "zendframework/zend-filter": "~2.4.0",
                "zendframework/zend-i18n": "~2.4.0",
                "zendframework/zend-servicemanager": "~2.4.0",
                "zendframework/zend-session": "~2.4.0",
                "zendframework/zend-text": "~2.4.0",
                "zendframework/zend-validator": "~2.4.0",
                "zendframework/zend-view": "~2.4.0",
                "zendframework/zendservice-recaptcha": "~2.0"
            },
            "suggest": {
                "zendframework/zend-captcha": "Zend\\Captcha component",
                "zendframework/zend-code": "Zend\\Code component",
                "zendframework/zend-eventmanager": "Zend\\EventManager component",
                "zendframework/zend-filter": "Zend\\Filter component",
                "zendframework/zend-i18n": "Zend\\I18n component",
                "zendframework/zend-servicemanager": "Zend\\ServiceManager component",
                "zendframework/zend-validator": "Zend\\Validator component",
                "zendframework/zend-view": "Zend\\View component",
                "zendframework/zendservice-recaptcha": "ZendService\\ReCaptcha component"
            },
            "type": "library",
            "extra": {
                "branch-alias": {
                    "dev-master": "2.4-dev",
                    "dev-develop": "2.5-dev"
                }
            },
            "autoload": {
                "psr-4": {
                    "Zend\\Form\\": "src/"
                }
            },
            "notification-url": "https://packagist.org/downloads/",
            "license": [
                "BSD-3-Clause"
            ],
            "homepage": "https://github.com/zendframework/zend-form",
            "keywords": [
                "form",
                "zf2"
            ],
            "time": "2015-09-09 19:11:05"
        },
        {
            "name": "zendframework/zend-http",
            "version": "2.4.10",
            "source": {
                "type": "git",
                "url": "https://github.com/zendframework/zend-http.git",
                "reference": "0456267c3825f3c4b558460e0bffeb4c496e6fb8"
            },
            "dist": {
                "type": "zip",
                "url": "https://api.github.com/repos/zendframework/zend-http/zipball/0456267c3825f3c4b558460e0bffeb4c496e6fb8",
                "reference": "0456267c3825f3c4b558460e0bffeb4c496e6fb8",
                "shasum": ""
            },
            "require": {
                "php": ">=5.3.23",
                "zendframework/zend-loader": "~2.4.0",
                "zendframework/zend-stdlib": "~2.4.0",
                "zendframework/zend-uri": "~2.4.0",
                "zendframework/zend-validator": "~2.4.0"
            },
            "require-dev": {
                "fabpot/php-cs-fixer": "1.7.*",
                "phpunit/phpunit": "~4.0",
                "satooshi/php-coveralls": "dev-master",
                "zendframework/zend-config": "~2.4.0"
            },
            "type": "library",
            "extra": {
                "branch-alias": {
                    "dev-master": "2.4-dev",
                    "dev-develop": "2.5-dev"
                }
            },
            "autoload": {
                "psr-4": {
                    "Zend\\Http\\": "src/"
                }
            },
            "notification-url": "https://packagist.org/downloads/",
            "license": [
                "BSD-3-Clause"
            ],
            "description": "provides an easy interface for performing Hyper-Text Transfer Protocol (HTTP) requests",
            "homepage": "https://github.com/zendframework/zend-http",
            "keywords": [
                "http",
                "zf2"
            ],
            "time": "2015-09-14 16:11:20"
        },
        {
            "name": "zendframework/zend-i18n",
            "version": "2.4.10",
            "source": {
                "type": "git",
                "url": "https://github.com/zendframework/zend-i18n.git",
                "reference": "f26d6ae4be3f1ac98fbb3708aafae908c38f46c8"
            },
            "dist": {
                "type": "zip",
                "url": "https://api.github.com/repos/zendframework/zend-i18n/zipball/f26d6ae4be3f1ac98fbb3708aafae908c38f46c8",
                "reference": "f26d6ae4be3f1ac98fbb3708aafae908c38f46c8",
                "shasum": ""
            },
            "require": {
                "php": ">=5.3.23",
                "zendframework/zend-stdlib": "self.version"
            },
            "require-dev": {
                "fabpot/php-cs-fixer": "1.7.*",
                "phpunit/phpunit": "~4.0",
                "satooshi/php-coveralls": "dev-master",
                "zendframework/zend-cache": "self.version",
                "zendframework/zend-config": "self.version",
                "zendframework/zend-eventmanager": "self.version",
                "zendframework/zend-filter": "self.version",
                "zendframework/zend-servicemanager": "self.version",
                "zendframework/zend-validator": "self.version",
                "zendframework/zend-view": "self.version"
            },
            "suggest": {
                "ext-intl": "Required for most features of Zend\\I18n; included in default builds of PHP",
                "zendframework/zend-cache": "Zend\\Cache component",
                "zendframework/zend-config": "Zend\\Config component",
                "zendframework/zend-eventmanager": "You should install this package to use the events in the translator",
                "zendframework/zend-filter": "You should install this package to use the provided filters",
                "zendframework/zend-resources": "Translation resources",
                "zendframework/zend-servicemanager": "Zend\\ServiceManager component",
                "zendframework/zend-validator": "You should install this package to use the provided validators",
                "zendframework/zend-view": "You should install this package to use the provided view helpers"
            },
            "type": "library",
            "extra": {
                "branch-alias": {
                    "dev-master": "2.4-dev",
                    "dev-develop": "2.5-dev"
                }
            },
            "autoload": {
                "psr-4": {
                    "Zend\\I18n\\": "src/"
                }
            },
            "notification-url": "https://packagist.org/downloads/",
            "license": [
                "BSD-3-Clause"
            ],
            "homepage": "https://github.com/zendframework/zend-i18n",
            "keywords": [
                "i18n",
                "zf2"
            ],
            "time": "2015-05-07 14:55:31"
        },
        {
            "name": "zendframework/zend-inputfilter",
            "version": "2.4.10",
            "source": {
                "type": "git",
                "url": "https://github.com/zendframework/zend-inputfilter.git",
                "reference": "6305e9acf7da9f5481b5266cb6e0353a96c10a06"
            },
            "dist": {
                "type": "zip",
                "url": "https://api.github.com/repos/zendframework/zend-inputfilter/zipball/6305e9acf7da9f5481b5266cb6e0353a96c10a06",
                "reference": "6305e9acf7da9f5481b5266cb6e0353a96c10a06",
                "shasum": ""
            },
            "require": {
                "php": ">=5.3.23",
                "zendframework/zend-filter": "~2.4.0",
                "zendframework/zend-stdlib": "~2.4.0",
                "zendframework/zend-validator": "~2.4.8"
            },
            "require-dev": {
                "fabpot/php-cs-fixer": "1.7.*",
                "phpunit/phpunit": "^4.5",
                "zendframework/zend-servicemanager": "~2.4.0"
            },
            "suggest": {
                "zendframework/zend-servicemanager": "To support plugin manager support"
            },
            "type": "library",
            "extra": {
                "branch-alias": {
                    "dev-master": "2.4-dev",
                    "dev-develop": "2.5-dev"
                }
            },
            "autoload": {
                "psr-4": {
                    "Zend\\InputFilter\\": "src/"
                }
            },
            "notification-url": "https://packagist.org/downloads/",
            "license": [
                "BSD-3-Clause"
            ],
            "homepage": "https://github.com/zendframework/zend-inputfilter",
            "keywords": [
                "inputfilter",
                "zf2"
            ],
            "time": "2015-09-09 15:44:54"
        },
        {
            "name": "zendframework/zend-json",
            "version": "2.4.10",
            "source": {
                "type": "git",
                "url": "https://github.com/zendframework/zend-json.git",
                "reference": "1db4b878846520e619fbcdc7ce826c8563f8e839"
            },
            "dist": {
                "type": "zip",
                "url": "https://api.github.com/repos/zendframework/zend-json/zipball/1db4b878846520e619fbcdc7ce826c8563f8e839",
                "reference": "1db4b878846520e619fbcdc7ce826c8563f8e839",
                "shasum": ""
            },
            "require": {
                "php": ">=5.3.23",
                "zendframework/zend-stdlib": "self.version"
            },
            "require-dev": {
                "fabpot/php-cs-fixer": "1.7.*",
                "phpunit/phpunit": "~4.0",
                "satooshi/php-coveralls": "dev-master",
                "zendframework/zend-http": "self.version",
                "zendframework/zend-server": "self.version"
            },
            "suggest": {
                "zendframework/zend-http": "Zend\\Http component",
                "zendframework/zend-server": "Zend\\Server component",
                "zendframework/zendxml": "To support Zend\\Json\\Json::fromXml() usage"
            },
            "type": "library",
            "extra": {
                "branch-alias": {
                    "dev-master": "2.4-dev",
                    "dev-develop": "2.5-dev"
                }
            },
            "autoload": {
                "psr-4": {
                    "Zend\\Json\\": "src/"
                }
            },
            "notification-url": "https://packagist.org/downloads/",
            "license": [
                "BSD-3-Clause"
            ],
            "description": "provides convenience methods for serializing native PHP to JSON and decoding JSON to native PHP",
            "homepage": "https://github.com/zendframework/zend-json",
            "keywords": [
                "json",
                "zf2"
            ],
            "time": "2015-05-07 14:55:31"
        },
        {
            "name": "zendframework/zend-loader",
            "version": "2.4.10",
            "source": {
                "type": "git",
                "url": "https://github.com/zendframework/zend-loader.git",
                "reference": "5e62c44a4d23c4e09d35fcc2a3b109c944dbdc22"
            },
            "dist": {
                "type": "zip",
                "url": "https://api.github.com/repos/zendframework/zend-loader/zipball/5e62c44a4d23c4e09d35fcc2a3b109c944dbdc22",
                "reference": "5e62c44a4d23c4e09d35fcc2a3b109c944dbdc22",
                "shasum": ""
            },
            "require": {
                "php": ">=5.3.23"
            },
            "require-dev": {
                "fabpot/php-cs-fixer": "1.7.*",
                "phpunit/phpunit": "~4.0",
                "satooshi/php-coveralls": "dev-master"
            },
            "type": "library",
            "extra": {
                "branch-alias": {
                    "dev-master": "2.4-dev",
                    "dev-develop": "2.5-dev"
                }
            },
            "autoload": {
                "psr-4": {
                    "Zend\\Loader\\": "src/"
                }
            },
            "notification-url": "https://packagist.org/downloads/",
            "license": [
                "BSD-3-Clause"
            ],
            "homepage": "https://github.com/zendframework/zend-loader",
            "keywords": [
                "loader",
                "zf2"
            ],
            "time": "2015-05-07 14:55:31"
        },
        {
            "name": "zendframework/zend-log",
            "version": "2.4.10",
            "source": {
                "type": "git",
                "url": "https://github.com/zendframework/zend-log.git",
                "reference": "f6538f4b61cdacafa47c7cef26c5c0204f2d1eef"
            },
            "dist": {
                "type": "zip",
                "url": "https://api.github.com/repos/zendframework/zend-log/zipball/f6538f4b61cdacafa47c7cef26c5c0204f2d1eef",
                "reference": "f6538f4b61cdacafa47c7cef26c5c0204f2d1eef",
                "shasum": ""
            },
            "require": {
                "php": ">=5.3.23",
                "zendframework/zend-servicemanager": "self.version",
                "zendframework/zend-stdlib": "self.version"
            },
            "require-dev": {
                "fabpot/php-cs-fixer": "1.7.*",
                "phpunit/phpunit": "~4.0",
                "satooshi/php-coveralls": "dev-master",
                "zendframework/zend-console": "self.version",
                "zendframework/zend-db": "self.version",
                "zendframework/zend-escaper": "self.version",
                "zendframework/zend-mail": "self.version",
                "zendframework/zend-validator": "self.version"
            },
            "suggest": {
                "ext-mongo": "*",
                "zendframework/zend-console": "Zend\\Console component",
                "zendframework/zend-db": "Zend\\Db component",
                "zendframework/zend-escaper": "Zend\\Escaper component, for use in the XML formatter",
                "zendframework/zend-mail": "Zend\\Mail component",
                "zendframework/zend-validator": "Zend\\Validator component"
            },
            "type": "library",
            "extra": {
                "branch-alias": {
                    "dev-master": "2.4-dev",
                    "dev-develop": "2.5-dev"
                }
            },
            "autoload": {
                "psr-4": {
                    "Zend\\Log\\": "src/"
                }
            },
            "notification-url": "https://packagist.org/downloads/",
            "license": [
                "BSD-3-Clause"
            ],
            "description": "component for general purpose logging",
            "homepage": "https://github.com/zendframework/zend-log",
            "keywords": [
                "log",
                "logging",
                "zf2"
            ],
            "time": "2015-05-07 14:55:31"
        },
        {
            "name": "zendframework/zend-math",
            "version": "2.4.10",
            "source": {
                "type": "git",
                "url": "https://github.com/zendframework/zend-math.git",
                "reference": "1e7e803366fc7618a8668ce2403c932196174faa"
            },
            "dist": {
                "type": "zip",
                "url": "https://api.github.com/repos/zendframework/zend-math/zipball/1e7e803366fc7618a8668ce2403c932196174faa",
                "reference": "1e7e803366fc7618a8668ce2403c932196174faa",
                "shasum": ""
            },
            "require": {
                "php": ">=5.3.23"
            },
            "require-dev": {
                "fabpot/php-cs-fixer": "1.7.*",
                "phpunit/phpunit": "~4.0",
                "satooshi/php-coveralls": "dev-master"
            },
            "suggest": {
                "ext-bcmath": "If using the bcmath functionality",
                "ext-gmp": "If using the gmp functionality",
                "ircmaxell/random-lib": "Fallback random byte generator for Zend\\Math\\Rand if OpenSSL/Mcrypt extensions are unavailable",
                "zendframework/zend-servicemanager": ">= current version, if using the BigInteger::factory functionality"
            },
            "type": "library",
            "extra": {
                "branch-alias": {
                    "dev-master": "2.4-dev",
                    "dev-develop": "2.5-dev"
                }
            },
            "autoload": {
                "psr-4": {
                    "Zend\\Math\\": "src/"
                }
            },
            "notification-url": "https://packagist.org/downloads/",
            "license": [
                "BSD-3-Clause"
            ],
            "homepage": "https://github.com/zendframework/zend-math",
            "keywords": [
                "math",
                "zf2"
            ],
            "time": "2015-05-07 14:55:31"
        },
        {
            "name": "zendframework/zend-modulemanager",
            "version": "2.4.10",
            "source": {
                "type": "git",
                "url": "https://github.com/zendframework/zend-modulemanager.git",
                "reference": "49c0713c2b560dd434aa36b83df4c89f51f8dab4"
            },
            "dist": {
                "type": "zip",
                "url": "https://api.github.com/repos/zendframework/zend-modulemanager/zipball/49c0713c2b560dd434aa36b83df4c89f51f8dab4",
                "reference": "49c0713c2b560dd434aa36b83df4c89f51f8dab4",
                "shasum": ""
            },
            "require": {
                "php": ">=5.3.23",
                "zendframework/zend-eventmanager": "self.version",
                "zendframework/zend-stdlib": "self.version"
            },
            "require-dev": {
                "fabpot/php-cs-fixer": "1.7.*",
                "phpunit/phpunit": "~4.0",
                "satooshi/php-coveralls": "dev-master",
                "zendframework/zend-config": "self.version",
                "zendframework/zend-console": "self.version",
                "zendframework/zend-loader": "self.version",
                "zendframework/zend-servicemanager": "self.version"
            },
            "suggest": {
                "zendframework/zend-config": "Zend\\Config component",
                "zendframework/zend-console": "Zend\\Console component",
                "zendframework/zend-loader": "Zend\\Loader component",
                "zendframework/zend-mvc": "Zend\\Mvc component",
                "zendframework/zend-servicemanager": "Zend\\ServiceManager component"
            },
            "type": "library",
            "extra": {
                "branch-alias": {
                    "dev-master": "2.4-dev",
                    "dev-develop": "2.5-dev"
                }
            },
            "autoload": {
                "psr-4": {
                    "Zend\\ModuleManager\\": "src/"
                }
            },
            "notification-url": "https://packagist.org/downloads/",
            "license": [
                "BSD-3-Clause"
            ],
            "homepage": "https://github.com/zendframework/zend-module-manager",
            "keywords": [
                "modulemanager",
                "zf2"
            ],
            "time": "2015-05-07 14:55:31"
        },
        {
            "name": "zendframework/zend-mvc",
            "version": "2.4.10",
            "source": {
                "type": "git",
                "url": "https://github.com/zendframework/zend-mvc.git",
                "reference": "5ecf513a82fe9fdeee84919eee45e8098639df04"
            },
            "dist": {
                "type": "zip",
                "url": "https://api.github.com/repos/zendframework/zend-mvc/zipball/5ecf513a82fe9fdeee84919eee45e8098639df04",
                "reference": "5ecf513a82fe9fdeee84919eee45e8098639df04",
                "shasum": ""
            },
            "require": {
                "php": ">=5.3.23",
                "zendframework/zend-eventmanager": "~2.4.0",
                "zendframework/zend-form": "~2.4.8",
                "zendframework/zend-servicemanager": "~2.4.0",
                "zendframework/zend-stdlib": "~2.4.0"
            },
            "require-dev": {
                "fabpot/php-cs-fixer": "1.7.*",
                "phpunit/phpunit": "~4.0",
                "satooshi/php-coveralls": "dev-master",
                "zendframework/zend-authentication": "~2.4.0",
                "zendframework/zend-cache": "~2.4.0",
                "zendframework/zend-console": "~2.4.0",
                "zendframework/zend-di": "~2.4.0",
                "zendframework/zend-filter": "~2.4.0",
                "zendframework/zend-http": "~2.4.8",
                "zendframework/zend-i18n": "~2.4.0",
                "zendframework/zend-inputfilter": "~2.4.8",
                "zendframework/zend-json": "~2.4.0",
                "zendframework/zend-log": "~2.4.0",
                "zendframework/zend-modulemanager": "~2.4.0",
                "zendframework/zend-serializer": "~2.4.0",
                "zendframework/zend-session": "~2.4.0",
                "zendframework/zend-text": "~2.4.0",
                "zendframework/zend-uri": "~2.4.0",
                "zendframework/zend-validator": "~2.4.8",
                "zendframework/zend-version": "~2.4.0",
                "zendframework/zend-view": "~2.4.0"
            },
            "suggest": {
                "zendframework/zend-authentication": "Zend\\Authentication component for Identity plugin",
                "zendframework/zend-config": "Zend\\Config component",
                "zendframework/zend-console": "Zend\\Console component",
                "zendframework/zend-di": "Zend\\Di component",
                "zendframework/zend-filter": "Zend\\Filter component",
                "zendframework/zend-http": "Zend\\Http component",
                "zendframework/zend-i18n": "Zend\\I18n component for translatable segments",
                "zendframework/zend-inputfilter": "Zend\\Inputfilter component",
                "zendframework/zend-json": "Zend\\Json component",
                "zendframework/zend-log": "Zend\\Log component",
                "zendframework/zend-modulemanager": "Zend\\ModuleManager component",
                "zendframework/zend-serializer": "Zend\\Serializer component",
                "zendframework/zend-session": "Zend\\Session component for FlashMessenger, PRG, and FPRG plugins",
                "zendframework/zend-stdlib": "Zend\\Stdlib component",
                "zendframework/zend-text": "Zend\\Text component",
                "zendframework/zend-uri": "Zend\\Uri component",
                "zendframework/zend-validator": "Zend\\Validator component",
                "zendframework/zend-version": "Zend\\Version component",
                "zendframework/zend-view": "Zend\\View component"
            },
            "type": "library",
            "extra": {
                "branch-alias": {
                    "dev-master": "2.4-dev",
                    "dev-develop": "2.5-dev"
                }
            },
            "autoload": {
                "psr-4": {
                    "Zend\\Mvc\\": "src/"
                }
            },
            "notification-url": "https://packagist.org/downloads/",
            "license": [
                "BSD-3-Clause"
            ],
            "homepage": "https://github.com/zendframework/zend-mvc",
            "keywords": [
                "mvc",
                "zf2"
            ],
            "time": "2015-09-14 16:32:50"
        },
        {
            "name": "zendframework/zend-serializer",
            "version": "2.4.10",
            "source": {
                "type": "git",
                "url": "https://github.com/zendframework/zend-serializer.git",
                "reference": "31a0da5c09f54fe76bc4e145e348b0d3d277aaf0"
            },
            "dist": {
                "type": "zip",
                "url": "https://api.github.com/repos/zendframework/zend-serializer/zipball/31a0da5c09f54fe76bc4e145e348b0d3d277aaf0",
                "reference": "31a0da5c09f54fe76bc4e145e348b0d3d277aaf0",
                "shasum": ""
            },
            "require": {
                "php": ">=5.3.23",
                "zendframework/zend-json": "self.version",
                "zendframework/zend-math": "self.version",
                "zendframework/zend-stdlib": "self.version"
            },
            "require-dev": {
                "fabpot/php-cs-fixer": "1.7.*",
                "phpunit/phpunit": "~4.0",
                "satooshi/php-coveralls": "dev-master",
                "zendframework/zend-servicemanager": "self.version"
            },
            "suggest": {
                "zendframework/zend-servicemanager": "To support plugin manager support"
            },
            "type": "library",
            "extra": {
                "branch-alias": {
                    "dev-master": "2.4-dev",
                    "dev-develop": "2.5-dev"
                }
            },
            "autoload": {
                "psr-4": {
                    "Zend\\Serializer\\": "src/"
                }
            },
            "notification-url": "https://packagist.org/downloads/",
            "license": [
                "BSD-3-Clause"
            ],
            "description": "provides an adapter based interface to simply generate storable representation of PHP types by different facilities, and recover",
            "homepage": "https://github.com/zendframework/zend-serializer",
            "keywords": [
                "serializer",
                "zf2"
            ],
            "time": "2015-05-07 14:55:31"
        },
        {
            "name": "zendframework/zend-server",
            "version": "2.4.10",
            "source": {
                "type": "git",
                "url": "https://github.com/zendframework/zend-server.git",
                "reference": "dd6da0d3c304cb43d3ac0be2dc9c334372d3734c"
            },
            "dist": {
                "type": "zip",
                "url": "https://api.github.com/repos/zendframework/zend-server/zipball/dd6da0d3c304cb43d3ac0be2dc9c334372d3734c",
                "reference": "dd6da0d3c304cb43d3ac0be2dc9c334372d3734c",
                "shasum": ""
            },
            "require": {
                "php": ">=5.3.23",
                "zendframework/zend-code": "self.version",
                "zendframework/zend-stdlib": "self.version"
            },
            "require-dev": {
                "fabpot/php-cs-fixer": "1.7.*",
                "phpunit/phpunit": "~4.0",
                "satooshi/php-coveralls": "dev-master"
            },
            "type": "library",
            "extra": {
                "branch-alias": {
                    "dev-master": "2.4-dev",
                    "dev-develop": "2.5-dev"
                }
            },
            "autoload": {
                "psr-4": {
                    "Zend\\Server\\": "src/"
                }
            },
            "notification-url": "https://packagist.org/downloads/",
            "license": [
                "BSD-3-Clause"
            ],
            "homepage": "https://github.com/zendframework/zend-server",
            "keywords": [
                "server",
                "zf2"
            ],
            "time": "2015-05-07 14:55:31"
        },
        {
            "name": "zendframework/zend-servicemanager",
            "version": "2.4.10",
            "source": {
                "type": "git",
                "url": "https://github.com/zendframework/zend-servicemanager.git",
                "reference": "855294e12771b4295c26446b6ed2df2f1785f234"
            },
            "dist": {
                "type": "zip",
                "url": "https://api.github.com/repos/zendframework/zend-servicemanager/zipball/855294e12771b4295c26446b6ed2df2f1785f234",
                "reference": "855294e12771b4295c26446b6ed2df2f1785f234",
                "shasum": ""
            },
            "require": {
                "php": ">=5.3.23"
            },
            "require-dev": {
                "fabpot/php-cs-fixer": "1.7.*",
                "phpunit/phpunit": "~4.0",
                "satooshi/php-coveralls": "dev-master",
                "zendframework/zend-di": "self.version"
            },
            "suggest": {
                "ocramius/proxy-manager": "ProxyManager 0.5.* to handle lazy initialization of services",
                "zendframework/zend-di": "Zend\\Di component"
            },
            "type": "library",
            "extra": {
                "branch-alias": {
                    "dev-master": "2.4-dev",
                    "dev-develop": "2.5-dev"
                }
            },
            "autoload": {
                "psr-4": {
                    "Zend\\ServiceManager\\": "src/"
                }
            },
            "notification-url": "https://packagist.org/downloads/",
            "license": [
                "BSD-3-Clause"
            ],
            "homepage": "https://github.com/zendframework/zend-service-manager",
            "keywords": [
                "servicemanager",
                "zf2"
            ],
            "time": "2015-05-07 14:55:31"
        },
        {
            "name": "zendframework/zend-soap",
            "version": "2.4.10",
            "source": {
                "type": "git",
                "url": "https://github.com/zendframework/zend-soap.git",
                "reference": "743ab449c4d0d03cee21db743c5aed360be49d36"
            },
            "dist": {
                "type": "zip",
                "url": "https://api.github.com/repos/zendframework/zend-soap/zipball/743ab449c4d0d03cee21db743c5aed360be49d36",
                "reference": "743ab449c4d0d03cee21db743c5aed360be49d36",
                "shasum": ""
            },
            "require": {
                "php": ">=5.3.23",
                "zendframework/zend-server": "self.version",
                "zendframework/zend-stdlib": "self.version",
                "zendframework/zend-uri": "self.version"
            },
            "require-dev": {
                "fabpot/php-cs-fixer": "1.7.*",
                "phpunit/phpunit": "~4.0",
                "satooshi/php-coveralls": "dev-master",
                "zendframework/zend-http": "self.version"
            },
            "suggest": {
                "zendframework/zend-http": "Zend\\Http component"
            },
            "type": "library",
            "extra": {
                "branch-alias": {
                    "dev-master": "2.4-dev",
                    "dev-develop": "2.5-dev"
                }
            },
            "autoload": {
                "psr-4": {
                    "Zend\\Soap\\": "src/"
                }
            },
            "notification-url": "https://packagist.org/downloads/",
            "license": [
                "BSD-3-Clause"
            ],
            "homepage": "https://github.com/zendframework/zend-soap",
            "keywords": [
                "soap",
                "zf2"
            ],
            "time": "2015-05-07 14:55:31"
        },
        {
            "name": "zendframework/zend-stdlib",
            "version": "2.4.10",
            "source": {
                "type": "git",
                "url": "https://github.com/zendframework/zend-stdlib.git",
                "reference": "d8ecb629a72da9f91bd95c5af006384823560b42"
            },
            "dist": {
                "type": "zip",
                "url": "https://api.github.com/repos/zendframework/zend-stdlib/zipball/d8ecb629a72da9f91bd95c5af006384823560b42",
                "reference": "d8ecb629a72da9f91bd95c5af006384823560b42",
                "shasum": ""
            },
            "require": {
                "php": ">=5.3.23"
            },
            "require-dev": {
                "fabpot/php-cs-fixer": "1.7.*",
                "phpunit/phpunit": "~4.0",
                "satooshi/php-coveralls": "dev-master",
                "zendframework/zend-eventmanager": "self.version",
                "zendframework/zend-filter": "self.version",
                "zendframework/zend-serializer": "self.version",
                "zendframework/zend-servicemanager": "self.version"
            },
            "suggest": {
                "zendframework/zend-eventmanager": "To support aggregate hydrator usage",
                "zendframework/zend-filter": "To support naming strategy hydrator usage",
                "zendframework/zend-serializer": "Zend\\Serializer component",
                "zendframework/zend-servicemanager": "To support hydrator plugin manager usage"
            },
            "type": "library",
            "extra": {
                "branch-alias": {
                    "dev-master": "2.4-dev",
                    "dev-develop": "2.5-dev"
                }
            },
            "autoload": {
                "psr-4": {
                    "Zend\\Stdlib\\": "src/"
                }
            },
            "notification-url": "https://packagist.org/downloads/",
            "license": [
                "BSD-3-Clause"
            ],
            "homepage": "https://github.com/zendframework/zend-stdlib",
            "keywords": [
                "stdlib",
                "zf2"
            ],
            "time": "2015-07-21 13:55:46"
        },
        {
            "name": "zendframework/zend-text",
            "version": "2.4.10",
            "source": {
                "type": "git",
                "url": "https://github.com/zendframework/zend-text.git",
                "reference": "bd2393fa1f88b719be033a07fdff23f5fa745ad5"
            },
            "dist": {
                "type": "zip",
                "url": "https://api.github.com/repos/zendframework/zend-text/zipball/bd2393fa1f88b719be033a07fdff23f5fa745ad5",
                "reference": "bd2393fa1f88b719be033a07fdff23f5fa745ad5",
                "shasum": ""
            },
            "require": {
                "php": ">=5.3.23",
                "zendframework/zend-servicemanager": "self.version",
                "zendframework/zend-stdlib": "self.version"
            },
            "require-dev": {
                "fabpot/php-cs-fixer": "1.7.*",
                "phpunit/phpunit": "~4.0",
                "satooshi/php-coveralls": "dev-master"
            },
            "type": "library",
            "extra": {
                "branch-alias": {
                    "dev-master": "2.4-dev",
                    "dev-develop": "2.5-dev"
                }
            },
            "autoload": {
                "psr-4": {
                    "Zend\\Text\\": "src/"
                }
            },
            "notification-url": "https://packagist.org/downloads/",
            "license": [
                "BSD-3-Clause"
            ],
            "homepage": "https://github.com/zendframework/zend-text",
            "keywords": [
                "text",
                "zf2"
            ],
            "time": "2015-05-07 14:55:31"
        },
        {
            "name": "zendframework/zend-uri",
            "version": "2.4.10",
            "source": {
                "type": "git",
                "url": "https://github.com/zendframework/zend-uri.git",
                "reference": "33512866d20cc4bc54a0c1a6a0bdfcf5088939b3"
            },
            "dist": {
                "type": "zip",
                "url": "https://api.github.com/repos/zendframework/zend-uri/zipball/33512866d20cc4bc54a0c1a6a0bdfcf5088939b3",
                "reference": "33512866d20cc4bc54a0c1a6a0bdfcf5088939b3",
                "shasum": ""
            },
            "require": {
                "php": ">=5.3.23",
                "zendframework/zend-escaper": "~2.4.0",
                "zendframework/zend-validator": "~2.4.0"
            },
            "require-dev": {
                "fabpot/php-cs-fixer": "1.7.*",
                "phpunit/phpunit": "~4.0",
                "satooshi/php-coveralls": "dev-master"
            },
            "type": "library",
            "extra": {
                "branch-alias": {
                    "dev-master": "2.4-dev",
                    "dev-develop": "2.5-dev"
                }
            },
            "autoload": {
                "psr-4": {
                    "Zend\\Uri\\": "src/"
                }
            },
            "notification-url": "https://packagist.org/downloads/",
            "license": [
                "BSD-3-Clause"
            ],
            "description": "a component that aids in manipulating and validating » Uniform Resource Identifiers (URIs)",
            "homepage": "https://github.com/zendframework/zend-uri",
            "keywords": [
                "uri",
                "zf2"
            ],
            "time": "2015-09-14 16:17:10"
        },
        {
            "name": "zendframework/zend-validator",
            "version": "2.4.10",
            "source": {
                "type": "git",
                "url": "https://github.com/zendframework/zend-validator.git",
                "reference": "81415511fe729e6de19a61936313cef43c80d337"
            },
            "dist": {
                "type": "zip",
                "url": "https://api.github.com/repos/zendframework/zend-validator/zipball/81415511fe729e6de19a61936313cef43c80d337",
                "reference": "81415511fe729e6de19a61936313cef43c80d337",
                "shasum": ""
            },
            "require": {
                "php": ">=5.3.23",
                "zendframework/zend-stdlib": "~2.4.0"
            },
            "require-dev": {
                "fabpot/php-cs-fixer": "1.7.*",
                "phpunit/phpunit": "~4.0",
                "satooshi/php-coveralls": "dev-master",
                "zendframework/zend-config": "~2.4.0",
                "zendframework/zend-db": "~2.4.0",
                "zendframework/zend-filter": "~2.4.0",
                "zendframework/zend-i18n": "~2.4.0",
                "zendframework/zend-math": "~2.4.0",
                "zendframework/zend-servicemanager": "~2.4.0",
                "zendframework/zend-session": "~2.4.0",
                "zendframework/zend-uri": "~2.4.0"
            },
            "suggest": {
                "zendframework/zend-db": "Zend\\Db component",
                "zendframework/zend-filter": "Zend\\Filter component, required by the Digits validator",
                "zendframework/zend-i18n": "Zend\\I18n component to allow translation of validation error messages as well as to use the various Date validators",
                "zendframework/zend-math": "Zend\\Math component",
                "zendframework/zend-resources": "Translations of validator messages",
                "zendframework/zend-servicemanager": "Zend\\ServiceManager component to allow using the ValidatorPluginManager and validator chains",
                "zendframework/zend-session": "Zend\\Session component",
                "zendframework/zend-uri": "Zend\\Uri component, required by the Uri and Sitemap\\Loc validators"
            },
            "type": "library",
            "extra": {
                "branch-alias": {
                    "dev-master": "2.4-dev",
                    "dev-develop": "2.5-dev"
                }
            },
            "autoload": {
                "psr-4": {
                    "Zend\\Validator\\": "src/"
                }
            },
            "notification-url": "https://packagist.org/downloads/",
            "license": [
                "BSD-3-Clause"
            ],
            "description": "provides a set of commonly needed validators",
            "homepage": "https://github.com/zendframework/zend-validator",
            "keywords": [
                "validator",
                "zf2"
            ],
            "time": "2015-09-08 21:04:17"
        },
        {
            "name": "zendframework/zend-view",
            "version": "2.4.10",
            "source": {
                "type": "git",
                "url": "https://github.com/zendframework/zend-view.git",
                "reference": "d81da0d932a0e35f8cbc6f10d80c8b4ab54973ea"
            },
            "dist": {
                "type": "zip",
                "url": "https://api.github.com/repos/zendframework/zend-view/zipball/d81da0d932a0e35f8cbc6f10d80c8b4ab54973ea",
                "reference": "d81da0d932a0e35f8cbc6f10d80c8b4ab54973ea",
                "shasum": ""
            },
            "require": {
                "php": ">=5.3.23",
                "zendframework/zend-eventmanager": "self.version",
                "zendframework/zend-loader": "self.version",
                "zendframework/zend-stdlib": "self.version"
            },
            "require-dev": {
                "fabpot/php-cs-fixer": "1.7.*",
                "phpunit/phpunit": "~4.0",
                "satooshi/php-coveralls": "dev-master",
                "zendframework/zend-authentication": "self.version",
                "zendframework/zend-escaper": "self.version",
                "zendframework/zend-feed": "self.version",
                "zendframework/zend-filter": "self.version",
                "zendframework/zend-http": "self.version",
                "zendframework/zend-i18n": "self.version",
                "zendframework/zend-json": "self.version",
                "zendframework/zend-mvc": "self.version",
                "zendframework/zend-navigation": "self.version",
                "zendframework/zend-paginator": "self.version",
                "zendframework/zend-permissions-acl": "self.version",
                "zendframework/zend-servicemanager": "self.version",
                "zendframework/zend-uri": "self.version"
            },
            "suggest": {
                "zendframework/zend-authentication": "Zend\\Authentication component",
                "zendframework/zend-escaper": "Zend\\Escaper component",
                "zendframework/zend-feed": "Zend\\Feed component",
                "zendframework/zend-filter": "Zend\\Filter component",
                "zendframework/zend-http": "Zend\\Http component",
                "zendframework/zend-i18n": "Zend\\I18n component",
                "zendframework/zend-json": "Zend\\Json component",
                "zendframework/zend-mvc": "Zend\\Mvc component",
                "zendframework/zend-navigation": "Zend\\Navigation component",
                "zendframework/zend-paginator": "Zend\\Paginator component",
                "zendframework/zend-permissions-acl": "Zend\\Permissions\\Acl component",
                "zendframework/zend-servicemanager": "Zend\\ServiceManager component",
                "zendframework/zend-uri": "Zend\\Uri component"
            },
            "type": "library",
            "extra": {
                "branch-alias": {
                    "dev-master": "2.4-dev",
                    "dev-develop": "2.5-dev"
                }
            },
            "autoload": {
                "psr-4": {
                    "Zend\\View\\": "src/"
                }
            },
            "notification-url": "https://packagist.org/downloads/",
            "license": [
                "BSD-3-Clause"
            ],
            "description": "provides a system of helpers, output filters, and variable escaping",
            "homepage": "https://github.com/zendframework/zend-view",
            "keywords": [
                "view",
                "zf2"
            ],
            "time": "2015-06-16 15:22:37"
        }
    ],
    "packages-dev": [
        {
            "name": "doctrine/instantiator",
            "version": "1.0.5",
            "source": {
                "type": "git",
                "url": "https://github.com/doctrine/instantiator.git",
                "reference": "8e884e78f9f0eb1329e445619e04456e64d8051d"
            },
            "dist": {
                "type": "zip",
                "url": "https://api.github.com/repos/doctrine/instantiator/zipball/8e884e78f9f0eb1329e445619e04456e64d8051d",
                "reference": "8e884e78f9f0eb1329e445619e04456e64d8051d",
                "shasum": ""
            },
            "require": {
                "php": ">=5.3,<8.0-DEV"
            },
            "require-dev": {
                "athletic/athletic": "~0.1.8",
                "ext-pdo": "*",
                "ext-phar": "*",
                "phpunit/phpunit": "~4.0",
                "squizlabs/php_codesniffer": "~2.0"
            },
            "type": "library",
            "extra": {
                "branch-alias": {
                    "dev-master": "1.0.x-dev"
                }
            },
            "autoload": {
                "psr-4": {
                    "Doctrine\\Instantiator\\": "src/Doctrine/Instantiator/"
                }
            },
            "notification-url": "https://packagist.org/downloads/",
            "license": [
                "MIT"
            ],
            "authors": [
                {
                    "name": "Marco Pivetta",
                    "email": "ocramius@gmail.com",
                    "homepage": "http://ocramius.github.com/"
                }
            ],
            "description": "A small, lightweight utility to instantiate objects in PHP without invoking their constructors",
            "homepage": "https://github.com/doctrine/instantiator",
            "keywords": [
                "constructor",
                "instantiate"
            ],
            "time": "2015-06-14 21:17:01"
        },
        {
            "name": "fabpot/php-cs-fixer",
            "version": "v1.11.4",
            "source": {
                "type": "git",
                "url": "https://github.com/FriendsOfPHP/PHP-CS-Fixer.git",
                "reference": "eeb280e909834603ffe03524dbe0066e77c83084"
            },
            "dist": {
                "type": "zip",
                "url": "https://api.github.com/repos/FriendsOfPHP/PHP-CS-Fixer/zipball/eeb280e909834603ffe03524dbe0066e77c83084",
                "reference": "eeb280e909834603ffe03524dbe0066e77c83084",
                "shasum": ""
            },
            "require": {
                "ext-tokenizer": "*",
                "php": ">=5.3.6",
                "sebastian/diff": "~1.1",
                "symfony/console": "~2.3|~3.0",
                "symfony/event-dispatcher": "~2.1|~3.0",
                "symfony/filesystem": "~2.1|~3.0",
                "symfony/finder": "~2.1|~3.0",
                "symfony/process": "~2.3|~3.0",
                "symfony/stopwatch": "~2.5|~3.0"
            },
            "require-dev": {
                "satooshi/php-coveralls": "0.7.*@dev"
            },
            "bin": [
                "php-cs-fixer"
            ],
            "type": "application",
            "autoload": {
                "psr-4": {
                    "Symfony\\CS\\": "Symfony/CS/"
                }
            },
            "notification-url": "https://packagist.org/downloads/",
            "license": [
                "MIT"
            ],
            "authors": [
                {
                    "name": "Dariusz Rumiński",
                    "email": "dariusz.ruminski@gmail.com"
                },
                {
                    "name": "Fabien Potencier",
                    "email": "fabien@symfony.com"
                }
            ],
            "description": "A tool to automatically fix PHP code style",
            "abandoned": "friendsofphp/php-cs-fixer",
            "time": "2016-06-07 07:51:27"
        },
        {
            "name": "lusitanian/oauth",
            "version": "v0.7.0",
            "source": {
                "type": "git",
                "url": "https://github.com/Lusitanian/PHPoAuthLib.git",
                "reference": "a48f63ce1a636c86f901b9bdbdadcdbf473bb07b"
            },
            "dist": {
                "type": "zip",
                "url": "https://api.github.com/repos/Lusitanian/PHPoAuthLib/zipball/a48f63ce1a636c86f901b9bdbdadcdbf473bb07b",
                "reference": "a48f63ce1a636c86f901b9bdbdadcdbf473bb07b",
                "shasum": ""
            },
            "require": {
                "php": ">=5.3.0"
            },
            "require-dev": {
                "phpunit/phpunit": "3.7.*",
                "predis/predis": "0.8.*@dev",
                "squizlabs/php_codesniffer": "2.*",
                "symfony/http-foundation": "~2.1"
            },
            "suggest": {
                "ext-openssl": "Allows for usage of secure connections with the stream-based HTTP client.",
                "predis/predis": "Allows using the Redis storage backend.",
                "symfony/http-foundation": "Allows using the Symfony Session storage backend."
            },
            "type": "library",
            "extra": {
                "branch-alias": {
                    "dev-master": "0.1-dev"
                }
            },
            "autoload": {
                "psr-0": {
                    "OAuth": "src",
                    "OAuth\\Unit": "tests"
                }
            },
            "notification-url": "https://packagist.org/downloads/",
            "license": [
                "MIT"
            ],
            "authors": [
                {
                    "name": "David Desberg",
                    "email": "david@daviddesberg.com"
                },
                {
                    "name": "Elliot Chance",
                    "email": "elliotchance@gmail.com"
                },
                {
                    "name": "Pieter Hordijk",
                    "email": "info@pieterhordijk.com"
                }
            ],
            "description": "PHP 5.3+ oAuth 1/2 Library",
            "keywords": [
                "Authentication",
                "authorization",
                "oauth",
                "security"
            ],
            "time": "2015-10-07 00:20:04"
        },
        {
            "name": "pdepend/pdepend",
            "version": "2.2.2",
            "source": {
                "type": "git",
                "url": "https://github.com/pdepend/pdepend.git",
                "reference": "d3ae0d084d526cdc6c3f1b858fb7148de77b41c5"
            },
            "dist": {
                "type": "zip",
                "url": "https://api.github.com/repos/pdepend/pdepend/zipball/d3ae0d084d526cdc6c3f1b858fb7148de77b41c5",
                "reference": "d3ae0d084d526cdc6c3f1b858fb7148de77b41c5",
                "shasum": ""
            },
            "require": {
                "php": ">=5.3.7",
                "symfony/config": "^2.3.0",
                "symfony/dependency-injection": "^2.3.0",
                "symfony/filesystem": "^2.3.0"
            },
            "require-dev": {
                "phpunit/phpunit": "^4.0.0,<4.8",
                "squizlabs/php_codesniffer": "^2.0.0"
            },
            "bin": [
                "src/bin/pdepend"
            ],
            "type": "library",
            "autoload": {
                "psr-0": {
                    "PDepend\\": "src/main/php/"
                }
            },
            "notification-url": "https://packagist.org/downloads/",
            "license": [
                "BSD-3-Clause"
            ],
            "description": "Official version of pdepend to be handled with Composer",
            "time": "2015-10-16 08:49:58"
        },
        {
            "name": "phpmd/phpmd",
            "version": "2.4.3",
            "source": {
                "type": "git",
                "url": "https://github.com/phpmd/phpmd.git",
                "reference": "2b9c2417a18696dfb578b38c116cd0ddc19b256e"
            },
            "dist": {
                "type": "zip",
                "url": "https://api.github.com/repos/phpmd/phpmd/zipball/2b9c2417a18696dfb578b38c116cd0ddc19b256e",
                "reference": "2b9c2417a18696dfb578b38c116cd0ddc19b256e",
                "shasum": ""
            },
            "require": {
                "pdepend/pdepend": "^2.0.4",
                "php": ">=5.3.0"
            },
            "require-dev": {
                "phpunit/phpunit": "^4.0",
                "squizlabs/php_codesniffer": "^2.0"
            },
            "bin": [
                "src/bin/phpmd"
            ],
            "type": "project",
            "autoload": {
                "psr-0": {
                    "PHPMD\\": "src/main/php"
                }
            },
            "notification-url": "https://packagist.org/downloads/",
            "license": [
                "BSD-3-Clause"
            ],
            "authors": [
                {
                    "name": "Manuel Pichler",
                    "email": "github@manuel-pichler.de",
                    "homepage": "https://github.com/manuelpichler",
                    "role": "Project Founder"
                },
                {
                    "name": "Other contributors",
                    "homepage": "https://github.com/phpmd/phpmd/graphs/contributors",
                    "role": "Contributors"
                },
                {
                    "name": "Marc Würth",
                    "email": "ravage@bluewin.ch",
                    "homepage": "https://github.com/ravage84",
                    "role": "Project Maintainer"
                }
            ],
            "description": "PHPMD is a spin-off project of PHP Depend and aims to be a PHP equivalent of the well known Java tool PMD.",
            "homepage": "http://phpmd.org/",
            "keywords": [
                "mess detection",
                "mess detector",
                "pdepend",
                "phpmd",
                "pmd"
            ],
            "time": "2016-04-04 11:52:04"
        },
        {
            "name": "phpunit/php-code-coverage",
            "version": "2.2.4",
            "source": {
                "type": "git",
                "url": "https://github.com/sebastianbergmann/php-code-coverage.git",
                "reference": "eabf68b476ac7d0f73793aada060f1c1a9bf8979"
            },
            "dist": {
                "type": "zip",
                "url": "https://api.github.com/repos/sebastianbergmann/php-code-coverage/zipball/eabf68b476ac7d0f73793aada060f1c1a9bf8979",
                "reference": "eabf68b476ac7d0f73793aada060f1c1a9bf8979",
                "shasum": ""
            },
            "require": {
                "php": ">=5.3.3",
                "phpunit/php-file-iterator": "~1.3",
                "phpunit/php-text-template": "~1.2",
                "phpunit/php-token-stream": "~1.3",
                "sebastian/environment": "^1.3.2",
                "sebastian/version": "~1.0"
            },
            "require-dev": {
                "ext-xdebug": ">=2.1.4",
                "phpunit/phpunit": "~4"
            },
            "suggest": {
                "ext-dom": "*",
                "ext-xdebug": ">=2.2.1",
                "ext-xmlwriter": "*"
            },
            "type": "library",
            "extra": {
                "branch-alias": {
                    "dev-master": "2.2.x-dev"
                }
            },
            "autoload": {
                "classmap": [
                    "src/"
                ]
            },
            "notification-url": "https://packagist.org/downloads/",
            "license": [
                "BSD-3-Clause"
            ],
            "authors": [
                {
                    "name": "Sebastian Bergmann",
                    "email": "sb@sebastian-bergmann.de",
                    "role": "lead"
                }
            ],
            "description": "Library that provides collection, processing, and rendering functionality for PHP code coverage information.",
            "homepage": "https://github.com/sebastianbergmann/php-code-coverage",
            "keywords": [
                "coverage",
                "testing",
                "xunit"
            ],
            "time": "2015-10-06 15:47:00"
        },
        {
            "name": "phpunit/php-file-iterator",
            "version": "1.3.4",
            "source": {
                "type": "git",
                "url": "https://github.com/sebastianbergmann/php-file-iterator.git",
                "reference": "acd690379117b042d1c8af1fafd61bde001bf6bb"
            },
            "dist": {
                "type": "zip",
                "url": "https://api.github.com/repos/sebastianbergmann/php-file-iterator/zipball/acd690379117b042d1c8af1fafd61bde001bf6bb",
                "reference": "acd690379117b042d1c8af1fafd61bde001bf6bb",
                "shasum": ""
            },
            "require": {
                "php": ">=5.3.3"
            },
            "type": "library",
            "autoload": {
                "classmap": [
                    "File/"
                ]
            },
            "notification-url": "https://packagist.org/downloads/",
            "include-path": [
                ""
            ],
            "license": [
                "BSD-3-Clause"
            ],
            "authors": [
                {
                    "name": "Sebastian Bergmann",
                    "email": "sb@sebastian-bergmann.de",
                    "role": "lead"
                }
            ],
            "description": "FilterIterator implementation that filters files based on a list of suffixes.",
            "homepage": "https://github.com/sebastianbergmann/php-file-iterator/",
            "keywords": [
                "filesystem",
                "iterator"
            ],
            "time": "2013-10-10 15:34:57"
        },
        {
            "name": "phpunit/php-text-template",
            "version": "1.2.1",
            "source": {
                "type": "git",
                "url": "https://github.com/sebastianbergmann/php-text-template.git",
                "reference": "31f8b717e51d9a2afca6c9f046f5d69fc27c8686"
            },
            "dist": {
                "type": "zip",
                "url": "https://api.github.com/repos/sebastianbergmann/php-text-template/zipball/31f8b717e51d9a2afca6c9f046f5d69fc27c8686",
                "reference": "31f8b717e51d9a2afca6c9f046f5d69fc27c8686",
                "shasum": ""
            },
            "require": {
                "php": ">=5.3.3"
            },
            "type": "library",
            "autoload": {
                "classmap": [
                    "src/"
                ]
            },
            "notification-url": "https://packagist.org/downloads/",
            "license": [
                "BSD-3-Clause"
            ],
            "authors": [
                {
                    "name": "Sebastian Bergmann",
                    "email": "sebastian@phpunit.de",
                    "role": "lead"
                }
            ],
            "description": "Simple template engine.",
            "homepage": "https://github.com/sebastianbergmann/php-text-template/",
            "keywords": [
                "template"
            ],
            "time": "2015-06-21 13:50:34"
        },
        {
            "name": "phpunit/php-timer",
            "version": "1.0.8",
            "source": {
                "type": "git",
                "url": "https://github.com/sebastianbergmann/php-timer.git",
                "reference": "38e9124049cf1a164f1e4537caf19c99bf1eb260"
            },
            "dist": {
                "type": "zip",
                "url": "https://api.github.com/repos/sebastianbergmann/php-timer/zipball/38e9124049cf1a164f1e4537caf19c99bf1eb260",
                "reference": "38e9124049cf1a164f1e4537caf19c99bf1eb260",
                "shasum": ""
            },
            "require": {
                "php": ">=5.3.3"
            },
            "require-dev": {
                "phpunit/phpunit": "~4|~5"
            },
            "type": "library",
            "autoload": {
                "classmap": [
                    "src/"
                ]
            },
            "notification-url": "https://packagist.org/downloads/",
            "license": [
                "BSD-3-Clause"
            ],
            "authors": [
                {
                    "name": "Sebastian Bergmann",
                    "email": "sb@sebastian-bergmann.de",
                    "role": "lead"
                }
            ],
            "description": "Utility class for timing",
            "homepage": "https://github.com/sebastianbergmann/php-timer/",
            "keywords": [
                "timer"
            ],
            "time": "2016-05-12 18:03:57"
        },
        {
            "name": "phpunit/php-token-stream",
            "version": "1.4.8",
            "source": {
                "type": "git",
                "url": "https://github.com/sebastianbergmann/php-token-stream.git",
                "reference": "3144ae21711fb6cac0b1ab4cbe63b75ce3d4e8da"
            },
            "dist": {
                "type": "zip",
                "url": "https://api.github.com/repos/sebastianbergmann/php-token-stream/zipball/3144ae21711fb6cac0b1ab4cbe63b75ce3d4e8da",
                "reference": "3144ae21711fb6cac0b1ab4cbe63b75ce3d4e8da",
                "shasum": ""
            },
            "require": {
                "ext-tokenizer": "*",
                "php": ">=5.3.3"
            },
            "require-dev": {
                "phpunit/phpunit": "~4.2"
            },
            "type": "library",
            "extra": {
                "branch-alias": {
                    "dev-master": "1.4-dev"
                }
            },
            "autoload": {
                "classmap": [
                    "src/"
                ]
            },
            "notification-url": "https://packagist.org/downloads/",
            "license": [
                "BSD-3-Clause"
            ],
            "authors": [
                {
                    "name": "Sebastian Bergmann",
                    "email": "sebastian@phpunit.de"
                }
            ],
            "description": "Wrapper around PHP's tokenizer extension.",
            "homepage": "https://github.com/sebastianbergmann/php-token-stream/",
            "keywords": [
                "tokenizer"
            ],
            "time": "2015-09-15 10:49:45"
        },
        {
            "name": "phpunit/phpunit",
            "version": "4.1.0",
            "source": {
                "type": "git",
                "url": "https://github.com/sebastianbergmann/phpunit.git",
                "reference": "efb1b1334605594417a3bd466477772d06d460a8"
            },
            "dist": {
                "type": "zip",
                "url": "https://api.github.com/repos/sebastianbergmann/phpunit/zipball/efb1b1334605594417a3bd466477772d06d460a8",
                "reference": "efb1b1334605594417a3bd466477772d06d460a8",
                "shasum": ""
            },
            "require": {
                "ext-dom": "*",
                "ext-json": "*",
                "ext-pcre": "*",
                "ext-reflection": "*",
                "ext-spl": "*",
                "php": ">=5.3.3",
                "phpunit/php-code-coverage": "~2.0",
                "phpunit/php-file-iterator": "~1.3.1",
                "phpunit/php-text-template": "~1.2",
                "phpunit/php-timer": "~1.0.2",
                "phpunit/phpunit-mock-objects": "~2.1",
                "sebastian/comparator": "~1.0",
                "sebastian/diff": "~1.1",
                "sebastian/environment": "~1.0",
                "sebastian/exporter": "~1.0",
                "sebastian/version": "~1.0",
                "symfony/yaml": "~2.0"
            },
            "suggest": {
                "phpunit/php-invoker": "~1.1"
            },
            "bin": [
                "phpunit"
            ],
            "type": "library",
            "extra": {
                "branch-alias": {
                    "dev-master": "4.1.x-dev"
                }
            },
            "autoload": {
                "classmap": [
                    "src/"
                ]
            },
            "notification-url": "https://packagist.org/downloads/",
            "include-path": [
                "",
                "../../symfony/yaml/"
            ],
            "license": [
                "BSD-3-Clause"
            ],
            "authors": [
                {
                    "name": "Sebastian Bergmann",
                    "email": "sebastian@phpunit.de",
                    "role": "lead"
                }
            ],
            "description": "The PHP Unit Testing framework.",
            "homepage": "http://www.phpunit.de/",
            "keywords": [
                "phpunit",
                "testing",
                "xunit"
            ],
            "time": "2014-05-02 07:13:40"
        },
        {
            "name": "phpunit/phpunit-mock-objects",
            "version": "2.3.8",
            "source": {
                "type": "git",
                "url": "https://github.com/sebastianbergmann/phpunit-mock-objects.git",
                "reference": "ac8e7a3db35738d56ee9a76e78a4e03d97628983"
            },
            "dist": {
                "type": "zip",
                "url": "https://api.github.com/repos/sebastianbergmann/phpunit-mock-objects/zipball/ac8e7a3db35738d56ee9a76e78a4e03d97628983",
                "reference": "ac8e7a3db35738d56ee9a76e78a4e03d97628983",
                "shasum": ""
            },
            "require": {
                "doctrine/instantiator": "^1.0.2",
                "php": ">=5.3.3",
                "phpunit/php-text-template": "~1.2",
                "sebastian/exporter": "~1.2"
            },
            "require-dev": {
                "phpunit/phpunit": "~4.4"
            },
            "suggest": {
                "ext-soap": "*"
            },
            "type": "library",
            "extra": {
                "branch-alias": {
                    "dev-master": "2.3.x-dev"
                }
            },
            "autoload": {
                "classmap": [
                    "src/"
                ]
            },
            "notification-url": "https://packagist.org/downloads/",
            "license": [
                "BSD-3-Clause"
            ],
            "authors": [
                {
                    "name": "Sebastian Bergmann",
                    "email": "sb@sebastian-bergmann.de",
                    "role": "lead"
                }
            ],
            "description": "Mock Object library for PHPUnit",
            "homepage": "https://github.com/sebastianbergmann/phpunit-mock-objects/",
            "keywords": [
                "mock",
                "xunit"
            ],
            "time": "2015-10-02 06:51:40"
        },
        {
            "name": "sebastian/comparator",
            "version": "1.2.0",
            "source": {
                "type": "git",
                "url": "https://github.com/sebastianbergmann/comparator.git",
                "reference": "937efb279bd37a375bcadf584dec0726f84dbf22"
            },
            "dist": {
                "type": "zip",
                "url": "https://api.github.com/repos/sebastianbergmann/comparator/zipball/937efb279bd37a375bcadf584dec0726f84dbf22",
                "reference": "937efb279bd37a375bcadf584dec0726f84dbf22",
                "shasum": ""
            },
            "require": {
                "php": ">=5.3.3",
                "sebastian/diff": "~1.2",
                "sebastian/exporter": "~1.2"
            },
            "require-dev": {
                "phpunit/phpunit": "~4.4"
            },
            "type": "library",
            "extra": {
                "branch-alias": {
                    "dev-master": "1.2.x-dev"
                }
            },
            "autoload": {
                "classmap": [
                    "src/"
                ]
            },
            "notification-url": "https://packagist.org/downloads/",
            "license": [
                "BSD-3-Clause"
            ],
            "authors": [
                {
                    "name": "Jeff Welch",
                    "email": "whatthejeff@gmail.com"
                },
                {
                    "name": "Volker Dusch",
                    "email": "github@wallbash.com"
                },
                {
                    "name": "Bernhard Schussek",
                    "email": "bschussek@2bepublished.at"
                },
                {
                    "name": "Sebastian Bergmann",
                    "email": "sebastian@phpunit.de"
                }
            ],
            "description": "Provides the functionality to compare PHP values for equality",
            "homepage": "http://www.github.com/sebastianbergmann/comparator",
            "keywords": [
                "comparator",
                "compare",
                "equality"
            ],
            "time": "2015-07-26 15:48:44"
        },
        {
            "name": "sebastian/diff",
            "version": "1.4.1",
            "source": {
                "type": "git",
                "url": "https://github.com/sebastianbergmann/diff.git",
                "reference": "13edfd8706462032c2f52b4b862974dd46b71c9e"
            },
            "dist": {
                "type": "zip",
                "url": "https://api.github.com/repos/sebastianbergmann/diff/zipball/13edfd8706462032c2f52b4b862974dd46b71c9e",
                "reference": "13edfd8706462032c2f52b4b862974dd46b71c9e",
                "shasum": ""
            },
            "require": {
                "php": ">=5.3.3"
            },
            "require-dev": {
                "phpunit/phpunit": "~4.8"
            },
            "type": "library",
            "extra": {
                "branch-alias": {
                    "dev-master": "1.4-dev"
                }
            },
            "autoload": {
                "classmap": [
                    "src/"
                ]
            },
            "notification-url": "https://packagist.org/downloads/",
            "license": [
                "BSD-3-Clause"
            ],
            "authors": [
                {
                    "name": "Kore Nordmann",
                    "email": "mail@kore-nordmann.de"
                },
                {
                    "name": "Sebastian Bergmann",
                    "email": "sebastian@phpunit.de"
                }
            ],
            "description": "Diff implementation",
            "homepage": "https://github.com/sebastianbergmann/diff",
            "keywords": [
                "diff"
            ],
            "time": "2015-12-08 07:14:41"
        },
        {
            "name": "sebastian/environment",
            "version": "1.3.7",
            "source": {
                "type": "git",
                "url": "https://github.com/sebastianbergmann/environment.git",
                "reference": "4e8f0da10ac5802913afc151413bc8c53b6c2716"
            },
            "dist": {
                "type": "zip",
                "url": "https://api.github.com/repos/sebastianbergmann/environment/zipball/4e8f0da10ac5802913afc151413bc8c53b6c2716",
                "reference": "4e8f0da10ac5802913afc151413bc8c53b6c2716",
                "shasum": ""
            },
            "require": {
                "php": ">=5.3.3"
            },
            "require-dev": {
                "phpunit/phpunit": "~4.4"
            },
            "type": "library",
            "extra": {
                "branch-alias": {
                    "dev-master": "1.3.x-dev"
                }
            },
            "autoload": {
                "classmap": [
                    "src/"
                ]
            },
            "notification-url": "https://packagist.org/downloads/",
            "license": [
                "BSD-3-Clause"
            ],
            "authors": [
                {
                    "name": "Sebastian Bergmann",
                    "email": "sebastian@phpunit.de"
                }
            ],
            "description": "Provides functionality to handle HHVM/PHP environments",
            "homepage": "http://www.github.com/sebastianbergmann/environment",
            "keywords": [
                "Xdebug",
                "environment",
                "hhvm"
            ],
            "time": "2016-05-17 03:18:57"
        },
        {
            "name": "sebastian/exporter",
            "version": "1.2.1",
            "source": {
                "type": "git",
                "url": "https://github.com/sebastianbergmann/exporter.git",
                "reference": "7ae5513327cb536431847bcc0c10edba2701064e"
            },
            "dist": {
                "type": "zip",
                "url": "https://api.github.com/repos/sebastianbergmann/exporter/zipball/7ae5513327cb536431847bcc0c10edba2701064e",
                "reference": "7ae5513327cb536431847bcc0c10edba2701064e",
                "shasum": ""
            },
            "require": {
                "php": ">=5.3.3",
                "sebastian/recursion-context": "~1.0"
            },
            "require-dev": {
                "phpunit/phpunit": "~4.4"
            },
            "type": "library",
            "extra": {
                "branch-alias": {
                    "dev-master": "1.2.x-dev"
                }
            },
            "autoload": {
                "classmap": [
                    "src/"
                ]
            },
            "notification-url": "https://packagist.org/downloads/",
            "license": [
                "BSD-3-Clause"
            ],
            "authors": [
                {
                    "name": "Jeff Welch",
                    "email": "whatthejeff@gmail.com"
                },
                {
                    "name": "Volker Dusch",
                    "email": "github@wallbash.com"
                },
                {
                    "name": "Bernhard Schussek",
                    "email": "bschussek@2bepublished.at"
                },
                {
                    "name": "Sebastian Bergmann",
                    "email": "sebastian@phpunit.de"
                },
                {
                    "name": "Adam Harvey",
                    "email": "aharvey@php.net"
                }
            ],
            "description": "Provides the functionality to export PHP variables for visualization",
            "homepage": "http://www.github.com/sebastianbergmann/exporter",
            "keywords": [
                "export",
                "exporter"
            ],
            "time": "2015-06-21 07:55:53"
        },
        {
            "name": "sebastian/finder-facade",
            "version": "1.2.1",
            "source": {
                "type": "git",
                "url": "https://github.com/sebastianbergmann/finder-facade.git",
                "reference": "2a6f7f57efc0aa2d23297d9fd9e2a03111a8c0b9"
            },
            "dist": {
                "type": "zip",
                "url": "https://api.github.com/repos/sebastianbergmann/finder-facade/zipball/2a6f7f57efc0aa2d23297d9fd9e2a03111a8c0b9",
                "reference": "2a6f7f57efc0aa2d23297d9fd9e2a03111a8c0b9",
                "shasum": ""
            },
            "require": {
                "symfony/finder": "~2.3|~3.0",
                "theseer/fdomdocument": "~1.3"
            },
            "type": "library",
            "autoload": {
                "classmap": [
                    "src/"
                ]
            },
            "notification-url": "https://packagist.org/downloads/",
            "license": [
                "BSD-3-Clause"
            ],
            "authors": [
                {
                    "name": "Sebastian Bergmann",
                    "email": "sebastian@phpunit.de",
                    "role": "lead"
                }
            ],
            "description": "FinderFacade is a convenience wrapper for Symfony's Finder component.",
            "homepage": "https://github.com/sebastianbergmann/finder-facade",
            "time": "2016-02-17 07:02:23"
        },
        {
            "name": "sebastian/phpcpd",
            "version": "2.0.0",
            "source": {
                "type": "git",
                "url": "https://github.com/sebastianbergmann/phpcpd.git",
                "reference": "346c909de7adc3979988a6505a80814c8562d6b3"
            },
            "dist": {
                "type": "zip",
                "url": "https://api.github.com/repos/sebastianbergmann/phpcpd/zipball/346c909de7adc3979988a6505a80814c8562d6b3",
                "reference": "346c909de7adc3979988a6505a80814c8562d6b3",
                "shasum": ""
            },
            "require": {
                "php": ">=5.3.3",
                "phpunit/php-timer": ">=1.0.4",
                "sebastian/finder-facade": ">=1.1.0",
                "sebastian/version": ">=1.0.0",
                "symfony/console": ">=2.2.0",
                "theseer/fdomdocument": "~1.4"
            },
            "bin": [
                "composer/bin/phpcpd"
            ],
            "type": "library",
            "extra": {
                "branch-alias": {
                    "dev-master": "2.0-dev"
                }
            },
            "autoload": {
                "classmap": [
                    "src/"
                ]
            },
            "notification-url": "https://packagist.org/downloads/",
            "license": [
                "BSD-3-Clause"
            ],
            "authors": [
                {
                    "name": "Sebastian Bergmann",
                    "email": "sebastian@phpunit.de",
                    "role": "lead"
                }
            ],
            "description": "Copy/Paste Detector (CPD) for PHP code.",
            "homepage": "https://github.com/sebastianbergmann/phpcpd",
            "time": "2013-11-08 09:05:42"
        },
        {
            "name": "sebastian/recursion-context",
            "version": "1.0.2",
            "source": {
                "type": "git",
                "url": "https://github.com/sebastianbergmann/recursion-context.git",
                "reference": "913401df809e99e4f47b27cdd781f4a258d58791"
            },
            "dist": {
                "type": "zip",
                "url": "https://api.github.com/repos/sebastianbergmann/recursion-context/zipball/913401df809e99e4f47b27cdd781f4a258d58791",
                "reference": "913401df809e99e4f47b27cdd781f4a258d58791",
                "shasum": ""
            },
            "require": {
                "php": ">=5.3.3"
            },
            "require-dev": {
                "phpunit/phpunit": "~4.4"
            },
            "type": "library",
            "extra": {
                "branch-alias": {
                    "dev-master": "1.0.x-dev"
                }
            },
            "autoload": {
                "classmap": [
                    "src/"
                ]
            },
            "notification-url": "https://packagist.org/downloads/",
            "license": [
                "BSD-3-Clause"
            ],
            "authors": [
                {
                    "name": "Jeff Welch",
                    "email": "whatthejeff@gmail.com"
                },
                {
                    "name": "Sebastian Bergmann",
                    "email": "sebastian@phpunit.de"
                },
                {
                    "name": "Adam Harvey",
                    "email": "aharvey@php.net"
                }
            ],
            "description": "Provides functionality to recursively process PHP variables",
            "homepage": "http://www.github.com/sebastianbergmann/recursion-context",
            "time": "2015-11-11 19:50:13"
        },
        {
            "name": "sebastian/version",
            "version": "1.0.6",
            "source": {
                "type": "git",
                "url": "https://github.com/sebastianbergmann/version.git",
                "reference": "58b3a85e7999757d6ad81c787a1fbf5ff6c628c6"
            },
            "dist": {
                "type": "zip",
                "url": "https://api.github.com/repos/sebastianbergmann/version/zipball/58b3a85e7999757d6ad81c787a1fbf5ff6c628c6",
                "reference": "58b3a85e7999757d6ad81c787a1fbf5ff6c628c6",
                "shasum": ""
            },
            "type": "library",
            "autoload": {
                "classmap": [
                    "src/"
                ]
            },
            "notification-url": "https://packagist.org/downloads/",
            "license": [
                "BSD-3-Clause"
            ],
            "authors": [
                {
                    "name": "Sebastian Bergmann",
                    "email": "sebastian@phpunit.de",
                    "role": "lead"
                }
            ],
            "description": "Library that helps with managing the version number of Git-hosted PHP projects",
            "homepage": "https://github.com/sebastianbergmann/version",
            "time": "2015-06-21 13:59:46"
        },
        {
            "name": "squizlabs/php_codesniffer",
            "version": "1.5.3",
            "source": {
                "type": "git",
                "url": "https://github.com/squizlabs/PHP_CodeSniffer.git",
                "reference": "396178ada8499ec492363587f037125bf7b07fcc"
            },
            "dist": {
                "type": "zip",
                "url": "https://api.github.com/repos/squizlabs/PHP_CodeSniffer/zipball/396178ada8499ec492363587f037125bf7b07fcc",
                "reference": "396178ada8499ec492363587f037125bf7b07fcc",
                "shasum": ""
            },
            "require": {
                "ext-tokenizer": "*",
                "php": ">=5.1.2"
            },
            "suggest": {
                "phpunit/php-timer": "dev-master"
            },
            "bin": [
                "scripts/phpcs"
            ],
            "type": "library",
            "extra": {
                "branch-alias": {
                    "dev-phpcs-fixer": "2.0.x-dev"
                }
            },
            "autoload": {
                "classmap": [
                    "CodeSniffer.php",
                    "CodeSniffer/CLI.php",
                    "CodeSniffer/Exception.php",
                    "CodeSniffer/File.php",
                    "CodeSniffer/Report.php",
                    "CodeSniffer/Reporting.php",
                    "CodeSniffer/Sniff.php",
                    "CodeSniffer/Tokens.php",
                    "CodeSniffer/Reports/",
                    "CodeSniffer/CommentParser/",
                    "CodeSniffer/Tokenizers/",
                    "CodeSniffer/DocGenerators/",
                    "CodeSniffer/Standards/AbstractPatternSniff.php",
                    "CodeSniffer/Standards/AbstractScopeSniff.php",
                    "CodeSniffer/Standards/AbstractVariableSniff.php",
                    "CodeSniffer/Standards/IncorrectPatternException.php",
                    "CodeSniffer/Standards/Generic/Sniffs/",
                    "CodeSniffer/Standards/MySource/Sniffs/",
                    "CodeSniffer/Standards/PEAR/Sniffs/",
                    "CodeSniffer/Standards/PSR1/Sniffs/",
                    "CodeSniffer/Standards/PSR2/Sniffs/",
                    "CodeSniffer/Standards/Squiz/Sniffs/",
                    "CodeSniffer/Standards/Zend/Sniffs/"
                ]
            },
            "notification-url": "https://packagist.org/downloads/",
            "license": [
                "BSD-3-Clause"
            ],
            "authors": [
                {
                    "name": "Greg Sherwood",
                    "role": "lead"
                }
            ],
            "description": "PHP_CodeSniffer tokenises PHP, JavaScript and CSS files and detects violations of a defined set of coding standards.",
            "homepage": "http://www.squizlabs.com/php-codesniffer",
            "keywords": [
                "phpcs",
                "standards"
            ],
            "time": "2014-05-01 03:07:07"
        },
        {
            "name": "symfony/config",
<<<<<<< HEAD
            "version": "v2.8.6",
            "source": {
                "type": "git",
                "url": "https://github.com/symfony/config.git",
                "reference": "edbbcf33cffa2a85104fc80de8dc052cc51596bb"
            },
            "dist": {
                "type": "zip",
                "url": "https://api.github.com/repos/symfony/config/zipball/edbbcf33cffa2a85104fc80de8dc052cc51596bb",
                "reference": "edbbcf33cffa2a85104fc80de8dc052cc51596bb",
=======
            "version": "v2.8.7",
            "source": {
                "type": "git",
                "url": "https://github.com/symfony/config.git",
                "reference": "a2edd59c2163c65747fc3f35d132b5a39266bd05"
            },
            "dist": {
                "type": "zip",
                "url": "https://api.github.com/repos/symfony/config/zipball/a2edd59c2163c65747fc3f35d132b5a39266bd05",
                "reference": "a2edd59c2163c65747fc3f35d132b5a39266bd05",
>>>>>>> 7edfd0c4
                "shasum": ""
            },
            "require": {
                "php": ">=5.3.9",
                "symfony/filesystem": "~2.3|~3.0.0"
            },
            "suggest": {
                "symfony/yaml": "To use the yaml reference dumper"
            },
            "type": "library",
            "extra": {
                "branch-alias": {
                    "dev-master": "2.8-dev"
                }
            },
            "autoload": {
                "psr-4": {
                    "Symfony\\Component\\Config\\": ""
                },
                "exclude-from-classmap": [
                    "/Tests/"
                ]
            },
            "notification-url": "https://packagist.org/downloads/",
            "license": [
                "MIT"
            ],
            "authors": [
                {
                    "name": "Fabien Potencier",
                    "email": "fabien@symfony.com"
                },
                {
                    "name": "Symfony Community",
                    "homepage": "https://symfony.com/contributors"
                }
            ],
            "description": "Symfony Config Component",
            "homepage": "https://symfony.com",
<<<<<<< HEAD
            "time": "2016-04-20 18:52:26"
        },
        {
            "name": "symfony/dependency-injection",
            "version": "v2.8.6",
            "source": {
                "type": "git",
                "url": "https://github.com/symfony/dependency-injection.git",
                "reference": "bd04588c087651ceffdc45d40dc4de05af9c7c52"
            },
            "dist": {
                "type": "zip",
                "url": "https://api.github.com/repos/symfony/dependency-injection/zipball/bd04588c087651ceffdc45d40dc4de05af9c7c52",
                "reference": "bd04588c087651ceffdc45d40dc4de05af9c7c52",
=======
            "time": "2016-06-06 11:11:27"
        },
        {
            "name": "symfony/dependency-injection",
            "version": "v2.8.7",
            "source": {
                "type": "git",
                "url": "https://github.com/symfony/dependency-injection.git",
                "reference": "2d05009d890cf1139988ff059b5b2e0eb280ed13"
            },
            "dist": {
                "type": "zip",
                "url": "https://api.github.com/repos/symfony/dependency-injection/zipball/2d05009d890cf1139988ff059b5b2e0eb280ed13",
                "reference": "2d05009d890cf1139988ff059b5b2e0eb280ed13",
>>>>>>> 7edfd0c4
                "shasum": ""
            },
            "require": {
                "php": ">=5.3.9"
            },
            "conflict": {
                "symfony/expression-language": "<2.6"
            },
            "require-dev": {
                "symfony/config": "~2.2|~3.0.0",
                "symfony/expression-language": "~2.6|~3.0.0",
                "symfony/yaml": "~2.1|~3.0.0"
            },
            "suggest": {
                "symfony/config": "",
                "symfony/expression-language": "For using expressions in service container configuration",
                "symfony/proxy-manager-bridge": "Generate service proxies to lazy load them",
                "symfony/yaml": ""
            },
            "type": "library",
            "extra": {
                "branch-alias": {
                    "dev-master": "2.8-dev"
                }
            },
            "autoload": {
                "psr-4": {
                    "Symfony\\Component\\DependencyInjection\\": ""
                },
                "exclude-from-classmap": [
                    "/Tests/"
                ]
            },
            "notification-url": "https://packagist.org/downloads/",
            "license": [
                "MIT"
            ],
            "authors": [
                {
                    "name": "Fabien Potencier",
                    "email": "fabien@symfony.com"
                },
                {
                    "name": "Symfony Community",
                    "homepage": "https://symfony.com/contributors"
                }
            ],
            "description": "Symfony DependencyInjection Component",
            "homepage": "https://symfony.com",
<<<<<<< HEAD
            "time": "2016-05-09 18:12:35"
        },
        {
            "name": "symfony/stopwatch",
            "version": "v3.0.6",
=======
            "time": "2016-06-06 11:11:27"
        },
        {
            "name": "symfony/stopwatch",
            "version": "v3.1.0",
>>>>>>> 7edfd0c4
            "source": {
                "type": "git",
                "url": "https://github.com/symfony/stopwatch.git",
                "reference": "4670f122fa32a4900003a6802f6b8575f3f0b17e"
            },
            "dist": {
                "type": "zip",
                "url": "https://api.github.com/repos/symfony/stopwatch/zipball/4670f122fa32a4900003a6802f6b8575f3f0b17e",
                "reference": "4670f122fa32a4900003a6802f6b8575f3f0b17e",
                "shasum": ""
            },
            "require": {
                "php": ">=5.5.9"
            },
            "type": "library",
            "extra": {
                "branch-alias": {
                    "dev-master": "3.1-dev"
                }
            },
            "autoload": {
                "psr-4": {
                    "Symfony\\Component\\Stopwatch\\": ""
                },
                "exclude-from-classmap": [
                    "/Tests/"
                ]
            },
            "notification-url": "https://packagist.org/downloads/",
            "license": [
                "MIT"
            ],
            "authors": [
                {
                    "name": "Fabien Potencier",
                    "email": "fabien@symfony.com"
                },
                {
                    "name": "Symfony Community",
                    "homepage": "https://symfony.com/contributors"
                }
            ],
            "description": "Symfony Stopwatch Component",
            "homepage": "https://symfony.com",
            "time": "2016-03-04 07:56:56"
        },
        {
            "name": "symfony/yaml",
<<<<<<< HEAD
            "version": "v2.8.6",
            "source": {
                "type": "git",
                "url": "https://github.com/symfony/yaml.git",
                "reference": "e4fbcc65f90909c999ac3b4dfa699ee6563a9940"
            },
            "dist": {
                "type": "zip",
                "url": "https://api.github.com/repos/symfony/yaml/zipball/e4fbcc65f90909c999ac3b4dfa699ee6563a9940",
                "reference": "e4fbcc65f90909c999ac3b4dfa699ee6563a9940",
=======
            "version": "v2.8.7",
            "source": {
                "type": "git",
                "url": "https://github.com/symfony/yaml.git",
                "reference": "815fabf3f48c7d1df345a69d1ad1a88f59757b34"
            },
            "dist": {
                "type": "zip",
                "url": "https://api.github.com/repos/symfony/yaml/zipball/815fabf3f48c7d1df345a69d1ad1a88f59757b34",
                "reference": "815fabf3f48c7d1df345a69d1ad1a88f59757b34",
>>>>>>> 7edfd0c4
                "shasum": ""
            },
            "require": {
                "php": ">=5.3.9"
            },
            "type": "library",
            "extra": {
                "branch-alias": {
                    "dev-master": "2.8-dev"
                }
            },
            "autoload": {
                "psr-4": {
                    "Symfony\\Component\\Yaml\\": ""
                },
                "exclude-from-classmap": [
                    "/Tests/"
                ]
            },
            "notification-url": "https://packagist.org/downloads/",
            "license": [
                "MIT"
            ],
            "authors": [
                {
                    "name": "Fabien Potencier",
                    "email": "fabien@symfony.com"
                },
                {
                    "name": "Symfony Community",
                    "homepage": "https://symfony.com/contributors"
                }
            ],
            "description": "Symfony Yaml Component",
            "homepage": "https://symfony.com",
<<<<<<< HEAD
            "time": "2016-03-29 19:00:15"
=======
            "time": "2016-06-06 11:11:27"
>>>>>>> 7edfd0c4
        },
        {
            "name": "theseer/fdomdocument",
            "version": "1.6.1",
            "source": {
                "type": "git",
                "url": "https://github.com/theseer/fDOMDocument.git",
                "reference": "d9ad139d6c2e8edf5e313ffbe37ff13344cf0684"
            },
            "dist": {
                "type": "zip",
                "url": "https://api.github.com/repos/theseer/fDOMDocument/zipball/d9ad139d6c2e8edf5e313ffbe37ff13344cf0684",
                "reference": "d9ad139d6c2e8edf5e313ffbe37ff13344cf0684",
                "shasum": ""
            },
            "require": {
                "ext-dom": "*",
                "lib-libxml": "*",
                "php": ">=5.3.3"
            },
            "type": "library",
            "autoload": {
                "classmap": [
                    "src/"
                ]
            },
            "notification-url": "https://packagist.org/downloads/",
            "license": [
                "BSD-3-Clause"
            ],
            "authors": [
                {
                    "name": "Arne Blankerts",
                    "email": "arne@blankerts.de",
                    "role": "lead"
                }
            ],
            "description": "The classes contained within this repository extend the standard DOM to use exceptions at all occasions of errors instead of PHP warnings or notices. They also add various custom methods and shortcuts for convenience and to simplify the usage of DOM.",
            "homepage": "https://github.com/theseer/fDOMDocument",
            "time": "2015-05-27 22:58:02"
        }
    ],
    "aliases": [],
    "minimum-stability": "alpha",
    "stability-flags": {
        "phpmd/phpmd": 0
    },
    "prefer-stable": true,
    "prefer-lowest": false,
    "platform": {
        "php": "~5.5.22|~5.6.0|~7.0.0",
        "lib-libxml": "*",
        "ext-ctype": "*",
        "ext-gd": "*",
        "ext-spl": "*",
        "ext-dom": "*",
        "ext-simplexml": "*",
        "ext-mcrypt": "*",
        "ext-hash": "*",
        "ext-curl": "*",
        "ext-iconv": "*",
        "ext-intl": "*",
        "ext-xsl": "*",
        "ext-mbstring": "*",
        "ext-openssl": "*",
        "ext-zip": "*"
    },
    "platform-dev": []
}<|MERGE_RESOLUTION|>--- conflicted
+++ resolved
@@ -4,13 +4,8 @@
         "Read more about it at https://getcomposer.org/doc/01-basic-usage.md#composer-lock-the-lock-file",
         "This file is @generated automatically"
     ],
-<<<<<<< HEAD
-    "hash": "27d42810e5b6ec8260572205ff668d79",
-    "content-hash": "0afa9a8d1445d804681f338444acb755",
-=======
     "hash": "03aa0fd88ec1218fac917ab6ddebe520",
     "content-hash": "4289e5ed7fb777b66c153e0187458241",
->>>>>>> 7edfd0c4
     "packages": [
         {
             "name": "braintree/braintree_php",
@@ -559,18 +554,6 @@
         },
         {
             "name": "magento/magento-composer-installer",
-<<<<<<< HEAD
-            "version": "0.1.8",
-            "source": {
-                "type": "git",
-                "url": "https://github.com/magento/magento-composer-installer.git",
-                "reference": "3dfac2f626ca36053f68853afe8847f5b290c84d"
-            },
-            "dist": {
-                "type": "zip",
-                "url": "https://api.github.com/repos/magento/magento-composer-installer/zipball/3dfac2f626ca36053f68853afe8847f5b290c84d",
-                "reference": "3dfac2f626ca36053f68853afe8847f5b290c84d",
-=======
             "version": "0.1.9",
             "source": {
                 "type": "git",
@@ -581,7 +564,6 @@
                 "type": "zip",
                 "url": "https://api.github.com/repos/magento/magento-composer-installer/zipball/109eedd74dc94ffe77e71bf91d594f6fa95dd33e",
                 "reference": "109eedd74dc94ffe77e71bf91d594f6fa95dd33e",
->>>>>>> 7edfd0c4
                 "shasum": ""
             },
             "require": {
@@ -644,11 +626,7 @@
                 "composer-installer",
                 "magento"
             ],
-<<<<<<< HEAD
-            "time": "2016-05-17 20:24:41"
-=======
             "time": "2016-05-24 16:22:26"
->>>>>>> 7edfd0c4
         },
         {
             "name": "magento/zendframework1",
@@ -1272,18 +1250,6 @@
         },
         {
             "name": "symfony/event-dispatcher",
-<<<<<<< HEAD
-            "version": "v2.8.6",
-            "source": {
-                "type": "git",
-                "url": "https://github.com/symfony/event-dispatcher.git",
-                "reference": "a158f13992a3147d466af7a23b564ac719a4ddd8"
-            },
-            "dist": {
-                "type": "zip",
-                "url": "https://api.github.com/repos/symfony/event-dispatcher/zipball/a158f13992a3147d466af7a23b564ac719a4ddd8",
-                "reference": "a158f13992a3147d466af7a23b564ac719a4ddd8",
-=======
             "version": "v2.8.7",
             "source": {
                 "type": "git",
@@ -1294,7 +1260,6 @@
                 "type": "zip",
                 "url": "https://api.github.com/repos/symfony/event-dispatcher/zipball/2a6b8713f8bdb582058cfda463527f195b066110",
                 "reference": "2a6b8713f8bdb582058cfda463527f195b066110",
->>>>>>> 7edfd0c4
                 "shasum": ""
             },
             "require": {
@@ -1341,19 +1306,11 @@
             ],
             "description": "Symfony EventDispatcher Component",
             "homepage": "https://symfony.com",
-<<<<<<< HEAD
-            "time": "2016-05-03 18:59:18"
-        },
-        {
-            "name": "symfony/filesystem",
-            "version": "v2.8.6",
-=======
             "time": "2016-06-06 11:11:27"
         },
         {
             "name": "symfony/filesystem",
             "version": "v2.8.7",
->>>>>>> 7edfd0c4
             "source": {
                 "type": "git",
                 "url": "https://github.com/symfony/filesystem.git",
@@ -1402,11 +1359,7 @@
         },
         {
             "name": "symfony/finder",
-<<<<<<< HEAD
-            "version": "v3.0.6",
-=======
             "version": "v3.1.0",
->>>>>>> 7edfd0c4
             "source": {
                 "type": "git",
                 "url": "https://github.com/symfony/finder.git",
@@ -1455,18 +1408,6 @@
         },
         {
             "name": "symfony/process",
-<<<<<<< HEAD
-            "version": "v2.8.6",
-            "source": {
-                "type": "git",
-                "url": "https://github.com/symfony/process.git",
-                "reference": "1276bd9be89be039748cf753a2137f4ef149cd74"
-            },
-            "dist": {
-                "type": "zip",
-                "url": "https://api.github.com/repos/symfony/process/zipball/1276bd9be89be039748cf753a2137f4ef149cd74",
-                "reference": "1276bd9be89be039748cf753a2137f4ef149cd74",
-=======
             "version": "v2.8.7",
             "source": {
                 "type": "git",
@@ -1477,7 +1418,6 @@
                 "type": "zip",
                 "url": "https://api.github.com/repos/symfony/process/zipball/115347d00c342198cdc52a7bd8bc15b5ab43500c",
                 "reference": "115347d00c342198cdc52a7bd8bc15b5ab43500c",
->>>>>>> 7edfd0c4
                 "shasum": ""
             },
             "require": {
@@ -1513,11 +1453,7 @@
             ],
             "description": "Symfony Process Component",
             "homepage": "https://symfony.com",
-<<<<<<< HEAD
-            "time": "2016-04-14 15:22:22"
-=======
             "time": "2016-06-06 11:11:27"
->>>>>>> 7edfd0c4
         },
         {
             "name": "tedivm/jshrink",
@@ -4249,18 +4185,6 @@
         },
         {
             "name": "symfony/config",
-<<<<<<< HEAD
-            "version": "v2.8.6",
-            "source": {
-                "type": "git",
-                "url": "https://github.com/symfony/config.git",
-                "reference": "edbbcf33cffa2a85104fc80de8dc052cc51596bb"
-            },
-            "dist": {
-                "type": "zip",
-                "url": "https://api.github.com/repos/symfony/config/zipball/edbbcf33cffa2a85104fc80de8dc052cc51596bb",
-                "reference": "edbbcf33cffa2a85104fc80de8dc052cc51596bb",
-=======
             "version": "v2.8.7",
             "source": {
                 "type": "git",
@@ -4271,7 +4195,6 @@
                 "type": "zip",
                 "url": "https://api.github.com/repos/symfony/config/zipball/a2edd59c2163c65747fc3f35d132b5a39266bd05",
                 "reference": "a2edd59c2163c65747fc3f35d132b5a39266bd05",
->>>>>>> 7edfd0c4
                 "shasum": ""
             },
             "require": {
@@ -4311,22 +4234,6 @@
             ],
             "description": "Symfony Config Component",
             "homepage": "https://symfony.com",
-<<<<<<< HEAD
-            "time": "2016-04-20 18:52:26"
-        },
-        {
-            "name": "symfony/dependency-injection",
-            "version": "v2.8.6",
-            "source": {
-                "type": "git",
-                "url": "https://github.com/symfony/dependency-injection.git",
-                "reference": "bd04588c087651ceffdc45d40dc4de05af9c7c52"
-            },
-            "dist": {
-                "type": "zip",
-                "url": "https://api.github.com/repos/symfony/dependency-injection/zipball/bd04588c087651ceffdc45d40dc4de05af9c7c52",
-                "reference": "bd04588c087651ceffdc45d40dc4de05af9c7c52",
-=======
             "time": "2016-06-06 11:11:27"
         },
         {
@@ -4341,7 +4248,6 @@
                 "type": "zip",
                 "url": "https://api.github.com/repos/symfony/dependency-injection/zipball/2d05009d890cf1139988ff059b5b2e0eb280ed13",
                 "reference": "2d05009d890cf1139988ff059b5b2e0eb280ed13",
->>>>>>> 7edfd0c4
                 "shasum": ""
             },
             "require": {
@@ -4391,19 +4297,11 @@
             ],
             "description": "Symfony DependencyInjection Component",
             "homepage": "https://symfony.com",
-<<<<<<< HEAD
-            "time": "2016-05-09 18:12:35"
-        },
-        {
-            "name": "symfony/stopwatch",
-            "version": "v3.0.6",
-=======
             "time": "2016-06-06 11:11:27"
         },
         {
             "name": "symfony/stopwatch",
             "version": "v3.1.0",
->>>>>>> 7edfd0c4
             "source": {
                 "type": "git",
                 "url": "https://github.com/symfony/stopwatch.git",
@@ -4452,18 +4350,6 @@
         },
         {
             "name": "symfony/yaml",
-<<<<<<< HEAD
-            "version": "v2.8.6",
-            "source": {
-                "type": "git",
-                "url": "https://github.com/symfony/yaml.git",
-                "reference": "e4fbcc65f90909c999ac3b4dfa699ee6563a9940"
-            },
-            "dist": {
-                "type": "zip",
-                "url": "https://api.github.com/repos/symfony/yaml/zipball/e4fbcc65f90909c999ac3b4dfa699ee6563a9940",
-                "reference": "e4fbcc65f90909c999ac3b4dfa699ee6563a9940",
-=======
             "version": "v2.8.7",
             "source": {
                 "type": "git",
@@ -4474,7 +4360,6 @@
                 "type": "zip",
                 "url": "https://api.github.com/repos/symfony/yaml/zipball/815fabf3f48c7d1df345a69d1ad1a88f59757b34",
                 "reference": "815fabf3f48c7d1df345a69d1ad1a88f59757b34",
->>>>>>> 7edfd0c4
                 "shasum": ""
             },
             "require": {
@@ -4510,11 +4395,7 @@
             ],
             "description": "Symfony Yaml Component",
             "homepage": "https://symfony.com",
-<<<<<<< HEAD
-            "time": "2016-03-29 19:00:15"
-=======
             "time": "2016-06-06 11:11:27"
->>>>>>> 7edfd0c4
         },
         {
             "name": "theseer/fdomdocument",
