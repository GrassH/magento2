--- conflicted
+++ resolved
@@ -4,11 +4,7 @@
         "Read more about it at http://getcomposer.org/doc/01-basic-usage.md#composer-lock-the-lock-file",
         "This file is @generated automatically"
     ],
-<<<<<<< HEAD
-    "hash": "c99992c307d46c525c7dc6fe418161f3",
-=======
-    "hash": "b06fa6ec127580416633b88e4ea6a6d0",
->>>>>>> 33b8dfff
+    "hash": "9c4928c60e8444ee8b37e81bbc0b1ac2",
     "packages": [
         {
             "name": "braintree/braintree_php",
