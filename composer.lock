{
    "_readme": [
        "This file locks the dependencies of your project to a known state",
        "Read more about it at http://getcomposer.org/doc/01-basic-usage.md#composer-lock-the-lock-file",
        "This file is @generated automatically"
    ],
<<<<<<< HEAD
    "hash": "3e285461629b838b2f76cb11500f5e64",
=======
    "hash": "71bb120e84573e78fc9b64e54515ca86",
>>>>>>> 09cadae1
    "packages": [
        {
            "name": "composer/composer",
            "version": "1.0.0-alpha8",
            "source": {
                "type": "git",
                "url": "https://github.com/composer/composer.git",
                "reference": "1eb1df44a97fb2daca1bb8b007f3bee012f0aa46"
            },
            "dist": {
                "type": "zip",
                "url": "https://api.github.com/repos/composer/composer/zipball/1eb1df44a97fb2daca1bb8b007f3bee012f0aa46",
                "reference": "1eb1df44a97fb2daca1bb8b007f3bee012f0aa46",
                "shasum": ""
            },
            "require": {
                "justinrainbow/json-schema": "1.1.*",
                "php": ">=5.3.2",
                "seld/jsonlint": "1.*",
                "symfony/console": "~2.3",
                "symfony/finder": "~2.2",
                "symfony/process": "~2.1"
            },
            "require-dev": {
                "phpunit/phpunit": "~3.7.10"
            },
            "suggest": {
                "ext-openssl": "Enabling the openssl extension allows you to access https URLs for repositories and packages",
                "ext-zip": "Enabling the zip extension allows you to unzip archives, and allows gzip compression of all internet traffic"
            },
            "bin": [
                "bin/composer"
            ],
            "type": "library",
            "extra": {
                "branch-alias": {
                    "dev-master": "1.0-dev"
                }
            },
            "autoload": {
                "psr-0": {
                    "Composer": "src/"
                }
            },
            "notification-url": "https://packagist.org/downloads/",
            "license": [
                "MIT"
            ],
            "authors": [
                {
                    "name": "Jordi Boggiano",
                    "email": "j.boggiano@seld.be",
                    "homepage": "http://seld.be",
                    "role": "Developer"
                },
                {
                    "name": "Nils Adermann",
                    "email": "naderman@naderman.de",
                    "homepage": "http://www.naderman.de",
                    "role": "Developer"
                }
            ],
            "description": "Dependency Manager",
            "homepage": "http://getcomposer.org/",
            "keywords": [
                "autoload",
                "dependency",
                "package"
            ],
            "time": "2014-01-06 18:39:59"
        },
        {
            "name": "justinrainbow/json-schema",
            "version": "1.1.0",
            "source": {
                "type": "git",
                "url": "https://github.com/justinrainbow/json-schema.git",
                "reference": "05ff6d8d79fe3ad190b0663d80d3f9deee79416c"
            },
            "dist": {
                "type": "zip",
                "url": "https://api.github.com/repos/justinrainbow/json-schema/zipball/05ff6d8d79fe3ad190b0663d80d3f9deee79416c",
                "reference": "05ff6d8d79fe3ad190b0663d80d3f9deee79416c",
                "shasum": ""
            },
            "require": {
                "php": ">=5.3.0"
            },
            "type": "library",
            "autoload": {
                "psr-0": {
                    "JsonSchema": "src/"
                }
            },
            "notification-url": "https://packagist.org/downloads/",
            "license": [
                "NewBSD"
            ],
            "authors": [
                {
                    "name": "Igor Wiedler",
                    "email": "igor@wiedler.ch",
                    "homepage": "http://wiedler.ch/igor/"
                },
                {
                    "name": "Bruno Prieto Reis",
                    "email": "bruno.p.reis@gmail.com"
                },
                {
                    "name": "Justin Rainbow",
                    "email": "justin.rainbow@gmail.com"
                },
                {
                    "name": "Robert Schönthal",
                    "email": "robert.schoenthal@gmail.com",
                    "homepage": "http://digitalkaoz.net"
                }
            ],
            "description": "A library to validate a json schema.",
            "homepage": "https://github.com/justinrainbow/json-schema",
            "keywords": [
                "json",
                "schema"
            ],
            "time": "2012-01-03 00:33:17"
        },
        {
            "name": "magento/magento-composer-installer",
            "version": "0.1.4",
            "source": {
                "type": "git",
                "url": "https://github.com/magento/magento-composer-installer.git",
                "reference": "7f03451f71e55d52c2bb07325d56a4e6df322f30"
            },
            "dist": {
                "type": "zip",
                "url": "https://api.github.com/repos/magento/magento-composer-installer/zipball/7f03451f71e55d52c2bb07325d56a4e6df322f30",
                "reference": "7f03451f71e55d52c2bb07325d56a4e6df322f30",
                "shasum": ""
            },
            "require": {
                "composer-plugin-api": "1.0.0"
            },
            "require-dev": {
                "composer/composer": "*@dev",
                "firegento/phpcs": "dev-patch-1",
                "mikey179/vfsstream": "*",
                "phpunit/phpunit": "*",
                "phpunit/phpunit-mock-objects": "dev-master",
                "squizlabs/php_codesniffer": "1.4.7",
                "symfony/process": "*"
            },
            "type": "composer-plugin",
            "extra": {
                "composer-command-registry": [
                    "MagentoHackathon\\Composer\\Magento\\Command\\DeployCommand"
                ],
                "class": "MagentoHackathon\\Composer\\Magento\\Plugin"
            },
            "autoload": {
                "psr-0": {
                    "MagentoHackathon\\Composer\\Magento": "src/"
                }
            },
            "notification-url": "https://packagist.org/downloads/",
            "license": [
                "OSL-3.0"
            ],
            "authors": [
                {
                    "name": "Vinai Kopp",
                    "email": "vinai@netzarbeiter.com"
                },
                {
                    "name": "Daniel Fahlke aka Flyingmana",
                    "email": "flyingmana@googlemail.com"
                },
                {
                    "name": "Jörg Weller",
                    "email": "weller@flagbit.de"
                },
                {
                    "name": "Karl Spies",
                    "email": "karl.spies@gmx.net"
                },
                {
                    "name": "Tobias Vogt",
                    "email": "tobi@webguys.de"
                },
                {
                    "name": "David Fuhr",
                    "email": "fuhr@flagbit.de"
                }
            ],
            "description": "Composer installer for Magento modules",
            "homepage": "https://github.com/magento/magento-composer-installer",
            "keywords": [
                "composer-installer",
                "magento"
            ],
            "time": "2015-03-05 21:40:30"
        },
        {
            "name": "magento/zendframework1",
            "version": "1.12.10",
            "source": {
                "type": "git",
                "url": "https://github.com/magento/zf1.git",
                "reference": "d1e5cd8c9f83229bcdd9bb485c3ce25259c77884"
            },
            "dist": {
                "type": "zip",
                "url": "https://api.github.com/repos/magento/zf1/zipball/d1e5cd8c9f83229bcdd9bb485c3ce25259c77884",
                "reference": "d1e5cd8c9f83229bcdd9bb485c3ce25259c77884",
                "shasum": ""
            },
            "require": {
                "php": ">=5.2.11"
            },
            "require-dev": {
                "phpunit/dbunit": "1.3.*",
                "phpunit/phpunit": "3.7.*"
            },
            "type": "library",
            "extra": {
                "branch-alias": {
                    "dev-master": "1.12.x-dev"
                }
            },
            "autoload": {
                "psr-0": {
                    "Zend_": "library/"
                }
            },
            "notification-url": "https://packagist.org/downloads/",
            "include-path": [
                "library/"
            ],
            "license": [
                "BSD-3-Clause"
            ],
            "description": "Magento Zend Framework 1",
            "homepage": "http://framework.zend.com/",
            "keywords": [
                "ZF1",
                "framework"
            ],
            "time": "2015-02-06 17:25:45"
        },
        {
            "name": "monolog/monolog",
            "version": "1.11.0",
            "source": {
                "type": "git",
                "url": "https://github.com/Seldaek/monolog.git",
                "reference": "ec3961874c43840e96da3a8a1ed20d8c73d7e5aa"
            },
            "dist": {
                "type": "zip",
                "url": "https://api.github.com/repos/Seldaek/monolog/zipball/ec3961874c43840e96da3a8a1ed20d8c73d7e5aa",
                "reference": "ec3961874c43840e96da3a8a1ed20d8c73d7e5aa",
                "shasum": ""
            },
            "require": {
                "php": ">=5.3.0",
                "psr/log": "~1.0"
            },
            "provide": {
                "psr/log-implementation": "1.0.0"
            },
            "require-dev": {
                "aws/aws-sdk-php": "~2.4, >2.4.8",
                "doctrine/couchdb": "~1.0@dev",
                "graylog2/gelf-php": "~1.0",
                "phpunit/phpunit": "~3.7.0",
                "raven/raven": "~0.5",
                "ruflin/elastica": "0.90.*",
                "videlalvaro/php-amqplib": "~2.4"
            },
            "suggest": {
                "aws/aws-sdk-php": "Allow sending log messages to AWS services like DynamoDB",
                "doctrine/couchdb": "Allow sending log messages to a CouchDB server",
                "ext-amqp": "Allow sending log messages to an AMQP server (1.0+ required)",
                "ext-mongo": "Allow sending log messages to a MongoDB server",
                "graylog2/gelf-php": "Allow sending log messages to a GrayLog2 server",
                "raven/raven": "Allow sending log messages to a Sentry server",
                "rollbar/rollbar": "Allow sending log messages to Rollbar",
                "ruflin/elastica": "Allow sending log messages to an Elastic Search server",
                "videlalvaro/php-amqplib": "Allow sending log messages to an AMQP server using php-amqplib"
            },
            "type": "library",
            "extra": {
                "branch-alias": {
                    "dev-master": "1.11.x-dev"
                }
            },
            "autoload": {
                "psr-4": {
                    "Monolog\\": "src/Monolog"
                }
            },
            "notification-url": "https://packagist.org/downloads/",
            "license": [
                "MIT"
            ],
            "authors": [
                {
                    "name": "Jordi Boggiano",
                    "email": "j.boggiano@seld.be",
                    "homepage": "http://seld.be"
                }
            ],
            "description": "Sends your logs to files, sockets, inboxes, databases and various web services",
            "homepage": "http://github.com/Seldaek/monolog",
            "keywords": [
                "log",
                "logging",
                "psr-3"
            ],
            "time": "2014-09-30 13:30:58"
        },
        {
            "name": "oyejorge/less.php",
            "version": "v1.7.0.3",
            "source": {
                "type": "git",
                "url": "https://github.com/oyejorge/less.php.git",
                "reference": "6e08ecb07e6f6d9170c23e8744c58fdd822ad0de"
            },
            "dist": {
                "type": "zip",
                "url": "https://api.github.com/repos/oyejorge/less.php/zipball/6e08ecb07e6f6d9170c23e8744c58fdd822ad0de",
                "reference": "6e08ecb07e6f6d9170c23e8744c58fdd822ad0de",
                "shasum": ""
            },
            "require": {
                "php": ">=5.2"
            },
            "bin": [
                "bin/lessc"
            ],
            "type": "library",
            "autoload": {
                "psr-0": {
                    "Less": "lib/"
                },
                "classmap": [
                    "lessc.inc.php"
                ]
            },
            "notification-url": "https://packagist.org/downloads/",
            "license": [
                "Apache-2.0"
            ],
            "authors": [
                {
                    "name": "Matt Agar",
                    "homepage": "https://github.com/agar"
                },
                {
                    "name": "Martin Jantošovič",
                    "homepage": "https://github.com/Mordred"
                },
                {
                    "name": "Josh Schmidt",
                    "homepage": "https://github.com/oyejorge"
                }
            ],
            "description": "PHP port of the Javascript version of LESS http://lesscss.org",
            "homepage": "http://lessphp.gpeasy.com",
            "keywords": [
                "css",
                "less",
                "less.js",
                "lesscss",
                "php",
                "stylesheet"
            ],
            "time": "2015-03-10 18:12:59"
        },
        {
            "name": "psr/log",
            "version": "1.0.0",
            "source": {
                "type": "git",
                "url": "https://github.com/php-fig/log.git",
                "reference": "fe0936ee26643249e916849d48e3a51d5f5e278b"
            },
            "dist": {
                "type": "zip",
                "url": "https://api.github.com/repos/php-fig/log/zipball/fe0936ee26643249e916849d48e3a51d5f5e278b",
                "reference": "fe0936ee26643249e916849d48e3a51d5f5e278b",
                "shasum": ""
            },
            "type": "library",
            "autoload": {
                "psr-0": {
                    "Psr\\Log\\": ""
                }
            },
            "notification-url": "https://packagist.org/downloads/",
            "license": [
                "MIT"
            ],
            "authors": [
                {
                    "name": "PHP-FIG",
                    "homepage": "http://www.php-fig.org/"
                }
            ],
            "description": "Common interface for logging libraries",
            "keywords": [
                "log",
                "psr",
                "psr-3"
            ],
            "time": "2012-12-21 11:40:51"
        },
        {
            "name": "seld/jsonlint",
            "version": "1.3.1",
            "source": {
                "type": "git",
                "url": "https://github.com/Seldaek/jsonlint.git",
                "reference": "863ae85c6d3ef60ca49cb12bd051c4a0648c40c4"
            },
            "dist": {
                "type": "zip",
                "url": "https://api.github.com/repos/Seldaek/jsonlint/zipball/863ae85c6d3ef60ca49cb12bd051c4a0648c40c4",
                "reference": "863ae85c6d3ef60ca49cb12bd051c4a0648c40c4",
                "shasum": ""
            },
            "require": {
                "php": ">=5.3.0"
            },
            "bin": [
                "bin/jsonlint"
            ],
            "type": "library",
            "autoload": {
                "psr-4": {
                    "Seld\\JsonLint\\": "src/Seld/JsonLint/"
                }
            },
            "notification-url": "https://packagist.org/downloads/",
            "license": [
                "MIT"
            ],
            "authors": [
                {
                    "name": "Jordi Boggiano",
                    "email": "j.boggiano@seld.be",
                    "homepage": "http://seld.be"
                }
            ],
            "description": "JSON Linter",
            "keywords": [
                "json",
                "linter",
                "parser",
                "validator"
            ],
            "time": "2015-01-04 21:18:15"
        },
        {
            "name": "symfony/console",
            "version": "v2.6.6",
            "target-dir": "Symfony/Component/Console",
            "source": {
                "type": "git",
                "url": "https://github.com/symfony/Console.git",
                "reference": "5b91dc4ed5eb08553f57f6df04c4730a73992667"
            },
            "dist": {
                "type": "zip",
                "url": "https://api.github.com/repos/symfony/Console/zipball/5b91dc4ed5eb08553f57f6df04c4730a73992667",
                "reference": "5b91dc4ed5eb08553f57f6df04c4730a73992667",
                "shasum": ""
            },
            "require": {
                "php": ">=5.3.3"
            },
            "require-dev": {
                "psr/log": "~1.0",
                "symfony/event-dispatcher": "~2.1",
                "symfony/phpunit-bridge": "~2.7",
                "symfony/process": "~2.1"
            },
            "suggest": {
                "psr/log": "For using the console logger",
                "symfony/event-dispatcher": "",
                "symfony/process": ""
            },
            "type": "library",
            "extra": {
                "branch-alias": {
                    "dev-master": "2.6-dev"
                }
            },
            "autoload": {
                "psr-0": {
                    "Symfony\\Component\\Console\\": ""
                }
            },
            "notification-url": "https://packagist.org/downloads/",
            "license": [
                "MIT"
            ],
            "authors": [
                {
                    "name": "Symfony Community",
                    "homepage": "http://symfony.com/contributors"
                },
                {
                    "name": "Fabien Potencier",
                    "email": "fabien@symfony.com"
                }
            ],
            "description": "Symfony Console Component",
            "homepage": "http://symfony.com",
            "time": "2015-03-30 15:54:10"
        },
        {
            "name": "symfony/finder",
            "version": "v2.6.6",
            "target-dir": "Symfony/Component/Finder",
            "source": {
                "type": "git",
                "url": "https://github.com/symfony/Finder.git",
                "reference": "5dbe2e73a580618f5b4880fda93406eed25de251"
            },
            "dist": {
                "type": "zip",
                "url": "https://api.github.com/repos/symfony/Finder/zipball/5dbe2e73a580618f5b4880fda93406eed25de251",
                "reference": "5dbe2e73a580618f5b4880fda93406eed25de251",
                "shasum": ""
            },
            "require": {
                "php": ">=5.3.3"
            },
            "require-dev": {
                "symfony/phpunit-bridge": "~2.7"
            },
            "type": "library",
            "extra": {
                "branch-alias": {
                    "dev-master": "2.6-dev"
                }
            },
            "autoload": {
                "psr-0": {
                    "Symfony\\Component\\Finder\\": ""
                }
            },
            "notification-url": "https://packagist.org/downloads/",
            "license": [
                "MIT"
            ],
            "authors": [
                {
                    "name": "Symfony Community",
                    "homepage": "http://symfony.com/contributors"
                },
                {
                    "name": "Fabien Potencier",
                    "email": "fabien@symfony.com"
                }
            ],
            "description": "Symfony Finder Component",
            "homepage": "http://symfony.com",
            "time": "2015-03-30 15:54:10"
        },
        {
            "name": "symfony/process",
            "version": "v2.6.6",
            "target-dir": "Symfony/Component/Process",
            "source": {
                "type": "git",
                "url": "https://github.com/symfony/Process.git",
                "reference": "a8bebaec1a9dc6cde53e0250e32917579b0be552"
            },
            "dist": {
                "type": "zip",
                "url": "https://api.github.com/repos/symfony/Process/zipball/a8bebaec1a9dc6cde53e0250e32917579b0be552",
                "reference": "a8bebaec1a9dc6cde53e0250e32917579b0be552",
                "shasum": ""
            },
            "require": {
                "php": ">=5.3.3"
            },
            "require-dev": {
                "symfony/phpunit-bridge": "~2.7"
            },
            "type": "library",
            "extra": {
                "branch-alias": {
                    "dev-master": "2.6-dev"
                }
            },
            "autoload": {
                "psr-0": {
                    "Symfony\\Component\\Process\\": ""
                }
            },
            "notification-url": "https://packagist.org/downloads/",
            "license": [
                "MIT"
            ],
            "authors": [
                {
                    "name": "Symfony Community",
                    "homepage": "http://symfony.com/contributors"
                },
                {
                    "name": "Fabien Potencier",
                    "email": "fabien@symfony.com"
                }
            ],
            "description": "Symfony Process Component",
            "homepage": "http://symfony.com",
            "time": "2015-03-30 15:54:10"
        },
        {
            "name": "tubalmartin/cssmin",
            "version": "v2.4.8-p4",
            "source": {
                "type": "git",
                "url": "https://github.com/tubalmartin/YUI-CSS-compressor-PHP-port.git",
                "reference": "fe84d71e8420243544c0ce3bd0f5d7c1936b0f90"
            },
            "dist": {
                "type": "zip",
                "url": "https://api.github.com/repos/tubalmartin/YUI-CSS-compressor-PHP-port/zipball/fe84d71e8420243544c0ce3bd0f5d7c1936b0f90",
                "reference": "fe84d71e8420243544c0ce3bd0f5d7c1936b0f90",
                "shasum": ""
            },
            "require": {
                "php": ">=5.0.0"
            },
            "type": "library",
            "autoload": {
                "classmap": [
                    "cssmin.php"
                ]
            },
            "notification-url": "https://packagist.org/downloads/",
            "license": [
                "BSD-3-Clause"
            ],
            "authors": [
                {
                    "name": "Túbal Martín",
                    "homepage": "http://tubalmartin.me/"
                }
            ],
            "description": "A PHP port of the YUI CSS compressor",
            "homepage": "https://github.com/tubalmartin/YUI-CSS-compressor-PHP-port",
            "keywords": [
                "compress",
                "compressor",
                "css",
                "minify",
                "yui"
            ],
            "time": "2014-09-22 08:08:50"
        },
        {
            "name": "zendframework/zend-code",
            "version": "2.3.1",
            "target-dir": "Zend/Code",
            "source": {
                "type": "git",
                "url": "https://github.com/zendframework/Component_ZendCode.git",
                "reference": "3e7cc92f946c23fb28959457fa0608c5eba29ed8"
            },
            "dist": {
                "type": "zip",
                "url": "https://api.github.com/repos/zendframework/Component_ZendCode/zipball/3e7cc92f946c23fb28959457fa0608c5eba29ed8",
                "reference": "3e7cc92f946c23fb28959457fa0608c5eba29ed8",
                "shasum": ""
            },
            "require": {
                "php": ">=5.3.23",
                "zendframework/zend-eventmanager": "self.version"
            },
            "require-dev": {
                "doctrine/common": ">=2.1",
                "zendframework/zend-stdlib": "self.version"
            },
            "suggest": {
                "doctrine/common": "Doctrine\\Common >=2.1 for annotation features",
                "zendframework/zend-stdlib": "Zend\\Stdlib component"
            },
            "type": "library",
            "extra": {
                "branch-alias": {
                    "dev-master": "2.3-dev",
                    "dev-develop": "2.4-dev"
                }
            },
            "autoload": {
                "psr-0": {
                    "Zend\\Code\\": ""
                }
            },
            "notification-url": "https://packagist.org/downloads/",
            "license": [
                "BSD-3-Clause"
            ],
            "description": "provides facilities to generate arbitrary code using an object oriented interface",
            "keywords": [
                "code",
                "zf2"
            ],
            "time": "2014-04-15 15:28:49"
        },
        {
            "name": "zendframework/zend-config",
            "version": "2.3.1",
            "target-dir": "Zend/Config",
            "source": {
                "type": "git",
                "url": "https://github.com/zendframework/Component_ZendConfig.git",
                "reference": "61b81c6ea60c1947e13b4effbfffcd9bb59c2180"
            },
            "dist": {
                "type": "zip",
                "url": "https://api.github.com/repos/zendframework/Component_ZendConfig/zipball/61b81c6ea60c1947e13b4effbfffcd9bb59c2180",
                "reference": "61b81c6ea60c1947e13b4effbfffcd9bb59c2180",
                "shasum": ""
            },
            "require": {
                "php": ">=5.3.23",
                "zendframework/zend-stdlib": "self.version"
            },
            "require-dev": {
                "zendframework/zend-filter": "self.version",
                "zendframework/zend-i18n": "self.version",
                "zendframework/zend-json": "self.version",
                "zendframework/zend-servicemanager": "self.version"
            },
            "suggest": {
                "zendframework/zend-filter": "Zend\\Filter component",
                "zendframework/zend-i18n": "Zend\\I18n component",
                "zendframework/zend-json": "Zend\\Json to use the Json reader or writer classes",
                "zendframework/zend-servicemanager": "Zend\\ServiceManager for use with the Config Factory to retrieve reader and writer instances"
            },
            "type": "library",
            "extra": {
                "branch-alias": {
                    "dev-master": "2.3-dev",
                    "dev-develop": "2.4-dev"
                }
            },
            "autoload": {
                "psr-0": {
                    "Zend\\Config\\": ""
                }
            },
            "notification-url": "https://packagist.org/downloads/",
            "license": [
                "BSD-3-Clause"
            ],
            "description": "provides a nested object property based user interface for accessing this configuration data within application code",
            "keywords": [
                "config",
                "zf2"
            ],
            "time": "2014-04-15 15:29:04"
        },
        {
            "name": "zendframework/zend-console",
            "version": "2.3.1",
            "target-dir": "Zend/Console",
            "source": {
                "type": "git",
                "url": "https://github.com/zendframework/Component_ZendConsole.git",
                "reference": "6720a94d30272eefe10bef4801cc41a027530b1c"
            },
            "dist": {
                "type": "zip",
                "url": "https://api.github.com/repos/zendframework/Component_ZendConsole/zipball/6720a94d30272eefe10bef4801cc41a027530b1c",
                "reference": "6720a94d30272eefe10bef4801cc41a027530b1c",
                "shasum": ""
            },
            "require": {
                "php": ">=5.3.23",
                "zendframework/zend-stdlib": "self.version"
            },
            "type": "library",
            "extra": {
                "branch-alias": {
                    "dev-master": "2.3-dev",
                    "dev-develop": "2.4-dev"
                }
            },
            "autoload": {
                "psr-0": {
                    "Zend\\Console\\": ""
                }
            },
            "notification-url": "https://packagist.org/downloads/",
            "license": [
                "BSD-3-Clause"
            ],
            "keywords": [
                "console",
                "zf2"
            ],
            "time": "2014-04-15 15:29:14"
        },
        {
            "name": "zendframework/zend-di",
            "version": "2.3.1",
            "target-dir": "Zend/Di",
            "source": {
                "type": "git",
                "url": "https://github.com/zendframework/Component_ZendDi.git",
                "reference": "45450000c83937a73a261a32480637b4198f4cea"
            },
            "dist": {
                "type": "zip",
                "url": "https://api.github.com/repos/zendframework/Component_ZendDi/zipball/45450000c83937a73a261a32480637b4198f4cea",
                "reference": "45450000c83937a73a261a32480637b4198f4cea",
                "shasum": ""
            },
            "require": {
                "php": ">=5.3.23",
                "zendframework/zend-code": "self.version",
                "zendframework/zend-stdlib": "self.version"
            },
            "require-dev": {
                "zendframework/zend-servicemanager": "self.version"
            },
            "suggest": {
                "zendframework/zend-servicemanager": "Zend\\ServiceManager component"
            },
            "type": "library",
            "extra": {
                "branch-alias": {
                    "dev-master": "2.3-dev",
                    "dev-develop": "2.4-dev"
                }
            },
            "autoload": {
                "psr-0": {
                    "Zend\\Di\\": ""
                }
            },
            "notification-url": "https://packagist.org/downloads/",
            "license": [
                "BSD-3-Clause"
            ],
            "keywords": [
                "di",
                "zf2"
            ],
            "time": "2014-04-15 15:29:10"
        },
        {
            "name": "zendframework/zend-escaper",
            "version": "2.3.1",
            "target-dir": "Zend/Escaper",
            "source": {
                "type": "git",
                "url": "https://github.com/zendframework/Component_ZendEscaper.git",
                "reference": "dddee2104337bbf3522f9ef591c361a40aabf7cc"
            },
            "dist": {
                "type": "zip",
                "url": "https://api.github.com/repos/zendframework/Component_ZendEscaper/zipball/dddee2104337bbf3522f9ef591c361a40aabf7cc",
                "reference": "dddee2104337bbf3522f9ef591c361a40aabf7cc",
                "shasum": ""
            },
            "require": {
                "php": ">=5.3.23"
            },
            "type": "library",
            "extra": {
                "branch-alias": {
                    "dev-master": "2.3-dev",
                    "dev-develop": "2.4-dev"
                }
            },
            "autoload": {
                "psr-0": {
                    "Zend\\Escaper\\": ""
                }
            },
            "notification-url": "https://packagist.org/downloads/",
            "license": [
                "BSD-3-Clause"
            ],
            "keywords": [
                "escaper",
                "zf2"
            ],
            "time": "2014-04-15 15:29:16"
        },
        {
            "name": "zendframework/zend-eventmanager",
            "version": "2.3.1",
            "target-dir": "Zend/EventManager",
            "source": {
                "type": "git",
                "url": "https://github.com/zendframework/Component_ZendEventManager.git",
                "reference": "957faa0580c40ef6bf6cf3e87a36d594042fe133"
            },
            "dist": {
                "type": "zip",
                "url": "https://api.github.com/repos/zendframework/Component_ZendEventManager/zipball/957faa0580c40ef6bf6cf3e87a36d594042fe133",
                "reference": "957faa0580c40ef6bf6cf3e87a36d594042fe133",
                "shasum": ""
            },
            "require": {
                "php": ">=5.3.23",
                "zendframework/zend-stdlib": "self.version"
            },
            "type": "library",
            "extra": {
                "branch-alias": {
                    "dev-master": "2.3-dev",
                    "dev-develop": "2.4-dev"
                }
            },
            "autoload": {
                "psr-0": {
                    "Zend\\EventManager\\": ""
                }
            },
            "notification-url": "https://packagist.org/downloads/",
            "license": [
                "BSD-3-Clause"
            ],
            "keywords": [
                "eventmanager",
                "zf2"
            ],
            "time": "2014-04-15 14:47:18"
        },
        {
            "name": "zendframework/zend-filter",
            "version": "2.3.1",
            "target-dir": "Zend/Filter",
            "source": {
                "type": "git",
                "url": "https://github.com/zendframework/Component_ZendFilter.git",
                "reference": "1889b7aa499beccadac770780a73e1a40e0f8a53"
            },
            "dist": {
                "type": "zip",
                "url": "https://api.github.com/repos/zendframework/Component_ZendFilter/zipball/1889b7aa499beccadac770780a73e1a40e0f8a53",
                "reference": "1889b7aa499beccadac770780a73e1a40e0f8a53",
                "shasum": ""
            },
            "require": {
                "php": ">=5.3.23",
                "zendframework/zend-stdlib": "self.version"
            },
            "require-dev": {
                "zendframework/zend-crypt": "self.version",
                "zendframework/zend-servicemanager": "self.version",
                "zendframework/zend-uri": "self.version"
            },
            "suggest": {
                "zendframework/zend-crypt": "Zend\\Crypt component",
                "zendframework/zend-i18n": "Zend\\I18n component",
                "zendframework/zend-servicemanager": "Zend\\ServiceManager component",
                "zendframework/zend-uri": "Zend\\Uri component for UriNormalize filter"
            },
            "type": "library",
            "extra": {
                "branch-alias": {
                    "dev-master": "2.3-dev",
                    "dev-develop": "2.4-dev"
                }
            },
            "autoload": {
                "psr-0": {
                    "Zend\\Filter\\": ""
                }
            },
            "notification-url": "https://packagist.org/downloads/",
            "license": [
                "BSD-3-Clause"
            ],
            "description": "provides a set of commonly needed data filters",
            "keywords": [
                "filter",
                "zf2"
            ],
            "time": "2014-04-15 15:28:47"
        },
        {
            "name": "zendframework/zend-form",
            "version": "2.3.1",
            "target-dir": "Zend/Form",
            "source": {
                "type": "git",
                "url": "https://github.com/zendframework/Component_ZendForm.git",
                "reference": "2e91090e63f865c1c0b8c21157d4eaffad341f59"
            },
            "dist": {
                "type": "zip",
                "url": "https://api.github.com/repos/zendframework/Component_ZendForm/zipball/2e91090e63f865c1c0b8c21157d4eaffad341f59",
                "reference": "2e91090e63f865c1c0b8c21157d4eaffad341f59",
                "shasum": ""
            },
            "require": {
                "php": ">=5.3.23",
                "zendframework/zend-inputfilter": "self.version",
                "zendframework/zend-stdlib": "self.version"
            },
            "require-dev": {
                "zendframework/zend-captcha": "self.version",
                "zendframework/zend-code": "self.version",
                "zendframework/zend-eventmanager": "self.version",
                "zendframework/zend-filter": "self.version",
                "zendframework/zend-i18n": "self.version",
                "zendframework/zend-servicemanager": "self.version",
                "zendframework/zend-validator": "self.version",
                "zendframework/zend-view": "self.version",
                "zendframework/zendservice-recaptcha": "*"
            },
            "suggest": {
                "zendframework/zend-captcha": "Zend\\Captcha component",
                "zendframework/zend-code": "Zend\\Code component",
                "zendframework/zend-eventmanager": "Zend\\EventManager component",
                "zendframework/zend-filter": "Zend\\Filter component",
                "zendframework/zend-i18n": "Zend\\I18n component",
                "zendframework/zend-servicemanager": "Zend\\ServiceManager component",
                "zendframework/zend-validator": "Zend\\Validator component",
                "zendframework/zend-view": "Zend\\View component",
                "zendframework/zendservice-recaptcha": "ZendService\\ReCaptcha component"
            },
            "type": "library",
            "extra": {
                "branch-alias": {
                    "dev-master": "2.3-dev",
                    "dev-develop": "2.4-dev"
                }
            },
            "autoload": {
                "psr-0": {
                    "Zend\\Form\\": ""
                }
            },
            "notification-url": "https://packagist.org/downloads/",
            "license": [
                "BSD-3-Clause"
            ],
            "keywords": [
                "form",
                "zf2"
            ],
            "time": "2014-04-15 15:29:02"
        },
        {
            "name": "zendframework/zend-http",
            "version": "2.3.1",
            "target-dir": "Zend/Http",
            "source": {
                "type": "git",
                "url": "https://github.com/zendframework/Component_ZendHttp.git",
                "reference": "b13fc4c30c39364409ef68a9f9b5975765a3ff5a"
            },
            "dist": {
                "type": "zip",
                "url": "https://api.github.com/repos/zendframework/Component_ZendHttp/zipball/b13fc4c30c39364409ef68a9f9b5975765a3ff5a",
                "reference": "b13fc4c30c39364409ef68a9f9b5975765a3ff5a",
                "shasum": ""
            },
            "require": {
                "php": ">=5.3.23",
                "zendframework/zend-loader": "self.version",
                "zendframework/zend-stdlib": "self.version",
                "zendframework/zend-uri": "self.version",
                "zendframework/zend-validator": "self.version"
            },
            "type": "library",
            "extra": {
                "branch-alias": {
                    "dev-master": "2.3-dev",
                    "dev-develop": "2.4-dev"
                }
            },
            "autoload": {
                "psr-0": {
                    "Zend\\Http\\": ""
                }
            },
            "notification-url": "https://packagist.org/downloads/",
            "license": [
                "BSD-3-Clause"
            ],
            "description": "provides an easy interface for performing Hyper-Text Transfer Protocol (HTTP) requests",
            "keywords": [
                "http",
                "zf2"
            ],
            "time": "2014-04-15 14:47:18"
        },
        {
            "name": "zendframework/zend-inputfilter",
            "version": "2.3.1",
            "target-dir": "Zend/InputFilter",
            "source": {
                "type": "git",
                "url": "https://github.com/zendframework/Component_ZendInputFilter.git",
                "reference": "a45d2180c819f9ff9e74be1bf4c5c8dd1d9649e9"
            },
            "dist": {
                "type": "zip",
                "url": "https://api.github.com/repos/zendframework/Component_ZendInputFilter/zipball/a45d2180c819f9ff9e74be1bf4c5c8dd1d9649e9",
                "reference": "a45d2180c819f9ff9e74be1bf4c5c8dd1d9649e9",
                "shasum": ""
            },
            "require": {
                "php": ">=5.3.23",
                "zendframework/zend-filter": "self.version",
                "zendframework/zend-stdlib": "self.version",
                "zendframework/zend-validator": "self.version"
            },
            "require-dev": {
                "zendframework/zend-servicemanager": "self.version"
            },
            "suggest": {
                "zendframework/zend-servicemanager": "To support plugin manager support"
            },
            "type": "library",
            "extra": {
                "branch-alias": {
                    "dev-master": "2.3-dev",
                    "dev-develop": "2.4-dev"
                }
            },
            "autoload": {
                "psr-0": {
                    "Zend\\InputFilter\\": ""
                }
            },
            "notification-url": "https://packagist.org/downloads/",
            "license": [
                "BSD-3-Clause"
            ],
            "keywords": [
                "inputfilter",
                "zf2"
            ],
            "time": "2014-04-15 14:47:18"
        },
        {
            "name": "zendframework/zend-json",
            "version": "2.3.1",
            "target-dir": "Zend/Json",
            "source": {
                "type": "git",
                "url": "https://github.com/zendframework/Component_ZendJson.git",
                "reference": "eb281da42d3f5bba5acb664359029b6fa7c62e28"
            },
            "dist": {
                "type": "zip",
                "url": "https://api.github.com/repos/zendframework/Component_ZendJson/zipball/eb281da42d3f5bba5acb664359029b6fa7c62e28",
                "reference": "eb281da42d3f5bba5acb664359029b6fa7c62e28",
                "shasum": ""
            },
            "require": {
                "php": ">=5.3.23",
                "zendframework/zend-stdlib": "self.version"
            },
            "require-dev": {
                "zendframework/zend-http": "self.version",
                "zendframework/zend-server": "self.version"
            },
            "suggest": {
                "zendframework/zend-http": "Zend\\Http component",
                "zendframework/zend-server": "Zend\\Server component"
            },
            "type": "library",
            "extra": {
                "branch-alias": {
                    "dev-master": "2.3-dev",
                    "dev-develop": "2.4-dev"
                }
            },
            "autoload": {
                "psr-0": {
                    "Zend\\Json\\": ""
                }
            },
            "notification-url": "https://packagist.org/downloads/",
            "license": [
                "BSD-3-Clause"
            ],
            "description": "provides convenience methods for serializing native PHP to JSON and decoding JSON to native PHP",
            "keywords": [
                "json",
                "zf2"
            ],
            "time": "2014-04-15 14:47:18"
        },
        {
            "name": "zendframework/zend-loader",
            "version": "2.3.1",
            "target-dir": "Zend/Loader",
            "source": {
                "type": "git",
                "url": "https://github.com/zendframework/Component_ZendLoader.git",
                "reference": "37abb23b0b2608584673f8388d1563a1fd604f09"
            },
            "dist": {
                "type": "zip",
                "url": "https://api.github.com/repos/zendframework/Component_ZendLoader/zipball/37abb23b0b2608584673f8388d1563a1fd604f09",
                "reference": "37abb23b0b2608584673f8388d1563a1fd604f09",
                "shasum": ""
            },
            "require": {
                "php": ">=5.3.23"
            },
            "type": "library",
            "extra": {
                "branch-alias": {
                    "dev-master": "2.3-dev",
                    "dev-develop": "2.4-dev"
                }
            },
            "autoload": {
                "psr-0": {
                    "Zend\\Loader\\": ""
                }
            },
            "notification-url": "https://packagist.org/downloads/",
            "license": [
                "BSD-3-Clause"
            ],
            "keywords": [
                "loader",
                "zf2"
            ],
            "time": "2014-04-15 15:28:53"
        },
        {
            "name": "zendframework/zend-log",
            "version": "2.3.1",
            "target-dir": "Zend/Log",
            "source": {
                "type": "git",
                "url": "https://github.com/zendframework/Component_ZendLog.git",
                "reference": "606ef20717a935afec1400f54bd1b03faf859c47"
            },
            "dist": {
                "type": "zip",
                "url": "https://api.github.com/repos/zendframework/Component_ZendLog/zipball/606ef20717a935afec1400f54bd1b03faf859c47",
                "reference": "606ef20717a935afec1400f54bd1b03faf859c47",
                "shasum": ""
            },
            "require": {
                "php": ">=5.3.23",
                "zendframework/zend-servicemanager": "self.version",
                "zendframework/zend-stdlib": "self.version"
            },
            "require-dev": {
                "zendframework/zend-console": "self.version",
                "zendframework/zend-db": "self.version",
                "zendframework/zend-escaper": "self.version",
                "zendframework/zend-mail": "self.version",
                "zendframework/zend-validator": "self.version"
            },
            "suggest": {
                "ext-mongo": "*",
                "zendframework/zend-console": "Zend\\Console component",
                "zendframework/zend-db": "Zend\\Db component",
                "zendframework/zend-escaper": "Zend\\Escaper component, for use in the XML formatter",
                "zendframework/zend-mail": "Zend\\Mail component",
                "zendframework/zend-validator": "Zend\\Validator component"
            },
            "type": "library",
            "extra": {
                "branch-alias": {
                    "dev-master": "2.3-dev",
                    "dev-develop": "2.4-dev"
                }
            },
            "autoload": {
                "psr-0": {
                    "Zend\\Log\\": ""
                }
            },
            "notification-url": "https://packagist.org/downloads/",
            "license": [
                "BSD-3-Clause"
            ],
            "description": "component for general purpose logging",
            "keywords": [
                "log",
                "logging",
                "zf2"
            ],
            "time": "2014-04-15 15:28:45"
        },
        {
            "name": "zendframework/zend-math",
            "version": "2.3.1",
            "target-dir": "Zend/Math",
            "source": {
                "type": "git",
                "url": "https://github.com/zendframework/Component_ZendMath.git",
                "reference": "be6de5ba3d47e3f9a6732badea8bc724c49d0552"
            },
            "dist": {
                "type": "zip",
                "url": "https://api.github.com/repos/zendframework/Component_ZendMath/zipball/be6de5ba3d47e3f9a6732badea8bc724c49d0552",
                "reference": "be6de5ba3d47e3f9a6732badea8bc724c49d0552",
                "shasum": ""
            },
            "require": {
                "php": ">=5.3.23"
            },
            "suggest": {
                "ext-bcmath": "If using the bcmath functionality",
                "ext-gmp": "If using the gmp functionality",
                "ircmaxell/random-lib": "Fallback random byte generator for Zend\\Math\\Rand if OpenSSL/Mcrypt extensions are unavailable",
                "zendframework/zend-servicemanager": ">= current version, if using the BigInteger::factory functionality"
            },
            "type": "library",
            "extra": {
                "branch-alias": {
                    "dev-master": "2.3-dev",
                    "dev-develop": "2.4-dev"
                }
            },
            "autoload": {
                "psr-0": {
                    "Zend\\Math\\": ""
                }
            },
            "notification-url": "https://packagist.org/downloads/",
            "license": [
                "BSD-3-Clause"
            ],
            "keywords": [
                "math",
                "zf2"
            ],
            "time": "2014-04-15 15:29:09"
        },
        {
            "name": "zendframework/zend-modulemanager",
            "version": "2.3.1",
            "target-dir": "Zend/ModuleManager",
            "source": {
                "type": "git",
                "url": "https://github.com/zendframework/Component_ZendModuleManager.git",
                "reference": "bfff608492fdfea1f2b815285e0ed8b467a99c9f"
            },
            "dist": {
                "type": "zip",
                "url": "https://api.github.com/repos/zendframework/Component_ZendModuleManager/zipball/bfff608492fdfea1f2b815285e0ed8b467a99c9f",
                "reference": "bfff608492fdfea1f2b815285e0ed8b467a99c9f",
                "shasum": ""
            },
            "require": {
                "php": ">=5.3.23",
                "zendframework/zend-eventmanager": "self.version",
                "zendframework/zend-stdlib": "self.version"
            },
            "require-dev": {
                "zendframework/zend-config": "self.version",
                "zendframework/zend-console": "self.version",
                "zendframework/zend-loader": "self.version",
                "zendframework/zend-mvc": "self.version",
                "zendframework/zend-servicemanager": "self.version"
            },
            "suggest": {
                "zendframework/zend-config": "Zend\\Config component",
                "zendframework/zend-console": "Zend\\Console component",
                "zendframework/zend-loader": "Zend\\Loader component",
                "zendframework/zend-mvc": "Zend\\Mvc component",
                "zendframework/zend-servicemanager": "Zend\\ServiceManager component"
            },
            "type": "library",
            "extra": {
                "branch-alias": {
                    "dev-master": "2.3-dev",
                    "dev-develop": "2.4-dev"
                }
            },
            "autoload": {
                "psr-0": {
                    "Zend\\ModuleManager\\": ""
                }
            },
            "notification-url": "https://packagist.org/downloads/",
            "license": [
                "BSD-3-Clause"
            ],
            "keywords": [
                "modulemanager",
                "zf2"
            ],
            "time": "2014-04-15 15:28:50"
        },
        {
            "name": "zendframework/zend-mvc",
            "version": "2.3.1",
            "target-dir": "Zend/Mvc",
            "source": {
                "type": "git",
                "url": "https://github.com/zendframework/Component_ZendMvc.git",
                "reference": "d7708af7028aa6c42255fe2d9ece53f0e5d76e2c"
            },
            "dist": {
                "type": "zip",
                "url": "https://api.github.com/repos/zendframework/Component_ZendMvc/zipball/d7708af7028aa6c42255fe2d9ece53f0e5d76e2c",
                "reference": "d7708af7028aa6c42255fe2d9ece53f0e5d76e2c",
                "shasum": ""
            },
            "require": {
                "php": ">=5.3.23",
                "zendframework/zend-eventmanager": "self.version",
                "zendframework/zend-servicemanager": "self.version",
                "zendframework/zend-stdlib": "self.version"
            },
            "require-dev": {
                "zendframework/zend-authentication": "self.version",
                "zendframework/zend-console": "self.version",
                "zendframework/zend-di": "self.version",
                "zendframework/zend-filter": "self.version",
                "zendframework/zend-form": "self.version",
                "zendframework/zend-http": "self.version",
                "zendframework/zend-i18n": "self.version",
                "zendframework/zend-inputfilter": "self.version",
                "zendframework/zend-json": "self.version",
                "zendframework/zend-log": "self.version",
                "zendframework/zend-modulemanager": "self.version",
                "zendframework/zend-serializer": "self.version",
                "zendframework/zend-session": "self.version",
                "zendframework/zend-text": "self.version",
                "zendframework/zend-uri": "self.version",
                "zendframework/zend-validator": "self.version",
                "zendframework/zend-version": "self.version",
                "zendframework/zend-view": "self.version"
            },
            "suggest": {
                "zendframework/zend-authentication": "Zend\\Authentication component for Identity plugin",
                "zendframework/zend-config": "Zend\\Config component",
                "zendframework/zend-console": "Zend\\Console component",
                "zendframework/zend-di": "Zend\\Di component",
                "zendframework/zend-filter": "Zend\\Filter component",
                "zendframework/zend-form": "Zend\\Form component",
                "zendframework/zend-http": "Zend\\Http component",
                "zendframework/zend-i18n": "Zend\\I18n component for translatable segments",
                "zendframework/zend-inputfilter": "Zend\\Inputfilter component",
                "zendframework/zend-json": "Zend\\Json component",
                "zendframework/zend-log": "Zend\\Log component",
                "zendframework/zend-modulemanager": "Zend\\ModuleManager component",
                "zendframework/zend-serializer": "Zend\\Serializer component",
                "zendframework/zend-session": "Zend\\Session component for FlashMessenger, PRG, and FPRG plugins",
                "zendframework/zend-stdlib": "Zend\\Stdlib component",
                "zendframework/zend-text": "Zend\\Text component",
                "zendframework/zend-uri": "Zend\\Uri component",
                "zendframework/zend-validator": "Zend\\Validator component",
                "zendframework/zend-version": "Zend\\Version component",
                "zendframework/zend-view": "Zend\\View component"
            },
            "type": "library",
            "extra": {
                "branch-alias": {
                    "dev-master": "2.3-dev",
                    "dev-develop": "2.4-dev"
                }
            },
            "autoload": {
                "psr-0": {
                    "Zend\\Mvc\\": ""
                }
            },
            "notification-url": "https://packagist.org/downloads/",
            "license": [
                "BSD-3-Clause"
            ],
            "keywords": [
                "mvc",
                "zf2"
            ],
            "time": "2014-04-15 15:29:05"
        },
        {
            "name": "zendframework/zend-serializer",
            "version": "2.3.1",
            "target-dir": "Zend/Serializer",
            "source": {
                "type": "git",
                "url": "https://github.com/zendframework/Component_ZendSerializer.git",
                "reference": "3187aa2a9c9713932f84006700f922ee1253328d"
            },
            "dist": {
                "type": "zip",
                "url": "https://api.github.com/repos/zendframework/Component_ZendSerializer/zipball/3187aa2a9c9713932f84006700f922ee1253328d",
                "reference": "3187aa2a9c9713932f84006700f922ee1253328d",
                "shasum": ""
            },
            "require": {
                "php": ">=5.3.23",
                "zendframework/zend-json": "self.version",
                "zendframework/zend-math": "self.version",
                "zendframework/zend-stdlib": "self.version"
            },
            "require-dev": {
                "zendframework/zend-servicemanager": "self.version"
            },
            "suggest": {
                "zendframework/zend-servicemanager": "To support plugin manager support"
            },
            "type": "library",
            "extra": {
                "branch-alias": {
                    "dev-master": "2.3-dev",
                    "dev-develop": "2.4-dev"
                }
            },
            "autoload": {
                "psr-0": {
                    "Zend\\Serializer\\": ""
                }
            },
            "notification-url": "https://packagist.org/downloads/",
            "license": [
                "BSD-3-Clause"
            ],
            "description": "provides an adapter based interface to simply generate storable representation of PHP types by different facilities, and recover",
            "keywords": [
                "serializer",
                "zf2"
            ],
            "time": "2014-04-15 15:29:03"
        },
        {
            "name": "zendframework/zend-server",
            "version": "2.3.1",
            "target-dir": "Zend/Server",
            "source": {
                "type": "git",
                "url": "https://github.com/zendframework/Component_ZendServer.git",
                "reference": "b491a401b1710785b5dbf69e77ee2f13764fb0ff"
            },
            "dist": {
                "type": "zip",
                "url": "https://api.github.com/repos/zendframework/Component_ZendServer/zipball/b491a401b1710785b5dbf69e77ee2f13764fb0ff",
                "reference": "b491a401b1710785b5dbf69e77ee2f13764fb0ff",
                "shasum": ""
            },
            "require": {
                "php": ">=5.3.23",
                "zendframework/zend-code": "self.version",
                "zendframework/zend-stdlib": "self.version"
            },
            "type": "library",
            "extra": {
                "branch-alias": {
                    "dev-master": "2.3-dev",
                    "dev-develop": "2.4-dev"
                }
            },
            "autoload": {
                "psr-0": {
                    "Zend\\Server\\": ""
                }
            },
            "notification-url": "https://packagist.org/downloads/",
            "license": [
                "BSD-3-Clause"
            ],
            "keywords": [
                "server",
                "zf2"
            ],
            "time": "2014-04-15 14:47:18"
        },
        {
            "name": "zendframework/zend-servicemanager",
            "version": "2.3.1",
            "target-dir": "Zend/ServiceManager",
            "source": {
                "type": "git",
                "url": "https://github.com/zendframework/Component_ZendServiceManager.git",
                "reference": "652ab6e142b7afd1eede8f0f33b47d2599786c84"
            },
            "dist": {
                "type": "zip",
                "url": "https://api.github.com/repos/zendframework/Component_ZendServiceManager/zipball/652ab6e142b7afd1eede8f0f33b47d2599786c84",
                "reference": "652ab6e142b7afd1eede8f0f33b47d2599786c84",
                "shasum": ""
            },
            "require": {
                "php": ">=5.3.23"
            },
            "require-dev": {
                "zendframework/zend-di": "self.version"
            },
            "suggest": {
                "zendframework/zend-di": "Zend\\Di component"
            },
            "type": "library",
            "extra": {
                "branch-alias": {
                    "dev-master": "2.3-dev",
                    "dev-develop": "2.4-dev"
                }
            },
            "autoload": {
                "psr-0": {
                    "Zend\\ServiceManager\\": ""
                }
            },
            "notification-url": "https://packagist.org/downloads/",
            "license": [
                "BSD-3-Clause"
            ],
            "keywords": [
                "servicemanager",
                "zf2"
            ],
            "time": "2014-04-15 15:28:43"
        },
        {
            "name": "zendframework/zend-soap",
            "version": "2.3.1",
            "target-dir": "Zend/Soap",
            "source": {
                "type": "git",
                "url": "https://github.com/zendframework/Component_ZendSoap.git",
                "reference": "29b7dfe2b2d1fcf219557ff8821506a55510a53d"
            },
            "dist": {
                "type": "zip",
                "url": "https://api.github.com/repos/zendframework/Component_ZendSoap/zipball/29b7dfe2b2d1fcf219557ff8821506a55510a53d",
                "reference": "29b7dfe2b2d1fcf219557ff8821506a55510a53d",
                "shasum": ""
            },
            "require": {
                "php": ">=5.3.23",
                "zendframework/zend-server": "self.version",
                "zendframework/zend-stdlib": "self.version",
                "zendframework/zend-uri": "self.version"
            },
            "require-dev": {
                "zendframework/zend-http": "self.version"
            },
            "suggest": {
                "zendframework/zend-http": "Zend\\Http component"
            },
            "type": "library",
            "extra": {
                "branch-alias": {
                    "dev-master": "2.3-dev",
                    "dev-develop": "2.4-dev"
                }
            },
            "autoload": {
                "psr-0": {
                    "Zend\\Soap\\": ""
                }
            },
            "notification-url": "https://packagist.org/downloads/",
            "license": [
                "BSD-3-Clause"
            ],
            "keywords": [
                "soap",
                "zf2"
            ],
            "time": "2014-04-15 14:47:18"
        },
        {
            "name": "zendframework/zend-stdlib",
            "version": "2.3.1",
            "target-dir": "Zend/Stdlib",
            "source": {
                "type": "git",
                "url": "https://github.com/zendframework/Component_ZendStdlib.git",
                "reference": "c1f4830018b5d4f034d32fa01a9e17ea176f56f6"
            },
            "dist": {
                "type": "zip",
                "url": "https://api.github.com/repos/zendframework/Component_ZendStdlib/zipball/c1f4830018b5d4f034d32fa01a9e17ea176f56f6",
                "reference": "c1f4830018b5d4f034d32fa01a9e17ea176f56f6",
                "shasum": ""
            },
            "require": {
                "php": ">=5.3.23"
            },
            "require-dev": {
                "zendframework/zend-eventmanager": "self.version",
                "zendframework/zend-serializer": "self.version",
                "zendframework/zend-servicemanager": "self.version"
            },
            "suggest": {
                "zendframework/zend-eventmanager": "To support aggregate hydrator usage",
                "zendframework/zend-serializer": "Zend\\Serializer component",
                "zendframework/zend-servicemanager": "To support hydrator plugin manager usage"
            },
            "type": "library",
            "extra": {
                "branch-alias": {
                    "dev-master": "2.3-dev",
                    "dev-develop": "2.4-dev"
                }
            },
            "autoload": {
                "psr-0": {
                    "Zend\\Stdlib\\": ""
                }
            },
            "notification-url": "https://packagist.org/downloads/",
            "license": [
                "BSD-3-Clause"
            ],
            "keywords": [
                "stdlib",
                "zf2"
            ],
            "time": "2014-04-15 15:28:48"
        },
        {
            "name": "zendframework/zend-text",
            "version": "2.3.1",
            "target-dir": "Zend/Text",
            "source": {
                "type": "git",
                "url": "https://github.com/zendframework/Component_ZendText.git",
                "reference": "74215098b67b89e61ed8d1bf82c4fe79fa311885"
            },
            "dist": {
                "type": "zip",
                "url": "https://api.github.com/repos/zendframework/Component_ZendText/zipball/74215098b67b89e61ed8d1bf82c4fe79fa311885",
                "reference": "74215098b67b89e61ed8d1bf82c4fe79fa311885",
                "shasum": ""
            },
            "require": {
                "php": ">=5.3.23",
                "zendframework/zend-servicemanager": "self.version",
                "zendframework/zend-stdlib": "self.version"
            },
            "type": "library",
            "extra": {
                "branch-alias": {
                    "dev-master": "2.3-dev",
                    "dev-develop": "2.4-dev"
                }
            },
            "autoload": {
                "psr-0": {
                    "Zend\\Text\\": ""
                }
            },
            "notification-url": "https://packagist.org/downloads/",
            "license": [
                "BSD-3-Clause"
            ],
            "keywords": [
                "text",
                "zf2"
            ],
            "time": "2014-04-15 15:29:13"
        },
        {
            "name": "zendframework/zend-uri",
            "version": "2.3.1",
            "target-dir": "Zend/Uri",
            "source": {
                "type": "git",
                "url": "https://github.com/zendframework/Component_ZendUri.git",
                "reference": "cf120804a7ef1b906979b110c6f34c8592a7c36b"
            },
            "dist": {
                "type": "zip",
                "url": "https://api.github.com/repos/zendframework/Component_ZendUri/zipball/cf120804a7ef1b906979b110c6f34c8592a7c36b",
                "reference": "cf120804a7ef1b906979b110c6f34c8592a7c36b",
                "shasum": ""
            },
            "require": {
                "php": ">=5.3.23",
                "zendframework/zend-escaper": "self.version",
                "zendframework/zend-validator": "self.version"
            },
            "type": "library",
            "extra": {
                "branch-alias": {
                    "dev-master": "2.3-dev",
                    "dev-develop": "2.4-dev"
                }
            },
            "autoload": {
                "psr-0": {
                    "Zend\\Uri\\": ""
                }
            },
            "notification-url": "https://packagist.org/downloads/",
            "license": [
                "BSD-3-Clause"
            ],
            "description": "a component that aids in manipulating and validating » Uniform Resource Identifiers (URIs)",
            "keywords": [
                "uri",
                "zf2"
            ],
            "time": "2014-04-15 14:47:18"
        },
        {
            "name": "zendframework/zend-validator",
            "version": "2.3.1",
            "target-dir": "Zend/Validator",
            "source": {
                "type": "git",
                "url": "https://github.com/zendframework/Component_ZendValidator.git",
                "reference": "ac9848e54c6c75de81ee7a82c3187cd25a898990"
            },
            "dist": {
                "type": "zip",
                "url": "https://api.github.com/repos/zendframework/Component_ZendValidator/zipball/ac9848e54c6c75de81ee7a82c3187cd25a898990",
                "reference": "ac9848e54c6c75de81ee7a82c3187cd25a898990",
                "shasum": ""
            },
            "require": {
                "php": ">=5.3.23",
                "zendframework/zend-stdlib": "self.version"
            },
            "require-dev": {
                "zendframework/zend-db": "self.version",
                "zendframework/zend-filter": "self.version",
                "zendframework/zend-i18n": "self.version",
                "zendframework/zend-math": "self.version",
                "zendframework/zend-servicemanager": "self.version",
                "zendframework/zend-session": "self.version",
                "zendframework/zend-uri": "self.version"
            },
            "suggest": {
                "zendframework/zend-db": "Zend\\Db component",
                "zendframework/zend-filter": "Zend\\Filter component, required by the Digits validator",
                "zendframework/zend-i18n": "Zend\\I18n component to allow translation of validation error messages as well as to use the various Date validators",
                "zendframework/zend-math": "Zend\\Math component",
                "zendframework/zend-resources": "Translations of validator messages",
                "zendframework/zend-servicemanager": "Zend\\ServiceManager component to allow using the ValidatorPluginManager and validator chains",
                "zendframework/zend-session": "Zend\\Session component",
                "zendframework/zend-uri": "Zend\\Uri component, required by the Uri and Sitemap\\Loc validators"
            },
            "type": "library",
            "extra": {
                "branch-alias": {
                    "dev-master": "2.3-dev",
                    "dev-develop": "2.4-dev"
                }
            },
            "autoload": {
                "psr-0": {
                    "Zend\\Validator\\": ""
                }
            },
            "notification-url": "https://packagist.org/downloads/",
            "license": [
                "BSD-3-Clause"
            ],
            "description": "provides a set of commonly needed validators",
            "keywords": [
                "validator",
                "zf2"
            ],
            "time": "2014-04-15 15:28:42"
        },
        {
            "name": "zendframework/zend-view",
            "version": "2.3.1",
            "target-dir": "Zend/View",
            "source": {
                "type": "git",
                "url": "https://github.com/zendframework/Component_ZendView.git",
                "reference": "71b6c73d4ba2f5908fe64b2a554064b22443e327"
            },
            "dist": {
                "type": "zip",
                "url": "https://api.github.com/repos/zendframework/Component_ZendView/zipball/71b6c73d4ba2f5908fe64b2a554064b22443e327",
                "reference": "71b6c73d4ba2f5908fe64b2a554064b22443e327",
                "shasum": ""
            },
            "require": {
                "php": ">=5.3.23",
                "zendframework/zend-eventmanager": "self.version",
                "zendframework/zend-loader": "self.version",
                "zendframework/zend-stdlib": "self.version"
            },
            "require-dev": {
                "zendframework/zend-authentication": "self.version",
                "zendframework/zend-escaper": "self.version",
                "zendframework/zend-feed": "self.version",
                "zendframework/zend-filter": "self.version",
                "zendframework/zend-http": "self.version",
                "zendframework/zend-i18n": "self.version",
                "zendframework/zend-json": "self.version",
                "zendframework/zend-mvc": "self.version",
                "zendframework/zend-navigation": "self.version",
                "zendframework/zend-paginator": "self.version",
                "zendframework/zend-permissions-acl": "self.version",
                "zendframework/zend-servicemanager": "self.version",
                "zendframework/zend-uri": "self.version"
            },
            "suggest": {
                "zendframework/zend-authentication": "Zend\\Authentication component",
                "zendframework/zend-escaper": "Zend\\Escaper component",
                "zendframework/zend-feed": "Zend\\Feed component",
                "zendframework/zend-filter": "Zend\\Filter component",
                "zendframework/zend-http": "Zend\\Http component",
                "zendframework/zend-i18n": "Zend\\I18n component",
                "zendframework/zend-json": "Zend\\Json component",
                "zendframework/zend-mvc": "Zend\\Mvc component",
                "zendframework/zend-navigation": "Zend\\Navigation component",
                "zendframework/zend-paginator": "Zend\\Paginator component",
                "zendframework/zend-permissions-acl": "Zend\\Permissions\\Acl component",
                "zendframework/zend-servicemanager": "Zend\\ServiceManager component",
                "zendframework/zend-uri": "Zend\\Uri component"
            },
            "type": "library",
            "extra": {
                "branch-alias": {
                    "dev-master": "2.3-dev",
                    "dev-develop": "2.4-dev"
                }
            },
            "autoload": {
                "psr-0": {
                    "Zend\\View\\": ""
                }
            },
            "notification-url": "https://packagist.org/downloads/",
            "license": [
                "BSD-3-Clause"
            ],
            "description": "provides a system of helpers, output filters, and variable escaping",
            "keywords": [
                "view",
                "zf2"
            ],
            "time": "2014-04-15 15:28:55"
        }
    ],
    "packages-dev": [
        {
            "name": "doctrine/instantiator",
            "version": "1.0.4",
            "source": {
                "type": "git",
                "url": "https://github.com/doctrine/instantiator.git",
                "reference": "f976e5de371104877ebc89bd8fecb0019ed9c119"
            },
            "dist": {
                "type": "zip",
                "url": "https://api.github.com/repos/doctrine/instantiator/zipball/f976e5de371104877ebc89bd8fecb0019ed9c119",
                "reference": "f976e5de371104877ebc89bd8fecb0019ed9c119",
                "shasum": ""
            },
            "require": {
                "php": ">=5.3,<8.0-DEV"
            },
            "require-dev": {
                "athletic/athletic": "~0.1.8",
                "ext-pdo": "*",
                "ext-phar": "*",
                "phpunit/phpunit": "~4.0",
                "squizlabs/php_codesniffer": "2.0.*@ALPHA"
            },
            "type": "library",
            "extra": {
                "branch-alias": {
                    "dev-master": "1.0.x-dev"
                }
            },
            "autoload": {
                "psr-0": {
                    "Doctrine\\Instantiator\\": "src"
                }
            },
            "notification-url": "https://packagist.org/downloads/",
            "license": [
                "MIT"
            ],
            "authors": [
                {
                    "name": "Marco Pivetta",
                    "email": "ocramius@gmail.com",
                    "homepage": "http://ocramius.github.com/"
                }
            ],
            "description": "A small, lightweight utility to instantiate objects in PHP without invoking their constructors",
            "homepage": "https://github.com/doctrine/instantiator",
            "keywords": [
                "constructor",
                "instantiate"
            ],
            "time": "2014-10-13 12:58:55"
        },
        {
            "name": "fabpot/php-cs-fixer",
            "version": "v1.6",
            "source": {
                "type": "git",
                "url": "https://github.com/FriendsOfPHP/PHP-CS-Fixer.git",
                "reference": "81a46f8a0f92f1ba64587b384a275d0766cf2c70"
            },
            "dist": {
                "type": "zip",
                "url": "https://api.github.com/repos/FriendsOfPHP/PHP-CS-Fixer/zipball/81a46f8a0f92f1ba64587b384a275d0766cf2c70",
                "reference": "81a46f8a0f92f1ba64587b384a275d0766cf2c70",
                "shasum": ""
            },
            "require": {
                "php": ">=5.3.6",
                "sebastian/diff": "~1.1",
                "symfony/console": "~2.1",
                "symfony/event-dispatcher": "~2.1",
                "symfony/filesystem": "~2.1",
                "symfony/finder": "~2.1",
                "symfony/process": "~2.3",
                "symfony/stopwatch": "~2.5"
            },
            "require-dev": {
                "satooshi/php-coveralls": "0.7.*@dev"
            },
            "bin": [
                "php-cs-fixer"
            ],
            "type": "application",
            "autoload": {
                "psr-4": {
                    "Symfony\\CS\\": "Symfony/CS/"
                }
            },
            "notification-url": "https://packagist.org/downloads/",
            "license": [
                "MIT"
            ],
            "authors": [
                {
                    "name": "Dariusz Rumiński",
                    "email": "dariusz.ruminski@gmail.com"
                },
                {
                    "name": "Fabien Potencier",
                    "email": "fabien@symfony.com"
                }
            ],
            "description": "A script to automatically fix Symfony Coding Standard",
            "time": "2015-03-26 21:09:59"
        },
        {
            "name": "league/climate",
            "version": "2.6.1",
            "source": {
                "type": "git",
                "url": "https://github.com/thephpleague/climate.git",
                "reference": "28851c909017424f61cc6a62089316313c645d1c"
            },
            "dist": {
                "type": "zip",
                "url": "https://api.github.com/repos/thephpleague/climate/zipball/28851c909017424f61cc6a62089316313c645d1c",
                "reference": "28851c909017424f61cc6a62089316313c645d1c",
                "shasum": ""
            },
            "require": {
                "php": ">=5.4.0"
            },
            "require-dev": {
                "mockery/mockery": "dev-master",
                "phpunit/phpunit": "4.1.*"
            },
            "type": "library",
            "autoload": {
                "psr-4": {
                    "League\\CLImate\\": "src/"
                }
            },
            "notification-url": "https://packagist.org/downloads/",
            "license": [
                "MIT"
            ],
            "authors": [
                {
                    "name": "Joe Tannenbaum",
                    "email": "hey@joe.codes",
                    "homepage": "http://joe.codes/",
                    "role": "Developer"
                }
            ],
            "description": "PHP's best friend for the terminal. CLImate allows you to easily output colored text, special formats, and more.",
            "keywords": [
                "cli",
                "colors",
                "command",
                "php",
                "terminal"
            ],
            "time": "2015-01-18 14:31:58"
        },
        {
            "name": "lusitanian/oauth",
            "version": "v0.3.5",
            "source": {
                "type": "git",
                "url": "https://github.com/Lusitanian/PHPoAuthLib.git",
                "reference": "ac5a1cd5a4519143728dce2213936eea302edf8a"
            },
            "dist": {
                "type": "zip",
                "url": "https://api.github.com/repos/Lusitanian/PHPoAuthLib/zipball/ac5a1cd5a4519143728dce2213936eea302edf8a",
                "reference": "ac5a1cd5a4519143728dce2213936eea302edf8a",
                "shasum": ""
            },
            "require": {
                "php": ">=5.3.0"
            },
            "require-dev": {
                "phpunit/phpunit": "3.7.*",
                "predis/predis": "0.8.*@dev",
                "symfony/http-foundation": "~2.1"
            },
            "suggest": {
                "ext-openssl": "Allows for usage of secure connections with the stream-based HTTP client.",
                "predis/predis": "Allows using the Redis storage backend.",
                "symfony/http-foundation": "Allows using the Symfony Session storage backend."
            },
            "type": "library",
            "extra": {
                "branch-alias": {
                    "dev-master": "0.1-dev"
                }
            },
            "autoload": {
                "psr-0": {
                    "OAuth": "src",
                    "OAuth\\Unit": "tests"
                }
            },
            "notification-url": "https://packagist.org/downloads/",
            "license": [
                "MIT"
            ],
            "authors": [
                {
                    "name": "David Desberg",
                    "email": "david@daviddesberg.com"
                },
                {
                    "name": "Pieter Hordijk",
                    "email": "info@pieterhordijk.com"
                }
            ],
            "description": "PHP 5.3+ oAuth 1/2 Library",
            "keywords": [
                "Authentication",
                "authorization",
                "oauth",
                "security"
            ],
            "time": "2014-09-05 15:19:58"
        },
        {
            "name": "pdepend/pdepend",
            "version": "2.0.6",
            "source": {
                "type": "git",
                "url": "https://github.com/pdepend/pdepend.git",
                "reference": "a15ffcbfbcc4570d4a733ca7b76e9cac0a56c3f4"
            },
            "dist": {
                "type": "zip",
                "url": "https://api.github.com/repos/pdepend/pdepend/zipball/a15ffcbfbcc4570d4a733ca7b76e9cac0a56c3f4",
                "reference": "a15ffcbfbcc4570d4a733ca7b76e9cac0a56c3f4",
                "shasum": ""
            },
            "require": {
                "symfony/config": ">=2.4",
                "symfony/dependency-injection": ">=2.4",
                "symfony/filesystem": ">=2.4"
            },
            "require-dev": {
                "phpunit/phpunit": "4.*@stable",
                "squizlabs/php_codesniffer": "@stable"
            },
            "bin": [
                "src/bin/pdepend"
            ],
            "type": "library",
            "autoload": {
                "psr-0": {
                    "PDepend\\": "src/main/php/"
                }
            },
            "notification-url": "https://packagist.org/downloads/",
            "license": [
                "BSD-3-Clause"
            ],
            "description": "Official version of pdepend to be handled with Composer",
            "time": "2015-03-02 08:06:43"
        },
        {
            "name": "phpmd/phpmd",
            "version": "2.2.2",
            "source": {
                "type": "git",
                "url": "https://github.com/phpmd/phpmd.git",
                "reference": "7dc4a6b5c07b119ab5da7960b56303fa6855eb84"
            },
            "dist": {
                "type": "zip",
                "url": "https://api.github.com/repos/phpmd/phpmd/zipball/7dc4a6b5c07b119ab5da7960b56303fa6855eb84",
                "reference": "7dc4a6b5c07b119ab5da7960b56303fa6855eb84",
                "shasum": ""
            },
            "require": {
                "pdepend/pdepend": "2.0.*",
                "php": ">=5.3.0",
                "symfony/config": ">=2.4",
                "symfony/dependency-injection": ">=2.4",
                "symfony/filesystem": ">=2.4"
            },
            "require-dev": {
                "phpunit/phpunit": "*",
                "squizlabs/php_codesniffer": "*"
            },
            "bin": [
                "src/bin/phpmd"
            ],
            "type": "project",
            "autoload": {
                "psr-0": {
                    "PHPMD\\": "src/main/php"
                }
            },
            "notification-url": "https://packagist.org/downloads/",
            "license": [
                "BSD-3-Clause"
            ],
            "authors": [
                {
                    "name": "Manuel Pichler",
                    "email": "github@manuel-pichler.de",
                    "homepage": "https://github.com/manuelpichler",
                    "role": "Project founder"
                },
                {
                    "name": "Other contributors",
                    "homepage": "https://github.com/phpmd/phpmd/graphs/contributors",
                    "role": "Contributors"
                }
            ],
            "description": "PHPMD is a spin-off project of PHP Depend and aims to be a PHP equivalent of the well known Java tool PMD.",
            "homepage": "http://phpmd.org/",
            "keywords": [
                "mess detection",
                "mess detector",
                "pdepend",
                "phpmd",
                "pmd"
            ],
            "time": "2015-03-26 07:47:05"
        },
        {
            "name": "phpunit/php-code-coverage",
            "version": "2.0.15",
            "source": {
                "type": "git",
                "url": "https://github.com/sebastianbergmann/php-code-coverage.git",
                "reference": "34cc484af1ca149188d0d9e91412191e398e0b67"
            },
            "dist": {
                "type": "zip",
                "url": "https://api.github.com/repos/sebastianbergmann/php-code-coverage/zipball/34cc484af1ca149188d0d9e91412191e398e0b67",
                "reference": "34cc484af1ca149188d0d9e91412191e398e0b67",
                "shasum": ""
            },
            "require": {
                "php": ">=5.3.3",
                "phpunit/php-file-iterator": "~1.3",
                "phpunit/php-text-template": "~1.2",
                "phpunit/php-token-stream": "~1.3",
                "sebastian/environment": "~1.0",
                "sebastian/version": "~1.0"
            },
            "require-dev": {
                "ext-xdebug": ">=2.1.4",
                "phpunit/phpunit": "~4"
            },
            "suggest": {
                "ext-dom": "*",
                "ext-xdebug": ">=2.2.1",
                "ext-xmlwriter": "*"
            },
            "type": "library",
            "extra": {
                "branch-alias": {
                    "dev-master": "2.0.x-dev"
                }
            },
            "autoload": {
                "classmap": [
                    "src/"
                ]
            },
            "notification-url": "https://packagist.org/downloads/",
            "license": [
                "BSD-3-Clause"
            ],
            "authors": [
                {
                    "name": "Sebastian Bergmann",
                    "email": "sb@sebastian-bergmann.de",
                    "role": "lead"
                }
            ],
            "description": "Library that provides collection, processing, and rendering functionality for PHP code coverage information.",
            "homepage": "https://github.com/sebastianbergmann/php-code-coverage",
            "keywords": [
                "coverage",
                "testing",
                "xunit"
            ],
            "time": "2015-01-24 10:06:35"
        },
        {
            "name": "phpunit/php-file-iterator",
            "version": "1.3.4",
            "source": {
                "type": "git",
                "url": "https://github.com/sebastianbergmann/php-file-iterator.git",
                "reference": "acd690379117b042d1c8af1fafd61bde001bf6bb"
            },
            "dist": {
                "type": "zip",
                "url": "https://api.github.com/repos/sebastianbergmann/php-file-iterator/zipball/acd690379117b042d1c8af1fafd61bde001bf6bb",
                "reference": "acd690379117b042d1c8af1fafd61bde001bf6bb",
                "shasum": ""
            },
            "require": {
                "php": ">=5.3.3"
            },
            "type": "library",
            "autoload": {
                "classmap": [
                    "File/"
                ]
            },
            "notification-url": "https://packagist.org/downloads/",
            "include-path": [
                ""
            ],
            "license": [
                "BSD-3-Clause"
            ],
            "authors": [
                {
                    "name": "Sebastian Bergmann",
                    "email": "sb@sebastian-bergmann.de",
                    "role": "lead"
                }
            ],
            "description": "FilterIterator implementation that filters files based on a list of suffixes.",
            "homepage": "https://github.com/sebastianbergmann/php-file-iterator/",
            "keywords": [
                "filesystem",
                "iterator"
            ],
            "time": "2013-10-10 15:34:57"
        },
        {
            "name": "phpunit/php-text-template",
            "version": "1.2.0",
            "source": {
                "type": "git",
                "url": "https://github.com/sebastianbergmann/php-text-template.git",
                "reference": "206dfefc0ffe9cebf65c413e3d0e809c82fbf00a"
            },
            "dist": {
                "type": "zip",
                "url": "https://api.github.com/repos/sebastianbergmann/php-text-template/zipball/206dfefc0ffe9cebf65c413e3d0e809c82fbf00a",
                "reference": "206dfefc0ffe9cebf65c413e3d0e809c82fbf00a",
                "shasum": ""
            },
            "require": {
                "php": ">=5.3.3"
            },
            "type": "library",
            "autoload": {
                "classmap": [
                    "Text/"
                ]
            },
            "notification-url": "https://packagist.org/downloads/",
            "include-path": [
                ""
            ],
            "license": [
                "BSD-3-Clause"
            ],
            "authors": [
                {
                    "name": "Sebastian Bergmann",
                    "email": "sb@sebastian-bergmann.de",
                    "role": "lead"
                }
            ],
            "description": "Simple template engine.",
            "homepage": "https://github.com/sebastianbergmann/php-text-template/",
            "keywords": [
                "template"
            ],
            "time": "2014-01-30 17:20:04"
        },
        {
            "name": "phpunit/php-timer",
            "version": "1.0.5",
            "source": {
                "type": "git",
                "url": "https://github.com/sebastianbergmann/php-timer.git",
                "reference": "19689d4354b295ee3d8c54b4f42c3efb69cbc17c"
            },
            "dist": {
                "type": "zip",
                "url": "https://api.github.com/repos/sebastianbergmann/php-timer/zipball/19689d4354b295ee3d8c54b4f42c3efb69cbc17c",
                "reference": "19689d4354b295ee3d8c54b4f42c3efb69cbc17c",
                "shasum": ""
            },
            "require": {
                "php": ">=5.3.3"
            },
            "type": "library",
            "autoload": {
                "classmap": [
                    "PHP/"
                ]
            },
            "notification-url": "https://packagist.org/downloads/",
            "include-path": [
                ""
            ],
            "license": [
                "BSD-3-Clause"
            ],
            "authors": [
                {
                    "name": "Sebastian Bergmann",
                    "email": "sb@sebastian-bergmann.de",
                    "role": "lead"
                }
            ],
            "description": "Utility class for timing",
            "homepage": "https://github.com/sebastianbergmann/php-timer/",
            "keywords": [
                "timer"
            ],
            "time": "2013-08-02 07:42:54"
        },
        {
            "name": "phpunit/php-token-stream",
            "version": "1.4.0",
            "source": {
                "type": "git",
                "url": "https://github.com/sebastianbergmann/php-token-stream.git",
                "reference": "db32c18eba00b121c145575fcbcd4d4d24e6db74"
            },
            "dist": {
                "type": "zip",
                "url": "https://api.github.com/repos/sebastianbergmann/php-token-stream/zipball/db32c18eba00b121c145575fcbcd4d4d24e6db74",
                "reference": "db32c18eba00b121c145575fcbcd4d4d24e6db74",
                "shasum": ""
            },
            "require": {
                "ext-tokenizer": "*",
                "php": ">=5.3.3"
            },
            "require-dev": {
                "phpunit/phpunit": "~4.2"
            },
            "type": "library",
            "extra": {
                "branch-alias": {
                    "dev-master": "1.4-dev"
                }
            },
            "autoload": {
                "classmap": [
                    "src/"
                ]
            },
            "notification-url": "https://packagist.org/downloads/",
            "license": [
                "BSD-3-Clause"
            ],
            "authors": [
                {
                    "name": "Sebastian Bergmann",
                    "email": "sebastian@phpunit.de"
                }
            ],
            "description": "Wrapper around PHP's tokenizer extension.",
            "homepage": "https://github.com/sebastianbergmann/php-token-stream/",
            "keywords": [
                "tokenizer"
            ],
            "time": "2015-01-17 09:51:32"
        },
        {
            "name": "phpunit/phpunit",
            "version": "4.1.0",
            "source": {
                "type": "git",
                "url": "https://github.com/sebastianbergmann/phpunit.git",
                "reference": "efb1b1334605594417a3bd466477772d06d460a8"
            },
            "dist": {
                "type": "zip",
                "url": "https://api.github.com/repos/sebastianbergmann/phpunit/zipball/efb1b1334605594417a3bd466477772d06d460a8",
                "reference": "efb1b1334605594417a3bd466477772d06d460a8",
                "shasum": ""
            },
            "require": {
                "ext-dom": "*",
                "ext-json": "*",
                "ext-pcre": "*",
                "ext-reflection": "*",
                "ext-spl": "*",
                "php": ">=5.3.3",
                "phpunit/php-code-coverage": "~2.0",
                "phpunit/php-file-iterator": "~1.3.1",
                "phpunit/php-text-template": "~1.2",
                "phpunit/php-timer": "~1.0.2",
                "phpunit/phpunit-mock-objects": "~2.1",
                "sebastian/comparator": "~1.0",
                "sebastian/diff": "~1.1",
                "sebastian/environment": "~1.0",
                "sebastian/exporter": "~1.0",
                "sebastian/version": "~1.0",
                "symfony/yaml": "~2.0"
            },
            "suggest": {
                "phpunit/php-invoker": "~1.1"
            },
            "bin": [
                "phpunit"
            ],
            "type": "library",
            "extra": {
                "branch-alias": {
                    "dev-master": "4.1.x-dev"
                }
            },
            "autoload": {
                "classmap": [
                    "src/"
                ]
            },
            "notification-url": "https://packagist.org/downloads/",
            "include-path": [
                "",
                "../../symfony/yaml/"
            ],
            "license": [
                "BSD-3-Clause"
            ],
            "authors": [
                {
                    "name": "Sebastian Bergmann",
                    "email": "sebastian@phpunit.de",
                    "role": "lead"
                }
            ],
            "description": "The PHP Unit Testing framework.",
            "homepage": "http://www.phpunit.de/",
            "keywords": [
                "phpunit",
                "testing",
                "xunit"
            ],
            "time": "2014-05-02 07:13:40"
        },
        {
            "name": "phpunit/phpunit-mock-objects",
            "version": "2.3.1",
            "source": {
                "type": "git",
                "url": "https://github.com/sebastianbergmann/phpunit-mock-objects.git",
                "reference": "74ffb87f527f24616f72460e54b595f508dccb5c"
            },
            "dist": {
                "type": "zip",
                "url": "https://api.github.com/repos/sebastianbergmann/phpunit-mock-objects/zipball/74ffb87f527f24616f72460e54b595f508dccb5c",
                "reference": "74ffb87f527f24616f72460e54b595f508dccb5c",
                "shasum": ""
            },
            "require": {
                "doctrine/instantiator": "~1.0,>=1.0.2",
                "php": ">=5.3.3",
                "phpunit/php-text-template": "~1.2"
            },
            "require-dev": {
                "phpunit/phpunit": "~4.4"
            },
            "suggest": {
                "ext-soap": "*"
            },
            "type": "library",
            "extra": {
                "branch-alias": {
                    "dev-master": "2.3.x-dev"
                }
            },
            "autoload": {
                "classmap": [
                    "src/"
                ]
            },
            "notification-url": "https://packagist.org/downloads/",
            "license": [
                "BSD-3-Clause"
            ],
            "authors": [
                {
                    "name": "Sebastian Bergmann",
                    "email": "sb@sebastian-bergmann.de",
                    "role": "lead"
                }
            ],
            "description": "Mock Object library for PHPUnit",
            "homepage": "https://github.com/sebastianbergmann/phpunit-mock-objects/",
            "keywords": [
                "mock",
                "xunit"
            ],
            "time": "2015-04-02 05:36:41"
        },
        {
            "name": "sebastian/comparator",
            "version": "1.1.1",
            "source": {
                "type": "git",
                "url": "https://github.com/sebastianbergmann/comparator.git",
                "reference": "1dd8869519a225f7f2b9eb663e225298fade819e"
            },
            "dist": {
                "type": "zip",
                "url": "https://api.github.com/repos/sebastianbergmann/comparator/zipball/1dd8869519a225f7f2b9eb663e225298fade819e",
                "reference": "1dd8869519a225f7f2b9eb663e225298fade819e",
                "shasum": ""
            },
            "require": {
                "php": ">=5.3.3",
                "sebastian/diff": "~1.2",
                "sebastian/exporter": "~1.2"
            },
            "require-dev": {
                "phpunit/phpunit": "~4.4"
            },
            "type": "library",
            "extra": {
                "branch-alias": {
                    "dev-master": "1.1.x-dev"
                }
            },
            "autoload": {
                "classmap": [
                    "src/"
                ]
            },
            "notification-url": "https://packagist.org/downloads/",
            "license": [
                "BSD-3-Clause"
            ],
            "authors": [
                {
                    "name": "Jeff Welch",
                    "email": "whatthejeff@gmail.com"
                },
                {
                    "name": "Volker Dusch",
                    "email": "github@wallbash.com"
                },
                {
                    "name": "Bernhard Schussek",
                    "email": "bschussek@2bepublished.at"
                },
                {
                    "name": "Sebastian Bergmann",
                    "email": "sebastian@phpunit.de"
                }
            ],
            "description": "Provides the functionality to compare PHP values for equality",
            "homepage": "http://www.github.com/sebastianbergmann/comparator",
            "keywords": [
                "comparator",
                "compare",
                "equality"
            ],
            "time": "2015-01-29 16:28:08"
        },
        {
            "name": "sebastian/diff",
            "version": "1.2.0",
            "source": {
                "type": "git",
                "url": "https://github.com/sebastianbergmann/diff.git",
                "reference": "5843509fed39dee4b356a306401e9dd1a931fec7"
            },
            "dist": {
                "type": "zip",
                "url": "https://api.github.com/repos/sebastianbergmann/diff/zipball/5843509fed39dee4b356a306401e9dd1a931fec7",
                "reference": "5843509fed39dee4b356a306401e9dd1a931fec7",
                "shasum": ""
            },
            "require": {
                "php": ">=5.3.3"
            },
            "require-dev": {
                "phpunit/phpunit": "~4.2"
            },
            "type": "library",
            "extra": {
                "branch-alias": {
                    "dev-master": "1.2-dev"
                }
            },
            "autoload": {
                "classmap": [
                    "src/"
                ]
            },
            "notification-url": "https://packagist.org/downloads/",
            "license": [
                "BSD-3-Clause"
            ],
            "authors": [
                {
                    "name": "Kore Nordmann",
                    "email": "mail@kore-nordmann.de"
                },
                {
                    "name": "Sebastian Bergmann",
                    "email": "sebastian@phpunit.de"
                }
            ],
            "description": "Diff implementation",
            "homepage": "http://www.github.com/sebastianbergmann/diff",
            "keywords": [
                "diff"
            ],
            "time": "2014-08-15 10:29:00"
        },
        {
            "name": "sebastian/environment",
            "version": "1.2.1",
            "source": {
                "type": "git",
                "url": "https://github.com/sebastianbergmann/environment.git",
                "reference": "6e6c71d918088c251b181ba8b3088af4ac336dd7"
            },
            "dist": {
                "type": "zip",
                "url": "https://api.github.com/repos/sebastianbergmann/environment/zipball/6e6c71d918088c251b181ba8b3088af4ac336dd7",
                "reference": "6e6c71d918088c251b181ba8b3088af4ac336dd7",
                "shasum": ""
            },
            "require": {
                "php": ">=5.3.3"
            },
            "require-dev": {
                "phpunit/phpunit": "~4.3"
            },
            "type": "library",
            "extra": {
                "branch-alias": {
                    "dev-master": "1.2.x-dev"
                }
            },
            "autoload": {
                "classmap": [
                    "src/"
                ]
            },
            "notification-url": "https://packagist.org/downloads/",
            "license": [
                "BSD-3-Clause"
            ],
            "authors": [
                {
                    "name": "Sebastian Bergmann",
                    "email": "sebastian@phpunit.de"
                }
            ],
            "description": "Provides functionality to handle HHVM/PHP environments",
            "homepage": "http://www.github.com/sebastianbergmann/environment",
            "keywords": [
                "Xdebug",
                "environment",
                "hhvm"
            ],
            "time": "2014-10-25 08:00:45"
        },
        {
            "name": "sebastian/exporter",
            "version": "1.2.0",
            "source": {
                "type": "git",
                "url": "https://github.com/sebastianbergmann/exporter.git",
                "reference": "84839970d05254c73cde183a721c7af13aede943"
            },
            "dist": {
                "type": "zip",
                "url": "https://api.github.com/repos/sebastianbergmann/exporter/zipball/84839970d05254c73cde183a721c7af13aede943",
                "reference": "84839970d05254c73cde183a721c7af13aede943",
                "shasum": ""
            },
            "require": {
                "php": ">=5.3.3",
                "sebastian/recursion-context": "~1.0"
            },
            "require-dev": {
                "phpunit/phpunit": "~4.4"
            },
            "type": "library",
            "extra": {
                "branch-alias": {
                    "dev-master": "1.2.x-dev"
                }
            },
            "autoload": {
                "classmap": [
                    "src/"
                ]
            },
            "notification-url": "https://packagist.org/downloads/",
            "license": [
                "BSD-3-Clause"
            ],
            "authors": [
                {
                    "name": "Jeff Welch",
                    "email": "whatthejeff@gmail.com"
                },
                {
                    "name": "Volker Dusch",
                    "email": "github@wallbash.com"
                },
                {
                    "name": "Bernhard Schussek",
                    "email": "bschussek@2bepublished.at"
                },
                {
                    "name": "Sebastian Bergmann",
                    "email": "sebastian@phpunit.de"
                },
                {
                    "name": "Adam Harvey",
                    "email": "aharvey@php.net"
                }
            ],
            "description": "Provides the functionality to export PHP variables for visualization",
            "homepage": "http://www.github.com/sebastianbergmann/exporter",
            "keywords": [
                "export",
                "exporter"
            ],
            "time": "2015-01-27 07:23:06"
        },
        {
            "name": "sebastian/recursion-context",
            "version": "1.0.0",
            "source": {
                "type": "git",
                "url": "https://github.com/sebastianbergmann/recursion-context.git",
                "reference": "3989662bbb30a29d20d9faa04a846af79b276252"
            },
            "dist": {
                "type": "zip",
                "url": "https://api.github.com/repos/sebastianbergmann/recursion-context/zipball/3989662bbb30a29d20d9faa04a846af79b276252",
                "reference": "3989662bbb30a29d20d9faa04a846af79b276252",
                "shasum": ""
            },
            "require": {
                "php": ">=5.3.3"
            },
            "require-dev": {
                "phpunit/phpunit": "~4.4"
            },
            "type": "library",
            "extra": {
                "branch-alias": {
                    "dev-master": "1.0.x-dev"
                }
            },
            "autoload": {
                "classmap": [
                    "src/"
                ]
            },
            "notification-url": "https://packagist.org/downloads/",
            "license": [
                "BSD-3-Clause"
            ],
            "authors": [
                {
                    "name": "Jeff Welch",
                    "email": "whatthejeff@gmail.com"
                },
                {
                    "name": "Sebastian Bergmann",
                    "email": "sebastian@phpunit.de"
                },
                {
                    "name": "Adam Harvey",
                    "email": "aharvey@php.net"
                }
            ],
            "description": "Provides functionality to recursively process PHP variables",
            "homepage": "http://www.github.com/sebastianbergmann/recursion-context",
            "time": "2015-01-24 09:48:32"
        },
        {
            "name": "sebastian/version",
            "version": "1.0.4",
            "source": {
                "type": "git",
                "url": "https://github.com/sebastianbergmann/version.git",
                "reference": "a77d9123f8e809db3fbdea15038c27a95da4058b"
            },
            "dist": {
                "type": "zip",
                "url": "https://api.github.com/repos/sebastianbergmann/version/zipball/a77d9123f8e809db3fbdea15038c27a95da4058b",
                "reference": "a77d9123f8e809db3fbdea15038c27a95da4058b",
                "shasum": ""
            },
            "type": "library",
            "autoload": {
                "classmap": [
                    "src/"
                ]
            },
            "notification-url": "https://packagist.org/downloads/",
            "license": [
                "BSD-3-Clause"
            ],
            "authors": [
                {
                    "name": "Sebastian Bergmann",
                    "email": "sebastian@phpunit.de",
                    "role": "lead"
                }
            ],
            "description": "Library that helps with managing the version number of Git-hosted PHP projects",
            "homepage": "https://github.com/sebastianbergmann/version",
            "time": "2014-12-15 14:25:24"
        },
        {
            "name": "sjparkinson/static-review",
            "version": "4.1.1",
            "source": {
                "type": "git",
                "url": "https://github.com/sjparkinson/static-review.git",
                "reference": "493c3410cf146a12fca84209bad126c494e125f0"
            },
            "dist": {
                "type": "zip",
                "url": "https://api.github.com/repos/sjparkinson/static-review/zipball/493c3410cf146a12fca84209bad126c494e125f0",
                "reference": "493c3410cf146a12fca84209bad126c494e125f0",
                "shasum": ""
            },
            "require": {
                "league/climate": "~2.0",
                "php": ">=5.4.0",
                "symfony/console": "~2.0",
                "symfony/process": "~2.0"
            },
            "require-dev": {
                "mockery/mockery": "~0.9",
                "phpunit/phpunit": "~4.0",
                "sensiolabs/security-checker": "~2.0",
                "squizlabs/php_codesniffer": "~1.0"
            },
            "suggest": {
                "sensiolabs/security-checker": "Required for ComposerSecurityReview.",
                "squizlabs/php_codesniffer": "Required for PhpCodeSnifferReview."
            },
            "bin": [
                "bin/static-review.php"
            ],
            "type": "library",
            "autoload": {
                "psr-4": {
                    "StaticReview\\": "src/"
                }
            },
            "notification-url": "https://packagist.org/downloads/",
            "license": [
                "MIT"
            ],
            "authors": [
                {
                    "name": "Samuel Parkinson",
                    "email": "sam.james.parkinson@gmail.com",
                    "homepage": "http://samp.im"
                }
            ],
            "description": "An extendable framework for version control hooks.",
            "time": "2014-09-22 08:40:36"
        },
        {
            "name": "squizlabs/php_codesniffer",
            "version": "1.5.3",
            "source": {
                "type": "git",
                "url": "https://github.com/squizlabs/PHP_CodeSniffer.git",
                "reference": "396178ada8499ec492363587f037125bf7b07fcc"
            },
            "dist": {
                "type": "zip",
                "url": "https://api.github.com/repos/squizlabs/PHP_CodeSniffer/zipball/396178ada8499ec492363587f037125bf7b07fcc",
                "reference": "396178ada8499ec492363587f037125bf7b07fcc",
                "shasum": ""
            },
            "require": {
                "ext-tokenizer": "*",
                "php": ">=5.1.2"
            },
            "suggest": {
                "phpunit/php-timer": "dev-master"
            },
            "bin": [
                "scripts/phpcs"
            ],
            "type": "library",
            "extra": {
                "branch-alias": {
                    "dev-phpcs-fixer": "2.0.x-dev"
                }
            },
            "autoload": {
                "classmap": [
                    "CodeSniffer.php",
                    "CodeSniffer/CLI.php",
                    "CodeSniffer/Exception.php",
                    "CodeSniffer/File.php",
                    "CodeSniffer/Report.php",
                    "CodeSniffer/Reporting.php",
                    "CodeSniffer/Sniff.php",
                    "CodeSniffer/Tokens.php",
                    "CodeSniffer/Reports/",
                    "CodeSniffer/CommentParser/",
                    "CodeSniffer/Tokenizers/",
                    "CodeSniffer/DocGenerators/",
                    "CodeSniffer/Standards/AbstractPatternSniff.php",
                    "CodeSniffer/Standards/AbstractScopeSniff.php",
                    "CodeSniffer/Standards/AbstractVariableSniff.php",
                    "CodeSniffer/Standards/IncorrectPatternException.php",
                    "CodeSniffer/Standards/Generic/Sniffs/",
                    "CodeSniffer/Standards/MySource/Sniffs/",
                    "CodeSniffer/Standards/PEAR/Sniffs/",
                    "CodeSniffer/Standards/PSR1/Sniffs/",
                    "CodeSniffer/Standards/PSR2/Sniffs/",
                    "CodeSniffer/Standards/Squiz/Sniffs/",
                    "CodeSniffer/Standards/Zend/Sniffs/"
                ]
            },
            "notification-url": "https://packagist.org/downloads/",
            "license": [
                "BSD-3-Clause"
            ],
            "authors": [
                {
                    "name": "Greg Sherwood",
                    "role": "lead"
                }
            ],
            "description": "PHP_CodeSniffer tokenises PHP, JavaScript and CSS files and detects violations of a defined set of coding standards.",
            "homepage": "http://www.squizlabs.com/php-codesniffer",
            "keywords": [
                "phpcs",
                "standards"
            ],
            "time": "2014-05-01 03:07:07"
        },
        {
            "name": "symfony/config",
            "version": "v2.6.6",
            "target-dir": "Symfony/Component/Config",
            "source": {
                "type": "git",
                "url": "https://github.com/symfony/Config.git",
                "reference": "d91be01336605db8da21b79bc771e46a7276d1bc"
            },
            "dist": {
                "type": "zip",
                "url": "https://api.github.com/repos/symfony/Config/zipball/d91be01336605db8da21b79bc771e46a7276d1bc",
                "reference": "d91be01336605db8da21b79bc771e46a7276d1bc",
                "shasum": ""
            },
            "require": {
                "php": ">=5.3.3",
                "symfony/filesystem": "~2.3"
            },
            "require-dev": {
                "symfony/phpunit-bridge": "~2.7"
            },
            "type": "library",
            "extra": {
                "branch-alias": {
                    "dev-master": "2.6-dev"
                }
            },
            "autoload": {
                "psr-0": {
                    "Symfony\\Component\\Config\\": ""
                }
            },
            "notification-url": "https://packagist.org/downloads/",
            "license": [
                "MIT"
            ],
            "authors": [
                {
                    "name": "Symfony Community",
                    "homepage": "http://symfony.com/contributors"
                },
                {
                    "name": "Fabien Potencier",
                    "email": "fabien@symfony.com"
                }
            ],
            "description": "Symfony Config Component",
            "homepage": "http://symfony.com",
            "time": "2015-03-30 15:54:10"
        },
        {
            "name": "symfony/dependency-injection",
            "version": "v2.6.6",
            "target-dir": "Symfony/Component/DependencyInjection",
            "source": {
                "type": "git",
                "url": "https://github.com/symfony/DependencyInjection.git",
                "reference": "8e9007012226b4bd41f8afed855c452cf5edc3a6"
            },
            "dist": {
                "type": "zip",
                "url": "https://api.github.com/repos/symfony/DependencyInjection/zipball/8e9007012226b4bd41f8afed855c452cf5edc3a6",
                "reference": "8e9007012226b4bd41f8afed855c452cf5edc3a6",
                "shasum": ""
            },
            "require": {
                "php": ">=5.3.3"
            },
            "conflict": {
                "symfony/expression-language": "<2.6"
            },
            "require-dev": {
                "symfony/config": "~2.2",
                "symfony/expression-language": "~2.6",
                "symfony/phpunit-bridge": "~2.7",
                "symfony/yaml": "~2.1"
            },
            "suggest": {
                "symfony/config": "",
                "symfony/proxy-manager-bridge": "Generate service proxies to lazy load them",
                "symfony/yaml": ""
            },
            "type": "library",
            "extra": {
                "branch-alias": {
                    "dev-master": "2.6-dev"
                }
            },
            "autoload": {
                "psr-0": {
                    "Symfony\\Component\\DependencyInjection\\": ""
                }
            },
            "notification-url": "https://packagist.org/downloads/",
            "license": [
                "MIT"
            ],
            "authors": [
                {
                    "name": "Symfony Community",
                    "homepage": "http://symfony.com/contributors"
                },
                {
                    "name": "Fabien Potencier",
                    "email": "fabien@symfony.com"
                }
            ],
            "description": "Symfony DependencyInjection Component",
            "homepage": "http://symfony.com",
            "time": "2015-03-30 15:54:10"
        },
        {
            "name": "symfony/event-dispatcher",
            "version": "v2.6.6",
            "target-dir": "Symfony/Component/EventDispatcher",
            "source": {
                "type": "git",
                "url": "https://github.com/symfony/EventDispatcher.git",
                "reference": "70f7c8478739ad21e3deef0d977b38c77f1fb284"
            },
            "dist": {
                "type": "zip",
                "url": "https://api.github.com/repos/symfony/EventDispatcher/zipball/70f7c8478739ad21e3deef0d977b38c77f1fb284",
                "reference": "70f7c8478739ad21e3deef0d977b38c77f1fb284",
                "shasum": ""
            },
            "require": {
                "php": ">=5.3.3"
            },
            "require-dev": {
                "psr/log": "~1.0",
                "symfony/config": "~2.0,>=2.0.5",
                "symfony/dependency-injection": "~2.6",
                "symfony/expression-language": "~2.6",
                "symfony/phpunit-bridge": "~2.7",
                "symfony/stopwatch": "~2.3"
            },
            "suggest": {
                "symfony/dependency-injection": "",
                "symfony/http-kernel": ""
            },
            "type": "library",
            "extra": {
                "branch-alias": {
                    "dev-master": "2.6-dev"
                }
            },
            "autoload": {
                "psr-0": {
                    "Symfony\\Component\\EventDispatcher\\": ""
                }
            },
            "notification-url": "https://packagist.org/downloads/",
            "license": [
                "MIT"
            ],
            "authors": [
                {
                    "name": "Symfony Community",
                    "homepage": "http://symfony.com/contributors"
                },
                {
                    "name": "Fabien Potencier",
                    "email": "fabien@symfony.com"
                }
            ],
            "description": "Symfony EventDispatcher Component",
            "homepage": "http://symfony.com",
            "time": "2015-03-13 17:37:22"
        },
        {
            "name": "symfony/filesystem",
            "version": "v2.6.6",
            "target-dir": "Symfony/Component/Filesystem",
            "source": {
                "type": "git",
                "url": "https://github.com/symfony/Filesystem.git",
                "reference": "4983964b3693e4f13449cb3800c64a9112c301b4"
            },
            "dist": {
                "type": "zip",
                "url": "https://api.github.com/repos/symfony/Filesystem/zipball/4983964b3693e4f13449cb3800c64a9112c301b4",
                "reference": "4983964b3693e4f13449cb3800c64a9112c301b4",
                "shasum": ""
            },
            "require": {
                "php": ">=5.3.3"
            },
            "require-dev": {
                "symfony/phpunit-bridge": "~2.7"
            },
            "type": "library",
            "extra": {
                "branch-alias": {
                    "dev-master": "2.6-dev"
                }
            },
            "autoload": {
                "psr-0": {
                    "Symfony\\Component\\Filesystem\\": ""
                }
            },
            "notification-url": "https://packagist.org/downloads/",
            "license": [
                "MIT"
            ],
            "authors": [
                {
                    "name": "Symfony Community",
                    "homepage": "http://symfony.com/contributors"
                },
                {
                    "name": "Fabien Potencier",
                    "email": "fabien@symfony.com"
                }
            ],
            "description": "Symfony Filesystem Component",
            "homepage": "http://symfony.com",
            "time": "2015-03-22 16:55:57"
        },
        {
            "name": "symfony/stopwatch",
            "version": "v2.6.6",
            "target-dir": "Symfony/Component/Stopwatch",
            "source": {
                "type": "git",
                "url": "https://github.com/symfony/Stopwatch.git",
                "reference": "5f196e84b5640424a166d2ce9cca161ce1e9d912"
            },
            "dist": {
                "type": "zip",
                "url": "https://api.github.com/repos/symfony/Stopwatch/zipball/5f196e84b5640424a166d2ce9cca161ce1e9d912",
                "reference": "5f196e84b5640424a166d2ce9cca161ce1e9d912",
                "shasum": ""
            },
            "require": {
                "php": ">=5.3.3"
            },
            "require-dev": {
                "symfony/phpunit-bridge": "~2.7"
            },
            "type": "library",
            "extra": {
                "branch-alias": {
                    "dev-master": "2.6-dev"
                }
            },
            "autoload": {
                "psr-0": {
                    "Symfony\\Component\\Stopwatch\\": ""
                }
            },
            "notification-url": "https://packagist.org/downloads/",
            "license": [
                "MIT"
            ],
            "authors": [
                {
                    "name": "Symfony Community",
                    "homepage": "http://symfony.com/contributors"
                },
                {
                    "name": "Fabien Potencier",
                    "email": "fabien@symfony.com"
                }
            ],
            "description": "Symfony Stopwatch Component",
            "homepage": "http://symfony.com",
            "time": "2015-03-22 16:55:57"
        },
        {
            "name": "symfony/yaml",
            "version": "v2.6.6",
            "target-dir": "Symfony/Component/Yaml",
            "source": {
                "type": "git",
                "url": "https://github.com/symfony/Yaml.git",
                "reference": "174f009ed36379a801109955fc5a71a49fe62dd4"
            },
            "dist": {
                "type": "zip",
                "url": "https://api.github.com/repos/symfony/Yaml/zipball/174f009ed36379a801109955fc5a71a49fe62dd4",
                "reference": "174f009ed36379a801109955fc5a71a49fe62dd4",
                "shasum": ""
            },
            "require": {
                "php": ">=5.3.3"
            },
            "require-dev": {
                "symfony/phpunit-bridge": "~2.7"
            },
            "type": "library",
            "extra": {
                "branch-alias": {
                    "dev-master": "2.6-dev"
                }
            },
            "autoload": {
                "psr-0": {
                    "Symfony\\Component\\Yaml\\": ""
                }
            },
            "notification-url": "https://packagist.org/downloads/",
            "license": [
                "MIT"
            ],
            "authors": [
                {
                    "name": "Symfony Community",
                    "homepage": "http://symfony.com/contributors"
                },
                {
                    "name": "Fabien Potencier",
                    "email": "fabien@symfony.com"
                }
            ],
            "description": "Symfony Yaml Component",
            "homepage": "http://symfony.com",
            "time": "2015-03-30 15:54:10"
        }
    ],
    "aliases": [],
    "minimum-stability": "stable",
    "stability-flags": {
        "composer/composer": 15,
        "phpmd/phpmd": 0
    },
    "prefer-stable": false,
    "prefer-lowest": false,
    "platform": {
        "php": "~5.5.0|~5.6.0"
    },
    "platform-dev": {
        "lib-libxml": "*",
        "ext-ctype": "*",
        "ext-gd": "*",
        "ext-spl": "*",
        "ext-dom": "*",
        "ext-simplexml": "*",
        "ext-mcrypt": "*",
        "ext-hash": "*",
        "ext-curl": "*",
        "ext-iconv": "*",
        "ext-intl": "*"
    }
}<|MERGE_RESOLUTION|>--- conflicted
+++ resolved
@@ -4,11 +4,7 @@
         "Read more about it at http://getcomposer.org/doc/01-basic-usage.md#composer-lock-the-lock-file",
         "This file is @generated automatically"
     ],
-<<<<<<< HEAD
-    "hash": "3e285461629b838b2f76cb11500f5e64",
-=======
-    "hash": "71bb120e84573e78fc9b64e54515ca86",
->>>>>>> 09cadae1
+    "hash": "449eee6863f016f3fc90cfc9b04e5c1c",
     "packages": [
         {
             "name": "composer/composer",
@@ -2713,16 +2709,16 @@
         },
         {
             "name": "sebastian/diff",
-            "version": "1.2.0",
+            "version": "1.3.0",
             "source": {
                 "type": "git",
                 "url": "https://github.com/sebastianbergmann/diff.git",
-                "reference": "5843509fed39dee4b356a306401e9dd1a931fec7"
-            },
-            "dist": {
-                "type": "zip",
-                "url": "https://api.github.com/repos/sebastianbergmann/diff/zipball/5843509fed39dee4b356a306401e9dd1a931fec7",
-                "reference": "5843509fed39dee4b356a306401e9dd1a931fec7",
+                "reference": "863df9687835c62aa423a22412d26fa2ebde3fd3"
+            },
+            "dist": {
+                "type": "zip",
+                "url": "https://api.github.com/repos/sebastianbergmann/diff/zipball/863df9687835c62aa423a22412d26fa2ebde3fd3",
+                "reference": "863df9687835c62aa423a22412d26fa2ebde3fd3",
                 "shasum": ""
             },
             "require": {
@@ -2734,7 +2730,7 @@
             "type": "library",
             "extra": {
                 "branch-alias": {
-                    "dev-master": "1.2-dev"
+                    "dev-master": "1.3-dev"
                 }
             },
             "autoload": {
@@ -2761,32 +2757,32 @@
             "keywords": [
                 "diff"
             ],
-            "time": "2014-08-15 10:29:00"
+            "time": "2015-02-22 15:13:53"
         },
         {
             "name": "sebastian/environment",
-            "version": "1.2.1",
+            "version": "1.2.2",
             "source": {
                 "type": "git",
                 "url": "https://github.com/sebastianbergmann/environment.git",
-                "reference": "6e6c71d918088c251b181ba8b3088af4ac336dd7"
-            },
-            "dist": {
-                "type": "zip",
-                "url": "https://api.github.com/repos/sebastianbergmann/environment/zipball/6e6c71d918088c251b181ba8b3088af4ac336dd7",
-                "reference": "6e6c71d918088c251b181ba8b3088af4ac336dd7",
+                "reference": "5a8c7d31914337b69923db26c4221b81ff5a196e"
+            },
+            "dist": {
+                "type": "zip",
+                "url": "https://api.github.com/repos/sebastianbergmann/environment/zipball/5a8c7d31914337b69923db26c4221b81ff5a196e",
+                "reference": "5a8c7d31914337b69923db26c4221b81ff5a196e",
                 "shasum": ""
             },
             "require": {
                 "php": ">=5.3.3"
             },
             "require-dev": {
-                "phpunit/phpunit": "~4.3"
-            },
-            "type": "library",
-            "extra": {
-                "branch-alias": {
-                    "dev-master": "1.2.x-dev"
+                "phpunit/phpunit": "~4.4"
+            },
+            "type": "library",
+            "extra": {
+                "branch-alias": {
+                    "dev-master": "1.3.x-dev"
                 }
             },
             "autoload": {
@@ -2811,7 +2807,7 @@
                 "environment",
                 "hhvm"
             ],
-            "time": "2014-10-25 08:00:45"
+            "time": "2015-01-01 10:01:08"
         },
         {
             "name": "sebastian/exporter",
@@ -2934,16 +2930,16 @@
         },
         {
             "name": "sebastian/version",
-            "version": "1.0.4",
+            "version": "1.0.5",
             "source": {
                 "type": "git",
                 "url": "https://github.com/sebastianbergmann/version.git",
-                "reference": "a77d9123f8e809db3fbdea15038c27a95da4058b"
-            },
-            "dist": {
-                "type": "zip",
-                "url": "https://api.github.com/repos/sebastianbergmann/version/zipball/a77d9123f8e809db3fbdea15038c27a95da4058b",
-                "reference": "a77d9123f8e809db3fbdea15038c27a95da4058b",
+                "reference": "ab931d46cd0d3204a91e1b9a40c4bc13032b58e4"
+            },
+            "dist": {
+                "type": "zip",
+                "url": "https://api.github.com/repos/sebastianbergmann/version/zipball/ab931d46cd0d3204a91e1b9a40c4bc13032b58e4",
+                "reference": "ab931d46cd0d3204a91e1b9a40c4bc13032b58e4",
                 "shasum": ""
             },
             "type": "library",
@@ -2965,7 +2961,7 @@
             ],
             "description": "Library that helps with managing the version number of Git-hosted PHP projects",
             "homepage": "https://github.com/sebastianbergmann/version",
-            "time": "2014-12-15 14:25:24"
+            "time": "2015-02-24 06:35:25"
         },
         {
             "name": "sjparkinson/static-review",
