{
    "_readme": [
        "This file locks the dependencies of your project to a known state",
        "Read more about it at https://getcomposer.org/doc/01-basic-usage.md#installing-dependencies",
        "This file is @generated automatically"
    ],
<<<<<<< HEAD
    "content-hash": "3cdccc93cc990b4212377b1d01a8c4ef",
=======
    "content-hash": "7cc5e0b20b1ae762a9632d5ee7a41bf1",
>>>>>>> f14be5f4
    "packages": [
        {
            "name": "braintree/braintree_php",
            "version": "3.35.0",
            "source": {
                "type": "git",
                "url": "https://github.com/braintree/braintree_php.git",
                "reference": "6c4388199ce379432804a5c18b88585157ef2ed7"
            },
            "dist": {
                "type": "zip",
                "url": "https://api.github.com/repos/braintree/braintree_php/zipball/6c4388199ce379432804a5c18b88585157ef2ed7",
                "reference": "6c4388199ce379432804a5c18b88585157ef2ed7",
                "shasum": ""
            },
            "require": {
                "ext-curl": "*",
                "ext-dom": "*",
                "ext-hash": "*",
                "ext-openssl": "*",
                "ext-xmlwriter": "*",
                "php": ">=5.4.0"
            },
            "require-dev": {
                "phpunit/phpunit": "3.7.*"
            },
            "type": "library",
            "autoload": {
                "psr-0": {
                    "Braintree": "lib/"
                },
                "psr-4": {
                    "Braintree\\": "lib/Braintree"
                }
            },
            "notification-url": "https://packagist.org/downloads/",
            "license": [
                "MIT"
            ],
            "authors": [
                {
                    "name": "Braintree",
                    "homepage": "https://www.braintreepayments.com"
                }
            ],
            "description": "Braintree PHP Client Library",
            "time": "2018-07-26T14:37:38+00:00"
        },
        {
            "name": "colinmollenhour/cache-backend-file",
            "version": "v1.4.4",
            "source": {
                "type": "git",
                "url": "https://github.com/colinmollenhour/Cm_Cache_Backend_File.git",
                "reference": "184171cc79933a828c3f9b1a1054724cea22a216"
            },
            "dist": {
                "type": "zip",
                "url": "https://api.github.com/repos/colinmollenhour/Cm_Cache_Backend_File/zipball/184171cc79933a828c3f9b1a1054724cea22a216",
                "reference": "184171cc79933a828c3f9b1a1054724cea22a216",
                "shasum": ""
            },
            "type": "magento-module",
            "autoload": {
                "classmap": [
                    "File.php"
                ]
            },
            "notification-url": "https://packagist.org/downloads/",
            "license": [
                "BSD-3-Clause"
            ],
            "authors": [
                {
                    "name": "Colin Mollenhour"
                }
            ],
            "description": "The stock Zend_Cache_Backend_File backend has extremely poor performance for cleaning by tags making it become unusable as the number of cached items increases. This backend makes many changes resulting in a huge performance boost, especially for tag cleaning.",
            "homepage": "https://github.com/colinmollenhour/Cm_Cache_Backend_File",
            "time": "2018-04-05T15:28:43+00:00"
        },
        {
            "name": "colinmollenhour/cache-backend-redis",
            "version": "1.10.6",
            "source": {
                "type": "git",
                "url": "https://github.com/colinmollenhour/Cm_Cache_Backend_Redis.git",
                "reference": "cc941a5f4cc017e11d3eab9061811ba9583ed6bf"
            },
            "dist": {
                "type": "zip",
                "url": "https://api.github.com/repos/colinmollenhour/Cm_Cache_Backend_Redis/zipball/cc941a5f4cc017e11d3eab9061811ba9583ed6bf",
                "reference": "cc941a5f4cc017e11d3eab9061811ba9583ed6bf",
                "shasum": ""
            },
            "require": {
                "magento-hackathon/magento-composer-installer": "*"
            },
            "type": "magento-module",
            "autoload": {
                "classmap": [
                    "Cm/Cache/Backend/Redis.php"
                ]
            },
            "notification-url": "https://packagist.org/downloads/",
            "license": [
                "BSD-3-Clause"
            ],
            "authors": [
                {
                    "name": "Colin Mollenhour"
                }
            ],
            "description": "Zend_Cache backend using Redis with full support for tags.",
            "homepage": "https://github.com/colinmollenhour/Cm_Cache_Backend_Redis",
            "time": "2018-09-24T16:02:07+00:00"
        },
        {
            "name": "colinmollenhour/credis",
            "version": "1.10.0",
            "source": {
                "type": "git",
                "url": "https://github.com/colinmollenhour/credis.git",
                "reference": "8ab6db707c821055f9856b8cf76d5f44beb6fd8a"
            },
            "dist": {
                "type": "zip",
                "url": "https://api.github.com/repos/colinmollenhour/credis/zipball/8ab6db707c821055f9856b8cf76d5f44beb6fd8a",
                "reference": "8ab6db707c821055f9856b8cf76d5f44beb6fd8a",
                "shasum": ""
            },
            "require": {
                "php": ">=5.4.0"
            },
            "type": "library",
            "autoload": {
                "classmap": [
                    "Client.php",
                    "Cluster.php",
                    "Sentinel.php",
                    "Module.php"
                ]
            },
            "notification-url": "https://packagist.org/downloads/",
            "license": [
                "MIT"
            ],
            "authors": [
                {
                    "name": "Colin Mollenhour",
                    "email": "colin@mollenhour.com"
                }
            ],
            "description": "Credis is a lightweight interface to the Redis key-value store which wraps the phpredis library when available for better performance.",
            "homepage": "https://github.com/colinmollenhour/credis",
            "time": "2018-05-07T14:45:04+00:00"
        },
        {
            "name": "colinmollenhour/php-redis-session-abstract",
            "version": "v1.4.0",
            "source": {
                "type": "git",
                "url": "https://github.com/colinmollenhour/php-redis-session-abstract.git",
                "reference": "4cb15d557f58f45ad257cbcce3c12511e6deb5bc"
            },
            "dist": {
                "type": "zip",
                "url": "https://api.github.com/repos/colinmollenhour/php-redis-session-abstract/zipball/4cb15d557f58f45ad257cbcce3c12511e6deb5bc",
                "reference": "4cb15d557f58f45ad257cbcce3c12511e6deb5bc",
                "shasum": ""
            },
            "require": {
                "colinmollenhour/credis": "~1.6",
                "php": "~5.5.0|~5.6.0|~7.0.0|~7.1.0|~7.2.0"
            },
            "type": "library",
            "autoload": {
                "psr-0": {
                    "Cm\\RedisSession\\": "src/"
                }
            },
            "notification-url": "https://packagist.org/downloads/",
            "license": [
                "BSD-3-Clause"
            ],
            "authors": [
                {
                    "name": "Colin Mollenhour"
                }
            ],
            "description": "A Redis-based session handler with optimistic locking",
            "homepage": "https://github.com/colinmollenhour/php-redis-session-abstract",
            "time": "2018-03-29T15:54:15+00:00"
        },
        {
            "name": "composer/ca-bundle",
            "version": "1.1.4",
            "source": {
                "type": "git",
                "url": "https://github.com/composer/ca-bundle.git",
                "reference": "558f321c52faeb4828c03e7dc0cfe39a09e09a2d"
            },
            "dist": {
                "type": "zip",
                "url": "https://api.github.com/repos/composer/ca-bundle/zipball/558f321c52faeb4828c03e7dc0cfe39a09e09a2d",
                "reference": "558f321c52faeb4828c03e7dc0cfe39a09e09a2d",
                "shasum": ""
            },
            "require": {
                "ext-openssl": "*",
                "ext-pcre": "*",
                "php": "^5.3.2 || ^7.0"
            },
            "require-dev": {
                "phpunit/phpunit": "^4.8.35 || ^5.7 || ^6.5",
                "psr/log": "^1.0",
                "symfony/process": "^2.5 || ^3.0 || ^4.0"
            },
            "type": "library",
            "extra": {
                "branch-alias": {
                    "dev-master": "1.x-dev"
                }
            },
            "autoload": {
                "psr-4": {
                    "Composer\\CaBundle\\": "src"
                }
            },
            "notification-url": "https://packagist.org/downloads/",
            "license": [
                "MIT"
            ],
            "authors": [
                {
                    "name": "Jordi Boggiano",
                    "email": "j.boggiano@seld.be",
                    "homepage": "http://seld.be"
                }
            ],
            "description": "Lets you find a path to the system CA bundle, and includes a fallback to the Mozilla CA bundle.",
            "keywords": [
                "cabundle",
                "cacert",
                "certificate",
                "ssl",
                "tls"
            ],
            "time": "2019-01-28T09:30:10+00:00"
        },
        {
            "name": "composer/composer",
            "version": "1.8.4",
            "source": {
                "type": "git",
                "url": "https://github.com/composer/composer.git",
                "reference": "bc364c2480c17941e2135cfc568fa41794392534"
            },
            "dist": {
                "type": "zip",
                "url": "https://api.github.com/repos/composer/composer/zipball/bc364c2480c17941e2135cfc568fa41794392534",
                "reference": "bc364c2480c17941e2135cfc568fa41794392534",
                "shasum": ""
            },
            "require": {
                "composer/ca-bundle": "^1.0",
                "composer/semver": "^1.0",
                "composer/spdx-licenses": "^1.2",
                "composer/xdebug-handler": "^1.1",
                "justinrainbow/json-schema": "^3.0 || ^4.0 || ^5.0",
                "php": "^5.3.2 || ^7.0",
                "psr/log": "^1.0",
                "seld/jsonlint": "^1.4",
                "seld/phar-utils": "^1.0",
                "symfony/console": "^2.7 || ^3.0 || ^4.0",
                "symfony/filesystem": "^2.7 || ^3.0 || ^4.0",
                "symfony/finder": "^2.7 || ^3.0 || ^4.0",
                "symfony/process": "^2.7 || ^3.0 || ^4.0"
            },
            "conflict": {
                "symfony/console": "2.8.38"
            },
            "require-dev": {
                "phpunit/phpunit": "^4.8.35 || ^5.7",
                "phpunit/phpunit-mock-objects": "^2.3 || ^3.0"
            },
            "suggest": {
                "ext-openssl": "Enabling the openssl extension allows you to access https URLs for repositories and packages",
                "ext-zip": "Enabling the zip extension allows you to unzip archives",
                "ext-zlib": "Allow gzip compression of HTTP requests"
            },
            "bin": [
                "bin/composer"
            ],
            "type": "library",
            "extra": {
                "branch-alias": {
                    "dev-master": "1.8-dev"
                }
            },
            "autoload": {
                "psr-4": {
                    "Composer\\": "src/Composer"
                }
            },
            "notification-url": "https://packagist.org/downloads/",
            "license": [
                "MIT"
            ],
            "authors": [
                {
                    "name": "Nils Adermann",
                    "email": "naderman@naderman.de",
                    "homepage": "http://www.naderman.de"
                },
                {
                    "name": "Jordi Boggiano",
                    "email": "j.boggiano@seld.be",
                    "homepage": "http://seld.be"
                }
            ],
            "description": "Composer helps you declare, manage and install dependencies of PHP projects, ensuring you have the right stack everywhere.",
            "homepage": "https://getcomposer.org/",
            "keywords": [
                "autoload",
                "dependency",
                "package"
            ],
            "time": "2019-02-11T09:52:10+00:00"
        },
        {
            "name": "composer/semver",
            "version": "1.4.2",
            "source": {
                "type": "git",
                "url": "https://github.com/composer/semver.git",
                "reference": "c7cb9a2095a074d131b65a8a0cd294479d785573"
            },
            "dist": {
                "type": "zip",
                "url": "https://api.github.com/repos/composer/semver/zipball/c7cb9a2095a074d131b65a8a0cd294479d785573",
                "reference": "c7cb9a2095a074d131b65a8a0cd294479d785573",
                "shasum": ""
            },
            "require": {
                "php": "^5.3.2 || ^7.0"
            },
            "require-dev": {
                "phpunit/phpunit": "^4.5 || ^5.0.5",
                "phpunit/phpunit-mock-objects": "2.3.0 || ^3.0"
            },
            "type": "library",
            "extra": {
                "branch-alias": {
                    "dev-master": "1.x-dev"
                }
            },
            "autoload": {
                "psr-4": {
                    "Composer\\Semver\\": "src"
                }
            },
            "notification-url": "https://packagist.org/downloads/",
            "license": [
                "MIT"
            ],
            "authors": [
                {
                    "name": "Nils Adermann",
                    "email": "naderman@naderman.de",
                    "homepage": "http://www.naderman.de"
                },
                {
                    "name": "Jordi Boggiano",
                    "email": "j.boggiano@seld.be",
                    "homepage": "http://seld.be"
                },
                {
                    "name": "Rob Bast",
                    "email": "rob.bast@gmail.com",
                    "homepage": "http://robbast.nl"
                }
            ],
            "description": "Semver library that offers utilities, version constraint parsing and validation.",
            "keywords": [
                "semantic",
                "semver",
                "validation",
                "versioning"
            ],
            "time": "2016-08-30T16:08:34+00:00"
        },
        {
            "name": "composer/spdx-licenses",
            "version": "1.5.0",
            "source": {
                "type": "git",
                "url": "https://github.com/composer/spdx-licenses.git",
                "reference": "7a9556b22bd9d4df7cad89876b00af58ef20d3a2"
            },
            "dist": {
                "type": "zip",
                "url": "https://api.github.com/repos/composer/spdx-licenses/zipball/7a9556b22bd9d4df7cad89876b00af58ef20d3a2",
                "reference": "7a9556b22bd9d4df7cad89876b00af58ef20d3a2",
                "shasum": ""
            },
            "require": {
                "php": "^5.3.2 || ^7.0"
            },
            "require-dev": {
                "phpunit/phpunit": "^4.8.35 || ^5.7 || ^6.5",
                "phpunit/phpunit-mock-objects": "2.3.0 || ^3.0"
            },
            "type": "library",
            "extra": {
                "branch-alias": {
                    "dev-master": "1.x-dev"
                }
            },
            "autoload": {
                "psr-4": {
                    "Composer\\Spdx\\": "src"
                }
            },
            "notification-url": "https://packagist.org/downloads/",
            "license": [
                "MIT"
            ],
            "authors": [
                {
                    "name": "Nils Adermann",
                    "email": "naderman@naderman.de",
                    "homepage": "http://www.naderman.de"
                },
                {
                    "name": "Jordi Boggiano",
                    "email": "j.boggiano@seld.be",
                    "homepage": "http://seld.be"
                },
                {
                    "name": "Rob Bast",
                    "email": "rob.bast@gmail.com",
                    "homepage": "http://robbast.nl"
                }
            ],
            "description": "SPDX licenses list and validation library.",
            "keywords": [
                "license",
                "spdx",
                "validator"
            ],
            "time": "2018-11-01T09:45:54+00:00"
        },
        {
            "name": "composer/xdebug-handler",
            "version": "1.3.2",
            "source": {
                "type": "git",
                "url": "https://github.com/composer/xdebug-handler.git",
                "reference": "d17708133b6c276d6e42ef887a877866b909d892"
            },
            "dist": {
                "type": "zip",
                "url": "https://api.github.com/repos/composer/xdebug-handler/zipball/d17708133b6c276d6e42ef887a877866b909d892",
                "reference": "d17708133b6c276d6e42ef887a877866b909d892",
                "shasum": ""
            },
            "require": {
                "php": "^5.3.2 || ^7.0",
                "psr/log": "^1.0"
            },
            "require-dev": {
                "phpunit/phpunit": "^4.8.35 || ^5.7 || ^6.5"
            },
            "type": "library",
            "autoload": {
                "psr-4": {
                    "Composer\\XdebugHandler\\": "src"
                }
            },
            "notification-url": "https://packagist.org/downloads/",
            "license": [
                "MIT"
            ],
            "authors": [
                {
                    "name": "John Stevenson",
                    "email": "john-stevenson@blueyonder.co.uk"
                }
            ],
            "description": "Restarts a process without xdebug.",
            "keywords": [
                "Xdebug",
                "performance"
            ],
            "time": "2019-01-28T20:25:53+00:00"
        },
        {
            "name": "container-interop/container-interop",
            "version": "1.2.0",
            "source": {
                "type": "git",
                "url": "https://github.com/container-interop/container-interop.git",
                "reference": "79cbf1341c22ec75643d841642dd5d6acd83bdb8"
            },
            "dist": {
                "type": "zip",
                "url": "https://api.github.com/repos/container-interop/container-interop/zipball/79cbf1341c22ec75643d841642dd5d6acd83bdb8",
                "reference": "79cbf1341c22ec75643d841642dd5d6acd83bdb8",
                "shasum": ""
            },
            "require": {
                "psr/container": "^1.0"
            },
            "type": "library",
            "autoload": {
                "psr-4": {
                    "Interop\\Container\\": "src/Interop/Container/"
                }
            },
            "notification-url": "https://packagist.org/downloads/",
            "license": [
                "MIT"
            ],
            "description": "Promoting the interoperability of container objects (DIC, SL, etc.)",
            "homepage": "https://github.com/container-interop/container-interop",
            "time": "2017-02-14T19:40:03+00:00"
        },
        {
            "name": "elasticsearch/elasticsearch",
            "version": "v6.1.0",
            "source": {
                "type": "git",
                "url": "https://github.com/elastic/elasticsearch-php.git",
                "reference": "b237a37b2cdf23a5a17fd3576cdea771394ad00d"
            },
            "dist": {
                "type": "zip",
                "url": "https://api.github.com/repos/elastic/elasticsearch-php/zipball/b237a37b2cdf23a5a17fd3576cdea771394ad00d",
                "reference": "b237a37b2cdf23a5a17fd3576cdea771394ad00d",
                "shasum": ""
            },
            "require": {
                "ext-json": ">=1.3.7",
                "guzzlehttp/ringphp": "~1.0",
                "php": "^7.0",
                "psr/log": "~1.0"
            },
            "require-dev": {
                "cpliakas/git-wrapper": "~1.0",
                "doctrine/inflector": "^1.1",
                "mockery/mockery": "0.9.4",
                "phpstan/phpstan-shim": "0.8.3",
                "phpunit/phpunit": "6.3.0",
                "squizlabs/php_codesniffer": "3.0.2",
                "symfony/finder": "^2.8",
                "symfony/yaml": "^2.8"
            },
            "suggest": {
                "ext-curl": "*",
                "monolog/monolog": "Allows for client-level logging and tracing"
            },
            "type": "library",
            "autoload": {
                "psr-4": {
                    "Elasticsearch\\": "src/Elasticsearch/"
                }
            },
            "notification-url": "https://packagist.org/downloads/",
            "license": [
                "Apache-2.0"
            ],
            "authors": [
                {
                    "name": "Zachary Tong"
                }
            ],
            "description": "PHP Client for Elasticsearch",
            "keywords": [
                "client",
                "elasticsearch",
                "search"
            ],
            "time": "2019-01-08T18:53:46+00:00"
        },
        {
            "name": "guzzlehttp/ringphp",
            "version": "1.1.1",
            "source": {
                "type": "git",
                "url": "https://github.com/guzzle/RingPHP.git",
                "reference": "5e2a174052995663dd68e6b5ad838afd47dd615b"
            },
            "dist": {
                "type": "zip",
                "url": "https://api.github.com/repos/guzzle/RingPHP/zipball/5e2a174052995663dd68e6b5ad838afd47dd615b",
                "reference": "5e2a174052995663dd68e6b5ad838afd47dd615b",
                "shasum": ""
            },
            "require": {
                "guzzlehttp/streams": "~3.0",
                "php": ">=5.4.0",
                "react/promise": "~2.0"
            },
            "require-dev": {
                "ext-curl": "*",
                "phpunit/phpunit": "~4.0"
            },
            "suggest": {
                "ext-curl": "Guzzle will use specific adapters if cURL is present"
            },
            "type": "library",
            "extra": {
                "branch-alias": {
                    "dev-master": "1.1-dev"
                }
            },
            "autoload": {
                "psr-4": {
                    "GuzzleHttp\\Ring\\": "src/"
                }
            },
            "notification-url": "https://packagist.org/downloads/",
            "license": [
                "MIT"
            ],
            "authors": [
                {
                    "name": "Michael Dowling",
                    "email": "mtdowling@gmail.com",
                    "homepage": "https://github.com/mtdowling"
                }
            ],
            "description": "Provides a simple API and specification that abstracts away the details of HTTP into a single PHP function.",
            "time": "2018-07-31T13:22:33+00:00"
        },
        {
            "name": "guzzlehttp/streams",
            "version": "3.0.0",
            "source": {
                "type": "git",
                "url": "https://github.com/guzzle/streams.git",
                "reference": "47aaa48e27dae43d39fc1cea0ccf0d84ac1a2ba5"
            },
            "dist": {
                "type": "zip",
                "url": "https://api.github.com/repos/guzzle/streams/zipball/47aaa48e27dae43d39fc1cea0ccf0d84ac1a2ba5",
                "reference": "47aaa48e27dae43d39fc1cea0ccf0d84ac1a2ba5",
                "shasum": ""
            },
            "require": {
                "php": ">=5.4.0"
            },
            "require-dev": {
                "phpunit/phpunit": "~4.0"
            },
            "type": "library",
            "extra": {
                "branch-alias": {
                    "dev-master": "3.0-dev"
                }
            },
            "autoload": {
                "psr-4": {
                    "GuzzleHttp\\Stream\\": "src/"
                }
            },
            "notification-url": "https://packagist.org/downloads/",
            "license": [
                "MIT"
            ],
            "authors": [
                {
                    "name": "Michael Dowling",
                    "email": "mtdowling@gmail.com",
                    "homepage": "https://github.com/mtdowling"
                }
            ],
            "description": "Provides a simple abstraction over streams of data",
            "homepage": "http://guzzlephp.org/",
            "keywords": [
                "Guzzle",
                "stream"
            ],
            "time": "2014-10-12T19:18:40+00:00"
        },
        {
            "name": "justinrainbow/json-schema",
            "version": "5.2.8",
            "source": {
                "type": "git",
                "url": "https://github.com/justinrainbow/json-schema.git",
                "reference": "dcb6e1006bb5fd1e392b4daa68932880f37550d4"
            },
            "dist": {
                "type": "zip",
                "url": "https://api.github.com/repos/justinrainbow/json-schema/zipball/dcb6e1006bb5fd1e392b4daa68932880f37550d4",
                "reference": "dcb6e1006bb5fd1e392b4daa68932880f37550d4",
                "shasum": ""
            },
            "require": {
                "php": ">=5.3.3"
            },
            "require-dev": {
                "friendsofphp/php-cs-fixer": "~2.2.20",
                "json-schema/json-schema-test-suite": "1.2.0",
                "phpunit/phpunit": "^4.8.35"
            },
            "bin": [
                "bin/validate-json"
            ],
            "type": "library",
            "extra": {
                "branch-alias": {
                    "dev-master": "5.0.x-dev"
                }
            },
            "autoload": {
                "psr-4": {
                    "JsonSchema\\": "src/JsonSchema/"
                }
            },
            "notification-url": "https://packagist.org/downloads/",
            "license": [
                "MIT"
            ],
            "authors": [
                {
                    "name": "Bruno Prieto Reis",
                    "email": "bruno.p.reis@gmail.com"
                },
                {
                    "name": "Justin Rainbow",
                    "email": "justin.rainbow@gmail.com"
                },
                {
                    "name": "Igor Wiedler",
                    "email": "igor@wiedler.ch"
                },
                {
                    "name": "Robert Schönthal",
                    "email": "seroscho@googlemail.com"
                }
            ],
            "description": "A library to validate a json schema.",
            "homepage": "https://github.com/justinrainbow/json-schema",
            "keywords": [
                "json",
                "schema"
            ],
            "time": "2019-01-14T23:55:14+00:00"
        },
        {
            "name": "magento/composer",
            "version": "1.4.0",
            "source": {
                "type": "git",
                "url": "https://github.com/magento/composer.git",
                "reference": "6fb9eb3dd72a5e70aa53983f132f8e1883e79978"
            },
            "dist": {
                "type": "zip",
                "url": "https://api.github.com/repos/magento/composer/zipball/6fb9eb3dd72a5e70aa53983f132f8e1883e79978",
                "reference": "6fb9eb3dd72a5e70aa53983f132f8e1883e79978",
                "shasum": ""
            },
            "require": {
                "composer/composer": "^1.6",
                "php": "~7.1.3|~7.2.0",
                "symfony/console": "~4.0.0 || ~4.1.0"
            },
            "require-dev": {
                "phpunit/phpunit": "~7.0.0"
            },
            "type": "library",
            "autoload": {
                "psr-4": {
                    "Magento\\Composer\\": "src"
                }
            },
            "notification-url": "https://packagist.org/downloads/",
            "license": [
                "OSL-3.0",
                "AFL-3.0"
            ],
            "description": "Magento composer library helps to instantiate Composer application and run composer commands.",
            "time": "2018-06-29T18:46:51+00:00"
        },
        {
            "name": "magento/magento-composer-installer",
            "version": "0.1.13",
            "source": {
                "type": "git",
                "url": "https://github.com/magento/magento-composer-installer.git",
                "reference": "8b6c32f53b4944a5d6656e86344cd0f9784709a1"
            },
            "dist": {
                "type": "zip",
                "url": "https://api.github.com/repos/magento/magento-composer-installer/zipball/8b6c32f53b4944a5d6656e86344cd0f9784709a1",
                "reference": "8b6c32f53b4944a5d6656e86344cd0f9784709a1",
                "shasum": ""
            },
            "require": {
                "composer-plugin-api": "^1.0"
            },
            "replace": {
                "magento-hackathon/magento-composer-installer": "*"
            },
            "require-dev": {
                "composer/composer": "*@dev",
                "firegento/phpcs": "dev-patch-1",
                "mikey179/vfsstream": "*",
                "phpunit/phpunit": "*",
                "phpunit/phpunit-mock-objects": "dev-master",
                "squizlabs/php_codesniffer": "1.4.7",
                "symfony/process": "*"
            },
            "type": "composer-plugin",
            "extra": {
                "composer-command-registry": [
                    "MagentoHackathon\\Composer\\Magento\\Command\\DeployCommand"
                ],
                "class": "MagentoHackathon\\Composer\\Magento\\Plugin"
            },
            "autoload": {
                "psr-0": {
                    "MagentoHackathon\\Composer\\Magento": "src/"
                }
            },
            "notification-url": "https://packagist.org/downloads/",
            "license": [
                "OSL-3.0"
            ],
            "authors": [
                {
                    "name": "Vinai Kopp",
                    "email": "vinai@netzarbeiter.com"
                },
                {
                    "name": "Daniel Fahlke aka Flyingmana",
                    "email": "flyingmana@googlemail.com"
                },
                {
                    "name": "Jörg Weller",
                    "email": "weller@flagbit.de"
                },
                {
                    "name": "Karl Spies",
                    "email": "karl.spies@gmx.net"
                },
                {
                    "name": "Tobias Vogt",
                    "email": "tobi@webguys.de"
                },
                {
                    "name": "David Fuhr",
                    "email": "fuhr@flagbit.de"
                }
            ],
            "description": "Composer installer for Magento modules",
            "homepage": "https://github.com/magento/magento-composer-installer",
            "keywords": [
                "composer-installer",
                "magento"
            ],
            "time": "2017-12-29T16:45:24+00:00"
        },
        {
            "name": "magento/zendframework1",
            "version": "1.14.1",
            "source": {
                "type": "git",
                "url": "https://github.com/magento/zf1.git",
                "reference": "4df018254c70b5b998b00a8cb1a30760f831ff0d"
            },
            "dist": {
                "type": "zip",
                "url": "https://api.github.com/repos/magento/zf1/zipball/4df018254c70b5b998b00a8cb1a30760f831ff0d",
                "reference": "4df018254c70b5b998b00a8cb1a30760f831ff0d",
                "shasum": ""
            },
            "require": {
                "php": ">=5.2.11"
            },
            "require-dev": {
                "phpunit/dbunit": "1.3.*",
                "phpunit/phpunit": "3.7.*"
            },
            "type": "library",
            "extra": {
                "branch-alias": {
                    "dev-master": "1.12.x-dev"
                }
            },
            "autoload": {
                "psr-0": {
                    "Zend_": "library/"
                }
            },
            "notification-url": "https://packagist.org/downloads/",
            "include-path": [
                "library/"
            ],
            "license": [
                "BSD-3-Clause"
            ],
            "description": "Magento Zend Framework 1",
            "homepage": "http://framework.zend.com/",
            "keywords": [
                "ZF1",
                "framework"
            ],
            "time": "2018-08-09T15:03:40+00:00"
        },
        {
            "name": "monolog/monolog",
            "version": "1.24.0",
            "source": {
                "type": "git",
                "url": "https://github.com/Seldaek/monolog.git",
                "reference": "bfc9ebb28f97e7a24c45bdc3f0ff482e47bb0266"
            },
            "dist": {
                "type": "zip",
                "url": "https://api.github.com/repos/Seldaek/monolog/zipball/bfc9ebb28f97e7a24c45bdc3f0ff482e47bb0266",
                "reference": "bfc9ebb28f97e7a24c45bdc3f0ff482e47bb0266",
                "shasum": ""
            },
            "require": {
                "php": ">=5.3.0",
                "psr/log": "~1.0"
            },
            "provide": {
                "psr/log-implementation": "1.0.0"
            },
            "require-dev": {
                "aws/aws-sdk-php": "^2.4.9 || ^3.0",
                "doctrine/couchdb": "~1.0@dev",
                "graylog2/gelf-php": "~1.0",
                "jakub-onderka/php-parallel-lint": "0.9",
                "php-amqplib/php-amqplib": "~2.4",
                "php-console/php-console": "^3.1.3",
                "phpunit/phpunit": "~4.5",
                "phpunit/phpunit-mock-objects": "2.3.0",
                "ruflin/elastica": ">=0.90 <3.0",
                "sentry/sentry": "^0.13",
                "swiftmailer/swiftmailer": "^5.3|^6.0"
            },
            "suggest": {
                "aws/aws-sdk-php": "Allow sending log messages to AWS services like DynamoDB",
                "doctrine/couchdb": "Allow sending log messages to a CouchDB server",
                "ext-amqp": "Allow sending log messages to an AMQP server (1.0+ required)",
                "ext-mongo": "Allow sending log messages to a MongoDB server",
                "graylog2/gelf-php": "Allow sending log messages to a GrayLog2 server",
                "mongodb/mongodb": "Allow sending log messages to a MongoDB server via PHP Driver",
                "php-amqplib/php-amqplib": "Allow sending log messages to an AMQP server using php-amqplib",
                "php-console/php-console": "Allow sending log messages to Google Chrome",
                "rollbar/rollbar": "Allow sending log messages to Rollbar",
                "ruflin/elastica": "Allow sending log messages to an Elastic Search server",
                "sentry/sentry": "Allow sending log messages to a Sentry server"
            },
            "type": "library",
            "extra": {
                "branch-alias": {
                    "dev-master": "2.0.x-dev"
                }
            },
            "autoload": {
                "psr-4": {
                    "Monolog\\": "src/Monolog"
                }
            },
            "notification-url": "https://packagist.org/downloads/",
            "license": [
                "MIT"
            ],
            "authors": [
                {
                    "name": "Jordi Boggiano",
                    "email": "j.boggiano@seld.be",
                    "homepage": "http://seld.be"
                }
            ],
            "description": "Sends your logs to files, sockets, inboxes, databases and various web services",
            "homepage": "http://github.com/Seldaek/monolog",
            "keywords": [
                "log",
                "logging",
                "psr-3"
            ],
            "time": "2018-11-05T09:00:11+00:00"
        },
        {
            "name": "oyejorge/less.php",
            "version": "v1.7.0.14",
            "source": {
                "type": "git",
                "url": "https://github.com/oyejorge/less.php.git",
                "reference": "42925c5a01a07d67ca7e82dfc8fb31814d557bc9"
            },
            "dist": {
                "type": "zip",
                "url": "https://api.github.com/repos/oyejorge/less.php/zipball/42925c5a01a07d67ca7e82dfc8fb31814d557bc9",
                "reference": "42925c5a01a07d67ca7e82dfc8fb31814d557bc9",
                "shasum": ""
            },
            "require": {
                "php": ">=5.3"
            },
            "require-dev": {
                "phpunit/phpunit": "~4.8.24"
            },
            "bin": [
                "bin/lessc"
            ],
            "type": "library",
            "autoload": {
                "psr-0": {
                    "Less": "lib/"
                },
                "classmap": [
                    "lessc.inc.php"
                ]
            },
            "notification-url": "https://packagist.org/downloads/",
            "license": [
                "Apache-2.0"
            ],
            "authors": [
                {
                    "name": "Matt Agar",
                    "homepage": "https://github.com/agar"
                },
                {
                    "name": "Martin Jantošovič",
                    "homepage": "https://github.com/Mordred"
                },
                {
                    "name": "Josh Schmidt",
                    "homepage": "https://github.com/oyejorge"
                }
            ],
            "description": "PHP port of the Javascript version of LESS http://lesscss.org (Originally maintained by Josh Schmidt)",
            "homepage": "http://lessphp.gpeasy.com",
            "keywords": [
                "css",
                "less",
                "less.js",
                "lesscss",
                "php",
                "stylesheet"
            ],
            "time": "2017-03-28T22:19:25+00:00"
        },
        {
            "name": "paragonie/random_compat",
            "version": "v9.99.99",
            "source": {
                "type": "git",
                "url": "https://github.com/paragonie/random_compat.git",
                "reference": "84b4dfb120c6f9b4ff7b3685f9b8f1aa365a0c95"
            },
            "dist": {
                "type": "zip",
                "url": "https://api.github.com/repos/paragonie/random_compat/zipball/84b4dfb120c6f9b4ff7b3685f9b8f1aa365a0c95",
                "reference": "84b4dfb120c6f9b4ff7b3685f9b8f1aa365a0c95",
                "shasum": ""
            },
            "require": {
                "php": "^7"
            },
            "require-dev": {
                "phpunit/phpunit": "4.*|5.*",
                "vimeo/psalm": "^1"
            },
            "suggest": {
                "ext-libsodium": "Provides a modern crypto API that can be used to generate random bytes."
            },
            "type": "library",
            "notification-url": "https://packagist.org/downloads/",
            "license": [
                "MIT"
            ],
            "authors": [
                {
                    "name": "Paragon Initiative Enterprises",
                    "email": "security@paragonie.com",
                    "homepage": "https://paragonie.com"
                }
            ],
            "description": "PHP 5.x polyfill for random_bytes() and random_int() from PHP 7",
            "keywords": [
                "csprng",
                "polyfill",
                "pseudorandom",
                "random"
            ],
            "time": "2018-07-02T15:55:56+00:00"
        },
        {
            "name": "paragonie/sodium_compat",
            "version": "v1.8.1",
            "source": {
                "type": "git",
                "url": "https://github.com/paragonie/sodium_compat.git",
                "reference": "57bb5ef079d3724148da3d5c99e30695ab17afda"
            },
            "dist": {
                "type": "zip",
                "url": "https://api.github.com/repos/paragonie/sodium_compat/zipball/57bb5ef079d3724148da3d5c99e30695ab17afda",
                "reference": "57bb5ef079d3724148da3d5c99e30695ab17afda",
                "shasum": ""
            },
            "require": {
                "paragonie/random_compat": ">=1",
                "php": "^5.2.4|^5.3|^5.4|^5.5|^5.6|^7"
            },
            "require-dev": {
                "phpunit/phpunit": "^3|^4|^5"
            },
            "suggest": {
                "ext-libsodium": "PHP < 7.0: Better performance, password hashing (Argon2i), secure memory management (memzero), and better security.",
                "ext-sodium": "PHP >= 7.0: Better performance, password hashing (Argon2i), secure memory management (memzero), and better security."
            },
            "type": "library",
            "autoload": {
                "files": [
                    "autoload.php"
                ]
            },
            "notification-url": "https://packagist.org/downloads/",
            "license": [
                "ISC"
            ],
            "authors": [
                {
                    "name": "Paragon Initiative Enterprises",
                    "email": "security@paragonie.com"
                },
                {
                    "name": "Frank Denis",
                    "email": "jedisct1@pureftpd.org"
                }
            ],
            "description": "Pure PHP implementation of libsodium; uses the PHP extension if it exists",
            "keywords": [
                "Authentication",
                "BLAKE2b",
                "ChaCha20",
                "ChaCha20-Poly1305",
                "Chapoly",
                "Curve25519",
                "Ed25519",
                "EdDSA",
                "Edwards-curve Digital Signature Algorithm",
                "Elliptic Curve Diffie-Hellman",
                "Poly1305",
                "Pure-PHP cryptography",
                "RFC 7748",
                "RFC 8032",
                "Salpoly",
                "Salsa20",
                "X25519",
                "XChaCha20-Poly1305",
                "XSalsa20-Poly1305",
                "Xchacha20",
                "Xsalsa20",
                "aead",
                "cryptography",
                "ecdh",
                "elliptic curve",
                "elliptic curve cryptography",
                "encryption",
                "libsodium",
                "php",
                "public-key cryptography",
                "secret-key cryptography",
                "side-channel resistant"
            ],
            "time": "2019-01-03T21:00:55+00:00"
        },
        {
            "name": "pelago/emogrifier",
            "version": "v2.1.1",
            "source": {
                "type": "git",
                "url": "https://github.com/MyIntervals/emogrifier.git",
                "reference": "8ee7fb5ad772915451ed3415c1992bd3697d4983"
            },
            "dist": {
                "type": "zip",
                "url": "https://api.github.com/repos/MyIntervals/emogrifier/zipball/8ee7fb5ad772915451ed3415c1992bd3697d4983",
                "reference": "8ee7fb5ad772915451ed3415c1992bd3697d4983",
                "shasum": ""
            },
            "require": {
                "ext-dom": "*",
                "ext-libxml": "*",
                "php": "^5.5.0 || ~7.0.0 || ~7.1.0 || ~7.2.0 || ~7.3.0",
                "symfony/css-selector": "^3.4.0 || ^4.0.0"
            },
            "require-dev": {
                "friendsofphp/php-cs-fixer": "^2.2.0",
                "phpmd/phpmd": "^2.6.0",
                "phpunit/phpunit": "^4.8.0",
                "squizlabs/php_codesniffer": "^3.3.2"
            },
            "type": "library",
            "extra": {
                "branch-alias": {
                    "dev-master": "2.1.x-dev"
                }
            },
            "autoload": {
                "psr-4": {
                    "Pelago\\": "src/"
                }
            },
            "notification-url": "https://packagist.org/downloads/",
            "license": [
                "MIT"
            ],
            "authors": [
                {
                    "name": "John Reeve",
                    "email": "jreeve@pelagodesign.com"
                },
                {
                    "name": "Cameron Brooks"
                },
                {
                    "name": "Jaime Prado"
                },
                {
                    "name": "Oliver Klee",
                    "email": "github@oliverklee.de"
                },
                {
                    "name": "Zoli Szabó",
                    "email": "zoli.szabo+github@gmail.com"
                },
                {
                    "name": "Jake Hotson",
                    "email": "jake@qzdesign.co.uk"
                }
            ],
            "description": "Converts CSS styles into inline style attributes in your HTML code",
            "homepage": "https://www.myintervals.com/emogrifier.php",
            "keywords": [
                "css",
                "email",
                "pre-processing"
            ],
            "time": "2018-12-10T10:36:30+00:00"
        },
        {
            "name": "php-amqplib/php-amqplib",
            "version": "v2.7.3",
            "source": {
                "type": "git",
                "url": "https://github.com/php-amqplib/php-amqplib.git",
                "reference": "a8ba54bd35b973fc6861e4c2e105f71e9e95f43f"
            },
            "dist": {
                "type": "zip",
                "url": "https://api.github.com/repos/php-amqplib/php-amqplib/zipball/a8ba54bd35b973fc6861e4c2e105f71e9e95f43f",
                "reference": "a8ba54bd35b973fc6861e4c2e105f71e9e95f43f",
                "shasum": ""
            },
            "require": {
                "ext-bcmath": "*",
                "ext-mbstring": "*",
                "php": ">=5.3.0"
            },
            "replace": {
                "videlalvaro/php-amqplib": "self.version"
            },
            "require-dev": {
                "phpdocumentor/phpdocumentor": "^2.9",
                "phpunit/phpunit": "^4.8",
                "scrutinizer/ocular": "^1.1",
                "squizlabs/php_codesniffer": "^2.5"
            },
            "suggest": {
                "ext-sockets": "Use AMQPSocketConnection"
            },
            "type": "library",
            "extra": {
                "branch-alias": {
                    "dev-master": "2.7-dev"
                }
            },
            "autoload": {
                "psr-4": {
                    "PhpAmqpLib\\": "PhpAmqpLib/"
                }
            },
            "notification-url": "https://packagist.org/downloads/",
            "license": [
                "LGPL-2.1-or-later"
            ],
            "authors": [
                {
                    "name": "Alvaro Videla",
                    "role": "Original Maintainer"
                },
                {
                    "name": "John Kelly",
                    "email": "johnmkelly86@gmail.com",
                    "role": "Maintainer"
                },
                {
                    "name": "Raúl Araya",
                    "email": "nubeiro@gmail.com",
                    "role": "Maintainer"
                }
            ],
            "description": "Formerly videlalvaro/php-amqplib.  This library is a pure PHP implementation of the AMQP protocol. It's been tested against RabbitMQ.",
            "homepage": "https://github.com/php-amqplib/php-amqplib/",
            "keywords": [
                "message",
                "queue",
                "rabbitmq"
            ],
            "time": "2018-04-30T03:54:54+00:00"
        },
        {
            "name": "phpseclib/mcrypt_compat",
            "version": "1.0.8",
            "source": {
                "type": "git",
                "url": "https://github.com/phpseclib/mcrypt_compat.git",
                "reference": "f74c7b1897b62f08f268184b8bb98d9d9ab723b0"
            },
            "dist": {
                "type": "zip",
                "url": "https://api.github.com/repos/phpseclib/mcrypt_compat/zipball/f74c7b1897b62f08f268184b8bb98d9d9ab723b0",
                "reference": "f74c7b1897b62f08f268184b8bb98d9d9ab723b0",
                "shasum": ""
            },
            "require": {
                "php": ">=5.3.3",
                "phpseclib/phpseclib": ">=2.0.11 <3.0.0"
            },
            "require-dev": {
                "phpunit/phpunit": "^4.8.35|^5.7|^6.0"
            },
            "suggest": {
                "ext-openssl": "Will enable faster cryptographic operations"
            },
            "type": "library",
            "autoload": {
                "files": [
                    "lib/mcrypt.php"
                ]
            },
            "notification-url": "https://packagist.org/downloads/",
            "license": [
                "MIT"
            ],
            "authors": [
                {
                    "name": "Jim Wigginton",
                    "email": "terrafrost@php.net",
                    "homepage": "http://phpseclib.sourceforge.net"
                }
            ],
            "description": "PHP 7.1 polyfill for the mcrypt extension from PHP <= 7.0",
            "keywords": [
                "cryptograpy",
                "encryption",
                "mcrypt"
            ],
            "time": "2018-08-22T03:11:43+00:00"
        },
        {
            "name": "phpseclib/phpseclib",
            "version": "2.0.14",
            "source": {
                "type": "git",
                "url": "https://github.com/phpseclib/phpseclib.git",
                "reference": "8ebfcadbf30524aeb75b2c446bc2519d5b321478"
            },
            "dist": {
                "type": "zip",
                "url": "https://api.github.com/repos/phpseclib/phpseclib/zipball/8ebfcadbf30524aeb75b2c446bc2519d5b321478",
                "reference": "8ebfcadbf30524aeb75b2c446bc2519d5b321478",
                "shasum": ""
            },
            "require": {
                "php": ">=5.3.3"
            },
            "require-dev": {
                "phing/phing": "~2.7",
                "phpunit/phpunit": "^4.8.35|^5.7|^6.0",
                "sami/sami": "~2.0",
                "squizlabs/php_codesniffer": "~2.0"
            },
            "suggest": {
                "ext-gmp": "Install the GMP (GNU Multiple Precision) extension in order to speed up arbitrary precision integer arithmetic operations.",
                "ext-libsodium": "SSH2/SFTP can make use of some algorithms provided by the libsodium-php extension.",
                "ext-mcrypt": "Install the Mcrypt extension in order to speed up a few other cryptographic operations.",
                "ext-openssl": "Install the OpenSSL extension in order to speed up a wide variety of cryptographic operations."
            },
            "type": "library",
            "autoload": {
                "files": [
                    "phpseclib/bootstrap.php"
                ],
                "psr-4": {
                    "phpseclib\\": "phpseclib/"
                }
            },
            "notification-url": "https://packagist.org/downloads/",
            "license": [
                "MIT"
            ],
            "authors": [
                {
                    "name": "Jim Wigginton",
                    "email": "terrafrost@php.net",
                    "role": "Lead Developer"
                },
                {
                    "name": "Patrick Monnerat",
                    "email": "pm@datasphere.ch",
                    "role": "Developer"
                },
                {
                    "name": "Andreas Fischer",
                    "email": "bantu@phpbb.com",
                    "role": "Developer"
                },
                {
                    "name": "Hans-Jürgen Petrich",
                    "email": "petrich@tronic-media.com",
                    "role": "Developer"
                },
                {
                    "name": "Graham Campbell",
                    "email": "graham@alt-three.com",
                    "role": "Developer"
                }
            ],
            "description": "PHP Secure Communications Library - Pure-PHP implementations of RSA, AES, SSH2, SFTP, X.509 etc.",
            "homepage": "http://phpseclib.sourceforge.net",
            "keywords": [
                "BigInteger",
                "aes",
                "asn.1",
                "asn1",
                "blowfish",
                "crypto",
                "cryptography",
                "encryption",
                "rsa",
                "security",
                "sftp",
                "signature",
                "signing",
                "ssh",
                "twofish",
                "x.509",
                "x509"
            ],
            "time": "2019-01-27T19:37:29+00:00"
        },
        {
            "name": "psr/container",
            "version": "1.0.0",
            "source": {
                "type": "git",
                "url": "https://github.com/php-fig/container.git",
                "reference": "b7ce3b176482dbbc1245ebf52b181af44c2cf55f"
            },
            "dist": {
                "type": "zip",
                "url": "https://api.github.com/repos/php-fig/container/zipball/b7ce3b176482dbbc1245ebf52b181af44c2cf55f",
                "reference": "b7ce3b176482dbbc1245ebf52b181af44c2cf55f",
                "shasum": ""
            },
            "require": {
                "php": ">=5.3.0"
            },
            "type": "library",
            "extra": {
                "branch-alias": {
                    "dev-master": "1.0.x-dev"
                }
            },
            "autoload": {
                "psr-4": {
                    "Psr\\Container\\": "src/"
                }
            },
            "notification-url": "https://packagist.org/downloads/",
            "license": [
                "MIT"
            ],
            "authors": [
                {
                    "name": "PHP-FIG",
                    "homepage": "http://www.php-fig.org/"
                }
            ],
            "description": "Common Container Interface (PHP FIG PSR-11)",
            "homepage": "https://github.com/php-fig/container",
            "keywords": [
                "PSR-11",
                "container",
                "container-interface",
                "container-interop",
                "psr"
            ],
            "time": "2017-02-14T16:28:37+00:00"
        },
        {
            "name": "psr/http-message",
            "version": "1.0.1",
            "source": {
                "type": "git",
                "url": "https://github.com/php-fig/http-message.git",
                "reference": "f6561bf28d520154e4b0ec72be95418abe6d9363"
            },
            "dist": {
                "type": "zip",
                "url": "https://api.github.com/repos/php-fig/http-message/zipball/f6561bf28d520154e4b0ec72be95418abe6d9363",
                "reference": "f6561bf28d520154e4b0ec72be95418abe6d9363",
                "shasum": ""
            },
            "require": {
                "php": ">=5.3.0"
            },
            "type": "library",
            "extra": {
                "branch-alias": {
                    "dev-master": "1.0.x-dev"
                }
            },
            "autoload": {
                "psr-4": {
                    "Psr\\Http\\Message\\": "src/"
                }
            },
            "notification-url": "https://packagist.org/downloads/",
            "license": [
                "MIT"
            ],
            "authors": [
                {
                    "name": "PHP-FIG",
                    "homepage": "http://www.php-fig.org/"
                }
            ],
            "description": "Common interface for HTTP messages",
            "homepage": "https://github.com/php-fig/http-message",
            "keywords": [
                "http",
                "http-message",
                "psr",
                "psr-7",
                "request",
                "response"
            ],
            "time": "2016-08-06T14:39:51+00:00"
        },
        {
            "name": "psr/log",
            "version": "1.1.0",
            "source": {
                "type": "git",
                "url": "https://github.com/php-fig/log.git",
                "reference": "6c001f1daafa3a3ac1d8ff69ee4db8e799a654dd"
            },
            "dist": {
                "type": "zip",
                "url": "https://api.github.com/repos/php-fig/log/zipball/6c001f1daafa3a3ac1d8ff69ee4db8e799a654dd",
                "reference": "6c001f1daafa3a3ac1d8ff69ee4db8e799a654dd",
                "shasum": ""
            },
            "require": {
                "php": ">=5.3.0"
            },
            "type": "library",
            "extra": {
                "branch-alias": {
                    "dev-master": "1.0.x-dev"
                }
            },
            "autoload": {
                "psr-4": {
                    "Psr\\Log\\": "Psr/Log/"
                }
            },
            "notification-url": "https://packagist.org/downloads/",
            "license": [
                "MIT"
            ],
            "authors": [
                {
                    "name": "PHP-FIG",
                    "homepage": "http://www.php-fig.org/"
                }
            ],
            "description": "Common interface for logging libraries",
            "homepage": "https://github.com/php-fig/log",
            "keywords": [
                "log",
                "psr",
                "psr-3"
            ],
            "time": "2018-11-20T15:27:04+00:00"
        },
        {
            "name": "ramsey/uuid",
            "version": "3.8.0",
            "source": {
                "type": "git",
                "url": "https://github.com/ramsey/uuid.git",
                "reference": "d09ea80159c1929d75b3f9c60504d613aeb4a1e3"
            },
            "dist": {
                "type": "zip",
                "url": "https://api.github.com/repos/ramsey/uuid/zipball/d09ea80159c1929d75b3f9c60504d613aeb4a1e3",
                "reference": "d09ea80159c1929d75b3f9c60504d613aeb4a1e3",
                "shasum": ""
            },
            "require": {
                "paragonie/random_compat": "^1.0|^2.0|9.99.99",
                "php": "^5.4 || ^7.0",
                "symfony/polyfill-ctype": "^1.8"
            },
            "replace": {
                "rhumsaa/uuid": "self.version"
            },
            "require-dev": {
                "codeception/aspect-mock": "^1.0 | ~2.0.0",
                "doctrine/annotations": "~1.2.0",
                "goaop/framework": "1.0.0-alpha.2 | ^1.0 | ~2.1.0",
                "ircmaxell/random-lib": "^1.1",
                "jakub-onderka/php-parallel-lint": "^0.9.0",
                "mockery/mockery": "^0.9.9",
                "moontoast/math": "^1.1",
                "php-mock/php-mock-phpunit": "^0.3|^1.1",
                "phpunit/phpunit": "^4.7|^5.0|^6.5",
                "squizlabs/php_codesniffer": "^2.3"
            },
            "suggest": {
                "ext-ctype": "Provides support for PHP Ctype functions",
                "ext-libsodium": "Provides the PECL libsodium extension for use with the SodiumRandomGenerator",
                "ext-uuid": "Provides the PECL UUID extension for use with the PeclUuidTimeGenerator and PeclUuidRandomGenerator",
                "ircmaxell/random-lib": "Provides RandomLib for use with the RandomLibAdapter",
                "moontoast/math": "Provides support for converting UUID to 128-bit integer (in string form).",
                "ramsey/uuid-console": "A console application for generating UUIDs with ramsey/uuid",
                "ramsey/uuid-doctrine": "Allows the use of Ramsey\\Uuid\\Uuid as Doctrine field type."
            },
            "type": "library",
            "extra": {
                "branch-alias": {
                    "dev-master": "3.x-dev"
                }
            },
            "autoload": {
                "psr-4": {
                    "Ramsey\\Uuid\\": "src/"
                }
            },
            "notification-url": "https://packagist.org/downloads/",
            "license": [
                "MIT"
            ],
            "authors": [
                {
                    "name": "Marijn Huizendveld",
                    "email": "marijn.huizendveld@gmail.com"
                },
                {
                    "name": "Thibaud Fabre",
                    "email": "thibaud@aztech.io"
                },
                {
                    "name": "Ben Ramsey",
                    "email": "ben@benramsey.com",
                    "homepage": "https://benramsey.com"
                }
            ],
            "description": "Formerly rhumsaa/uuid. A PHP 5.4+ library for generating RFC 4122 version 1, 3, 4, and 5 universally unique identifiers (UUID).",
            "homepage": "https://github.com/ramsey/uuid",
            "keywords": [
                "guid",
                "identifier",
                "uuid"
            ],
            "time": "2018-07-19T23:38:55+00:00"
        },
        {
            "name": "react/promise",
            "version": "v2.7.1",
            "source": {
                "type": "git",
                "url": "https://github.com/reactphp/promise.git",
                "reference": "31ffa96f8d2ed0341a57848cbb84d88b89dd664d"
            },
            "dist": {
                "type": "zip",
                "url": "https://api.github.com/repos/reactphp/promise/zipball/31ffa96f8d2ed0341a57848cbb84d88b89dd664d",
                "reference": "31ffa96f8d2ed0341a57848cbb84d88b89dd664d",
                "shasum": ""
            },
            "require": {
                "php": ">=5.4.0"
            },
            "require-dev": {
                "phpunit/phpunit": "~4.8"
            },
            "type": "library",
            "autoload": {
                "psr-4": {
                    "React\\Promise\\": "src/"
                },
                "files": [
                    "src/functions_include.php"
                ]
            },
            "notification-url": "https://packagist.org/downloads/",
            "license": [
                "MIT"
            ],
            "authors": [
                {
                    "name": "Jan Sorgalla",
                    "email": "jsorgalla@gmail.com"
                }
            ],
            "description": "A lightweight implementation of CommonJS Promises/A for PHP",
            "keywords": [
                "promise",
                "promises"
            ],
            "time": "2019-01-07T21:25:54+00:00"
        },
        {
            "name": "seld/jsonlint",
            "version": "1.7.1",
            "source": {
                "type": "git",
                "url": "https://github.com/Seldaek/jsonlint.git",
                "reference": "d15f59a67ff805a44c50ea0516d2341740f81a38"
            },
            "dist": {
                "type": "zip",
                "url": "https://api.github.com/repos/Seldaek/jsonlint/zipball/d15f59a67ff805a44c50ea0516d2341740f81a38",
                "reference": "d15f59a67ff805a44c50ea0516d2341740f81a38",
                "shasum": ""
            },
            "require": {
                "php": "^5.3 || ^7.0"
            },
            "require-dev": {
                "phpunit/phpunit": "^4.8.35 || ^5.7 || ^6.0"
            },
            "bin": [
                "bin/jsonlint"
            ],
            "type": "library",
            "autoload": {
                "psr-4": {
                    "Seld\\JsonLint\\": "src/Seld/JsonLint/"
                }
            },
            "notification-url": "https://packagist.org/downloads/",
            "license": [
                "MIT"
            ],
            "authors": [
                {
                    "name": "Jordi Boggiano",
                    "email": "j.boggiano@seld.be",
                    "homepage": "http://seld.be"
                }
            ],
            "description": "JSON Linter",
            "keywords": [
                "json",
                "linter",
                "parser",
                "validator"
            ],
            "time": "2018-01-24T12:46:19+00:00"
        },
        {
            "name": "seld/phar-utils",
            "version": "1.0.1",
            "source": {
                "type": "git",
                "url": "https://github.com/Seldaek/phar-utils.git",
                "reference": "7009b5139491975ef6486545a39f3e6dad5ac30a"
            },
            "dist": {
                "type": "zip",
                "url": "https://api.github.com/repos/Seldaek/phar-utils/zipball/7009b5139491975ef6486545a39f3e6dad5ac30a",
                "reference": "7009b5139491975ef6486545a39f3e6dad5ac30a",
                "shasum": ""
            },
            "require": {
                "php": ">=5.3"
            },
            "type": "library",
            "extra": {
                "branch-alias": {
                    "dev-master": "1.x-dev"
                }
            },
            "autoload": {
                "psr-4": {
                    "Seld\\PharUtils\\": "src/"
                }
            },
            "notification-url": "https://packagist.org/downloads/",
            "license": [
                "MIT"
            ],
            "authors": [
                {
                    "name": "Jordi Boggiano",
                    "email": "j.boggiano@seld.be"
                }
            ],
            "description": "PHAR file format utilities, for when PHP phars you up",
            "keywords": [
                "phra"
            ],
            "time": "2015-10-13T18:44:15+00:00"
        },
        {
            "name": "symfony/console",
            "version": "v4.1.11",
            "source": {
                "type": "git",
                "url": "https://github.com/symfony/console.git",
                "reference": "9e87c798f67dc9fceeb4f3d57847b52d945d1a02"
            },
            "dist": {
                "type": "zip",
                "url": "https://api.github.com/repos/symfony/console/zipball/9e87c798f67dc9fceeb4f3d57847b52d945d1a02",
                "reference": "9e87c798f67dc9fceeb4f3d57847b52d945d1a02",
                "shasum": ""
            },
            "require": {
                "php": "^7.1.3",
                "symfony/polyfill-mbstring": "~1.0"
            },
            "conflict": {
                "symfony/dependency-injection": "<3.4",
                "symfony/process": "<3.3"
            },
            "provide": {
                "psr/log-implementation": "1.0"
            },
            "require-dev": {
                "psr/log": "~1.0",
                "symfony/config": "~3.4|~4.0",
                "symfony/dependency-injection": "~3.4|~4.0",
                "symfony/event-dispatcher": "~3.4|~4.0",
                "symfony/lock": "~3.4|~4.0",
                "symfony/process": "~3.4|~4.0"
            },
            "suggest": {
                "psr/log": "For using the console logger",
                "symfony/event-dispatcher": "",
                "symfony/lock": "",
                "symfony/process": ""
            },
            "type": "library",
            "extra": {
                "branch-alias": {
                    "dev-master": "4.1-dev"
                }
            },
            "autoload": {
                "psr-4": {
                    "Symfony\\Component\\Console\\": ""
                },
                "exclude-from-classmap": [
                    "/Tests/"
                ]
            },
            "notification-url": "https://packagist.org/downloads/",
            "license": [
                "MIT"
            ],
            "authors": [
                {
                    "name": "Fabien Potencier",
                    "email": "fabien@symfony.com"
                },
                {
                    "name": "Symfony Community",
                    "homepage": "https://symfony.com/contributors"
                }
            ],
            "description": "Symfony Console Component",
            "homepage": "https://symfony.com",
            "time": "2019-01-25T14:34:37+00:00"
        },
        {
            "name": "symfony/css-selector",
            "version": "v4.2.4",
            "source": {
                "type": "git",
                "url": "https://github.com/symfony/css-selector.git",
                "reference": "48eddf66950fa57996e1be4a55916d65c10c604a"
            },
            "dist": {
                "type": "zip",
                "url": "https://api.github.com/repos/symfony/css-selector/zipball/48eddf66950fa57996e1be4a55916d65c10c604a",
                "reference": "48eddf66950fa57996e1be4a55916d65c10c604a",
                "shasum": ""
            },
            "require": {
                "php": "^7.1.3"
            },
            "type": "library",
            "extra": {
                "branch-alias": {
                    "dev-master": "4.2-dev"
                }
            },
            "autoload": {
                "psr-4": {
                    "Symfony\\Component\\CssSelector\\": ""
                },
                "exclude-from-classmap": [
                    "/Tests/"
                ]
            },
            "notification-url": "https://packagist.org/downloads/",
            "license": [
                "MIT"
            ],
            "authors": [
                {
                    "name": "Jean-François Simon",
                    "email": "jeanfrancois.simon@sensiolabs.com"
                },
                {
                    "name": "Fabien Potencier",
                    "email": "fabien@symfony.com"
                },
                {
                    "name": "Symfony Community",
                    "homepage": "https://symfony.com/contributors"
                }
            ],
            "description": "Symfony CssSelector Component",
            "homepage": "https://symfony.com",
            "time": "2019-01-16T20:31:39+00:00"
        },
        {
            "name": "symfony/event-dispatcher",
            "version": "v4.1.11",
            "source": {
                "type": "git",
                "url": "https://github.com/symfony/event-dispatcher.git",
                "reference": "51be1b61dfe04d64a260223f2b81475fa8066b97"
            },
            "dist": {
                "type": "zip",
                "url": "https://api.github.com/repos/symfony/event-dispatcher/zipball/51be1b61dfe04d64a260223f2b81475fa8066b97",
                "reference": "51be1b61dfe04d64a260223f2b81475fa8066b97",
                "shasum": ""
            },
            "require": {
                "php": "^7.1.3"
            },
            "conflict": {
                "symfony/dependency-injection": "<3.4"
            },
            "require-dev": {
                "psr/log": "~1.0",
                "symfony/config": "~3.4|~4.0",
                "symfony/dependency-injection": "~3.4|~4.0",
                "symfony/expression-language": "~3.4|~4.0",
                "symfony/stopwatch": "~3.4|~4.0"
            },
            "suggest": {
                "symfony/dependency-injection": "",
                "symfony/http-kernel": ""
            },
            "type": "library",
            "extra": {
                "branch-alias": {
                    "dev-master": "4.1-dev"
                }
            },
            "autoload": {
                "psr-4": {
                    "Symfony\\Component\\EventDispatcher\\": ""
                },
                "exclude-from-classmap": [
                    "/Tests/"
                ]
            },
            "notification-url": "https://packagist.org/downloads/",
            "license": [
                "MIT"
            ],
            "authors": [
                {
                    "name": "Fabien Potencier",
                    "email": "fabien@symfony.com"
                },
                {
                    "name": "Symfony Community",
                    "homepage": "https://symfony.com/contributors"
                }
            ],
            "description": "Symfony EventDispatcher Component",
            "homepage": "https://symfony.com",
            "time": "2019-01-16T18:35:49+00:00"
        },
        {
            "name": "symfony/filesystem",
            "version": "v4.2.4",
            "source": {
                "type": "git",
                "url": "https://github.com/symfony/filesystem.git",
                "reference": "e16b9e471703b2c60b95f14d31c1239f68f11601"
            },
            "dist": {
                "type": "zip",
                "url": "https://api.github.com/repos/symfony/filesystem/zipball/e16b9e471703b2c60b95f14d31c1239f68f11601",
                "reference": "e16b9e471703b2c60b95f14d31c1239f68f11601",
                "shasum": ""
            },
            "require": {
                "php": "^7.1.3",
                "symfony/polyfill-ctype": "~1.8"
            },
            "type": "library",
            "extra": {
                "branch-alias": {
                    "dev-master": "4.2-dev"
                }
            },
            "autoload": {
                "psr-4": {
                    "Symfony\\Component\\Filesystem\\": ""
                },
                "exclude-from-classmap": [
                    "/Tests/"
                ]
            },
            "notification-url": "https://packagist.org/downloads/",
            "license": [
                "MIT"
            ],
            "authors": [
                {
                    "name": "Fabien Potencier",
                    "email": "fabien@symfony.com"
                },
                {
                    "name": "Symfony Community",
                    "homepage": "https://symfony.com/contributors"
                }
            ],
            "description": "Symfony Filesystem Component",
            "homepage": "https://symfony.com",
            "time": "2019-02-07T11:40:08+00:00"
        },
        {
            "name": "symfony/finder",
            "version": "v4.2.4",
            "source": {
                "type": "git",
                "url": "https://github.com/symfony/finder.git",
                "reference": "267b7002c1b70ea80db0833c3afe05f0fbde580a"
            },
            "dist": {
                "type": "zip",
                "url": "https://api.github.com/repos/symfony/finder/zipball/267b7002c1b70ea80db0833c3afe05f0fbde580a",
                "reference": "267b7002c1b70ea80db0833c3afe05f0fbde580a",
                "shasum": ""
            },
            "require": {
                "php": "^7.1.3"
            },
            "type": "library",
            "extra": {
                "branch-alias": {
                    "dev-master": "4.2-dev"
                }
            },
            "autoload": {
                "psr-4": {
                    "Symfony\\Component\\Finder\\": ""
                },
                "exclude-from-classmap": [
                    "/Tests/"
                ]
            },
            "notification-url": "https://packagist.org/downloads/",
            "license": [
                "MIT"
            ],
            "authors": [
                {
                    "name": "Fabien Potencier",
                    "email": "fabien@symfony.com"
                },
                {
                    "name": "Symfony Community",
                    "homepage": "https://symfony.com/contributors"
                }
            ],
            "description": "Symfony Finder Component",
            "homepage": "https://symfony.com",
            "time": "2019-02-23T15:42:05+00:00"
        },
        {
            "name": "symfony/polyfill-ctype",
            "version": "v1.10.0",
            "source": {
                "type": "git",
                "url": "https://github.com/symfony/polyfill-ctype.git",
                "reference": "e3d826245268269cd66f8326bd8bc066687b4a19"
            },
            "dist": {
                "type": "zip",
                "url": "https://api.github.com/repos/symfony/polyfill-ctype/zipball/e3d826245268269cd66f8326bd8bc066687b4a19",
                "reference": "e3d826245268269cd66f8326bd8bc066687b4a19",
                "shasum": ""
            },
            "require": {
                "php": ">=5.3.3"
            },
            "suggest": {
                "ext-ctype": "For best performance"
            },
            "type": "library",
            "extra": {
                "branch-alias": {
                    "dev-master": "1.9-dev"
                }
            },
            "autoload": {
                "psr-4": {
                    "Symfony\\Polyfill\\Ctype\\": ""
                },
                "files": [
                    "bootstrap.php"
                ]
            },
            "notification-url": "https://packagist.org/downloads/",
            "license": [
                "MIT"
            ],
            "authors": [
                {
                    "name": "Symfony Community",
                    "homepage": "https://symfony.com/contributors"
                },
                {
                    "name": "Gert de Pagter",
                    "email": "BackEndTea@gmail.com"
                }
            ],
            "description": "Symfony polyfill for ctype functions",
            "homepage": "https://symfony.com",
            "keywords": [
                "compatibility",
                "ctype",
                "polyfill",
                "portable"
            ],
            "time": "2018-08-06T14:22:27+00:00"
        },
        {
            "name": "symfony/polyfill-mbstring",
            "version": "v1.10.0",
            "source": {
                "type": "git",
                "url": "https://github.com/symfony/polyfill-mbstring.git",
                "reference": "c79c051f5b3a46be09205c73b80b346e4153e494"
            },
            "dist": {
                "type": "zip",
                "url": "https://api.github.com/repos/symfony/polyfill-mbstring/zipball/c79c051f5b3a46be09205c73b80b346e4153e494",
                "reference": "c79c051f5b3a46be09205c73b80b346e4153e494",
                "shasum": ""
            },
            "require": {
                "php": ">=5.3.3"
            },
            "suggest": {
                "ext-mbstring": "For best performance"
            },
            "type": "library",
            "extra": {
                "branch-alias": {
                    "dev-master": "1.9-dev"
                }
            },
            "autoload": {
                "psr-4": {
                    "Symfony\\Polyfill\\Mbstring\\": ""
                },
                "files": [
                    "bootstrap.php"
                ]
            },
            "notification-url": "https://packagist.org/downloads/",
            "license": [
                "MIT"
            ],
            "authors": [
                {
                    "name": "Nicolas Grekas",
                    "email": "p@tchwork.com"
                },
                {
                    "name": "Symfony Community",
                    "homepage": "https://symfony.com/contributors"
                }
            ],
            "description": "Symfony polyfill for the Mbstring extension",
            "homepage": "https://symfony.com",
            "keywords": [
                "compatibility",
                "mbstring",
                "polyfill",
                "portable",
                "shim"
            ],
            "time": "2018-09-21T13:07:52+00:00"
        },
        {
            "name": "symfony/process",
            "version": "v4.1.11",
            "source": {
                "type": "git",
                "url": "https://github.com/symfony/process.git",
                "reference": "72d838aafaa7c790330fe362b9cecec362c64629"
            },
            "dist": {
                "type": "zip",
                "url": "https://api.github.com/repos/symfony/process/zipball/72d838aafaa7c790330fe362b9cecec362c64629",
                "reference": "72d838aafaa7c790330fe362b9cecec362c64629",
                "shasum": ""
            },
            "require": {
                "php": "^7.1.3"
            },
            "type": "library",
            "extra": {
                "branch-alias": {
                    "dev-master": "4.1-dev"
                }
            },
            "autoload": {
                "psr-4": {
                    "Symfony\\Component\\Process\\": ""
                },
                "exclude-from-classmap": [
                    "/Tests/"
                ]
            },
            "notification-url": "https://packagist.org/downloads/",
            "license": [
                "MIT"
            ],
            "authors": [
                {
                    "name": "Fabien Potencier",
                    "email": "fabien@symfony.com"
                },
                {
                    "name": "Symfony Community",
                    "homepage": "https://symfony.com/contributors"
                }
            ],
            "description": "Symfony Process Component",
            "homepage": "https://symfony.com",
            "time": "2019-01-16T19:07:26+00:00"
        },
        {
            "name": "tedivm/jshrink",
            "version": "v1.3.1",
            "source": {
                "type": "git",
                "url": "https://github.com/tedious/JShrink.git",
                "reference": "21254058dc3ce6aba6bef458cff4bfa25cf8b198"
            },
            "dist": {
                "type": "zip",
                "url": "https://api.github.com/repos/tedious/JShrink/zipball/21254058dc3ce6aba6bef458cff4bfa25cf8b198",
                "reference": "21254058dc3ce6aba6bef458cff4bfa25cf8b198",
                "shasum": ""
            },
            "require": {
                "php": "^5.6|^7.0"
            },
            "require-dev": {
                "friendsofphp/php-cs-fixer": "^2.8",
                "php-coveralls/php-coveralls": "^1.1.0",
                "phpunit/phpunit": "^6"
            },
            "type": "library",
            "autoload": {
                "psr-0": {
                    "JShrink": "src/"
                }
            },
            "notification-url": "https://packagist.org/downloads/",
            "license": [
                "BSD-3-Clause"
            ],
            "authors": [
                {
                    "name": "Robert Hafner",
                    "email": "tedivm@tedivm.com"
                }
            ],
            "description": "Javascript Minifier built in PHP",
            "homepage": "http://github.com/tedious/JShrink",
            "keywords": [
                "javascript",
                "minifier"
            ],
            "time": "2018-09-16T00:02:51+00:00"
        },
        {
            "name": "true/punycode",
            "version": "v2.1.1",
            "source": {
                "type": "git",
                "url": "https://github.com/true/php-punycode.git",
                "reference": "a4d0c11a36dd7f4e7cd7096076cab6d3378a071e"
            },
            "dist": {
                "type": "zip",
                "url": "https://api.github.com/repos/true/php-punycode/zipball/a4d0c11a36dd7f4e7cd7096076cab6d3378a071e",
                "reference": "a4d0c11a36dd7f4e7cd7096076cab6d3378a071e",
                "shasum": ""
            },
            "require": {
                "php": ">=5.3.0",
                "symfony/polyfill-mbstring": "^1.3"
            },
            "require-dev": {
                "phpunit/phpunit": "~4.7",
                "squizlabs/php_codesniffer": "~2.0"
            },
            "type": "library",
            "autoload": {
                "psr-4": {
                    "TrueBV\\": "src/"
                }
            },
            "notification-url": "https://packagist.org/downloads/",
            "license": [
                "MIT"
            ],
            "authors": [
                {
                    "name": "Renan Gonçalves",
                    "email": "renan.saddam@gmail.com"
                }
            ],
            "description": "A Bootstring encoding of Unicode for Internationalized Domain Names in Applications (IDNA)",
            "homepage": "https://github.com/true/php-punycode",
            "keywords": [
                "idna",
                "punycode"
            ],
            "time": "2016-11-16T10:37:54+00:00"
        },
        {
            "name": "tubalmartin/cssmin",
            "version": "v4.1.1",
            "source": {
                "type": "git",
                "url": "https://github.com/tubalmartin/YUI-CSS-compressor-PHP-port.git",
                "reference": "3cbf557f4079d83a06f9c3ff9b957c022d7805cf"
            },
            "dist": {
                "type": "zip",
                "url": "https://api.github.com/repos/tubalmartin/YUI-CSS-compressor-PHP-port/zipball/3cbf557f4079d83a06f9c3ff9b957c022d7805cf",
                "reference": "3cbf557f4079d83a06f9c3ff9b957c022d7805cf",
                "shasum": ""
            },
            "require": {
                "ext-pcre": "*",
                "php": ">=5.3.2"
            },
            "require-dev": {
                "cogpowered/finediff": "0.3.*",
                "phpunit/phpunit": "4.8.*"
            },
            "bin": [
                "cssmin"
            ],
            "type": "library",
            "autoload": {
                "psr-4": {
                    "tubalmartin\\CssMin\\": "src"
                }
            },
            "notification-url": "https://packagist.org/downloads/",
            "license": [
                "BSD-3-Clause"
            ],
            "authors": [
                {
                    "name": "Túbal Martín",
                    "homepage": "http://tubalmartin.me/"
                }
            ],
            "description": "A PHP port of the YUI CSS compressor",
            "homepage": "https://github.com/tubalmartin/YUI-CSS-compressor-PHP-port",
            "keywords": [
                "compress",
                "compressor",
                "css",
                "cssmin",
                "minify",
                "yui"
            ],
            "time": "2018-01-15T15:26:51+00:00"
        },
        {
            "name": "webonyx/graphql-php",
            "version": "v0.12.6",
            "source": {
                "type": "git",
                "url": "https://github.com/webonyx/graphql-php.git",
                "reference": "4c545e5ec4fc37f6eb36c19f5a0e7feaf5979c95"
            },
            "dist": {
                "type": "zip",
                "url": "https://api.github.com/repos/webonyx/graphql-php/zipball/4c545e5ec4fc37f6eb36c19f5a0e7feaf5979c95",
                "reference": "4c545e5ec4fc37f6eb36c19f5a0e7feaf5979c95",
                "shasum": ""
            },
            "require": {
                "ext-mbstring": "*",
                "php": ">=5.6"
            },
            "require-dev": {
                "phpunit/phpunit": "^4.8",
                "psr/http-message": "^1.0",
                "react/promise": "2.*"
            },
            "suggest": {
                "psr/http-message": "To use standard GraphQL server",
                "react/promise": "To leverage async resolving on React PHP platform"
            },
            "type": "library",
            "autoload": {
                "psr-4": {
                    "GraphQL\\": "src/"
                }
            },
            "notification-url": "https://packagist.org/downloads/",
            "license": [
                "MIT"
            ],
            "description": "A PHP port of GraphQL reference implementation",
            "homepage": "https://github.com/webonyx/graphql-php",
            "keywords": [
                "api",
                "graphql"
            ],
            "time": "2018-09-02T14:59:54+00:00"
        },
        {
            "name": "zendframework/zend-captcha",
            "version": "2.8.0",
            "source": {
                "type": "git",
                "url": "https://github.com/zendframework/zend-captcha.git",
                "reference": "37e9b6a4f632a9399eecbf2e5e325ad89083f87b"
            },
            "dist": {
                "type": "zip",
                "url": "https://api.github.com/repos/zendframework/zend-captcha/zipball/37e9b6a4f632a9399eecbf2e5e325ad89083f87b",
                "reference": "37e9b6a4f632a9399eecbf2e5e325ad89083f87b",
                "shasum": ""
            },
            "require": {
                "php": "^5.6 || ^7.0",
                "zendframework/zend-math": "^2.7 || ^3.0",
                "zendframework/zend-stdlib": "^2.7.7 || ^3.1"
            },
            "require-dev": {
                "phpunit/phpunit": "^5.7.27 || ^6.5.8 || ^7.1.2",
                "zendframework/zend-coding-standard": "~1.0.0",
                "zendframework/zend-session": "^2.8",
                "zendframework/zend-text": "^2.6",
                "zendframework/zend-validator": "^2.10.1",
                "zendframework/zendservice-recaptcha": "^3.0"
            },
            "suggest": {
                "zendframework/zend-i18n-resources": "Translations of captcha messages",
                "zendframework/zend-session": "Zend\\Session component",
                "zendframework/zend-text": "Zend\\Text component",
                "zendframework/zend-validator": "Zend\\Validator component",
                "zendframework/zendservice-recaptcha": "ZendService\\ReCaptcha component"
            },
            "type": "library",
            "extra": {
                "branch-alias": {
                    "dev-master": "2.8.x-dev",
                    "dev-develop": "2.9.x-dev"
                }
            },
            "autoload": {
                "psr-4": {
                    "Zend\\Captcha\\": "src/"
                }
            },
            "notification-url": "https://packagist.org/downloads/",
            "license": [
                "BSD-3-Clause"
            ],
            "description": "Generate and validate CAPTCHAs using Figlets, images, ReCaptcha, and more",
            "keywords": [
                "ZendFramework",
                "captcha",
                "zf"
            ],
            "time": "2018-04-24T17:24:10+00:00"
        },
        {
            "name": "zendframework/zend-code",
            "version": "3.3.1",
            "source": {
                "type": "git",
                "url": "https://github.com/zendframework/zend-code.git",
                "reference": "c21db169075c6ec4b342149f446e7b7b724f95eb"
            },
            "dist": {
                "type": "zip",
                "url": "https://api.github.com/repos/zendframework/zend-code/zipball/c21db169075c6ec4b342149f446e7b7b724f95eb",
                "reference": "c21db169075c6ec4b342149f446e7b7b724f95eb",
                "shasum": ""
            },
            "require": {
                "php": "^7.1",
                "zendframework/zend-eventmanager": "^2.6 || ^3.0"
            },
            "require-dev": {
                "doctrine/annotations": "~1.0",
                "ext-phar": "*",
                "phpunit/phpunit": "^6.2.3",
                "zendframework/zend-coding-standard": "^1.0.0",
                "zendframework/zend-stdlib": "^2.7 || ^3.0"
            },
            "suggest": {
                "doctrine/annotations": "Doctrine\\Common\\Annotations >=1.0 for annotation features",
                "zendframework/zend-stdlib": "Zend\\Stdlib component"
            },
            "type": "library",
            "extra": {
                "branch-alias": {
                    "dev-master": "3.3.x-dev",
                    "dev-develop": "3.4.x-dev"
                }
            },
            "autoload": {
                "psr-4": {
                    "Zend\\Code\\": "src/"
                }
            },
            "notification-url": "https://packagist.org/downloads/",
            "license": [
                "BSD-3-Clause"
            ],
            "description": "provides facilities to generate arbitrary code using an object oriented interface",
            "homepage": "https://github.com/zendframework/zend-code",
            "keywords": [
                "code",
                "zf2"
            ],
            "time": "2018-08-13T20:36:59+00:00"
        },
        {
            "name": "zendframework/zend-config",
            "version": "2.6.0",
            "source": {
                "type": "git",
                "url": "https://github.com/zendframework/zend-config.git",
                "reference": "2920e877a9f6dca9fa8f6bd3b1ffc2e19bb1e30d"
            },
            "dist": {
                "type": "zip",
                "url": "https://api.github.com/repos/zendframework/zend-config/zipball/2920e877a9f6dca9fa8f6bd3b1ffc2e19bb1e30d",
                "reference": "2920e877a9f6dca9fa8f6bd3b1ffc2e19bb1e30d",
                "shasum": ""
            },
            "require": {
                "php": "^5.5 || ^7.0",
                "zendframework/zend-stdlib": "^2.7 || ^3.0"
            },
            "require-dev": {
                "fabpot/php-cs-fixer": "1.7.*",
                "phpunit/phpunit": "~4.0",
                "zendframework/zend-filter": "^2.6",
                "zendframework/zend-i18n": "^2.5",
                "zendframework/zend-json": "^2.6.1",
                "zendframework/zend-servicemanager": "^2.7.5 || ^3.0.3"
            },
            "suggest": {
                "zendframework/zend-filter": "Zend\\Filter component",
                "zendframework/zend-i18n": "Zend\\I18n component",
                "zendframework/zend-json": "Zend\\Json to use the Json reader or writer classes",
                "zendframework/zend-servicemanager": "Zend\\ServiceManager for use with the Config Factory to retrieve reader and writer instances"
            },
            "type": "library",
            "extra": {
                "branch-alias": {
                    "dev-master": "2.6-dev",
                    "dev-develop": "2.7-dev"
                }
            },
            "autoload": {
                "psr-4": {
                    "Zend\\Config\\": "src/"
                }
            },
            "notification-url": "https://packagist.org/downloads/",
            "license": [
                "BSD-3-Clause"
            ],
            "description": "provides a nested object property based user interface for accessing this configuration data within application code",
            "homepage": "https://github.com/zendframework/zend-config",
            "keywords": [
                "config",
                "zf2"
            ],
            "time": "2016-02-04T23:01:10+00:00"
        },
        {
            "name": "zendframework/zend-console",
            "version": "2.7.0",
            "source": {
                "type": "git",
                "url": "https://github.com/zendframework/zend-console.git",
                "reference": "e8aa08da83de3d265256c40ba45cd649115f0e18"
            },
            "dist": {
                "type": "zip",
                "url": "https://api.github.com/repos/zendframework/zend-console/zipball/e8aa08da83de3d265256c40ba45cd649115f0e18",
                "reference": "e8aa08da83de3d265256c40ba45cd649115f0e18",
                "shasum": ""
            },
            "require": {
                "php": "^5.6 || ^7.0",
                "zendframework/zend-stdlib": "^2.7.7 || ^3.1"
            },
            "require-dev": {
                "phpunit/phpunit": "^5.7.23 || ^6.4.3",
                "zendframework/zend-coding-standard": "~1.0.0",
                "zendframework/zend-filter": "^2.7.2",
                "zendframework/zend-json": "^2.6 || ^3.0",
                "zendframework/zend-validator": "^2.10.1"
            },
            "suggest": {
                "zendframework/zend-filter": "To support DefaultRouteMatcher usage",
                "zendframework/zend-validator": "To support DefaultRouteMatcher usage"
            },
            "type": "library",
            "extra": {
                "branch-alias": {
                    "dev-master": "2.7.x-dev",
                    "dev-develop": "2.8.x-dev"
                }
            },
            "autoload": {
                "psr-4": {
                    "Zend\\Console\\": "src/"
                }
            },
            "notification-url": "https://packagist.org/downloads/",
            "license": [
                "BSD-3-Clause"
            ],
            "description": "Build console applications using getopt syntax or routing, complete with prompts",
            "keywords": [
                "ZendFramework",
                "console",
                "zf"
            ],
            "time": "2018-01-25T19:08:04+00:00"
        },
        {
            "name": "zendframework/zend-crypt",
            "version": "2.6.0",
            "source": {
                "type": "git",
                "url": "https://github.com/zendframework/zend-crypt.git",
                "reference": "1b2f5600bf6262904167116fa67b58ab1457036d"
            },
            "dist": {
                "type": "zip",
                "url": "https://api.github.com/repos/zendframework/zend-crypt/zipball/1b2f5600bf6262904167116fa67b58ab1457036d",
                "reference": "1b2f5600bf6262904167116fa67b58ab1457036d",
                "shasum": ""
            },
            "require": {
                "container-interop/container-interop": "~1.0",
                "php": "^5.5 || ^7.0",
                "zendframework/zend-math": "^2.6",
                "zendframework/zend-stdlib": "^2.7 || ^3.0"
            },
            "require-dev": {
                "fabpot/php-cs-fixer": "1.7.*",
                "phpunit/phpunit": "~4.0"
            },
            "suggest": {
                "ext-mcrypt": "Required for most features of Zend\\Crypt"
            },
            "type": "library",
            "extra": {
                "branch-alias": {
                    "dev-master": "2.6-dev",
                    "dev-develop": "2.7-dev"
                }
            },
            "autoload": {
                "psr-4": {
                    "Zend\\Crypt\\": "src/"
                }
            },
            "notification-url": "https://packagist.org/downloads/",
            "license": [
                "BSD-3-Clause"
            ],
            "homepage": "https://github.com/zendframework/zend-crypt",
            "keywords": [
                "crypt",
                "zf2"
            ],
            "time": "2016-02-03T23:46:30+00:00"
        },
        {
            "name": "zendframework/zend-db",
            "version": "2.10.0",
            "source": {
                "type": "git",
                "url": "https://github.com/zendframework/zend-db.git",
                "reference": "77022f06f6ffd384fa86d22ab8d8bbdb925a1e8e"
            },
            "dist": {
                "type": "zip",
                "url": "https://api.github.com/repos/zendframework/zend-db/zipball/77022f06f6ffd384fa86d22ab8d8bbdb925a1e8e",
                "reference": "77022f06f6ffd384fa86d22ab8d8bbdb925a1e8e",
                "shasum": ""
            },
            "require": {
                "php": "^5.6 || ^7.0",
                "zendframework/zend-stdlib": "^2.7 || ^3.0"
            },
            "require-dev": {
                "phpunit/phpunit": "^5.7.25 || ^6.4.4",
                "zendframework/zend-coding-standard": "~1.0.0",
                "zendframework/zend-eventmanager": "^2.6.2 || ^3.0",
                "zendframework/zend-hydrator": "^1.1 || ^2.1 || ^3.0",
                "zendframework/zend-servicemanager": "^2.7.5 || ^3.0.3"
            },
            "suggest": {
                "zendframework/zend-eventmanager": "Zend\\EventManager component",
                "zendframework/zend-hydrator": "Zend\\Hydrator component for using HydratingResultSets",
                "zendframework/zend-servicemanager": "Zend\\ServiceManager component"
            },
            "type": "library",
            "extra": {
                "branch-alias": {
                    "dev-master": "2.9-dev",
                    "dev-develop": "2.10-dev"
                },
                "zf": {
                    "component": "Zend\\Db",
                    "config-provider": "Zend\\Db\\ConfigProvider"
                }
            },
            "autoload": {
                "psr-4": {
                    "Zend\\Db\\": "src/"
                }
            },
            "notification-url": "https://packagist.org/downloads/",
            "license": [
                "BSD-3-Clause"
            ],
            "description": "Database abstraction layer, SQL abstraction, result set abstraction, and RowDataGateway and TableDataGateway implementations",
            "keywords": [
                "ZendFramework",
                "db",
                "zf"
            ],
            "time": "2019-02-25T11:37:45+00:00"
        },
        {
            "name": "zendframework/zend-di",
            "version": "2.6.1",
            "source": {
                "type": "git",
                "url": "https://github.com/zendframework/zend-di.git",
                "reference": "1fd1ba85660b5a2718741b38639dc7c4c3194b37"
            },
            "dist": {
                "type": "zip",
                "url": "https://api.github.com/repos/zendframework/zend-di/zipball/1fd1ba85660b5a2718741b38639dc7c4c3194b37",
                "reference": "1fd1ba85660b5a2718741b38639dc7c4c3194b37",
                "shasum": ""
            },
            "require": {
                "container-interop/container-interop": "^1.1",
                "php": "^5.5 || ^7.0",
                "zendframework/zend-code": "^2.6 || ^3.0",
                "zendframework/zend-stdlib": "^2.7 || ^3.0"
            },
            "require-dev": {
                "fabpot/php-cs-fixer": "1.7.*",
                "phpunit/phpunit": "~4.0"
            },
            "type": "library",
            "extra": {
                "branch-alias": {
                    "dev-master": "2.6-dev",
                    "dev-develop": "2.7-dev"
                }
            },
            "autoload": {
                "psr-4": {
                    "Zend\\Di\\": "src/"
                }
            },
            "notification-url": "https://packagist.org/downloads/",
            "license": [
                "BSD-3-Clause"
            ],
            "homepage": "https://github.com/zendframework/zend-di",
            "keywords": [
                "di",
                "zf2"
            ],
            "time": "2016-04-25T20:58:11+00:00"
        },
        {
            "name": "zendframework/zend-diactoros",
            "version": "1.8.6",
            "source": {
                "type": "git",
                "url": "https://github.com/zendframework/zend-diactoros.git",
                "reference": "20da13beba0dde8fb648be3cc19765732790f46e"
            },
            "dist": {
                "type": "zip",
                "url": "https://api.github.com/repos/zendframework/zend-diactoros/zipball/20da13beba0dde8fb648be3cc19765732790f46e",
                "reference": "20da13beba0dde8fb648be3cc19765732790f46e",
                "shasum": ""
            },
            "require": {
                "php": "^5.6 || ^7.0",
                "psr/http-message": "^1.0"
            },
            "provide": {
                "psr/http-message-implementation": "1.0"
            },
            "require-dev": {
                "ext-dom": "*",
                "ext-libxml": "*",
                "php-http/psr7-integration-tests": "dev-master",
                "phpunit/phpunit": "^5.7.16 || ^6.0.8 || ^7.2.7",
                "zendframework/zend-coding-standard": "~1.0"
            },
            "type": "library",
            "extra": {
                "branch-alias": {
                    "dev-master": "1.8.x-dev",
                    "dev-develop": "1.9.x-dev",
                    "dev-release-2.0": "2.0.x-dev"
                }
            },
            "autoload": {
                "files": [
                    "src/functions/create_uploaded_file.php",
                    "src/functions/marshal_headers_from_sapi.php",
                    "src/functions/marshal_method_from_sapi.php",
                    "src/functions/marshal_protocol_version_from_sapi.php",
                    "src/functions/marshal_uri_from_sapi.php",
                    "src/functions/normalize_server.php",
                    "src/functions/normalize_uploaded_files.php",
                    "src/functions/parse_cookie_header.php"
                ],
                "psr-4": {
                    "Zend\\Diactoros\\": "src/"
                }
            },
            "notification-url": "https://packagist.org/downloads/",
            "license": [
                "BSD-2-Clause"
            ],
            "description": "PSR HTTP Message implementations",
            "homepage": "https://github.com/zendframework/zend-diactoros",
            "keywords": [
                "http",
                "psr",
                "psr-7"
            ],
            "time": "2018-09-05T19:29:37+00:00"
        },
        {
            "name": "zendframework/zend-escaper",
            "version": "2.6.0",
            "source": {
                "type": "git",
                "url": "https://github.com/zendframework/zend-escaper.git",
                "reference": "31d8aafae982f9568287cb4dce987e6aff8fd074"
            },
            "dist": {
                "type": "zip",
                "url": "https://api.github.com/repos/zendframework/zend-escaper/zipball/31d8aafae982f9568287cb4dce987e6aff8fd074",
                "reference": "31d8aafae982f9568287cb4dce987e6aff8fd074",
                "shasum": ""
            },
            "require": {
                "php": "^5.6 || ^7.0"
            },
            "require-dev": {
                "phpunit/phpunit": "^5.7.27 || ^6.5.8 || ^7.1.2",
                "zendframework/zend-coding-standard": "~1.0.0"
            },
            "type": "library",
            "extra": {
                "branch-alias": {
                    "dev-master": "2.6.x-dev",
                    "dev-develop": "2.7.x-dev"
                }
            },
            "autoload": {
                "psr-4": {
                    "Zend\\Escaper\\": "src/"
                }
            },
            "notification-url": "https://packagist.org/downloads/",
            "license": [
                "BSD-3-Clause"
            ],
            "description": "Securely and safely escape HTML, HTML attributes, JavaScript, CSS, and URLs",
            "keywords": [
                "ZendFramework",
                "escaper",
                "zf"
            ],
            "time": "2018-04-25T15:48:53+00:00"
        },
        {
            "name": "zendframework/zend-eventmanager",
            "version": "2.6.4",
            "source": {
                "type": "git",
                "url": "https://github.com/zendframework/zend-eventmanager.git",
                "reference": "d238c443220dce4b6396579c8ab2200ec25f9108"
            },
            "dist": {
                "type": "zip",
                "url": "https://api.github.com/repos/zendframework/zend-eventmanager/zipball/d238c443220dce4b6396579c8ab2200ec25f9108",
                "reference": "d238c443220dce4b6396579c8ab2200ec25f9108",
                "shasum": ""
            },
            "require": {
                "php": "^5.5 || ^7.0",
                "zendframework/zend-stdlib": "^2.7"
            },
            "require-dev": {
                "athletic/athletic": "dev-master",
                "fabpot/php-cs-fixer": "1.7.*",
                "phpunit/phpunit": "~4.0"
            },
            "type": "library",
            "extra": {
                "branch-alias": {
                    "dev-release-2.6": "2.6-dev",
                    "dev-master": "3.0-dev",
                    "dev-develop": "3.1-dev"
                }
            },
            "autoload": {
                "psr-4": {
                    "Zend\\EventManager\\": "src/"
                }
            },
            "notification-url": "https://packagist.org/downloads/",
            "license": [
                "BSD-3-Clause"
            ],
            "homepage": "https://github.com/zendframework/zend-eventmanager",
            "keywords": [
                "eventmanager",
                "zf2"
            ],
            "time": "2017-12-12T17:48:56+00:00"
        },
        {
            "name": "zendframework/zend-feed",
            "version": "2.10.3",
            "source": {
                "type": "git",
                "url": "https://github.com/zendframework/zend-feed.git",
                "reference": "6641f4cf3f4586c63f83fd70b6d19966025c8888"
            },
            "dist": {
                "type": "zip",
                "url": "https://api.github.com/repos/zendframework/zend-feed/zipball/6641f4cf3f4586c63f83fd70b6d19966025c8888",
                "reference": "6641f4cf3f4586c63f83fd70b6d19966025c8888",
                "shasum": ""
            },
            "require": {
                "php": "^5.6 || ^7.0",
                "zendframework/zend-escaper": "^2.5.2",
                "zendframework/zend-stdlib": "^2.7.7 || ^3.1"
            },
            "require-dev": {
                "phpunit/phpunit": "^5.7.23 || ^6.4.3",
                "psr/http-message": "^1.0.1",
                "zendframework/zend-cache": "^2.7.2",
                "zendframework/zend-coding-standard": "~1.0.0",
                "zendframework/zend-db": "^2.8.2",
                "zendframework/zend-http": "^2.7",
                "zendframework/zend-servicemanager": "^2.7.8 || ^3.3",
                "zendframework/zend-validator": "^2.10.1"
            },
            "suggest": {
                "psr/http-message": "PSR-7 ^1.0.1, if you wish to use Zend\\Feed\\Reader\\Http\\Psr7ResponseDecorator",
                "zendframework/zend-cache": "Zend\\Cache component, for optionally caching feeds between requests",
                "zendframework/zend-db": "Zend\\Db component, for use with PubSubHubbub",
                "zendframework/zend-http": "Zend\\Http for PubSubHubbub, and optionally for use with Zend\\Feed\\Reader",
                "zendframework/zend-servicemanager": "Zend\\ServiceManager component, for easily extending ExtensionManager implementations",
                "zendframework/zend-validator": "Zend\\Validator component, for validating email addresses used in Atom feeds and entries when using the Writer subcomponent"
            },
            "type": "library",
            "extra": {
                "branch-alias": {
                    "dev-master": "2.10.x-dev",
                    "dev-develop": "2.11.x-dev"
                }
            },
            "autoload": {
                "psr-4": {
                    "Zend\\Feed\\": "src/"
                }
            },
            "notification-url": "https://packagist.org/downloads/",
            "license": [
                "BSD-3-Clause"
            ],
            "description": "provides functionality for consuming RSS and Atom feeds",
            "keywords": [
                "ZendFramework",
                "feed",
                "zf"
            ],
            "time": "2018-08-01T13:53:20+00:00"
        },
        {
            "name": "zendframework/zend-filter",
            "version": "2.9.1",
            "source": {
                "type": "git",
                "url": "https://github.com/zendframework/zend-filter.git",
                "reference": "1c3e6d02f9cd5f6c929c9859498f5efbe216e86f"
            },
            "dist": {
                "type": "zip",
                "url": "https://api.github.com/repos/zendframework/zend-filter/zipball/1c3e6d02f9cd5f6c929c9859498f5efbe216e86f",
                "reference": "1c3e6d02f9cd5f6c929c9859498f5efbe216e86f",
                "shasum": ""
            },
            "require": {
                "php": "^5.6 || ^7.0",
                "zendframework/zend-stdlib": "^2.7.7 || ^3.1"
            },
            "conflict": {
                "zendframework/zend-validator": "<2.10.1"
            },
            "require-dev": {
                "pear/archive_tar": "^1.4.3",
                "phpunit/phpunit": "^5.7.23 || ^6.4.3",
                "psr/http-factory": "^1.0",
                "zendframework/zend-coding-standard": "~1.0.0",
                "zendframework/zend-crypt": "^3.2.1",
                "zendframework/zend-servicemanager": "^2.7.8 || ^3.3",
                "zendframework/zend-uri": "^2.6"
            },
            "suggest": {
                "psr/http-factory-implementation": "psr/http-factory-implementation, for creating file upload instances when consuming PSR-7 in file upload filters",
                "zendframework/zend-crypt": "Zend\\Crypt component, for encryption filters",
                "zendframework/zend-i18n": "Zend\\I18n component for filters depending on i18n functionality",
                "zendframework/zend-servicemanager": "Zend\\ServiceManager component, for using the filter chain functionality",
                "zendframework/zend-uri": "Zend\\Uri component, for the UriNormalize filter"
            },
            "type": "library",
            "extra": {
                "branch-alias": {
                    "dev-master": "2.9.x-dev",
                    "dev-develop": "2.10.x-dev"
                },
                "zf": {
                    "component": "Zend\\Filter",
                    "config-provider": "Zend\\Filter\\ConfigProvider"
                }
            },
            "autoload": {
                "psr-4": {
                    "Zend\\Filter\\": "src/"
                }
            },
            "notification-url": "https://packagist.org/downloads/",
            "license": [
                "BSD-3-Clause"
            ],
            "description": "provides a set of commonly needed data filters",
            "keywords": [
                "ZendFramework",
                "filter",
                "zf"
            ],
            "time": "2018-12-17T16:00:04+00:00"
        },
        {
            "name": "zendframework/zend-form",
            "version": "2.13.0",
            "source": {
                "type": "git",
                "url": "https://github.com/zendframework/zend-form.git",
                "reference": "c713a12ccbd43148b71c9339e171ca11e3f8a1da"
            },
            "dist": {
                "type": "zip",
                "url": "https://api.github.com/repos/zendframework/zend-form/zipball/c713a12ccbd43148b71c9339e171ca11e3f8a1da",
                "reference": "c713a12ccbd43148b71c9339e171ca11e3f8a1da",
                "shasum": ""
            },
            "require": {
                "php": "^5.6 || ^7.0",
                "zendframework/zend-hydrator": "^1.1 || ^2.1 || ^3.0",
                "zendframework/zend-inputfilter": "^2.8",
                "zendframework/zend-stdlib": "^2.7 || ^3.0"
            },
            "require-dev": {
                "doctrine/annotations": "~1.0",
                "phpunit/phpunit": "^5.7.23 || ^6.5.3",
                "zendframework/zend-cache": "^2.6.1",
                "zendframework/zend-captcha": "^2.7.1",
                "zendframework/zend-code": "^2.6 || ^3.0",
                "zendframework/zend-coding-standard": "~1.0.0",
                "zendframework/zend-escaper": "^2.5",
                "zendframework/zend-eventmanager": "^2.6.2 || ^3.0",
                "zendframework/zend-filter": "^2.6",
                "zendframework/zend-i18n": "^2.6",
                "zendframework/zend-servicemanager": "^2.7.5 || ^3.0.3",
                "zendframework/zend-session": "^2.8.1",
                "zendframework/zend-text": "^2.6",
                "zendframework/zend-validator": "^2.6",
                "zendframework/zend-view": "^2.6.2",
                "zendframework/zendservice-recaptcha": "^3.0.0"
            },
            "suggest": {
                "zendframework/zend-captcha": "^2.7.1, required for using CAPTCHA form elements",
                "zendframework/zend-code": "^2.6 || ^3.0, required to use zend-form annotations support",
                "zendframework/zend-eventmanager": "^2.6.2 || ^3.0, reuired for zend-form annotations support",
                "zendframework/zend-i18n": "^2.6, required when using zend-form view helpers",
                "zendframework/zend-servicemanager": "^2.7.5 || ^3.0.3, required to use the form factories or provide services",
                "zendframework/zend-view": "^2.6.2, required for using the zend-form view helpers",
                "zendframework/zendservice-recaptcha": "in order to use the ReCaptcha form element"
            },
            "type": "library",
            "extra": {
                "branch-alias": {
                    "dev-master": "2.13.x-dev",
                    "dev-develop": "2.14.x-dev"
                },
                "zf": {
                    "component": "Zend\\Form",
                    "config-provider": "Zend\\Form\\ConfigProvider"
                }
            },
            "autoload": {
                "psr-4": {
                    "Zend\\Form\\": "src/"
                },
                "files": [
                    "autoload/formElementManagerPolyfill.php"
                ]
            },
            "notification-url": "https://packagist.org/downloads/",
            "license": [
                "BSD-3-Clause"
            ],
            "description": "Validate and display simple and complex forms, casting forms to business objects and vice versa",
            "keywords": [
                "ZendFramework",
                "form",
                "zf"
            ],
            "time": "2018-12-11T22:51:29+00:00"
        },
        {
            "name": "zendframework/zend-http",
            "version": "2.8.4",
            "source": {
                "type": "git",
                "url": "https://github.com/zendframework/zend-http.git",
                "reference": "d160aedc096be230af0fe9c31151b2b33ad4e807"
            },
            "dist": {
                "type": "zip",
                "url": "https://api.github.com/repos/zendframework/zend-http/zipball/d160aedc096be230af0fe9c31151b2b33ad4e807",
                "reference": "d160aedc096be230af0fe9c31151b2b33ad4e807",
                "shasum": ""
            },
            "require": {
                "php": "^5.6 || ^7.0",
                "zendframework/zend-loader": "^2.5.1",
                "zendframework/zend-stdlib": "^3.1 || ^2.7.7",
                "zendframework/zend-uri": "^2.5.2",
                "zendframework/zend-validator": "^2.10.1"
            },
            "require-dev": {
                "phpunit/phpunit": "^5.7.27 || ^6.5.8 || ^7.1.3",
                "zendframework/zend-coding-standard": "~1.0.0",
                "zendframework/zend-config": "^3.1 || ^2.6"
            },
            "suggest": {
                "paragonie/certainty": "For automated management of cacert.pem"
            },
            "type": "library",
            "extra": {
                "branch-alias": {
                    "dev-master": "2.8.x-dev",
                    "dev-develop": "2.9.x-dev"
                }
            },
            "autoload": {
                "psr-4": {
                    "Zend\\Http\\": "src/"
                }
            },
            "notification-url": "https://packagist.org/downloads/",
            "license": [
                "BSD-3-Clause"
            ],
            "description": "Provides an easy interface for performing Hyper-Text Transfer Protocol (HTTP) requests",
            "keywords": [
                "ZendFramework",
                "http",
                "http client",
                "zend",
                "zf"
            ],
            "time": "2019-02-07T17:47:08+00:00"
        },
        {
            "name": "zendframework/zend-hydrator",
            "version": "1.1.0",
            "source": {
                "type": "git",
                "url": "https://github.com/zendframework/zend-hydrator.git",
                "reference": "22652e1661a5a10b3f564cf7824a2206cf5a4a65"
            },
            "dist": {
                "type": "zip",
                "url": "https://api.github.com/repos/zendframework/zend-hydrator/zipball/22652e1661a5a10b3f564cf7824a2206cf5a4a65",
                "reference": "22652e1661a5a10b3f564cf7824a2206cf5a4a65",
                "shasum": ""
            },
            "require": {
                "php": "^5.5 || ^7.0",
                "zendframework/zend-stdlib": "^2.7 || ^3.0"
            },
            "require-dev": {
                "phpunit/phpunit": "~4.0",
                "squizlabs/php_codesniffer": "^2.0@dev",
                "zendframework/zend-eventmanager": "^2.6.2 || ^3.0",
                "zendframework/zend-filter": "^2.6",
                "zendframework/zend-inputfilter": "^2.6",
                "zendframework/zend-serializer": "^2.6.1",
                "zendframework/zend-servicemanager": "^2.7.5 || ^3.0.3"
            },
            "suggest": {
                "zendframework/zend-eventmanager": "^2.6.2 || ^3.0, to support aggregate hydrator usage",
                "zendframework/zend-filter": "^2.6, to support naming strategy hydrator usage",
                "zendframework/zend-serializer": "^2.6.1, to use the SerializableStrategy",
                "zendframework/zend-servicemanager": "^2.7.5 || ^3.0.3, to support hydrator plugin manager usage"
            },
            "type": "library",
            "extra": {
                "branch-alias": {
                    "dev-release-1.0": "1.0-dev",
                    "dev-release-1.1": "1.1-dev",
                    "dev-master": "2.0-dev",
                    "dev-develop": "2.1-dev"
                }
            },
            "autoload": {
                "psr-4": {
                    "Zend\\Hydrator\\": "src/"
                }
            },
            "notification-url": "https://packagist.org/downloads/",
            "license": [
                "BSD-3-Clause"
            ],
            "homepage": "https://github.com/zendframework/zend-hydrator",
            "keywords": [
                "hydrator",
                "zf2"
            ],
            "time": "2016-02-18T22:38:26+00:00"
        },
        {
            "name": "zendframework/zend-i18n",
            "version": "2.9.0",
            "source": {
                "type": "git",
                "url": "https://github.com/zendframework/zend-i18n.git",
                "reference": "6d69af5a04e1a4de7250043cb1322f077a0cdb7f"
            },
            "dist": {
                "type": "zip",
                "url": "https://api.github.com/repos/zendframework/zend-i18n/zipball/6d69af5a04e1a4de7250043cb1322f077a0cdb7f",
                "reference": "6d69af5a04e1a4de7250043cb1322f077a0cdb7f",
                "shasum": ""
            },
            "require": {
                "php": "^5.6 || ^7.0",
                "zendframework/zend-stdlib": "^2.7 || ^3.0"
            },
            "require-dev": {
                "phpunit/phpunit": "^5.7.27 || ^6.5.8 || ^7.1.2",
                "zendframework/zend-cache": "^2.6.1",
                "zendframework/zend-coding-standard": "~1.0.0",
                "zendframework/zend-config": "^2.6",
                "zendframework/zend-eventmanager": "^2.6.2 || ^3.0",
                "zendframework/zend-filter": "^2.6.1",
                "zendframework/zend-servicemanager": "^2.7.5 || ^3.0.3",
                "zendframework/zend-validator": "^2.6",
                "zendframework/zend-view": "^2.6.3"
            },
            "suggest": {
                "ext-intl": "Required for most features of Zend\\I18n; included in default builds of PHP",
                "zendframework/zend-cache": "Zend\\Cache component",
                "zendframework/zend-config": "Zend\\Config component",
                "zendframework/zend-eventmanager": "You should install this package to use the events in the translator",
                "zendframework/zend-filter": "You should install this package to use the provided filters",
                "zendframework/zend-i18n-resources": "Translation resources",
                "zendframework/zend-servicemanager": "Zend\\ServiceManager component",
                "zendframework/zend-validator": "You should install this package to use the provided validators",
                "zendframework/zend-view": "You should install this package to use the provided view helpers"
            },
            "type": "library",
            "extra": {
                "branch-alias": {
                    "dev-master": "2.9.x-dev",
                    "dev-develop": "2.10.x-dev"
                },
                "zf": {
                    "component": "Zend\\I18n",
                    "config-provider": "Zend\\I18n\\ConfigProvider"
                }
            },
            "autoload": {
                "psr-4": {
                    "Zend\\I18n\\": "src/"
                }
            },
            "notification-url": "https://packagist.org/downloads/",
            "license": [
                "BSD-3-Clause"
            ],
            "description": "Provide translations for your application, and filter and validate internationalized values",
            "keywords": [
                "ZendFramework",
                "i18n",
                "zf"
            ],
            "time": "2018-05-16T16:39:13+00:00"
        },
        {
            "name": "zendframework/zend-inputfilter",
            "version": "2.10.0",
            "source": {
                "type": "git",
                "url": "https://github.com/zendframework/zend-inputfilter.git",
                "reference": "4f52b71ec9cef3a06e3bba8f5c2124e94055ec0c"
            },
            "dist": {
                "type": "zip",
                "url": "https://api.github.com/repos/zendframework/zend-inputfilter/zipball/4f52b71ec9cef3a06e3bba8f5c2124e94055ec0c",
                "reference": "4f52b71ec9cef3a06e3bba8f5c2124e94055ec0c",
                "shasum": ""
            },
            "require": {
                "php": "^5.6 || ^7.0",
                "zendframework/zend-filter": "^2.9.1",
                "zendframework/zend-servicemanager": "^2.7.10 || ^3.3.1",
                "zendframework/zend-stdlib": "^2.7 || ^3.0",
                "zendframework/zend-validator": "^2.11"
            },
            "require-dev": {
                "phpunit/phpunit": "^5.7.23 || ^6.4.3",
                "psr/http-message": "^1.0",
                "zendframework/zend-coding-standard": "~1.0.0"
            },
            "suggest": {
                "psr/http-message-implementation": "PSR-7 is required if you wish to validate PSR-7 UploadedFileInterface payloads"
            },
            "type": "library",
            "extra": {
                "branch-alias": {
                    "dev-master": "2.10.x-dev",
                    "dev-develop": "2.11.x-dev"
                },
                "zf": {
                    "component": "Zend\\InputFilter",
                    "config-provider": "Zend\\InputFilter\\ConfigProvider"
                }
            },
            "autoload": {
                "psr-4": {
                    "Zend\\InputFilter\\": "src/"
                }
            },
            "notification-url": "https://packagist.org/downloads/",
            "license": [
                "BSD-3-Clause"
            ],
            "description": "Normalize and validate input sets from the web, APIs, the CLI, and more, including files",
            "keywords": [
                "ZendFramework",
                "inputfilter",
                "zf"
            ],
            "time": "2019-01-30T16:58:51+00:00"
        },
        {
            "name": "zendframework/zend-json",
            "version": "2.6.1",
            "source": {
                "type": "git",
                "url": "https://github.com/zendframework/zend-json.git",
                "reference": "4c8705dbe4ad7d7e51b2876c5b9eea0ef916ba28"
            },
            "dist": {
                "type": "zip",
                "url": "https://api.github.com/repos/zendframework/zend-json/zipball/4c8705dbe4ad7d7e51b2876c5b9eea0ef916ba28",
                "reference": "4c8705dbe4ad7d7e51b2876c5b9eea0ef916ba28",
                "shasum": ""
            },
            "require": {
                "php": "^5.5 || ^7.0"
            },
            "require-dev": {
                "fabpot/php-cs-fixer": "1.7.*",
                "phpunit/phpunit": "~4.0",
                "zendframework/zend-http": "^2.5.4",
                "zendframework/zend-server": "^2.6.1",
                "zendframework/zend-stdlib": "^2.5 || ^3.0",
                "zendframework/zendxml": "^1.0.2"
            },
            "suggest": {
                "zendframework/zend-http": "Zend\\Http component, required to use Zend\\Json\\Server",
                "zendframework/zend-server": "Zend\\Server component, required to use Zend\\Json\\Server",
                "zendframework/zend-stdlib": "Zend\\Stdlib component, for use with caching Zend\\Json\\Server responses",
                "zendframework/zendxml": "To support Zend\\Json\\Json::fromXml() usage"
            },
            "type": "library",
            "extra": {
                "branch-alias": {
                    "dev-master": "2.6-dev",
                    "dev-develop": "2.7-dev"
                }
            },
            "autoload": {
                "psr-4": {
                    "Zend\\Json\\": "src/"
                }
            },
            "notification-url": "https://packagist.org/downloads/",
            "license": [
                "BSD-3-Clause"
            ],
            "description": "provides convenience methods for serializing native PHP to JSON and decoding JSON to native PHP",
            "homepage": "https://github.com/zendframework/zend-json",
            "keywords": [
                "json",
                "zf2"
            ],
            "time": "2016-02-04T21:20:26+00:00"
        },
        {
            "name": "zendframework/zend-loader",
            "version": "2.6.0",
            "source": {
                "type": "git",
                "url": "https://github.com/zendframework/zend-loader.git",
                "reference": "78f11749ea340f6ca316bca5958eef80b38f9b6c"
            },
            "dist": {
                "type": "zip",
                "url": "https://api.github.com/repos/zendframework/zend-loader/zipball/78f11749ea340f6ca316bca5958eef80b38f9b6c",
                "reference": "78f11749ea340f6ca316bca5958eef80b38f9b6c",
                "shasum": ""
            },
            "require": {
                "php": "^5.6 || ^7.0"
            },
            "require-dev": {
                "phpunit/phpunit": "^5.7.27 || ^6.5.8 || ^7.1.4",
                "zendframework/zend-coding-standard": "~1.0.0"
            },
            "type": "library",
            "extra": {
                "branch-alias": {
                    "dev-master": "2.6.x-dev",
                    "dev-develop": "2.7.x-dev"
                }
            },
            "autoload": {
                "psr-4": {
                    "Zend\\Loader\\": "src/"
                }
            },
            "notification-url": "https://packagist.org/downloads/",
            "license": [
                "BSD-3-Clause"
            ],
            "description": "Autoloading and plugin loading strategies",
            "keywords": [
                "ZendFramework",
                "loader",
                "zf"
            ],
            "time": "2018-04-30T15:20:54+00:00"
        },
        {
            "name": "zendframework/zend-log",
            "version": "2.10.0",
            "source": {
                "type": "git",
                "url": "https://github.com/zendframework/zend-log.git",
                "reference": "9cec3b092acb39963659c2f32441cccc56b3f430"
            },
            "dist": {
                "type": "zip",
                "url": "https://api.github.com/repos/zendframework/zend-log/zipball/9cec3b092acb39963659c2f32441cccc56b3f430",
                "reference": "9cec3b092acb39963659c2f32441cccc56b3f430",
                "shasum": ""
            },
            "require": {
                "php": "^5.6 || ^7.0",
                "psr/log": "^1.0",
                "zendframework/zend-servicemanager": "^2.7.5 || ^3.0.3",
                "zendframework/zend-stdlib": "^2.7 || ^3.0"
            },
            "provide": {
                "psr/log-implementation": "1.0.0"
            },
            "require-dev": {
                "mikey179/vfsstream": "^1.6",
                "phpunit/phpunit": "^5.7.15 || ^6.0.8",
                "zendframework/zend-coding-standard": "~1.0.0",
                "zendframework/zend-db": "^2.6",
                "zendframework/zend-escaper": "^2.5",
                "zendframework/zend-filter": "^2.5",
                "zendframework/zend-mail": "^2.6.1",
                "zendframework/zend-validator": "^2.10.1"
            },
            "suggest": {
                "ext-mongo": "mongo extension to use Mongo writer",
                "ext-mongodb": "mongodb extension to use MongoDB writer",
                "zendframework/zend-console": "Zend\\Console component to use the RequestID log processor",
                "zendframework/zend-db": "Zend\\Db component to use the database log writer",
                "zendframework/zend-escaper": "Zend\\Escaper component, for use in the XML log formatter",
                "zendframework/zend-mail": "Zend\\Mail component to use the email log writer",
                "zendframework/zend-validator": "Zend\\Validator component to block invalid log messages"
            },
            "type": "library",
            "extra": {
                "branch-alias": {
                    "dev-master": "2.10.x-dev",
                    "dev-develop": "2.11.x-dev"
                },
                "zf": {
                    "component": "Zend\\Log",
                    "config-provider": "Zend\\Log\\ConfigProvider"
                }
            },
            "autoload": {
                "psr-4": {
                    "Zend\\Log\\": "src/"
                }
            },
            "notification-url": "https://packagist.org/downloads/",
            "license": [
                "BSD-3-Clause"
            ],
            "description": "component for general purpose logging",
            "homepage": "https://github.com/zendframework/zend-log",
            "keywords": [
                "log",
                "logging",
                "zf2"
            ],
            "time": "2018-04-09T21:59:51+00:00"
        },
        {
            "name": "zendframework/zend-mail",
            "version": "2.10.0",
            "source": {
                "type": "git",
                "url": "https://github.com/zendframework/zend-mail.git",
                "reference": "d7beb63d5f7144a21ac100072c453e63860cdab8"
            },
            "dist": {
                "type": "zip",
                "url": "https://api.github.com/repos/zendframework/zend-mail/zipball/d7beb63d5f7144a21ac100072c453e63860cdab8",
                "reference": "d7beb63d5f7144a21ac100072c453e63860cdab8",
                "shasum": ""
            },
            "require": {
                "ext-iconv": "*",
                "php": "^5.6 || ^7.0",
                "true/punycode": "^2.1",
                "zendframework/zend-loader": "^2.5",
                "zendframework/zend-mime": "^2.5",
                "zendframework/zend-stdlib": "^2.7 || ^3.0",
                "zendframework/zend-validator": "^2.10.2"
            },
            "require-dev": {
                "phpunit/phpunit": "^5.7.25 || ^6.4.4 || ^7.1.4",
                "zendframework/zend-coding-standard": "~1.0.0",
                "zendframework/zend-config": "^2.6",
                "zendframework/zend-crypt": "^2.6 || ^3.0",
                "zendframework/zend-servicemanager": "^2.7.10 || ^3.3.1"
            },
            "suggest": {
                "zendframework/zend-crypt": "Crammd5 support in SMTP Auth",
                "zendframework/zend-servicemanager": "^2.7.10 || ^3.3.1 when using SMTP to deliver messages"
            },
            "type": "library",
            "extra": {
                "branch-alias": {
                    "dev-master": "2.10.x-dev",
                    "dev-develop": "2.11.x-dev"
                },
                "zf": {
                    "component": "Zend\\Mail",
                    "config-provider": "Zend\\Mail\\ConfigProvider"
                }
            },
            "autoload": {
                "psr-4": {
                    "Zend\\Mail\\": "src/"
                }
            },
            "notification-url": "https://packagist.org/downloads/",
            "license": [
                "BSD-3-Clause"
            ],
            "description": "Provides generalized functionality to compose and send both text and MIME-compliant multipart e-mail messages",
            "keywords": [
                "ZendFramework",
                "mail",
                "zf"
            ],
            "time": "2018-06-07T13:37:07+00:00"
        },
        {
            "name": "zendframework/zend-math",
            "version": "2.7.1",
            "source": {
                "type": "git",
                "url": "https://github.com/zendframework/zend-math.git",
                "reference": "1abce074004dacac1a32cd54de94ad47ef960d38"
            },
            "dist": {
                "type": "zip",
                "url": "https://api.github.com/repos/zendframework/zend-math/zipball/1abce074004dacac1a32cd54de94ad47ef960d38",
                "reference": "1abce074004dacac1a32cd54de94ad47ef960d38",
                "shasum": ""
            },
            "require": {
                "php": "^5.5 || ^7.0"
            },
            "require-dev": {
                "fabpot/php-cs-fixer": "1.7.*",
                "ircmaxell/random-lib": "~1.1",
                "phpunit/phpunit": "~4.0"
            },
            "suggest": {
                "ext-bcmath": "If using the bcmath functionality",
                "ext-gmp": "If using the gmp functionality",
                "ircmaxell/random-lib": "Fallback random byte generator for Zend\\Math\\Rand if Mcrypt extensions is unavailable"
            },
            "type": "library",
            "extra": {
                "branch-alias": {
                    "dev-master": "2.7-dev",
                    "dev-develop": "2.8-dev"
                }
            },
            "autoload": {
                "psr-4": {
                    "Zend\\Math\\": "src/"
                }
            },
            "notification-url": "https://packagist.org/downloads/",
            "license": [
                "BSD-3-Clause"
            ],
            "homepage": "https://github.com/zendframework/zend-math",
            "keywords": [
                "math",
                "zf2"
            ],
            "time": "2018-12-04T15:34:17+00:00"
        },
        {
            "name": "zendframework/zend-mime",
            "version": "2.7.1",
            "source": {
                "type": "git",
                "url": "https://github.com/zendframework/zend-mime.git",
                "reference": "52ae5fa9f12845cae749271034a2d594f0e4c6f2"
            },
            "dist": {
                "type": "zip",
                "url": "https://api.github.com/repos/zendframework/zend-mime/zipball/52ae5fa9f12845cae749271034a2d594f0e4c6f2",
                "reference": "52ae5fa9f12845cae749271034a2d594f0e4c6f2",
                "shasum": ""
            },
            "require": {
                "php": "^5.6 || ^7.0",
                "zendframework/zend-stdlib": "^2.7 || ^3.0"
            },
            "require-dev": {
                "phpunit/phpunit": "^5.7.21 || ^6.3",
                "zendframework/zend-coding-standard": "~1.0.0",
                "zendframework/zend-mail": "^2.6"
            },
            "suggest": {
                "zendframework/zend-mail": "Zend\\Mail component"
            },
            "type": "library",
            "extra": {
                "branch-alias": {
                    "dev-master": "2.7-dev",
                    "dev-develop": "2.8-dev"
                }
            },
            "autoload": {
                "psr-4": {
                    "Zend\\Mime\\": "src/"
                }
            },
            "notification-url": "https://packagist.org/downloads/",
            "license": [
                "BSD-3-Clause"
            ],
            "description": "Create and parse MIME messages and parts",
            "homepage": "https://github.com/zendframework/zend-mime",
            "keywords": [
                "ZendFramework",
                "mime",
                "zf"
            ],
            "time": "2018-05-14T19:02:50+00:00"
        },
        {
            "name": "zendframework/zend-modulemanager",
            "version": "2.8.2",
            "source": {
                "type": "git",
                "url": "https://github.com/zendframework/zend-modulemanager.git",
                "reference": "394df6e12248ac430a312d4693f793ee7120baa6"
            },
            "dist": {
                "type": "zip",
                "url": "https://api.github.com/repos/zendframework/zend-modulemanager/zipball/394df6e12248ac430a312d4693f793ee7120baa6",
                "reference": "394df6e12248ac430a312d4693f793ee7120baa6",
                "shasum": ""
            },
            "require": {
                "php": "^5.6 || ^7.0",
                "zendframework/zend-config": "^3.1 || ^2.6",
                "zendframework/zend-eventmanager": "^3.2 || ^2.6.3",
                "zendframework/zend-stdlib": "^3.1 || ^2.7"
            },
            "require-dev": {
                "phpunit/phpunit": "^6.0.8 || ^5.7.15",
                "zendframework/zend-coding-standard": "~1.0.0",
                "zendframework/zend-console": "^2.6",
                "zendframework/zend-di": "^2.6",
                "zendframework/zend-loader": "^2.5",
                "zendframework/zend-mvc": "^3.0 || ^2.7",
                "zendframework/zend-servicemanager": "^3.0.3 || ^2.7.5"
            },
            "suggest": {
                "zendframework/zend-console": "Zend\\Console component",
                "zendframework/zend-loader": "Zend\\Loader component if you are not using Composer autoloading for your modules",
                "zendframework/zend-mvc": "Zend\\Mvc component",
                "zendframework/zend-servicemanager": "Zend\\ServiceManager component"
            },
            "type": "library",
            "extra": {
                "branch-alias": {
                    "dev-master": "2.7-dev",
                    "dev-develop": "2.8-dev"
                }
            },
            "autoload": {
                "psr-4": {
                    "Zend\\ModuleManager\\": "src/"
                }
            },
            "notification-url": "https://packagist.org/downloads/",
            "license": [
                "BSD-3-Clause"
            ],
            "description": "Modular application system for zend-mvc applications",
            "homepage": "https://github.com/zendframework/zend-modulemanager",
            "keywords": [
                "ZendFramework",
                "modulemanager",
                "zf"
            ],
            "time": "2017-12-02T06:11:18+00:00"
        },
        {
            "name": "zendframework/zend-mvc",
            "version": "2.7.15",
            "source": {
                "type": "git",
                "url": "https://github.com/zendframework/zend-mvc.git",
                "reference": "a8d45689d37a9e4ff4b75ea0b7478fa3d4f9c089"
            },
            "dist": {
                "type": "zip",
                "url": "https://api.github.com/repos/zendframework/zend-mvc/zipball/a8d45689d37a9e4ff4b75ea0b7478fa3d4f9c089",
                "reference": "a8d45689d37a9e4ff4b75ea0b7478fa3d4f9c089",
                "shasum": ""
            },
            "require": {
                "container-interop/container-interop": "^1.1",
                "php": "^5.5 || ^7.0",
                "zendframework/zend-console": "^2.7",
                "zendframework/zend-eventmanager": "^2.6.4 || ^3.0",
                "zendframework/zend-form": "^2.11",
                "zendframework/zend-hydrator": "^1.1 || ^2.4",
                "zendframework/zend-psr7bridge": "^0.2",
                "zendframework/zend-servicemanager": "^2.7.10 || ^3.0.3",
                "zendframework/zend-stdlib": "^2.7.5 || ^3.0"
            },
            "replace": {
                "zendframework/zend-router": "^2.0"
            },
            "require-dev": {
                "friendsofphp/php-cs-fixer": "1.7.*",
                "phpunit/phpunit": "^4.8.36",
                "sebastian/comparator": "^1.2.4",
                "sebastian/version": "^1.0.4",
                "zendframework/zend-authentication": "^2.6",
                "zendframework/zend-cache": "^2.8",
                "zendframework/zend-di": "^2.6",
                "zendframework/zend-filter": "^2.8",
                "zendframework/zend-http": "^2.8",
                "zendframework/zend-i18n": "^2.8",
                "zendframework/zend-inputfilter": "^2.8",
                "zendframework/zend-json": "^2.6.1",
                "zendframework/zend-log": "^2.9.3",
                "zendframework/zend-modulemanager": "^2.8",
                "zendframework/zend-serializer": "^2.8",
                "zendframework/zend-session": "^2.8.1",
                "zendframework/zend-text": "^2.7",
                "zendframework/zend-uri": "^2.6",
                "zendframework/zend-validator": "^2.10",
                "zendframework/zend-view": "^2.9"
            },
            "suggest": {
                "zendframework/zend-authentication": "Zend\\Authentication component for Identity plugin",
                "zendframework/zend-config": "Zend\\Config component",
                "zendframework/zend-di": "Zend\\Di component",
                "zendframework/zend-filter": "Zend\\Filter component",
                "zendframework/zend-http": "Zend\\Http component",
                "zendframework/zend-i18n": "Zend\\I18n component for translatable segments",
                "zendframework/zend-inputfilter": "Zend\\Inputfilter component",
                "zendframework/zend-json": "Zend\\Json component",
                "zendframework/zend-log": "Zend\\Log component",
                "zendframework/zend-modulemanager": "Zend\\ModuleManager component",
                "zendframework/zend-serializer": "Zend\\Serializer component",
                "zendframework/zend-servicemanager-di": "^1.0.1, if using zend-servicemanager v3 and requiring the zend-di integration",
                "zendframework/zend-session": "Zend\\Session component for FlashMessenger, PRG, and FPRG plugins",
                "zendframework/zend-text": "Zend\\Text component",
                "zendframework/zend-uri": "Zend\\Uri component",
                "zendframework/zend-validator": "Zend\\Validator component",
                "zendframework/zend-view": "Zend\\View component"
            },
            "type": "library",
            "extra": {
                "branch-alias": {
                    "dev-master": "2.7-dev",
                    "dev-develop": "3.0-dev"
                }
            },
            "autoload": {
                "files": [
                    "src/autoload.php"
                ],
                "psr-4": {
                    "Zend\\Mvc\\": "src/"
                }
            },
            "notification-url": "https://packagist.org/downloads/",
            "license": [
                "BSD-3-Clause"
            ],
            "homepage": "https://github.com/zendframework/zend-mvc",
            "keywords": [
                "mvc",
                "zf2"
            ],
            "time": "2018-05-03T13:13:41+00:00"
        },
        {
            "name": "zendframework/zend-psr7bridge",
            "version": "0.2.2",
            "source": {
                "type": "git",
                "url": "https://github.com/zendframework/zend-psr7bridge.git",
                "reference": "86c0b53b0c6381391c4add4a93a56e51d5c74605"
            },
            "dist": {
                "type": "zip",
                "url": "https://api.github.com/repos/zendframework/zend-psr7bridge/zipball/86c0b53b0c6381391c4add4a93a56e51d5c74605",
                "reference": "86c0b53b0c6381391c4add4a93a56e51d5c74605",
                "shasum": ""
            },
            "require": {
                "php": ">=5.5",
                "psr/http-message": "^1.0",
                "zendframework/zend-diactoros": "^1.1",
                "zendframework/zend-http": "^2.5"
            },
            "require-dev": {
                "phpunit/phpunit": "^4.7",
                "squizlabs/php_codesniffer": "^2.3"
            },
            "type": "library",
            "extra": {
                "branch-alias": {
                    "dev-master": "1.0-dev",
                    "dev-develop": "1.1-dev"
                }
            },
            "autoload": {
                "psr-4": {
                    "Zend\\Psr7Bridge\\": "src/"
                }
            },
            "notification-url": "https://packagist.org/downloads/",
            "license": [
                "BSD-3-Clause"
            ],
            "description": "PSR-7 <-> Zend\\Http bridge",
            "homepage": "https://github.com/zendframework/zend-psr7bridge",
            "keywords": [
                "http",
                "psr",
                "psr-7"
            ],
            "time": "2016-05-10T21:44:39+00:00"
        },
        {
            "name": "zendframework/zend-serializer",
            "version": "2.9.0",
            "source": {
                "type": "git",
                "url": "https://github.com/zendframework/zend-serializer.git",
                "reference": "0172690db48d8935edaf625c4cba38b79719892c"
            },
            "dist": {
                "type": "zip",
                "url": "https://api.github.com/repos/zendframework/zend-serializer/zipball/0172690db48d8935edaf625c4cba38b79719892c",
                "reference": "0172690db48d8935edaf625c4cba38b79719892c",
                "shasum": ""
            },
            "require": {
                "php": "^5.6 || ^7.0",
                "zendframework/zend-json": "^2.5 || ^3.0",
                "zendframework/zend-stdlib": "^2.7 || ^3.0"
            },
            "require-dev": {
                "phpunit/phpunit": "^5.7.25 || ^6.4.4",
                "zendframework/zend-coding-standard": "~1.0.0",
                "zendframework/zend-math": "^2.6 || ^3.0",
                "zendframework/zend-servicemanager": "^2.7.5 || ^3.0.3"
            },
            "suggest": {
                "zendframework/zend-math": "(^2.6 || ^3.0) To support Python Pickle serialization",
                "zendframework/zend-servicemanager": "(^2.7.5 || ^3.0.3) To support plugin manager support"
            },
            "type": "library",
            "extra": {
                "branch-alias": {
                    "dev-master": "2.9.x-dev",
                    "dev-develop": "2.10.x-dev"
                },
                "zf": {
                    "component": "Zend\\Serializer",
                    "config-provider": "Zend\\Serializer\\ConfigProvider"
                }
            },
            "autoload": {
                "psr-4": {
                    "Zend\\Serializer\\": "src/"
                }
            },
            "notification-url": "https://packagist.org/downloads/",
            "license": [
                "BSD-3-Clause"
            ],
            "description": "provides an adapter based interface to simply generate storable representation of PHP types by different facilities, and recover",
            "keywords": [
                "ZendFramework",
                "serializer",
                "zf"
            ],
            "time": "2018-05-14T18:45:18+00:00"
        },
        {
            "name": "zendframework/zend-server",
            "version": "2.8.0",
            "source": {
                "type": "git",
                "url": "https://github.com/zendframework/zend-server.git",
                "reference": "23a2e9a5599c83c05da831cb7c649e8a7809595e"
            },
            "dist": {
                "type": "zip",
                "url": "https://api.github.com/repos/zendframework/zend-server/zipball/23a2e9a5599c83c05da831cb7c649e8a7809595e",
                "reference": "23a2e9a5599c83c05da831cb7c649e8a7809595e",
                "shasum": ""
            },
            "require": {
                "php": "^5.6 || ^7.0",
                "zendframework/zend-code": "^2.5 || ^3.0",
                "zendframework/zend-stdlib": "^2.5 || ^3.0"
            },
            "require-dev": {
                "phpunit/phpunit": "^5.7.27 || ^6.5.8 || ^7.1.4",
                "zendframework/zend-coding-standard": "~1.0.0"
            },
            "type": "library",
            "extra": {
                "branch-alias": {
                    "dev-master": "2.8.x-dev",
                    "dev-develop": "2.9.x-dev"
                }
            },
            "autoload": {
                "psr-4": {
                    "Zend\\Server\\": "src/"
                }
            },
            "notification-url": "https://packagist.org/downloads/",
            "license": [
                "BSD-3-Clause"
            ],
            "description": "Create Reflection-based RPC servers",
            "keywords": [
                "ZendFramework",
                "server",
                "zf"
            ],
            "time": "2018-04-30T22:21:28+00:00"
        },
        {
            "name": "zendframework/zend-servicemanager",
            "version": "2.7.11",
            "source": {
                "type": "git",
                "url": "https://github.com/zendframework/zend-servicemanager.git",
                "reference": "99ec9ed5d0f15aed9876433c74c2709eb933d4c7"
            },
            "dist": {
                "type": "zip",
                "url": "https://api.github.com/repos/zendframework/zend-servicemanager/zipball/99ec9ed5d0f15aed9876433c74c2709eb933d4c7",
                "reference": "99ec9ed5d0f15aed9876433c74c2709eb933d4c7",
                "shasum": ""
            },
            "require": {
                "container-interop/container-interop": "~1.0",
                "php": "^5.5 || ^7.0"
            },
            "require-dev": {
                "athletic/athletic": "dev-master",
                "fabpot/php-cs-fixer": "1.7.*",
                "phpunit/phpunit": "~4.0",
                "zendframework/zend-di": "~2.5",
                "zendframework/zend-mvc": "~2.5"
            },
            "suggest": {
                "ocramius/proxy-manager": "ProxyManager 0.5.* to handle lazy initialization of services",
                "zendframework/zend-di": "Zend\\Di component"
            },
            "type": "library",
            "extra": {
                "branch-alias": {
                    "dev-master": "2.7-dev",
                    "dev-develop": "3.0-dev"
                }
            },
            "autoload": {
                "psr-4": {
                    "Zend\\ServiceManager\\": "src/"
                }
            },
            "notification-url": "https://packagist.org/downloads/",
            "license": [
                "BSD-3-Clause"
            ],
            "homepage": "https://github.com/zendframework/zend-servicemanager",
            "keywords": [
                "servicemanager",
                "zf2"
            ],
            "time": "2018-06-22T14:49:54+00:00"
        },
        {
            "name": "zendframework/zend-session",
            "version": "2.8.5",
            "source": {
                "type": "git",
                "url": "https://github.com/zendframework/zend-session.git",
                "reference": "2cfd90e1a2f6b066b9f908599251d8f64f07021b"
            },
            "dist": {
                "type": "zip",
                "url": "https://api.github.com/repos/zendframework/zend-session/zipball/2cfd90e1a2f6b066b9f908599251d8f64f07021b",
                "reference": "2cfd90e1a2f6b066b9f908599251d8f64f07021b",
                "shasum": ""
            },
            "require": {
                "php": "^5.6 || ^7.0",
                "zendframework/zend-eventmanager": "^2.6.2 || ^3.0",
                "zendframework/zend-stdlib": "^2.7 || ^3.0"
            },
            "require-dev": {
                "container-interop/container-interop": "^1.1",
                "mongodb/mongodb": "^1.0.1",
                "php-mock/php-mock-phpunit": "^1.1.2 || ^2.0",
                "phpunit/phpunit": "^5.7.5 || >=6.0.13 <6.5.0",
                "zendframework/zend-cache": "^2.6.1",
                "zendframework/zend-coding-standard": "~1.0.0",
                "zendframework/zend-db": "^2.7",
                "zendframework/zend-http": "^2.5.4",
                "zendframework/zend-servicemanager": "^2.7.5 || ^3.0.3",
                "zendframework/zend-validator": "^2.6"
            },
            "suggest": {
                "mongodb/mongodb": "If you want to use the MongoDB session save handler",
                "zendframework/zend-cache": "Zend\\Cache component",
                "zendframework/zend-db": "Zend\\Db component",
                "zendframework/zend-http": "Zend\\Http component",
                "zendframework/zend-servicemanager": "Zend\\ServiceManager component",
                "zendframework/zend-validator": "Zend\\Validator component"
            },
            "type": "library",
            "extra": {
                "branch-alias": {
                    "dev-master": "2.8-dev",
                    "dev-develop": "2.9-dev"
                },
                "zf": {
                    "component": "Zend\\Session",
                    "config-provider": "Zend\\Session\\ConfigProvider"
                }
            },
            "autoload": {
                "psr-4": {
                    "Zend\\Session\\": "src/"
                }
            },
            "notification-url": "https://packagist.org/downloads/",
            "license": [
                "BSD-3-Clause"
            ],
            "description": "manage and preserve session data, a logical complement of cookie data, across multiple page requests by the same client",
            "keywords": [
                "ZendFramework",
                "session",
                "zf"
            ],
            "time": "2018-02-22T16:33:54+00:00"
        },
        {
            "name": "zendframework/zend-soap",
            "version": "2.7.0",
            "source": {
                "type": "git",
                "url": "https://github.com/zendframework/zend-soap.git",
                "reference": "af03c32f0db2b899b3df8cfe29aeb2b49857d284"
            },
            "dist": {
                "type": "zip",
                "url": "https://api.github.com/repos/zendframework/zend-soap/zipball/af03c32f0db2b899b3df8cfe29aeb2b49857d284",
                "reference": "af03c32f0db2b899b3df8cfe29aeb2b49857d284",
                "shasum": ""
            },
            "require": {
                "ext-soap": "*",
                "php": "^5.6 || ^7.0",
                "zendframework/zend-server": "^2.6.1",
                "zendframework/zend-stdlib": "^2.7 || ^3.0",
                "zendframework/zend-uri": "^2.5.2"
            },
            "require-dev": {
                "phpunit/phpunit": "^5.7.21 || ^6.3",
                "zendframework/zend-coding-standard": "~1.0.0",
                "zendframework/zend-config": "^2.6",
                "zendframework/zend-http": "^2.5.4"
            },
            "suggest": {
                "zendframework/zend-http": "Zend\\Http component"
            },
            "type": "library",
            "extra": {
                "branch-alias": {
                    "dev-master": "2.7.x-dev",
                    "dev-develop": "2.8.x-dev"
                }
            },
            "autoload": {
                "psr-4": {
                    "Zend\\Soap\\": "src/"
                }
            },
            "notification-url": "https://packagist.org/downloads/",
            "license": [
                "BSD-3-Clause"
            ],
            "homepage": "https://github.com/zendframework/zend-soap",
            "keywords": [
                "soap",
                "zf2"
            ],
            "time": "2018-01-29T17:51:26+00:00"
        },
        {
            "name": "zendframework/zend-stdlib",
            "version": "2.7.7",
            "source": {
                "type": "git",
                "url": "https://github.com/zendframework/zend-stdlib.git",
                "reference": "0e44eb46788f65e09e077eb7f44d2659143bcc1f"
            },
            "dist": {
                "type": "zip",
                "url": "https://api.github.com/repos/zendframework/zend-stdlib/zipball/0e44eb46788f65e09e077eb7f44d2659143bcc1f",
                "reference": "0e44eb46788f65e09e077eb7f44d2659143bcc1f",
                "shasum": ""
            },
            "require": {
                "php": "^5.5 || ^7.0",
                "zendframework/zend-hydrator": "~1.1"
            },
            "require-dev": {
                "athletic/athletic": "~0.1",
                "fabpot/php-cs-fixer": "1.7.*",
                "phpunit/phpunit": "~4.0",
                "zendframework/zend-config": "~2.5",
                "zendframework/zend-eventmanager": "~2.5",
                "zendframework/zend-filter": "~2.5",
                "zendframework/zend-inputfilter": "~2.5",
                "zendframework/zend-serializer": "~2.5",
                "zendframework/zend-servicemanager": "~2.5"
            },
            "suggest": {
                "zendframework/zend-eventmanager": "To support aggregate hydrator usage",
                "zendframework/zend-filter": "To support naming strategy hydrator usage",
                "zendframework/zend-serializer": "Zend\\Serializer component",
                "zendframework/zend-servicemanager": "To support hydrator plugin manager usage"
            },
            "type": "library",
            "extra": {
                "branch-alias": {
                    "dev-release-2.7": "2.7-dev",
                    "dev-master": "3.0-dev",
                    "dev-develop": "3.1-dev"
                }
            },
            "autoload": {
                "psr-4": {
                    "Zend\\Stdlib\\": "src/"
                }
            },
            "notification-url": "https://packagist.org/downloads/",
            "license": [
                "BSD-3-Clause"
            ],
            "homepage": "https://github.com/zendframework/zend-stdlib",
            "keywords": [
                "stdlib",
                "zf2"
            ],
            "time": "2016-04-12T21:17:31+00:00"
        },
        {
            "name": "zendframework/zend-text",
            "version": "2.7.0",
            "source": {
                "type": "git",
                "url": "https://github.com/zendframework/zend-text.git",
                "reference": "ca987dd4594f5f9508771fccd82c89bc7fbb39ac"
            },
            "dist": {
                "type": "zip",
                "url": "https://api.github.com/repos/zendframework/zend-text/zipball/ca987dd4594f5f9508771fccd82c89bc7fbb39ac",
                "reference": "ca987dd4594f5f9508771fccd82c89bc7fbb39ac",
                "shasum": ""
            },
            "require": {
                "php": "^5.6 || ^7.0",
                "zendframework/zend-servicemanager": "^2.7.5 || ^3.0.3",
                "zendframework/zend-stdlib": "^2.7 || ^3.0"
            },
            "require-dev": {
                "phpunit/phpunit": "^5.7.27 || ^6.5.8 || ^7.1.4",
                "zendframework/zend-coding-standard": "~1.0.0",
                "zendframework/zend-config": "^2.6"
            },
            "type": "library",
            "extra": {
                "branch-alias": {
                    "dev-master": "2.7.x-dev",
                    "dev-develop": "2.8.x-dev"
                }
            },
            "autoload": {
                "psr-4": {
                    "Zend\\Text\\": "src/"
                }
            },
            "notification-url": "https://packagist.org/downloads/",
            "license": [
                "BSD-3-Clause"
            ],
            "description": "Create FIGlets and text-based tables",
            "keywords": [
                "ZendFramework",
                "text",
                "zf"
            ],
            "time": "2018-04-30T14:55:10+00:00"
        },
        {
            "name": "zendframework/zend-uri",
            "version": "2.7.0",
            "source": {
                "type": "git",
                "url": "https://github.com/zendframework/zend-uri.git",
                "reference": "b2785cd38fe379a784645449db86f21b7739b1ee"
            },
            "dist": {
                "type": "zip",
                "url": "https://api.github.com/repos/zendframework/zend-uri/zipball/b2785cd38fe379a784645449db86f21b7739b1ee",
                "reference": "b2785cd38fe379a784645449db86f21b7739b1ee",
                "shasum": ""
            },
            "require": {
                "php": "^5.6 || ^7.0",
                "zendframework/zend-escaper": "^2.5",
                "zendframework/zend-validator": "^2.10"
            },
            "require-dev": {
                "phpunit/phpunit": "^5.7.27 || ^6.5.8 || ^7.1.4",
                "zendframework/zend-coding-standard": "~1.0.0"
            },
            "type": "library",
            "extra": {
                "branch-alias": {
                    "dev-master": "2.7.x-dev",
                    "dev-develop": "2.8.x-dev"
                }
            },
            "autoload": {
                "psr-4": {
                    "Zend\\Uri\\": "src/"
                }
            },
            "notification-url": "https://packagist.org/downloads/",
            "license": [
                "BSD-3-Clause"
            ],
            "description": "A component that aids in manipulating and validating » Uniform Resource Identifiers (URIs)",
            "keywords": [
                "ZendFramework",
                "uri",
                "zf"
            ],
            "time": "2019-02-27T21:39:04+00:00"
        },
        {
            "name": "zendframework/zend-validator",
            "version": "2.11.1",
            "source": {
                "type": "git",
                "url": "https://github.com/zendframework/zend-validator.git",
                "reference": "3c28dfe4e5951ba38059cea895244d9d206190b3"
            },
            "dist": {
                "type": "zip",
                "url": "https://api.github.com/repos/zendframework/zend-validator/zipball/3c28dfe4e5951ba38059cea895244d9d206190b3",
                "reference": "3c28dfe4e5951ba38059cea895244d9d206190b3",
                "shasum": ""
            },
            "require": {
                "container-interop/container-interop": "^1.1",
                "php": "^5.6 || ^7.0",
                "zendframework/zend-stdlib": "^2.7.6 || ^3.1"
            },
            "require-dev": {
                "phpunit/phpunit": "^6.0.8 || ^5.7.15",
                "psr/http-message": "^1.0",
                "zendframework/zend-cache": "^2.6.1",
                "zendframework/zend-coding-standard": "~1.0.0",
                "zendframework/zend-config": "^2.6",
                "zendframework/zend-db": "^2.7",
                "zendframework/zend-filter": "^2.6",
                "zendframework/zend-http": "^2.5.4",
                "zendframework/zend-i18n": "^2.6",
                "zendframework/zend-math": "^2.6",
                "zendframework/zend-servicemanager": "^2.7.5 || ^3.0.3",
                "zendframework/zend-session": "^2.8",
                "zendframework/zend-uri": "^2.5"
            },
            "suggest": {
                "psr/http-message": "psr/http-message, required when validating PSR-7 UploadedFileInterface instances via the Upload and UploadFile validators",
                "zendframework/zend-db": "Zend\\Db component, required by the (No)RecordExists validator",
                "zendframework/zend-filter": "Zend\\Filter component, required by the Digits validator",
                "zendframework/zend-i18n": "Zend\\I18n component to allow translation of validation error messages",
                "zendframework/zend-i18n-resources": "Translations of validator messages",
                "zendframework/zend-math": "Zend\\Math component, required by the Csrf validator",
                "zendframework/zend-servicemanager": "Zend\\ServiceManager component to allow using the ValidatorPluginManager and validator chains",
                "zendframework/zend-session": "Zend\\Session component, ^2.8; required by the Csrf validator",
                "zendframework/zend-uri": "Zend\\Uri component, required by the Uri and Sitemap\\Loc validators"
            },
            "type": "library",
            "extra": {
                "branch-alias": {
                    "dev-master": "2.11.x-dev",
                    "dev-develop": "2.12.x-dev"
                },
                "zf": {
                    "component": "Zend\\Validator",
                    "config-provider": "Zend\\Validator\\ConfigProvider"
                }
            },
            "autoload": {
                "psr-4": {
                    "Zend\\Validator\\": "src/"
                }
            },
            "notification-url": "https://packagist.org/downloads/",
            "license": [
                "BSD-3-Clause"
            ],
            "description": "provides a set of commonly needed validators",
            "homepage": "https://github.com/zendframework/zend-validator",
            "keywords": [
                "validator",
                "zf2"
            ],
            "time": "2019-01-29T22:26:39+00:00"
        },
        {
            "name": "zendframework/zend-view",
            "version": "2.10.1",
            "source": {
                "type": "git",
                "url": "https://github.com/zendframework/zend-view.git",
                "reference": "c1a3f2043fb75b5983ab9adfc369ae396601be7e"
            },
            "dist": {
                "type": "zip",
                "url": "https://api.github.com/repos/zendframework/zend-view/zipball/c1a3f2043fb75b5983ab9adfc369ae396601be7e",
                "reference": "c1a3f2043fb75b5983ab9adfc369ae396601be7e",
                "shasum": ""
            },
            "require": {
                "php": "^5.6 || ^7.0",
                "zendframework/zend-eventmanager": "^2.6.2 || ^3.0",
                "zendframework/zend-json": "^2.6.1",
                "zendframework/zend-loader": "^2.5",
                "zendframework/zend-stdlib": "^2.7 || ^3.0"
            },
            "require-dev": {
                "phpunit/phpunit": "^5.7.15 || ^6.0.8",
                "zendframework/zend-authentication": "^2.5",
                "zendframework/zend-cache": "^2.6.1",
                "zendframework/zend-coding-standard": "~1.0.0",
                "zendframework/zend-config": "^2.6",
                "zendframework/zend-console": "^2.6",
                "zendframework/zend-escaper": "^2.5",
                "zendframework/zend-feed": "^2.7",
                "zendframework/zend-filter": "^2.6.1",
                "zendframework/zend-http": "^2.5.4",
                "zendframework/zend-i18n": "^2.6",
                "zendframework/zend-log": "^2.7",
                "zendframework/zend-modulemanager": "^2.7.1",
                "zendframework/zend-mvc": "^2.7.14 || ^3.0",
                "zendframework/zend-navigation": "^2.5",
                "zendframework/zend-paginator": "^2.5",
                "zendframework/zend-permissions-acl": "^2.6",
                "zendframework/zend-router": "^3.0.1",
                "zendframework/zend-serializer": "^2.6.1",
                "zendframework/zend-servicemanager": "^2.7.5 || ^3.0.3",
                "zendframework/zend-session": "^2.8.1",
                "zendframework/zend-uri": "^2.5"
            },
            "suggest": {
                "zendframework/zend-authentication": "Zend\\Authentication component",
                "zendframework/zend-escaper": "Zend\\Escaper component",
                "zendframework/zend-feed": "Zend\\Feed component",
                "zendframework/zend-filter": "Zend\\Filter component",
                "zendframework/zend-http": "Zend\\Http component",
                "zendframework/zend-i18n": "Zend\\I18n component",
                "zendframework/zend-mvc": "Zend\\Mvc component",
                "zendframework/zend-mvc-plugin-flashmessenger": "zend-mvc-plugin-flashmessenger component, if you want to use the FlashMessenger view helper with zend-mvc versions 3 and up",
                "zendframework/zend-navigation": "Zend\\Navigation component",
                "zendframework/zend-paginator": "Zend\\Paginator component",
                "zendframework/zend-permissions-acl": "Zend\\Permissions\\Acl component",
                "zendframework/zend-servicemanager": "Zend\\ServiceManager component",
                "zendframework/zend-uri": "Zend\\Uri component"
            },
            "bin": [
                "bin/templatemap_generator.php"
            ],
            "type": "library",
            "extra": {
                "branch-alias": {
                    "dev-master": "2.10.x-dev",
                    "dev-develop": "2.11.x-dev"
                }
            },
            "autoload": {
                "psr-4": {
                    "Zend\\View\\": "src/"
                }
            },
            "notification-url": "https://packagist.org/downloads/",
            "license": [
                "BSD-3-Clause"
            ],
            "description": "provides a system of helpers, output filters, and variable escaping",
            "homepage": "https://github.com/zendframework/zend-view",
            "keywords": [
                "view",
                "zf2"
            ],
            "time": "2018-12-06T21:20:01+00:00"
        }
    ],
    "packages-dev": [
        {
            "name": "allure-framework/allure-codeception",
            "version": "1.3.0",
            "source": {
                "type": "git",
                "url": "https://github.com/allure-framework/allure-codeception.git",
                "reference": "9d31d781b3622b028f1f6210bc76ba88438bd518"
            },
            "dist": {
                "type": "zip",
                "url": "https://api.github.com/repos/allure-framework/allure-codeception/zipball/9d31d781b3622b028f1f6210bc76ba88438bd518",
                "reference": "9d31d781b3622b028f1f6210bc76ba88438bd518",
                "shasum": ""
            },
            "require": {
                "allure-framework/allure-php-api": "~1.1.0",
                "codeception/codeception": "~2.1",
                "php": ">=5.4.0",
                "symfony/filesystem": ">=2.6",
                "symfony/finder": ">=2.6"
            },
            "type": "library",
            "autoload": {
                "psr-0": {
                    "Yandex": "src/"
                }
            },
            "notification-url": "https://packagist.org/downloads/",
            "license": [
                "Apache-2.0"
            ],
            "authors": [
                {
                    "name": "Ivan Krutov",
                    "email": "vania-pooh@yandex-team.ru",
                    "role": "Developer"
                }
            ],
            "description": "A Codeception adapter for Allure report.",
            "homepage": "http://allure.qatools.ru/",
            "keywords": [
                "allure",
                "attachments",
                "cases",
                "codeception",
                "report",
                "steps",
                "testing"
            ],
            "time": "2018-12-18T19:47:23+00:00"
        },
        {
            "name": "allure-framework/allure-php-api",
            "version": "1.1.4",
            "source": {
                "type": "git",
                "url": "https://github.com/allure-framework/allure-php-adapter-api.git",
                "reference": "a462a0da121681577033e13c123b6cc4e89cdc64"
            },
            "dist": {
                "type": "zip",
                "url": "https://api.github.com/repos/allure-framework/allure-php-adapter-api/zipball/a462a0da121681577033e13c123b6cc4e89cdc64",
                "reference": "a462a0da121681577033e13c123b6cc4e89cdc64",
                "shasum": ""
            },
            "require": {
                "jms/serializer": ">=0.16.0",
                "moontoast/math": ">=1.1.0",
                "php": ">=5.4.0",
                "phpunit/phpunit": ">=4.0.0",
                "ramsey/uuid": ">=3.0.0",
                "symfony/http-foundation": ">=2.0"
            },
            "type": "library",
            "autoload": {
                "psr-0": {
                    "Yandex": [
                        "src/",
                        "test/"
                    ]
                }
            },
            "notification-url": "https://packagist.org/downloads/",
            "license": [
                "Apache-2.0"
            ],
            "authors": [
                {
                    "name": "Ivan Krutov",
                    "email": "vania-pooh@yandex-team.ru",
                    "role": "Developer"
                }
            ],
            "description": "PHP API for Allure adapter",
            "homepage": "http://allure.qatools.ru/",
            "keywords": [
                "allure",
                "api",
                "php",
                "report"
            ],
            "time": "2016-12-07T12:15:46+00:00"
        },
        {
            "name": "allure-framework/allure-phpunit",
            "version": "1.2.3",
            "source": {
                "type": "git",
                "url": "https://github.com/allure-framework/allure-phpunit.git",
                "reference": "45504aeba41304cf155a898fa9ac1aae79f4a089"
            },
            "dist": {
                "type": "zip",
                "url": "https://api.github.com/repos/allure-framework/allure-phpunit/zipball/45504aeba41304cf155a898fa9ac1aae79f4a089",
                "reference": "45504aeba41304cf155a898fa9ac1aae79f4a089",
                "shasum": ""
            },
            "require": {
                "allure-framework/allure-php-api": "~1.1.0",
                "mikey179/vfsstream": "1.*",
                "php": ">=7.0.0",
                "phpunit/phpunit": ">=6.0.0"
            },
            "type": "library",
            "autoload": {
                "psr-0": {
                    "Yandex": "src/"
                }
            },
            "notification-url": "https://packagist.org/downloads/",
            "license": [
                "Apache-2.0"
            ],
            "authors": [
                {
                    "name": "Ivan Krutov",
                    "email": "vania-pooh@yandex-team.ru",
                    "role": "Developer"
                }
            ],
            "description": "A PHPUnit adapter for Allure report.",
            "homepage": "http://allure.qatools.ru/",
            "keywords": [
                "allure",
                "attachments",
                "cases",
                "phpunit",
                "report",
                "steps",
                "testing"
            ],
            "time": "2017-11-03T13:08:21+00:00"
        },
        {
            "name": "behat/gherkin",
            "version": "v4.6.0",
            "source": {
                "type": "git",
                "url": "https://github.com/Behat/Gherkin.git",
                "reference": "ab0a02ea14893860bca00f225f5621d351a3ad07"
            },
            "dist": {
                "type": "zip",
                "url": "https://api.github.com/repos/Behat/Gherkin/zipball/ab0a02ea14893860bca00f225f5621d351a3ad07",
                "reference": "ab0a02ea14893860bca00f225f5621d351a3ad07",
                "shasum": ""
            },
            "require": {
                "php": ">=5.3.1"
            },
            "require-dev": {
                "phpunit/phpunit": "~4.5|~5",
                "symfony/phpunit-bridge": "~2.7|~3|~4",
                "symfony/yaml": "~2.3|~3|~4"
            },
            "suggest": {
                "symfony/yaml": "If you want to parse features, represented in YAML files"
            },
            "type": "library",
            "extra": {
                "branch-alias": {
                    "dev-master": "4.4-dev"
                }
            },
            "autoload": {
                "psr-0": {
                    "Behat\\Gherkin": "src/"
                }
            },
            "notification-url": "https://packagist.org/downloads/",
            "license": [
                "MIT"
            ],
            "authors": [
                {
                    "name": "Konstantin Kudryashov",
                    "email": "ever.zet@gmail.com",
                    "homepage": "http://everzet.com"
                }
            ],
            "description": "Gherkin DSL parser for PHP 5.3",
            "homepage": "http://behat.org/",
            "keywords": [
                "BDD",
                "Behat",
                "Cucumber",
                "DSL",
                "gherkin",
                "parser"
            ],
            "time": "2019-01-16T14:22:17+00:00"
        },
        {
            "name": "codeception/codeception",
            "version": "2.4.5",
            "source": {
                "type": "git",
                "url": "https://github.com/Codeception/Codeception.git",
                "reference": "5fee32d5c82791548931cbc34806b4de6aa1abfc"
            },
            "dist": {
                "type": "zip",
                "url": "https://api.github.com/repos/Codeception/Codeception/zipball/5fee32d5c82791548931cbc34806b4de6aa1abfc",
                "reference": "5fee32d5c82791548931cbc34806b4de6aa1abfc",
                "shasum": ""
            },
            "require": {
                "behat/gherkin": "^4.4.0",
                "codeception/phpunit-wrapper": "^6.0.9|^7.0.6",
                "codeception/stub": "^2.0",
                "ext-json": "*",
                "ext-mbstring": "*",
                "facebook/webdriver": ">=1.1.3 <2.0",
                "guzzlehttp/guzzle": ">=4.1.4 <7.0",
                "guzzlehttp/psr7": "~1.0",
                "php": ">=5.6.0 <8.0",
                "symfony/browser-kit": ">=2.7 <5.0",
                "symfony/console": ">=2.7 <5.0",
                "symfony/css-selector": ">=2.7 <5.0",
                "symfony/dom-crawler": ">=2.7 <5.0",
                "symfony/event-dispatcher": ">=2.7 <5.0",
                "symfony/finder": ">=2.7 <5.0",
                "symfony/yaml": ">=2.7 <5.0"
            },
            "require-dev": {
                "codeception/specify": "~0.3",
                "facebook/graph-sdk": "~5.3",
                "flow/jsonpath": "~0.2",
                "monolog/monolog": "~1.8",
                "pda/pheanstalk": "~3.0",
                "php-amqplib/php-amqplib": "~2.4",
                "predis/predis": "^1.0",
                "squizlabs/php_codesniffer": "~2.0",
                "symfony/process": ">=2.7 <5.0",
                "vlucas/phpdotenv": "^2.4.0"
            },
            "suggest": {
                "aws/aws-sdk-php": "For using AWS Auth in REST module and Queue module",
                "codeception/phpbuiltinserver": "Start and stop PHP built-in web server for your tests",
                "codeception/specify": "BDD-style code blocks",
                "codeception/verify": "BDD-style assertions",
                "flow/jsonpath": "For using JSONPath in REST module",
                "league/factory-muffin": "For DataFactory module",
                "league/factory-muffin-faker": "For Faker support in DataFactory module",
                "phpseclib/phpseclib": "for SFTP option in FTP Module",
                "stecman/symfony-console-completion": "For BASH autocompletion",
                "symfony/phpunit-bridge": "For phpunit-bridge support"
            },
            "bin": [
                "codecept"
            ],
            "type": "library",
            "extra": {
                "branch-alias": []
            },
            "autoload": {
                "psr-4": {
                    "Codeception\\": "src\\Codeception",
                    "Codeception\\Extension\\": "ext"
                }
            },
            "notification-url": "https://packagist.org/downloads/",
            "license": [
                "MIT"
            ],
            "authors": [
                {
                    "name": "Michael Bodnarchuk",
                    "email": "davert@mail.ua",
                    "homepage": "http://codegyre.com"
                }
            ],
            "description": "BDD-style testing framework",
            "homepage": "http://codeception.com/",
            "keywords": [
                "BDD",
                "TDD",
                "acceptance testing",
                "functional testing",
                "unit testing"
            ],
            "time": "2018-08-01T07:21:49+00:00"
        },
        {
            "name": "codeception/phpunit-wrapper",
            "version": "6.6.1",
            "source": {
                "type": "git",
                "url": "https://github.com/Codeception/phpunit-wrapper.git",
                "reference": "d0da25a98bcebeb15d97c2ad3b2de6166b6e7a0c"
            },
            "dist": {
                "type": "zip",
                "url": "https://api.github.com/repos/Codeception/phpunit-wrapper/zipball/d0da25a98bcebeb15d97c2ad3b2de6166b6e7a0c",
                "reference": "d0da25a98bcebeb15d97c2ad3b2de6166b6e7a0c",
                "shasum": ""
            },
            "require": {
                "phpunit/php-code-coverage": ">=4.0.4 <6.0",
                "phpunit/phpunit": ">=6.5.13 <7.0",
                "sebastian/comparator": ">=1.2.4 <3.0",
                "sebastian/diff": ">=1.4 <4.0"
            },
            "replace": {
                "codeception/phpunit-wrapper": "*"
            },
            "require-dev": {
                "codeception/specify": "*",
                "vlucas/phpdotenv": "^3.0"
            },
            "type": "library",
            "autoload": {
                "psr-4": {
                    "Codeception\\PHPUnit\\": "src\\"
                }
            },
            "notification-url": "https://packagist.org/downloads/",
            "license": [
                "MIT"
            ],
            "authors": [
                {
                    "name": "Davert",
                    "email": "davert.php@resend.cc"
                }
            ],
            "description": "PHPUnit classes used by Codeception",
            "time": "2019-02-26T20:47:39+00:00"
        },
        {
            "name": "codeception/stub",
            "version": "2.1.0",
            "source": {
                "type": "git",
                "url": "https://github.com/Codeception/Stub.git",
                "reference": "853657f988942f7afb69becf3fd0059f192c705a"
            },
            "dist": {
                "type": "zip",
                "url": "https://api.github.com/repos/Codeception/Stub/zipball/853657f988942f7afb69becf3fd0059f192c705a",
                "reference": "853657f988942f7afb69becf3fd0059f192c705a",
                "shasum": ""
            },
            "require": {
                "codeception/phpunit-wrapper": ">6.0.15 <6.1.0 | ^6.6.1 | ^7.7.1 | ^8.0.3"
            },
            "type": "library",
            "autoload": {
                "psr-4": {
                    "Codeception\\": "src/"
                }
            },
            "notification-url": "https://packagist.org/downloads/",
            "license": [
                "MIT"
            ],
            "description": "Flexible Stub wrapper for PHPUnit's Mock Builder",
            "time": "2019-03-02T15:35:10+00:00"
        },
        {
            "name": "consolidation/annotated-command",
            "version": "2.11.2",
            "source": {
                "type": "git",
                "url": "https://github.com/consolidation/annotated-command.git",
                "reference": "004af26391cd7d1cd04b0ac736dc1324d1b4f572"
            },
            "dist": {
                "type": "zip",
                "url": "https://api.github.com/repos/consolidation/annotated-command/zipball/004af26391cd7d1cd04b0ac736dc1324d1b4f572",
                "reference": "004af26391cd7d1cd04b0ac736dc1324d1b4f572",
                "shasum": ""
            },
            "require": {
                "consolidation/output-formatters": "^3.4",
                "php": ">=5.4.5",
                "psr/log": "^1",
                "symfony/console": "^2.8|^3|^4",
                "symfony/event-dispatcher": "^2.5|^3|^4",
                "symfony/finder": "^2.5|^3|^4"
            },
            "require-dev": {
                "g1a/composer-test-scenarios": "^3",
                "php-coveralls/php-coveralls": "^1",
                "phpunit/phpunit": "^6",
                "squizlabs/php_codesniffer": "^2.7"
            },
            "type": "library",
            "extra": {
                "scenarios": {
                    "symfony4": {
                        "require": {
                            "symfony/console": "^4.0"
                        },
                        "config": {
                            "platform": {
                                "php": "7.1.3"
                            }
                        }
                    },
                    "symfony2": {
                        "require": {
                            "symfony/console": "^2.8"
                        },
                        "require-dev": {
                            "phpunit/phpunit": "^4.8.36"
                        },
                        "remove": [
                            "php-coveralls/php-coveralls"
                        ],
                        "config": {
                            "platform": {
                                "php": "5.4.8"
                            }
                        },
                        "scenario-options": {
                            "create-lockfile": "false"
                        }
                    },
                    "phpunit4": {
                        "require-dev": {
                            "phpunit/phpunit": "^4.8.36"
                        },
                        "remove": [
                            "php-coveralls/php-coveralls"
                        ],
                        "config": {
                            "platform": {
                                "php": "5.4.8"
                            }
                        }
                    }
                },
                "branch-alias": {
                    "dev-master": "2.x-dev"
                }
            },
            "autoload": {
                "psr-4": {
                    "Consolidation\\AnnotatedCommand\\": "src"
                }
            },
            "notification-url": "https://packagist.org/downloads/",
            "license": [
                "MIT"
            ],
            "authors": [
                {
                    "name": "Greg Anderson",
                    "email": "greg.1.anderson@greenknowe.org"
                }
            ],
            "description": "Initialize Symfony Console commands from annotated command class methods.",
            "time": "2019-02-02T02:29:53+00:00"
        },
        {
            "name": "consolidation/config",
            "version": "1.2.1",
            "source": {
                "type": "git",
                "url": "https://github.com/consolidation/config.git",
                "reference": "cac1279bae7efb5c7fb2ca4c3ba4b8eb741a96c1"
            },
            "dist": {
                "type": "zip",
                "url": "https://api.github.com/repos/consolidation/config/zipball/cac1279bae7efb5c7fb2ca4c3ba4b8eb741a96c1",
                "reference": "cac1279bae7efb5c7fb2ca4c3ba4b8eb741a96c1",
                "shasum": ""
            },
            "require": {
                "dflydev/dot-access-data": "^1.1.0",
                "grasmash/expander": "^1",
                "php": ">=5.4.0"
            },
            "require-dev": {
                "g1a/composer-test-scenarios": "^3",
                "php-coveralls/php-coveralls": "^1",
                "phpunit/phpunit": "^5",
                "squizlabs/php_codesniffer": "2.*",
                "symfony/console": "^2.5|^3|^4",
                "symfony/yaml": "^2.8.11|^3|^4"
            },
            "suggest": {
                "symfony/yaml": "Required to use Consolidation\\Config\\Loader\\YamlConfigLoader"
            },
            "type": "library",
            "extra": {
                "scenarios": {
                    "symfony4": {
                        "require-dev": {
                            "symfony/console": "^4.0"
                        },
                        "config": {
                            "platform": {
                                "php": "7.1.3"
                            }
                        }
                    },
                    "symfony2": {
                        "require-dev": {
                            "symfony/console": "^2.8",
                            "symfony/event-dispatcher": "^2.8",
                            "phpunit/phpunit": "^4.8.36"
                        },
                        "remove": [
                            "php-coveralls/php-coveralls"
                        ],
                        "config": {
                            "platform": {
                                "php": "5.4.8"
                            }
                        }
                    }
                },
                "branch-alias": {
                    "dev-master": "1.x-dev"
                }
            },
            "autoload": {
                "psr-4": {
                    "Consolidation\\Config\\": "src"
                }
            },
            "notification-url": "https://packagist.org/downloads/",
            "license": [
                "MIT"
            ],
            "authors": [
                {
                    "name": "Greg Anderson",
                    "email": "greg.1.anderson@greenknowe.org"
                }
            ],
            "description": "Provide configuration services for a commandline tool.",
            "time": "2019-03-03T19:37:04+00:00"
        },
        {
            "name": "consolidation/log",
            "version": "1.1.1",
            "source": {
                "type": "git",
                "url": "https://github.com/consolidation/log.git",
                "reference": "b2e887325ee90abc96b0a8b7b474cd9e7c896e3a"
            },
            "dist": {
                "type": "zip",
                "url": "https://api.github.com/repos/consolidation/log/zipball/b2e887325ee90abc96b0a8b7b474cd9e7c896e3a",
                "reference": "b2e887325ee90abc96b0a8b7b474cd9e7c896e3a",
                "shasum": ""
            },
            "require": {
                "php": ">=5.4.5",
                "psr/log": "^1.0",
                "symfony/console": "^2.8|^3|^4"
            },
            "require-dev": {
                "g1a/composer-test-scenarios": "^3",
                "php-coveralls/php-coveralls": "^1",
                "phpunit/phpunit": "^6",
                "squizlabs/php_codesniffer": "^2"
            },
            "type": "library",
            "extra": {
                "scenarios": {
                    "symfony4": {
                        "require": {
                            "symfony/console": "^4.0"
                        },
                        "config": {
                            "platform": {
                                "php": "7.1.3"
                            }
                        }
                    },
                    "symfony2": {
                        "require": {
                            "symfony/console": "^2.8"
                        },
                        "require-dev": {
                            "phpunit/phpunit": "^4.8.36"
                        },
                        "remove": [
                            "php-coveralls/php-coveralls"
                        ],
                        "config": {
                            "platform": {
                                "php": "5.4.8"
                            }
                        }
                    },
                    "phpunit4": {
                        "require-dev": {
                            "phpunit/phpunit": "^4.8.36"
                        },
                        "remove": [
                            "php-coveralls/php-coveralls"
                        ],
                        "config": {
                            "platform": {
                                "php": "5.4.8"
                            }
                        }
                    }
                },
                "branch-alias": {
                    "dev-master": "1.x-dev"
                }
            },
            "autoload": {
                "psr-4": {
                    "Consolidation\\Log\\": "src"
                }
            },
            "notification-url": "https://packagist.org/downloads/",
            "license": [
                "MIT"
            ],
            "authors": [
                {
                    "name": "Greg Anderson",
                    "email": "greg.1.anderson@greenknowe.org"
                }
            ],
            "description": "Improved Psr-3 / Psr\\Log logger based on Symfony Console components.",
            "time": "2019-01-01T17:30:51+00:00"
        },
        {
            "name": "consolidation/output-formatters",
            "version": "3.4.0",
            "source": {
                "type": "git",
                "url": "https://github.com/consolidation/output-formatters.git",
                "reference": "a942680232094c4a5b21c0b7e54c20cce623ae19"
            },
            "dist": {
                "type": "zip",
                "url": "https://api.github.com/repos/consolidation/output-formatters/zipball/a942680232094c4a5b21c0b7e54c20cce623ae19",
                "reference": "a942680232094c4a5b21c0b7e54c20cce623ae19",
                "shasum": ""
            },
            "require": {
                "dflydev/dot-access-data": "^1.1.0",
                "php": ">=5.4.0",
                "symfony/console": "^2.8|^3|^4",
                "symfony/finder": "^2.5|^3|^4"
            },
            "require-dev": {
                "g1a/composer-test-scenarios": "^2",
                "phpunit/phpunit": "^5.7.27",
                "satooshi/php-coveralls": "^2",
                "squizlabs/php_codesniffer": "^2.7",
                "symfony/console": "3.2.3",
                "symfony/var-dumper": "^2.8|^3|^4",
                "victorjonsson/markdowndocs": "^1.3"
            },
            "suggest": {
                "symfony/var-dumper": "For using the var_dump formatter"
            },
            "type": "library",
            "extra": {
                "branch-alias": {
                    "dev-master": "3.x-dev"
                }
            },
            "autoload": {
                "psr-4": {
                    "Consolidation\\OutputFormatters\\": "src"
                }
            },
            "notification-url": "https://packagist.org/downloads/",
            "license": [
                "MIT"
            ],
            "authors": [
                {
                    "name": "Greg Anderson",
                    "email": "greg.1.anderson@greenknowe.org"
                }
            ],
            "description": "Format text by applying transformations provided by plug-in formatters.",
            "time": "2018-10-19T22:35:38+00:00"
        },
        {
            "name": "consolidation/robo",
            "version": "1.4.6",
            "source": {
                "type": "git",
                "url": "https://github.com/consolidation/Robo.git",
                "reference": "d4805a1abbc730e9a6d64ede2eba56f91a2b4eb3"
            },
            "dist": {
                "type": "zip",
                "url": "https://api.github.com/repos/consolidation/Robo/zipball/d4805a1abbc730e9a6d64ede2eba56f91a2b4eb3",
                "reference": "d4805a1abbc730e9a6d64ede2eba56f91a2b4eb3",
                "shasum": ""
            },
            "require": {
                "consolidation/annotated-command": "^2.10.2",
                "consolidation/config": "^1.0.10",
                "consolidation/log": "~1",
                "consolidation/output-formatters": "^3.1.13",
                "consolidation/self-update": "^1",
                "grasmash/yaml-expander": "^1.3",
                "league/container": "^2.2",
                "php": ">=5.5.0",
                "symfony/console": "^2.8|^3|^4",
                "symfony/event-dispatcher": "^2.5|^3|^4",
                "symfony/filesystem": "^2.5|^3|^4",
                "symfony/finder": "^2.5|^3|^4",
                "symfony/process": "^2.5|^3|^4"
            },
            "replace": {
                "codegyre/robo": "< 1.0"
            },
            "require-dev": {
                "codeception/aspect-mock": "^1|^2.1.1",
                "codeception/base": "^2.3.7",
                "codeception/verify": "^0.3.2",
                "g1a/composer-test-scenarios": "^3",
                "goaop/framework": "~2.1.2",
                "goaop/parser-reflection": "^1.1.0",
                "natxet/cssmin": "3.0.4",
                "nikic/php-parser": "^3.1.5",
                "patchwork/jsqueeze": "~2",
                "pear/archive_tar": "^1.4.4",
                "php-coveralls/php-coveralls": "^1",
                "phpunit/php-code-coverage": "~2|~4",
                "squizlabs/php_codesniffer": "^2.8"
            },
            "suggest": {
                "henrikbjorn/lurker": "For monitoring filesystem changes in taskWatch",
                "natxet/CssMin": "For minifying CSS files in taskMinify",
                "patchwork/jsqueeze": "For minifying JS files in taskMinify",
                "pear/archive_tar": "Allows tar archives to be created and extracted in taskPack and taskExtract, respectively."
            },
            "bin": [
                "robo"
            ],
            "type": "library",
            "extra": {
                "scenarios": {
                    "symfony4": {
                        "require": {
                            "symfony/console": "^4"
                        },
                        "config": {
                            "platform": {
                                "php": "7.1.3"
                            }
                        }
                    },
                    "symfony2": {
                        "require": {
                            "symfony/console": "^2.8"
                        },
                        "remove": [
                            "goaop/framework"
                        ],
                        "config": {
                            "platform": {
                                "php": "5.5.9"
                            }
                        },
                        "scenario-options": {
                            "create-lockfile": "false"
                        }
                    }
                },
                "branch-alias": {
                    "dev-master": "2.x-dev"
                }
            },
            "autoload": {
                "psr-4": {
                    "Robo\\": "src"
                }
            },
            "notification-url": "https://packagist.org/downloads/",
            "license": [
                "MIT"
            ],
            "authors": [
                {
                    "name": "Davert",
                    "email": "davert.php@resend.cc"
                }
            ],
            "description": "Modern task runner",
            "time": "2019-02-17T05:32:27+00:00"
        },
        {
            "name": "consolidation/self-update",
            "version": "1.1.5",
            "source": {
                "type": "git",
                "url": "https://github.com/consolidation/self-update.git",
                "reference": "a1c273b14ce334789825a09d06d4c87c0a02ad54"
            },
            "dist": {
                "type": "zip",
                "url": "https://api.github.com/repos/consolidation/self-update/zipball/a1c273b14ce334789825a09d06d4c87c0a02ad54",
                "reference": "a1c273b14ce334789825a09d06d4c87c0a02ad54",
                "shasum": ""
            },
            "require": {
                "php": ">=5.5.0",
                "symfony/console": "^2.8|^3|^4",
                "symfony/filesystem": "^2.5|^3|^4"
            },
            "bin": [
                "scripts/release"
            ],
            "type": "library",
            "extra": {
                "branch-alias": {
                    "dev-master": "1.x-dev"
                }
            },
            "autoload": {
                "psr-4": {
                    "SelfUpdate\\": "src"
                }
            },
            "notification-url": "https://packagist.org/downloads/",
            "license": [
                "MIT"
            ],
            "authors": [
                {
                    "name": "Greg Anderson",
                    "email": "greg.1.anderson@greenknowe.org"
                },
                {
                    "name": "Alexander Menk",
                    "email": "menk@mestrona.net"
                }
            ],
            "description": "Provides a self:update command for Symfony Console applications.",
            "time": "2018-10-28T01:52:03+00:00"
        },
        {
            "name": "dflydev/dot-access-data",
            "version": "v1.1.0",
            "source": {
                "type": "git",
                "url": "https://github.com/dflydev/dflydev-dot-access-data.git",
                "reference": "3fbd874921ab2c041e899d044585a2ab9795df8a"
            },
            "dist": {
                "type": "zip",
                "url": "https://api.github.com/repos/dflydev/dflydev-dot-access-data/zipball/3fbd874921ab2c041e899d044585a2ab9795df8a",
                "reference": "3fbd874921ab2c041e899d044585a2ab9795df8a",
                "shasum": ""
            },
            "require": {
                "php": ">=5.3.2"
            },
            "type": "library",
            "extra": {
                "branch-alias": {
                    "dev-master": "1.0-dev"
                }
            },
            "autoload": {
                "psr-0": {
                    "Dflydev\\DotAccessData": "src"
                }
            },
            "notification-url": "https://packagist.org/downloads/",
            "license": [
                "MIT"
            ],
            "authors": [
                {
                    "name": "Dragonfly Development Inc.",
                    "email": "info@dflydev.com",
                    "homepage": "http://dflydev.com"
                },
                {
                    "name": "Beau Simensen",
                    "email": "beau@dflydev.com",
                    "homepage": "http://beausimensen.com"
                },
                {
                    "name": "Carlos Frutos",
                    "email": "carlos@kiwing.it",
                    "homepage": "https://github.com/cfrutos"
                }
            ],
            "description": "Given a deep data structure, access data by dot notation.",
            "homepage": "https://github.com/dflydev/dflydev-dot-access-data",
            "keywords": [
                "access",
                "data",
                "dot",
                "notation"
            ],
            "time": "2017-01-20T21:14:22+00:00"
        },
        {
            "name": "doctrine/annotations",
            "version": "v1.6.0",
            "source": {
                "type": "git",
                "url": "https://github.com/doctrine/annotations.git",
                "reference": "c7f2050c68a9ab0bdb0f98567ec08d80ea7d24d5"
            },
            "dist": {
                "type": "zip",
                "url": "https://api.github.com/repos/doctrine/annotations/zipball/c7f2050c68a9ab0bdb0f98567ec08d80ea7d24d5",
                "reference": "c7f2050c68a9ab0bdb0f98567ec08d80ea7d24d5",
                "shasum": ""
            },
            "require": {
                "doctrine/lexer": "1.*",
                "php": "^7.1"
            },
            "require-dev": {
                "doctrine/cache": "1.*",
                "phpunit/phpunit": "^6.4"
            },
            "type": "library",
            "extra": {
                "branch-alias": {
                    "dev-master": "1.6.x-dev"
                }
            },
            "autoload": {
                "psr-4": {
                    "Doctrine\\Common\\Annotations\\": "lib/Doctrine/Common/Annotations"
                }
            },
            "notification-url": "https://packagist.org/downloads/",
            "license": [
                "MIT"
            ],
            "authors": [
                {
                    "name": "Roman Borschel",
                    "email": "roman@code-factory.org"
                },
                {
                    "name": "Benjamin Eberlei",
                    "email": "kontakt@beberlei.de"
                },
                {
                    "name": "Guilherme Blanco",
                    "email": "guilhermeblanco@gmail.com"
                },
                {
                    "name": "Jonathan Wage",
                    "email": "jonwage@gmail.com"
                },
                {
                    "name": "Johannes Schmitt",
                    "email": "schmittjoh@gmail.com"
                }
            ],
            "description": "Docblock Annotations Parser",
            "homepage": "http://www.doctrine-project.org",
            "keywords": [
                "annotations",
                "docblock",
                "parser"
            ],
            "time": "2017-12-06T07:11:42+00:00"
        },
        {
            "name": "doctrine/collections",
            "version": "v1.5.0",
            "source": {
                "type": "git",
                "url": "https://github.com/doctrine/collections.git",
                "reference": "a01ee38fcd999f34d9bfbcee59dbda5105449cbf"
            },
            "dist": {
                "type": "zip",
                "url": "https://api.github.com/repos/doctrine/collections/zipball/a01ee38fcd999f34d9bfbcee59dbda5105449cbf",
                "reference": "a01ee38fcd999f34d9bfbcee59dbda5105449cbf",
                "shasum": ""
            },
            "require": {
                "php": "^7.1"
            },
            "require-dev": {
                "doctrine/coding-standard": "~0.1@dev",
                "phpunit/phpunit": "^5.7"
            },
            "type": "library",
            "extra": {
                "branch-alias": {
                    "dev-master": "1.3.x-dev"
                }
            },
            "autoload": {
                "psr-0": {
                    "Doctrine\\Common\\Collections\\": "lib/"
                }
            },
            "notification-url": "https://packagist.org/downloads/",
            "license": [
                "MIT"
            ],
            "authors": [
                {
                    "name": "Roman Borschel",
                    "email": "roman@code-factory.org"
                },
                {
                    "name": "Benjamin Eberlei",
                    "email": "kontakt@beberlei.de"
                },
                {
                    "name": "Guilherme Blanco",
                    "email": "guilhermeblanco@gmail.com"
                },
                {
                    "name": "Jonathan Wage",
                    "email": "jonwage@gmail.com"
                },
                {
                    "name": "Johannes Schmitt",
                    "email": "schmittjoh@gmail.com"
                }
            ],
            "description": "Collections Abstraction library",
            "homepage": "http://www.doctrine-project.org",
            "keywords": [
                "array",
                "collections",
                "iterator"
            ],
            "time": "2017-07-22T10:37:32+00:00"
        },
        {
            "name": "doctrine/instantiator",
            "version": "1.1.0",
            "source": {
                "type": "git",
                "url": "https://github.com/doctrine/instantiator.git",
                "reference": "185b8868aa9bf7159f5f953ed5afb2d7fcdc3bda"
            },
            "dist": {
                "type": "zip",
                "url": "https://api.github.com/repos/doctrine/instantiator/zipball/185b8868aa9bf7159f5f953ed5afb2d7fcdc3bda",
                "reference": "185b8868aa9bf7159f5f953ed5afb2d7fcdc3bda",
                "shasum": ""
            },
            "require": {
                "php": "^7.1"
            },
            "require-dev": {
                "athletic/athletic": "~0.1.8",
                "ext-pdo": "*",
                "ext-phar": "*",
                "phpunit/phpunit": "^6.2.3",
                "squizlabs/php_codesniffer": "^3.0.2"
            },
            "type": "library",
            "extra": {
                "branch-alias": {
                    "dev-master": "1.2.x-dev"
                }
            },
            "autoload": {
                "psr-4": {
                    "Doctrine\\Instantiator\\": "src/Doctrine/Instantiator/"
                }
            },
            "notification-url": "https://packagist.org/downloads/",
            "license": [
                "MIT"
            ],
            "authors": [
                {
                    "name": "Marco Pivetta",
                    "email": "ocramius@gmail.com",
                    "homepage": "http://ocramius.github.com/"
                }
            ],
            "description": "A small, lightweight utility to instantiate objects in PHP without invoking their constructors",
            "homepage": "https://github.com/doctrine/instantiator",
            "keywords": [
                "constructor",
                "instantiate"
            ],
            "time": "2017-07-22T11:58:36+00:00"
        },
        {
            "name": "doctrine/lexer",
            "version": "v1.0.1",
            "source": {
                "type": "git",
                "url": "https://github.com/doctrine/lexer.git",
                "reference": "83893c552fd2045dd78aef794c31e694c37c0b8c"
            },
            "dist": {
                "type": "zip",
                "url": "https://api.github.com/repos/doctrine/lexer/zipball/83893c552fd2045dd78aef794c31e694c37c0b8c",
                "reference": "83893c552fd2045dd78aef794c31e694c37c0b8c",
                "shasum": ""
            },
            "require": {
                "php": ">=5.3.2"
            },
            "type": "library",
            "extra": {
                "branch-alias": {
                    "dev-master": "1.0.x-dev"
                }
            },
            "autoload": {
                "psr-0": {
                    "Doctrine\\Common\\Lexer\\": "lib/"
                }
            },
            "notification-url": "https://packagist.org/downloads/",
            "license": [
                "MIT"
            ],
            "authors": [
                {
                    "name": "Roman Borschel",
                    "email": "roman@code-factory.org"
                },
                {
                    "name": "Guilherme Blanco",
                    "email": "guilhermeblanco@gmail.com"
                },
                {
                    "name": "Johannes Schmitt",
                    "email": "schmittjoh@gmail.com"
                }
            ],
            "description": "Base library for a lexer that can be used in Top-Down, Recursive Descent Parsers.",
            "homepage": "http://www.doctrine-project.org",
            "keywords": [
                "lexer",
                "parser"
            ],
            "time": "2014-09-09T13:34:57+00:00"
        },
        {
            "name": "epfremme/swagger-php",
            "version": "v2.0.0",
            "source": {
                "type": "git",
                "url": "https://github.com/epfremmer/swagger-php.git",
                "reference": "eee28a442b7e6220391ec953d3c9b936354f23bc"
            },
            "dist": {
                "type": "zip",
                "url": "https://api.github.com/repos/epfremmer/swagger-php/zipball/eee28a442b7e6220391ec953d3c9b936354f23bc",
                "reference": "eee28a442b7e6220391ec953d3c9b936354f23bc",
                "shasum": ""
            },
            "require": {
                "doctrine/annotations": "^1.2",
                "doctrine/collections": "^1.3",
                "jms/serializer": "^1.1",
                "php": ">=5.5",
                "phpoption/phpoption": "^1.1",
                "symfony/yaml": "^2.7|^3.1"
            },
            "require-dev": {
                "mockery/mockery": "^0.9.4",
                "phpunit/phpunit": "~4.8|~5.0",
                "satooshi/php-coveralls": "^1.0"
            },
            "type": "package",
            "autoload": {
                "psr-4": {
                    "Epfremme\\Swagger\\": "src/"
                }
            },
            "notification-url": "https://packagist.org/downloads/",
            "license": [
                "MIT"
            ],
            "authors": [
                {
                    "name": "Edward Pfremmer",
                    "email": "epfremme@nerdery.com"
                }
            ],
            "description": "Library for parsing swagger documentation into PHP entities for use in testing and code generation",
            "time": "2016-09-26T17:24:17+00:00"
        },
        {
            "name": "facebook/webdriver",
            "version": "1.6.0",
            "source": {
                "type": "git",
                "url": "https://github.com/facebook/php-webdriver.git",
                "reference": "bd8c740097eb9f2fc3735250fc1912bc811a954e"
            },
            "dist": {
                "type": "zip",
                "url": "https://api.github.com/repos/facebook/php-webdriver/zipball/bd8c740097eb9f2fc3735250fc1912bc811a954e",
                "reference": "bd8c740097eb9f2fc3735250fc1912bc811a954e",
                "shasum": ""
            },
            "require": {
                "ext-curl": "*",
                "ext-json": "*",
                "ext-mbstring": "*",
                "ext-zip": "*",
                "php": "^5.6 || ~7.0",
                "symfony/process": "^2.8 || ^3.1 || ^4.0"
            },
            "require-dev": {
                "friendsofphp/php-cs-fixer": "^2.0",
                "jakub-onderka/php-parallel-lint": "^0.9.2",
                "php-coveralls/php-coveralls": "^2.0",
                "php-mock/php-mock-phpunit": "^1.1",
                "phpunit/phpunit": "^5.7",
                "sebastian/environment": "^1.3.4 || ^2.0 || ^3.0",
                "squizlabs/php_codesniffer": "^2.6",
                "symfony/var-dumper": "^3.3 || ^4.0"
            },
            "suggest": {
                "ext-SimpleXML": "For Firefox profile creation"
            },
            "type": "library",
            "extra": {
                "branch-alias": {
                    "dev-community": "1.5-dev"
                }
            },
            "autoload": {
                "psr-4": {
                    "Facebook\\WebDriver\\": "lib/"
                }
            },
            "notification-url": "https://packagist.org/downloads/",
            "license": [
                "Apache-2.0"
            ],
            "description": "A PHP client for Selenium WebDriver",
            "homepage": "https://github.com/facebook/php-webdriver",
            "keywords": [
                "facebook",
                "php",
                "selenium",
                "webdriver"
            ],
            "time": "2018-05-16T17:37:13+00:00"
        },
        {
            "name": "flow/jsonpath",
            "version": "0.4.0",
            "source": {
                "type": "git",
                "url": "https://github.com/FlowCommunications/JSONPath.git",
                "reference": "f0222818d5c938e4ab668ab2e2c079bd51a27112"
            },
            "dist": {
                "type": "zip",
                "url": "https://api.github.com/repos/FlowCommunications/JSONPath/zipball/f0222818d5c938e4ab668ab2e2c079bd51a27112",
                "reference": "f0222818d5c938e4ab668ab2e2c079bd51a27112",
                "shasum": ""
            },
            "require": {
                "php": ">=5.4.0"
            },
            "require-dev": {
                "peekmo/jsonpath": "dev-master",
                "phpunit/phpunit": "^4.0"
            },
            "type": "library",
            "autoload": {
                "psr-0": {
                    "Flow\\JSONPath": "src/",
                    "Flow\\JSONPath\\Test": "tests/"
                }
            },
            "notification-url": "https://packagist.org/downloads/",
            "license": [
                "MIT"
            ],
            "authors": [
                {
                    "name": "Stephen Frank",
                    "email": "stephen@flowsa.com"
                }
            ],
            "description": "JSONPath implementation for parsing, searching and flattening arrays",
            "time": "2018-03-04T16:39:47+00:00"
        },
        {
            "name": "friendsofphp/php-cs-fixer",
            "version": "v2.13.3",
            "source": {
                "type": "git",
                "url": "https://github.com/FriendsOfPHP/PHP-CS-Fixer.git",
                "reference": "38d6f2e9be2aa80bf3c7365612af7f9eb9078719"
            },
            "dist": {
                "type": "zip",
                "url": "https://api.github.com/repos/FriendsOfPHP/PHP-CS-Fixer/zipball/38d6f2e9be2aa80bf3c7365612af7f9eb9078719",
                "reference": "38d6f2e9be2aa80bf3c7365612af7f9eb9078719",
                "shasum": ""
            },
            "require": {
                "composer/semver": "^1.4",
                "composer/xdebug-handler": "^1.2",
                "doctrine/annotations": "^1.2",
                "ext-json": "*",
                "ext-tokenizer": "*",
                "php": "^5.6 || >=7.0 <7.3",
                "php-cs-fixer/diff": "^1.3",
                "symfony/console": "^3.4.17 || ^4.1.6",
                "symfony/event-dispatcher": "^3.0 || ^4.0",
                "symfony/filesystem": "^3.0 || ^4.0",
                "symfony/finder": "^3.0 || ^4.0",
                "symfony/options-resolver": "^3.0 || ^4.0",
                "symfony/polyfill-php70": "^1.0",
                "symfony/polyfill-php72": "^1.4",
                "symfony/process": "^3.0 || ^4.0",
                "symfony/stopwatch": "^3.0 || ^4.0"
            },
            "conflict": {
                "hhvm": "*"
            },
            "require-dev": {
                "johnkary/phpunit-speedtrap": "^1.1 || ^2.0 || ^3.0",
                "justinrainbow/json-schema": "^5.0",
                "keradus/cli-executor": "^1.2",
                "mikey179/vfsstream": "^1.6",
                "php-coveralls/php-coveralls": "^2.1",
                "php-cs-fixer/accessible-object": "^1.0",
                "php-cs-fixer/phpunit-constraint-isidenticalstring": "^1.0.1",
                "php-cs-fixer/phpunit-constraint-xmlmatchesxsd": "^1.0.1",
                "phpunit/phpunit": "^5.7.27 || ^6.5.8 || ^7.1",
                "phpunitgoodpractices/traits": "^1.5.1",
                "symfony/phpunit-bridge": "^4.0"
            },
            "suggest": {
                "ext-mbstring": "For handling non-UTF8 characters in cache signature.",
                "php-cs-fixer/phpunit-constraint-isidenticalstring": "For IsIdenticalString constraint.",
                "php-cs-fixer/phpunit-constraint-xmlmatchesxsd": "For XmlMatchesXsd constraint.",
                "symfony/polyfill-mbstring": "When enabling `ext-mbstring` is not possible."
            },
            "bin": [
                "php-cs-fixer"
            ],
            "type": "application",
            "autoload": {
                "psr-4": {
                    "PhpCsFixer\\": "src/"
                },
                "classmap": [
                    "tests/Test/AbstractFixerTestCase.php",
                    "tests/Test/AbstractIntegrationCaseFactory.php",
                    "tests/Test/AbstractIntegrationTestCase.php",
                    "tests/Test/Assert/AssertTokensTrait.php",
                    "tests/Test/IntegrationCase.php",
                    "tests/Test/IntegrationCaseFactory.php",
                    "tests/Test/IntegrationCaseFactoryInterface.php",
                    "tests/Test/InternalIntegrationCaseFactory.php",
                    "tests/TestCase.php"
                ]
            },
            "notification-url": "https://packagist.org/downloads/",
            "license": [
                "MIT"
            ],
            "authors": [
                {
                    "name": "Dariusz Rumiński",
                    "email": "dariusz.ruminski@gmail.com"
                },
                {
                    "name": "Fabien Potencier",
                    "email": "fabien@symfony.com"
                }
            ],
            "description": "A tool to automatically fix PHP code style",
            "time": "2019-01-04T18:24:28+00:00"
        },
        {
            "name": "fzaninotto/faker",
            "version": "v1.8.0",
            "source": {
                "type": "git",
                "url": "https://github.com/fzaninotto/Faker.git",
                "reference": "f72816b43e74063c8b10357394b6bba8cb1c10de"
            },
            "dist": {
                "type": "zip",
                "url": "https://api.github.com/repos/fzaninotto/Faker/zipball/f72816b43e74063c8b10357394b6bba8cb1c10de",
                "reference": "f72816b43e74063c8b10357394b6bba8cb1c10de",
                "shasum": ""
            },
            "require": {
                "php": "^5.3.3 || ^7.0"
            },
            "require-dev": {
                "ext-intl": "*",
                "phpunit/phpunit": "^4.8.35 || ^5.7",
                "squizlabs/php_codesniffer": "^1.5"
            },
            "type": "library",
            "extra": {
                "branch-alias": {
                    "dev-master": "1.8-dev"
                }
            },
            "autoload": {
                "psr-4": {
                    "Faker\\": "src/Faker/"
                }
            },
            "notification-url": "https://packagist.org/downloads/",
            "license": [
                "MIT"
            ],
            "authors": [
                {
                    "name": "François Zaninotto"
                }
            ],
            "description": "Faker is a PHP library that generates fake data for you.",
            "keywords": [
                "data",
                "faker",
                "fixtures"
            ],
            "time": "2018-07-12T10:23:15+00:00"
        },
        {
            "name": "grasmash/expander",
            "version": "1.0.0",
            "source": {
                "type": "git",
                "url": "https://github.com/grasmash/expander.git",
                "reference": "95d6037344a4be1dd5f8e0b0b2571a28c397578f"
            },
            "dist": {
                "type": "zip",
                "url": "https://api.github.com/repos/grasmash/expander/zipball/95d6037344a4be1dd5f8e0b0b2571a28c397578f",
                "reference": "95d6037344a4be1dd5f8e0b0b2571a28c397578f",
                "shasum": ""
            },
            "require": {
                "dflydev/dot-access-data": "^1.1.0",
                "php": ">=5.4"
            },
            "require-dev": {
                "greg-1-anderson/composer-test-scenarios": "^1",
                "phpunit/phpunit": "^4|^5.5.4",
                "satooshi/php-coveralls": "^1.0.2|dev-master",
                "squizlabs/php_codesniffer": "^2.7"
            },
            "type": "library",
            "extra": {
                "branch-alias": {
                    "dev-master": "1.x-dev"
                }
            },
            "autoload": {
                "psr-4": {
                    "Grasmash\\Expander\\": "src/"
                }
            },
            "notification-url": "https://packagist.org/downloads/",
            "license": [
                "MIT"
            ],
            "authors": [
                {
                    "name": "Matthew Grasmick"
                }
            ],
            "description": "Expands internal property references in PHP arrays file.",
            "time": "2017-12-21T22:14:55+00:00"
        },
        {
            "name": "grasmash/yaml-expander",
            "version": "1.4.0",
            "source": {
                "type": "git",
                "url": "https://github.com/grasmash/yaml-expander.git",
                "reference": "3f0f6001ae707a24f4d9733958d77d92bf9693b1"
            },
            "dist": {
                "type": "zip",
                "url": "https://api.github.com/repos/grasmash/yaml-expander/zipball/3f0f6001ae707a24f4d9733958d77d92bf9693b1",
                "reference": "3f0f6001ae707a24f4d9733958d77d92bf9693b1",
                "shasum": ""
            },
            "require": {
                "dflydev/dot-access-data": "^1.1.0",
                "php": ">=5.4",
                "symfony/yaml": "^2.8.11|^3|^4"
            },
            "require-dev": {
                "greg-1-anderson/composer-test-scenarios": "^1",
                "phpunit/phpunit": "^4.8|^5.5.4",
                "satooshi/php-coveralls": "^1.0.2|dev-master",
                "squizlabs/php_codesniffer": "^2.7"
            },
            "type": "library",
            "extra": {
                "branch-alias": {
                    "dev-master": "1.x-dev"
                }
            },
            "autoload": {
                "psr-4": {
                    "Grasmash\\YamlExpander\\": "src/"
                }
            },
            "notification-url": "https://packagist.org/downloads/",
            "license": [
                "MIT"
            ],
            "authors": [
                {
                    "name": "Matthew Grasmick"
                }
            ],
            "description": "Expands internal property references in a yaml file.",
            "time": "2017-12-16T16:06:03+00:00"
        },
        {
            "name": "guzzlehttp/guzzle",
            "version": "6.3.3",
            "source": {
                "type": "git",
                "url": "https://github.com/guzzle/guzzle.git",
                "reference": "407b0cb880ace85c9b63c5f9551db498cb2d50ba"
            },
            "dist": {
                "type": "zip",
                "url": "https://api.github.com/repos/guzzle/guzzle/zipball/407b0cb880ace85c9b63c5f9551db498cb2d50ba",
                "reference": "407b0cb880ace85c9b63c5f9551db498cb2d50ba",
                "shasum": ""
            },
            "require": {
                "guzzlehttp/promises": "^1.0",
                "guzzlehttp/psr7": "^1.4",
                "php": ">=5.5"
            },
            "require-dev": {
                "ext-curl": "*",
                "phpunit/phpunit": "^4.8.35 || ^5.7 || ^6.4 || ^7.0",
                "psr/log": "^1.0"
            },
            "suggest": {
                "psr/log": "Required for using the Log middleware"
            },
            "type": "library",
            "extra": {
                "branch-alias": {
                    "dev-master": "6.3-dev"
                }
            },
            "autoload": {
                "files": [
                    "src/functions_include.php"
                ],
                "psr-4": {
                    "GuzzleHttp\\": "src/"
                }
            },
            "notification-url": "https://packagist.org/downloads/",
            "license": [
                "MIT"
            ],
            "authors": [
                {
                    "name": "Michael Dowling",
                    "email": "mtdowling@gmail.com",
                    "homepage": "https://github.com/mtdowling"
                }
            ],
            "description": "Guzzle is a PHP HTTP client library",
            "homepage": "http://guzzlephp.org/",
            "keywords": [
                "client",
                "curl",
                "framework",
                "http",
                "http client",
                "rest",
                "web service"
            ],
            "time": "2018-04-22T15:46:56+00:00"
        },
        {
            "name": "guzzlehttp/promises",
            "version": "v1.3.1",
            "source": {
                "type": "git",
                "url": "https://github.com/guzzle/promises.git",
                "reference": "a59da6cf61d80060647ff4d3eb2c03a2bc694646"
            },
            "dist": {
                "type": "zip",
                "url": "https://api.github.com/repos/guzzle/promises/zipball/a59da6cf61d80060647ff4d3eb2c03a2bc694646",
                "reference": "a59da6cf61d80060647ff4d3eb2c03a2bc694646",
                "shasum": ""
            },
            "require": {
                "php": ">=5.5.0"
            },
            "require-dev": {
                "phpunit/phpunit": "^4.0"
            },
            "type": "library",
            "extra": {
                "branch-alias": {
                    "dev-master": "1.4-dev"
                }
            },
            "autoload": {
                "psr-4": {
                    "GuzzleHttp\\Promise\\": "src/"
                },
                "files": [
                    "src/functions_include.php"
                ]
            },
            "notification-url": "https://packagist.org/downloads/",
            "license": [
                "MIT"
            ],
            "authors": [
                {
                    "name": "Michael Dowling",
                    "email": "mtdowling@gmail.com",
                    "homepage": "https://github.com/mtdowling"
                }
            ],
            "description": "Guzzle promises library",
            "keywords": [
                "promise"
            ],
            "time": "2016-12-20T10:07:11+00:00"
        },
        {
            "name": "guzzlehttp/psr7",
            "version": "1.5.2",
            "source": {
                "type": "git",
                "url": "https://github.com/guzzle/psr7.git",
                "reference": "9f83dded91781a01c63574e387eaa769be769115"
            },
            "dist": {
                "type": "zip",
                "url": "https://api.github.com/repos/guzzle/psr7/zipball/9f83dded91781a01c63574e387eaa769be769115",
                "reference": "9f83dded91781a01c63574e387eaa769be769115",
                "shasum": ""
            },
            "require": {
                "php": ">=5.4.0",
                "psr/http-message": "~1.0",
                "ralouphie/getallheaders": "^2.0.5"
            },
            "provide": {
                "psr/http-message-implementation": "1.0"
            },
            "require-dev": {
                "phpunit/phpunit": "~4.8.36 || ^5.7.27 || ^6.5.8"
            },
            "type": "library",
            "extra": {
                "branch-alias": {
                    "dev-master": "1.5-dev"
                }
            },
            "autoload": {
                "psr-4": {
                    "GuzzleHttp\\Psr7\\": "src/"
                },
                "files": [
                    "src/functions_include.php"
                ]
            },
            "notification-url": "https://packagist.org/downloads/",
            "license": [
                "MIT"
            ],
            "authors": [
                {
                    "name": "Michael Dowling",
                    "email": "mtdowling@gmail.com",
                    "homepage": "https://github.com/mtdowling"
                },
                {
                    "name": "Tobias Schultze",
                    "homepage": "https://github.com/Tobion"
                }
            ],
            "description": "PSR-7 message implementation that also provides common utility methods",
            "keywords": [
                "http",
                "message",
                "psr-7",
                "request",
                "response",
                "stream",
                "uri",
                "url"
            ],
            "time": "2018-12-04T20:46:45+00:00"
        },
        {
            "name": "jms/metadata",
            "version": "1.7.0",
            "source": {
                "type": "git",
                "url": "https://github.com/schmittjoh/metadata.git",
                "reference": "e5854ab1aa643623dc64adde718a8eec32b957a8"
            },
            "dist": {
                "type": "zip",
                "url": "https://api.github.com/repos/schmittjoh/metadata/zipball/e5854ab1aa643623dc64adde718a8eec32b957a8",
                "reference": "e5854ab1aa643623dc64adde718a8eec32b957a8",
                "shasum": ""
            },
            "require": {
                "php": ">=5.3.0"
            },
            "require-dev": {
                "doctrine/cache": "~1.0",
                "symfony/cache": "~3.1"
            },
            "type": "library",
            "extra": {
                "branch-alias": {
                    "dev-master": "1.5.x-dev"
                }
            },
            "autoload": {
                "psr-0": {
                    "Metadata\\": "src/"
                }
            },
            "notification-url": "https://packagist.org/downloads/",
            "license": [
                "MIT"
            ],
            "authors": [
                {
                    "name": "Asmir Mustafic",
                    "email": "goetas@gmail.com"
                },
                {
                    "name": "Johannes M. Schmitt",
                    "email": "schmittjoh@gmail.com"
                }
            ],
            "description": "Class/method/property metadata management in PHP",
            "keywords": [
                "annotations",
                "metadata",
                "xml",
                "yaml"
            ],
            "time": "2018-10-26T12:40:10+00:00"
        },
        {
            "name": "jms/parser-lib",
            "version": "1.0.0",
            "source": {
                "type": "git",
                "url": "https://github.com/schmittjoh/parser-lib.git",
                "reference": "c509473bc1b4866415627af0e1c6cc8ac97fa51d"
            },
            "dist": {
                "type": "zip",
                "url": "https://api.github.com/repos/schmittjoh/parser-lib/zipball/c509473bc1b4866415627af0e1c6cc8ac97fa51d",
                "reference": "c509473bc1b4866415627af0e1c6cc8ac97fa51d",
                "shasum": ""
            },
            "require": {
                "phpoption/phpoption": ">=0.9,<2.0-dev"
            },
            "type": "library",
            "extra": {
                "branch-alias": {
                    "dev-master": "1.0-dev"
                }
            },
            "autoload": {
                "psr-0": {
                    "JMS\\": "src/"
                }
            },
            "notification-url": "https://packagist.org/downloads/",
            "license": [
                "Apache2"
            ],
            "description": "A library for easily creating recursive-descent parsers.",
            "time": "2012-11-18T18:08:43+00:00"
        },
        {
            "name": "jms/serializer",
            "version": "1.13.0",
            "source": {
                "type": "git",
                "url": "https://github.com/schmittjoh/serializer.git",
                "reference": "00863e1d55b411cc33ad3e1de09a4c8d3aae793c"
            },
            "dist": {
                "type": "zip",
                "url": "https://api.github.com/repos/schmittjoh/serializer/zipball/00863e1d55b411cc33ad3e1de09a4c8d3aae793c",
                "reference": "00863e1d55b411cc33ad3e1de09a4c8d3aae793c",
                "shasum": ""
            },
            "require": {
                "doctrine/annotations": "^1.0",
                "doctrine/instantiator": "^1.0.3",
                "jms/metadata": "^1.3",
                "jms/parser-lib": "1.*",
                "php": "^5.5|^7.0",
                "phpcollection/phpcollection": "~0.1",
                "phpoption/phpoption": "^1.1"
            },
            "conflict": {
                "twig/twig": "<1.12"
            },
            "require-dev": {
                "doctrine/orm": "~2.1",
                "doctrine/phpcr-odm": "^1.3|^2.0",
                "ext-pdo_sqlite": "*",
                "jackalope/jackalope-doctrine-dbal": "^1.1.5",
                "phpunit/phpunit": "^4.8|^5.0",
                "propel/propel1": "~1.7",
                "psr/container": "^1.0",
                "symfony/dependency-injection": "^2.7|^3.3|^4.0",
                "symfony/expression-language": "^2.6|^3.0",
                "symfony/filesystem": "^2.1",
                "symfony/form": "~2.1|^3.0",
                "symfony/translation": "^2.1|^3.0",
                "symfony/validator": "^2.2|^3.0",
                "symfony/yaml": "^2.1|^3.0",
                "twig/twig": "~1.12|~2.0"
            },
            "suggest": {
                "doctrine/cache": "Required if you like to use cache functionality.",
                "doctrine/collections": "Required if you like to use doctrine collection types as ArrayCollection.",
                "symfony/yaml": "Required if you'd like to serialize data to YAML format."
            },
            "type": "library",
            "extra": {
                "branch-alias": {
                    "dev-1.x": "1.13-dev"
                }
            },
            "autoload": {
                "psr-0": {
                    "JMS\\Serializer": "src/"
                }
            },
            "notification-url": "https://packagist.org/downloads/",
            "license": [
                "MIT"
            ],
            "authors": [
                {
                    "name": "Asmir Mustafic",
                    "email": "goetas@gmail.com"
                },
                {
                    "name": "Johannes M. Schmitt",
                    "email": "schmittjoh@gmail.com"
                }
            ],
            "description": "Library for (de-)serializing data of any complexity; supports XML, JSON, and YAML.",
            "homepage": "http://jmsyst.com/libs/serializer",
            "keywords": [
                "deserialization",
                "jaxb",
                "json",
                "serialization",
                "xml"
            ],
            "time": "2018-07-25T13:58:54+00:00"
        },
        {
            "name": "league/container",
            "version": "2.4.1",
            "source": {
                "type": "git",
                "url": "https://github.com/thephpleague/container.git",
                "reference": "43f35abd03a12977a60ffd7095efd6a7808488c0"
            },
            "dist": {
                "type": "zip",
                "url": "https://api.github.com/repos/thephpleague/container/zipball/43f35abd03a12977a60ffd7095efd6a7808488c0",
                "reference": "43f35abd03a12977a60ffd7095efd6a7808488c0",
                "shasum": ""
            },
            "require": {
                "container-interop/container-interop": "^1.2",
                "php": "^5.4.0 || ^7.0"
            },
            "provide": {
                "container-interop/container-interop-implementation": "^1.2",
                "psr/container-implementation": "^1.0"
            },
            "replace": {
                "orno/di": "~2.0"
            },
            "require-dev": {
                "phpunit/phpunit": "4.*"
            },
            "type": "library",
            "extra": {
                "branch-alias": {
                    "dev-2.x": "2.x-dev",
                    "dev-1.x": "1.x-dev"
                }
            },
            "autoload": {
                "psr-4": {
                    "League\\Container\\": "src"
                }
            },
            "notification-url": "https://packagist.org/downloads/",
            "license": [
                "MIT"
            ],
            "authors": [
                {
                    "name": "Phil Bennett",
                    "email": "philipobenito@gmail.com",
                    "homepage": "http://www.philipobenito.com",
                    "role": "Developer"
                }
            ],
            "description": "A fast and intuitive dependency injection container.",
            "homepage": "https://github.com/thephpleague/container",
            "keywords": [
                "container",
                "dependency",
                "di",
                "injection",
                "league",
                "provider",
                "service"
            ],
            "time": "2017-05-10T09:20:27+00:00"
        },
        {
            "name": "lusitanian/oauth",
            "version": "v0.8.11",
            "source": {
                "type": "git",
                "url": "https://github.com/Lusitanian/PHPoAuthLib.git",
                "reference": "fc11a53db4b66da555a6a11fce294f574a8374f9"
            },
            "dist": {
                "type": "zip",
                "url": "https://api.github.com/repos/Lusitanian/PHPoAuthLib/zipball/fc11a53db4b66da555a6a11fce294f574a8374f9",
                "reference": "fc11a53db4b66da555a6a11fce294f574a8374f9",
                "shasum": ""
            },
            "require": {
                "php": ">=5.3.0"
            },
            "require-dev": {
                "phpunit/phpunit": "3.7.*",
                "predis/predis": "0.8.*@dev",
                "squizlabs/php_codesniffer": "2.*",
                "symfony/http-foundation": "~2.1"
            },
            "suggest": {
                "ext-openssl": "Allows for usage of secure connections with the stream-based HTTP client.",
                "predis/predis": "Allows using the Redis storage backend.",
                "symfony/http-foundation": "Allows using the Symfony Session storage backend."
            },
            "type": "library",
            "extra": {
                "branch-alias": {
                    "dev-master": "0.1-dev"
                }
            },
            "autoload": {
                "psr-0": {
                    "OAuth": "src",
                    "OAuth\\Unit": "tests"
                }
            },
            "notification-url": "https://packagist.org/downloads/",
            "license": [
                "MIT"
            ],
            "authors": [
                {
                    "name": "David Desberg",
                    "email": "david@daviddesberg.com"
                },
                {
                    "name": "Elliot Chance",
                    "email": "elliotchance@gmail.com"
                },
                {
                    "name": "Pieter Hordijk",
                    "email": "info@pieterhordijk.com"
                }
            ],
            "description": "PHP 5.3+ oAuth 1/2 Library",
            "keywords": [
                "Authentication",
                "authorization",
                "oauth",
                "security"
            ],
            "time": "2018-02-14T22:37:14+00:00"
        },
        {
            "name": "magento/magento2-functional-testing-framework",
            "version": "2.3.14",
            "source": {
                "type": "git",
                "url": "https://github.com/magento/magento2-functional-testing-framework.git",
                "reference": "b4002b3fe53884895921b44cf519d42918e3c7c6"
            },
            "dist": {
                "type": "zip",
                "url": "https://api.github.com/repos/magento/magento2-functional-testing-framework/zipball/b4002b3fe53884895921b44cf519d42918e3c7c6",
                "reference": "b4002b3fe53884895921b44cf519d42918e3c7c6",
                "shasum": ""
            },
            "require": {
                "allure-framework/allure-codeception": "~1.3.0",
                "codeception/codeception": "~2.3.4 || ~2.4.0 ",
                "consolidation/robo": "^1.0.0",
                "epfremme/swagger-php": "^2.0",
                "ext-curl": "*",
                "flow/jsonpath": ">0.2",
                "fzaninotto/faker": "^1.6",
                "monolog/monolog": "^1.0",
                "mustache/mustache": "~2.5",
                "php": "7.0.2|7.0.4|~7.0.6|~7.1.0|~7.2.0",
                "symfony/process": "^2.8 || ^3.1 || ^4.0",
                "vlucas/phpdotenv": "^2.4"
            },
            "require-dev": {
                "brainmaestro/composer-git-hooks": "^2.3",
                "codacy/coverage": "^1.4",
                "codeception/aspect-mock": "^3.0",
                "doctrine/cache": "<1.7.0",
                "goaop/framework": "2.2.0",
                "php-coveralls/php-coveralls": "^1.0",
                "phpmd/phpmd": "^2.6.0",
                "phpunit/phpunit": "~6.5.0 || ~7.0.0",
                "rregeer/phpunit-coverage-check": "^0.1.4",
                "sebastian/phpcpd": "~3.0 || ~4.0",
                "squizlabs/php_codesniffer": "~3.2",
                "symfony/stopwatch": "~3.4.6"
            },
            "bin": [
                "bin/mftf"
            ],
            "type": "library",
            "extra": {
                "hooks": {
                    "pre-push": "bin/all-checks"
                }
            },
            "autoload": {
                "files": [
                    "src/Magento/FunctionalTestingFramework/_bootstrap.php"
                ],
                "psr-4": {
                    "Magento\\FunctionalTestingFramework\\": "src/Magento/FunctionalTestingFramework",
                    "MFTF\\": "dev/tests/functional/MFTF"
                }
            },
            "notification-url": "https://packagist.org/downloads/",
            "license": [
                "AGPL-3.0"
            ],
            "description": "Magento2 Functional Testing Framework",
            "keywords": [
                "automation",
                "functional",
                "magento",
                "testing"
            ],
            "time": "2019-02-19T16:03:22+00:00"
        },
        {
            "name": "mikey179/vfsStream",
            "version": "v1.6.5",
            "source": {
                "type": "git",
                "url": "https://github.com/mikey179/vfsStream.git",
                "reference": "d5fec95f541d4d71c4823bb5e30cf9b9e5b96145"
            },
            "dist": {
                "type": "zip",
                "url": "https://api.github.com/repos/mikey179/vfsStream/zipball/d5fec95f541d4d71c4823bb5e30cf9b9e5b96145",
                "reference": "d5fec95f541d4d71c4823bb5e30cf9b9e5b96145",
                "shasum": ""
            },
            "require": {
                "php": ">=5.3.0"
            },
            "require-dev": {
                "phpunit/phpunit": "~4.5"
            },
            "type": "library",
            "extra": {
                "branch-alias": {
                    "dev-master": "1.6.x-dev"
                }
            },
            "autoload": {
                "psr-0": {
                    "org\\bovigo\\vfs\\": "src/main/php"
                }
            },
            "notification-url": "https://packagist.org/downloads/",
            "license": [
                "BSD-3-Clause"
            ],
            "authors": [
                {
                    "name": "Frank Kleine",
                    "homepage": "http://frankkleine.de/",
                    "role": "Developer"
                }
            ],
            "description": "Virtual file system to mock the real file system in unit tests.",
            "homepage": "http://vfs.bovigo.org/",
            "time": "2017-08-01T08:02:14+00:00"
        },
        {
            "name": "moontoast/math",
            "version": "1.1.2",
            "source": {
                "type": "git",
                "url": "https://github.com/ramsey/moontoast-math.git",
                "reference": "c2792a25df5cad4ff3d760dd37078fc5b6fccc79"
            },
            "dist": {
                "type": "zip",
                "url": "https://api.github.com/repos/ramsey/moontoast-math/zipball/c2792a25df5cad4ff3d760dd37078fc5b6fccc79",
                "reference": "c2792a25df5cad4ff3d760dd37078fc5b6fccc79",
                "shasum": ""
            },
            "require": {
                "ext-bcmath": "*",
                "php": ">=5.3.3"
            },
            "require-dev": {
                "jakub-onderka/php-parallel-lint": "^0.9.0",
                "phpunit/phpunit": "^4.7|>=5.0 <5.4",
                "satooshi/php-coveralls": "^0.6.1",
                "squizlabs/php_codesniffer": "^2.3"
            },
            "type": "library",
            "autoload": {
                "psr-4": {
                    "Moontoast\\Math\\": "src/Moontoast/Math/"
                }
            },
            "notification-url": "https://packagist.org/downloads/",
            "license": [
                "Apache-2.0"
            ],
            "authors": [
                {
                    "name": "Ben Ramsey",
                    "email": "ben@benramsey.com",
                    "homepage": "https://benramsey.com"
                }
            ],
            "description": "A mathematics library, providing functionality for large numbers",
            "homepage": "https://github.com/ramsey/moontoast-math",
            "keywords": [
                "bcmath",
                "math"
            ],
            "time": "2017-02-16T16:54:46+00:00"
        },
        {
            "name": "mustache/mustache",
            "version": "v2.12.0",
            "source": {
                "type": "git",
                "url": "https://github.com/bobthecow/mustache.php.git",
                "reference": "fe8fe72e9d580591854de404cc59a1b83ca4d19e"
            },
            "dist": {
                "type": "zip",
                "url": "https://api.github.com/repos/bobthecow/mustache.php/zipball/fe8fe72e9d580591854de404cc59a1b83ca4d19e",
                "reference": "fe8fe72e9d580591854de404cc59a1b83ca4d19e",
                "shasum": ""
            },
            "require": {
                "php": ">=5.2.4"
            },
            "require-dev": {
                "friendsofphp/php-cs-fixer": "~1.11",
                "phpunit/phpunit": "~3.7|~4.0|~5.0"
            },
            "type": "library",
            "autoload": {
                "psr-0": {
                    "Mustache": "src/"
                }
            },
            "notification-url": "https://packagist.org/downloads/",
            "license": [
                "MIT"
            ],
            "authors": [
                {
                    "name": "Justin Hileman",
                    "email": "justin@justinhileman.info",
                    "homepage": "http://justinhileman.com"
                }
            ],
            "description": "A Mustache implementation in PHP.",
            "homepage": "https://github.com/bobthecow/mustache.php",
            "keywords": [
                "mustache",
                "templating"
            ],
            "time": "2017-07-11T12:54:05+00:00"
        },
        {
            "name": "myclabs/deep-copy",
            "version": "1.8.1",
            "source": {
                "type": "git",
                "url": "https://github.com/myclabs/DeepCopy.git",
                "reference": "3e01bdad3e18354c3dce54466b7fbe33a9f9f7f8"
            },
            "dist": {
                "type": "zip",
                "url": "https://api.github.com/repos/myclabs/DeepCopy/zipball/3e01bdad3e18354c3dce54466b7fbe33a9f9f7f8",
                "reference": "3e01bdad3e18354c3dce54466b7fbe33a9f9f7f8",
                "shasum": ""
            },
            "require": {
                "php": "^7.1"
            },
            "replace": {
                "myclabs/deep-copy": "self.version"
            },
            "require-dev": {
                "doctrine/collections": "^1.0",
                "doctrine/common": "^2.6",
                "phpunit/phpunit": "^7.1"
            },
            "type": "library",
            "autoload": {
                "psr-4": {
                    "DeepCopy\\": "src/DeepCopy/"
                },
                "files": [
                    "src/DeepCopy/deep_copy.php"
                ]
            },
            "notification-url": "https://packagist.org/downloads/",
            "license": [
                "MIT"
            ],
            "description": "Create deep copies (clones) of your objects",
            "keywords": [
                "clone",
                "copy",
                "duplicate",
                "object",
                "object graph"
            ],
            "time": "2018-06-11T23:09:50+00:00"
        },
        {
            "name": "pdepend/pdepend",
            "version": "2.5.2",
            "source": {
                "type": "git",
                "url": "https://github.com/pdepend/pdepend.git",
                "reference": "9daf26d0368d4a12bed1cacae1a9f3a6f0adf239"
            },
            "dist": {
                "type": "zip",
                "url": "https://api.github.com/repos/pdepend/pdepend/zipball/9daf26d0368d4a12bed1cacae1a9f3a6f0adf239",
                "reference": "9daf26d0368d4a12bed1cacae1a9f3a6f0adf239",
                "shasum": ""
            },
            "require": {
                "php": ">=5.3.7",
                "symfony/config": "^2.3.0|^3|^4",
                "symfony/dependency-injection": "^2.3.0|^3|^4",
                "symfony/filesystem": "^2.3.0|^3|^4"
            },
            "require-dev": {
                "phpunit/phpunit": "^4.8|^5.7",
                "squizlabs/php_codesniffer": "^2.0.0"
            },
            "bin": [
                "src/bin/pdepend"
            ],
            "type": "library",
            "autoload": {
                "psr-4": {
                    "PDepend\\": "src/main/php/PDepend"
                }
            },
            "notification-url": "https://packagist.org/downloads/",
            "license": [
                "BSD-3-Clause"
            ],
            "description": "Official version of pdepend to be handled with Composer",
            "time": "2017-12-13T13:21:38+00:00"
        },
        {
            "name": "phar-io/manifest",
            "version": "1.0.1",
            "source": {
                "type": "git",
                "url": "https://github.com/phar-io/manifest.git",
                "reference": "2df402786ab5368a0169091f61a7c1e0eb6852d0"
            },
            "dist": {
                "type": "zip",
                "url": "https://api.github.com/repos/phar-io/manifest/zipball/2df402786ab5368a0169091f61a7c1e0eb6852d0",
                "reference": "2df402786ab5368a0169091f61a7c1e0eb6852d0",
                "shasum": ""
            },
            "require": {
                "ext-dom": "*",
                "ext-phar": "*",
                "phar-io/version": "^1.0.1",
                "php": "^5.6 || ^7.0"
            },
            "type": "library",
            "extra": {
                "branch-alias": {
                    "dev-master": "1.0.x-dev"
                }
            },
            "autoload": {
                "classmap": [
                    "src/"
                ]
            },
            "notification-url": "https://packagist.org/downloads/",
            "license": [
                "BSD-3-Clause"
            ],
            "authors": [
                {
                    "name": "Arne Blankerts",
                    "email": "arne@blankerts.de",
                    "role": "Developer"
                },
                {
                    "name": "Sebastian Heuer",
                    "email": "sebastian@phpeople.de",
                    "role": "Developer"
                },
                {
                    "name": "Sebastian Bergmann",
                    "email": "sebastian@phpunit.de",
                    "role": "Developer"
                }
            ],
            "description": "Component for reading phar.io manifest information from a PHP Archive (PHAR)",
            "time": "2017-03-05T18:14:27+00:00"
        },
        {
            "name": "phar-io/version",
            "version": "1.0.1",
            "source": {
                "type": "git",
                "url": "https://github.com/phar-io/version.git",
                "reference": "a70c0ced4be299a63d32fa96d9281d03e94041df"
            },
            "dist": {
                "type": "zip",
                "url": "https://api.github.com/repos/phar-io/version/zipball/a70c0ced4be299a63d32fa96d9281d03e94041df",
                "reference": "a70c0ced4be299a63d32fa96d9281d03e94041df",
                "shasum": ""
            },
            "require": {
                "php": "^5.6 || ^7.0"
            },
            "type": "library",
            "autoload": {
                "classmap": [
                    "src/"
                ]
            },
            "notification-url": "https://packagist.org/downloads/",
            "license": [
                "BSD-3-Clause"
            ],
            "authors": [
                {
                    "name": "Arne Blankerts",
                    "email": "arne@blankerts.de",
                    "role": "Developer"
                },
                {
                    "name": "Sebastian Heuer",
                    "email": "sebastian@phpeople.de",
                    "role": "Developer"
                },
                {
                    "name": "Sebastian Bergmann",
                    "email": "sebastian@phpunit.de",
                    "role": "Developer"
                }
            ],
            "description": "Library for handling version information and constraints",
            "time": "2017-03-05T17:38:23+00:00"
        },
        {
            "name": "php-cs-fixer/diff",
            "version": "v1.3.0",
            "source": {
                "type": "git",
                "url": "https://github.com/PHP-CS-Fixer/diff.git",
                "reference": "78bb099e9c16361126c86ce82ec4405ebab8e756"
            },
            "dist": {
                "type": "zip",
                "url": "https://api.github.com/repos/PHP-CS-Fixer/diff/zipball/78bb099e9c16361126c86ce82ec4405ebab8e756",
                "reference": "78bb099e9c16361126c86ce82ec4405ebab8e756",
                "shasum": ""
            },
            "require": {
                "php": "^5.6 || ^7.0"
            },
            "require-dev": {
                "phpunit/phpunit": "^5.7.23 || ^6.4.3",
                "symfony/process": "^3.3"
            },
            "type": "library",
            "autoload": {
                "classmap": [
                    "src/"
                ]
            },
            "notification-url": "https://packagist.org/downloads/",
            "license": [
                "BSD-3-Clause"
            ],
            "authors": [
                {
                    "name": "Kore Nordmann",
                    "email": "mail@kore-nordmann.de"
                },
                {
                    "name": "Sebastian Bergmann",
                    "email": "sebastian@phpunit.de"
                },
                {
                    "name": "SpacePossum"
                }
            ],
            "description": "sebastian/diff v2 backport support for PHP5.6",
            "homepage": "https://github.com/PHP-CS-Fixer",
            "keywords": [
                "diff"
            ],
            "time": "2018-02-15T16:58:55+00:00"
        },
        {
            "name": "phpcollection/phpcollection",
            "version": "0.5.0",
            "source": {
                "type": "git",
                "url": "https://github.com/schmittjoh/php-collection.git",
                "reference": "f2bcff45c0da7c27991bbc1f90f47c4b7fb434a6"
            },
            "dist": {
                "type": "zip",
                "url": "https://api.github.com/repos/schmittjoh/php-collection/zipball/f2bcff45c0da7c27991bbc1f90f47c4b7fb434a6",
                "reference": "f2bcff45c0da7c27991bbc1f90f47c4b7fb434a6",
                "shasum": ""
            },
            "require": {
                "phpoption/phpoption": "1.*"
            },
            "type": "library",
            "extra": {
                "branch-alias": {
                    "dev-master": "0.4-dev"
                }
            },
            "autoload": {
                "psr-0": {
                    "PhpCollection": "src/"
                }
            },
            "notification-url": "https://packagist.org/downloads/",
            "license": [
                "Apache2"
            ],
            "authors": [
                {
                    "name": "Johannes M. Schmitt",
                    "email": "schmittjoh@gmail.com"
                }
            ],
            "description": "General-Purpose Collection Library for PHP",
            "keywords": [
                "collection",
                "list",
                "map",
                "sequence",
                "set"
            ],
            "time": "2015-05-17T12:39:23+00:00"
        },
        {
            "name": "phpdocumentor/reflection-common",
            "version": "1.0.1",
            "source": {
                "type": "git",
                "url": "https://github.com/phpDocumentor/ReflectionCommon.git",
                "reference": "21bdeb5f65d7ebf9f43b1b25d404f87deab5bfb6"
            },
            "dist": {
                "type": "zip",
                "url": "https://api.github.com/repos/phpDocumentor/ReflectionCommon/zipball/21bdeb5f65d7ebf9f43b1b25d404f87deab5bfb6",
                "reference": "21bdeb5f65d7ebf9f43b1b25d404f87deab5bfb6",
                "shasum": ""
            },
            "require": {
                "php": ">=5.5"
            },
            "require-dev": {
                "phpunit/phpunit": "^4.6"
            },
            "type": "library",
            "extra": {
                "branch-alias": {
                    "dev-master": "1.0.x-dev"
                }
            },
            "autoload": {
                "psr-4": {
                    "phpDocumentor\\Reflection\\": [
                        "src"
                    ]
                }
            },
            "notification-url": "https://packagist.org/downloads/",
            "license": [
                "MIT"
            ],
            "authors": [
                {
                    "name": "Jaap van Otterdijk",
                    "email": "opensource@ijaap.nl"
                }
            ],
            "description": "Common reflection classes used by phpdocumentor to reflect the code structure",
            "homepage": "http://www.phpdoc.org",
            "keywords": [
                "FQSEN",
                "phpDocumentor",
                "phpdoc",
                "reflection",
                "static analysis"
            ],
            "time": "2017-09-11T18:02:19+00:00"
        },
        {
            "name": "phpdocumentor/reflection-docblock",
            "version": "4.3.0",
            "source": {
                "type": "git",
                "url": "https://github.com/phpDocumentor/ReflectionDocBlock.git",
                "reference": "94fd0001232e47129dd3504189fa1c7225010d08"
            },
            "dist": {
                "type": "zip",
                "url": "https://api.github.com/repos/phpDocumentor/ReflectionDocBlock/zipball/94fd0001232e47129dd3504189fa1c7225010d08",
                "reference": "94fd0001232e47129dd3504189fa1c7225010d08",
                "shasum": ""
            },
            "require": {
                "php": "^7.0",
                "phpdocumentor/reflection-common": "^1.0.0",
                "phpdocumentor/type-resolver": "^0.4.0",
                "webmozart/assert": "^1.0"
            },
            "require-dev": {
                "doctrine/instantiator": "~1.0.5",
                "mockery/mockery": "^1.0",
                "phpunit/phpunit": "^6.4"
            },
            "type": "library",
            "extra": {
                "branch-alias": {
                    "dev-master": "4.x-dev"
                }
            },
            "autoload": {
                "psr-4": {
                    "phpDocumentor\\Reflection\\": [
                        "src/"
                    ]
                }
            },
            "notification-url": "https://packagist.org/downloads/",
            "license": [
                "MIT"
            ],
            "authors": [
                {
                    "name": "Mike van Riel",
                    "email": "me@mikevanriel.com"
                }
            ],
            "description": "With this component, a library can provide support for annotations via DocBlocks or otherwise retrieve information that is embedded in a DocBlock.",
            "time": "2017-11-30T07:14:17+00:00"
        },
        {
            "name": "phpdocumentor/type-resolver",
            "version": "0.4.0",
            "source": {
                "type": "git",
                "url": "https://github.com/phpDocumentor/TypeResolver.git",
                "reference": "9c977708995954784726e25d0cd1dddf4e65b0f7"
            },
            "dist": {
                "type": "zip",
                "url": "https://api.github.com/repos/phpDocumentor/TypeResolver/zipball/9c977708995954784726e25d0cd1dddf4e65b0f7",
                "reference": "9c977708995954784726e25d0cd1dddf4e65b0f7",
                "shasum": ""
            },
            "require": {
                "php": "^5.5 || ^7.0",
                "phpdocumentor/reflection-common": "^1.0"
            },
            "require-dev": {
                "mockery/mockery": "^0.9.4",
                "phpunit/phpunit": "^5.2||^4.8.24"
            },
            "type": "library",
            "extra": {
                "branch-alias": {
                    "dev-master": "1.0.x-dev"
                }
            },
            "autoload": {
                "psr-4": {
                    "phpDocumentor\\Reflection\\": [
                        "src/"
                    ]
                }
            },
            "notification-url": "https://packagist.org/downloads/",
            "license": [
                "MIT"
            ],
            "authors": [
                {
                    "name": "Mike van Riel",
                    "email": "me@mikevanriel.com"
                }
            ],
            "time": "2017-07-14T14:27:02+00:00"
        },
        {
            "name": "phpmd/phpmd",
            "version": "2.6.0",
            "source": {
                "type": "git",
                "url": "https://github.com/phpmd/phpmd.git",
                "reference": "4e9924b2c157a3eb64395460fcf56b31badc8374"
            },
            "dist": {
                "type": "zip",
                "url": "https://api.github.com/repos/phpmd/phpmd/zipball/4e9924b2c157a3eb64395460fcf56b31badc8374",
                "reference": "4e9924b2c157a3eb64395460fcf56b31badc8374",
                "shasum": ""
            },
            "require": {
                "ext-xml": "*",
                "pdepend/pdepend": "^2.5",
                "php": ">=5.3.9"
            },
            "require-dev": {
                "phpunit/phpunit": "^4.0",
                "squizlabs/php_codesniffer": "^2.0"
            },
            "bin": [
                "src/bin/phpmd"
            ],
            "type": "project",
            "autoload": {
                "psr-0": {
                    "PHPMD\\": "src/main/php"
                }
            },
            "notification-url": "https://packagist.org/downloads/",
            "license": [
                "BSD-3-Clause"
            ],
            "authors": [
                {
                    "name": "Manuel Pichler",
                    "email": "github@manuel-pichler.de",
                    "homepage": "https://github.com/manuelpichler",
                    "role": "Project Founder"
                },
                {
                    "name": "Other contributors",
                    "homepage": "https://github.com/phpmd/phpmd/graphs/contributors",
                    "role": "Contributors"
                },
                {
                    "name": "Marc Würth",
                    "email": "ravage@bluewin.ch",
                    "homepage": "https://github.com/ravage84",
                    "role": "Project Maintainer"
                }
            ],
            "description": "PHPMD is a spin-off project of PHP Depend and aims to be a PHP equivalent of the well known Java tool PMD.",
            "homepage": "http://phpmd.org/",
            "keywords": [
                "mess detection",
                "mess detector",
                "pdepend",
                "phpmd",
                "pmd"
            ],
            "time": "2017-01-20T14:41:10+00:00"
        },
        {
            "name": "phpoption/phpoption",
            "version": "1.5.0",
            "source": {
                "type": "git",
                "url": "https://github.com/schmittjoh/php-option.git",
                "reference": "94e644f7d2051a5f0fcf77d81605f152eecff0ed"
            },
            "dist": {
                "type": "zip",
                "url": "https://api.github.com/repos/schmittjoh/php-option/zipball/94e644f7d2051a5f0fcf77d81605f152eecff0ed",
                "reference": "94e644f7d2051a5f0fcf77d81605f152eecff0ed",
                "shasum": ""
            },
            "require": {
                "php": ">=5.3.0"
            },
            "require-dev": {
                "phpunit/phpunit": "4.7.*"
            },
            "type": "library",
            "extra": {
                "branch-alias": {
                    "dev-master": "1.3-dev"
                }
            },
            "autoload": {
                "psr-0": {
                    "PhpOption\\": "src/"
                }
            },
            "notification-url": "https://packagist.org/downloads/",
            "license": [
                "Apache2"
            ],
            "authors": [
                {
                    "name": "Johannes M. Schmitt",
                    "email": "schmittjoh@gmail.com"
                }
            ],
            "description": "Option Type for PHP",
            "keywords": [
                "language",
                "option",
                "php",
                "type"
            ],
            "time": "2015-07-25T16:39:46+00:00"
        },
        {
            "name": "phpspec/prophecy",
            "version": "1.8.0",
            "source": {
                "type": "git",
                "url": "https://github.com/phpspec/prophecy.git",
                "reference": "4ba436b55987b4bf311cb7c6ba82aa528aac0a06"
            },
            "dist": {
                "type": "zip",
                "url": "https://api.github.com/repos/phpspec/prophecy/zipball/4ba436b55987b4bf311cb7c6ba82aa528aac0a06",
                "reference": "4ba436b55987b4bf311cb7c6ba82aa528aac0a06",
                "shasum": ""
            },
            "require": {
                "doctrine/instantiator": "^1.0.2",
                "php": "^5.3|^7.0",
                "phpdocumentor/reflection-docblock": "^2.0|^3.0.2|^4.0",
                "sebastian/comparator": "^1.1|^2.0|^3.0",
                "sebastian/recursion-context": "^1.0|^2.0|^3.0"
            },
            "require-dev": {
                "phpspec/phpspec": "^2.5|^3.2",
                "phpunit/phpunit": "^4.8.35 || ^5.7 || ^6.5 || ^7.1"
            },
            "type": "library",
            "extra": {
                "branch-alias": {
                    "dev-master": "1.8.x-dev"
                }
            },
            "autoload": {
                "psr-0": {
                    "Prophecy\\": "src/"
                }
            },
            "notification-url": "https://packagist.org/downloads/",
            "license": [
                "MIT"
            ],
            "authors": [
                {
                    "name": "Konstantin Kudryashov",
                    "email": "ever.zet@gmail.com",
                    "homepage": "http://everzet.com"
                },
                {
                    "name": "Marcello Duarte",
                    "email": "marcello.duarte@gmail.com"
                }
            ],
            "description": "Highly opinionated mocking framework for PHP 5.3+",
            "homepage": "https://github.com/phpspec/prophecy",
            "keywords": [
                "Double",
                "Dummy",
                "fake",
                "mock",
                "spy",
                "stub"
            ],
            "time": "2018-08-05T17:53:17+00:00"
        },
        {
            "name": "phpunit/php-code-coverage",
            "version": "5.3.2",
            "source": {
                "type": "git",
                "url": "https://github.com/sebastianbergmann/php-code-coverage.git",
                "reference": "c89677919c5dd6d3b3852f230a663118762218ac"
            },
            "dist": {
                "type": "zip",
                "url": "https://api.github.com/repos/sebastianbergmann/php-code-coverage/zipball/c89677919c5dd6d3b3852f230a663118762218ac",
                "reference": "c89677919c5dd6d3b3852f230a663118762218ac",
                "shasum": ""
            },
            "require": {
                "ext-dom": "*",
                "ext-xmlwriter": "*",
                "php": "^7.0",
                "phpunit/php-file-iterator": "^1.4.2",
                "phpunit/php-text-template": "^1.2.1",
                "phpunit/php-token-stream": "^2.0.1",
                "sebastian/code-unit-reverse-lookup": "^1.0.1",
                "sebastian/environment": "^3.0",
                "sebastian/version": "^2.0.1",
                "theseer/tokenizer": "^1.1"
            },
            "require-dev": {
                "phpunit/phpunit": "^6.0"
            },
            "suggest": {
                "ext-xdebug": "^2.5.5"
            },
            "type": "library",
            "extra": {
                "branch-alias": {
                    "dev-master": "5.3.x-dev"
                }
            },
            "autoload": {
                "classmap": [
                    "src/"
                ]
            },
            "notification-url": "https://packagist.org/downloads/",
            "license": [
                "BSD-3-Clause"
            ],
            "authors": [
                {
                    "name": "Sebastian Bergmann",
                    "email": "sebastian@phpunit.de",
                    "role": "lead"
                }
            ],
            "description": "Library that provides collection, processing, and rendering functionality for PHP code coverage information.",
            "homepage": "https://github.com/sebastianbergmann/php-code-coverage",
            "keywords": [
                "coverage",
                "testing",
                "xunit"
            ],
            "time": "2018-04-06T15:36:58+00:00"
        },
        {
            "name": "phpunit/php-file-iterator",
            "version": "1.4.5",
            "source": {
                "type": "git",
                "url": "https://github.com/sebastianbergmann/php-file-iterator.git",
                "reference": "730b01bc3e867237eaac355e06a36b85dd93a8b4"
            },
            "dist": {
                "type": "zip",
                "url": "https://api.github.com/repos/sebastianbergmann/php-file-iterator/zipball/730b01bc3e867237eaac355e06a36b85dd93a8b4",
                "reference": "730b01bc3e867237eaac355e06a36b85dd93a8b4",
                "shasum": ""
            },
            "require": {
                "php": ">=5.3.3"
            },
            "type": "library",
            "extra": {
                "branch-alias": {
                    "dev-master": "1.4.x-dev"
                }
            },
            "autoload": {
                "classmap": [
                    "src/"
                ]
            },
            "notification-url": "https://packagist.org/downloads/",
            "license": [
                "BSD-3-Clause"
            ],
            "authors": [
                {
                    "name": "Sebastian Bergmann",
                    "email": "sb@sebastian-bergmann.de",
                    "role": "lead"
                }
            ],
            "description": "FilterIterator implementation that filters files based on a list of suffixes.",
            "homepage": "https://github.com/sebastianbergmann/php-file-iterator/",
            "keywords": [
                "filesystem",
                "iterator"
            ],
            "time": "2017-11-27T13:52:08+00:00"
        },
        {
            "name": "phpunit/php-text-template",
            "version": "1.2.1",
            "source": {
                "type": "git",
                "url": "https://github.com/sebastianbergmann/php-text-template.git",
                "reference": "31f8b717e51d9a2afca6c9f046f5d69fc27c8686"
            },
            "dist": {
                "type": "zip",
                "url": "https://api.github.com/repos/sebastianbergmann/php-text-template/zipball/31f8b717e51d9a2afca6c9f046f5d69fc27c8686",
                "reference": "31f8b717e51d9a2afca6c9f046f5d69fc27c8686",
                "shasum": ""
            },
            "require": {
                "php": ">=5.3.3"
            },
            "type": "library",
            "autoload": {
                "classmap": [
                    "src/"
                ]
            },
            "notification-url": "https://packagist.org/downloads/",
            "license": [
                "BSD-3-Clause"
            ],
            "authors": [
                {
                    "name": "Sebastian Bergmann",
                    "email": "sebastian@phpunit.de",
                    "role": "lead"
                }
            ],
            "description": "Simple template engine.",
            "homepage": "https://github.com/sebastianbergmann/php-text-template/",
            "keywords": [
                "template"
            ],
            "time": "2015-06-21T13:50:34+00:00"
        },
        {
            "name": "phpunit/php-timer",
            "version": "1.0.9",
            "source": {
                "type": "git",
                "url": "https://github.com/sebastianbergmann/php-timer.git",
                "reference": "3dcf38ca72b158baf0bc245e9184d3fdffa9c46f"
            },
            "dist": {
                "type": "zip",
                "url": "https://api.github.com/repos/sebastianbergmann/php-timer/zipball/3dcf38ca72b158baf0bc245e9184d3fdffa9c46f",
                "reference": "3dcf38ca72b158baf0bc245e9184d3fdffa9c46f",
                "shasum": ""
            },
            "require": {
                "php": "^5.3.3 || ^7.0"
            },
            "require-dev": {
                "phpunit/phpunit": "^4.8.35 || ^5.7 || ^6.0"
            },
            "type": "library",
            "extra": {
                "branch-alias": {
                    "dev-master": "1.0-dev"
                }
            },
            "autoload": {
                "classmap": [
                    "src/"
                ]
            },
            "notification-url": "https://packagist.org/downloads/",
            "license": [
                "BSD-3-Clause"
            ],
            "authors": [
                {
                    "name": "Sebastian Bergmann",
                    "email": "sb@sebastian-bergmann.de",
                    "role": "lead"
                }
            ],
            "description": "Utility class for timing",
            "homepage": "https://github.com/sebastianbergmann/php-timer/",
            "keywords": [
                "timer"
            ],
            "time": "2017-02-26T11:10:40+00:00"
        },
        {
            "name": "phpunit/php-token-stream",
            "version": "2.0.2",
            "source": {
                "type": "git",
                "url": "https://github.com/sebastianbergmann/php-token-stream.git",
                "reference": "791198a2c6254db10131eecfe8c06670700904db"
            },
            "dist": {
                "type": "zip",
                "url": "https://api.github.com/repos/sebastianbergmann/php-token-stream/zipball/791198a2c6254db10131eecfe8c06670700904db",
                "reference": "791198a2c6254db10131eecfe8c06670700904db",
                "shasum": ""
            },
            "require": {
                "ext-tokenizer": "*",
                "php": "^7.0"
            },
            "require-dev": {
                "phpunit/phpunit": "^6.2.4"
            },
            "type": "library",
            "extra": {
                "branch-alias": {
                    "dev-master": "2.0-dev"
                }
            },
            "autoload": {
                "classmap": [
                    "src/"
                ]
            },
            "notification-url": "https://packagist.org/downloads/",
            "license": [
                "BSD-3-Clause"
            ],
            "authors": [
                {
                    "name": "Sebastian Bergmann",
                    "email": "sebastian@phpunit.de"
                }
            ],
            "description": "Wrapper around PHP's tokenizer extension.",
            "homepage": "https://github.com/sebastianbergmann/php-token-stream/",
            "keywords": [
                "tokenizer"
            ],
            "time": "2017-11-27T05:48:46+00:00"
        },
        {
            "name": "phpunit/phpunit",
            "version": "6.5.14",
            "source": {
                "type": "git",
                "url": "https://github.com/sebastianbergmann/phpunit.git",
                "reference": "bac23fe7ff13dbdb461481f706f0e9fe746334b7"
            },
            "dist": {
                "type": "zip",
                "url": "https://api.github.com/repos/sebastianbergmann/phpunit/zipball/bac23fe7ff13dbdb461481f706f0e9fe746334b7",
                "reference": "bac23fe7ff13dbdb461481f706f0e9fe746334b7",
                "shasum": ""
            },
            "require": {
                "ext-dom": "*",
                "ext-json": "*",
                "ext-libxml": "*",
                "ext-mbstring": "*",
                "ext-xml": "*",
                "myclabs/deep-copy": "^1.6.1",
                "phar-io/manifest": "^1.0.1",
                "phar-io/version": "^1.0",
                "php": "^7.0",
                "phpspec/prophecy": "^1.7",
                "phpunit/php-code-coverage": "^5.3",
                "phpunit/php-file-iterator": "^1.4.3",
                "phpunit/php-text-template": "^1.2.1",
                "phpunit/php-timer": "^1.0.9",
                "phpunit/phpunit-mock-objects": "^5.0.9",
                "sebastian/comparator": "^2.1",
                "sebastian/diff": "^2.0",
                "sebastian/environment": "^3.1",
                "sebastian/exporter": "^3.1",
                "sebastian/global-state": "^2.0",
                "sebastian/object-enumerator": "^3.0.3",
                "sebastian/resource-operations": "^1.0",
                "sebastian/version": "^2.0.1"
            },
            "conflict": {
                "phpdocumentor/reflection-docblock": "3.0.2",
                "phpunit/dbunit": "<3.0"
            },
            "require-dev": {
                "ext-pdo": "*"
            },
            "suggest": {
                "ext-xdebug": "*",
                "phpunit/php-invoker": "^1.1"
            },
            "bin": [
                "phpunit"
            ],
            "type": "library",
            "extra": {
                "branch-alias": {
                    "dev-master": "6.5.x-dev"
                }
            },
            "autoload": {
                "classmap": [
                    "src/"
                ]
            },
            "notification-url": "https://packagist.org/downloads/",
            "license": [
                "BSD-3-Clause"
            ],
            "authors": [
                {
                    "name": "Sebastian Bergmann",
                    "email": "sebastian@phpunit.de",
                    "role": "lead"
                }
            ],
            "description": "The PHP Unit Testing framework.",
            "homepage": "https://phpunit.de/",
            "keywords": [
                "phpunit",
                "testing",
                "xunit"
            ],
            "time": "2019-02-01T05:22:47+00:00"
        },
        {
            "name": "phpunit/phpunit-mock-objects",
            "version": "5.0.10",
            "source": {
                "type": "git",
                "url": "https://github.com/sebastianbergmann/phpunit-mock-objects.git",
                "reference": "cd1cf05c553ecfec36b170070573e540b67d3f1f"
            },
            "dist": {
                "type": "zip",
                "url": "https://api.github.com/repos/sebastianbergmann/phpunit-mock-objects/zipball/cd1cf05c553ecfec36b170070573e540b67d3f1f",
                "reference": "cd1cf05c553ecfec36b170070573e540b67d3f1f",
                "shasum": ""
            },
            "require": {
                "doctrine/instantiator": "^1.0.5",
                "php": "^7.0",
                "phpunit/php-text-template": "^1.2.1",
                "sebastian/exporter": "^3.1"
            },
            "conflict": {
                "phpunit/phpunit": "<6.0"
            },
            "require-dev": {
                "phpunit/phpunit": "^6.5.11"
            },
            "suggest": {
                "ext-soap": "*"
            },
            "type": "library",
            "extra": {
                "branch-alias": {
                    "dev-master": "5.0.x-dev"
                }
            },
            "autoload": {
                "classmap": [
                    "src/"
                ]
            },
            "notification-url": "https://packagist.org/downloads/",
            "license": [
                "BSD-3-Clause"
            ],
            "authors": [
                {
                    "name": "Sebastian Bergmann",
                    "email": "sebastian@phpunit.de",
                    "role": "lead"
                }
            ],
            "description": "Mock Object library for PHPUnit",
            "homepage": "https://github.com/sebastianbergmann/phpunit-mock-objects/",
            "keywords": [
                "mock",
                "xunit"
            ],
            "time": "2018-08-09T05:50:03+00:00"
        },
        {
            "name": "ralouphie/getallheaders",
            "version": "2.0.5",
            "source": {
                "type": "git",
                "url": "https://github.com/ralouphie/getallheaders.git",
                "reference": "5601c8a83fbba7ef674a7369456d12f1e0d0eafa"
            },
            "dist": {
                "type": "zip",
                "url": "https://api.github.com/repos/ralouphie/getallheaders/zipball/5601c8a83fbba7ef674a7369456d12f1e0d0eafa",
                "reference": "5601c8a83fbba7ef674a7369456d12f1e0d0eafa",
                "shasum": ""
            },
            "require": {
                "php": ">=5.3"
            },
            "require-dev": {
                "phpunit/phpunit": "~3.7.0",
                "satooshi/php-coveralls": ">=1.0"
            },
            "type": "library",
            "autoload": {
                "files": [
                    "src/getallheaders.php"
                ]
            },
            "notification-url": "https://packagist.org/downloads/",
            "license": [
                "MIT"
            ],
            "authors": [
                {
                    "name": "Ralph Khattar",
                    "email": "ralph.khattar@gmail.com"
                }
            ],
            "description": "A polyfill for getallheaders.",
            "time": "2016-02-11T07:05:27+00:00"
        },
        {
            "name": "sebastian/code-unit-reverse-lookup",
            "version": "1.0.1",
            "source": {
                "type": "git",
                "url": "https://github.com/sebastianbergmann/code-unit-reverse-lookup.git",
                "reference": "4419fcdb5eabb9caa61a27c7a1db532a6b55dd18"
            },
            "dist": {
                "type": "zip",
                "url": "https://api.github.com/repos/sebastianbergmann/code-unit-reverse-lookup/zipball/4419fcdb5eabb9caa61a27c7a1db532a6b55dd18",
                "reference": "4419fcdb5eabb9caa61a27c7a1db532a6b55dd18",
                "shasum": ""
            },
            "require": {
                "php": "^5.6 || ^7.0"
            },
            "require-dev": {
                "phpunit/phpunit": "^5.7 || ^6.0"
            },
            "type": "library",
            "extra": {
                "branch-alias": {
                    "dev-master": "1.0.x-dev"
                }
            },
            "autoload": {
                "classmap": [
                    "src/"
                ]
            },
            "notification-url": "https://packagist.org/downloads/",
            "license": [
                "BSD-3-Clause"
            ],
            "authors": [
                {
                    "name": "Sebastian Bergmann",
                    "email": "sebastian@phpunit.de"
                }
            ],
            "description": "Looks up which function or method a line of code belongs to",
            "homepage": "https://github.com/sebastianbergmann/code-unit-reverse-lookup/",
            "time": "2017-03-04T06:30:41+00:00"
        },
        {
            "name": "sebastian/comparator",
            "version": "2.1.3",
            "source": {
                "type": "git",
                "url": "https://github.com/sebastianbergmann/comparator.git",
                "reference": "34369daee48eafb2651bea869b4b15d75ccc35f9"
            },
            "dist": {
                "type": "zip",
                "url": "https://api.github.com/repos/sebastianbergmann/comparator/zipball/34369daee48eafb2651bea869b4b15d75ccc35f9",
                "reference": "34369daee48eafb2651bea869b4b15d75ccc35f9",
                "shasum": ""
            },
            "require": {
                "php": "^7.0",
                "sebastian/diff": "^2.0 || ^3.0",
                "sebastian/exporter": "^3.1"
            },
            "require-dev": {
                "phpunit/phpunit": "^6.4"
            },
            "type": "library",
            "extra": {
                "branch-alias": {
                    "dev-master": "2.1.x-dev"
                }
            },
            "autoload": {
                "classmap": [
                    "src/"
                ]
            },
            "notification-url": "https://packagist.org/downloads/",
            "license": [
                "BSD-3-Clause"
            ],
            "authors": [
                {
                    "name": "Jeff Welch",
                    "email": "whatthejeff@gmail.com"
                },
                {
                    "name": "Volker Dusch",
                    "email": "github@wallbash.com"
                },
                {
                    "name": "Bernhard Schussek",
                    "email": "bschussek@2bepublished.at"
                },
                {
                    "name": "Sebastian Bergmann",
                    "email": "sebastian@phpunit.de"
                }
            ],
            "description": "Provides the functionality to compare PHP values for equality",
            "homepage": "https://github.com/sebastianbergmann/comparator",
            "keywords": [
                "comparator",
                "compare",
                "equality"
            ],
            "time": "2018-02-01T13:46:46+00:00"
        },
        {
            "name": "sebastian/diff",
            "version": "2.0.1",
            "source": {
                "type": "git",
                "url": "https://github.com/sebastianbergmann/diff.git",
                "reference": "347c1d8b49c5c3ee30c7040ea6fc446790e6bddd"
            },
            "dist": {
                "type": "zip",
                "url": "https://api.github.com/repos/sebastianbergmann/diff/zipball/347c1d8b49c5c3ee30c7040ea6fc446790e6bddd",
                "reference": "347c1d8b49c5c3ee30c7040ea6fc446790e6bddd",
                "shasum": ""
            },
            "require": {
                "php": "^7.0"
            },
            "require-dev": {
                "phpunit/phpunit": "^6.2"
            },
            "type": "library",
            "extra": {
                "branch-alias": {
                    "dev-master": "2.0-dev"
                }
            },
            "autoload": {
                "classmap": [
                    "src/"
                ]
            },
            "notification-url": "https://packagist.org/downloads/",
            "license": [
                "BSD-3-Clause"
            ],
            "authors": [
                {
                    "name": "Kore Nordmann",
                    "email": "mail@kore-nordmann.de"
                },
                {
                    "name": "Sebastian Bergmann",
                    "email": "sebastian@phpunit.de"
                }
            ],
            "description": "Diff implementation",
            "homepage": "https://github.com/sebastianbergmann/diff",
            "keywords": [
                "diff"
            ],
            "time": "2017-08-03T08:09:46+00:00"
        },
        {
            "name": "sebastian/environment",
            "version": "3.1.0",
            "source": {
                "type": "git",
                "url": "https://github.com/sebastianbergmann/environment.git",
                "reference": "cd0871b3975fb7fc44d11314fd1ee20925fce4f5"
            },
            "dist": {
                "type": "zip",
                "url": "https://api.github.com/repos/sebastianbergmann/environment/zipball/cd0871b3975fb7fc44d11314fd1ee20925fce4f5",
                "reference": "cd0871b3975fb7fc44d11314fd1ee20925fce4f5",
                "shasum": ""
            },
            "require": {
                "php": "^7.0"
            },
            "require-dev": {
                "phpunit/phpunit": "^6.1"
            },
            "type": "library",
            "extra": {
                "branch-alias": {
                    "dev-master": "3.1.x-dev"
                }
            },
            "autoload": {
                "classmap": [
                    "src/"
                ]
            },
            "notification-url": "https://packagist.org/downloads/",
            "license": [
                "BSD-3-Clause"
            ],
            "authors": [
                {
                    "name": "Sebastian Bergmann",
                    "email": "sebastian@phpunit.de"
                }
            ],
            "description": "Provides functionality to handle HHVM/PHP environments",
            "homepage": "http://www.github.com/sebastianbergmann/environment",
            "keywords": [
                "Xdebug",
                "environment",
                "hhvm"
            ],
            "time": "2017-07-01T08:51:00+00:00"
        },
        {
            "name": "sebastian/exporter",
            "version": "3.1.0",
            "source": {
                "type": "git",
                "url": "https://github.com/sebastianbergmann/exporter.git",
                "reference": "234199f4528de6d12aaa58b612e98f7d36adb937"
            },
            "dist": {
                "type": "zip",
                "url": "https://api.github.com/repos/sebastianbergmann/exporter/zipball/234199f4528de6d12aaa58b612e98f7d36adb937",
                "reference": "234199f4528de6d12aaa58b612e98f7d36adb937",
                "shasum": ""
            },
            "require": {
                "php": "^7.0",
                "sebastian/recursion-context": "^3.0"
            },
            "require-dev": {
                "ext-mbstring": "*",
                "phpunit/phpunit": "^6.0"
            },
            "type": "library",
            "extra": {
                "branch-alias": {
                    "dev-master": "3.1.x-dev"
                }
            },
            "autoload": {
                "classmap": [
                    "src/"
                ]
            },
            "notification-url": "https://packagist.org/downloads/",
            "license": [
                "BSD-3-Clause"
            ],
            "authors": [
                {
                    "name": "Jeff Welch",
                    "email": "whatthejeff@gmail.com"
                },
                {
                    "name": "Volker Dusch",
                    "email": "github@wallbash.com"
                },
                {
                    "name": "Bernhard Schussek",
                    "email": "bschussek@2bepublished.at"
                },
                {
                    "name": "Sebastian Bergmann",
                    "email": "sebastian@phpunit.de"
                },
                {
                    "name": "Adam Harvey",
                    "email": "aharvey@php.net"
                }
            ],
            "description": "Provides the functionality to export PHP variables for visualization",
            "homepage": "http://www.github.com/sebastianbergmann/exporter",
            "keywords": [
                "export",
                "exporter"
            ],
            "time": "2017-04-03T13:19:02+00:00"
        },
        {
            "name": "sebastian/finder-facade",
            "version": "1.2.2",
            "source": {
                "type": "git",
                "url": "https://github.com/sebastianbergmann/finder-facade.git",
                "reference": "4a3174709c2dc565fe5fb26fcf827f6a1fc7b09f"
            },
            "dist": {
                "type": "zip",
                "url": "https://api.github.com/repos/sebastianbergmann/finder-facade/zipball/4a3174709c2dc565fe5fb26fcf827f6a1fc7b09f",
                "reference": "4a3174709c2dc565fe5fb26fcf827f6a1fc7b09f",
                "shasum": ""
            },
            "require": {
                "symfony/finder": "~2.3|~3.0|~4.0",
                "theseer/fdomdocument": "~1.3"
            },
            "type": "library",
            "autoload": {
                "classmap": [
                    "src/"
                ]
            },
            "notification-url": "https://packagist.org/downloads/",
            "license": [
                "BSD-3-Clause"
            ],
            "authors": [
                {
                    "name": "Sebastian Bergmann",
                    "email": "sebastian@phpunit.de",
                    "role": "lead"
                }
            ],
            "description": "FinderFacade is a convenience wrapper for Symfony's Finder component.",
            "homepage": "https://github.com/sebastianbergmann/finder-facade",
            "time": "2017-11-18T17:31:49+00:00"
        },
        {
            "name": "sebastian/global-state",
            "version": "2.0.0",
            "source": {
                "type": "git",
                "url": "https://github.com/sebastianbergmann/global-state.git",
                "reference": "e8ba02eed7bbbb9e59e43dedd3dddeff4a56b0c4"
            },
            "dist": {
                "type": "zip",
                "url": "https://api.github.com/repos/sebastianbergmann/global-state/zipball/e8ba02eed7bbbb9e59e43dedd3dddeff4a56b0c4",
                "reference": "e8ba02eed7bbbb9e59e43dedd3dddeff4a56b0c4",
                "shasum": ""
            },
            "require": {
                "php": "^7.0"
            },
            "require-dev": {
                "phpunit/phpunit": "^6.0"
            },
            "suggest": {
                "ext-uopz": "*"
            },
            "type": "library",
            "extra": {
                "branch-alias": {
                    "dev-master": "2.0-dev"
                }
            },
            "autoload": {
                "classmap": [
                    "src/"
                ]
            },
            "notification-url": "https://packagist.org/downloads/",
            "license": [
                "BSD-3-Clause"
            ],
            "authors": [
                {
                    "name": "Sebastian Bergmann",
                    "email": "sebastian@phpunit.de"
                }
            ],
            "description": "Snapshotting of global state",
            "homepage": "http://www.github.com/sebastianbergmann/global-state",
            "keywords": [
                "global state"
            ],
            "time": "2017-04-27T15:39:26+00:00"
        },
        {
            "name": "sebastian/object-enumerator",
            "version": "3.0.3",
            "source": {
                "type": "git",
                "url": "https://github.com/sebastianbergmann/object-enumerator.git",
                "reference": "7cfd9e65d11ffb5af41198476395774d4c8a84c5"
            },
            "dist": {
                "type": "zip",
                "url": "https://api.github.com/repos/sebastianbergmann/object-enumerator/zipball/7cfd9e65d11ffb5af41198476395774d4c8a84c5",
                "reference": "7cfd9e65d11ffb5af41198476395774d4c8a84c5",
                "shasum": ""
            },
            "require": {
                "php": "^7.0",
                "sebastian/object-reflector": "^1.1.1",
                "sebastian/recursion-context": "^3.0"
            },
            "require-dev": {
                "phpunit/phpunit": "^6.0"
            },
            "type": "library",
            "extra": {
                "branch-alias": {
                    "dev-master": "3.0.x-dev"
                }
            },
            "autoload": {
                "classmap": [
                    "src/"
                ]
            },
            "notification-url": "https://packagist.org/downloads/",
            "license": [
                "BSD-3-Clause"
            ],
            "authors": [
                {
                    "name": "Sebastian Bergmann",
                    "email": "sebastian@phpunit.de"
                }
            ],
            "description": "Traverses array structures and object graphs to enumerate all referenced objects",
            "homepage": "https://github.com/sebastianbergmann/object-enumerator/",
            "time": "2017-08-03T12:35:26+00:00"
        },
        {
            "name": "sebastian/object-reflector",
            "version": "1.1.1",
            "source": {
                "type": "git",
                "url": "https://github.com/sebastianbergmann/object-reflector.git",
                "reference": "773f97c67f28de00d397be301821b06708fca0be"
            },
            "dist": {
                "type": "zip",
                "url": "https://api.github.com/repos/sebastianbergmann/object-reflector/zipball/773f97c67f28de00d397be301821b06708fca0be",
                "reference": "773f97c67f28de00d397be301821b06708fca0be",
                "shasum": ""
            },
            "require": {
                "php": "^7.0"
            },
            "require-dev": {
                "phpunit/phpunit": "^6.0"
            },
            "type": "library",
            "extra": {
                "branch-alias": {
                    "dev-master": "1.1-dev"
                }
            },
            "autoload": {
                "classmap": [
                    "src/"
                ]
            },
            "notification-url": "https://packagist.org/downloads/",
            "license": [
                "BSD-3-Clause"
            ],
            "authors": [
                {
                    "name": "Sebastian Bergmann",
                    "email": "sebastian@phpunit.de"
                }
            ],
            "description": "Allows reflection of object attributes, including inherited and non-public ones",
            "homepage": "https://github.com/sebastianbergmann/object-reflector/",
            "time": "2017-03-29T09:07:27+00:00"
        },
        {
            "name": "sebastian/phpcpd",
            "version": "3.0.1",
            "source": {
                "type": "git",
                "url": "https://github.com/sebastianbergmann/phpcpd.git",
                "reference": "dfed51c1288790fc957c9433e2f49ab152e8a564"
            },
            "dist": {
                "type": "zip",
                "url": "https://api.github.com/repos/sebastianbergmann/phpcpd/zipball/dfed51c1288790fc957c9433e2f49ab152e8a564",
                "reference": "dfed51c1288790fc957c9433e2f49ab152e8a564",
                "shasum": ""
            },
            "require": {
                "php": "^5.6|^7.0",
                "phpunit/php-timer": "^1.0.6",
                "sebastian/finder-facade": "^1.1",
                "sebastian/version": "^1.0|^2.0",
                "symfony/console": "^2.7|^3.0|^4.0"
            },
            "bin": [
                "phpcpd"
            ],
            "type": "library",
            "extra": {
                "branch-alias": {
                    "dev-master": "3.0-dev"
                }
            },
            "autoload": {
                "classmap": [
                    "src/"
                ]
            },
            "notification-url": "https://packagist.org/downloads/",
            "license": [
                "BSD-3-Clause"
            ],
            "authors": [
                {
                    "name": "Sebastian Bergmann",
                    "email": "sebastian@phpunit.de",
                    "role": "lead"
                }
            ],
            "description": "Copy/Paste Detector (CPD) for PHP code.",
            "homepage": "https://github.com/sebastianbergmann/phpcpd",
            "time": "2017-11-16T08:49:28+00:00"
        },
        {
            "name": "sebastian/recursion-context",
            "version": "3.0.0",
            "source": {
                "type": "git",
                "url": "https://github.com/sebastianbergmann/recursion-context.git",
                "reference": "5b0cd723502bac3b006cbf3dbf7a1e3fcefe4fa8"
            },
            "dist": {
                "type": "zip",
                "url": "https://api.github.com/repos/sebastianbergmann/recursion-context/zipball/5b0cd723502bac3b006cbf3dbf7a1e3fcefe4fa8",
                "reference": "5b0cd723502bac3b006cbf3dbf7a1e3fcefe4fa8",
                "shasum": ""
            },
            "require": {
                "php": "^7.0"
            },
            "require-dev": {
                "phpunit/phpunit": "^6.0"
            },
            "type": "library",
            "extra": {
                "branch-alias": {
                    "dev-master": "3.0.x-dev"
                }
            },
            "autoload": {
                "classmap": [
                    "src/"
                ]
            },
            "notification-url": "https://packagist.org/downloads/",
            "license": [
                "BSD-3-Clause"
            ],
            "authors": [
                {
                    "name": "Jeff Welch",
                    "email": "whatthejeff@gmail.com"
                },
                {
                    "name": "Sebastian Bergmann",
                    "email": "sebastian@phpunit.de"
                },
                {
                    "name": "Adam Harvey",
                    "email": "aharvey@php.net"
                }
            ],
            "description": "Provides functionality to recursively process PHP variables",
            "homepage": "http://www.github.com/sebastianbergmann/recursion-context",
            "time": "2017-03-03T06:23:57+00:00"
        },
        {
            "name": "sebastian/resource-operations",
            "version": "1.0.0",
            "source": {
                "type": "git",
                "url": "https://github.com/sebastianbergmann/resource-operations.git",
                "reference": "ce990bb21759f94aeafd30209e8cfcdfa8bc3f52"
            },
            "dist": {
                "type": "zip",
                "url": "https://api.github.com/repos/sebastianbergmann/resource-operations/zipball/ce990bb21759f94aeafd30209e8cfcdfa8bc3f52",
                "reference": "ce990bb21759f94aeafd30209e8cfcdfa8bc3f52",
                "shasum": ""
            },
            "require": {
                "php": ">=5.6.0"
            },
            "type": "library",
            "extra": {
                "branch-alias": {
                    "dev-master": "1.0.x-dev"
                }
            },
            "autoload": {
                "classmap": [
                    "src/"
                ]
            },
            "notification-url": "https://packagist.org/downloads/",
            "license": [
                "BSD-3-Clause"
            ],
            "authors": [
                {
                    "name": "Sebastian Bergmann",
                    "email": "sebastian@phpunit.de"
                }
            ],
            "description": "Provides a list of PHP built-in functions that operate on resources",
            "homepage": "https://www.github.com/sebastianbergmann/resource-operations",
            "time": "2015-07-28T20:34:47+00:00"
        },
        {
            "name": "sebastian/version",
            "version": "2.0.1",
            "source": {
                "type": "git",
                "url": "https://github.com/sebastianbergmann/version.git",
                "reference": "99732be0ddb3361e16ad77b68ba41efc8e979019"
            },
            "dist": {
                "type": "zip",
                "url": "https://api.github.com/repos/sebastianbergmann/version/zipball/99732be0ddb3361e16ad77b68ba41efc8e979019",
                "reference": "99732be0ddb3361e16ad77b68ba41efc8e979019",
                "shasum": ""
            },
            "require": {
                "php": ">=5.6"
            },
            "type": "library",
            "extra": {
                "branch-alias": {
                    "dev-master": "2.0.x-dev"
                }
            },
            "autoload": {
                "classmap": [
                    "src/"
                ]
            },
            "notification-url": "https://packagist.org/downloads/",
            "license": [
                "BSD-3-Clause"
            ],
            "authors": [
                {
                    "name": "Sebastian Bergmann",
                    "email": "sebastian@phpunit.de",
                    "role": "lead"
                }
            ],
            "description": "Library that helps with managing the version number of Git-hosted PHP projects",
            "homepage": "https://github.com/sebastianbergmann/version",
            "time": "2016-10-03T07:35:21+00:00"
        },
        {
            "name": "squizlabs/php_codesniffer",
            "version": "3.3.1",
            "source": {
                "type": "git",
                "url": "https://github.com/squizlabs/PHP_CodeSniffer.git",
                "reference": "628a481780561150481a9ec74709092b9759b3ec"
            },
            "dist": {
                "type": "zip",
                "url": "https://api.github.com/repos/squizlabs/PHP_CodeSniffer/zipball/628a481780561150481a9ec74709092b9759b3ec",
                "reference": "628a481780561150481a9ec74709092b9759b3ec",
                "shasum": ""
            },
            "require": {
                "ext-simplexml": "*",
                "ext-tokenizer": "*",
                "ext-xmlwriter": "*",
                "php": ">=5.4.0"
            },
            "require-dev": {
                "phpunit/phpunit": "^4.0 || ^5.0 || ^6.0 || ^7.0"
            },
            "bin": [
                "bin/phpcs",
                "bin/phpcbf"
            ],
            "type": "library",
            "extra": {
                "branch-alias": {
                    "dev-master": "3.x-dev"
                }
            },
            "notification-url": "https://packagist.org/downloads/",
            "license": [
                "BSD-3-Clause"
            ],
            "authors": [
                {
                    "name": "Greg Sherwood",
                    "role": "lead"
                }
            ],
            "description": "PHP_CodeSniffer tokenizes PHP, JavaScript and CSS files and detects violations of a defined set of coding standards.",
            "homepage": "http://www.squizlabs.com/php-codesniffer",
            "keywords": [
                "phpcs",
                "standards"
            ],
            "time": "2018-07-26T23:47:18+00:00"
        },
        {
            "name": "symfony/browser-kit",
            "version": "v4.2.4",
            "source": {
                "type": "git",
                "url": "https://github.com/symfony/browser-kit.git",
                "reference": "61d85c5af2fc058014c7c89504c3944e73a086f0"
            },
            "dist": {
                "type": "zip",
                "url": "https://api.github.com/repos/symfony/browser-kit/zipball/61d85c5af2fc058014c7c89504c3944e73a086f0",
                "reference": "61d85c5af2fc058014c7c89504c3944e73a086f0",
                "shasum": ""
            },
            "require": {
                "php": "^7.1.3",
                "symfony/dom-crawler": "~3.4|~4.0"
            },
            "require-dev": {
                "symfony/css-selector": "~3.4|~4.0",
                "symfony/process": "~3.4|~4.0"
            },
            "suggest": {
                "symfony/process": ""
            },
            "type": "library",
            "extra": {
                "branch-alias": {
                    "dev-master": "4.2-dev"
                }
            },
            "autoload": {
                "psr-4": {
                    "Symfony\\Component\\BrowserKit\\": ""
                },
                "exclude-from-classmap": [
                    "/Tests/"
                ]
            },
            "notification-url": "https://packagist.org/downloads/",
            "license": [
                "MIT"
            ],
            "authors": [
                {
                    "name": "Fabien Potencier",
                    "email": "fabien@symfony.com"
                },
                {
                    "name": "Symfony Community",
                    "homepage": "https://symfony.com/contributors"
                }
            ],
            "description": "Symfony BrowserKit Component",
            "homepage": "https://symfony.com",
            "time": "2019-02-23T15:17:42+00:00"
        },
        {
            "name": "symfony/config",
            "version": "v4.2.4",
            "source": {
                "type": "git",
                "url": "https://github.com/symfony/config.git",
                "reference": "7f70d79c7a24a94f8e98abb988049403a53d7b31"
            },
            "dist": {
                "type": "zip",
                "url": "https://api.github.com/repos/symfony/config/zipball/7f70d79c7a24a94f8e98abb988049403a53d7b31",
                "reference": "7f70d79c7a24a94f8e98abb988049403a53d7b31",
                "shasum": ""
            },
            "require": {
                "php": "^7.1.3",
                "symfony/filesystem": "~3.4|~4.0",
                "symfony/polyfill-ctype": "~1.8"
            },
            "conflict": {
                "symfony/finder": "<3.4"
            },
            "require-dev": {
                "symfony/dependency-injection": "~3.4|~4.0",
                "symfony/event-dispatcher": "~3.4|~4.0",
                "symfony/finder": "~3.4|~4.0",
                "symfony/yaml": "~3.4|~4.0"
            },
            "suggest": {
                "symfony/yaml": "To use the yaml reference dumper"
            },
            "type": "library",
            "extra": {
                "branch-alias": {
                    "dev-master": "4.2-dev"
                }
            },
            "autoload": {
                "psr-4": {
                    "Symfony\\Component\\Config\\": ""
                },
                "exclude-from-classmap": [
                    "/Tests/"
                ]
            },
            "notification-url": "https://packagist.org/downloads/",
            "license": [
                "MIT"
            ],
            "authors": [
                {
                    "name": "Fabien Potencier",
                    "email": "fabien@symfony.com"
                },
                {
                    "name": "Symfony Community",
                    "homepage": "https://symfony.com/contributors"
                }
            ],
            "description": "Symfony Config Component",
            "homepage": "https://symfony.com",
            "time": "2019-02-23T15:17:42+00:00"
        },
        {
            "name": "symfony/contracts",
            "version": "v1.0.2",
            "source": {
                "type": "git",
                "url": "https://github.com/symfony/contracts.git",
                "reference": "1aa7ab2429c3d594dd70689604b5cf7421254cdf"
            },
            "dist": {
                "type": "zip",
                "url": "https://api.github.com/repos/symfony/contracts/zipball/1aa7ab2429c3d594dd70689604b5cf7421254cdf",
                "reference": "1aa7ab2429c3d594dd70689604b5cf7421254cdf",
                "shasum": ""
            },
            "require": {
                "php": "^7.1.3"
            },
            "require-dev": {
                "psr/cache": "^1.0",
                "psr/container": "^1.0"
            },
            "suggest": {
                "psr/cache": "When using the Cache contracts",
                "psr/container": "When using the Service contracts",
                "symfony/cache-contracts-implementation": "",
                "symfony/service-contracts-implementation": "",
                "symfony/translation-contracts-implementation": ""
            },
            "type": "library",
            "extra": {
                "branch-alias": {
                    "dev-master": "1.0-dev"
                }
            },
            "autoload": {
                "psr-4": {
                    "Symfony\\Contracts\\": ""
                },
                "exclude-from-classmap": [
                    "**/Tests/"
                ]
            },
            "notification-url": "https://packagist.org/downloads/",
            "license": [
                "MIT"
            ],
            "authors": [
                {
                    "name": "Nicolas Grekas",
                    "email": "p@tchwork.com"
                },
                {
                    "name": "Symfony Community",
                    "homepage": "https://symfony.com/contributors"
                }
            ],
            "description": "A set of abstractions extracted out of the Symfony components",
            "homepage": "https://symfony.com",
            "keywords": [
                "abstractions",
                "contracts",
                "decoupling",
                "interfaces",
                "interoperability",
                "standards"
            ],
            "time": "2018-12-05T08:06:11+00:00"
        },
        {
            "name": "symfony/dependency-injection",
            "version": "v4.2.4",
            "source": {
                "type": "git",
                "url": "https://github.com/symfony/dependency-injection.git",
                "reference": "cdadb3765df7c89ac93628743913b92bb91f1704"
            },
            "dist": {
                "type": "zip",
                "url": "https://api.github.com/repos/symfony/dependency-injection/zipball/cdadb3765df7c89ac93628743913b92bb91f1704",
                "reference": "cdadb3765df7c89ac93628743913b92bb91f1704",
                "shasum": ""
            },
            "require": {
                "php": "^7.1.3",
                "psr/container": "^1.0",
                "symfony/contracts": "^1.0"
            },
            "conflict": {
                "symfony/config": "<4.2",
                "symfony/finder": "<3.4",
                "symfony/proxy-manager-bridge": "<3.4",
                "symfony/yaml": "<3.4"
            },
            "provide": {
                "psr/container-implementation": "1.0",
                "symfony/service-contracts-implementation": "1.0"
            },
            "require-dev": {
                "symfony/config": "~4.2",
                "symfony/expression-language": "~3.4|~4.0",
                "symfony/yaml": "~3.4|~4.0"
            },
            "suggest": {
                "symfony/config": "",
                "symfony/expression-language": "For using expressions in service container configuration",
                "symfony/finder": "For using double-star glob patterns or when GLOB_BRACE portability is required",
                "symfony/proxy-manager-bridge": "Generate service proxies to lazy load them",
                "symfony/yaml": ""
            },
            "type": "library",
            "extra": {
                "branch-alias": {
                    "dev-master": "4.2-dev"
                }
            },
            "autoload": {
                "psr-4": {
                    "Symfony\\Component\\DependencyInjection\\": ""
                },
                "exclude-from-classmap": [
                    "/Tests/"
                ]
            },
            "notification-url": "https://packagist.org/downloads/",
            "license": [
                "MIT"
            ],
            "authors": [
                {
                    "name": "Fabien Potencier",
                    "email": "fabien@symfony.com"
                },
                {
                    "name": "Symfony Community",
                    "homepage": "https://symfony.com/contributors"
                }
            ],
            "description": "Symfony DependencyInjection Component",
            "homepage": "https://symfony.com",
            "time": "2019-02-23T15:17:42+00:00"
        },
        {
            "name": "symfony/dom-crawler",
            "version": "v4.2.4",
            "source": {
                "type": "git",
                "url": "https://github.com/symfony/dom-crawler.git",
                "reference": "53c97769814c80a84a8403efcf3ae7ae966d53bb"
            },
            "dist": {
                "type": "zip",
                "url": "https://api.github.com/repos/symfony/dom-crawler/zipball/53c97769814c80a84a8403efcf3ae7ae966d53bb",
                "reference": "53c97769814c80a84a8403efcf3ae7ae966d53bb",
                "shasum": ""
            },
            "require": {
                "php": "^7.1.3",
                "symfony/polyfill-ctype": "~1.8",
                "symfony/polyfill-mbstring": "~1.0"
            },
            "require-dev": {
                "symfony/css-selector": "~3.4|~4.0"
            },
            "suggest": {
                "symfony/css-selector": ""
            },
            "type": "library",
            "extra": {
                "branch-alias": {
                    "dev-master": "4.2-dev"
                }
            },
            "autoload": {
                "psr-4": {
                    "Symfony\\Component\\DomCrawler\\": ""
                },
                "exclude-from-classmap": [
                    "/Tests/"
                ]
            },
            "notification-url": "https://packagist.org/downloads/",
            "license": [
                "MIT"
            ],
            "authors": [
                {
                    "name": "Fabien Potencier",
                    "email": "fabien@symfony.com"
                },
                {
                    "name": "Symfony Community",
                    "homepage": "https://symfony.com/contributors"
                }
            ],
            "description": "Symfony DomCrawler Component",
            "homepage": "https://symfony.com",
            "time": "2019-02-23T15:17:42+00:00"
        },
        {
            "name": "symfony/http-foundation",
            "version": "v4.2.4",
            "source": {
                "type": "git",
                "url": "https://github.com/symfony/http-foundation.git",
                "reference": "850a667d6254ccf6c61d853407b16f21c4579c77"
            },
            "dist": {
                "type": "zip",
                "url": "https://api.github.com/repos/symfony/http-foundation/zipball/850a667d6254ccf6c61d853407b16f21c4579c77",
                "reference": "850a667d6254ccf6c61d853407b16f21c4579c77",
                "shasum": ""
            },
            "require": {
                "php": "^7.1.3",
                "symfony/polyfill-mbstring": "~1.1"
            },
            "require-dev": {
                "predis/predis": "~1.0",
                "symfony/expression-language": "~3.4|~4.0"
            },
            "type": "library",
            "extra": {
                "branch-alias": {
                    "dev-master": "4.2-dev"
                }
            },
            "autoload": {
                "psr-4": {
                    "Symfony\\Component\\HttpFoundation\\": ""
                },
                "exclude-from-classmap": [
                    "/Tests/"
                ]
            },
            "notification-url": "https://packagist.org/downloads/",
            "license": [
                "MIT"
            ],
            "authors": [
                {
                    "name": "Fabien Potencier",
                    "email": "fabien@symfony.com"
                },
                {
                    "name": "Symfony Community",
                    "homepage": "https://symfony.com/contributors"
                }
            ],
            "description": "Symfony HttpFoundation Component",
            "homepage": "https://symfony.com",
            "time": "2019-02-26T08:03:39+00:00"
        },
        {
            "name": "symfony/options-resolver",
            "version": "v4.2.4",
            "source": {
                "type": "git",
                "url": "https://github.com/symfony/options-resolver.git",
                "reference": "3896e5a7d06fd15fa4947694c8dcdd371ff147d1"
            },
            "dist": {
                "type": "zip",
                "url": "https://api.github.com/repos/symfony/options-resolver/zipball/3896e5a7d06fd15fa4947694c8dcdd371ff147d1",
                "reference": "3896e5a7d06fd15fa4947694c8dcdd371ff147d1",
                "shasum": ""
            },
            "require": {
                "php": "^7.1.3"
            },
            "type": "library",
            "extra": {
                "branch-alias": {
                    "dev-master": "4.2-dev"
                }
            },
            "autoload": {
                "psr-4": {
                    "Symfony\\Component\\OptionsResolver\\": ""
                },
                "exclude-from-classmap": [
                    "/Tests/"
                ]
            },
            "notification-url": "https://packagist.org/downloads/",
            "license": [
                "MIT"
            ],
            "authors": [
                {
                    "name": "Fabien Potencier",
                    "email": "fabien@symfony.com"
                },
                {
                    "name": "Symfony Community",
                    "homepage": "https://symfony.com/contributors"
                }
            ],
            "description": "Symfony OptionsResolver Component",
            "homepage": "https://symfony.com",
            "keywords": [
                "config",
                "configuration",
                "options"
            ],
            "time": "2019-02-23T15:17:42+00:00"
        },
        {
            "name": "symfony/polyfill-php70",
            "version": "v1.10.0",
            "source": {
                "type": "git",
                "url": "https://github.com/symfony/polyfill-php70.git",
                "reference": "6b88000cdd431cd2e940caa2cb569201f3f84224"
            },
            "dist": {
                "type": "zip",
                "url": "https://api.github.com/repos/symfony/polyfill-php70/zipball/6b88000cdd431cd2e940caa2cb569201f3f84224",
                "reference": "6b88000cdd431cd2e940caa2cb569201f3f84224",
                "shasum": ""
            },
            "require": {
                "paragonie/random_compat": "~1.0|~2.0|~9.99",
                "php": ">=5.3.3"
            },
            "type": "library",
            "extra": {
                "branch-alias": {
                    "dev-master": "1.9-dev"
                }
            },
            "autoload": {
                "psr-4": {
                    "Symfony\\Polyfill\\Php70\\": ""
                },
                "files": [
                    "bootstrap.php"
                ],
                "classmap": [
                    "Resources/stubs"
                ]
            },
            "notification-url": "https://packagist.org/downloads/",
            "license": [
                "MIT"
            ],
            "authors": [
                {
                    "name": "Nicolas Grekas",
                    "email": "p@tchwork.com"
                },
                {
                    "name": "Symfony Community",
                    "homepage": "https://symfony.com/contributors"
                }
            ],
            "description": "Symfony polyfill backporting some PHP 7.0+ features to lower PHP versions",
            "homepage": "https://symfony.com",
            "keywords": [
                "compatibility",
                "polyfill",
                "portable",
                "shim"
            ],
            "time": "2018-09-21T06:26:08+00:00"
        },
        {
            "name": "symfony/polyfill-php72",
            "version": "v1.10.0",
            "source": {
                "type": "git",
                "url": "https://github.com/symfony/polyfill-php72.git",
                "reference": "9050816e2ca34a8e916c3a0ae8b9c2fccf68b631"
            },
            "dist": {
                "type": "zip",
                "url": "https://api.github.com/repos/symfony/polyfill-php72/zipball/9050816e2ca34a8e916c3a0ae8b9c2fccf68b631",
                "reference": "9050816e2ca34a8e916c3a0ae8b9c2fccf68b631",
                "shasum": ""
            },
            "require": {
                "php": ">=5.3.3"
            },
            "type": "library",
            "extra": {
                "branch-alias": {
                    "dev-master": "1.9-dev"
                }
            },
            "autoload": {
                "psr-4": {
                    "Symfony\\Polyfill\\Php72\\": ""
                },
                "files": [
                    "bootstrap.php"
                ]
            },
            "notification-url": "https://packagist.org/downloads/",
            "license": [
                "MIT"
            ],
            "authors": [
                {
                    "name": "Nicolas Grekas",
                    "email": "p@tchwork.com"
                },
                {
                    "name": "Symfony Community",
                    "homepage": "https://symfony.com/contributors"
                }
            ],
            "description": "Symfony polyfill backporting some PHP 7.2+ features to lower PHP versions",
            "homepage": "https://symfony.com",
            "keywords": [
                "compatibility",
                "polyfill",
                "portable",
                "shim"
            ],
            "time": "2018-09-21T13:07:52+00:00"
        },
        {
            "name": "symfony/stopwatch",
            "version": "v4.2.4",
            "source": {
                "type": "git",
                "url": "https://github.com/symfony/stopwatch.git",
                "reference": "b1a5f646d56a3290230dbc8edf2a0d62cda23f67"
            },
            "dist": {
                "type": "zip",
                "url": "https://api.github.com/repos/symfony/stopwatch/zipball/b1a5f646d56a3290230dbc8edf2a0d62cda23f67",
                "reference": "b1a5f646d56a3290230dbc8edf2a0d62cda23f67",
                "shasum": ""
            },
            "require": {
                "php": "^7.1.3",
                "symfony/contracts": "^1.0"
            },
            "type": "library",
            "extra": {
                "branch-alias": {
                    "dev-master": "4.2-dev"
                }
            },
            "autoload": {
                "psr-4": {
                    "Symfony\\Component\\Stopwatch\\": ""
                },
                "exclude-from-classmap": [
                    "/Tests/"
                ]
            },
            "notification-url": "https://packagist.org/downloads/",
            "license": [
                "MIT"
            ],
            "authors": [
                {
                    "name": "Fabien Potencier",
                    "email": "fabien@symfony.com"
                },
                {
                    "name": "Symfony Community",
                    "homepage": "https://symfony.com/contributors"
                }
            ],
            "description": "Symfony Stopwatch Component",
            "homepage": "https://symfony.com",
            "time": "2019-01-16T20:31:39+00:00"
        },
        {
            "name": "symfony/yaml",
            "version": "v3.4.23",
            "source": {
                "type": "git",
                "url": "https://github.com/symfony/yaml.git",
                "reference": "57f1ce82c997f5a8701b89ef970e36bb657fd09c"
            },
            "dist": {
                "type": "zip",
                "url": "https://api.github.com/repos/symfony/yaml/zipball/57f1ce82c997f5a8701b89ef970e36bb657fd09c",
                "reference": "57f1ce82c997f5a8701b89ef970e36bb657fd09c",
                "shasum": ""
            },
            "require": {
                "php": "^5.5.9|>=7.0.8",
                "symfony/polyfill-ctype": "~1.8"
            },
            "conflict": {
                "symfony/console": "<3.4"
            },
            "require-dev": {
                "symfony/console": "~3.4|~4.0"
            },
            "suggest": {
                "symfony/console": "For validating YAML files using the lint command"
            },
            "type": "library",
            "extra": {
                "branch-alias": {
                    "dev-master": "3.4-dev"
                }
            },
            "autoload": {
                "psr-4": {
                    "Symfony\\Component\\Yaml\\": ""
                },
                "exclude-from-classmap": [
                    "/Tests/"
                ]
            },
            "notification-url": "https://packagist.org/downloads/",
            "license": [
                "MIT"
            ],
            "authors": [
                {
                    "name": "Fabien Potencier",
                    "email": "fabien@symfony.com"
                },
                {
                    "name": "Symfony Community",
                    "homepage": "https://symfony.com/contributors"
                }
            ],
            "description": "Symfony Yaml Component",
            "homepage": "https://symfony.com",
            "time": "2019-02-23T15:06:07+00:00"
        },
        {
            "name": "theseer/fdomdocument",
            "version": "1.6.6",
            "source": {
                "type": "git",
                "url": "https://github.com/theseer/fDOMDocument.git",
                "reference": "6e8203e40a32a9c770bcb62fe37e68b948da6dca"
            },
            "dist": {
                "type": "zip",
                "url": "https://api.github.com/repos/theseer/fDOMDocument/zipball/6e8203e40a32a9c770bcb62fe37e68b948da6dca",
                "reference": "6e8203e40a32a9c770bcb62fe37e68b948da6dca",
                "shasum": ""
            },
            "require": {
                "ext-dom": "*",
                "lib-libxml": "*",
                "php": ">=5.3.3"
            },
            "type": "library",
            "autoload": {
                "classmap": [
                    "src/"
                ]
            },
            "notification-url": "https://packagist.org/downloads/",
            "license": [
                "BSD-3-Clause"
            ],
            "authors": [
                {
                    "name": "Arne Blankerts",
                    "email": "arne@blankerts.de",
                    "role": "lead"
                }
            ],
            "description": "The classes contained within this repository extend the standard DOM to use exceptions at all occasions of errors instead of PHP warnings or notices. They also add various custom methods and shortcuts for convenience and to simplify the usage of DOM.",
            "homepage": "https://github.com/theseer/fDOMDocument",
            "time": "2017-06-30T11:53:12+00:00"
        },
        {
            "name": "theseer/tokenizer",
            "version": "1.1.0",
            "source": {
                "type": "git",
                "url": "https://github.com/theseer/tokenizer.git",
                "reference": "cb2f008f3f05af2893a87208fe6a6c4985483f8b"
            },
            "dist": {
                "type": "zip",
                "url": "https://api.github.com/repos/theseer/tokenizer/zipball/cb2f008f3f05af2893a87208fe6a6c4985483f8b",
                "reference": "cb2f008f3f05af2893a87208fe6a6c4985483f8b",
                "shasum": ""
            },
            "require": {
                "ext-dom": "*",
                "ext-tokenizer": "*",
                "ext-xmlwriter": "*",
                "php": "^7.0"
            },
            "type": "library",
            "autoload": {
                "classmap": [
                    "src/"
                ]
            },
            "notification-url": "https://packagist.org/downloads/",
            "license": [
                "BSD-3-Clause"
            ],
            "authors": [
                {
                    "name": "Arne Blankerts",
                    "email": "arne@blankerts.de",
                    "role": "Developer"
                }
            ],
            "description": "A small library for converting tokenized PHP source code into XML and potentially other formats",
            "time": "2017-04-07T12:08:54+00:00"
        },
        {
            "name": "vlucas/phpdotenv",
            "version": "v2.6.1",
            "source": {
                "type": "git",
                "url": "https://github.com/vlucas/phpdotenv.git",
                "reference": "2a7dcf7e3e02dc5e701004e51a6f304b713107d5"
            },
            "dist": {
                "type": "zip",
                "url": "https://api.github.com/repos/vlucas/phpdotenv/zipball/2a7dcf7e3e02dc5e701004e51a6f304b713107d5",
                "reference": "2a7dcf7e3e02dc5e701004e51a6f304b713107d5",
                "shasum": ""
            },
            "require": {
                "php": ">=5.3.9",
                "symfony/polyfill-ctype": "^1.9"
            },
            "require-dev": {
                "phpunit/phpunit": "^4.8.35 || ^5.0"
            },
            "type": "library",
            "extra": {
                "branch-alias": {
                    "dev-master": "2.6-dev"
                }
            },
            "autoload": {
                "psr-4": {
                    "Dotenv\\": "src/"
                }
            },
            "notification-url": "https://packagist.org/downloads/",
            "license": [
                "BSD-3-Clause"
            ],
            "authors": [
                {
                    "name": "Vance Lucas",
                    "email": "vance@vancelucas.com",
                    "homepage": "http://www.vancelucas.com"
                }
            ],
            "description": "Loads environment variables from `.env` to `getenv()`, `$_ENV` and `$_SERVER` automagically.",
            "keywords": [
                "dotenv",
                "env",
                "environment"
            ],
            "time": "2019-01-29T11:11:52+00:00"
        },
        {
            "name": "webmozart/assert",
            "version": "1.4.0",
            "source": {
                "type": "git",
                "url": "https://github.com/webmozart/assert.git",
                "reference": "83e253c8e0be5b0257b881e1827274667c5c17a9"
            },
            "dist": {
                "type": "zip",
                "url": "https://api.github.com/repos/webmozart/assert/zipball/83e253c8e0be5b0257b881e1827274667c5c17a9",
                "reference": "83e253c8e0be5b0257b881e1827274667c5c17a9",
                "shasum": ""
            },
            "require": {
                "php": "^5.3.3 || ^7.0",
                "symfony/polyfill-ctype": "^1.8"
            },
            "require-dev": {
                "phpunit/phpunit": "^4.6",
                "sebastian/version": "^1.0.1"
            },
            "type": "library",
            "extra": {
                "branch-alias": {
                    "dev-master": "1.3-dev"
                }
            },
            "autoload": {
                "psr-4": {
                    "Webmozart\\Assert\\": "src/"
                }
            },
            "notification-url": "https://packagist.org/downloads/",
            "license": [
                "MIT"
            ],
            "authors": [
                {
                    "name": "Bernhard Schussek",
                    "email": "bschussek@gmail.com"
                }
            ],
            "description": "Assertions to validate method input/output with nice error messages.",
            "keywords": [
                "assert",
                "check",
                "validate"
            ],
            "time": "2018-12-25T11:19:39+00:00"
        }
    ],
    "aliases": [],
    "minimum-stability": "stable",
    "stability-flags": {
        "phpmd/phpmd": 0
    },
    "prefer-stable": true,
    "prefer-lowest": false,
    "platform": {
        "php": "~7.1.3||~7.2.0",
        "ext-bcmath": "*",
        "ext-ctype": "*",
        "ext-curl": "*",
        "ext-dom": "*",
        "ext-gd": "*",
        "ext-hash": "*",
        "ext-iconv": "*",
        "ext-intl": "*",
        "ext-mbstring": "*",
        "ext-openssl": "*",
        "ext-pdo_mysql": "*",
        "ext-simplexml": "*",
        "ext-soap": "*",
        "ext-spl": "*",
        "ext-xsl": "*",
        "ext-zip": "*",
        "lib-libxml": "*"
    },
    "platform-dev": []
}<|MERGE_RESOLUTION|>--- conflicted
+++ resolved
@@ -4,11 +4,7 @@
         "Read more about it at https://getcomposer.org/doc/01-basic-usage.md#installing-dependencies",
         "This file is @generated automatically"
     ],
-<<<<<<< HEAD
-    "content-hash": "3cdccc93cc990b4212377b1d01a8c4ef",
-=======
-    "content-hash": "7cc5e0b20b1ae762a9632d5ee7a41bf1",
->>>>>>> f14be5f4
+    "content-hash": "60007664938710edf52eadddd7551867",
     "packages": [
         {
             "name": "braintree/braintree_php",
@@ -7846,6 +7842,7 @@
                 "mock",
                 "xunit"
             ],
+            "abandoned": true,
             "time": "2018-08-09T05:50:03+00:00"
         },
         {
