{
    "_readme": [
        "This file locks the dependencies of your project to a known state",
        "Read more about it at https://getcomposer.org/doc/01-basic-usage.md#composer-lock-the-lock-file",
        "This file is @generated automatically"
    ],
    "content-hash": "7537dab4a1593204387fb3f6adf4f33d",
    "packages": [
        {
            "name": "braintree/braintree_php",
            "version": "3.34.0",
            "source": {
                "type": "git",
                "url": "https://github.com/braintree/braintree_php.git",
                "reference": "fd55c466d0d0088c67705d7ba0b3876d9767bfda"
            },
            "dist": {
                "type": "zip",
                "url": "https://api.github.com/repos/braintree/braintree_php/zipball/fd55c466d0d0088c67705d7ba0b3876d9767bfda",
                "reference": "fd55c466d0d0088c67705d7ba0b3876d9767bfda",
                "shasum": ""
            },
            "require": {
                "ext-curl": "*",
                "ext-dom": "*",
                "ext-hash": "*",
                "ext-openssl": "*",
                "ext-xmlwriter": "*",
                "php": ">=5.4.0"
            },
            "require-dev": {
                "phpunit/phpunit": "3.7.*"
            },
            "type": "library",
            "autoload": {
                "psr-0": {
                    "Braintree": "lib/"
                },
                "psr-4": {
                    "Braintree\\": "lib/Braintree"
                }
            },
            "notification-url": "https://packagist.org/downloads/",
            "license": [
                "MIT"
            ],
            "authors": [
                {
                    "name": "Braintree",
                    "homepage": "https://www.braintreepayments.com"
                }
            ],
            "description": "Braintree PHP Client Library",
            "time": "2018-05-21T18:14:47+00:00"
        },
        {
            "name": "colinmollenhour/cache-backend-file",
            "version": "v1.4.4",
            "source": {
                "type": "git",
                "url": "https://github.com/colinmollenhour/Cm_Cache_Backend_File.git",
                "reference": "184171cc79933a828c3f9b1a1054724cea22a216"
            },
            "dist": {
                "type": "zip",
                "url": "https://api.github.com/repos/colinmollenhour/Cm_Cache_Backend_File/zipball/184171cc79933a828c3f9b1a1054724cea22a216",
                "reference": "184171cc79933a828c3f9b1a1054724cea22a216",
                "shasum": ""
            },
            "type": "magento-module",
            "autoload": {
                "classmap": [
                    "File.php"
                ]
            },
            "notification-url": "https://packagist.org/downloads/",
            "license": [
                "BSD-3-Clause"
            ],
            "authors": [
                {
                    "name": "Colin Mollenhour"
                }
            ],
            "description": "The stock Zend_Cache_Backend_File backend has extremely poor performance for cleaning by tags making it become unusable as the number of cached items increases. This backend makes many changes resulting in a huge performance boost, especially for tag cleaning.",
            "homepage": "https://github.com/colinmollenhour/Cm_Cache_Backend_File",
            "time": "2018-04-05T15:28:43+00:00"
        },
        {
            "name": "colinmollenhour/cache-backend-redis",
            "version": "1.10.5",
            "source": {
                "type": "git",
                "url": "https://github.com/colinmollenhour/Cm_Cache_Backend_Redis.git",
                "reference": "91d949e28d939e607484a4bbf9307cff5afa689b"
            },
            "dist": {
                "type": "zip",
                "url": "https://api.github.com/repos/colinmollenhour/Cm_Cache_Backend_Redis/zipball/91d949e28d939e607484a4bbf9307cff5afa689b",
                "reference": "91d949e28d939e607484a4bbf9307cff5afa689b",
                "shasum": ""
            },
            "require": {
                "magento-hackathon/magento-composer-installer": "*"
            },
            "type": "magento-module",
            "autoload": {
                "classmap": [
                    "Cm/Cache/Backend/Redis.php"
                ]
            },
            "notification-url": "https://packagist.org/downloads/",
            "license": [
                "BSD-3-Clause"
            ],
            "authors": [
                {
                    "name": "Colin Mollenhour"
                }
            ],
            "description": "Zend_Cache backend using Redis with full support for tags.",
            "homepage": "https://github.com/colinmollenhour/Cm_Cache_Backend_Redis",
            "time": "2018-05-15T16:02:25+00:00"
        },
        {
            "name": "colinmollenhour/credis",
            "version": "1.10.0",
            "source": {
                "type": "git",
                "url": "https://github.com/colinmollenhour/credis.git",
                "reference": "8ab6db707c821055f9856b8cf76d5f44beb6fd8a"
            },
            "dist": {
                "type": "zip",
                "url": "https://api.github.com/repos/colinmollenhour/credis/zipball/8ab6db707c821055f9856b8cf76d5f44beb6fd8a",
                "reference": "8ab6db707c821055f9856b8cf76d5f44beb6fd8a",
                "shasum": ""
            },
            "require": {
                "php": ">=5.4.0"
            },
            "type": "library",
            "autoload": {
                "classmap": [
                    "Client.php",
                    "Cluster.php",
                    "Sentinel.php",
                    "Module.php"
                ]
            },
            "notification-url": "https://packagist.org/downloads/",
            "license": [
                "MIT"
            ],
            "authors": [
                {
                    "name": "Colin Mollenhour",
                    "email": "colin@mollenhour.com"
                }
            ],
            "description": "Credis is a lightweight interface to the Redis key-value store which wraps the phpredis library when available for better performance.",
            "homepage": "https://github.com/colinmollenhour/credis",
            "time": "2018-05-07T14:45:04+00:00"
        },
        {
            "name": "colinmollenhour/php-redis-session-abstract",
            "version": "v1.4.0",
            "source": {
                "type": "git",
                "url": "https://github.com/colinmollenhour/php-redis-session-abstract.git",
                "reference": "4cb15d557f58f45ad257cbcce3c12511e6deb5bc"
            },
            "dist": {
                "type": "zip",
                "url": "https://api.github.com/repos/colinmollenhour/php-redis-session-abstract/zipball/4cb15d557f58f45ad257cbcce3c12511e6deb5bc",
                "reference": "4cb15d557f58f45ad257cbcce3c12511e6deb5bc",
                "shasum": ""
            },
            "require": {
                "colinmollenhour/credis": "~1.6",
                "php": "~5.5.0|~5.6.0|~7.0.0|~7.1.0|~7.2.0"
            },
            "type": "library",
            "autoload": {
                "psr-0": {
                    "Cm\\RedisSession\\": "src/"
                }
            },
            "notification-url": "https://packagist.org/downloads/",
            "license": [
                "BSD-3-Clause"
            ],
            "authors": [
                {
                    "name": "Colin Mollenhour"
                }
            ],
            "description": "A Redis-based session handler with optimistic locking",
            "homepage": "https://github.com/colinmollenhour/php-redis-session-abstract",
            "time": "2018-03-29T15:54:15+00:00"
        },
        {
            "name": "composer/ca-bundle",
            "version": "1.1.1",
            "source": {
                "type": "git",
                "url": "https://github.com/composer/ca-bundle.git",
                "reference": "d2c0a83b7533d6912e8d516756ebd34f893e9169"
            },
            "dist": {
                "type": "zip",
                "url": "https://api.github.com/repos/composer/ca-bundle/zipball/d2c0a83b7533d6912e8d516756ebd34f893e9169",
                "reference": "d2c0a83b7533d6912e8d516756ebd34f893e9169",
                "shasum": ""
            },
            "require": {
                "ext-openssl": "*",
                "ext-pcre": "*",
                "php": "^5.3.2 || ^7.0"
            },
            "require-dev": {
                "phpunit/phpunit": "^4.8.35 || ^5.7 || ^6.5",
                "psr/log": "^1.0",
                "symfony/process": "^2.5 || ^3.0 || ^4.0"
            },
            "type": "library",
            "extra": {
                "branch-alias": {
                    "dev-master": "1.x-dev"
                }
            },
            "autoload": {
                "psr-4": {
                    "Composer\\CaBundle\\": "src"
                }
            },
            "notification-url": "https://packagist.org/downloads/",
            "license": [
                "MIT"
            ],
            "authors": [
                {
                    "name": "Jordi Boggiano",
                    "email": "j.boggiano@seld.be",
                    "homepage": "http://seld.be"
                }
            ],
            "description": "Lets you find a path to the system CA bundle, and includes a fallback to the Mozilla CA bundle.",
            "keywords": [
                "cabundle",
                "cacert",
                "certificate",
                "ssl",
                "tls"
            ],
            "time": "2018-03-29T19:57:20+00:00"
        },
        {
            "name": "composer/composer",
            "version": "1.6.5",
            "source": {
                "type": "git",
                "url": "https://github.com/composer/composer.git",
                "reference": "b184a92419cc9a9c4c6a09db555a94d441cb11c9"
            },
            "dist": {
                "type": "zip",
                "url": "https://api.github.com/repos/composer/composer/zipball/b184a92419cc9a9c4c6a09db555a94d441cb11c9",
                "reference": "b184a92419cc9a9c4c6a09db555a94d441cb11c9",
                "shasum": ""
            },
            "require": {
                "composer/ca-bundle": "^1.0",
                "composer/semver": "^1.0",
                "composer/spdx-licenses": "^1.2",
                "justinrainbow/json-schema": "^3.0 || ^4.0 || ^5.0",
                "php": "^5.3.2 || ^7.0",
                "psr/log": "^1.0",
                "seld/cli-prompt": "^1.0",
                "seld/jsonlint": "^1.4",
                "seld/phar-utils": "^1.0",
                "symfony/console": "^2.7 || ^3.0 || ^4.0",
                "symfony/filesystem": "^2.7 || ^3.0 || ^4.0",
                "symfony/finder": "^2.7 || ^3.0 || ^4.0",
                "symfony/process": "^2.7 || ^3.0 || ^4.0"
            },
            "conflict": {
                "symfony/console": "2.8.38"
            },
            "require-dev": {
                "phpunit/phpunit": "^4.8.35 || ^5.7",
                "phpunit/phpunit-mock-objects": "^2.3 || ^3.0"
            },
            "suggest": {
                "ext-openssl": "Enabling the openssl extension allows you to access https URLs for repositories and packages",
                "ext-zip": "Enabling the zip extension allows you to unzip archives",
                "ext-zlib": "Allow gzip compression of HTTP requests"
            },
            "bin": [
                "bin/composer"
            ],
            "type": "library",
            "extra": {
                "branch-alias": {
                    "dev-master": "1.6-dev"
                }
            },
            "autoload": {
                "psr-4": {
                    "Composer\\": "src/Composer"
                }
            },
            "notification-url": "https://packagist.org/downloads/",
            "license": [
                "MIT"
            ],
            "authors": [
                {
                    "name": "Nils Adermann",
                    "email": "naderman@naderman.de",
                    "homepage": "http://www.naderman.de"
                },
                {
                    "name": "Jordi Boggiano",
                    "email": "j.boggiano@seld.be",
                    "homepage": "http://seld.be"
                }
            ],
            "description": "Composer helps you declare, manage and install dependencies of PHP projects, ensuring you have the right stack everywhere.",
            "homepage": "https://getcomposer.org/",
            "keywords": [
                "autoload",
                "dependency",
                "package"
            ],
            "time": "2018-05-04T09:44:59+00:00"
        },
        {
            "name": "composer/semver",
            "version": "1.4.2",
            "source": {
                "type": "git",
                "url": "https://github.com/composer/semver.git",
                "reference": "c7cb9a2095a074d131b65a8a0cd294479d785573"
            },
            "dist": {
                "type": "zip",
                "url": "https://api.github.com/repos/composer/semver/zipball/c7cb9a2095a074d131b65a8a0cd294479d785573",
                "reference": "c7cb9a2095a074d131b65a8a0cd294479d785573",
                "shasum": ""
            },
            "require": {
                "php": "^5.3.2 || ^7.0"
            },
            "require-dev": {
                "phpunit/phpunit": "^4.5 || ^5.0.5",
                "phpunit/phpunit-mock-objects": "2.3.0 || ^3.0"
            },
            "type": "library",
            "extra": {
                "branch-alias": {
                    "dev-master": "1.x-dev"
                }
            },
            "autoload": {
                "psr-4": {
                    "Composer\\Semver\\": "src"
                }
            },
            "notification-url": "https://packagist.org/downloads/",
            "license": [
                "MIT"
            ],
            "authors": [
                {
                    "name": "Nils Adermann",
                    "email": "naderman@naderman.de",
                    "homepage": "http://www.naderman.de"
                },
                {
                    "name": "Jordi Boggiano",
                    "email": "j.boggiano@seld.be",
                    "homepage": "http://seld.be"
                },
                {
                    "name": "Rob Bast",
                    "email": "rob.bast@gmail.com",
                    "homepage": "http://robbast.nl"
                }
            ],
            "description": "Semver library that offers utilities, version constraint parsing and validation.",
            "keywords": [
                "semantic",
                "semver",
                "validation",
                "versioning"
            ],
            "time": "2016-08-30T16:08:34+00:00"
        },
        {
            "name": "composer/spdx-licenses",
            "version": "1.4.0",
            "source": {
                "type": "git",
                "url": "https://github.com/composer/spdx-licenses.git",
                "reference": "cb17687e9f936acd7e7245ad3890f953770dec1b"
            },
            "dist": {
                "type": "zip",
                "url": "https://api.github.com/repos/composer/spdx-licenses/zipball/cb17687e9f936acd7e7245ad3890f953770dec1b",
                "reference": "cb17687e9f936acd7e7245ad3890f953770dec1b",
                "shasum": ""
            },
            "require": {
                "php": "^5.3.2 || ^7.0"
            },
            "require-dev": {
                "phpunit/phpunit": "^4.8.35 || ^5.7 || ^6.5",
                "phpunit/phpunit-mock-objects": "2.3.0 || ^3.0"
            },
            "type": "library",
            "extra": {
                "branch-alias": {
                    "dev-master": "1.x-dev"
                }
            },
            "autoload": {
                "psr-4": {
                    "Composer\\Spdx\\": "src"
                }
            },
            "notification-url": "https://packagist.org/downloads/",
            "license": [
                "MIT"
            ],
            "authors": [
                {
                    "name": "Nils Adermann",
                    "email": "naderman@naderman.de",
                    "homepage": "http://www.naderman.de"
                },
                {
                    "name": "Jordi Boggiano",
                    "email": "j.boggiano@seld.be",
                    "homepage": "http://seld.be"
                },
                {
                    "name": "Rob Bast",
                    "email": "rob.bast@gmail.com",
                    "homepage": "http://robbast.nl"
                }
            ],
            "description": "SPDX licenses list and validation library.",
            "keywords": [
                "license",
                "spdx",
                "validator"
            ],
            "time": "2018-04-30T10:33:04+00:00"
        },
        {
            "name": "container-interop/container-interop",
            "version": "1.2.0",
            "source": {
                "type": "git",
                "url": "https://github.com/container-interop/container-interop.git",
                "reference": "79cbf1341c22ec75643d841642dd5d6acd83bdb8"
            },
            "dist": {
                "type": "zip",
                "url": "https://api.github.com/repos/container-interop/container-interop/zipball/79cbf1341c22ec75643d841642dd5d6acd83bdb8",
                "reference": "79cbf1341c22ec75643d841642dd5d6acd83bdb8",
                "shasum": ""
            },
            "require": {
                "psr/container": "^1.0"
            },
            "type": "library",
            "autoload": {
                "psr-4": {
                    "Interop\\Container\\": "src/Interop/Container/"
                }
            },
            "notification-url": "https://packagist.org/downloads/",
            "license": [
                "MIT"
            ],
            "description": "Promoting the interoperability of container objects (DIC, SL, etc.)",
            "homepage": "https://github.com/container-interop/container-interop",
            "time": "2017-02-14T19:40:03+00:00"
        },
        {
            "name": "elasticsearch/elasticsearch",
            "version": "v5.3.2",
            "source": {
                "type": "git",
                "url": "https://github.com/elastic/elasticsearch-php.git",
                "reference": "4b29a4121e790bbfe690d5ee77da348b62d48eb8"
            },
            "dist": {
                "type": "zip",
                "url": "https://api.github.com/repos/elastic/elasticsearch-php/zipball/4b29a4121e790bbfe690d5ee77da348b62d48eb8",
                "reference": "4b29a4121e790bbfe690d5ee77da348b62d48eb8",
                "shasum": ""
            },
            "require": {
                "guzzlehttp/ringphp": "~1.0",
                "php": "^5.6|^7.0",
                "psr/log": "~1.0"
            },
            "require-dev": {
                "cpliakas/git-wrapper": "~1.0",
                "doctrine/inflector": "^1.1",
                "mockery/mockery": "0.9.4",
                "phpunit/phpunit": "^4.7|^5.4",
                "sami/sami": "~3.2",
                "symfony/finder": "^2.8",
                "symfony/yaml": "^2.8"
            },
            "suggest": {
                "ext-curl": "*",
                "monolog/monolog": "Allows for client-level logging and tracing"
            },
            "type": "library",
            "autoload": {
                "psr-4": {
                    "Elasticsearch\\": "src/Elasticsearch/"
                }
            },
            "notification-url": "https://packagist.org/downloads/",
            "license": [
                "Apache-2.0"
            ],
            "authors": [
                {
                    "name": "Zachary Tong"
                }
            ],
            "description": "PHP Client for Elasticsearch",
            "keywords": [
                "client",
                "elasticsearch",
                "search"
            ],
            "time": "2017-11-08T17:04:47+00:00"
        },
        {
            "name": "guzzlehttp/ringphp",
            "version": "1.1.0",
            "source": {
                "type": "git",
                "url": "https://github.com/guzzle/RingPHP.git",
                "reference": "dbbb91d7f6c191e5e405e900e3102ac7f261bc0b"
            },
            "dist": {
                "type": "zip",
                "url": "https://api.github.com/repos/guzzle/RingPHP/zipball/dbbb91d7f6c191e5e405e900e3102ac7f261bc0b",
                "reference": "dbbb91d7f6c191e5e405e900e3102ac7f261bc0b",
                "shasum": ""
            },
            "require": {
                "guzzlehttp/streams": "~3.0",
                "php": ">=5.4.0",
                "react/promise": "~2.0"
            },
            "require-dev": {
                "ext-curl": "*",
                "phpunit/phpunit": "~4.0"
            },
            "suggest": {
                "ext-curl": "Guzzle will use specific adapters if cURL is present"
            },
            "type": "library",
            "extra": {
                "branch-alias": {
                    "dev-master": "1.1-dev"
                }
            },
            "autoload": {
                "psr-4": {
                    "GuzzleHttp\\Ring\\": "src/"
                }
            },
            "notification-url": "https://packagist.org/downloads/",
            "license": [
                "MIT"
            ],
            "authors": [
                {
                    "name": "Michael Dowling",
                    "email": "mtdowling@gmail.com",
                    "homepage": "https://github.com/mtdowling"
                }
            ],
            "description": "Provides a simple API and specification that abstracts away the details of HTTP into a single PHP function.",
            "time": "2015-05-20T03:37:09+00:00"
        },
        {
            "name": "guzzlehttp/streams",
            "version": "3.0.0",
            "source": {
                "type": "git",
                "url": "https://github.com/guzzle/streams.git",
                "reference": "47aaa48e27dae43d39fc1cea0ccf0d84ac1a2ba5"
            },
            "dist": {
                "type": "zip",
                "url": "https://api.github.com/repos/guzzle/streams/zipball/47aaa48e27dae43d39fc1cea0ccf0d84ac1a2ba5",
                "reference": "47aaa48e27dae43d39fc1cea0ccf0d84ac1a2ba5",
                "shasum": ""
            },
            "require": {
                "php": ">=5.4.0"
            },
            "require-dev": {
                "phpunit/phpunit": "~4.0"
            },
            "type": "library",
            "extra": {
                "branch-alias": {
                    "dev-master": "3.0-dev"
                }
            },
            "autoload": {
                "psr-4": {
                    "GuzzleHttp\\Stream\\": "src/"
                }
            },
            "notification-url": "https://packagist.org/downloads/",
            "license": [
                "MIT"
            ],
            "authors": [
                {
                    "name": "Michael Dowling",
                    "email": "mtdowling@gmail.com",
                    "homepage": "https://github.com/mtdowling"
                }
            ],
            "description": "Provides a simple abstraction over streams of data",
            "homepage": "http://guzzlephp.org/",
            "keywords": [
                "Guzzle",
                "stream"
            ],
            "time": "2014-10-12T19:18:40+00:00"
        },
        {
            "name": "justinrainbow/json-schema",
            "version": "5.2.7",
            "source": {
                "type": "git",
                "url": "https://github.com/justinrainbow/json-schema.git",
                "reference": "8560d4314577199ba51bf2032f02cd1315587c23"
            },
            "dist": {
                "type": "zip",
                "url": "https://api.github.com/repos/justinrainbow/json-schema/zipball/8560d4314577199ba51bf2032f02cd1315587c23",
                "reference": "8560d4314577199ba51bf2032f02cd1315587c23",
                "shasum": ""
            },
            "require": {
                "php": ">=5.3.3"
            },
            "require-dev": {
                "friendsofphp/php-cs-fixer": "^2.1",
                "json-schema/json-schema-test-suite": "1.2.0",
                "phpunit/phpunit": "^4.8.35"
            },
            "bin": [
                "bin/validate-json"
            ],
            "type": "library",
            "extra": {
                "branch-alias": {
                    "dev-master": "5.0.x-dev"
                }
            },
            "autoload": {
                "psr-4": {
                    "JsonSchema\\": "src/JsonSchema/"
                }
            },
            "notification-url": "https://packagist.org/downloads/",
            "license": [
                "MIT"
            ],
            "authors": [
                {
                    "name": "Bruno Prieto Reis",
                    "email": "bruno.p.reis@gmail.com"
                },
                {
                    "name": "Justin Rainbow",
                    "email": "justin.rainbow@gmail.com"
                },
                {
                    "name": "Igor Wiedler",
                    "email": "igor@wiedler.ch"
                },
                {
                    "name": "Robert Schönthal",
                    "email": "seroscho@googlemail.com"
                }
            ],
            "description": "A library to validate a json schema.",
            "homepage": "https://github.com/justinrainbow/json-schema",
            "keywords": [
                "json",
                "schema"
            ],
            "time": "2018-02-14T22:26:30+00:00"
        },
        {
            "name": "magento/composer",
            "version": "1.4.0",
            "source": {
                "type": "git",
                "url": "https://github.com/magento/composer.git",
                "reference": "6fb9eb3dd72a5e70aa53983f132f8e1883e79978"
            },
            "dist": {
                "type": "zip",
                "url": "https://api.github.com/repos/magento/composer/zipball/6fb9eb3dd72a5e70aa53983f132f8e1883e79978",
                "reference": "6fb9eb3dd72a5e70aa53983f132f8e1883e79978",
                "shasum": ""
            },
            "require": {
                "composer/composer": "^1.6",
                "php": "~7.1.3|~7.2.0",
                "symfony/console": "~4.0.0 || ~4.1.0"
            },
            "require-dev": {
                "phpunit/phpunit": "~7.0.0"
            },
            "type": "library",
            "autoload": {
                "psr-4": {
                    "Magento\\Composer\\": "src"
                }
            },
            "notification-url": "https://packagist.org/downloads/",
            "license": [
                "OSL-3.0",
                "AFL-3.0"
            ],
            "description": "Magento composer library helps to instantiate Composer application and run composer commands.",
            "time": "2018-06-29T18:46:51+00:00"
        },
        {
            "name": "magento/magento-composer-installer",
            "version": "0.1.13",
            "source": {
                "type": "git",
                "url": "https://github.com/magento/magento-composer-installer.git",
                "reference": "8b6c32f53b4944a5d6656e86344cd0f9784709a1"
            },
            "dist": {
                "type": "zip",
                "url": "https://api.github.com/repos/magento/magento-composer-installer/zipball/8b6c32f53b4944a5d6656e86344cd0f9784709a1",
                "reference": "8b6c32f53b4944a5d6656e86344cd0f9784709a1",
                "shasum": ""
            },
            "require": {
                "composer-plugin-api": "^1.0"
            },
            "replace": {
                "magento-hackathon/magento-composer-installer": "*"
            },
            "require-dev": {
                "composer/composer": "*@dev",
                "firegento/phpcs": "dev-patch-1",
                "mikey179/vfsstream": "*",
                "phpunit/phpunit": "*",
                "phpunit/phpunit-mock-objects": "dev-master",
                "squizlabs/php_codesniffer": "1.4.7",
                "symfony/process": "*"
            },
            "type": "composer-plugin",
            "extra": {
                "composer-command-registry": [
                    "MagentoHackathon\\Composer\\Magento\\Command\\DeployCommand"
                ],
                "class": "MagentoHackathon\\Composer\\Magento\\Plugin"
            },
            "autoload": {
                "psr-0": {
                    "MagentoHackathon\\Composer\\Magento": "src/"
                }
            },
            "notification-url": "https://packagist.org/downloads/",
            "license": [
                "OSL-3.0"
            ],
            "authors": [
                {
                    "name": "Vinai Kopp",
                    "email": "vinai@netzarbeiter.com"
                },
                {
                    "name": "Daniel Fahlke aka Flyingmana",
                    "email": "flyingmana@googlemail.com"
                },
                {
                    "name": "Jörg Weller",
                    "email": "weller@flagbit.de"
                },
                {
                    "name": "Karl Spies",
                    "email": "karl.spies@gmx.net"
                },
                {
                    "name": "Tobias Vogt",
                    "email": "tobi@webguys.de"
                },
                {
                    "name": "David Fuhr",
                    "email": "fuhr@flagbit.de"
                }
            ],
            "description": "Composer installer for Magento modules",
            "homepage": "https://github.com/magento/magento-composer-installer",
            "keywords": [
                "composer-installer",
                "magento"
            ],
            "time": "2017-12-29T16:45:24+00:00"
        },
        {
            "name": "magento/zendframework1",
            "version": "1.14.0",
            "source": {
                "type": "git",
                "url": "https://github.com/magento/zf1.git",
                "reference": "68522e5768edc8e829d1f64b620a3de3753f1141"
            },
            "dist": {
                "type": "zip",
                "url": "https://api.github.com/repos/magento/zf1/zipball/68522e5768edc8e829d1f64b620a3de3753f1141",
                "reference": "68522e5768edc8e829d1f64b620a3de3753f1141",
                "shasum": ""
            },
            "require": {
                "php": ">=5.2.11"
            },
            "require-dev": {
                "phpunit/dbunit": "1.3.*",
                "phpunit/phpunit": "3.7.*"
            },
            "type": "library",
            "extra": {
                "branch-alias": {
                    "dev-master": "1.12.x-dev"
                }
            },
            "autoload": {
                "psr-0": {
                    "Zend_": "library/"
                }
            },
            "notification-url": "https://packagist.org/downloads/",
            "include-path": [
                "library/"
            ],
            "license": [
                "BSD-3-Clause"
            ],
            "description": "Magento Zend Framework 1",
            "homepage": "http://framework.zend.com/",
            "keywords": [
                "ZF1",
                "framework"
            ],
            "time": "2018-04-06T18:49:03+00:00"
        },
        {
            "name": "monolog/monolog",
            "version": "1.23.0",
            "source": {
                "type": "git",
                "url": "https://github.com/Seldaek/monolog.git",
                "reference": "fd8c787753b3a2ad11bc60c063cff1358a32a3b4"
            },
            "dist": {
                "type": "zip",
                "url": "https://api.github.com/repos/Seldaek/monolog/zipball/fd8c787753b3a2ad11bc60c063cff1358a32a3b4",
                "reference": "fd8c787753b3a2ad11bc60c063cff1358a32a3b4",
                "shasum": ""
            },
            "require": {
                "php": ">=5.3.0",
                "psr/log": "~1.0"
            },
            "provide": {
                "psr/log-implementation": "1.0.0"
            },
            "require-dev": {
                "aws/aws-sdk-php": "^2.4.9 || ^3.0",
                "doctrine/couchdb": "~1.0@dev",
                "graylog2/gelf-php": "~1.0",
                "jakub-onderka/php-parallel-lint": "0.9",
                "php-amqplib/php-amqplib": "~2.4",
                "php-console/php-console": "^3.1.3",
                "phpunit/phpunit": "~4.5",
                "phpunit/phpunit-mock-objects": "2.3.0",
                "ruflin/elastica": ">=0.90 <3.0",
                "sentry/sentry": "^0.13",
                "swiftmailer/swiftmailer": "^5.3|^6.0"
            },
            "suggest": {
                "aws/aws-sdk-php": "Allow sending log messages to AWS services like DynamoDB",
                "doctrine/couchdb": "Allow sending log messages to a CouchDB server",
                "ext-amqp": "Allow sending log messages to an AMQP server (1.0+ required)",
                "ext-mongo": "Allow sending log messages to a MongoDB server",
                "graylog2/gelf-php": "Allow sending log messages to a GrayLog2 server",
                "mongodb/mongodb": "Allow sending log messages to a MongoDB server via PHP Driver",
                "php-amqplib/php-amqplib": "Allow sending log messages to an AMQP server using php-amqplib",
                "php-console/php-console": "Allow sending log messages to Google Chrome",
                "rollbar/rollbar": "Allow sending log messages to Rollbar",
                "ruflin/elastica": "Allow sending log messages to an Elastic Search server",
                "sentry/sentry": "Allow sending log messages to a Sentry server"
            },
            "type": "library",
            "extra": {
                "branch-alias": {
                    "dev-master": "2.0.x-dev"
                }
            },
            "autoload": {
                "psr-4": {
                    "Monolog\\": "src/Monolog"
                }
            },
            "notification-url": "https://packagist.org/downloads/",
            "license": [
                "MIT"
            ],
            "authors": [
                {
                    "name": "Jordi Boggiano",
                    "email": "j.boggiano@seld.be",
                    "homepage": "http://seld.be"
                }
            ],
            "description": "Sends your logs to files, sockets, inboxes, databases and various web services",
            "homepage": "http://github.com/Seldaek/monolog",
            "keywords": [
                "log",
                "logging",
                "psr-3"
            ],
            "time": "2017-06-19T01:22:40+00:00"
        },
        {
            "name": "oyejorge/less.php",
            "version": "v1.7.0.14",
            "source": {
                "type": "git",
                "url": "https://github.com/oyejorge/less.php.git",
                "reference": "42925c5a01a07d67ca7e82dfc8fb31814d557bc9"
            },
            "dist": {
                "type": "zip",
                "url": "https://api.github.com/repos/oyejorge/less.php/zipball/42925c5a01a07d67ca7e82dfc8fb31814d557bc9",
                "reference": "42925c5a01a07d67ca7e82dfc8fb31814d557bc9",
                "shasum": ""
            },
            "require": {
                "php": ">=5.3"
            },
            "require-dev": {
                "phpunit/phpunit": "~4.8.24"
            },
            "bin": [
                "bin/lessc"
            ],
            "type": "library",
            "autoload": {
                "psr-0": {
                    "Less": "lib/"
                },
                "classmap": [
                    "lessc.inc.php"
                ]
            },
            "notification-url": "https://packagist.org/downloads/",
            "license": [
                "Apache-2.0"
            ],
            "authors": [
                {
                    "name": "Matt Agar",
                    "homepage": "https://github.com/agar"
                },
                {
                    "name": "Martin Jantošovič",
                    "homepage": "https://github.com/Mordred"
                },
                {
                    "name": "Josh Schmidt",
                    "homepage": "https://github.com/oyejorge"
                }
            ],
            "description": "PHP port of the Javascript version of LESS http://lesscss.org (Originally maintained by Josh Schmidt)",
            "homepage": "http://lessphp.gpeasy.com",
            "keywords": [
                "css",
                "less",
                "less.js",
                "lesscss",
                "php",
                "stylesheet"
            ],
            "time": "2017-03-28T22:19:25+00:00"
        },
        {
            "name": "paragonie/random_compat",
            "version": "v2.0.17",
            "source": {
                "type": "git",
                "url": "https://github.com/paragonie/random_compat.git",
                "reference": "29af24f25bab834fcbb38ad2a69fa93b867e070d"
            },
            "dist": {
                "type": "zip",
                "url": "https://api.github.com/repos/paragonie/random_compat/zipball/29af24f25bab834fcbb38ad2a69fa93b867e070d",
                "reference": "29af24f25bab834fcbb38ad2a69fa93b867e070d",
                "shasum": ""
            },
            "require": {
                "php": ">=5.2.0"
            },
            "require-dev": {
                "phpunit/phpunit": "4.*|5.*"
            },
            "suggest": {
                "ext-libsodium": "Provides a modern crypto API that can be used to generate random bytes."
            },
            "type": "library",
            "autoload": {
                "files": [
                    "lib/random.php"
                ]
            },
            "notification-url": "https://packagist.org/downloads/",
            "license": [
                "MIT"
            ],
            "authors": [
                {
                    "name": "Paragon Initiative Enterprises",
                    "email": "security@paragonie.com",
                    "homepage": "https://paragonie.com"
                }
            ],
            "description": "PHP 5.x polyfill for random_bytes() and random_int() from PHP 7",
            "keywords": [
                "csprng",
                "polyfill",
                "pseudorandom",
                "random"
            ],
            "time": "2018-07-04T16:31:37+00:00"
        },
        {
            "name": "pelago/emogrifier",
            "version": "v2.0.0",
            "source": {
                "type": "git",
                "url": "https://github.com/MyIntervals/emogrifier.git",
                "reference": "8babf8ddbf348f26b29674e2f84db66ff7e3d95e"
            },
            "dist": {
                "type": "zip",
                "url": "https://api.github.com/repos/MyIntervals/emogrifier/zipball/8babf8ddbf348f26b29674e2f84db66ff7e3d95e",
                "reference": "8babf8ddbf348f26b29674e2f84db66ff7e3d95e",
                "shasum": ""
            },
            "require": {
                "php": "^5.5.0 || ~7.0.0 || ~7.1.0 || ~7.2.0"
            },
            "require-dev": {
                "phpunit/phpunit": "^4.8.0",
                "squizlabs/php_codesniffer": "^3.1.0"
            },
            "type": "library",
            "extra": {
                "branch-alias": {
                    "dev-master": "2.1.x-dev"
                }
            },
            "autoload": {
                "psr-4": {
                    "Pelago\\": "Classes/"
                }
            },
            "notification-url": "https://packagist.org/downloads/",
            "license": [
                "MIT"
            ],
            "authors": [
                {
                    "name": "John Reeve",
                    "email": "jreeve@pelagodesign.com"
                },
                {
                    "name": "Cameron Brooks"
                },
                {
                    "name": "Jaime Prado"
                },
                {
                    "name": "Roman Ožana",
                    "email": "ozana@omdesign.cz"
                },
                {
                    "name": "Oliver Klee",
                    "email": "github@oliverklee.de"
                },
                {
                    "name": "Zoli Szabó",
                    "email": "zoli.szabo+github@gmail.com"
                }
            ],
            "description": "Converts CSS styles into inline style attributes in your HTML code",
            "homepage": "https://www.myintervals.com/emogrifier.php",
            "keywords": [
                "css",
                "email",
                "pre-processing"
            ],
            "time": "2018-01-05T23:30:21+00:00"
        },
        {
            "name": "php-amqplib/php-amqplib",
            "version": "v2.7.2",
            "source": {
                "type": "git",
                "url": "https://github.com/php-amqplib/php-amqplib.git",
                "reference": "dfd3694a86f1a7394d3693485259d4074a6ec79b"
            },
            "dist": {
                "type": "zip",
                "url": "https://api.github.com/repos/php-amqplib/php-amqplib/zipball/dfd3694a86f1a7394d3693485259d4074a6ec79b",
                "reference": "dfd3694a86f1a7394d3693485259d4074a6ec79b",
                "shasum": ""
            },
            "require": {
                "ext-bcmath": "*",
                "ext-mbstring": "*",
                "php": ">=5.3.0"
            },
            "replace": {
                "videlalvaro/php-amqplib": "self.version"
            },
            "require-dev": {
                "phpdocumentor/phpdocumentor": "^2.9",
                "phpunit/phpunit": "^4.8",
                "scrutinizer/ocular": "^1.1",
                "squizlabs/php_codesniffer": "^2.5"
            },
            "suggest": {
                "ext-sockets": "Use AMQPSocketConnection"
            },
            "type": "library",
            "extra": {
                "branch-alias": {
                    "dev-master": "2.7-dev"
                }
            },
            "autoload": {
                "psr-4": {
                    "PhpAmqpLib\\": "PhpAmqpLib/"
                }
            },
            "notification-url": "https://packagist.org/downloads/",
            "license": [
                "LGPL-2.1-or-later"
            ],
            "authors": [
                {
                    "name": "Alvaro Videla",
                    "role": "Original Maintainer"
                },
                {
                    "name": "John Kelly",
                    "email": "johnmkelly86@gmail.com",
                    "role": "Maintainer"
                },
                {
                    "name": "Raúl Araya",
                    "email": "nubeiro@gmail.com",
                    "role": "Maintainer"
                }
            ],
            "description": "Formerly videlalvaro/php-amqplib.  This library is a pure PHP implementation of the AMQP protocol. It's been tested against RabbitMQ.",
            "homepage": "https://github.com/php-amqplib/php-amqplib/",
            "keywords": [
                "message",
                "queue",
                "rabbitmq"
            ],
            "time": "2018-02-11T19:28:00+00:00"
        },
        {
            "name": "phpseclib/mcrypt_compat",
            "version": "1.0.5",
            "source": {
                "type": "git",
                "url": "https://github.com/phpseclib/mcrypt_compat.git",
                "reference": "9646c46c7286284bd6c774b0c02f172fa302b879"
            },
            "dist": {
                "type": "zip",
                "url": "https://api.github.com/repos/phpseclib/mcrypt_compat/zipball/9646c46c7286284bd6c774b0c02f172fa302b879",
                "reference": "9646c46c7286284bd6c774b0c02f172fa302b879",
                "shasum": ""
            },
            "require": {
                "php": ">=5.3.3",
                "phpseclib/phpseclib": ">=2.0.10 <3.0.0"
            },
            "require-dev": {
                "phpunit/phpunit": "^4.8.35|^5.7|^6.0"
            },
            "suggest": {
                "ext-openssl": "Will enable faster cryptographic operations"
            },
            "type": "library",
            "autoload": {
                "files": [
                    "lib/mcrypt.php"
                ]
            },
            "notification-url": "https://packagist.org/downloads/",
            "license": [
                "MIT"
            ],
            "authors": [
                {
                    "name": "Jim Wigginton",
                    "email": "terrafrost@php.net",
                    "homepage": "http://phpseclib.sourceforge.net"
                }
            ],
            "description": "PHP 7.1 polyfill for the mcrypt extension from PHP <= 7.0",
            "keywords": [
                "cryptograpy",
                "encryption",
                "mcrypt"
            ],
            "time": "2018-04-15T18:49:21+00:00"
        },
        {
            "name": "phpseclib/phpseclib",
            "version": "2.0.11",
            "source": {
                "type": "git",
                "url": "https://github.com/phpseclib/phpseclib.git",
                "reference": "7053f06f91b3de78e143d430e55a8f7889efc08b"
            },
            "dist": {
                "type": "zip",
                "url": "https://api.github.com/repos/phpseclib/phpseclib/zipball/7053f06f91b3de78e143d430e55a8f7889efc08b",
                "reference": "7053f06f91b3de78e143d430e55a8f7889efc08b",
                "shasum": ""
            },
            "require": {
                "php": ">=5.3.3"
            },
            "require-dev": {
                "phing/phing": "~2.7",
                "phpunit/phpunit": "^4.8.35|^5.7|^6.0",
                "sami/sami": "~2.0",
                "squizlabs/php_codesniffer": "~2.0"
            },
            "suggest": {
                "ext-gmp": "Install the GMP (GNU Multiple Precision) extension in order to speed up arbitrary precision integer arithmetic operations.",
                "ext-libsodium": "SSH2/SFTP can make use of some algorithms provided by the libsodium-php extension.",
                "ext-mcrypt": "Install the Mcrypt extension in order to speed up a few other cryptographic operations.",
                "ext-openssl": "Install the OpenSSL extension in order to speed up a wide variety of cryptographic operations."
            },
            "type": "library",
            "autoload": {
                "files": [
                    "phpseclib/bootstrap.php"
                ],
                "psr-4": {
                    "phpseclib\\": "phpseclib/"
                }
            },
            "notification-url": "https://packagist.org/downloads/",
            "license": [
                "MIT"
            ],
            "authors": [
                {
                    "name": "Jim Wigginton",
                    "email": "terrafrost@php.net",
                    "role": "Lead Developer"
                },
                {
                    "name": "Patrick Monnerat",
                    "email": "pm@datasphere.ch",
                    "role": "Developer"
                },
                {
                    "name": "Andreas Fischer",
                    "email": "bantu@phpbb.com",
                    "role": "Developer"
                },
                {
                    "name": "Hans-Jürgen Petrich",
                    "email": "petrich@tronic-media.com",
                    "role": "Developer"
                },
                {
                    "name": "Graham Campbell",
                    "email": "graham@alt-three.com",
                    "role": "Developer"
                }
            ],
            "description": "PHP Secure Communications Library - Pure-PHP implementations of RSA, AES, SSH2, SFTP, X.509 etc.",
            "homepage": "http://phpseclib.sourceforge.net",
            "keywords": [
                "BigInteger",
                "aes",
                "asn.1",
                "asn1",
                "blowfish",
                "crypto",
                "cryptography",
                "encryption",
                "rsa",
                "security",
                "sftp",
                "signature",
                "signing",
                "ssh",
                "twofish",
                "x.509",
                "x509"
            ],
            "time": "2018-04-15T16:55:05+00:00"
        },
        {
            "name": "psr/container",
            "version": "1.0.0",
            "source": {
                "type": "git",
                "url": "https://github.com/php-fig/container.git",
                "reference": "b7ce3b176482dbbc1245ebf52b181af44c2cf55f"
            },
            "dist": {
                "type": "zip",
                "url": "https://api.github.com/repos/php-fig/container/zipball/b7ce3b176482dbbc1245ebf52b181af44c2cf55f",
                "reference": "b7ce3b176482dbbc1245ebf52b181af44c2cf55f",
                "shasum": ""
            },
            "require": {
                "php": ">=5.3.0"
            },
            "type": "library",
            "extra": {
                "branch-alias": {
                    "dev-master": "1.0.x-dev"
                }
            },
            "autoload": {
                "psr-4": {
                    "Psr\\Container\\": "src/"
                }
            },
            "notification-url": "https://packagist.org/downloads/",
            "license": [
                "MIT"
            ],
            "authors": [
                {
                    "name": "PHP-FIG",
                    "homepage": "http://www.php-fig.org/"
                }
            ],
            "description": "Common Container Interface (PHP FIG PSR-11)",
            "homepage": "https://github.com/php-fig/container",
            "keywords": [
                "PSR-11",
                "container",
                "container-interface",
                "container-interop",
                "psr"
            ],
            "time": "2017-02-14T16:28:37+00:00"
        },
        {
            "name": "psr/http-message",
            "version": "1.0.1",
            "source": {
                "type": "git",
                "url": "https://github.com/php-fig/http-message.git",
                "reference": "f6561bf28d520154e4b0ec72be95418abe6d9363"
            },
            "dist": {
                "type": "zip",
                "url": "https://api.github.com/repos/php-fig/http-message/zipball/f6561bf28d520154e4b0ec72be95418abe6d9363",
                "reference": "f6561bf28d520154e4b0ec72be95418abe6d9363",
                "shasum": ""
            },
            "require": {
                "php": ">=5.3.0"
            },
            "type": "library",
            "extra": {
                "branch-alias": {
                    "dev-master": "1.0.x-dev"
                }
            },
            "autoload": {
                "psr-4": {
                    "Psr\\Http\\Message\\": "src/"
                }
            },
            "notification-url": "https://packagist.org/downloads/",
            "license": [
                "MIT"
            ],
            "authors": [
                {
                    "name": "PHP-FIG",
                    "homepage": "http://www.php-fig.org/"
                }
            ],
            "description": "Common interface for HTTP messages",
            "homepage": "https://github.com/php-fig/http-message",
            "keywords": [
                "http",
                "http-message",
                "psr",
                "psr-7",
                "request",
                "response"
            ],
            "time": "2016-08-06T14:39:51+00:00"
        },
        {
            "name": "psr/log",
            "version": "1.0.2",
            "source": {
                "type": "git",
                "url": "https://github.com/php-fig/log.git",
                "reference": "4ebe3a8bf773a19edfe0a84b6585ba3d401b724d"
            },
            "dist": {
                "type": "zip",
                "url": "https://api.github.com/repos/php-fig/log/zipball/4ebe3a8bf773a19edfe0a84b6585ba3d401b724d",
                "reference": "4ebe3a8bf773a19edfe0a84b6585ba3d401b724d",
                "shasum": ""
            },
            "require": {
                "php": ">=5.3.0"
            },
            "type": "library",
            "extra": {
                "branch-alias": {
                    "dev-master": "1.0.x-dev"
                }
            },
            "autoload": {
                "psr-4": {
                    "Psr\\Log\\": "Psr/Log/"
                }
            },
            "notification-url": "https://packagist.org/downloads/",
            "license": [
                "MIT"
            ],
            "authors": [
                {
                    "name": "PHP-FIG",
                    "homepage": "http://www.php-fig.org/"
                }
            ],
            "description": "Common interface for logging libraries",
            "homepage": "https://github.com/php-fig/log",
            "keywords": [
                "log",
                "psr",
                "psr-3"
            ],
            "time": "2016-10-10T12:19:37+00:00"
        },
        {
            "name": "ramsey/uuid",
            "version": "3.7.3",
            "source": {
                "type": "git",
                "url": "https://github.com/ramsey/uuid.git",
                "reference": "44abcdad877d9a46685a3a4d221e3b2c4b87cb76"
            },
            "dist": {
                "type": "zip",
                "url": "https://api.github.com/repos/ramsey/uuid/zipball/44abcdad877d9a46685a3a4d221e3b2c4b87cb76",
                "reference": "44abcdad877d9a46685a3a4d221e3b2c4b87cb76",
                "shasum": ""
            },
            "require": {
                "paragonie/random_compat": "^1.0|^2.0",
                "php": "^5.4 || ^7.0"
            },
            "replace": {
                "rhumsaa/uuid": "self.version"
            },
            "require-dev": {
                "codeception/aspect-mock": "^1.0 | ~2.0.0",
                "doctrine/annotations": "~1.2.0",
                "goaop/framework": "1.0.0-alpha.2 | ^1.0 | ^2.1",
                "ircmaxell/random-lib": "^1.1",
                "jakub-onderka/php-parallel-lint": "^0.9.0",
                "mockery/mockery": "^0.9.9",
                "moontoast/math": "^1.1",
                "php-mock/php-mock-phpunit": "^0.3|^1.1",
                "phpunit/phpunit": "^4.7|^5.0",
                "squizlabs/php_codesniffer": "^2.3"
            },
            "suggest": {
                "ext-libsodium": "Provides the PECL libsodium extension for use with the SodiumRandomGenerator",
                "ext-uuid": "Provides the PECL UUID extension for use with the PeclUuidTimeGenerator and PeclUuidRandomGenerator",
                "ircmaxell/random-lib": "Provides RandomLib for use with the RandomLibAdapter",
                "moontoast/math": "Provides support for converting UUID to 128-bit integer (in string form).",
                "ramsey/uuid-console": "A console application for generating UUIDs with ramsey/uuid",
                "ramsey/uuid-doctrine": "Allows the use of Ramsey\\Uuid\\Uuid as Doctrine field type."
            },
            "type": "library",
            "extra": {
                "branch-alias": {
                    "dev-master": "3.x-dev"
                }
            },
            "autoload": {
                "psr-4": {
                    "Ramsey\\Uuid\\": "src/"
                }
            },
            "notification-url": "https://packagist.org/downloads/",
            "license": [
                "MIT"
            ],
            "authors": [
                {
                    "name": "Marijn Huizendveld",
                    "email": "marijn.huizendveld@gmail.com"
                },
                {
                    "name": "Thibaud Fabre",
                    "email": "thibaud@aztech.io"
                },
                {
                    "name": "Ben Ramsey",
                    "email": "ben@benramsey.com",
                    "homepage": "https://benramsey.com"
                }
            ],
            "description": "Formerly rhumsaa/uuid. A PHP 5.4+ library for generating RFC 4122 version 1, 3, 4, and 5 universally unique identifiers (UUID).",
            "homepage": "https://github.com/ramsey/uuid",
            "keywords": [
                "guid",
                "identifier",
                "uuid"
            ],
            "time": "2018-01-20T00:28:24+00:00"
        },
        {
            "name": "react/promise",
            "version": "v2.7.0",
            "source": {
                "type": "git",
                "url": "https://github.com/reactphp/promise.git",
                "reference": "f4edc2581617431aea50430749db55cc3fc031b3"
            },
            "dist": {
                "type": "zip",
                "url": "https://api.github.com/repos/reactphp/promise/zipball/f4edc2581617431aea50430749db55cc3fc031b3",
                "reference": "f4edc2581617431aea50430749db55cc3fc031b3",
                "shasum": ""
            },
            "require": {
                "php": ">=5.4.0"
            },
            "require-dev": {
                "phpunit/phpunit": "~4.8"
            },
            "type": "library",
            "autoload": {
                "psr-4": {
                    "React\\Promise\\": "src/"
                },
                "files": [
                    "src/functions_include.php"
                ]
            },
            "notification-url": "https://packagist.org/downloads/",
            "license": [
                "MIT"
            ],
            "authors": [
                {
                    "name": "Jan Sorgalla",
                    "email": "jsorgalla@gmail.com"
                }
            ],
            "description": "A lightweight implementation of CommonJS Promises/A for PHP",
            "keywords": [
                "promise",
                "promises"
            ],
            "time": "2018-06-13T15:59:06+00:00"
        },
        {
            "name": "seld/cli-prompt",
            "version": "1.0.3",
            "source": {
                "type": "git",
                "url": "https://github.com/Seldaek/cli-prompt.git",
                "reference": "a19a7376a4689d4d94cab66ab4f3c816019ba8dd"
            },
            "dist": {
                "type": "zip",
                "url": "https://api.github.com/repos/Seldaek/cli-prompt/zipball/a19a7376a4689d4d94cab66ab4f3c816019ba8dd",
                "reference": "a19a7376a4689d4d94cab66ab4f3c816019ba8dd",
                "shasum": ""
            },
            "require": {
                "php": ">=5.3"
            },
            "type": "library",
            "extra": {
                "branch-alias": {
                    "dev-master": "1.x-dev"
                }
            },
            "autoload": {
                "psr-4": {
                    "Seld\\CliPrompt\\": "src/"
                }
            },
            "notification-url": "https://packagist.org/downloads/",
            "license": [
                "MIT"
            ],
            "authors": [
                {
                    "name": "Jordi Boggiano",
                    "email": "j.boggiano@seld.be"
                }
            ],
            "description": "Allows you to prompt for user input on the command line, and optionally hide the characters they type",
            "keywords": [
                "cli",
                "console",
                "hidden",
                "input",
                "prompt"
            ],
            "time": "2017-03-18T11:32:45+00:00"
        },
        {
            "name": "seld/jsonlint",
            "version": "1.7.1",
            "source": {
                "type": "git",
                "url": "https://github.com/Seldaek/jsonlint.git",
                "reference": "d15f59a67ff805a44c50ea0516d2341740f81a38"
            },
            "dist": {
                "type": "zip",
                "url": "https://api.github.com/repos/Seldaek/jsonlint/zipball/d15f59a67ff805a44c50ea0516d2341740f81a38",
                "reference": "d15f59a67ff805a44c50ea0516d2341740f81a38",
                "shasum": ""
            },
            "require": {
                "php": "^5.3 || ^7.0"
            },
            "require-dev": {
                "phpunit/phpunit": "^4.8.35 || ^5.7 || ^6.0"
            },
            "bin": [
                "bin/jsonlint"
            ],
            "type": "library",
            "autoload": {
                "psr-4": {
                    "Seld\\JsonLint\\": "src/Seld/JsonLint/"
                }
            },
            "notification-url": "https://packagist.org/downloads/",
            "license": [
                "MIT"
            ],
            "authors": [
                {
                    "name": "Jordi Boggiano",
                    "email": "j.boggiano@seld.be",
                    "homepage": "http://seld.be"
                }
            ],
            "description": "JSON Linter",
            "keywords": [
                "json",
                "linter",
                "parser",
                "validator"
            ],
            "time": "2018-01-24T12:46:19+00:00"
        },
        {
            "name": "seld/phar-utils",
            "version": "1.0.1",
            "source": {
                "type": "git",
                "url": "https://github.com/Seldaek/phar-utils.git",
                "reference": "7009b5139491975ef6486545a39f3e6dad5ac30a"
            },
            "dist": {
                "type": "zip",
                "url": "https://api.github.com/repos/Seldaek/phar-utils/zipball/7009b5139491975ef6486545a39f3e6dad5ac30a",
                "reference": "7009b5139491975ef6486545a39f3e6dad5ac30a",
                "shasum": ""
            },
            "require": {
                "php": ">=5.3"
            },
            "type": "library",
            "extra": {
                "branch-alias": {
                    "dev-master": "1.x-dev"
                }
            },
            "autoload": {
                "psr-4": {
                    "Seld\\PharUtils\\": "src/"
                }
            },
            "notification-url": "https://packagist.org/downloads/",
            "license": [
                "MIT"
            ],
            "authors": [
                {
                    "name": "Jordi Boggiano",
                    "email": "j.boggiano@seld.be"
                }
            ],
            "description": "PHAR file format utilities, for when PHP phars you up",
            "keywords": [
                "phra"
            ],
            "time": "2015-10-13T18:44:15+00:00"
        },
        {
            "name": "symfony/console",
            "version": "v4.1.2",
            "source": {
                "type": "git",
                "url": "https://github.com/symfony/console.git",
                "reference": "5c31f6a97c1c240707f6d786e7e59bfacdbc0219"
            },
            "dist": {
                "type": "zip",
                "url": "https://api.github.com/repos/symfony/console/zipball/5c31f6a97c1c240707f6d786e7e59bfacdbc0219",
                "reference": "5c31f6a97c1c240707f6d786e7e59bfacdbc0219",
                "shasum": ""
            },
            "require": {
                "php": "^7.1.3",
                "symfony/polyfill-mbstring": "~1.0"
            },
            "conflict": {
                "symfony/dependency-injection": "<3.4",
                "symfony/process": "<3.3"
            },
            "require-dev": {
                "psr/log": "~1.0",
                "symfony/config": "~3.4|~4.0",
                "symfony/dependency-injection": "~3.4|~4.0",
                "symfony/event-dispatcher": "~3.4|~4.0",
                "symfony/lock": "~3.4|~4.0",
                "symfony/process": "~3.4|~4.0"
            },
            "suggest": {
                "psr/log-implementation": "For using the console logger",
                "symfony/event-dispatcher": "",
                "symfony/lock": "",
                "symfony/process": ""
            },
            "type": "library",
            "extra": {
                "branch-alias": {
                    "dev-master": "4.1-dev"
                }
            },
            "autoload": {
                "psr-4": {
                    "Symfony\\Component\\Console\\": ""
                },
                "exclude-from-classmap": [
                    "/Tests/"
                ]
            },
            "notification-url": "https://packagist.org/downloads/",
            "license": [
                "MIT"
            ],
            "authors": [
                {
                    "name": "Fabien Potencier",
                    "email": "fabien@symfony.com"
                },
                {
                    "name": "Symfony Community",
                    "homepage": "https://symfony.com/contributors"
                }
            ],
            "description": "Symfony Console Component",
            "homepage": "https://symfony.com",
            "time": "2018-07-16T14:05:40+00:00"
        },
        {
            "name": "symfony/event-dispatcher",
            "version": "v4.1.2",
            "source": {
                "type": "git",
                "url": "https://github.com/symfony/event-dispatcher.git",
                "reference": "00d64638e4f0703a00ab7fc2c8ae5f75f3b4020f"
            },
            "dist": {
                "type": "zip",
                "url": "https://api.github.com/repos/symfony/event-dispatcher/zipball/00d64638e4f0703a00ab7fc2c8ae5f75f3b4020f",
                "reference": "00d64638e4f0703a00ab7fc2c8ae5f75f3b4020f",
                "shasum": ""
            },
            "require": {
                "php": "^7.1.3"
            },
            "conflict": {
                "symfony/dependency-injection": "<3.4"
            },
            "require-dev": {
                "psr/log": "~1.0",
                "symfony/config": "~3.4|~4.0",
                "symfony/dependency-injection": "~3.4|~4.0",
                "symfony/expression-language": "~3.4|~4.0",
                "symfony/stopwatch": "~3.4|~4.0"
            },
            "suggest": {
                "symfony/dependency-injection": "",
                "symfony/http-kernel": ""
            },
            "type": "library",
            "extra": {
                "branch-alias": {
                    "dev-master": "4.1-dev"
                }
            },
            "autoload": {
                "psr-4": {
                    "Symfony\\Component\\EventDispatcher\\": ""
                },
                "exclude-from-classmap": [
                    "/Tests/"
                ]
            },
            "notification-url": "https://packagist.org/downloads/",
            "license": [
                "MIT"
            ],
            "authors": [
                {
                    "name": "Fabien Potencier",
                    "email": "fabien@symfony.com"
                },
                {
                    "name": "Symfony Community",
                    "homepage": "https://symfony.com/contributors"
                }
            ],
            "description": "Symfony EventDispatcher Component",
            "homepage": "https://symfony.com",
            "time": "2018-07-10T11:02:47+00:00"
        },
        {
            "name": "symfony/filesystem",
            "version": "v4.1.2",
            "source": {
                "type": "git",
                "url": "https://github.com/symfony/filesystem.git",
                "reference": "562bf7005b55fd80d26b582d28e3e10f2dd5ae9c"
            },
            "dist": {
                "type": "zip",
                "url": "https://api.github.com/repos/symfony/filesystem/zipball/562bf7005b55fd80d26b582d28e3e10f2dd5ae9c",
                "reference": "562bf7005b55fd80d26b582d28e3e10f2dd5ae9c",
                "shasum": ""
            },
            "require": {
                "php": "^7.1.3",
                "symfony/polyfill-ctype": "~1.8"
            },
            "type": "library",
            "extra": {
                "branch-alias": {
                    "dev-master": "4.1-dev"
                }
            },
            "autoload": {
                "psr-4": {
                    "Symfony\\Component\\Filesystem\\": ""
                },
                "exclude-from-classmap": [
                    "/Tests/"
                ]
            },
            "notification-url": "https://packagist.org/downloads/",
            "license": [
                "MIT"
            ],
            "authors": [
                {
                    "name": "Fabien Potencier",
                    "email": "fabien@symfony.com"
                },
                {
                    "name": "Symfony Community",
                    "homepage": "https://symfony.com/contributors"
                }
            ],
            "description": "Symfony Filesystem Component",
            "homepage": "https://symfony.com",
            "time": "2018-05-30T07:26:09+00:00"
        },
        {
            "name": "symfony/finder",
            "version": "v4.1.2",
            "source": {
                "type": "git",
                "url": "https://github.com/symfony/finder.git",
                "reference": "84714b8417d19e4ba02ea78a41a975b3efaafddb"
            },
            "dist": {
                "type": "zip",
                "url": "https://api.github.com/repos/symfony/finder/zipball/84714b8417d19e4ba02ea78a41a975b3efaafddb",
                "reference": "84714b8417d19e4ba02ea78a41a975b3efaafddb",
                "shasum": ""
            },
            "require": {
                "php": "^7.1.3"
            },
            "type": "library",
            "extra": {
                "branch-alias": {
                    "dev-master": "4.1-dev"
                }
            },
            "autoload": {
                "psr-4": {
                    "Symfony\\Component\\Finder\\": ""
                },
                "exclude-from-classmap": [
                    "/Tests/"
                ]
            },
            "notification-url": "https://packagist.org/downloads/",
            "license": [
                "MIT"
            ],
            "authors": [
                {
                    "name": "Fabien Potencier",
                    "email": "fabien@symfony.com"
                },
                {
                    "name": "Symfony Community",
                    "homepage": "https://symfony.com/contributors"
                }
            ],
            "description": "Symfony Finder Component",
            "homepage": "https://symfony.com",
            "time": "2018-06-19T21:38:16+00:00"
        },
        {
            "name": "symfony/polyfill-ctype",
            "version": "v1.8.0",
            "source": {
                "type": "git",
                "url": "https://github.com/symfony/polyfill-ctype.git",
                "reference": "7cc359f1b7b80fc25ed7796be7d96adc9b354bae"
            },
            "dist": {
                "type": "zip",
                "url": "https://api.github.com/repos/symfony/polyfill-ctype/zipball/7cc359f1b7b80fc25ed7796be7d96adc9b354bae",
                "reference": "7cc359f1b7b80fc25ed7796be7d96adc9b354bae",
                "shasum": ""
            },
            "require": {
                "php": ">=5.3.3"
            },
            "type": "library",
            "extra": {
                "branch-alias": {
                    "dev-master": "1.8-dev"
                }
            },
            "autoload": {
                "psr-4": {
                    "Symfony\\Polyfill\\Ctype\\": ""
                },
                "files": [
                    "bootstrap.php"
                ]
            },
            "notification-url": "https://packagist.org/downloads/",
            "license": [
                "MIT"
            ],
            "authors": [
                {
                    "name": "Symfony Community",
                    "homepage": "https://symfony.com/contributors"
                },
                {
                    "name": "Gert de Pagter",
                    "email": "BackEndTea@gmail.com"
                }
            ],
            "description": "Symfony polyfill for ctype functions",
            "homepage": "https://symfony.com",
            "keywords": [
                "compatibility",
                "ctype",
                "polyfill",
                "portable"
            ],
            "time": "2018-04-30T19:57:29+00:00"
        },
        {
            "name": "symfony/polyfill-mbstring",
            "version": "v1.8.0",
            "source": {
                "type": "git",
                "url": "https://github.com/symfony/polyfill-mbstring.git",
                "reference": "3296adf6a6454a050679cde90f95350ad604b171"
            },
            "dist": {
                "type": "zip",
                "url": "https://api.github.com/repos/symfony/polyfill-mbstring/zipball/3296adf6a6454a050679cde90f95350ad604b171",
                "reference": "3296adf6a6454a050679cde90f95350ad604b171",
                "shasum": ""
            },
            "require": {
                "php": ">=5.3.3"
            },
            "suggest": {
                "ext-mbstring": "For best performance"
            },
            "type": "library",
            "extra": {
                "branch-alias": {
                    "dev-master": "1.8-dev"
                }
            },
            "autoload": {
                "psr-4": {
                    "Symfony\\Polyfill\\Mbstring\\": ""
                },
                "files": [
                    "bootstrap.php"
                ]
            },
            "notification-url": "https://packagist.org/downloads/",
            "license": [
                "MIT"
            ],
            "authors": [
                {
                    "name": "Nicolas Grekas",
                    "email": "p@tchwork.com"
                },
                {
                    "name": "Symfony Community",
                    "homepage": "https://symfony.com/contributors"
                }
            ],
            "description": "Symfony polyfill for the Mbstring extension",
            "homepage": "https://symfony.com",
            "keywords": [
                "compatibility",
                "mbstring",
                "polyfill",
                "portable",
                "shim"
            ],
            "time": "2018-04-26T10:06:28+00:00"
        },
        {
            "name": "symfony/process",
            "version": "v4.1.2",
            "source": {
                "type": "git",
                "url": "https://github.com/symfony/process.git",
                "reference": "1d1677391ecf00d1c5b9482d6050c0c27aa3ac3a"
            },
            "dist": {
                "type": "zip",
                "url": "https://api.github.com/repos/symfony/process/zipball/1d1677391ecf00d1c5b9482d6050c0c27aa3ac3a",
                "reference": "1d1677391ecf00d1c5b9482d6050c0c27aa3ac3a",
                "shasum": ""
            },
            "require": {
                "php": "^7.1.3"
            },
            "type": "library",
            "extra": {
                "branch-alias": {
                    "dev-master": "4.1-dev"
                }
            },
            "autoload": {
                "psr-4": {
                    "Symfony\\Component\\Process\\": ""
                },
                "exclude-from-classmap": [
                    "/Tests/"
                ]
            },
            "notification-url": "https://packagist.org/downloads/",
            "license": [
                "MIT"
            ],
            "authors": [
                {
                    "name": "Fabien Potencier",
                    "email": "fabien@symfony.com"
                },
                {
                    "name": "Symfony Community",
                    "homepage": "https://symfony.com/contributors"
                }
            ],
            "description": "Symfony Process Component",
            "homepage": "https://symfony.com",
            "time": "2018-05-31T10:17:53+00:00"
        },
        {
            "name": "tedivm/jshrink",
            "version": "v1.3.0",
            "source": {
                "type": "git",
                "url": "https://github.com/tedious/JShrink.git",
                "reference": "68ce379b213741e86f02bf6053b0d26b9f833448"
            },
            "dist": {
                "type": "zip",
                "url": "https://api.github.com/repos/tedious/JShrink/zipball/68ce379b213741e86f02bf6053b0d26b9f833448",
                "reference": "68ce379b213741e86f02bf6053b0d26b9f833448",
                "shasum": ""
            },
            "require": {
                "php": "^5.6|^7.0"
            },
            "require-dev": {
                "friendsofphp/php-cs-fixer": "^2.8",
                "php-coveralls/php-coveralls": "^1.1.0",
                "phpunit/phpunit": "^6"
            },
            "type": "library",
            "autoload": {
                "psr-0": {
                    "JShrink": "src/"
                }
            },
            "notification-url": "https://packagist.org/downloads/",
            "license": [
                "BSD-3-Clause"
            ],
            "authors": [
                {
                    "name": "Robert Hafner",
                    "email": "tedivm@tedivm.com"
                }
            ],
            "description": "Javascript Minifier built in PHP",
            "homepage": "http://github.com/tedious/JShrink",
            "keywords": [
                "javascript",
                "minifier"
            ],
            "time": "2017-12-08T00:59:56+00:00"
        },
        {
            "name": "true/punycode",
            "version": "v2.1.1",
            "source": {
                "type": "git",
                "url": "https://github.com/true/php-punycode.git",
                "reference": "a4d0c11a36dd7f4e7cd7096076cab6d3378a071e"
            },
            "dist": {
                "type": "zip",
                "url": "https://api.github.com/repos/true/php-punycode/zipball/a4d0c11a36dd7f4e7cd7096076cab6d3378a071e",
                "reference": "a4d0c11a36dd7f4e7cd7096076cab6d3378a071e",
                "shasum": ""
            },
            "require": {
                "php": ">=5.3.0",
                "symfony/polyfill-mbstring": "^1.3"
            },
            "require-dev": {
                "phpunit/phpunit": "~4.7",
                "squizlabs/php_codesniffer": "~2.0"
            },
            "type": "library",
            "autoload": {
                "psr-4": {
                    "TrueBV\\": "src/"
                }
            },
            "notification-url": "https://packagist.org/downloads/",
            "license": [
                "MIT"
            ],
            "authors": [
                {
                    "name": "Renan Gonçalves",
                    "email": "renan.saddam@gmail.com"
                }
            ],
            "description": "A Bootstring encoding of Unicode for Internationalized Domain Names in Applications (IDNA)",
            "homepage": "https://github.com/true/php-punycode",
            "keywords": [
                "idna",
                "punycode"
            ],
            "time": "2016-11-16T10:37:54+00:00"
        },
        {
            "name": "tubalmartin/cssmin",
            "version": "v4.1.1",
            "source": {
                "type": "git",
                "url": "https://github.com/tubalmartin/YUI-CSS-compressor-PHP-port.git",
                "reference": "3cbf557f4079d83a06f9c3ff9b957c022d7805cf"
            },
            "dist": {
                "type": "zip",
                "url": "https://api.github.com/repos/tubalmartin/YUI-CSS-compressor-PHP-port/zipball/3cbf557f4079d83a06f9c3ff9b957c022d7805cf",
                "reference": "3cbf557f4079d83a06f9c3ff9b957c022d7805cf",
                "shasum": ""
            },
            "require": {
                "ext-pcre": "*",
                "php": ">=5.3.2"
            },
            "require-dev": {
                "cogpowered/finediff": "0.3.*",
                "phpunit/phpunit": "4.8.*"
            },
            "bin": [
                "cssmin"
            ],
            "type": "library",
            "autoload": {
                "psr-4": {
                    "tubalmartin\\CssMin\\": "src"
                }
            },
            "notification-url": "https://packagist.org/downloads/",
            "license": [
                "BSD-3-Clause"
            ],
            "authors": [
                {
                    "name": "Túbal Martín",
                    "homepage": "http://tubalmartin.me/"
                }
            ],
            "description": "A PHP port of the YUI CSS compressor",
            "homepage": "https://github.com/tubalmartin/YUI-CSS-compressor-PHP-port",
            "keywords": [
                "compress",
                "compressor",
                "css",
                "cssmin",
                "minify",
                "yui"
            ],
            "time": "2018-01-15T15:26:51+00:00"
        },
        {
            "name": "webonyx/graphql-php",
            "version": "v0.11.6",
            "source": {
                "type": "git",
                "url": "https://github.com/webonyx/graphql-php.git",
                "reference": "f438a726cd523bc584e78d866eca270165c42fd5"
            },
            "dist": {
                "type": "zip",
                "url": "https://api.github.com/repos/webonyx/graphql-php/zipball/f438a726cd523bc584e78d866eca270165c42fd5",
                "reference": "f438a726cd523bc584e78d866eca270165c42fd5",
                "shasum": ""
            },
            "require": {
                "ext-mbstring": "*",
                "php": ">=5.5,<8.0-DEV"
            },
            "require-dev": {
                "phpunit/phpunit": "^4.8",
                "psr/http-message": "^1.0"
            },
            "suggest": {
                "psr/http-message": "To use standard GraphQL server",
                "react/promise": "To leverage async resolving on React PHP platform"
            },
            "type": "library",
            "autoload": {
                "files": [
                    "src/deprecated.php"
                ],
                "psr-4": {
                    "GraphQL\\": "src/"
                }
            },
            "notification-url": "https://packagist.org/downloads/",
            "license": [
                "MIT"
            ],
            "description": "A PHP port of GraphQL reference implementation",
            "homepage": "https://github.com/webonyx/graphql-php",
            "keywords": [
                "api",
                "graphql"
            ],
            "time": "2018-04-17T10:34:43+00:00"
        },
        {
            "name": "zendframework/zend-captcha",
            "version": "2.8.0",
            "source": {
                "type": "git",
                "url": "https://github.com/zendframework/zend-captcha.git",
                "reference": "37e9b6a4f632a9399eecbf2e5e325ad89083f87b"
            },
            "dist": {
                "type": "zip",
                "url": "https://api.github.com/repos/zendframework/zend-captcha/zipball/37e9b6a4f632a9399eecbf2e5e325ad89083f87b",
                "reference": "37e9b6a4f632a9399eecbf2e5e325ad89083f87b",
                "shasum": ""
            },
            "require": {
                "php": "^5.6 || ^7.0",
                "zendframework/zend-math": "^2.7 || ^3.0",
                "zendframework/zend-stdlib": "^2.7.7 || ^3.1"
            },
            "require-dev": {
                "phpunit/phpunit": "^5.7.27 || ^6.5.8 || ^7.1.2",
                "zendframework/zend-coding-standard": "~1.0.0",
                "zendframework/zend-session": "^2.8",
                "zendframework/zend-text": "^2.6",
                "zendframework/zend-validator": "^2.10.1",
                "zendframework/zendservice-recaptcha": "^3.0"
            },
            "suggest": {
                "zendframework/zend-i18n-resources": "Translations of captcha messages",
                "zendframework/zend-session": "Zend\\Session component",
                "zendframework/zend-text": "Zend\\Text component",
                "zendframework/zend-validator": "Zend\\Validator component",
                "zendframework/zendservice-recaptcha": "ZendService\\ReCaptcha component"
            },
            "type": "library",
            "extra": {
                "branch-alias": {
                    "dev-master": "2.8.x-dev",
                    "dev-develop": "2.9.x-dev"
                }
            },
            "autoload": {
                "psr-4": {
                    "Zend\\Captcha\\": "src/"
                }
            },
            "notification-url": "https://packagist.org/downloads/",
            "license": [
                "BSD-3-Clause"
            ],
            "description": "Generate and validate CAPTCHAs using Figlets, images, ReCaptcha, and more",
            "keywords": [
                "ZendFramework",
                "captcha",
                "zf"
            ],
            "time": "2018-04-24T17:24:10+00:00"
        },
        {
            "name": "zendframework/zend-code",
            "version": "3.3.0",
            "source": {
                "type": "git",
                "url": "https://github.com/zendframework/zend-code.git",
                "reference": "6b1059db5b368db769e4392c6cb6cc139e56640d"
            },
            "dist": {
                "type": "zip",
                "url": "https://api.github.com/repos/zendframework/zend-code/zipball/6b1059db5b368db769e4392c6cb6cc139e56640d",
                "reference": "6b1059db5b368db769e4392c6cb6cc139e56640d",
                "shasum": ""
            },
            "require": {
                "php": "^7.1",
                "zendframework/zend-eventmanager": "^2.6 || ^3.0"
            },
            "require-dev": {
                "doctrine/annotations": "~1.0",
                "ext-phar": "*",
                "phpunit/phpunit": "^6.2.3",
                "zendframework/zend-coding-standard": "^1.0.0",
                "zendframework/zend-stdlib": "^2.7 || ^3.0"
            },
            "suggest": {
                "doctrine/annotations": "Doctrine\\Common\\Annotations >=1.0 for annotation features",
                "zendframework/zend-stdlib": "Zend\\Stdlib component"
            },
            "type": "library",
            "extra": {
                "branch-alias": {
                    "dev-master": "3.2-dev",
                    "dev-develop": "3.3-dev"
                }
            },
            "autoload": {
                "psr-4": {
                    "Zend\\Code\\": "src/"
                }
            },
            "notification-url": "https://packagist.org/downloads/",
            "license": [
                "BSD-3-Clause"
            ],
            "description": "provides facilities to generate arbitrary code using an object oriented interface",
            "homepage": "https://github.com/zendframework/zend-code",
            "keywords": [
                "code",
                "zf2"
            ],
            "time": "2017-10-20T15:21:32+00:00"
        },
        {
            "name": "zendframework/zend-config",
            "version": "2.6.0",
            "source": {
                "type": "git",
                "url": "https://github.com/zendframework/zend-config.git",
                "reference": "2920e877a9f6dca9fa8f6bd3b1ffc2e19bb1e30d"
            },
            "dist": {
                "type": "zip",
                "url": "https://api.github.com/repos/zendframework/zend-config/zipball/2920e877a9f6dca9fa8f6bd3b1ffc2e19bb1e30d",
                "reference": "2920e877a9f6dca9fa8f6bd3b1ffc2e19bb1e30d",
                "shasum": ""
            },
            "require": {
                "php": "^5.5 || ^7.0",
                "zendframework/zend-stdlib": "^2.7 || ^3.0"
            },
            "require-dev": {
                "fabpot/php-cs-fixer": "1.7.*",
                "phpunit/phpunit": "~4.0",
                "zendframework/zend-filter": "^2.6",
                "zendframework/zend-i18n": "^2.5",
                "zendframework/zend-json": "^2.6.1",
                "zendframework/zend-servicemanager": "^2.7.5 || ^3.0.3"
            },
            "suggest": {
                "zendframework/zend-filter": "Zend\\Filter component",
                "zendframework/zend-i18n": "Zend\\I18n component",
                "zendframework/zend-json": "Zend\\Json to use the Json reader or writer classes",
                "zendframework/zend-servicemanager": "Zend\\ServiceManager for use with the Config Factory to retrieve reader and writer instances"
            },
            "type": "library",
            "extra": {
                "branch-alias": {
                    "dev-master": "2.6-dev",
                    "dev-develop": "2.7-dev"
                }
            },
            "autoload": {
                "psr-4": {
                    "Zend\\Config\\": "src/"
                }
            },
            "notification-url": "https://packagist.org/downloads/",
            "license": [
                "BSD-3-Clause"
            ],
            "description": "provides a nested object property based user interface for accessing this configuration data within application code",
            "homepage": "https://github.com/zendframework/zend-config",
            "keywords": [
                "config",
                "zf2"
            ],
            "time": "2016-02-04T23:01:10+00:00"
        },
        {
            "name": "zendframework/zend-console",
            "version": "2.7.0",
            "source": {
                "type": "git",
                "url": "https://github.com/zendframework/zend-console.git",
                "reference": "e8aa08da83de3d265256c40ba45cd649115f0e18"
            },
            "dist": {
                "type": "zip",
                "url": "https://api.github.com/repos/zendframework/zend-console/zipball/e8aa08da83de3d265256c40ba45cd649115f0e18",
                "reference": "e8aa08da83de3d265256c40ba45cd649115f0e18",
                "shasum": ""
            },
            "require": {
                "php": "^5.6 || ^7.0",
                "zendframework/zend-stdlib": "^2.7.7 || ^3.1"
            },
            "require-dev": {
                "phpunit/phpunit": "^5.7.23 || ^6.4.3",
                "zendframework/zend-coding-standard": "~1.0.0",
                "zendframework/zend-filter": "^2.7.2",
                "zendframework/zend-json": "^2.6 || ^3.0",
                "zendframework/zend-validator": "^2.10.1"
            },
            "suggest": {
                "zendframework/zend-filter": "To support DefaultRouteMatcher usage",
                "zendframework/zend-validator": "To support DefaultRouteMatcher usage"
            },
            "type": "library",
            "extra": {
                "branch-alias": {
                    "dev-master": "2.7.x-dev",
                    "dev-develop": "2.8.x-dev"
                }
            },
            "autoload": {
                "psr-4": {
                    "Zend\\Console\\": "src/"
                }
            },
            "notification-url": "https://packagist.org/downloads/",
            "license": [
                "BSD-3-Clause"
            ],
            "description": "Build console applications using getopt syntax or routing, complete with prompts",
            "keywords": [
                "ZendFramework",
                "console",
                "zf"
            ],
            "time": "2018-01-25T19:08:04+00:00"
        },
        {
            "name": "zendframework/zend-crypt",
            "version": "2.6.0",
            "source": {
                "type": "git",
                "url": "https://github.com/zendframework/zend-crypt.git",
                "reference": "1b2f5600bf6262904167116fa67b58ab1457036d"
            },
            "dist": {
                "type": "zip",
                "url": "https://api.github.com/repos/zendframework/zend-crypt/zipball/1b2f5600bf6262904167116fa67b58ab1457036d",
                "reference": "1b2f5600bf6262904167116fa67b58ab1457036d",
                "shasum": ""
            },
            "require": {
                "container-interop/container-interop": "~1.0",
                "php": "^5.5 || ^7.0",
                "zendframework/zend-math": "^2.6",
                "zendframework/zend-stdlib": "^2.7 || ^3.0"
            },
            "require-dev": {
                "fabpot/php-cs-fixer": "1.7.*",
                "phpunit/phpunit": "~4.0"
            },
            "suggest": {
                "ext-mcrypt": "Required for most features of Zend\\Crypt"
            },
            "type": "library",
            "extra": {
                "branch-alias": {
                    "dev-master": "2.6-dev",
                    "dev-develop": "2.7-dev"
                }
            },
            "autoload": {
                "psr-4": {
                    "Zend\\Crypt\\": "src/"
                }
            },
            "notification-url": "https://packagist.org/downloads/",
            "license": [
                "BSD-3-Clause"
            ],
            "homepage": "https://github.com/zendframework/zend-crypt",
            "keywords": [
                "crypt",
                "zf2"
            ],
            "time": "2016-02-03T23:46:30+00:00"
        },
        {
            "name": "zendframework/zend-db",
            "version": "2.9.3",
            "source": {
                "type": "git",
                "url": "https://github.com/zendframework/zend-db.git",
                "reference": "5b4f2c42f94c9f7f4b2f456a0ebe459fab12b3d9"
            },
            "dist": {
                "type": "zip",
                "url": "https://api.github.com/repos/zendframework/zend-db/zipball/5b4f2c42f94c9f7f4b2f456a0ebe459fab12b3d9",
                "reference": "5b4f2c42f94c9f7f4b2f456a0ebe459fab12b3d9",
                "shasum": ""
            },
            "require": {
                "php": "^5.6 || ^7.0",
                "zendframework/zend-stdlib": "^2.7 || ^3.0"
            },
            "require-dev": {
                "phpunit/phpunit": "^5.7.25 || ^6.4.4",
                "zendframework/zend-coding-standard": "~1.0.0",
                "zendframework/zend-eventmanager": "^2.6.2 || ^3.0",
                "zendframework/zend-hydrator": "^1.1 || ^2.1",
                "zendframework/zend-servicemanager": "^2.7.5 || ^3.0.3"
            },
            "suggest": {
                "zendframework/zend-eventmanager": "Zend\\EventManager component",
                "zendframework/zend-hydrator": "Zend\\Hydrator component for using HydratingResultSets",
                "zendframework/zend-servicemanager": "Zend\\ServiceManager component"
            },
            "type": "library",
            "extra": {
                "branch-alias": {
                    "dev-master": "2.9-dev",
                    "dev-develop": "2.10-dev"
                },
                "zf": {
                    "component": "Zend\\Db",
                    "config-provider": "Zend\\Db\\ConfigProvider"
                }
            },
            "autoload": {
                "psr-4": {
                    "Zend\\Db\\": "src/"
                }
            },
            "notification-url": "https://packagist.org/downloads/",
            "license": [
                "BSD-3-Clause"
            ],
            "description": "Database abstraction layer, SQL abstraction, result set abstraction, and RowDataGateway and TableDataGateway implementations",
            "keywords": [
                "ZendFramework",
                "db",
                "zf"
            ],
            "time": "2018-04-09T13:21:36+00:00"
        },
        {
            "name": "zendframework/zend-di",
            "version": "2.6.1",
            "source": {
                "type": "git",
                "url": "https://github.com/zendframework/zend-di.git",
                "reference": "1fd1ba85660b5a2718741b38639dc7c4c3194b37"
            },
            "dist": {
                "type": "zip",
                "url": "https://api.github.com/repos/zendframework/zend-di/zipball/1fd1ba85660b5a2718741b38639dc7c4c3194b37",
                "reference": "1fd1ba85660b5a2718741b38639dc7c4c3194b37",
                "shasum": ""
            },
            "require": {
                "container-interop/container-interop": "^1.1",
                "php": "^5.5 || ^7.0",
                "zendframework/zend-code": "^2.6 || ^3.0",
                "zendframework/zend-stdlib": "^2.7 || ^3.0"
            },
            "require-dev": {
                "fabpot/php-cs-fixer": "1.7.*",
                "phpunit/phpunit": "~4.0"
            },
            "type": "library",
            "extra": {
                "branch-alias": {
                    "dev-master": "2.6-dev",
                    "dev-develop": "2.7-dev"
                }
            },
            "autoload": {
                "psr-4": {
                    "Zend\\Di\\": "src/"
                }
            },
            "notification-url": "https://packagist.org/downloads/",
            "license": [
                "BSD-3-Clause"
            ],
            "homepage": "https://github.com/zendframework/zend-di",
            "keywords": [
                "di",
                "zf2"
            ],
            "time": "2016-04-25T20:58:11+00:00"
        },
        {
            "name": "zendframework/zend-diactoros",
<<<<<<< HEAD
            "version": "1.8.2",
            "source": {
                "type": "git",
                "url": "https://github.com/zendframework/zend-diactoros.git",
                "reference": "273c18bf6aaab20be9667a3aa4e7702e1e4e7ced"
            },
            "dist": {
                "type": "zip",
                "url": "https://api.github.com/repos/zendframework/zend-diactoros/zipball/273c18bf6aaab20be9667a3aa4e7702e1e4e7ced",
                "reference": "273c18bf6aaab20be9667a3aa4e7702e1e4e7ced",
=======
            "version": "1.8.3",
            "source": {
                "type": "git",
                "url": "https://github.com/zendframework/zend-diactoros.git",
                "reference": "72c13834fb3db2a962e913758b384ff2e6425d6e"
            },
            "dist": {
                "type": "zip",
                "url": "https://api.github.com/repos/zendframework/zend-diactoros/zipball/72c13834fb3db2a962e913758b384ff2e6425d6e",
                "reference": "72c13834fb3db2a962e913758b384ff2e6425d6e",
>>>>>>> 04fb9658
                "shasum": ""
            },
            "require": {
                "php": "^5.6 || ^7.0",
                "psr/http-message": "^1.0"
            },
            "provide": {
                "psr/http-message-implementation": "1.0"
            },
            "require-dev": {
                "ext-dom": "*",
                "ext-libxml": "*",
                "phpunit/phpunit": "^5.7.16 || ^6.0.8 || ^7.2.7",
                "zendframework/zend-coding-standard": "~1.0"
            },
            "type": "library",
            "extra": {
                "branch-alias": {
                    "dev-master": "1.8.x-dev",
                    "dev-develop": "1.9.x-dev",
                    "dev-release-2.0": "2.0.x-dev"
                }
            },
            "autoload": {
                "files": [
                    "src/functions/create_uploaded_file.php",
                    "src/functions/marshal_headers_from_sapi.php",
                    "src/functions/marshal_method_from_sapi.php",
                    "src/functions/marshal_protocol_version_from_sapi.php",
                    "src/functions/marshal_uri_from_sapi.php",
                    "src/functions/normalize_server.php",
                    "src/functions/normalize_uploaded_files.php",
                    "src/functions/parse_cookie_header.php"
                ],
                "psr-4": {
                    "Zend\\Diactoros\\": "src/"
                }
            },
            "notification-url": "https://packagist.org/downloads/",
            "license": [
                "BSD-2-Clause"
            ],
            "description": "PSR HTTP Message implementations",
            "homepage": "https://github.com/zendframework/zend-diactoros",
            "keywords": [
                "http",
                "psr",
                "psr-7"
            ],
<<<<<<< HEAD
            "time": "2018-07-19T18:38:31+00:00"
=======
            "time": "2018-07-24T21:54:38+00:00"
>>>>>>> 04fb9658
        },
        {
            "name": "zendframework/zend-escaper",
            "version": "2.6.0",
            "source": {
                "type": "git",
                "url": "https://github.com/zendframework/zend-escaper.git",
                "reference": "31d8aafae982f9568287cb4dce987e6aff8fd074"
            },
            "dist": {
                "type": "zip",
                "url": "https://api.github.com/repos/zendframework/zend-escaper/zipball/31d8aafae982f9568287cb4dce987e6aff8fd074",
                "reference": "31d8aafae982f9568287cb4dce987e6aff8fd074",
                "shasum": ""
            },
            "require": {
                "php": "^5.6 || ^7.0"
            },
            "require-dev": {
                "phpunit/phpunit": "^5.7.27 || ^6.5.8 || ^7.1.2",
                "zendframework/zend-coding-standard": "~1.0.0"
            },
            "type": "library",
            "extra": {
                "branch-alias": {
                    "dev-master": "2.6.x-dev",
                    "dev-develop": "2.7.x-dev"
                }
            },
            "autoload": {
                "psr-4": {
                    "Zend\\Escaper\\": "src/"
                }
            },
            "notification-url": "https://packagist.org/downloads/",
            "license": [
                "BSD-3-Clause"
            ],
            "description": "Securely and safely escape HTML, HTML attributes, JavaScript, CSS, and URLs",
            "keywords": [
                "ZendFramework",
                "escaper",
                "zf"
            ],
            "time": "2018-04-25T15:48:53+00:00"
        },
        {
            "name": "zendframework/zend-eventmanager",
            "version": "2.6.4",
            "source": {
                "type": "git",
                "url": "https://github.com/zendframework/zend-eventmanager.git",
                "reference": "d238c443220dce4b6396579c8ab2200ec25f9108"
            },
            "dist": {
                "type": "zip",
                "url": "https://api.github.com/repos/zendframework/zend-eventmanager/zipball/d238c443220dce4b6396579c8ab2200ec25f9108",
                "reference": "d238c443220dce4b6396579c8ab2200ec25f9108",
                "shasum": ""
            },
            "require": {
                "php": "^5.5 || ^7.0",
                "zendframework/zend-stdlib": "^2.7"
            },
            "require-dev": {
                "athletic/athletic": "dev-master",
                "fabpot/php-cs-fixer": "1.7.*",
                "phpunit/phpunit": "~4.0"
            },
            "type": "library",
            "extra": {
                "branch-alias": {
                    "dev-release-2.6": "2.6-dev",
                    "dev-master": "3.0-dev",
                    "dev-develop": "3.1-dev"
                }
            },
            "autoload": {
                "psr-4": {
                    "Zend\\EventManager\\": "src/"
                }
            },
            "notification-url": "https://packagist.org/downloads/",
            "license": [
                "BSD-3-Clause"
            ],
            "homepage": "https://github.com/zendframework/zend-eventmanager",
            "keywords": [
                "eventmanager",
                "zf2"
            ],
            "time": "2017-12-12T17:48:56+00:00"
        },
        {
            "name": "zendframework/zend-feed",
            "version": "2.10.2",
            "source": {
                "type": "git",
                "url": "https://github.com/zendframework/zend-feed.git",
                "reference": "5253f949f4ad999086ab9b408908b6c6776f24db"
            },
            "dist": {
                "type": "zip",
                "url": "https://api.github.com/repos/zendframework/zend-feed/zipball/5253f949f4ad999086ab9b408908b6c6776f24db",
                "reference": "5253f949f4ad999086ab9b408908b6c6776f24db",
                "shasum": ""
            },
            "require": {
                "php": "^5.6 || ^7.0",
                "zendframework/zend-escaper": "^2.5.2",
                "zendframework/zend-stdlib": "^2.7.7 || ^3.1"
            },
            "require-dev": {
                "phpunit/phpunit": "^5.7.23 || ^6.4.3",
                "psr/http-message": "^1.0.1",
                "zendframework/zend-cache": "^2.7.2",
                "zendframework/zend-coding-standard": "~1.0.0",
                "zendframework/zend-db": "^2.8.2",
                "zendframework/zend-http": "^2.7",
                "zendframework/zend-servicemanager": "^2.7.8 || ^3.3",
                "zendframework/zend-validator": "^2.10.1"
            },
            "suggest": {
                "psr/http-message": "PSR-7 ^1.0.1, if you wish to use Zend\\Feed\\Reader\\Http\\Psr7ResponseDecorator",
                "zendframework/zend-cache": "Zend\\Cache component, for optionally caching feeds between requests",
                "zendframework/zend-db": "Zend\\Db component, for use with PubSubHubbub",
                "zendframework/zend-http": "Zend\\Http for PubSubHubbub, and optionally for use with Zend\\Feed\\Reader",
                "zendframework/zend-servicemanager": "Zend\\ServiceManager component, for easily extending ExtensionManager implementations",
                "zendframework/zend-validator": "Zend\\Validator component, for validating email addresses used in Atom feeds and entries when using the Writer subcomponent"
            },
            "type": "library",
            "extra": {
                "branch-alias": {
                    "dev-master": "2.10.x-dev",
                    "dev-develop": "2.11.x-dev"
                }
            },
            "autoload": {
                "psr-4": {
                    "Zend\\Feed\\": "src/"
                }
            },
            "notification-url": "https://packagist.org/downloads/",
            "license": [
                "BSD-3-Clause"
            ],
            "description": "provides functionality for consuming RSS and Atom feeds",
            "keywords": [
                "ZendFramework",
                "feed",
                "zf"
            ],
            "time": "2018-06-18T20:14:01+00:00"
        },
        {
            "name": "zendframework/zend-filter",
            "version": "2.8.0",
            "source": {
                "type": "git",
                "url": "https://github.com/zendframework/zend-filter.git",
                "reference": "7b997dbe79459f1652deccc8786d7407fb66caa9"
            },
            "dist": {
                "type": "zip",
                "url": "https://api.github.com/repos/zendframework/zend-filter/zipball/7b997dbe79459f1652deccc8786d7407fb66caa9",
                "reference": "7b997dbe79459f1652deccc8786d7407fb66caa9",
                "shasum": ""
            },
            "require": {
                "php": "^5.6 || ^7.0",
                "zendframework/zend-stdlib": "^2.7.7 || ^3.1"
            },
            "conflict": {
                "zendframework/zend-validator": "<2.10.1"
            },
            "require-dev": {
                "pear/archive_tar": "^1.4.3",
                "phpunit/phpunit": "^5.7.23 || ^6.4.3",
                "zendframework/zend-coding-standard": "~1.0.0",
                "zendframework/zend-crypt": "^3.2.1",
                "zendframework/zend-servicemanager": "^2.7.8 || ^3.3",
                "zendframework/zend-uri": "^2.6"
            },
            "suggest": {
                "zendframework/zend-crypt": "Zend\\Crypt component, for encryption filters",
                "zendframework/zend-i18n": "Zend\\I18n component for filters depending on i18n functionality",
                "zendframework/zend-servicemanager": "Zend\\ServiceManager component, for using the filter chain functionality",
                "zendframework/zend-uri": "Zend\\Uri component, for the UriNormalize filter"
            },
            "type": "library",
            "extra": {
                "branch-alias": {
                    "dev-master": "2.8.x-dev",
                    "dev-develop": "2.9.x-dev"
                },
                "zf": {
                    "component": "Zend\\Filter",
                    "config-provider": "Zend\\Filter\\ConfigProvider"
                }
            },
            "autoload": {
                "psr-4": {
                    "Zend\\Filter\\": "src/"
                }
            },
            "notification-url": "https://packagist.org/downloads/",
            "license": [
                "BSD-3-Clause"
            ],
            "description": "provides a set of commonly needed data filters",
            "keywords": [
                "ZendFramework",
                "filter",
                "zf"
            ],
            "time": "2018-04-11T16:20:04+00:00"
        },
        {
            "name": "zendframework/zend-form",
            "version": "2.12.0",
            "source": {
                "type": "git",
                "url": "https://github.com/zendframework/zend-form.git",
                "reference": "565fb4f4bb3e0dbeea0173c923c4a8be77de9441"
            },
            "dist": {
                "type": "zip",
                "url": "https://api.github.com/repos/zendframework/zend-form/zipball/565fb4f4bb3e0dbeea0173c923c4a8be77de9441",
                "reference": "565fb4f4bb3e0dbeea0173c923c4a8be77de9441",
                "shasum": ""
            },
            "require": {
                "php": "^5.6 || ^7.0",
                "zendframework/zend-hydrator": "^1.1 || ^2.1",
                "zendframework/zend-inputfilter": "^2.8",
                "zendframework/zend-stdlib": "^2.7 || ^3.0"
            },
            "require-dev": {
                "doctrine/annotations": "~1.0",
                "phpunit/phpunit": "^5.7.23 || ^6.5.3",
                "zendframework/zend-cache": "^2.6.1",
                "zendframework/zend-captcha": "^2.7.1",
                "zendframework/zend-code": "^2.6 || ^3.0",
                "zendframework/zend-coding-standard": "~1.0.0",
                "zendframework/zend-escaper": "^2.5",
                "zendframework/zend-eventmanager": "^2.6.2 || ^3.0",
                "zendframework/zend-filter": "^2.6",
                "zendframework/zend-i18n": "^2.6",
                "zendframework/zend-servicemanager": "^2.7.5 || ^3.0.3",
                "zendframework/zend-session": "^2.8.1",
                "zendframework/zend-text": "^2.6",
                "zendframework/zend-validator": "^2.6",
                "zendframework/zend-view": "^2.6.2",
                "zendframework/zendservice-recaptcha": "^3.0.0"
            },
            "suggest": {
                "zendframework/zend-captcha": "^2.7.1, required for using CAPTCHA form elements",
                "zendframework/zend-code": "^2.6 || ^3.0, required to use zend-form annotations support",
                "zendframework/zend-eventmanager": "^2.6.2 || ^3.0, reuired for zend-form annotations support",
                "zendframework/zend-i18n": "^2.6, required when using zend-form view helpers",
                "zendframework/zend-servicemanager": "^2.7.5 || ^3.0.3, required to use the form factories or provide services",
                "zendframework/zend-view": "^2.6.2, required for using the zend-form view helpers",
                "zendframework/zendservice-recaptcha": "in order to use the ReCaptcha form element"
            },
            "type": "library",
            "extra": {
                "branch-alias": {
                    "dev-master": "2.12.x-dev",
                    "dev-develop": "2.13.x-dev"
                },
                "zf": {
                    "component": "Zend\\Form",
                    "config-provider": "Zend\\Form\\ConfigProvider"
                }
            },
            "autoload": {
                "psr-4": {
                    "Zend\\Form\\": "src/"
                },
                "files": [
                    "autoload/formElementManagerPolyfill.php"
                ]
            },
            "notification-url": "https://packagist.org/downloads/",
            "license": [
                "BSD-3-Clause"
            ],
            "description": "Validate and display simple and complex forms, casting forms to business objects and vice versa",
            "keywords": [
                "ZendFramework",
                "form",
                "zf"
            ],
            "time": "2018-05-16T18:49:44+00:00"
        },
        {
            "name": "zendframework/zend-http",
            "version": "2.8.0",
            "source": {
                "type": "git",
                "url": "https://github.com/zendframework/zend-http.git",
                "reference": "f48b276ffa11b48dd1ae3c6bc306d6ed7958ef51"
            },
            "dist": {
                "type": "zip",
                "url": "https://api.github.com/repos/zendframework/zend-http/zipball/f48b276ffa11b48dd1ae3c6bc306d6ed7958ef51",
                "reference": "f48b276ffa11b48dd1ae3c6bc306d6ed7958ef51",
                "shasum": ""
            },
            "require": {
                "php": "^5.6 || ^7.0",
                "zendframework/zend-loader": "^2.5.1",
                "zendframework/zend-stdlib": "^3.1 || ^2.7.7",
                "zendframework/zend-uri": "^2.5.2",
                "zendframework/zend-validator": "^2.10.1"
            },
            "require-dev": {
                "phpunit/phpunit": "^5.7.27 || ^6.5.8 || ^7.1.3",
                "zendframework/zend-coding-standard": "~1.0.0",
                "zendframework/zend-config": "^3.1 || ^2.6"
            },
            "suggest": {
                "paragonie/certainty": "For automated management of cacert.pem"
            },
            "type": "library",
            "extra": {
                "branch-alias": {
                    "dev-master": "2.8.x-dev",
                    "dev-develop": "2.9.x-dev"
                }
            },
            "autoload": {
                "psr-4": {
                    "Zend\\Http\\": "src/"
                }
            },
            "notification-url": "https://packagist.org/downloads/",
            "license": [
                "BSD-3-Clause"
            ],
            "description": "Provides an easy interface for performing Hyper-Text Transfer Protocol (HTTP) requests",
            "keywords": [
                "ZendFramework",
                "http",
                "http client",
                "zend",
                "zf"
            ],
            "time": "2018-04-26T21:04:50+00:00"
        },
        {
            "name": "zendframework/zend-hydrator",
            "version": "1.1.0",
            "source": {
                "type": "git",
                "url": "https://github.com/zendframework/zend-hydrator.git",
                "reference": "22652e1661a5a10b3f564cf7824a2206cf5a4a65"
            },
            "dist": {
                "type": "zip",
                "url": "https://api.github.com/repos/zendframework/zend-hydrator/zipball/22652e1661a5a10b3f564cf7824a2206cf5a4a65",
                "reference": "22652e1661a5a10b3f564cf7824a2206cf5a4a65",
                "shasum": ""
            },
            "require": {
                "php": "^5.5 || ^7.0",
                "zendframework/zend-stdlib": "^2.7 || ^3.0"
            },
            "require-dev": {
                "phpunit/phpunit": "~4.0",
                "squizlabs/php_codesniffer": "^2.0@dev",
                "zendframework/zend-eventmanager": "^2.6.2 || ^3.0",
                "zendframework/zend-filter": "^2.6",
                "zendframework/zend-inputfilter": "^2.6",
                "zendframework/zend-serializer": "^2.6.1",
                "zendframework/zend-servicemanager": "^2.7.5 || ^3.0.3"
            },
            "suggest": {
                "zendframework/zend-eventmanager": "^2.6.2 || ^3.0, to support aggregate hydrator usage",
                "zendframework/zend-filter": "^2.6, to support naming strategy hydrator usage",
                "zendframework/zend-serializer": "^2.6.1, to use the SerializableStrategy",
                "zendframework/zend-servicemanager": "^2.7.5 || ^3.0.3, to support hydrator plugin manager usage"
            },
            "type": "library",
            "extra": {
                "branch-alias": {
                    "dev-release-1.0": "1.0-dev",
                    "dev-release-1.1": "1.1-dev",
                    "dev-master": "2.0-dev",
                    "dev-develop": "2.1-dev"
                }
            },
            "autoload": {
                "psr-4": {
                    "Zend\\Hydrator\\": "src/"
                }
            },
            "notification-url": "https://packagist.org/downloads/",
            "license": [
                "BSD-3-Clause"
            ],
            "homepage": "https://github.com/zendframework/zend-hydrator",
            "keywords": [
                "hydrator",
                "zf2"
            ],
            "time": "2016-02-18T22:38:26+00:00"
        },
        {
            "name": "zendframework/zend-i18n",
            "version": "2.9.0",
            "source": {
                "type": "git",
                "url": "https://github.com/zendframework/zend-i18n.git",
                "reference": "6d69af5a04e1a4de7250043cb1322f077a0cdb7f"
            },
            "dist": {
                "type": "zip",
                "url": "https://api.github.com/repos/zendframework/zend-i18n/zipball/6d69af5a04e1a4de7250043cb1322f077a0cdb7f",
                "reference": "6d69af5a04e1a4de7250043cb1322f077a0cdb7f",
                "shasum": ""
            },
            "require": {
                "php": "^5.6 || ^7.0",
                "zendframework/zend-stdlib": "^2.7 || ^3.0"
            },
            "require-dev": {
                "phpunit/phpunit": "^5.7.27 || ^6.5.8 || ^7.1.2",
                "zendframework/zend-cache": "^2.6.1",
                "zendframework/zend-coding-standard": "~1.0.0",
                "zendframework/zend-config": "^2.6",
                "zendframework/zend-eventmanager": "^2.6.2 || ^3.0",
                "zendframework/zend-filter": "^2.6.1",
                "zendframework/zend-servicemanager": "^2.7.5 || ^3.0.3",
                "zendframework/zend-validator": "^2.6",
                "zendframework/zend-view": "^2.6.3"
            },
            "suggest": {
                "ext-intl": "Required for most features of Zend\\I18n; included in default builds of PHP",
                "zendframework/zend-cache": "Zend\\Cache component",
                "zendframework/zend-config": "Zend\\Config component",
                "zendframework/zend-eventmanager": "You should install this package to use the events in the translator",
                "zendframework/zend-filter": "You should install this package to use the provided filters",
                "zendframework/zend-i18n-resources": "Translation resources",
                "zendframework/zend-servicemanager": "Zend\\ServiceManager component",
                "zendframework/zend-validator": "You should install this package to use the provided validators",
                "zendframework/zend-view": "You should install this package to use the provided view helpers"
            },
            "type": "library",
            "extra": {
                "branch-alias": {
                    "dev-master": "2.9.x-dev",
                    "dev-develop": "2.10.x-dev"
                },
                "zf": {
                    "component": "Zend\\I18n",
                    "config-provider": "Zend\\I18n\\ConfigProvider"
                }
            },
            "autoload": {
                "psr-4": {
                    "Zend\\I18n\\": "src/"
                }
            },
            "notification-url": "https://packagist.org/downloads/",
            "license": [
                "BSD-3-Clause"
            ],
            "description": "Provide translations for your application, and filter and validate internationalized values",
            "keywords": [
                "ZendFramework",
                "i18n",
                "zf"
            ],
            "time": "2018-05-16T16:39:13+00:00"
        },
        {
            "name": "zendframework/zend-inputfilter",
            "version": "2.8.2",
            "source": {
                "type": "git",
                "url": "https://github.com/zendframework/zend-inputfilter.git",
                "reference": "3f02179e014d9ef0faccda2ad6c65d38adc338d8"
            },
            "dist": {
                "type": "zip",
                "url": "https://api.github.com/repos/zendframework/zend-inputfilter/zipball/3f02179e014d9ef0faccda2ad6c65d38adc338d8",
                "reference": "3f02179e014d9ef0faccda2ad6c65d38adc338d8",
                "shasum": ""
            },
            "require": {
                "php": "^5.6 || ^7.0",
                "zendframework/zend-filter": "^2.6",
                "zendframework/zend-servicemanager": "^2.7.10 || ^3.3.1",
                "zendframework/zend-stdlib": "^2.7 || ^3.0",
                "zendframework/zend-validator": "^2.10.1"
            },
            "require-dev": {
                "phpunit/phpunit": "^5.7.23 || ^6.4.3",
                "zendframework/zend-coding-standard": "~1.0.0"
            },
            "type": "library",
            "extra": {
                "branch-alias": {
                    "dev-master": "2.8.x-dev",
                    "dev-develop": "2.9.x-dev"
                },
                "zf": {
                    "component": "Zend\\InputFilter",
                    "config-provider": "Zend\\InputFilter\\ConfigProvider"
                }
            },
            "autoload": {
                "psr-4": {
                    "Zend\\InputFilter\\": "src/"
                }
            },
            "notification-url": "https://packagist.org/downloads/",
            "license": [
                "BSD-3-Clause"
            ],
            "description": "Normalize and validate input sets from the web, APIs, the CLI, and more, including files",
            "keywords": [
                "ZendFramework",
                "inputfilter",
                "zf"
            ],
            "time": "2018-05-14T17:38:03+00:00"
        },
        {
            "name": "zendframework/zend-json",
            "version": "2.6.1",
            "source": {
                "type": "git",
                "url": "https://github.com/zendframework/zend-json.git",
                "reference": "4c8705dbe4ad7d7e51b2876c5b9eea0ef916ba28"
            },
            "dist": {
                "type": "zip",
                "url": "https://api.github.com/repos/zendframework/zend-json/zipball/4c8705dbe4ad7d7e51b2876c5b9eea0ef916ba28",
                "reference": "4c8705dbe4ad7d7e51b2876c5b9eea0ef916ba28",
                "shasum": ""
            },
            "require": {
                "php": "^5.5 || ^7.0"
            },
            "require-dev": {
                "fabpot/php-cs-fixer": "1.7.*",
                "phpunit/phpunit": "~4.0",
                "zendframework/zend-http": "^2.5.4",
                "zendframework/zend-server": "^2.6.1",
                "zendframework/zend-stdlib": "^2.5 || ^3.0",
                "zendframework/zendxml": "^1.0.2"
            },
            "suggest": {
                "zendframework/zend-http": "Zend\\Http component, required to use Zend\\Json\\Server",
                "zendframework/zend-server": "Zend\\Server component, required to use Zend\\Json\\Server",
                "zendframework/zend-stdlib": "Zend\\Stdlib component, for use with caching Zend\\Json\\Server responses",
                "zendframework/zendxml": "To support Zend\\Json\\Json::fromXml() usage"
            },
            "type": "library",
            "extra": {
                "branch-alias": {
                    "dev-master": "2.6-dev",
                    "dev-develop": "2.7-dev"
                }
            },
            "autoload": {
                "psr-4": {
                    "Zend\\Json\\": "src/"
                }
            },
            "notification-url": "https://packagist.org/downloads/",
            "license": [
                "BSD-3-Clause"
            ],
            "description": "provides convenience methods for serializing native PHP to JSON and decoding JSON to native PHP",
            "homepage": "https://github.com/zendframework/zend-json",
            "keywords": [
                "json",
                "zf2"
            ],
            "time": "2016-02-04T21:20:26+00:00"
        },
        {
            "name": "zendframework/zend-loader",
            "version": "2.6.0",
            "source": {
                "type": "git",
                "url": "https://github.com/zendframework/zend-loader.git",
                "reference": "78f11749ea340f6ca316bca5958eef80b38f9b6c"
            },
            "dist": {
                "type": "zip",
                "url": "https://api.github.com/repos/zendframework/zend-loader/zipball/78f11749ea340f6ca316bca5958eef80b38f9b6c",
                "reference": "78f11749ea340f6ca316bca5958eef80b38f9b6c",
                "shasum": ""
            },
            "require": {
                "php": "^5.6 || ^7.0"
            },
            "require-dev": {
                "phpunit/phpunit": "^5.7.27 || ^6.5.8 || ^7.1.4",
                "zendframework/zend-coding-standard": "~1.0.0"
            },
            "type": "library",
            "extra": {
                "branch-alias": {
                    "dev-master": "2.6.x-dev",
                    "dev-develop": "2.7.x-dev"
                }
            },
            "autoload": {
                "psr-4": {
                    "Zend\\Loader\\": "src/"
                }
            },
            "notification-url": "https://packagist.org/downloads/",
            "license": [
                "BSD-3-Clause"
            ],
            "description": "Autoloading and plugin loading strategies",
            "keywords": [
                "ZendFramework",
                "loader",
                "zf"
            ],
            "time": "2018-04-30T15:20:54+00:00"
        },
        {
            "name": "zendframework/zend-log",
            "version": "2.10.0",
            "source": {
                "type": "git",
                "url": "https://github.com/zendframework/zend-log.git",
                "reference": "9cec3b092acb39963659c2f32441cccc56b3f430"
            },
            "dist": {
                "type": "zip",
                "url": "https://api.github.com/repos/zendframework/zend-log/zipball/9cec3b092acb39963659c2f32441cccc56b3f430",
                "reference": "9cec3b092acb39963659c2f32441cccc56b3f430",
                "shasum": ""
            },
            "require": {
                "php": "^5.6 || ^7.0",
                "psr/log": "^1.0",
                "zendframework/zend-servicemanager": "^2.7.5 || ^3.0.3",
                "zendframework/zend-stdlib": "^2.7 || ^3.0"
            },
            "provide": {
                "psr/log-implementation": "1.0.0"
            },
            "require-dev": {
                "mikey179/vfsstream": "^1.6",
                "phpunit/phpunit": "^5.7.15 || ^6.0.8",
                "zendframework/zend-coding-standard": "~1.0.0",
                "zendframework/zend-db": "^2.6",
                "zendframework/zend-escaper": "^2.5",
                "zendframework/zend-filter": "^2.5",
                "zendframework/zend-mail": "^2.6.1",
                "zendframework/zend-validator": "^2.10.1"
            },
            "suggest": {
                "ext-mongo": "mongo extension to use Mongo writer",
                "ext-mongodb": "mongodb extension to use MongoDB writer",
                "zendframework/zend-console": "Zend\\Console component to use the RequestID log processor",
                "zendframework/zend-db": "Zend\\Db component to use the database log writer",
                "zendframework/zend-escaper": "Zend\\Escaper component, for use in the XML log formatter",
                "zendframework/zend-mail": "Zend\\Mail component to use the email log writer",
                "zendframework/zend-validator": "Zend\\Validator component to block invalid log messages"
            },
            "type": "library",
            "extra": {
                "branch-alias": {
                    "dev-master": "2.10.x-dev",
                    "dev-develop": "2.11.x-dev"
                },
                "zf": {
                    "component": "Zend\\Log",
                    "config-provider": "Zend\\Log\\ConfigProvider"
                }
            },
            "autoload": {
                "psr-4": {
                    "Zend\\Log\\": "src/"
                }
            },
            "notification-url": "https://packagist.org/downloads/",
            "license": [
                "BSD-3-Clause"
            ],
            "description": "component for general purpose logging",
            "homepage": "https://github.com/zendframework/zend-log",
            "keywords": [
                "log",
                "logging",
                "zf2"
            ],
            "time": "2018-04-09T21:59:51+00:00"
        },
        {
            "name": "zendframework/zend-mail",
            "version": "2.10.0",
            "source": {
                "type": "git",
                "url": "https://github.com/zendframework/zend-mail.git",
                "reference": "d7beb63d5f7144a21ac100072c453e63860cdab8"
            },
            "dist": {
                "type": "zip",
                "url": "https://api.github.com/repos/zendframework/zend-mail/zipball/d7beb63d5f7144a21ac100072c453e63860cdab8",
                "reference": "d7beb63d5f7144a21ac100072c453e63860cdab8",
                "shasum": ""
            },
            "require": {
                "ext-iconv": "*",
                "php": "^5.6 || ^7.0",
                "true/punycode": "^2.1",
                "zendframework/zend-loader": "^2.5",
                "zendframework/zend-mime": "^2.5",
                "zendframework/zend-stdlib": "^2.7 || ^3.0",
                "zendframework/zend-validator": "^2.10.2"
            },
            "require-dev": {
                "phpunit/phpunit": "^5.7.25 || ^6.4.4 || ^7.1.4",
                "zendframework/zend-coding-standard": "~1.0.0",
                "zendframework/zend-config": "^2.6",
                "zendframework/zend-crypt": "^2.6 || ^3.0",
                "zendframework/zend-servicemanager": "^2.7.10 || ^3.3.1"
            },
            "suggest": {
                "zendframework/zend-crypt": "Crammd5 support in SMTP Auth",
                "zendframework/zend-servicemanager": "^2.7.10 || ^3.3.1 when using SMTP to deliver messages"
            },
            "type": "library",
            "extra": {
                "branch-alias": {
                    "dev-master": "2.10.x-dev",
                    "dev-develop": "2.11.x-dev"
                },
                "zf": {
                    "component": "Zend\\Mail",
                    "config-provider": "Zend\\Mail\\ConfigProvider"
                }
            },
            "autoload": {
                "psr-4": {
                    "Zend\\Mail\\": "src/"
                }
            },
            "notification-url": "https://packagist.org/downloads/",
            "license": [
                "BSD-3-Clause"
            ],
            "description": "Provides generalized functionality to compose and send both text and MIME-compliant multipart e-mail messages",
            "keywords": [
                "ZendFramework",
                "mail",
                "zf"
            ],
            "time": "2018-06-07T13:37:07+00:00"
        },
        {
            "name": "zendframework/zend-math",
            "version": "2.7.0",
            "source": {
                "type": "git",
                "url": "https://github.com/zendframework/zend-math.git",
                "reference": "f4358090d5d23973121f1ed0b376184b66d9edec"
            },
            "dist": {
                "type": "zip",
                "url": "https://api.github.com/repos/zendframework/zend-math/zipball/f4358090d5d23973121f1ed0b376184b66d9edec",
                "reference": "f4358090d5d23973121f1ed0b376184b66d9edec",
                "shasum": ""
            },
            "require": {
                "php": "^5.5 || ^7.0"
            },
            "require-dev": {
                "fabpot/php-cs-fixer": "1.7.*",
                "ircmaxell/random-lib": "~1.1",
                "phpunit/phpunit": "~4.0"
            },
            "suggest": {
                "ext-bcmath": "If using the bcmath functionality",
                "ext-gmp": "If using the gmp functionality",
                "ircmaxell/random-lib": "Fallback random byte generator for Zend\\Math\\Rand if Mcrypt extensions is unavailable"
            },
            "type": "library",
            "extra": {
                "branch-alias": {
                    "dev-master": "2.7-dev",
                    "dev-develop": "2.8-dev"
                }
            },
            "autoload": {
                "psr-4": {
                    "Zend\\Math\\": "src/"
                }
            },
            "notification-url": "https://packagist.org/downloads/",
            "license": [
                "BSD-3-Clause"
            ],
            "homepage": "https://github.com/zendframework/zend-math",
            "keywords": [
                "math",
                "zf2"
            ],
            "time": "2016-04-07T16:29:53+00:00"
        },
        {
            "name": "zendframework/zend-mime",
            "version": "2.7.1",
            "source": {
                "type": "git",
                "url": "https://github.com/zendframework/zend-mime.git",
                "reference": "52ae5fa9f12845cae749271034a2d594f0e4c6f2"
            },
            "dist": {
                "type": "zip",
                "url": "https://api.github.com/repos/zendframework/zend-mime/zipball/52ae5fa9f12845cae749271034a2d594f0e4c6f2",
                "reference": "52ae5fa9f12845cae749271034a2d594f0e4c6f2",
                "shasum": ""
            },
            "require": {
                "php": "^5.6 || ^7.0",
                "zendframework/zend-stdlib": "^2.7 || ^3.0"
            },
            "require-dev": {
                "phpunit/phpunit": "^5.7.21 || ^6.3",
                "zendframework/zend-coding-standard": "~1.0.0",
                "zendframework/zend-mail": "^2.6"
            },
            "suggest": {
                "zendframework/zend-mail": "Zend\\Mail component"
            },
            "type": "library",
            "extra": {
                "branch-alias": {
                    "dev-master": "2.7-dev",
                    "dev-develop": "2.8-dev"
                }
            },
            "autoload": {
                "psr-4": {
                    "Zend\\Mime\\": "src/"
                }
            },
            "notification-url": "https://packagist.org/downloads/",
            "license": [
                "BSD-3-Clause"
            ],
            "description": "Create and parse MIME messages and parts",
            "homepage": "https://github.com/zendframework/zend-mime",
            "keywords": [
                "ZendFramework",
                "mime",
                "zf"
            ],
            "time": "2018-05-14T19:02:50+00:00"
        },
        {
            "name": "zendframework/zend-modulemanager",
            "version": "2.8.2",
            "source": {
                "type": "git",
                "url": "https://github.com/zendframework/zend-modulemanager.git",
                "reference": "394df6e12248ac430a312d4693f793ee7120baa6"
            },
            "dist": {
                "type": "zip",
                "url": "https://api.github.com/repos/zendframework/zend-modulemanager/zipball/394df6e12248ac430a312d4693f793ee7120baa6",
                "reference": "394df6e12248ac430a312d4693f793ee7120baa6",
                "shasum": ""
            },
            "require": {
                "php": "^5.6 || ^7.0",
                "zendframework/zend-config": "^3.1 || ^2.6",
                "zendframework/zend-eventmanager": "^3.2 || ^2.6.3",
                "zendframework/zend-stdlib": "^3.1 || ^2.7"
            },
            "require-dev": {
                "phpunit/phpunit": "^6.0.8 || ^5.7.15",
                "zendframework/zend-coding-standard": "~1.0.0",
                "zendframework/zend-console": "^2.6",
                "zendframework/zend-di": "^2.6",
                "zendframework/zend-loader": "^2.5",
                "zendframework/zend-mvc": "^3.0 || ^2.7",
                "zendframework/zend-servicemanager": "^3.0.3 || ^2.7.5"
            },
            "suggest": {
                "zendframework/zend-console": "Zend\\Console component",
                "zendframework/zend-loader": "Zend\\Loader component if you are not using Composer autoloading for your modules",
                "zendframework/zend-mvc": "Zend\\Mvc component",
                "zendframework/zend-servicemanager": "Zend\\ServiceManager component"
            },
            "type": "library",
            "extra": {
                "branch-alias": {
                    "dev-master": "2.7-dev",
                    "dev-develop": "2.8-dev"
                }
            },
            "autoload": {
                "psr-4": {
                    "Zend\\ModuleManager\\": "src/"
                }
            },
            "notification-url": "https://packagist.org/downloads/",
            "license": [
                "BSD-3-Clause"
            ],
            "description": "Modular application system for zend-mvc applications",
            "homepage": "https://github.com/zendframework/zend-modulemanager",
            "keywords": [
                "ZendFramework",
                "modulemanager",
                "zf"
            ],
            "time": "2017-12-02T06:11:18+00:00"
        },
        {
            "name": "zendframework/zend-mvc",
            "version": "2.7.15",
            "source": {
                "type": "git",
                "url": "https://github.com/zendframework/zend-mvc.git",
                "reference": "a8d45689d37a9e4ff4b75ea0b7478fa3d4f9c089"
            },
            "dist": {
                "type": "zip",
                "url": "https://api.github.com/repos/zendframework/zend-mvc/zipball/a8d45689d37a9e4ff4b75ea0b7478fa3d4f9c089",
                "reference": "a8d45689d37a9e4ff4b75ea0b7478fa3d4f9c089",
                "shasum": ""
            },
            "require": {
                "container-interop/container-interop": "^1.1",
                "php": "^5.5 || ^7.0",
                "zendframework/zend-console": "^2.7",
                "zendframework/zend-eventmanager": "^2.6.4 || ^3.0",
                "zendframework/zend-form": "^2.11",
                "zendframework/zend-hydrator": "^1.1 || ^2.4",
                "zendframework/zend-psr7bridge": "^0.2",
                "zendframework/zend-servicemanager": "^2.7.10 || ^3.0.3",
                "zendframework/zend-stdlib": "^2.7.5 || ^3.0"
            },
            "replace": {
                "zendframework/zend-router": "^2.0"
            },
            "require-dev": {
                "friendsofphp/php-cs-fixer": "1.7.*",
                "phpunit/phpunit": "^4.8.36",
                "sebastian/comparator": "^1.2.4",
                "sebastian/version": "^1.0.4",
                "zendframework/zend-authentication": "^2.6",
                "zendframework/zend-cache": "^2.8",
                "zendframework/zend-di": "^2.6",
                "zendframework/zend-filter": "^2.8",
                "zendframework/zend-http": "^2.8",
                "zendframework/zend-i18n": "^2.8",
                "zendframework/zend-inputfilter": "^2.8",
                "zendframework/zend-json": "^2.6.1",
                "zendframework/zend-log": "^2.9.3",
                "zendframework/zend-modulemanager": "^2.8",
                "zendframework/zend-serializer": "^2.8",
                "zendframework/zend-session": "^2.8.1",
                "zendframework/zend-text": "^2.7",
                "zendframework/zend-uri": "^2.6",
                "zendframework/zend-validator": "^2.10",
                "zendframework/zend-view": "^2.9"
            },
            "suggest": {
                "zendframework/zend-authentication": "Zend\\Authentication component for Identity plugin",
                "zendframework/zend-config": "Zend\\Config component",
                "zendframework/zend-di": "Zend\\Di component",
                "zendframework/zend-filter": "Zend\\Filter component",
                "zendframework/zend-http": "Zend\\Http component",
                "zendframework/zend-i18n": "Zend\\I18n component for translatable segments",
                "zendframework/zend-inputfilter": "Zend\\Inputfilter component",
                "zendframework/zend-json": "Zend\\Json component",
                "zendframework/zend-log": "Zend\\Log component",
                "zendframework/zend-modulemanager": "Zend\\ModuleManager component",
                "zendframework/zend-serializer": "Zend\\Serializer component",
                "zendframework/zend-servicemanager-di": "^1.0.1, if using zend-servicemanager v3 and requiring the zend-di integration",
                "zendframework/zend-session": "Zend\\Session component for FlashMessenger, PRG, and FPRG plugins",
                "zendframework/zend-text": "Zend\\Text component",
                "zendframework/zend-uri": "Zend\\Uri component",
                "zendframework/zend-validator": "Zend\\Validator component",
                "zendframework/zend-view": "Zend\\View component"
            },
            "type": "library",
            "extra": {
                "branch-alias": {
                    "dev-master": "2.7-dev",
                    "dev-develop": "3.0-dev"
                }
            },
            "autoload": {
                "files": [
                    "src/autoload.php"
                ],
                "psr-4": {
                    "Zend\\Mvc\\": "src/"
                }
            },
            "notification-url": "https://packagist.org/downloads/",
            "license": [
                "BSD-3-Clause"
            ],
            "homepage": "https://github.com/zendframework/zend-mvc",
            "keywords": [
                "mvc",
                "zf2"
            ],
            "time": "2018-05-03T13:13:41+00:00"
        },
        {
            "name": "zendframework/zend-psr7bridge",
            "version": "0.2.2",
            "source": {
                "type": "git",
                "url": "https://github.com/zendframework/zend-psr7bridge.git",
                "reference": "86c0b53b0c6381391c4add4a93a56e51d5c74605"
            },
            "dist": {
                "type": "zip",
                "url": "https://api.github.com/repos/zendframework/zend-psr7bridge/zipball/86c0b53b0c6381391c4add4a93a56e51d5c74605",
                "reference": "86c0b53b0c6381391c4add4a93a56e51d5c74605",
                "shasum": ""
            },
            "require": {
                "php": ">=5.5",
                "psr/http-message": "^1.0",
                "zendframework/zend-diactoros": "^1.1",
                "zendframework/zend-http": "^2.5"
            },
            "require-dev": {
                "phpunit/phpunit": "^4.7",
                "squizlabs/php_codesniffer": "^2.3"
            },
            "type": "library",
            "extra": {
                "branch-alias": {
                    "dev-master": "1.0-dev",
                    "dev-develop": "1.1-dev"
                }
            },
            "autoload": {
                "psr-4": {
                    "Zend\\Psr7Bridge\\": "src/"
                }
            },
            "notification-url": "https://packagist.org/downloads/",
            "license": [
                "BSD-3-Clause"
            ],
            "description": "PSR-7 <-> Zend\\Http bridge",
            "homepage": "https://github.com/zendframework/zend-psr7bridge",
            "keywords": [
                "http",
                "psr",
                "psr-7"
            ],
            "time": "2016-05-10T21:44:39+00:00"
        },
        {
            "name": "zendframework/zend-serializer",
            "version": "2.9.0",
            "source": {
                "type": "git",
                "url": "https://github.com/zendframework/zend-serializer.git",
                "reference": "0172690db48d8935edaf625c4cba38b79719892c"
            },
            "dist": {
                "type": "zip",
                "url": "https://api.github.com/repos/zendframework/zend-serializer/zipball/0172690db48d8935edaf625c4cba38b79719892c",
                "reference": "0172690db48d8935edaf625c4cba38b79719892c",
                "shasum": ""
            },
            "require": {
                "php": "^5.6 || ^7.0",
                "zendframework/zend-json": "^2.5 || ^3.0",
                "zendframework/zend-stdlib": "^2.7 || ^3.0"
            },
            "require-dev": {
                "phpunit/phpunit": "^5.7.25 || ^6.4.4",
                "zendframework/zend-coding-standard": "~1.0.0",
                "zendframework/zend-math": "^2.6 || ^3.0",
                "zendframework/zend-servicemanager": "^2.7.5 || ^3.0.3"
            },
            "suggest": {
                "zendframework/zend-math": "(^2.6 || ^3.0) To support Python Pickle serialization",
                "zendframework/zend-servicemanager": "(^2.7.5 || ^3.0.3) To support plugin manager support"
            },
            "type": "library",
            "extra": {
                "branch-alias": {
                    "dev-master": "2.9.x-dev",
                    "dev-develop": "2.10.x-dev"
                },
                "zf": {
                    "component": "Zend\\Serializer",
                    "config-provider": "Zend\\Serializer\\ConfigProvider"
                }
            },
            "autoload": {
                "psr-4": {
                    "Zend\\Serializer\\": "src/"
                }
            },
            "notification-url": "https://packagist.org/downloads/",
            "license": [
                "BSD-3-Clause"
            ],
            "description": "provides an adapter based interface to simply generate storable representation of PHP types by different facilities, and recover",
            "keywords": [
                "ZendFramework",
                "serializer",
                "zf"
            ],
            "time": "2018-05-14T18:45:18+00:00"
        },
        {
            "name": "zendframework/zend-server",
            "version": "2.8.0",
            "source": {
                "type": "git",
                "url": "https://github.com/zendframework/zend-server.git",
                "reference": "23a2e9a5599c83c05da831cb7c649e8a7809595e"
            },
            "dist": {
                "type": "zip",
                "url": "https://api.github.com/repos/zendframework/zend-server/zipball/23a2e9a5599c83c05da831cb7c649e8a7809595e",
                "reference": "23a2e9a5599c83c05da831cb7c649e8a7809595e",
                "shasum": ""
            },
            "require": {
                "php": "^5.6 || ^7.0",
                "zendframework/zend-code": "^2.5 || ^3.0",
                "zendframework/zend-stdlib": "^2.5 || ^3.0"
            },
            "require-dev": {
                "phpunit/phpunit": "^5.7.27 || ^6.5.8 || ^7.1.4",
                "zendframework/zend-coding-standard": "~1.0.0"
            },
            "type": "library",
            "extra": {
                "branch-alias": {
                    "dev-master": "2.8.x-dev",
                    "dev-develop": "2.9.x-dev"
                }
            },
            "autoload": {
                "psr-4": {
                    "Zend\\Server\\": "src/"
                }
            },
            "notification-url": "https://packagist.org/downloads/",
            "license": [
                "BSD-3-Clause"
            ],
            "description": "Create Reflection-based RPC servers",
            "keywords": [
                "ZendFramework",
                "server",
                "zf"
            ],
            "time": "2018-04-30T22:21:28+00:00"
        },
        {
            "name": "zendframework/zend-servicemanager",
            "version": "2.7.11",
            "source": {
                "type": "git",
                "url": "https://github.com/zendframework/zend-servicemanager.git",
                "reference": "99ec9ed5d0f15aed9876433c74c2709eb933d4c7"
            },
            "dist": {
                "type": "zip",
                "url": "https://api.github.com/repos/zendframework/zend-servicemanager/zipball/99ec9ed5d0f15aed9876433c74c2709eb933d4c7",
                "reference": "99ec9ed5d0f15aed9876433c74c2709eb933d4c7",
                "shasum": ""
            },
            "require": {
                "container-interop/container-interop": "~1.0",
                "php": "^5.5 || ^7.0"
            },
            "require-dev": {
                "athletic/athletic": "dev-master",
                "fabpot/php-cs-fixer": "1.7.*",
                "phpunit/phpunit": "~4.0",
                "zendframework/zend-di": "~2.5",
                "zendframework/zend-mvc": "~2.5"
            },
            "suggest": {
                "ocramius/proxy-manager": "ProxyManager 0.5.* to handle lazy initialization of services",
                "zendframework/zend-di": "Zend\\Di component"
            },
            "type": "library",
            "extra": {
                "branch-alias": {
                    "dev-master": "2.7-dev",
                    "dev-develop": "3.0-dev"
                }
            },
            "autoload": {
                "psr-4": {
                    "Zend\\ServiceManager\\": "src/"
                }
            },
            "notification-url": "https://packagist.org/downloads/",
            "license": [
                "BSD-3-Clause"
            ],
            "homepage": "https://github.com/zendframework/zend-servicemanager",
            "keywords": [
                "servicemanager",
                "zf2"
            ],
            "time": "2018-06-22T14:49:54+00:00"
        },
        {
            "name": "zendframework/zend-session",
            "version": "2.8.5",
            "source": {
                "type": "git",
                "url": "https://github.com/zendframework/zend-session.git",
                "reference": "2cfd90e1a2f6b066b9f908599251d8f64f07021b"
            },
            "dist": {
                "type": "zip",
                "url": "https://api.github.com/repos/zendframework/zend-session/zipball/2cfd90e1a2f6b066b9f908599251d8f64f07021b",
                "reference": "2cfd90e1a2f6b066b9f908599251d8f64f07021b",
                "shasum": ""
            },
            "require": {
                "php": "^5.6 || ^7.0",
                "zendframework/zend-eventmanager": "^2.6.2 || ^3.0",
                "zendframework/zend-stdlib": "^2.7 || ^3.0"
            },
            "require-dev": {
                "container-interop/container-interop": "^1.1",
                "mongodb/mongodb": "^1.0.1",
                "php-mock/php-mock-phpunit": "^1.1.2 || ^2.0",
                "phpunit/phpunit": "^5.7.5 || >=6.0.13 <6.5.0",
                "zendframework/zend-cache": "^2.6.1",
                "zendframework/zend-coding-standard": "~1.0.0",
                "zendframework/zend-db": "^2.7",
                "zendframework/zend-http": "^2.5.4",
                "zendframework/zend-servicemanager": "^2.7.5 || ^3.0.3",
                "zendframework/zend-validator": "^2.6"
            },
            "suggest": {
                "mongodb/mongodb": "If you want to use the MongoDB session save handler",
                "zendframework/zend-cache": "Zend\\Cache component",
                "zendframework/zend-db": "Zend\\Db component",
                "zendframework/zend-http": "Zend\\Http component",
                "zendframework/zend-servicemanager": "Zend\\ServiceManager component",
                "zendframework/zend-validator": "Zend\\Validator component"
            },
            "type": "library",
            "extra": {
                "branch-alias": {
                    "dev-master": "2.8-dev",
                    "dev-develop": "2.9-dev"
                },
                "zf": {
                    "component": "Zend\\Session",
                    "config-provider": "Zend\\Session\\ConfigProvider"
                }
            },
            "autoload": {
                "psr-4": {
                    "Zend\\Session\\": "src/"
                }
            },
            "notification-url": "https://packagist.org/downloads/",
            "license": [
                "BSD-3-Clause"
            ],
            "description": "manage and preserve session data, a logical complement of cookie data, across multiple page requests by the same client",
            "keywords": [
                "ZendFramework",
                "session",
                "zf"
            ],
            "time": "2018-02-22T16:33:54+00:00"
        },
        {
            "name": "zendframework/zend-soap",
            "version": "2.7.0",
            "source": {
                "type": "git",
                "url": "https://github.com/zendframework/zend-soap.git",
                "reference": "af03c32f0db2b899b3df8cfe29aeb2b49857d284"
            },
            "dist": {
                "type": "zip",
                "url": "https://api.github.com/repos/zendframework/zend-soap/zipball/af03c32f0db2b899b3df8cfe29aeb2b49857d284",
                "reference": "af03c32f0db2b899b3df8cfe29aeb2b49857d284",
                "shasum": ""
            },
            "require": {
                "ext-soap": "*",
                "php": "^5.6 || ^7.0",
                "zendframework/zend-server": "^2.6.1",
                "zendframework/zend-stdlib": "^2.7 || ^3.0",
                "zendframework/zend-uri": "^2.5.2"
            },
            "require-dev": {
                "phpunit/phpunit": "^5.7.21 || ^6.3",
                "zendframework/zend-coding-standard": "~1.0.0",
                "zendframework/zend-config": "^2.6",
                "zendframework/zend-http": "^2.5.4"
            },
            "suggest": {
                "zendframework/zend-http": "Zend\\Http component"
            },
            "type": "library",
            "extra": {
                "branch-alias": {
                    "dev-master": "2.7.x-dev",
                    "dev-develop": "2.8.x-dev"
                }
            },
            "autoload": {
                "psr-4": {
                    "Zend\\Soap\\": "src/"
                }
            },
            "notification-url": "https://packagist.org/downloads/",
            "license": [
                "BSD-3-Clause"
            ],
            "homepage": "https://github.com/zendframework/zend-soap",
            "keywords": [
                "soap",
                "zf2"
            ],
            "time": "2018-01-29T17:51:26+00:00"
        },
        {
            "name": "zendframework/zend-stdlib",
            "version": "2.7.7",
            "source": {
                "type": "git",
                "url": "https://github.com/zendframework/zend-stdlib.git",
                "reference": "0e44eb46788f65e09e077eb7f44d2659143bcc1f"
            },
            "dist": {
                "type": "zip",
                "url": "https://api.github.com/repos/zendframework/zend-stdlib/zipball/0e44eb46788f65e09e077eb7f44d2659143bcc1f",
                "reference": "0e44eb46788f65e09e077eb7f44d2659143bcc1f",
                "shasum": ""
            },
            "require": {
                "php": "^5.5 || ^7.0",
                "zendframework/zend-hydrator": "~1.1"
            },
            "require-dev": {
                "athletic/athletic": "~0.1",
                "fabpot/php-cs-fixer": "1.7.*",
                "phpunit/phpunit": "~4.0",
                "zendframework/zend-config": "~2.5",
                "zendframework/zend-eventmanager": "~2.5",
                "zendframework/zend-filter": "~2.5",
                "zendframework/zend-inputfilter": "~2.5",
                "zendframework/zend-serializer": "~2.5",
                "zendframework/zend-servicemanager": "~2.5"
            },
            "suggest": {
                "zendframework/zend-eventmanager": "To support aggregate hydrator usage",
                "zendframework/zend-filter": "To support naming strategy hydrator usage",
                "zendframework/zend-serializer": "Zend\\Serializer component",
                "zendframework/zend-servicemanager": "To support hydrator plugin manager usage"
            },
            "type": "library",
            "extra": {
                "branch-alias": {
                    "dev-release-2.7": "2.7-dev",
                    "dev-master": "3.0-dev",
                    "dev-develop": "3.1-dev"
                }
            },
            "autoload": {
                "psr-4": {
                    "Zend\\Stdlib\\": "src/"
                }
            },
            "notification-url": "https://packagist.org/downloads/",
            "license": [
                "BSD-3-Clause"
            ],
            "homepage": "https://github.com/zendframework/zend-stdlib",
            "keywords": [
                "stdlib",
                "zf2"
            ],
            "time": "2016-04-12T21:17:31+00:00"
        },
        {
            "name": "zendframework/zend-text",
            "version": "2.7.0",
            "source": {
                "type": "git",
                "url": "https://github.com/zendframework/zend-text.git",
                "reference": "ca987dd4594f5f9508771fccd82c89bc7fbb39ac"
            },
            "dist": {
                "type": "zip",
                "url": "https://api.github.com/repos/zendframework/zend-text/zipball/ca987dd4594f5f9508771fccd82c89bc7fbb39ac",
                "reference": "ca987dd4594f5f9508771fccd82c89bc7fbb39ac",
                "shasum": ""
            },
            "require": {
                "php": "^5.6 || ^7.0",
                "zendframework/zend-servicemanager": "^2.7.5 || ^3.0.3",
                "zendframework/zend-stdlib": "^2.7 || ^3.0"
            },
            "require-dev": {
                "phpunit/phpunit": "^5.7.27 || ^6.5.8 || ^7.1.4",
                "zendframework/zend-coding-standard": "~1.0.0",
                "zendframework/zend-config": "^2.6"
            },
            "type": "library",
            "extra": {
                "branch-alias": {
                    "dev-master": "2.7.x-dev",
                    "dev-develop": "2.8.x-dev"
                }
            },
            "autoload": {
                "psr-4": {
                    "Zend\\Text\\": "src/"
                }
            },
            "notification-url": "https://packagist.org/downloads/",
            "license": [
                "BSD-3-Clause"
            ],
            "description": "Create FIGlets and text-based tables",
            "keywords": [
                "ZendFramework",
                "text",
                "zf"
            ],
            "time": "2018-04-30T14:55:10+00:00"
        },
        {
            "name": "zendframework/zend-uri",
            "version": "2.6.1",
            "source": {
                "type": "git",
                "url": "https://github.com/zendframework/zend-uri.git",
                "reference": "3b6463645c6766f78ce537c70cb4fdabee1e725f"
            },
            "dist": {
                "type": "zip",
                "url": "https://api.github.com/repos/zendframework/zend-uri/zipball/3b6463645c6766f78ce537c70cb4fdabee1e725f",
                "reference": "3b6463645c6766f78ce537c70cb4fdabee1e725f",
                "shasum": ""
            },
            "require": {
                "php": "^5.6 || ^7.0",
                "zendframework/zend-escaper": "^2.5",
                "zendframework/zend-validator": "^2.10"
            },
            "require-dev": {
                "phpunit/phpunit": "^5.7.27 || ^6.5.8 || ^7.1.4",
                "zendframework/zend-coding-standard": "~1.0.0"
            },
            "type": "library",
            "extra": {
                "branch-alias": {
                    "dev-master": "2.6.x-dev",
                    "dev-develop": "2.7.x-dev"
                }
            },
            "autoload": {
                "psr-4": {
                    "Zend\\Uri\\": "src/"
                }
            },
            "notification-url": "https://packagist.org/downloads/",
            "license": [
                "BSD-3-Clause"
            ],
            "description": "A component that aids in manipulating and validating » Uniform Resource Identifiers (URIs)",
            "keywords": [
                "ZendFramework",
                "uri",
                "zf"
            ],
            "time": "2018-04-30T13:40:08+00:00"
        },
        {
            "name": "zendframework/zend-validator",
            "version": "2.10.2",
            "source": {
                "type": "git",
                "url": "https://github.com/zendframework/zend-validator.git",
                "reference": "38109ed7d8e46cfa71bccbe7e6ca80cdd035f8c9"
            },
            "dist": {
                "type": "zip",
                "url": "https://api.github.com/repos/zendframework/zend-validator/zipball/38109ed7d8e46cfa71bccbe7e6ca80cdd035f8c9",
                "reference": "38109ed7d8e46cfa71bccbe7e6ca80cdd035f8c9",
                "shasum": ""
            },
            "require": {
                "container-interop/container-interop": "^1.1",
                "php": "^5.6 || ^7.0",
                "zendframework/zend-stdlib": "^2.7.6 || ^3.1"
            },
            "require-dev": {
                "phpunit/phpunit": "^6.0.8 || ^5.7.15",
                "zendframework/zend-cache": "^2.6.1",
                "zendframework/zend-coding-standard": "~1.0.0",
                "zendframework/zend-config": "^2.6",
                "zendframework/zend-db": "^2.7",
                "zendframework/zend-filter": "^2.6",
                "zendframework/zend-http": "^2.5.4",
                "zendframework/zend-i18n": "^2.6",
                "zendframework/zend-math": "^2.6",
                "zendframework/zend-servicemanager": "^2.7.5 || ^3.0.3",
                "zendframework/zend-session": "^2.8",
                "zendframework/zend-uri": "^2.5"
            },
            "suggest": {
                "zendframework/zend-db": "Zend\\Db component, required by the (No)RecordExists validator",
                "zendframework/zend-filter": "Zend\\Filter component, required by the Digits validator",
                "zendframework/zend-i18n": "Zend\\I18n component to allow translation of validation error messages",
                "zendframework/zend-i18n-resources": "Translations of validator messages",
                "zendframework/zend-math": "Zend\\Math component, required by the Csrf validator",
                "zendframework/zend-servicemanager": "Zend\\ServiceManager component to allow using the ValidatorPluginManager and validator chains",
                "zendframework/zend-session": "Zend\\Session component, ^2.8; required by the Csrf validator",
                "zendframework/zend-uri": "Zend\\Uri component, required by the Uri and Sitemap\\Loc validators"
            },
            "type": "library",
            "extra": {
                "branch-alias": {
                    "dev-master": "2.10.x-dev",
                    "dev-develop": "2.11.x-dev"
                },
                "zf": {
                    "component": "Zend\\Validator",
                    "config-provider": "Zend\\Validator\\ConfigProvider"
                }
            },
            "autoload": {
                "psr-4": {
                    "Zend\\Validator\\": "src/"
                }
            },
            "notification-url": "https://packagist.org/downloads/",
            "license": [
                "BSD-3-Clause"
            ],
            "description": "provides a set of commonly needed validators",
            "homepage": "https://github.com/zendframework/zend-validator",
            "keywords": [
                "validator",
                "zf2"
            ],
            "time": "2018-02-01T17:05:33+00:00"
        },
        {
            "name": "zendframework/zend-view",
            "version": "2.10.0",
            "source": {
                "type": "git",
                "url": "https://github.com/zendframework/zend-view.git",
                "reference": "4478cc5dd960e2339d88b363ef99fa278700e80e"
            },
            "dist": {
                "type": "zip",
                "url": "https://api.github.com/repos/zendframework/zend-view/zipball/4478cc5dd960e2339d88b363ef99fa278700e80e",
                "reference": "4478cc5dd960e2339d88b363ef99fa278700e80e",
                "shasum": ""
            },
            "require": {
                "php": "^5.6 || ^7.0",
                "zendframework/zend-eventmanager": "^2.6.2 || ^3.0",
                "zendframework/zend-loader": "^2.5",
                "zendframework/zend-stdlib": "^2.7 || ^3.0"
            },
            "require-dev": {
                "phpunit/phpunit": "^5.7.15 || ^6.0.8",
                "zendframework/zend-authentication": "^2.5",
                "zendframework/zend-cache": "^2.6.1",
                "zendframework/zend-coding-standard": "~1.0.0",
                "zendframework/zend-config": "^2.6",
                "zendframework/zend-console": "^2.6",
                "zendframework/zend-escaper": "^2.5",
                "zendframework/zend-feed": "^2.7",
                "zendframework/zend-filter": "^2.6.1",
                "zendframework/zend-http": "^2.5.4",
                "zendframework/zend-i18n": "^2.6",
                "zendframework/zend-json": "^2.6.1",
                "zendframework/zend-log": "^2.7",
                "zendframework/zend-modulemanager": "^2.7.1",
                "zendframework/zend-mvc": "^2.7 || ^3.0",
                "zendframework/zend-navigation": "^2.5",
                "zendframework/zend-paginator": "^2.5",
                "zendframework/zend-permissions-acl": "^2.6",
                "zendframework/zend-router": "^3.0.1",
                "zendframework/zend-serializer": "^2.6.1",
                "zendframework/zend-servicemanager": "^2.7.5 || ^3.0.3",
                "zendframework/zend-session": "^2.8.1",
                "zendframework/zend-uri": "^2.5"
            },
            "suggest": {
                "zendframework/zend-authentication": "Zend\\Authentication component",
                "zendframework/zend-escaper": "Zend\\Escaper component",
                "zendframework/zend-feed": "Zend\\Feed component",
                "zendframework/zend-filter": "Zend\\Filter component",
                "zendframework/zend-http": "Zend\\Http component",
                "zendframework/zend-i18n": "Zend\\I18n component",
                "zendframework/zend-json": "Zend\\Json component",
                "zendframework/zend-mvc": "Zend\\Mvc component",
                "zendframework/zend-navigation": "Zend\\Navigation component",
                "zendframework/zend-paginator": "Zend\\Paginator component",
                "zendframework/zend-permissions-acl": "Zend\\Permissions\\Acl component",
                "zendframework/zend-servicemanager": "Zend\\ServiceManager component",
                "zendframework/zend-uri": "Zend\\Uri component"
            },
            "bin": [
                "bin/templatemap_generator.php"
            ],
            "type": "library",
            "extra": {
                "branch-alias": {
                    "dev-master": "2.10.x-dev",
                    "dev-develop": "2.11.x-dev"
                }
            },
            "autoload": {
                "psr-4": {
                    "Zend\\View\\": "src/"
                }
            },
            "notification-url": "https://packagist.org/downloads/",
            "license": [
                "BSD-3-Clause"
            ],
            "description": "provides a system of helpers, output filters, and variable escaping",
            "homepage": "https://github.com/zendframework/zend-view",
            "keywords": [
                "view",
                "zf2"
            ],
            "time": "2018-01-17T22:21:50+00:00"
        }
    ],
    "packages-dev": [
        {
            "name": "allure-framework/allure-codeception",
            "version": "1.2.7",
            "source": {
                "type": "git",
                "url": "https://github.com/allure-framework/allure-codeception.git",
                "reference": "48598f4b4603b50b663bfe977260113a40912131"
            },
            "dist": {
                "type": "zip",
                "url": "https://api.github.com/repos/allure-framework/allure-codeception/zipball/48598f4b4603b50b663bfe977260113a40912131",
                "reference": "48598f4b4603b50b663bfe977260113a40912131",
                "shasum": ""
            },
            "require": {
                "allure-framework/allure-php-api": "~1.1.0",
                "codeception/codeception": "~2.1",
                "php": ">=5.4.0",
                "symfony/filesystem": ">=2.6",
                "symfony/finder": ">=2.6"
            },
            "type": "library",
            "autoload": {
                "psr-0": {
                    "Yandex": "src/"
                }
            },
            "notification-url": "https://packagist.org/downloads/",
            "license": [
                "Apache-2.0"
            ],
            "authors": [
                {
                    "name": "Ivan Krutov",
                    "email": "vania-pooh@yandex-team.ru",
                    "role": "Developer"
                }
            ],
            "description": "A Codeception adapter for Allure report.",
            "homepage": "http://allure.qatools.ru/",
            "keywords": [
                "allure",
                "attachments",
                "cases",
                "codeception",
                "report",
                "steps",
                "testing"
            ],
            "time": "2018-03-07T11:18:27+00:00"
        },
        {
            "name": "allure-framework/allure-php-api",
            "version": "1.1.4",
            "source": {
                "type": "git",
                "url": "https://github.com/allure-framework/allure-php-adapter-api.git",
                "reference": "a462a0da121681577033e13c123b6cc4e89cdc64"
            },
            "dist": {
                "type": "zip",
                "url": "https://api.github.com/repos/allure-framework/allure-php-adapter-api/zipball/a462a0da121681577033e13c123b6cc4e89cdc64",
                "reference": "a462a0da121681577033e13c123b6cc4e89cdc64",
                "shasum": ""
            },
            "require": {
                "jms/serializer": ">=0.16.0",
                "moontoast/math": ">=1.1.0",
                "php": ">=5.4.0",
                "phpunit/phpunit": ">=4.0.0",
                "ramsey/uuid": ">=3.0.0",
                "symfony/http-foundation": ">=2.0"
            },
            "type": "library",
            "autoload": {
                "psr-0": {
                    "Yandex": [
                        "src/",
                        "test/"
                    ]
                }
            },
            "notification-url": "https://packagist.org/downloads/",
            "license": [
                "Apache-2.0"
            ],
            "authors": [
                {
                    "name": "Ivan Krutov",
                    "email": "vania-pooh@yandex-team.ru",
                    "role": "Developer"
                }
            ],
            "description": "PHP API for Allure adapter",
            "homepage": "http://allure.qatools.ru/",
            "keywords": [
                "allure",
                "api",
                "php",
                "report"
            ],
            "time": "2016-12-07T12:15:46+00:00"
        },
        {
            "name": "behat/gherkin",
            "version": "v4.4.5",
            "source": {
                "type": "git",
                "url": "https://github.com/Behat/Gherkin.git",
                "reference": "5c14cff4f955b17d20d088dec1bde61c0539ec74"
            },
            "dist": {
                "type": "zip",
                "url": "https://api.github.com/repos/Behat/Gherkin/zipball/5c14cff4f955b17d20d088dec1bde61c0539ec74",
                "reference": "5c14cff4f955b17d20d088dec1bde61c0539ec74",
                "shasum": ""
            },
            "require": {
                "php": ">=5.3.1"
            },
            "require-dev": {
                "phpunit/phpunit": "~4.5|~5",
                "symfony/phpunit-bridge": "~2.7|~3",
                "symfony/yaml": "~2.3|~3"
            },
            "suggest": {
                "symfony/yaml": "If you want to parse features, represented in YAML files"
            },
            "type": "library",
            "extra": {
                "branch-alias": {
                    "dev-master": "4.4-dev"
                }
            },
            "autoload": {
                "psr-0": {
                    "Behat\\Gherkin": "src/"
                }
            },
            "notification-url": "https://packagist.org/downloads/",
            "license": [
                "MIT"
            ],
            "authors": [
                {
                    "name": "Konstantin Kudryashov",
                    "email": "ever.zet@gmail.com",
                    "homepage": "http://everzet.com"
                }
            ],
            "description": "Gherkin DSL parser for PHP 5.3",
            "homepage": "http://behat.org/",
            "keywords": [
                "BDD",
                "Behat",
                "Cucumber",
                "DSL",
                "gherkin",
                "parser"
            ],
            "time": "2016-10-30T11:50:56+00:00"
        },
        {
            "name": "codeception/codeception",
            "version": "2.3.9",
            "source": {
                "type": "git",
                "url": "https://github.com/Codeception/Codeception.git",
                "reference": "104f46fa0bde339f1bcc3a375aac21eb36e65a1e"
            },
            "dist": {
                "type": "zip",
                "url": "https://api.github.com/repos/Codeception/Codeception/zipball/104f46fa0bde339f1bcc3a375aac21eb36e65a1e",
                "reference": "104f46fa0bde339f1bcc3a375aac21eb36e65a1e",
                "shasum": ""
            },
            "require": {
                "behat/gherkin": "~4.4.0",
                "codeception/stub": "^1.0",
                "ext-json": "*",
                "ext-mbstring": "*",
                "facebook/webdriver": ">=1.1.3 <2.0",
                "guzzlehttp/guzzle": ">=4.1.4 <7.0",
                "guzzlehttp/psr7": "~1.0",
                "php": ">=5.4.0 <8.0",
                "phpunit/php-code-coverage": ">=2.2.4 <6.0",
                "phpunit/phpunit": ">=4.8.28 <5.0.0 || >=5.6.3 <7.0",
                "sebastian/comparator": ">1.1 <3.0",
                "sebastian/diff": ">=1.4 <3.0",
                "symfony/browser-kit": ">=2.7 <5.0",
                "symfony/console": ">=2.7 <5.0",
                "symfony/css-selector": ">=2.7 <5.0",
                "symfony/dom-crawler": ">=2.7 <5.0",
                "symfony/event-dispatcher": ">=2.7 <5.0",
                "symfony/finder": ">=2.7 <5.0",
                "symfony/yaml": ">=2.7 <5.0"
            },
            "require-dev": {
                "codeception/specify": "~0.3",
                "facebook/graph-sdk": "~5.3",
                "flow/jsonpath": "~0.2",
                "monolog/monolog": "~1.8",
                "pda/pheanstalk": "~3.0",
                "php-amqplib/php-amqplib": "~2.4",
                "predis/predis": "^1.0",
                "squizlabs/php_codesniffer": "~2.0",
                "symfony/process": ">=2.7 <5.0",
                "vlucas/phpdotenv": "^2.4.0"
<<<<<<< HEAD
            },
            "suggest": {
                "aws/aws-sdk-php": "For using AWS Auth in REST module and Queue module",
                "codeception/phpbuiltinserver": "Start and stop PHP built-in web server for your tests",
                "codeception/specify": "BDD-style code blocks",
                "codeception/verify": "BDD-style assertions",
                "flow/jsonpath": "For using JSONPath in REST module",
                "league/factory-muffin": "For DataFactory module",
                "league/factory-muffin-faker": "For Faker support in DataFactory module",
                "phpseclib/phpseclib": "for SFTP option in FTP Module",
                "stecman/symfony-console-completion": "For BASH autocompletion",
                "symfony/phpunit-bridge": "For phpunit-bridge support"
            },
=======
            },
            "suggest": {
                "aws/aws-sdk-php": "For using AWS Auth in REST module and Queue module",
                "codeception/phpbuiltinserver": "Start and stop PHP built-in web server for your tests",
                "codeception/specify": "BDD-style code blocks",
                "codeception/verify": "BDD-style assertions",
                "flow/jsonpath": "For using JSONPath in REST module",
                "league/factory-muffin": "For DataFactory module",
                "league/factory-muffin-faker": "For Faker support in DataFactory module",
                "phpseclib/phpseclib": "for SFTP option in FTP Module",
                "stecman/symfony-console-completion": "For BASH autocompletion",
                "symfony/phpunit-bridge": "For phpunit-bridge support"
            },
>>>>>>> 04fb9658
            "bin": [
                "codecept"
            ],
            "type": "library",
            "extra": {
                "branch-alias": []
            },
            "autoload": {
                "psr-4": {
                    "Codeception\\": "src\\Codeception",
                    "Codeception\\Extension\\": "ext"
                }
            },
            "notification-url": "https://packagist.org/downloads/",
            "license": [
                "MIT"
            ],
            "authors": [
                {
                    "name": "Michael Bodnarchuk",
                    "email": "davert@mail.ua",
                    "homepage": "http://codegyre.com"
                }
            ],
            "description": "BDD-style testing framework",
            "homepage": "http://codeception.com/",
            "keywords": [
                "BDD",
                "TDD",
                "acceptance testing",
                "functional testing",
                "unit testing"
            ],
            "time": "2018-02-26T23:29:41+00:00"
        },
        {
            "name": "codeception/stub",
            "version": "1.0.4",
            "source": {
                "type": "git",
                "url": "https://github.com/Codeception/Stub.git",
                "reference": "681b62348837a5ef07d10d8a226f5bc358cc8805"
            },
            "dist": {
                "type": "zip",
                "url": "https://api.github.com/repos/Codeception/Stub/zipball/681b62348837a5ef07d10d8a226f5bc358cc8805",
                "reference": "681b62348837a5ef07d10d8a226f5bc358cc8805",
                "shasum": ""
            },
            "require": {
                "phpunit/phpunit-mock-objects": ">2.3 <7.0"
            },
            "require-dev": {
                "phpunit/phpunit": ">=4.8 <8.0"
            },
            "type": "library",
            "autoload": {
                "psr-4": {
                    "Codeception\\": "src/"
                }
            },
            "notification-url": "https://packagist.org/downloads/",
            "license": [
                "MIT"
            ],
            "description": "Flexible Stub wrapper for PHPUnit's Mock Builder",
            "time": "2018-05-17T09:31:08+00:00"
        },
        {
            "name": "composer/xdebug-handler",
            "version": "1.1.0",
            "source": {
                "type": "git",
                "url": "https://github.com/composer/xdebug-handler.git",
                "reference": "c919dc6c62e221fc6406f861ea13433c0aa24f08"
            },
            "dist": {
                "type": "zip",
                "url": "https://api.github.com/repos/composer/xdebug-handler/zipball/c919dc6c62e221fc6406f861ea13433c0aa24f08",
                "reference": "c919dc6c62e221fc6406f861ea13433c0aa24f08",
                "shasum": ""
            },
            "require": {
                "php": "^5.3.2 || ^7.0",
                "psr/log": "^1.0"
            },
            "require-dev": {
                "phpunit/phpunit": "^4.8.35 || ^5.7 || ^6.5"
            },
            "type": "library",
            "autoload": {
                "psr-4": {
                    "Composer\\XdebugHandler\\": "src"
<<<<<<< HEAD
                }
            },
            "notification-url": "https://packagist.org/downloads/",
            "license": [
                "MIT"
            ],
            "authors": [
                {
                    "name": "John Stevenson",
                    "email": "john-stevenson@blueyonder.co.uk"
                }
            ],
            "description": "Restarts a process without xdebug.",
            "keywords": [
                "Xdebug",
                "performance"
            ],
            "time": "2018-04-11T15:42:36+00:00"
        },
        {
            "name": "consolidation/annotated-command",
            "version": "2.8.4",
            "source": {
                "type": "git",
                "url": "https://github.com/consolidation/annotated-command.git",
                "reference": "651541a0b68318a2a202bda558a676e5ad92223c"
            },
            "dist": {
                "type": "zip",
                "url": "https://api.github.com/repos/consolidation/annotated-command/zipball/651541a0b68318a2a202bda558a676e5ad92223c",
                "reference": "651541a0b68318a2a202bda558a676e5ad92223c",
                "shasum": ""
            },
            "require": {
                "consolidation/output-formatters": "^3.1.12",
                "php": ">=5.4.0",
                "psr/log": "^1",
                "symfony/console": "^2.8|^3|^4",
                "symfony/event-dispatcher": "^2.5|^3|^4",
                "symfony/finder": "^2.5|^3|^4"
            },
            "require-dev": {
                "g1a/composer-test-scenarios": "^2",
                "phpunit/phpunit": "^6",
                "satooshi/php-coveralls": "^2",
                "squizlabs/php_codesniffer": "^2.7"
            },
            "type": "library",
            "extra": {
                "branch-alias": {
                    "dev-master": "2.x-dev"
                }
            },
            "autoload": {
                "psr-4": {
                    "Consolidation\\AnnotatedCommand\\": "src"
                }
            },
            "notification-url": "https://packagist.org/downloads/",
            "license": [
                "MIT"
            ],
            "authors": [
                {
                    "name": "Greg Anderson",
                    "email": "greg.1.anderson@greenknowe.org"
                }
            ],
            "description": "Initialize Symfony Console commands from annotated command class methods.",
            "time": "2018-05-25T18:04:25+00:00"
        },
        {
            "name": "consolidation/config",
            "version": "1.0.11",
            "source": {
                "type": "git",
                "url": "https://github.com/consolidation/config.git",
                "reference": "ede41d946078e97e7a9513aadc3352f1c26817af"
            },
            "dist": {
                "type": "zip",
                "url": "https://api.github.com/repos/consolidation/config/zipball/ede41d946078e97e7a9513aadc3352f1c26817af",
                "reference": "ede41d946078e97e7a9513aadc3352f1c26817af",
                "shasum": ""
            },
            "require": {
                "dflydev/dot-access-data": "^1.1.0",
                "grasmash/expander": "^1",
                "php": ">=5.4.0"
            },
            "require-dev": {
                "g1a/composer-test-scenarios": "^1",
                "phpunit/phpunit": "^4",
                "satooshi/php-coveralls": "^1.0",
                "squizlabs/php_codesniffer": "2.*",
                "symfony/console": "^2.5|^3|^4",
                "symfony/yaml": "^2.8.11|^3|^4"
            },
            "suggest": {
                "symfony/yaml": "Required to use Consolidation\\Config\\Loader\\YamlConfigLoader"
            },
            "type": "library",
            "extra": {
                "branch-alias": {
                    "dev-master": "1.x-dev"
                }
            },
            "autoload": {
                "psr-4": {
                    "Consolidation\\Config\\": "src"
                }
            },
            "notification-url": "https://packagist.org/downloads/",
            "license": [
                "MIT"
            ],
            "authors": [
                {
                    "name": "Greg Anderson",
                    "email": "greg.1.anderson@greenknowe.org"
                }
            ],
            "description": "Provide configuration services for a commandline tool.",
            "time": "2018-05-27T01:17:02+00:00"
        },
        {
            "name": "consolidation/log",
            "version": "1.0.6",
            "source": {
                "type": "git",
                "url": "https://github.com/consolidation/log.git",
                "reference": "dfd8189a771fe047bf3cd669111b2de5f1c79395"
            },
            "dist": {
                "type": "zip",
                "url": "https://api.github.com/repos/consolidation/log/zipball/dfd8189a771fe047bf3cd669111b2de5f1c79395",
                "reference": "dfd8189a771fe047bf3cd669111b2de5f1c79395",
                "shasum": ""
            },
            "require": {
                "php": ">=5.5.0",
                "psr/log": "~1.0",
                "symfony/console": "^2.8|^3|^4"
            },
            "require-dev": {
                "g1a/composer-test-scenarios": "^1",
                "phpunit/phpunit": "4.*",
                "satooshi/php-coveralls": "^2",
                "squizlabs/php_codesniffer": "2.*"
            },
            "type": "library",
            "extra": {
                "branch-alias": {
                    "dev-master": "1.x-dev"
                }
            },
            "autoload": {
                "psr-4": {
                    "Consolidation\\Log\\": "src"
                }
            },
            "notification-url": "https://packagist.org/downloads/",
            "license": [
                "MIT"
            ],
            "authors": [
                {
                    "name": "Greg Anderson",
                    "email": "greg.1.anderson@greenknowe.org"
                }
            ],
            "description": "Improved Psr-3 / Psr\\Log logger based on Symfony Console components.",
            "time": "2018-05-25T18:14:39+00:00"
        },
        {
            "name": "consolidation/output-formatters",
            "version": "3.2.1",
            "source": {
                "type": "git",
                "url": "https://github.com/consolidation/output-formatters.git",
                "reference": "d78ef59aea19d3e2e5a23f90a055155ee78a0ad5"
            },
            "dist": {
                "type": "zip",
                "url": "https://api.github.com/repos/consolidation/output-formatters/zipball/d78ef59aea19d3e2e5a23f90a055155ee78a0ad5",
                "reference": "d78ef59aea19d3e2e5a23f90a055155ee78a0ad5",
                "shasum": ""
            },
            "require": {
                "php": ">=5.4.0",
                "symfony/console": "^2.8|^3|^4",
                "symfony/finder": "^2.5|^3|^4"
            },
            "require-dev": {
                "g1a/composer-test-scenarios": "^2",
                "phpunit/phpunit": "^5.7.27",
                "satooshi/php-coveralls": "^2",
                "squizlabs/php_codesniffer": "^2.7",
                "symfony/console": "3.2.3",
                "symfony/var-dumper": "^2.8|^3|^4",
                "victorjonsson/markdowndocs": "^1.3"
            },
            "suggest": {
                "symfony/var-dumper": "For using the var_dump formatter"
            },
            "type": "library",
            "extra": {
                "branch-alias": {
                    "dev-master": "3.x-dev"
                }
            },
            "autoload": {
                "psr-4": {
                    "Consolidation\\OutputFormatters\\": "src"
                }
            },
            "notification-url": "https://packagist.org/downloads/",
            "license": [
                "MIT"
            ],
            "authors": [
                {
                    "name": "Greg Anderson",
                    "email": "greg.1.anderson@greenknowe.org"
                }
            ],
            "description": "Format text by applying transformations provided by plug-in formatters.",
            "time": "2018-05-25T18:02:34+00:00"
        },
        {
            "name": "consolidation/robo",
            "version": "1.3.0",
            "source": {
                "type": "git",
                "url": "https://github.com/consolidation/Robo.git",
                "reference": "ac563abfadf7cb7314b4e152f2b5033a6c255f6f"
            },
            "dist": {
                "type": "zip",
                "url": "https://api.github.com/repos/consolidation/Robo/zipball/ac563abfadf7cb7314b4e152f2b5033a6c255f6f",
                "reference": "ac563abfadf7cb7314b4e152f2b5033a6c255f6f",
                "shasum": ""
            },
            "require": {
                "consolidation/annotated-command": "^2.8.2",
                "consolidation/config": "^1.0.10",
                "consolidation/log": "~1",
                "consolidation/output-formatters": "^3.1.13",
                "grasmash/yaml-expander": "^1.3",
                "league/container": "^2.2",
                "php": ">=5.5.0",
                "symfony/console": "^2.8|^3|^4",
                "symfony/event-dispatcher": "^2.5|^3|^4",
                "symfony/filesystem": "^2.5|^3|^4",
                "symfony/finder": "^2.5|^3|^4",
                "symfony/process": "^2.5|^3|^4"
            },
            "replace": {
                "codegyre/robo": "< 1.0"
            },
            "require-dev": {
                "codeception/aspect-mock": "^1|^2.1.1",
                "codeception/base": "^2.3.7",
                "codeception/verify": "^0.3.2",
                "g1a/composer-test-scenarios": "^2",
                "goaop/framework": "~2.1.2",
                "goaop/parser-reflection": "^1.1.0",
                "natxet/cssmin": "3.0.4",
                "nikic/php-parser": "^3.1.5",
                "patchwork/jsqueeze": "~2",
                "pear/archive_tar": "^1.4.2",
                "phpunit/php-code-coverage": "~2|~4",
                "satooshi/php-coveralls": "^2",
                "squizlabs/php_codesniffer": "^2.8"
            },
            "suggest": {
                "henrikbjorn/lurker": "For monitoring filesystem changes in taskWatch",
                "natxet/CssMin": "For minifying CSS files in taskMinify",
                "patchwork/jsqueeze": "For minifying JS files in taskMinify",
                "pear/archive_tar": "Allows tar archives to be created and extracted in taskPack and taskExtract, respectively."
            },
            "bin": [
                "robo"
            ],
            "type": "library",
            "extra": {
                "branch-alias": {
                    "dev-master": "1.x-dev",
                    "dev-state": "1.x-dev"
                }
            },
            "autoload": {
                "psr-4": {
                    "Robo\\": "src"
                }
            },
            "notification-url": "https://packagist.org/downloads/",
            "license": [
                "MIT"
            ],
            "authors": [
                {
                    "name": "Davert",
                    "email": "davert.php@resend.cc"
                }
            ],
            "description": "Modern task runner",
            "time": "2018-05-27T01:42:53+00:00"
        },
        {
            "name": "dflydev/dot-access-data",
            "version": "v1.1.0",
            "source": {
                "type": "git",
                "url": "https://github.com/dflydev/dflydev-dot-access-data.git",
                "reference": "3fbd874921ab2c041e899d044585a2ab9795df8a"
            },
            "dist": {
                "type": "zip",
                "url": "https://api.github.com/repos/dflydev/dflydev-dot-access-data/zipball/3fbd874921ab2c041e899d044585a2ab9795df8a",
                "reference": "3fbd874921ab2c041e899d044585a2ab9795df8a",
                "shasum": ""
            },
            "require": {
                "php": ">=5.3.2"
            },
            "type": "library",
            "extra": {
                "branch-alias": {
                    "dev-master": "1.0-dev"
                }
            },
            "autoload": {
                "psr-0": {
                    "Dflydev\\DotAccessData": "src"
                }
            },
            "notification-url": "https://packagist.org/downloads/",
            "license": [
                "MIT"
            ],
            "authors": [
                {
                    "name": "Dragonfly Development Inc.",
                    "email": "info@dflydev.com",
                    "homepage": "http://dflydev.com"
                },
                {
                    "name": "Beau Simensen",
                    "email": "beau@dflydev.com",
                    "homepage": "http://beausimensen.com"
                },
                {
                    "name": "Carlos Frutos",
                    "email": "carlos@kiwing.it",
                    "homepage": "https://github.com/cfrutos"
                }
            ],
            "description": "Given a deep data structure, access data by dot notation.",
            "homepage": "https://github.com/dflydev/dflydev-dot-access-data",
            "keywords": [
                "access",
                "data",
                "dot",
                "notation"
            ],
            "time": "2017-01-20T21:14:22+00:00"
        },
        {
            "name": "doctrine/annotations",
            "version": "v1.6.0",
            "source": {
                "type": "git",
                "url": "https://github.com/doctrine/annotations.git",
                "reference": "c7f2050c68a9ab0bdb0f98567ec08d80ea7d24d5"
            },
            "dist": {
                "type": "zip",
                "url": "https://api.github.com/repos/doctrine/annotations/zipball/c7f2050c68a9ab0bdb0f98567ec08d80ea7d24d5",
                "reference": "c7f2050c68a9ab0bdb0f98567ec08d80ea7d24d5",
                "shasum": ""
            },
            "require": {
                "doctrine/lexer": "1.*",
                "php": "^7.1"
            },
            "require-dev": {
                "doctrine/cache": "1.*",
                "phpunit/phpunit": "^6.4"
            },
            "type": "library",
            "extra": {
                "branch-alias": {
                    "dev-master": "1.6.x-dev"
                }
            },
            "autoload": {
                "psr-4": {
                    "Doctrine\\Common\\Annotations\\": "lib/Doctrine/Common/Annotations"
                }
            },
            "notification-url": "https://packagist.org/downloads/",
            "license": [
                "MIT"
            ],
            "authors": [
                {
                    "name": "Roman Borschel",
                    "email": "roman@code-factory.org"
                },
                {
                    "name": "Benjamin Eberlei",
                    "email": "kontakt@beberlei.de"
                },
                {
                    "name": "Guilherme Blanco",
                    "email": "guilhermeblanco@gmail.com"
                },
                {
                    "name": "Jonathan Wage",
                    "email": "jonwage@gmail.com"
                },
                {
                    "name": "Johannes Schmitt",
                    "email": "schmittjoh@gmail.com"
                }
            ],
            "description": "Docblock Annotations Parser",
            "homepage": "http://www.doctrine-project.org",
            "keywords": [
                "annotations",
                "docblock",
                "parser"
            ],
            "time": "2017-12-06T07:11:42+00:00"
        },
        {
            "name": "doctrine/collections",
            "version": "v1.5.0",
            "source": {
                "type": "git",
                "url": "https://github.com/doctrine/collections.git",
                "reference": "a01ee38fcd999f34d9bfbcee59dbda5105449cbf"
            },
            "dist": {
                "type": "zip",
                "url": "https://api.github.com/repos/doctrine/collections/zipball/a01ee38fcd999f34d9bfbcee59dbda5105449cbf",
                "reference": "a01ee38fcd999f34d9bfbcee59dbda5105449cbf",
                "shasum": ""
            },
            "require": {
                "php": "^7.1"
            },
            "require-dev": {
                "doctrine/coding-standard": "~0.1@dev",
                "phpunit/phpunit": "^5.7"
            },
            "type": "library",
            "extra": {
                "branch-alias": {
                    "dev-master": "1.3.x-dev"
                }
            },
            "autoload": {
                "psr-0": {
                    "Doctrine\\Common\\Collections\\": "lib/"
                }
            },
            "notification-url": "https://packagist.org/downloads/",
            "license": [
                "MIT"
            ],
            "authors": [
                {
                    "name": "Roman Borschel",
                    "email": "roman@code-factory.org"
                },
                {
                    "name": "Benjamin Eberlei",
                    "email": "kontakt@beberlei.de"
                },
                {
                    "name": "Guilherme Blanco",
                    "email": "guilhermeblanco@gmail.com"
                },
                {
                    "name": "Jonathan Wage",
                    "email": "jonwage@gmail.com"
                },
                {
                    "name": "Johannes Schmitt",
                    "email": "schmittjoh@gmail.com"
                }
            ],
            "description": "Collections Abstraction library",
            "homepage": "http://www.doctrine-project.org",
            "keywords": [
                "array",
                "collections",
                "iterator"
            ],
            "time": "2017-07-22T10:37:32+00:00"
        },
        {
            "name": "doctrine/instantiator",
            "version": "1.1.0",
            "source": {
                "type": "git",
                "url": "https://github.com/doctrine/instantiator.git",
                "reference": "185b8868aa9bf7159f5f953ed5afb2d7fcdc3bda"
            },
            "dist": {
                "type": "zip",
                "url": "https://api.github.com/repos/doctrine/instantiator/zipball/185b8868aa9bf7159f5f953ed5afb2d7fcdc3bda",
                "reference": "185b8868aa9bf7159f5f953ed5afb2d7fcdc3bda",
                "shasum": ""
            },
            "require": {
                "php": "^7.1"
            },
            "require-dev": {
                "athletic/athletic": "~0.1.8",
                "ext-pdo": "*",
                "ext-phar": "*",
                "phpunit/phpunit": "^6.2.3",
                "squizlabs/php_codesniffer": "^3.0.2"
            },
            "type": "library",
            "extra": {
                "branch-alias": {
                    "dev-master": "1.2.x-dev"
                }
            },
            "autoload": {
                "psr-4": {
                    "Doctrine\\Instantiator\\": "src/Doctrine/Instantiator/"
                }
            },
            "notification-url": "https://packagist.org/downloads/",
            "license": [
                "MIT"
            ],
            "authors": [
                {
                    "name": "Marco Pivetta",
                    "email": "ocramius@gmail.com",
                    "homepage": "http://ocramius.github.com/"
                }
            ],
            "description": "A small, lightweight utility to instantiate objects in PHP without invoking their constructors",
            "homepage": "https://github.com/doctrine/instantiator",
            "keywords": [
                "constructor",
                "instantiate"
            ],
            "time": "2017-07-22T11:58:36+00:00"
        },
        {
            "name": "doctrine/lexer",
            "version": "v1.0.1",
            "source": {
                "type": "git",
                "url": "https://github.com/doctrine/lexer.git",
                "reference": "83893c552fd2045dd78aef794c31e694c37c0b8c"
            },
            "dist": {
                "type": "zip",
                "url": "https://api.github.com/repos/doctrine/lexer/zipball/83893c552fd2045dd78aef794c31e694c37c0b8c",
                "reference": "83893c552fd2045dd78aef794c31e694c37c0b8c",
                "shasum": ""
            },
            "require": {
                "php": ">=5.3.2"
            },
            "type": "library",
            "extra": {
                "branch-alias": {
                    "dev-master": "1.0.x-dev"
                }
            },
            "autoload": {
                "psr-0": {
                    "Doctrine\\Common\\Lexer\\": "lib/"
                }
            },
            "notification-url": "https://packagist.org/downloads/",
            "license": [
                "MIT"
            ],
            "authors": [
                {
                    "name": "Roman Borschel",
                    "email": "roman@code-factory.org"
                },
                {
                    "name": "Guilherme Blanco",
                    "email": "guilhermeblanco@gmail.com"
                },
                {
                    "name": "Johannes Schmitt",
                    "email": "schmittjoh@gmail.com"
                }
            ],
            "description": "Base library for a lexer that can be used in Top-Down, Recursive Descent Parsers.",
            "homepage": "http://www.doctrine-project.org",
            "keywords": [
                "lexer",
                "parser"
            ],
            "time": "2014-09-09T13:34:57+00:00"
        },
        {
            "name": "epfremme/swagger-php",
            "version": "v2.0.0",
            "source": {
                "type": "git",
                "url": "https://github.com/epfremmer/swagger-php.git",
                "reference": "eee28a442b7e6220391ec953d3c9b936354f23bc"
            },
            "dist": {
                "type": "zip",
                "url": "https://api.github.com/repos/epfremmer/swagger-php/zipball/eee28a442b7e6220391ec953d3c9b936354f23bc",
                "reference": "eee28a442b7e6220391ec953d3c9b936354f23bc",
                "shasum": ""
            },
            "require": {
                "doctrine/annotations": "^1.2",
                "doctrine/collections": "^1.3",
                "jms/serializer": "^1.1",
                "php": ">=5.5",
                "phpoption/phpoption": "^1.1",
                "symfony/yaml": "^2.7|^3.1"
            },
            "require-dev": {
                "mockery/mockery": "^0.9.4",
                "phpunit/phpunit": "~4.8|~5.0",
                "satooshi/php-coveralls": "^1.0"
            },
            "type": "package",
            "autoload": {
                "psr-4": {
                    "Epfremme\\Swagger\\": "src/"
                }
            },
            "notification-url": "https://packagist.org/downloads/",
            "license": [
                "MIT"
            ],
            "authors": [
                {
                    "name": "Edward Pfremmer",
                    "email": "epfremme@nerdery.com"
                }
            ],
            "description": "Library for parsing swagger documentation into PHP entities for use in testing and code generation",
            "time": "2016-09-26T17:24:17+00:00"
        },
        {
            "name": "facebook/webdriver",
            "version": "1.6.0",
            "source": {
                "type": "git",
                "url": "https://github.com/facebook/php-webdriver.git",
                "reference": "bd8c740097eb9f2fc3735250fc1912bc811a954e"
            },
            "dist": {
                "type": "zip",
                "url": "https://api.github.com/repos/facebook/php-webdriver/zipball/bd8c740097eb9f2fc3735250fc1912bc811a954e",
                "reference": "bd8c740097eb9f2fc3735250fc1912bc811a954e",
                "shasum": ""
            },
            "require": {
                "ext-curl": "*",
                "ext-json": "*",
                "ext-mbstring": "*",
                "ext-zip": "*",
                "php": "^5.6 || ~7.0",
                "symfony/process": "^2.8 || ^3.1 || ^4.0"
            },
            "require-dev": {
                "friendsofphp/php-cs-fixer": "^2.0",
                "jakub-onderka/php-parallel-lint": "^0.9.2",
                "php-coveralls/php-coveralls": "^2.0",
                "php-mock/php-mock-phpunit": "^1.1",
                "phpunit/phpunit": "^5.7",
                "sebastian/environment": "^1.3.4 || ^2.0 || ^3.0",
                "squizlabs/php_codesniffer": "^2.6",
                "symfony/var-dumper": "^3.3 || ^4.0"
            },
            "suggest": {
                "ext-SimpleXML": "For Firefox profile creation"
            },
            "type": "library",
            "extra": {
                "branch-alias": {
                    "dev-community": "1.5-dev"
                }
            },
            "autoload": {
                "psr-4": {
                    "Facebook\\WebDriver\\": "lib/"
                }
            },
            "notification-url": "https://packagist.org/downloads/",
            "license": [
                "Apache-2.0"
            ],
            "description": "A PHP client for Selenium WebDriver",
            "homepage": "https://github.com/facebook/php-webdriver",
            "keywords": [
                "facebook",
                "php",
                "selenium",
                "webdriver"
            ],
            "time": "2018-05-16T17:37:13+00:00"
        },
        {
            "name": "flow/jsonpath",
            "version": "0.4.0",
            "source": {
                "type": "git",
                "url": "https://github.com/FlowCommunications/JSONPath.git",
                "reference": "f0222818d5c938e4ab668ab2e2c079bd51a27112"
            },
            "dist": {
                "type": "zip",
                "url": "https://api.github.com/repos/FlowCommunications/JSONPath/zipball/f0222818d5c938e4ab668ab2e2c079bd51a27112",
                "reference": "f0222818d5c938e4ab668ab2e2c079bd51a27112",
                "shasum": ""
            },
            "require": {
                "php": ">=5.4.0"
            },
            "require-dev": {
                "peekmo/jsonpath": "dev-master",
                "phpunit/phpunit": "^4.0"
            },
            "type": "library",
            "autoload": {
                "psr-0": {
                    "Flow\\JSONPath": "src/",
                    "Flow\\JSONPath\\Test": "tests/"
                }
            },
            "notification-url": "https://packagist.org/downloads/",
            "license": [
                "MIT"
            ],
            "authors": [
                {
                    "name": "Stephen Frank",
                    "email": "stephen@flowsa.com"
                }
            ],
            "description": "JSONPath implementation for parsing, searching and flattening arrays",
            "time": "2018-03-04T16:39:47+00:00"
        },
        {
            "name": "friendsofphp/php-cs-fixer",
            "version": "v2.12.2",
            "source": {
                "type": "git",
                "url": "https://github.com/FriendsOfPHP/PHP-CS-Fixer.git",
                "reference": "dcc87d5414e9d0bd316fce81a5bedb9ce720b183"
            },
            "dist": {
                "type": "zip",
                "url": "https://api.github.com/repos/FriendsOfPHP/PHP-CS-Fixer/zipball/dcc87d5414e9d0bd316fce81a5bedb9ce720b183",
                "reference": "dcc87d5414e9d0bd316fce81a5bedb9ce720b183",
                "shasum": ""
            },
            "require": {
                "composer/semver": "^1.4",
                "composer/xdebug-handler": "^1.0",
                "doctrine/annotations": "^1.2",
                "ext-json": "*",
                "ext-tokenizer": "*",
                "php": "^5.6 || >=7.0 <7.3",
                "php-cs-fixer/diff": "^1.3",
                "symfony/console": "^3.2 || ^4.0",
                "symfony/event-dispatcher": "^3.0 || ^4.0",
                "symfony/filesystem": "^3.0 || ^4.0",
                "symfony/finder": "^3.0 || ^4.0",
                "symfony/options-resolver": "^3.0 || ^4.0",
                "symfony/polyfill-php70": "^1.0",
                "symfony/polyfill-php72": "^1.4",
                "symfony/process": "^3.0 || ^4.0",
                "symfony/stopwatch": "^3.0 || ^4.0"
            },
            "conflict": {
                "hhvm": "*"
            },
            "require-dev": {
                "johnkary/phpunit-speedtrap": "^1.1 || ^2.0 || ^3.0",
                "justinrainbow/json-schema": "^5.0",
                "keradus/cli-executor": "^1.1",
                "mikey179/vfsstream": "^1.6",
                "php-coveralls/php-coveralls": "^2.1",
                "php-cs-fixer/accessible-object": "^1.0",
                "php-cs-fixer/phpunit-constraint-isidenticalstring": "^1.0.1",
                "php-cs-fixer/phpunit-constraint-xmlmatchesxsd": "^1.0.1",
                "phpunit/phpunit": "^5.7.27 || ^6.5.8 || ^7.1",
                "phpunitgoodpractices/traits": "^1.5.1",
                "symfony/phpunit-bridge": "^4.0"
            },
            "suggest": {
                "ext-mbstring": "For handling non-UTF8 characters in cache signature.",
                "php-cs-fixer/phpunit-constraint-isidenticalstring": "For IsIdenticalString constraint.",
                "php-cs-fixer/phpunit-constraint-xmlmatchesxsd": "For XmlMatchesXsd constraint.",
                "symfony/polyfill-mbstring": "When enabling `ext-mbstring` is not possible."
            },
            "bin": [
                "php-cs-fixer"
            ],
            "type": "application",
            "autoload": {
                "psr-4": {
                    "PhpCsFixer\\": "src/"
                },
                "classmap": [
                    "tests/Test/AbstractFixerTestCase.php",
                    "tests/Test/AbstractIntegrationCaseFactory.php",
                    "tests/Test/AbstractIntegrationTestCase.php",
                    "tests/Test/Assert/AssertTokensTrait.php",
                    "tests/Test/IntegrationCase.php",
                    "tests/Test/IntegrationCaseFactory.php",
                    "tests/Test/IntegrationCaseFactoryInterface.php",
                    "tests/Test/InternalIntegrationCaseFactory.php",
                    "tests/TestCase.php"
                ]
            },
            "notification-url": "https://packagist.org/downloads/",
            "license": [
                "MIT"
            ],
            "authors": [
                {
                    "name": "Dariusz Rumiński",
                    "email": "dariusz.ruminski@gmail.com"
                },
                {
                    "name": "Fabien Potencier",
                    "email": "fabien@symfony.com"
                }
            ],
            "description": "A tool to automatically fix PHP code style",
            "time": "2018-07-06T10:37:40+00:00"
        },
        {
            "name": "fzaninotto/faker",
            "version": "v1.8.0",
            "source": {
                "type": "git",
                "url": "https://github.com/fzaninotto/Faker.git",
                "reference": "f72816b43e74063c8b10357394b6bba8cb1c10de"
            },
            "dist": {
                "type": "zip",
                "url": "https://api.github.com/repos/fzaninotto/Faker/zipball/f72816b43e74063c8b10357394b6bba8cb1c10de",
                "reference": "f72816b43e74063c8b10357394b6bba8cb1c10de",
                "shasum": ""
            },
            "require": {
                "php": "^5.3.3 || ^7.0"
            },
            "require-dev": {
                "ext-intl": "*",
                "phpunit/phpunit": "^4.8.35 || ^5.7",
                "squizlabs/php_codesniffer": "^1.5"
            },
            "type": "library",
            "extra": {
                "branch-alias": {
                    "dev-master": "1.8-dev"
                }
            },
            "autoload": {
                "psr-4": {
                    "Faker\\": "src/Faker/"
                }
            },
            "notification-url": "https://packagist.org/downloads/",
            "license": [
                "MIT"
            ],
            "authors": [
                {
                    "name": "François Zaninotto"
                }
            ],
            "description": "Faker is a PHP library that generates fake data for you.",
            "keywords": [
                "data",
                "faker",
                "fixtures"
            ],
            "time": "2018-07-12T10:23:15+00:00"
        },
        {
            "name": "grasmash/expander",
            "version": "1.0.0",
            "source": {
                "type": "git",
                "url": "https://github.com/grasmash/expander.git",
                "reference": "95d6037344a4be1dd5f8e0b0b2571a28c397578f"
            },
            "dist": {
                "type": "zip",
                "url": "https://api.github.com/repos/grasmash/expander/zipball/95d6037344a4be1dd5f8e0b0b2571a28c397578f",
                "reference": "95d6037344a4be1dd5f8e0b0b2571a28c397578f",
                "shasum": ""
            },
            "require": {
                "dflydev/dot-access-data": "^1.1.0",
                "php": ">=5.4"
            },
            "require-dev": {
                "greg-1-anderson/composer-test-scenarios": "^1",
                "phpunit/phpunit": "^4|^5.5.4",
                "satooshi/php-coveralls": "^1.0.2|dev-master",
                "squizlabs/php_codesniffer": "^2.7"
            },
            "type": "library",
            "extra": {
                "branch-alias": {
                    "dev-master": "1.x-dev"
                }
            },
            "autoload": {
                "psr-4": {
                    "Grasmash\\Expander\\": "src/"
                }
            },
            "notification-url": "https://packagist.org/downloads/",
            "license": [
                "MIT"
            ],
            "authors": [
                {
                    "name": "Matthew Grasmick"
                }
            ],
            "description": "Expands internal property references in PHP arrays file.",
            "time": "2017-12-21T22:14:55+00:00"
        },
        {
            "name": "grasmash/yaml-expander",
            "version": "1.4.0",
            "source": {
                "type": "git",
                "url": "https://github.com/grasmash/yaml-expander.git",
                "reference": "3f0f6001ae707a24f4d9733958d77d92bf9693b1"
            },
            "dist": {
                "type": "zip",
                "url": "https://api.github.com/repos/grasmash/yaml-expander/zipball/3f0f6001ae707a24f4d9733958d77d92bf9693b1",
                "reference": "3f0f6001ae707a24f4d9733958d77d92bf9693b1",
                "shasum": ""
            },
            "require": {
                "dflydev/dot-access-data": "^1.1.0",
                "php": ">=5.4",
                "symfony/yaml": "^2.8.11|^3|^4"
            },
            "require-dev": {
                "greg-1-anderson/composer-test-scenarios": "^1",
                "phpunit/phpunit": "^4.8|^5.5.4",
                "satooshi/php-coveralls": "^1.0.2|dev-master",
                "squizlabs/php_codesniffer": "^2.7"
            },
            "type": "library",
            "extra": {
                "branch-alias": {
                    "dev-master": "1.x-dev"
                }
            },
            "autoload": {
                "psr-4": {
                    "Grasmash\\YamlExpander\\": "src/"
                }
            },
            "notification-url": "https://packagist.org/downloads/",
            "license": [
                "MIT"
            ],
            "authors": [
                {
                    "name": "Matthew Grasmick"
                }
            ],
            "description": "Expands internal property references in a yaml file.",
            "time": "2017-12-16T16:06:03+00:00"
        },
        {
            "name": "guzzlehttp/guzzle",
            "version": "6.3.3",
            "source": {
                "type": "git",
                "url": "https://github.com/guzzle/guzzle.git",
                "reference": "407b0cb880ace85c9b63c5f9551db498cb2d50ba"
            },
            "dist": {
                "type": "zip",
                "url": "https://api.github.com/repos/guzzle/guzzle/zipball/407b0cb880ace85c9b63c5f9551db498cb2d50ba",
                "reference": "407b0cb880ace85c9b63c5f9551db498cb2d50ba",
                "shasum": ""
            },
            "require": {
                "guzzlehttp/promises": "^1.0",
                "guzzlehttp/psr7": "^1.4",
                "php": ">=5.5"
            },
            "require-dev": {
                "ext-curl": "*",
                "phpunit/phpunit": "^4.8.35 || ^5.7 || ^6.4 || ^7.0",
                "psr/log": "^1.0"
            },
            "suggest": {
                "psr/log": "Required for using the Log middleware"
            },
            "type": "library",
            "extra": {
                "branch-alias": {
                    "dev-master": "6.3-dev"
                }
            },
            "autoload": {
                "files": [
                    "src/functions_include.php"
                ],
                "psr-4": {
                    "GuzzleHttp\\": "src/"
                }
            },
            "notification-url": "https://packagist.org/downloads/",
            "license": [
                "MIT"
            ],
            "authors": [
                {
                    "name": "Michael Dowling",
                    "email": "mtdowling@gmail.com",
                    "homepage": "https://github.com/mtdowling"
                }
            ],
            "description": "Guzzle is a PHP HTTP client library",
            "homepage": "http://guzzlephp.org/",
            "keywords": [
                "client",
                "curl",
                "framework",
                "http",
                "http client",
                "rest",
                "web service"
            ],
            "time": "2018-04-22T15:46:56+00:00"
        },
        {
            "name": "guzzlehttp/promises",
            "version": "v1.3.1",
            "source": {
                "type": "git",
                "url": "https://github.com/guzzle/promises.git",
                "reference": "a59da6cf61d80060647ff4d3eb2c03a2bc694646"
            },
            "dist": {
                "type": "zip",
                "url": "https://api.github.com/repos/guzzle/promises/zipball/a59da6cf61d80060647ff4d3eb2c03a2bc694646",
                "reference": "a59da6cf61d80060647ff4d3eb2c03a2bc694646",
                "shasum": ""
            },
            "require": {
                "php": ">=5.5.0"
            },
            "require-dev": {
                "phpunit/phpunit": "^4.0"
            },
            "type": "library",
            "extra": {
                "branch-alias": {
                    "dev-master": "1.4-dev"
                }
            },
            "autoload": {
                "psr-4": {
                    "GuzzleHttp\\Promise\\": "src/"
                },
                "files": [
                    "src/functions_include.php"
                ]
            },
            "notification-url": "https://packagist.org/downloads/",
            "license": [
                "MIT"
            ],
            "authors": [
                {
                    "name": "Michael Dowling",
                    "email": "mtdowling@gmail.com",
                    "homepage": "https://github.com/mtdowling"
                }
            ],
            "description": "Guzzle promises library",
            "keywords": [
                "promise"
            ],
            "time": "2016-12-20T10:07:11+00:00"
        },
        {
            "name": "guzzlehttp/psr7",
            "version": "1.4.2",
            "source": {
                "type": "git",
                "url": "https://github.com/guzzle/psr7.git",
                "reference": "f5b8a8512e2b58b0071a7280e39f14f72e05d87c"
            },
            "dist": {
                "type": "zip",
                "url": "https://api.github.com/repos/guzzle/psr7/zipball/f5b8a8512e2b58b0071a7280e39f14f72e05d87c",
                "reference": "f5b8a8512e2b58b0071a7280e39f14f72e05d87c",
                "shasum": ""
            },
            "require": {
                "php": ">=5.4.0",
                "psr/http-message": "~1.0"
            },
            "provide": {
                "psr/http-message-implementation": "1.0"
            },
            "require-dev": {
                "phpunit/phpunit": "~4.0"
            },
            "type": "library",
            "extra": {
                "branch-alias": {
                    "dev-master": "1.4-dev"
                }
            },
            "autoload": {
                "psr-4": {
                    "GuzzleHttp\\Psr7\\": "src/"
                },
                "files": [
                    "src/functions_include.php"
                ]
            },
            "notification-url": "https://packagist.org/downloads/",
            "license": [
                "MIT"
            ],
            "authors": [
                {
                    "name": "Michael Dowling",
                    "email": "mtdowling@gmail.com",
                    "homepage": "https://github.com/mtdowling"
                },
                {
                    "name": "Tobias Schultze",
                    "homepage": "https://github.com/Tobion"
                }
            ],
            "description": "PSR-7 message implementation that also provides common utility methods",
            "keywords": [
                "http",
                "message",
                "request",
                "response",
                "stream",
                "uri",
                "url"
            ],
            "time": "2017-03-20T17:10:46+00:00"
        },
        {
            "name": "jms/metadata",
            "version": "1.6.0",
            "source": {
                "type": "git",
                "url": "https://github.com/schmittjoh/metadata.git",
                "reference": "6a06970a10e0a532fb52d3959547123b84a3b3ab"
            },
            "dist": {
                "type": "zip",
                "url": "https://api.github.com/repos/schmittjoh/metadata/zipball/6a06970a10e0a532fb52d3959547123b84a3b3ab",
                "reference": "6a06970a10e0a532fb52d3959547123b84a3b3ab",
                "shasum": ""
            },
            "require": {
                "php": ">=5.3.0"
            },
            "require-dev": {
                "doctrine/cache": "~1.0",
                "symfony/cache": "~3.1"
            },
            "type": "library",
            "extra": {
                "branch-alias": {
                    "dev-master": "1.5.x-dev"
                }
            },
            "autoload": {
                "psr-0": {
                    "Metadata\\": "src/"
                }
            },
            "notification-url": "https://packagist.org/downloads/",
            "license": [
                "Apache-2.0"
            ],
            "authors": [
                {
                    "name": "Johannes M. Schmitt",
                    "email": "schmittjoh@gmail.com"
                }
            ],
            "description": "Class/method/property metadata management in PHP",
            "keywords": [
                "annotations",
                "metadata",
                "xml",
                "yaml"
            ],
            "time": "2016-12-05T10:18:33+00:00"
        },
        {
            "name": "jms/parser-lib",
            "version": "1.0.0",
            "source": {
                "type": "git",
                "url": "https://github.com/schmittjoh/parser-lib.git",
                "reference": "c509473bc1b4866415627af0e1c6cc8ac97fa51d"
            },
            "dist": {
                "type": "zip",
                "url": "https://api.github.com/repos/schmittjoh/parser-lib/zipball/c509473bc1b4866415627af0e1c6cc8ac97fa51d",
                "reference": "c509473bc1b4866415627af0e1c6cc8ac97fa51d",
                "shasum": ""
            },
            "require": {
                "phpoption/phpoption": ">=0.9,<2.0-dev"
            },
            "type": "library",
            "extra": {
                "branch-alias": {
                    "dev-master": "1.0-dev"
                }
            },
            "autoload": {
                "psr-0": {
                    "JMS\\": "src/"
                }
            },
            "notification-url": "https://packagist.org/downloads/",
            "license": [
                "Apache2"
            ],
            "description": "A library for easily creating recursive-descent parsers.",
            "time": "2012-11-18T18:08:43+00:00"
        },
        {
            "name": "jms/serializer",
            "version": "1.12.1",
            "source": {
                "type": "git",
                "url": "https://github.com/schmittjoh/serializer.git",
                "reference": "93d6e03fcb71d45854cc44b5a84d645c02c5d763"
            },
            "dist": {
                "type": "zip",
                "url": "https://api.github.com/repos/schmittjoh/serializer/zipball/93d6e03fcb71d45854cc44b5a84d645c02c5d763",
                "reference": "93d6e03fcb71d45854cc44b5a84d645c02c5d763",
                "shasum": ""
            },
            "require": {
                "doctrine/annotations": "^1.0",
                "doctrine/instantiator": "^1.0.3",
                "jms/metadata": "^1.3",
                "jms/parser-lib": "1.*",
                "php": "^5.5|^7.0",
                "phpcollection/phpcollection": "~0.1",
                "phpoption/phpoption": "^1.1"
            },
            "conflict": {
                "twig/twig": "<1.12"
            },
            "require-dev": {
                "doctrine/orm": "~2.1",
                "doctrine/phpcr-odm": "^1.3|^2.0",
                "ext-pdo_sqlite": "*",
                "jackalope/jackalope-doctrine-dbal": "^1.1.5",
                "phpunit/phpunit": "^4.8|^5.0",
                "propel/propel1": "~1.7",
                "psr/container": "^1.0",
                "symfony/dependency-injection": "^2.7|^3.3|^4.0",
                "symfony/expression-language": "^2.6|^3.0",
                "symfony/filesystem": "^2.1",
                "symfony/form": "~2.1|^3.0",
                "symfony/translation": "^2.1|^3.0",
                "symfony/validator": "^2.2|^3.0",
                "symfony/yaml": "^2.1|^3.0",
                "twig/twig": "~1.12|~2.0"
            },
            "suggest": {
                "doctrine/cache": "Required if you like to use cache functionality.",
                "doctrine/collections": "Required if you like to use doctrine collection types as ArrayCollection.",
                "symfony/yaml": "Required if you'd like to serialize data to YAML format."
            },
            "type": "library",
            "extra": {
                "branch-alias": {
                    "dev-1.x": "1.11-dev"
                }
            },
            "autoload": {
                "psr-0": {
                    "JMS\\Serializer": "src/"
                }
            },
            "notification-url": "https://packagist.org/downloads/",
            "license": [
                "MIT"
            ],
            "authors": [
                {
                    "name": "Asmir Mustafic",
                    "email": "goetas@gmail.com"
                },
                {
                    "name": "Johannes M. Schmitt",
                    "email": "schmittjoh@gmail.com"
                }
            ],
            "description": "Library for (de-)serializing data of any complexity; supports XML, JSON, and YAML.",
            "homepage": "http://jmsyst.com/libs/serializer",
            "keywords": [
                "deserialization",
                "jaxb",
                "json",
                "serialization",
                "xml"
            ],
            "time": "2018-06-01T12:10:12+00:00"
        },
        {
            "name": "league/container",
            "version": "2.4.1",
            "source": {
                "type": "git",
                "url": "https://github.com/thephpleague/container.git",
                "reference": "43f35abd03a12977a60ffd7095efd6a7808488c0"
            },
            "dist": {
                "type": "zip",
                "url": "https://api.github.com/repos/thephpleague/container/zipball/43f35abd03a12977a60ffd7095efd6a7808488c0",
                "reference": "43f35abd03a12977a60ffd7095efd6a7808488c0",
                "shasum": ""
            },
            "require": {
                "container-interop/container-interop": "^1.2",
                "php": "^5.4.0 || ^7.0"
            },
            "provide": {
                "container-interop/container-interop-implementation": "^1.2",
                "psr/container-implementation": "^1.0"
            },
            "replace": {
                "orno/di": "~2.0"
            },
            "require-dev": {
                "phpunit/phpunit": "4.*"
            },
            "type": "library",
            "extra": {
                "branch-alias": {
                    "dev-2.x": "2.x-dev",
                    "dev-1.x": "1.x-dev"
                }
            },
            "autoload": {
                "psr-4": {
                    "League\\Container\\": "src"
                }
            },
            "notification-url": "https://packagist.org/downloads/",
            "license": [
                "MIT"
            ],
            "authors": [
                {
                    "name": "Phil Bennett",
                    "email": "philipobenito@gmail.com",
                    "homepage": "http://www.philipobenito.com",
                    "role": "Developer"
                }
            ],
            "description": "A fast and intuitive dependency injection container.",
            "homepage": "https://github.com/thephpleague/container",
            "keywords": [
                "container",
                "dependency",
                "di",
                "injection",
                "league",
                "provider",
                "service"
            ],
            "time": "2017-05-10T09:20:27+00:00"
        },
        {
            "name": "lusitanian/oauth",
            "version": "v0.8.11",
            "source": {
                "type": "git",
                "url": "https://github.com/Lusitanian/PHPoAuthLib.git",
                "reference": "fc11a53db4b66da555a6a11fce294f574a8374f9"
            },
            "dist": {
                "type": "zip",
                "url": "https://api.github.com/repos/Lusitanian/PHPoAuthLib/zipball/fc11a53db4b66da555a6a11fce294f574a8374f9",
                "reference": "fc11a53db4b66da555a6a11fce294f574a8374f9",
                "shasum": ""
            },
            "require": {
                "php": ">=5.3.0"
            },
            "require-dev": {
                "phpunit/phpunit": "3.7.*",
                "predis/predis": "0.8.*@dev",
                "squizlabs/php_codesniffer": "2.*",
                "symfony/http-foundation": "~2.1"
            },
            "suggest": {
                "ext-openssl": "Allows for usage of secure connections with the stream-based HTTP client.",
                "predis/predis": "Allows using the Redis storage backend.",
                "symfony/http-foundation": "Allows using the Symfony Session storage backend."
            },
            "type": "library",
            "extra": {
                "branch-alias": {
                    "dev-master": "0.1-dev"
                }
            },
            "autoload": {
                "psr-0": {
                    "OAuth": "src",
                    "OAuth\\Unit": "tests"
=======
>>>>>>> 04fb9658
                }
            },
            "notification-url": "https://packagist.org/downloads/",
            "license": [
                "MIT"
            ],
            "authors": [
                {
                    "name": "John Stevenson",
                    "email": "john-stevenson@blueyonder.co.uk"
                }
            ],
            "description": "Restarts a process without xdebug.",
            "keywords": [
                "Xdebug",
                "performance"
            ],
            "time": "2018-04-11T15:42:36+00:00"
        },
        {
            "name": "consolidation/annotated-command",
            "version": "2.8.4",
            "source": {
                "type": "git",
                "url": "https://github.com/consolidation/annotated-command.git",
                "reference": "651541a0b68318a2a202bda558a676e5ad92223c"
            },
            "dist": {
                "type": "zip",
                "url": "https://api.github.com/repos/consolidation/annotated-command/zipball/651541a0b68318a2a202bda558a676e5ad92223c",
                "reference": "651541a0b68318a2a202bda558a676e5ad92223c",
                "shasum": ""
            },
            "require": {
                "consolidation/output-formatters": "^3.1.12",
                "php": ">=5.4.0",
                "psr/log": "^1",
                "symfony/console": "^2.8|^3|^4",
                "symfony/event-dispatcher": "^2.5|^3|^4",
                "symfony/finder": "^2.5|^3|^4"
            },
            "require-dev": {
                "g1a/composer-test-scenarios": "^2",
                "phpunit/phpunit": "^6",
                "satooshi/php-coveralls": "^2",
                "squizlabs/php_codesniffer": "^2.7"
            },
            "type": "library",
            "extra": {
                "branch-alias": {
                    "dev-master": "2.x-dev"
                }
            },
            "autoload": {
                "psr-4": {
                    "Consolidation\\AnnotatedCommand\\": "src"
                }
            },
            "notification-url": "https://packagist.org/downloads/",
            "license": [
                "MIT"
            ],
            "authors": [
                {
                    "name": "Greg Anderson",
                    "email": "greg.1.anderson@greenknowe.org"
                }
            ],
            "description": "Initialize Symfony Console commands from annotated command class methods.",
            "time": "2018-05-25T18:04:25+00:00"
        },
        {
            "name": "consolidation/config",
            "version": "1.0.11",
            "source": {
                "type": "git",
                "url": "https://github.com/consolidation/config.git",
                "reference": "ede41d946078e97e7a9513aadc3352f1c26817af"
            },
            "dist": {
                "type": "zip",
                "url": "https://api.github.com/repos/consolidation/config/zipball/ede41d946078e97e7a9513aadc3352f1c26817af",
                "reference": "ede41d946078e97e7a9513aadc3352f1c26817af",
                "shasum": ""
            },
            "require": {
                "dflydev/dot-access-data": "^1.1.0",
                "grasmash/expander": "^1",
                "php": ">=5.4.0"
            },
            "require-dev": {
                "g1a/composer-test-scenarios": "^1",
                "phpunit/phpunit": "^4",
                "satooshi/php-coveralls": "^1.0",
                "squizlabs/php_codesniffer": "2.*",
                "symfony/console": "^2.5|^3|^4",
                "symfony/yaml": "^2.8.11|^3|^4"
            },
            "suggest": {
                "symfony/yaml": "Required to use Consolidation\\Config\\Loader\\YamlConfigLoader"
            },
            "type": "library",
            "extra": {
                "branch-alias": {
                    "dev-master": "1.x-dev"
                }
            },
            "autoload": {
                "psr-4": {
                    "Consolidation\\Config\\": "src"
                }
            },
            "notification-url": "https://packagist.org/downloads/",
            "license": [
                "MIT"
            ],
            "authors": [
                {
                    "name": "Greg Anderson",
                    "email": "greg.1.anderson@greenknowe.org"
                }
            ],
            "description": "Provide configuration services for a commandline tool.",
            "time": "2018-05-27T01:17:02+00:00"
        },
        {
            "name": "consolidation/log",
            "version": "1.0.6",
            "source": {
                "type": "git",
                "url": "https://github.com/consolidation/log.git",
                "reference": "dfd8189a771fe047bf3cd669111b2de5f1c79395"
            },
            "dist": {
                "type": "zip",
                "url": "https://api.github.com/repos/consolidation/log/zipball/dfd8189a771fe047bf3cd669111b2de5f1c79395",
                "reference": "dfd8189a771fe047bf3cd669111b2de5f1c79395",
                "shasum": ""
            },
            "require": {
                "php": ">=5.5.0",
                "psr/log": "~1.0",
                "symfony/console": "^2.8|^3|^4"
            },
            "require-dev": {
                "g1a/composer-test-scenarios": "^1",
                "phpunit/phpunit": "4.*",
                "satooshi/php-coveralls": "^2",
                "squizlabs/php_codesniffer": "2.*"
            },
            "type": "library",
            "extra": {
                "branch-alias": {
                    "dev-master": "1.x-dev"
                }
            },
            "autoload": {
                "psr-4": {
                    "Consolidation\\Log\\": "src"
                }
            },
            "notification-url": "https://packagist.org/downloads/",
            "license": [
                "MIT"
            ],
            "authors": [
                {
                    "name": "Greg Anderson",
                    "email": "greg.1.anderson@greenknowe.org"
                }
            ],
            "description": "Improved Psr-3 / Psr\\Log logger based on Symfony Console components.",
            "time": "2018-05-25T18:14:39+00:00"
        },
        {
            "name": "consolidation/output-formatters",
            "version": "3.2.1",
            "source": {
                "type": "git",
                "url": "https://github.com/consolidation/output-formatters.git",
                "reference": "d78ef59aea19d3e2e5a23f90a055155ee78a0ad5"
            },
            "dist": {
                "type": "zip",
                "url": "https://api.github.com/repos/consolidation/output-formatters/zipball/d78ef59aea19d3e2e5a23f90a055155ee78a0ad5",
                "reference": "d78ef59aea19d3e2e5a23f90a055155ee78a0ad5",
                "shasum": ""
            },
            "require": {
                "php": ">=5.4.0",
                "symfony/console": "^2.8|^3|^4",
                "symfony/finder": "^2.5|^3|^4"
            },
            "require-dev": {
                "g1a/composer-test-scenarios": "^2",
                "phpunit/phpunit": "^5.7.27",
                "satooshi/php-coveralls": "^2",
                "squizlabs/php_codesniffer": "^2.7",
                "symfony/console": "3.2.3",
                "symfony/var-dumper": "^2.8|^3|^4",
                "victorjonsson/markdowndocs": "^1.3"
            },
            "suggest": {
                "symfony/var-dumper": "For using the var_dump formatter"
            },
            "type": "library",
            "extra": {
                "branch-alias": {
                    "dev-master": "3.x-dev"
                }
            },
            "autoload": {
                "psr-4": {
                    "Consolidation\\OutputFormatters\\": "src"
                }
            },
            "notification-url": "https://packagist.org/downloads/",
            "license": [
                "MIT"
            ],
            "authors": [
                {
                    "name": "Greg Anderson",
                    "email": "greg.1.anderson@greenknowe.org"
                }
            ],
            "description": "Format text by applying transformations provided by plug-in formatters.",
            "time": "2018-05-25T18:02:34+00:00"
        },
        {
            "name": "consolidation/robo",
            "version": "1.3.0",
            "source": {
                "type": "git",
                "url": "https://github.com/consolidation/Robo.git",
                "reference": "ac563abfadf7cb7314b4e152f2b5033a6c255f6f"
            },
            "dist": {
                "type": "zip",
                "url": "https://api.github.com/repos/consolidation/Robo/zipball/ac563abfadf7cb7314b4e152f2b5033a6c255f6f",
                "reference": "ac563abfadf7cb7314b4e152f2b5033a6c255f6f",
                "shasum": ""
            },
            "require": {
                "consolidation/annotated-command": "^2.8.2",
                "consolidation/config": "^1.0.10",
                "consolidation/log": "~1",
                "consolidation/output-formatters": "^3.1.13",
                "grasmash/yaml-expander": "^1.3",
                "league/container": "^2.2",
                "php": ">=5.5.0",
                "symfony/console": "^2.8|^3|^4",
                "symfony/event-dispatcher": "^2.5|^3|^4",
                "symfony/filesystem": "^2.5|^3|^4",
                "symfony/finder": "^2.5|^3|^4",
                "symfony/process": "^2.5|^3|^4"
            },
            "replace": {
                "codegyre/robo": "< 1.0"
            },
            "require-dev": {
                "codeception/aspect-mock": "^1|^2.1.1",
                "codeception/base": "^2.3.7",
                "codeception/verify": "^0.3.2",
                "g1a/composer-test-scenarios": "^2",
                "goaop/framework": "~2.1.2",
                "goaop/parser-reflection": "^1.1.0",
                "natxet/cssmin": "3.0.4",
                "nikic/php-parser": "^3.1.5",
                "patchwork/jsqueeze": "~2",
                "pear/archive_tar": "^1.4.2",
                "phpunit/php-code-coverage": "~2|~4",
                "satooshi/php-coveralls": "^2",
                "squizlabs/php_codesniffer": "^2.8"
            },
            "suggest": {
                "henrikbjorn/lurker": "For monitoring filesystem changes in taskWatch",
                "natxet/CssMin": "For minifying CSS files in taskMinify",
                "patchwork/jsqueeze": "For minifying JS files in taskMinify",
                "pear/archive_tar": "Allows tar archives to be created and extracted in taskPack and taskExtract, respectively."
            },
            "bin": [
                "robo"
            ],
            "type": "library",
            "extra": {
                "branch-alias": {
                    "dev-master": "1.x-dev",
                    "dev-state": "1.x-dev"
                }
            },
            "autoload": {
                "psr-4": {
                    "Robo\\": "src"
                }
            },
            "notification-url": "https://packagist.org/downloads/",
            "license": [
                "MIT"
            ],
            "authors": [
                {
                    "name": "Davert",
                    "email": "davert.php@resend.cc"
                }
            ],
            "description": "Modern task runner",
            "time": "2018-05-27T01:42:53+00:00"
        },
        {
            "name": "dflydev/dot-access-data",
            "version": "v1.1.0",
            "source": {
                "type": "git",
                "url": "https://github.com/dflydev/dflydev-dot-access-data.git",
                "reference": "3fbd874921ab2c041e899d044585a2ab9795df8a"
            },
            "dist": {
                "type": "zip",
                "url": "https://api.github.com/repos/dflydev/dflydev-dot-access-data/zipball/3fbd874921ab2c041e899d044585a2ab9795df8a",
                "reference": "3fbd874921ab2c041e899d044585a2ab9795df8a",
                "shasum": ""
            },
            "require": {
                "php": ">=5.3.2"
            },
            "type": "library",
            "extra": {
                "branch-alias": {
                    "dev-master": "1.0-dev"
                }
            },
            "autoload": {
                "psr-0": {
                    "Dflydev\\DotAccessData": "src"
                }
            },
            "notification-url": "https://packagist.org/downloads/",
            "license": [
                "MIT"
            ],
            "authors": [
                {
                    "name": "Dragonfly Development Inc.",
                    "email": "info@dflydev.com",
                    "homepage": "http://dflydev.com"
                },
                {
                    "name": "Beau Simensen",
                    "email": "beau@dflydev.com",
                    "homepage": "http://beausimensen.com"
                },
                {
                    "name": "Carlos Frutos",
                    "email": "carlos@kiwing.it",
                    "homepage": "https://github.com/cfrutos"
                }
            ],
            "description": "Given a deep data structure, access data by dot notation.",
            "homepage": "https://github.com/dflydev/dflydev-dot-access-data",
            "keywords": [
                "access",
                "data",
                "dot",
                "notation"
            ],
            "time": "2017-01-20T21:14:22+00:00"
        },
        {
            "name": "doctrine/annotations",
            "version": "v1.6.0",
            "source": {
                "type": "git",
                "url": "https://github.com/doctrine/annotations.git",
                "reference": "c7f2050c68a9ab0bdb0f98567ec08d80ea7d24d5"
            },
            "dist": {
                "type": "zip",
                "url": "https://api.github.com/repos/doctrine/annotations/zipball/c7f2050c68a9ab0bdb0f98567ec08d80ea7d24d5",
                "reference": "c7f2050c68a9ab0bdb0f98567ec08d80ea7d24d5",
                "shasum": ""
            },
            "require": {
                "doctrine/lexer": "1.*",
                "php": "^7.1"
            },
            "require-dev": {
                "doctrine/cache": "1.*",
                "phpunit/phpunit": "^6.4"
            },
            "type": "library",
            "extra": {
                "branch-alias": {
                    "dev-master": "1.6.x-dev"
                }
            },
            "autoload": {
                "psr-4": {
                    "Doctrine\\Common\\Annotations\\": "lib/Doctrine/Common/Annotations"
                }
            },
            "notification-url": "https://packagist.org/downloads/",
            "license": [
                "MIT"
            ],
            "authors": [
                {
                    "name": "Roman Borschel",
                    "email": "roman@code-factory.org"
                },
                {
                    "name": "Benjamin Eberlei",
                    "email": "kontakt@beberlei.de"
                },
                {
                    "name": "Guilherme Blanco",
                    "email": "guilhermeblanco@gmail.com"
                },
                {
                    "name": "Jonathan Wage",
                    "email": "jonwage@gmail.com"
                },
                {
                    "name": "Johannes Schmitt",
                    "email": "schmittjoh@gmail.com"
                }
            ],
            "description": "Docblock Annotations Parser",
            "homepage": "http://www.doctrine-project.org",
            "keywords": [
                "annotations",
                "docblock",
                "parser"
            ],
            "time": "2017-12-06T07:11:42+00:00"
        },
        {
            "name": "doctrine/collections",
            "version": "v1.5.0",
            "source": {
                "type": "git",
                "url": "https://github.com/doctrine/collections.git",
                "reference": "a01ee38fcd999f34d9bfbcee59dbda5105449cbf"
            },
            "dist": {
                "type": "zip",
                "url": "https://api.github.com/repos/doctrine/collections/zipball/a01ee38fcd999f34d9bfbcee59dbda5105449cbf",
                "reference": "a01ee38fcd999f34d9bfbcee59dbda5105449cbf",
                "shasum": ""
            },
            "require": {
                "php": "^7.1"
            },
            "require-dev": {
                "doctrine/coding-standard": "~0.1@dev",
                "phpunit/phpunit": "^5.7"
            },
            "type": "library",
            "extra": {
                "branch-alias": {
                    "dev-master": "1.3.x-dev"
                }
            },
            "autoload": {
                "psr-0": {
                    "Doctrine\\Common\\Collections\\": "lib/"
                }
            },
            "notification-url": "https://packagist.org/downloads/",
            "license": [
                "MIT"
            ],
            "authors": [
                {
                    "name": "Roman Borschel",
                    "email": "roman@code-factory.org"
                },
                {
                    "name": "Benjamin Eberlei",
                    "email": "kontakt@beberlei.de"
                },
                {
                    "name": "Guilherme Blanco",
                    "email": "guilhermeblanco@gmail.com"
                },
                {
                    "name": "Jonathan Wage",
                    "email": "jonwage@gmail.com"
                },
                {
                    "name": "Johannes Schmitt",
                    "email": "schmittjoh@gmail.com"
                }
            ],
            "description": "Collections Abstraction library",
            "homepage": "http://www.doctrine-project.org",
            "keywords": [
                "array",
                "collections",
                "iterator"
            ],
            "time": "2017-07-22T10:37:32+00:00"
        },
        {
            "name": "doctrine/instantiator",
            "version": "1.1.0",
            "source": {
                "type": "git",
                "url": "https://github.com/doctrine/instantiator.git",
                "reference": "185b8868aa9bf7159f5f953ed5afb2d7fcdc3bda"
            },
            "dist": {
                "type": "zip",
                "url": "https://api.github.com/repos/doctrine/instantiator/zipball/185b8868aa9bf7159f5f953ed5afb2d7fcdc3bda",
                "reference": "185b8868aa9bf7159f5f953ed5afb2d7fcdc3bda",
                "shasum": ""
            },
            "require": {
                "php": "^7.1"
            },
            "require-dev": {
                "athletic/athletic": "~0.1.8",
                "ext-pdo": "*",
                "ext-phar": "*",
                "phpunit/phpunit": "^6.2.3",
                "squizlabs/php_codesniffer": "^3.0.2"
            },
            "type": "library",
            "extra": {
                "branch-alias": {
                    "dev-master": "1.2.x-dev"
                }
            },
            "autoload": {
                "psr-4": {
                    "Doctrine\\Instantiator\\": "src/Doctrine/Instantiator/"
                }
            },
            "notification-url": "https://packagist.org/downloads/",
            "license": [
                "MIT"
            ],
            "authors": [
                {
                    "name": "Marco Pivetta",
                    "email": "ocramius@gmail.com",
                    "homepage": "http://ocramius.github.com/"
                }
            ],
            "description": "A small, lightweight utility to instantiate objects in PHP without invoking their constructors",
            "homepage": "https://github.com/doctrine/instantiator",
            "keywords": [
                "constructor",
                "instantiate"
            ],
            "time": "2017-07-22T11:58:36+00:00"
        },
        {
            "name": "doctrine/lexer",
            "version": "v1.0.1",
            "source": {
                "type": "git",
                "url": "https://github.com/doctrine/lexer.git",
                "reference": "83893c552fd2045dd78aef794c31e694c37c0b8c"
            },
            "dist": {
                "type": "zip",
                "url": "https://api.github.com/repos/doctrine/lexer/zipball/83893c552fd2045dd78aef794c31e694c37c0b8c",
                "reference": "83893c552fd2045dd78aef794c31e694c37c0b8c",
                "shasum": ""
            },
            "require": {
                "php": ">=5.3.2"
            },
            "type": "library",
            "extra": {
                "branch-alias": {
                    "dev-master": "1.0.x-dev"
                }
            },
            "autoload": {
                "psr-0": {
                    "Doctrine\\Common\\Lexer\\": "lib/"
                }
            },
            "notification-url": "https://packagist.org/downloads/",
            "license": [
                "MIT"
            ],
            "authors": [
                {
                    "name": "Roman Borschel",
                    "email": "roman@code-factory.org"
                },
                {
                    "name": "Guilherme Blanco",
                    "email": "guilhermeblanco@gmail.com"
                },
                {
                    "name": "Johannes Schmitt",
                    "email": "schmittjoh@gmail.com"
                }
            ],
            "description": "Base library for a lexer that can be used in Top-Down, Recursive Descent Parsers.",
            "homepage": "http://www.doctrine-project.org",
            "keywords": [
                "lexer",
                "parser"
            ],
            "time": "2014-09-09T13:34:57+00:00"
        },
        {
            "name": "epfremme/swagger-php",
            "version": "v2.0.0",
            "source": {
                "type": "git",
                "url": "https://github.com/epfremmer/swagger-php.git",
                "reference": "eee28a442b7e6220391ec953d3c9b936354f23bc"
            },
            "dist": {
                "type": "zip",
                "url": "https://api.github.com/repos/epfremmer/swagger-php/zipball/eee28a442b7e6220391ec953d3c9b936354f23bc",
                "reference": "eee28a442b7e6220391ec953d3c9b936354f23bc",
                "shasum": ""
            },
            "require": {
                "doctrine/annotations": "^1.2",
                "doctrine/collections": "^1.3",
                "jms/serializer": "^1.1",
                "php": ">=5.5",
                "phpoption/phpoption": "^1.1",
                "symfony/yaml": "^2.7|^3.1"
            },
            "require-dev": {
                "mockery/mockery": "^0.9.4",
                "phpunit/phpunit": "~4.8|~5.0",
                "satooshi/php-coveralls": "^1.0"
            },
            "type": "package",
            "autoload": {
                "psr-4": {
                    "Epfremme\\Swagger\\": "src/"
                }
            },
            "notification-url": "https://packagist.org/downloads/",
            "license": [
                "MIT"
            ],
            "authors": [
                {
                    "name": "Edward Pfremmer",
                    "email": "epfremme@nerdery.com"
                }
            ],
            "description": "Library for parsing swagger documentation into PHP entities for use in testing and code generation",
            "time": "2016-09-26T17:24:17+00:00"
        },
        {
            "name": "facebook/webdriver",
            "version": "1.6.0",
            "source": {
                "type": "git",
                "url": "https://github.com/facebook/php-webdriver.git",
                "reference": "bd8c740097eb9f2fc3735250fc1912bc811a954e"
            },
            "dist": {
                "type": "zip",
                "url": "https://api.github.com/repos/facebook/php-webdriver/zipball/bd8c740097eb9f2fc3735250fc1912bc811a954e",
                "reference": "bd8c740097eb9f2fc3735250fc1912bc811a954e",
                "shasum": ""
            },
            "require": {
                "ext-curl": "*",
                "ext-json": "*",
                "ext-mbstring": "*",
                "ext-zip": "*",
                "php": "^5.6 || ~7.0",
                "symfony/process": "^2.8 || ^3.1 || ^4.0"
            },
            "require-dev": {
                "friendsofphp/php-cs-fixer": "^2.0",
                "jakub-onderka/php-parallel-lint": "^0.9.2",
                "php-coveralls/php-coveralls": "^2.0",
                "php-mock/php-mock-phpunit": "^1.1",
                "phpunit/phpunit": "^5.7",
                "sebastian/environment": "^1.3.4 || ^2.0 || ^3.0",
                "squizlabs/php_codesniffer": "^2.6",
                "symfony/var-dumper": "^3.3 || ^4.0"
            },
            "suggest": {
                "ext-SimpleXML": "For Firefox profile creation"
            },
            "type": "library",
            "extra": {
                "branch-alias": {
                    "dev-community": "1.5-dev"
                }
            },
            "autoload": {
                "psr-4": {
                    "Facebook\\WebDriver\\": "lib/"
                }
            },
            "notification-url": "https://packagist.org/downloads/",
            "license": [
                "Apache-2.0"
            ],
            "description": "A PHP client for Selenium WebDriver",
            "homepage": "https://github.com/facebook/php-webdriver",
            "keywords": [
                "facebook",
                "php",
                "selenium",
                "webdriver"
            ],
            "time": "2018-05-16T17:37:13+00:00"
        },
        {
            "name": "flow/jsonpath",
            "version": "0.4.0",
            "source": {
                "type": "git",
                "url": "https://github.com/FlowCommunications/JSONPath.git",
                "reference": "f0222818d5c938e4ab668ab2e2c079bd51a27112"
            },
            "dist": {
                "type": "zip",
                "url": "https://api.github.com/repos/FlowCommunications/JSONPath/zipball/f0222818d5c938e4ab668ab2e2c079bd51a27112",
                "reference": "f0222818d5c938e4ab668ab2e2c079bd51a27112",
                "shasum": ""
            },
            "require": {
                "php": ">=5.4.0"
            },
            "require-dev": {
                "peekmo/jsonpath": "dev-master",
                "phpunit/phpunit": "^4.0"
            },
            "type": "library",
            "autoload": {
                "psr-0": {
                    "Flow\\JSONPath": "src/",
                    "Flow\\JSONPath\\Test": "tests/"
                }
            },
            "notification-url": "https://packagist.org/downloads/",
            "license": [
                "MIT"
            ],
            "authors": [
                {
                    "name": "Stephen Frank",
                    "email": "stephen@flowsa.com"
                }
            ],
            "description": "JSONPath implementation for parsing, searching and flattening arrays",
            "time": "2018-03-04T16:39:47+00:00"
        },
        {
            "name": "friendsofphp/php-cs-fixer",
            "version": "v2.12.2",
            "source": {
                "type": "git",
                "url": "https://github.com/FriendsOfPHP/PHP-CS-Fixer.git",
                "reference": "dcc87d5414e9d0bd316fce81a5bedb9ce720b183"
            },
            "dist": {
                "type": "zip",
                "url": "https://api.github.com/repos/FriendsOfPHP/PHP-CS-Fixer/zipball/dcc87d5414e9d0bd316fce81a5bedb9ce720b183",
                "reference": "dcc87d5414e9d0bd316fce81a5bedb9ce720b183",
                "shasum": ""
            },
            "require": {
                "composer/semver": "^1.4",
                "composer/xdebug-handler": "^1.0",
                "doctrine/annotations": "^1.2",
                "ext-json": "*",
                "ext-tokenizer": "*",
                "php": "^5.6 || >=7.0 <7.3",
                "php-cs-fixer/diff": "^1.3",
                "symfony/console": "^3.2 || ^4.0",
                "symfony/event-dispatcher": "^3.0 || ^4.0",
                "symfony/filesystem": "^3.0 || ^4.0",
                "symfony/finder": "^3.0 || ^4.0",
                "symfony/options-resolver": "^3.0 || ^4.0",
                "symfony/polyfill-php70": "^1.0",
                "symfony/polyfill-php72": "^1.4",
                "symfony/process": "^3.0 || ^4.0",
                "symfony/stopwatch": "^3.0 || ^4.0"
            },
            "conflict": {
                "hhvm": "*"
            },
            "require-dev": {
                "johnkary/phpunit-speedtrap": "^1.1 || ^2.0 || ^3.0",
                "justinrainbow/json-schema": "^5.0",
                "keradus/cli-executor": "^1.1",
                "mikey179/vfsstream": "^1.6",
                "php-coveralls/php-coveralls": "^2.1",
                "php-cs-fixer/accessible-object": "^1.0",
                "php-cs-fixer/phpunit-constraint-isidenticalstring": "^1.0.1",
                "php-cs-fixer/phpunit-constraint-xmlmatchesxsd": "^1.0.1",
                "phpunit/phpunit": "^5.7.27 || ^6.5.8 || ^7.1",
                "phpunitgoodpractices/traits": "^1.5.1",
                "symfony/phpunit-bridge": "^4.0"
            },
            "suggest": {
                "ext-mbstring": "For handling non-UTF8 characters in cache signature.",
                "php-cs-fixer/phpunit-constraint-isidenticalstring": "For IsIdenticalString constraint.",
                "php-cs-fixer/phpunit-constraint-xmlmatchesxsd": "For XmlMatchesXsd constraint.",
                "symfony/polyfill-mbstring": "When enabling `ext-mbstring` is not possible."
            },
            "bin": [
                "php-cs-fixer"
            ],
            "type": "application",
            "autoload": {
                "psr-4": {
                    "PhpCsFixer\\": "src/"
                },
                "classmap": [
                    "tests/Test/AbstractFixerTestCase.php",
                    "tests/Test/AbstractIntegrationCaseFactory.php",
                    "tests/Test/AbstractIntegrationTestCase.php",
                    "tests/Test/Assert/AssertTokensTrait.php",
                    "tests/Test/IntegrationCase.php",
                    "tests/Test/IntegrationCaseFactory.php",
                    "tests/Test/IntegrationCaseFactoryInterface.php",
                    "tests/Test/InternalIntegrationCaseFactory.php",
                    "tests/TestCase.php"
                ]
            },
            "notification-url": "https://packagist.org/downloads/",
            "license": [
                "MIT"
            ],
            "authors": [
                {
                    "name": "Dariusz Rumiński",
                    "email": "dariusz.ruminski@gmail.com"
                },
                {
                    "name": "Fabien Potencier",
                    "email": "fabien@symfony.com"
                }
            ],
            "description": "A tool to automatically fix PHP code style",
            "time": "2018-07-06T10:37:40+00:00"
        },
        {
            "name": "fzaninotto/faker",
            "version": "v1.8.0",
            "source": {
                "type": "git",
                "url": "https://github.com/fzaninotto/Faker.git",
                "reference": "f72816b43e74063c8b10357394b6bba8cb1c10de"
            },
            "dist": {
                "type": "zip",
                "url": "https://api.github.com/repos/fzaninotto/Faker/zipball/f72816b43e74063c8b10357394b6bba8cb1c10de",
                "reference": "f72816b43e74063c8b10357394b6bba8cb1c10de",
                "shasum": ""
            },
            "require": {
                "php": "^5.3.3 || ^7.0"
            },
            "require-dev": {
                "ext-intl": "*",
                "phpunit/phpunit": "^4.8.35 || ^5.7",
                "squizlabs/php_codesniffer": "^1.5"
            },
            "type": "library",
            "extra": {
                "branch-alias": {
                    "dev-master": "1.8-dev"
                }
            },
            "autoload": {
                "psr-4": {
                    "Faker\\": "src/Faker/"
                }
            },
            "notification-url": "https://packagist.org/downloads/",
            "license": [
                "MIT"
            ],
            "authors": [
                {
                    "name": "François Zaninotto"
                }
            ],
            "description": "Faker is a PHP library that generates fake data for you.",
            "keywords": [
                "data",
                "faker",
                "fixtures"
            ],
            "time": "2018-07-12T10:23:15+00:00"
        },
        {
            "name": "grasmash/expander",
            "version": "1.0.0",
            "source": {
                "type": "git",
                "url": "https://github.com/grasmash/expander.git",
                "reference": "95d6037344a4be1dd5f8e0b0b2571a28c397578f"
            },
            "dist": {
                "type": "zip",
                "url": "https://api.github.com/repos/grasmash/expander/zipball/95d6037344a4be1dd5f8e0b0b2571a28c397578f",
                "reference": "95d6037344a4be1dd5f8e0b0b2571a28c397578f",
                "shasum": ""
            },
            "require": {
                "dflydev/dot-access-data": "^1.1.0",
                "php": ">=5.4"
            },
            "require-dev": {
                "greg-1-anderson/composer-test-scenarios": "^1",
                "phpunit/phpunit": "^4|^5.5.4",
                "satooshi/php-coveralls": "^1.0.2|dev-master",
                "squizlabs/php_codesniffer": "^2.7"
            },
            "type": "library",
            "extra": {
                "branch-alias": {
                    "dev-master": "1.x-dev"
                }
            },
            "autoload": {
                "psr-4": {
                    "Grasmash\\Expander\\": "src/"
                }
            },
            "notification-url": "https://packagist.org/downloads/",
            "license": [
                "MIT"
            ],
            "authors": [
                {
                    "name": "Matthew Grasmick"
                }
            ],
            "description": "Expands internal property references in PHP arrays file.",
            "time": "2017-12-21T22:14:55+00:00"
        },
        {
            "name": "grasmash/yaml-expander",
            "version": "1.4.0",
            "source": {
                "type": "git",
                "url": "https://github.com/grasmash/yaml-expander.git",
                "reference": "3f0f6001ae707a24f4d9733958d77d92bf9693b1"
            },
            "dist": {
                "type": "zip",
                "url": "https://api.github.com/repos/grasmash/yaml-expander/zipball/3f0f6001ae707a24f4d9733958d77d92bf9693b1",
                "reference": "3f0f6001ae707a24f4d9733958d77d92bf9693b1",
                "shasum": ""
            },
            "require": {
                "dflydev/dot-access-data": "^1.1.0",
                "php": ">=5.4",
                "symfony/yaml": "^2.8.11|^3|^4"
            },
            "require-dev": {
                "greg-1-anderson/composer-test-scenarios": "^1",
                "phpunit/phpunit": "^4.8|^5.5.4",
                "satooshi/php-coveralls": "^1.0.2|dev-master",
                "squizlabs/php_codesniffer": "^2.7"
            },
            "type": "library",
            "extra": {
                "branch-alias": {
                    "dev-master": "1.x-dev"
                }
            },
            "autoload": {
                "psr-4": {
                    "Grasmash\\YamlExpander\\": "src/"
                }
            },
            "notification-url": "https://packagist.org/downloads/",
            "license": [
                "MIT"
            ],
            "authors": [
                {
                    "name": "Matthew Grasmick"
                }
            ],
            "description": "Expands internal property references in a yaml file.",
            "time": "2017-12-16T16:06:03+00:00"
        },
        {
            "name": "guzzlehttp/guzzle",
            "version": "6.3.3",
            "source": {
                "type": "git",
                "url": "https://github.com/guzzle/guzzle.git",
                "reference": "407b0cb880ace85c9b63c5f9551db498cb2d50ba"
            },
            "dist": {
                "type": "zip",
                "url": "https://api.github.com/repos/guzzle/guzzle/zipball/407b0cb880ace85c9b63c5f9551db498cb2d50ba",
                "reference": "407b0cb880ace85c9b63c5f9551db498cb2d50ba",
                "shasum": ""
            },
            "require": {
                "guzzlehttp/promises": "^1.0",
                "guzzlehttp/psr7": "^1.4",
                "php": ">=5.5"
            },
            "require-dev": {
                "ext-curl": "*",
                "phpunit/phpunit": "^4.8.35 || ^5.7 || ^6.4 || ^7.0",
                "psr/log": "^1.0"
            },
            "suggest": {
                "psr/log": "Required for using the Log middleware"
            },
            "type": "library",
            "extra": {
                "branch-alias": {
                    "dev-master": "6.3-dev"
                }
            },
            "autoload": {
                "files": [
                    "src/functions_include.php"
                ],
                "psr-4": {
                    "GuzzleHttp\\": "src/"
                }
            },
            "notification-url": "https://packagist.org/downloads/",
            "license": [
                "MIT"
            ],
            "authors": [
                {
                    "name": "Michael Dowling",
                    "email": "mtdowling@gmail.com",
                    "homepage": "https://github.com/mtdowling"
                }
            ],
            "description": "Guzzle is a PHP HTTP client library",
            "homepage": "http://guzzlephp.org/",
            "keywords": [
                "client",
                "curl",
                "framework",
                "http",
                "http client",
                "rest",
                "web service"
            ],
            "time": "2018-04-22T15:46:56+00:00"
        },
        {
            "name": "guzzlehttp/promises",
            "version": "v1.3.1",
            "source": {
                "type": "git",
                "url": "https://github.com/guzzle/promises.git",
                "reference": "a59da6cf61d80060647ff4d3eb2c03a2bc694646"
            },
            "dist": {
                "type": "zip",
                "url": "https://api.github.com/repos/guzzle/promises/zipball/a59da6cf61d80060647ff4d3eb2c03a2bc694646",
                "reference": "a59da6cf61d80060647ff4d3eb2c03a2bc694646",
                "shasum": ""
            },
            "require": {
                "php": ">=5.5.0"
            },
            "require-dev": {
                "phpunit/phpunit": "^4.0"
            },
            "type": "library",
            "extra": {
                "branch-alias": {
                    "dev-master": "1.4-dev"
                }
            },
            "autoload": {
                "psr-4": {
                    "GuzzleHttp\\Promise\\": "src/"
                },
                "files": [
                    "src/functions_include.php"
                ]
            },
            "notification-url": "https://packagist.org/downloads/",
            "license": [
                "MIT"
            ],
            "authors": [
                {
                    "name": "Michael Dowling",
                    "email": "mtdowling@gmail.com",
                    "homepage": "https://github.com/mtdowling"
                }
            ],
            "description": "Guzzle promises library",
            "keywords": [
                "promise"
            ],
            "time": "2016-12-20T10:07:11+00:00"
        },
        {
            "name": "guzzlehttp/psr7",
            "version": "1.4.2",
            "source": {
                "type": "git",
                "url": "https://github.com/guzzle/psr7.git",
                "reference": "f5b8a8512e2b58b0071a7280e39f14f72e05d87c"
            },
            "dist": {
                "type": "zip",
                "url": "https://api.github.com/repos/guzzle/psr7/zipball/f5b8a8512e2b58b0071a7280e39f14f72e05d87c",
                "reference": "f5b8a8512e2b58b0071a7280e39f14f72e05d87c",
                "shasum": ""
            },
            "require": {
                "php": ">=5.4.0",
                "psr/http-message": "~1.0"
            },
            "provide": {
                "psr/http-message-implementation": "1.0"
            },
            "require-dev": {
                "phpunit/phpunit": "~4.0"
            },
            "type": "library",
            "extra": {
                "branch-alias": {
                    "dev-master": "1.4-dev"
                }
            },
            "autoload": {
                "psr-4": {
                    "GuzzleHttp\\Psr7\\": "src/"
                },
                "files": [
                    "src/functions_include.php"
                ]
            },
            "notification-url": "https://packagist.org/downloads/",
            "license": [
                "MIT"
            ],
            "authors": [
                {
                    "name": "Michael Dowling",
                    "email": "mtdowling@gmail.com",
                    "homepage": "https://github.com/mtdowling"
                },
                {
                    "name": "Tobias Schultze",
                    "homepage": "https://github.com/Tobion"
                }
            ],
            "description": "PSR-7 message implementation that also provides common utility methods",
            "keywords": [
                "http",
                "message",
                "request",
                "response",
                "stream",
                "uri",
                "url"
            ],
            "time": "2017-03-20T17:10:46+00:00"
        },
        {
            "name": "jms/metadata",
            "version": "1.6.0",
            "source": {
                "type": "git",
                "url": "https://github.com/schmittjoh/metadata.git",
                "reference": "6a06970a10e0a532fb52d3959547123b84a3b3ab"
            },
            "dist": {
                "type": "zip",
                "url": "https://api.github.com/repos/schmittjoh/metadata/zipball/6a06970a10e0a532fb52d3959547123b84a3b3ab",
                "reference": "6a06970a10e0a532fb52d3959547123b84a3b3ab",
                "shasum": ""
            },
            "require": {
                "php": ">=5.3.0"
            },
            "require-dev": {
                "doctrine/cache": "~1.0",
                "symfony/cache": "~3.1"
            },
            "type": "library",
            "extra": {
                "branch-alias": {
                    "dev-master": "1.5.x-dev"
                }
            },
            "autoload": {
                "psr-0": {
                    "Metadata\\": "src/"
                }
            },
            "notification-url": "https://packagist.org/downloads/",
            "license": [
                "Apache-2.0"
            ],
            "authors": [
                {
                    "name": "Johannes M. Schmitt",
                    "email": "schmittjoh@gmail.com"
                }
            ],
            "description": "Class/method/property metadata management in PHP",
            "keywords": [
                "annotations",
                "metadata",
                "xml",
                "yaml"
            ],
            "time": "2016-12-05T10:18:33+00:00"
        },
        {
            "name": "jms/parser-lib",
            "version": "1.0.0",
            "source": {
                "type": "git",
                "url": "https://github.com/schmittjoh/parser-lib.git",
                "reference": "c509473bc1b4866415627af0e1c6cc8ac97fa51d"
            },
            "dist": {
                "type": "zip",
                "url": "https://api.github.com/repos/schmittjoh/parser-lib/zipball/c509473bc1b4866415627af0e1c6cc8ac97fa51d",
                "reference": "c509473bc1b4866415627af0e1c6cc8ac97fa51d",
                "shasum": ""
            },
            "require": {
                "phpoption/phpoption": ">=0.9,<2.0-dev"
            },
            "type": "library",
            "extra": {
                "branch-alias": {
                    "dev-master": "1.0-dev"
                }
            },
            "autoload": {
                "psr-0": {
                    "JMS\\": "src/"
                }
            },
            "notification-url": "https://packagist.org/downloads/",
            "license": [
                "Apache2"
            ],
            "description": "A library for easily creating recursive-descent parsers.",
            "time": "2012-11-18T18:08:43+00:00"
        },
        {
            "name": "jms/serializer",
            "version": "1.13.0",
            "source": {
                "type": "git",
                "url": "https://github.com/schmittjoh/serializer.git",
                "reference": "00863e1d55b411cc33ad3e1de09a4c8d3aae793c"
            },
            "dist": {
                "type": "zip",
                "url": "https://api.github.com/repos/schmittjoh/serializer/zipball/00863e1d55b411cc33ad3e1de09a4c8d3aae793c",
                "reference": "00863e1d55b411cc33ad3e1de09a4c8d3aae793c",
                "shasum": ""
            },
            "require": {
                "doctrine/annotations": "^1.0",
                "doctrine/instantiator": "^1.0.3",
                "jms/metadata": "^1.3",
                "jms/parser-lib": "1.*",
                "php": "^5.5|^7.0",
                "phpcollection/phpcollection": "~0.1",
                "phpoption/phpoption": "^1.1"
            },
            "conflict": {
                "twig/twig": "<1.12"
            },
            "require-dev": {
                "doctrine/orm": "~2.1",
                "doctrine/phpcr-odm": "^1.3|^2.0",
                "ext-pdo_sqlite": "*",
                "jackalope/jackalope-doctrine-dbal": "^1.1.5",
                "phpunit/phpunit": "^4.8|^5.0",
                "propel/propel1": "~1.7",
                "psr/container": "^1.0",
                "symfony/dependency-injection": "^2.7|^3.3|^4.0",
                "symfony/expression-language": "^2.6|^3.0",
                "symfony/filesystem": "^2.1",
                "symfony/form": "~2.1|^3.0",
                "symfony/translation": "^2.1|^3.0",
                "symfony/validator": "^2.2|^3.0",
                "symfony/yaml": "^2.1|^3.0",
                "twig/twig": "~1.12|~2.0"
            },
            "suggest": {
                "doctrine/cache": "Required if you like to use cache functionality.",
                "doctrine/collections": "Required if you like to use doctrine collection types as ArrayCollection.",
                "symfony/yaml": "Required if you'd like to serialize data to YAML format."
            },
            "type": "library",
            "extra": {
                "branch-alias": {
                    "dev-1.x": "1.13-dev"
                }
            },
            "autoload": {
                "psr-0": {
                    "JMS\\Serializer": "src/"
                }
            },
            "notification-url": "https://packagist.org/downloads/",
            "license": [
                "MIT"
            ],
            "authors": [
                {
                    "name": "Asmir Mustafic",
                    "email": "goetas@gmail.com"
                },
                {
                    "name": "Johannes M. Schmitt",
                    "email": "schmittjoh@gmail.com"
                }
            ],
            "description": "Library for (de-)serializing data of any complexity; supports XML, JSON, and YAML.",
            "homepage": "http://jmsyst.com/libs/serializer",
            "keywords": [
                "deserialization",
                "jaxb",
                "json",
                "serialization",
                "xml"
            ],
            "time": "2018-07-25T13:58:54+00:00"
        },
        {
            "name": "league/container",
            "version": "2.4.1",
            "source": {
                "type": "git",
                "url": "https://github.com/thephpleague/container.git",
                "reference": "43f35abd03a12977a60ffd7095efd6a7808488c0"
            },
            "dist": {
                "type": "zip",
                "url": "https://api.github.com/repos/thephpleague/container/zipball/43f35abd03a12977a60ffd7095efd6a7808488c0",
                "reference": "43f35abd03a12977a60ffd7095efd6a7808488c0",
                "shasum": ""
            },
            "require": {
                "container-interop/container-interop": "^1.2",
                "php": "^5.4.0 || ^7.0"
            },
            "provide": {
                "container-interop/container-interop-implementation": "^1.2",
                "psr/container-implementation": "^1.0"
            },
            "replace": {
                "orno/di": "~2.0"
            },
            "require-dev": {
                "phpunit/phpunit": "4.*"
            },
            "type": "library",
            "extra": {
                "branch-alias": {
                    "dev-2.x": "2.x-dev",
                    "dev-1.x": "1.x-dev"
                }
            },
            "autoload": {
                "psr-4": {
                    "League\\Container\\": "src"
                }
            },
            "notification-url": "https://packagist.org/downloads/",
            "license": [
                "MIT"
            ],
            "authors": [
                {
                    "name": "Phil Bennett",
                    "email": "philipobenito@gmail.com",
                    "homepage": "http://www.philipobenito.com",
                    "role": "Developer"
                }
            ],
            "description": "A fast and intuitive dependency injection container.",
            "homepage": "https://github.com/thephpleague/container",
            "keywords": [
                "container",
                "dependency",
                "di",
                "injection",
                "league",
                "provider",
                "service"
            ],
            "time": "2017-05-10T09:20:27+00:00"
        },
        {
            "name": "lusitanian/oauth",
            "version": "v0.8.11",
            "source": {
                "type": "git",
                "url": "https://github.com/Lusitanian/PHPoAuthLib.git",
                "reference": "fc11a53db4b66da555a6a11fce294f574a8374f9"
            },
            "dist": {
                "type": "zip",
                "url": "https://api.github.com/repos/Lusitanian/PHPoAuthLib/zipball/fc11a53db4b66da555a6a11fce294f574a8374f9",
                "reference": "fc11a53db4b66da555a6a11fce294f574a8374f9",
                "shasum": ""
            },
            "require": {
                "php": ">=5.3.0"
            },
            "require-dev": {
                "phpunit/phpunit": "3.7.*",
                "predis/predis": "0.8.*@dev",
                "squizlabs/php_codesniffer": "2.*",
                "symfony/http-foundation": "~2.1"
            },
            "suggest": {
                "ext-openssl": "Allows for usage of secure connections with the stream-based HTTP client.",
                "predis/predis": "Allows using the Redis storage backend.",
                "symfony/http-foundation": "Allows using the Symfony Session storage backend."
            },
            "type": "library",
            "extra": {
                "branch-alias": {
                    "dev-master": "0.1-dev"
                }
            },
            "autoload": {
                "psr-0": {
                    "OAuth": "src",
                    "OAuth\\Unit": "tests"
                }
            },
            "notification-url": "https://packagist.org/downloads/",
            "license": [
                "MIT"
            ],
            "authors": [
                {
                    "name": "David Desberg",
                    "email": "david@daviddesberg.com"
                },
                {
                    "name": "Elliot Chance",
                    "email": "elliotchance@gmail.com"
                },
                {
                    "name": "Pieter Hordijk",
                    "email": "info@pieterhordijk.com"
                }
            ],
            "description": "PHP 5.3+ oAuth 1/2 Library",
            "keywords": [
                "Authentication",
                "authorization",
                "oauth",
                "security"
            ],
            "time": "2018-02-14T22:37:14+00:00"
        },
        {
            "name": "magento/magento2-functional-testing-framework",
            "version": "2.3.0",
            "source": {
                "type": "git",
                "url": "https://github.com/magento/magento2-functional-testing-framework.git",
                "reference": "174a9470f0b51152d34c5f374392ab9ea91f7519"
            },
            "dist": {
                "type": "zip",
                "url": "https://api.github.com/repos/magento/magento2-functional-testing-framework/zipball/174a9470f0b51152d34c5f374392ab9ea91f7519",
                "reference": "174a9470f0b51152d34c5f374392ab9ea91f7519",
                "shasum": ""
            },
            "require": {
                "allure-framework/allure-codeception": "~1.2.6",
                "codeception/codeception": "~2.3.4",
                "consolidation/robo": "^1.0.0",
                "epfremme/swagger-php": "^2.0",
                "flow/jsonpath": ">0.2",
                "fzaninotto/faker": "^1.6",
                "monolog/monolog": "^1.0",
                "mustache/mustache": "~2.5",
                "php": "7.0.2|7.0.4|~7.0.6|~7.1.0|~7.2.0",
                "symfony/process": "^2.8 || ^3.1 || ^4.0",
                "vlucas/phpdotenv": "^2.4"
            },
            "require-dev": {
                "brainmaestro/composer-git-hooks": "^2.3",
                "codacy/coverage": "^1.4",
                "codeception/aspect-mock": "^3.0",
                "doctrine/cache": "<1.7.0",
                "goaop/framework": "2.2.0",
                "php-coveralls/php-coveralls": "^1.0",
                "phpmd/phpmd": "^2.6.0",
                "rregeer/phpunit-coverage-check": "^0.1.4",
                "sebastian/phpcpd": "~3.0 || ~4.0",
                "squizlabs/php_codesniffer": "~3.2",
                "symfony/stopwatch": "~3.4.6"
            },
            "bin": [
                "bin/mftf"
            ],
            "type": "library",
            "extra": {
                "hooks": {
                    "pre-push": "bin/all-checks"
                }
            },
            "autoload": {
                "files": [
                    "src/Magento/FunctionalTestingFramework/_bootstrap.php"
                ],
                "psr-4": {
                    "Magento\\FunctionalTestingFramework\\": "src/Magento/FunctionalTestingFramework",
                    "MFTF\\": "dev/tests/functional/MFTF"
                }
            },
            "notification-url": "https://packagist.org/downloads/",
            "license": [
                "AGPL-3.0"
            ],
            "description": "Magento2 Functional Testing Framework",
            "keywords": [
                "automation",
                "functional",
                "magento",
                "testing"
            ],
            "time": "2018-07-24T14:16:26+00:00"
        },
        {
            "name": "moontoast/math",
            "version": "1.1.2",
            "source": {
                "type": "git",
                "url": "https://github.com/ramsey/moontoast-math.git",
                "reference": "c2792a25df5cad4ff3d760dd37078fc5b6fccc79"
            },
            "dist": {
                "type": "zip",
                "url": "https://api.github.com/repos/ramsey/moontoast-math/zipball/c2792a25df5cad4ff3d760dd37078fc5b6fccc79",
                "reference": "c2792a25df5cad4ff3d760dd37078fc5b6fccc79",
                "shasum": ""
            },
            "require": {
                "ext-bcmath": "*",
                "php": ">=5.3.3"
            },
            "require-dev": {
                "jakub-onderka/php-parallel-lint": "^0.9.0",
                "phpunit/phpunit": "^4.7|>=5.0 <5.4",
                "satooshi/php-coveralls": "^0.6.1",
                "squizlabs/php_codesniffer": "^2.3"
            },
            "type": "library",
            "autoload": {
                "psr-4": {
                    "Moontoast\\Math\\": "src/Moontoast/Math/"
                }
            },
            "notification-url": "https://packagist.org/downloads/",
            "license": [
                "Apache-2.0"
            ],
            "authors": [
                {
                    "name": "Ben Ramsey",
                    "email": "ben@benramsey.com",
                    "homepage": "https://benramsey.com"
                }
            ],
            "description": "A mathematics library, providing functionality for large numbers",
            "homepage": "https://github.com/ramsey/moontoast-math",
            "keywords": [
                "bcmath",
                "math"
            ],
            "time": "2017-02-16T16:54:46+00:00"
        },
        {
            "name": "mustache/mustache",
            "version": "v2.12.0",
            "source": {
                "type": "git",
                "url": "https://github.com/bobthecow/mustache.php.git",
                "reference": "fe8fe72e9d580591854de404cc59a1b83ca4d19e"
            },
            "dist": {
                "type": "zip",
                "url": "https://api.github.com/repos/bobthecow/mustache.php/zipball/fe8fe72e9d580591854de404cc59a1b83ca4d19e",
                "reference": "fe8fe72e9d580591854de404cc59a1b83ca4d19e",
                "shasum": ""
            },
            "require": {
                "php": ">=5.2.4"
            },
            "require-dev": {
                "friendsofphp/php-cs-fixer": "~1.11",
                "phpunit/phpunit": "~3.7|~4.0|~5.0"
            },
            "type": "library",
            "autoload": {
                "psr-0": {
                    "Mustache": "src/"
                }
            },
            "notification-url": "https://packagist.org/downloads/",
            "license": [
                "MIT"
            ],
            "authors": [
                {
                    "name": "Justin Hileman",
                    "email": "justin@justinhileman.info",
                    "homepage": "http://justinhileman.com"
                }
            ],
            "description": "A Mustache implementation in PHP.",
            "homepage": "https://github.com/bobthecow/mustache.php",
            "keywords": [
                "mustache",
                "templating"
            ],
            "time": "2017-07-11T12:54:05+00:00"
        },
        {
            "name": "myclabs/deep-copy",
            "version": "1.8.1",
            "source": {
                "type": "git",
                "url": "https://github.com/myclabs/DeepCopy.git",
                "reference": "3e01bdad3e18354c3dce54466b7fbe33a9f9f7f8"
            },
            "dist": {
                "type": "zip",
                "url": "https://api.github.com/repos/myclabs/DeepCopy/zipball/3e01bdad3e18354c3dce54466b7fbe33a9f9f7f8",
                "reference": "3e01bdad3e18354c3dce54466b7fbe33a9f9f7f8",
                "shasum": ""
            },
            "require": {
                "php": "^7.1"
            },
            "replace": {
                "myclabs/deep-copy": "self.version"
            },
            "require-dev": {
                "doctrine/collections": "^1.0",
                "doctrine/common": "^2.6",
                "phpunit/phpunit": "^7.1"
            },
            "type": "library",
            "autoload": {
                "psr-4": {
                    "DeepCopy\\": "src/DeepCopy/"
                },
                "files": [
                    "src/DeepCopy/deep_copy.php"
                ]
            },
            "notification-url": "https://packagist.org/downloads/",
            "license": [
                "MIT"
            ],
            "description": "Create deep copies (clones) of your objects",
            "keywords": [
                "clone",
                "copy",
                "duplicate",
                "object",
                "object graph"
            ],
            "time": "2018-06-11T23:09:50+00:00"
        },
        {
            "name": "pdepend/pdepend",
            "version": "2.5.2",
            "source": {
                "type": "git",
                "url": "https://github.com/pdepend/pdepend.git",
                "reference": "9daf26d0368d4a12bed1cacae1a9f3a6f0adf239"
            },
            "dist": {
                "type": "zip",
                "url": "https://api.github.com/repos/pdepend/pdepend/zipball/9daf26d0368d4a12bed1cacae1a9f3a6f0adf239",
                "reference": "9daf26d0368d4a12bed1cacae1a9f3a6f0adf239",
                "shasum": ""
            },
            "require": {
                "php": ">=5.3.7",
                "symfony/config": "^2.3.0|^3|^4",
                "symfony/dependency-injection": "^2.3.0|^3|^4",
                "symfony/filesystem": "^2.3.0|^3|^4"
            },
            "require-dev": {
                "phpunit/phpunit": "^4.8|^5.7",
                "squizlabs/php_codesniffer": "^2.0.0"
            },
            "bin": [
                "src/bin/pdepend"
            ],
            "type": "library",
            "autoload": {
                "psr-4": {
                    "PDepend\\": "src/main/php/PDepend"
                }
            },
            "notification-url": "https://packagist.org/downloads/",
            "license": [
                "BSD-3-Clause"
            ],
            "description": "Official version of pdepend to be handled with Composer",
            "time": "2017-12-13T13:21:38+00:00"
        },
        {
            "name": "phar-io/manifest",
            "version": "1.0.1",
            "source": {
                "type": "git",
                "url": "https://github.com/phar-io/manifest.git",
                "reference": "2df402786ab5368a0169091f61a7c1e0eb6852d0"
            },
            "dist": {
                "type": "zip",
                "url": "https://api.github.com/repos/phar-io/manifest/zipball/2df402786ab5368a0169091f61a7c1e0eb6852d0",
                "reference": "2df402786ab5368a0169091f61a7c1e0eb6852d0",
                "shasum": ""
            },
            "require": {
                "ext-dom": "*",
                "ext-phar": "*",
                "phar-io/version": "^1.0.1",
                "php": "^5.6 || ^7.0"
            },
            "type": "library",
            "extra": {
                "branch-alias": {
                    "dev-master": "1.0.x-dev"
                }
            },
            "autoload": {
                "classmap": [
                    "src/"
                ]
            },
            "notification-url": "https://packagist.org/downloads/",
            "license": [
                "BSD-3-Clause"
            ],
            "authors": [
                {
                    "name": "Arne Blankerts",
                    "email": "arne@blankerts.de",
                    "role": "Developer"
                },
                {
                    "name": "Sebastian Heuer",
                    "email": "sebastian@phpeople.de",
                    "role": "Developer"
                },
                {
                    "name": "Sebastian Bergmann",
                    "email": "sebastian@phpunit.de",
                    "role": "Developer"
                }
            ],
            "description": "Component for reading phar.io manifest information from a PHP Archive (PHAR)",
            "time": "2017-03-05T18:14:27+00:00"
        },
        {
            "name": "phar-io/version",
            "version": "1.0.1",
            "source": {
                "type": "git",
                "url": "https://github.com/phar-io/version.git",
                "reference": "a70c0ced4be299a63d32fa96d9281d03e94041df"
            },
            "dist": {
                "type": "zip",
                "url": "https://api.github.com/repos/phar-io/version/zipball/a70c0ced4be299a63d32fa96d9281d03e94041df",
                "reference": "a70c0ced4be299a63d32fa96d9281d03e94041df",
                "shasum": ""
            },
            "require": {
                "php": "^5.6 || ^7.0"
            },
            "type": "library",
            "autoload": {
                "classmap": [
                    "src/"
                ]
            },
            "notification-url": "https://packagist.org/downloads/",
            "license": [
                "BSD-3-Clause"
            ],
            "authors": [
                {
                    "name": "Arne Blankerts",
                    "email": "arne@blankerts.de",
                    "role": "Developer"
                },
                {
                    "name": "Sebastian Heuer",
                    "email": "sebastian@phpeople.de",
                    "role": "Developer"
                },
                {
                    "name": "Sebastian Bergmann",
                    "email": "sebastian@phpunit.de",
                    "role": "Developer"
                }
            ],
            "description": "Library for handling version information and constraints",
            "time": "2017-03-05T17:38:23+00:00"
        },
        {
            "name": "php-cs-fixer/diff",
            "version": "v1.3.0",
            "source": {
                "type": "git",
                "url": "https://github.com/PHP-CS-Fixer/diff.git",
                "reference": "78bb099e9c16361126c86ce82ec4405ebab8e756"
            },
            "dist": {
                "type": "zip",
                "url": "https://api.github.com/repos/PHP-CS-Fixer/diff/zipball/78bb099e9c16361126c86ce82ec4405ebab8e756",
                "reference": "78bb099e9c16361126c86ce82ec4405ebab8e756",
                "shasum": ""
            },
            "require": {
                "php": "^5.6 || ^7.0"
            },
            "require-dev": {
                "phpunit/phpunit": "^5.7.23 || ^6.4.3",
                "symfony/process": "^3.3"
            },
            "type": "library",
            "autoload": {
                "classmap": [
                    "src/"
                ]
            },
            "notification-url": "https://packagist.org/downloads/",
            "license": [
                "BSD-3-Clause"
            ],
            "authors": [
                {
                    "name": "Kore Nordmann",
                    "email": "mail@kore-nordmann.de"
                },
                {
                    "name": "Sebastian Bergmann",
                    "email": "sebastian@phpunit.de"
                },
                {
                    "name": "SpacePossum"
                }
            ],
            "description": "sebastian/diff v2 backport support for PHP5.6",
            "homepage": "https://github.com/PHP-CS-Fixer",
            "keywords": [
                "diff"
            ],
            "time": "2018-02-15T16:58:55+00:00"
        },
        {
            "name": "phpcollection/phpcollection",
            "version": "0.5.0",
            "source": {
                "type": "git",
                "url": "https://github.com/schmittjoh/php-collection.git",
                "reference": "f2bcff45c0da7c27991bbc1f90f47c4b7fb434a6"
            },
            "dist": {
                "type": "zip",
                "url": "https://api.github.com/repos/schmittjoh/php-collection/zipball/f2bcff45c0da7c27991bbc1f90f47c4b7fb434a6",
                "reference": "f2bcff45c0da7c27991bbc1f90f47c4b7fb434a6",
                "shasum": ""
            },
            "require": {
                "phpoption/phpoption": "1.*"
            },
            "type": "library",
            "extra": {
                "branch-alias": {
                    "dev-master": "0.4-dev"
                }
            },
            "autoload": {
                "psr-0": {
                    "PhpCollection": "src/"
                }
            },
            "notification-url": "https://packagist.org/downloads/",
            "license": [
                "Apache2"
            ],
            "authors": [
                {
                    "name": "Johannes M. Schmitt",
                    "email": "schmittjoh@gmail.com"
                }
            ],
            "description": "General-Purpose Collection Library for PHP",
            "keywords": [
                "collection",
                "list",
                "map",
                "sequence",
                "set"
            ],
            "time": "2015-05-17T12:39:23+00:00"
        },
        {
            "name": "phpdocumentor/reflection-common",
            "version": "1.0.1",
            "source": {
                "type": "git",
                "url": "https://github.com/phpDocumentor/ReflectionCommon.git",
                "reference": "21bdeb5f65d7ebf9f43b1b25d404f87deab5bfb6"
            },
            "dist": {
                "type": "zip",
                "url": "https://api.github.com/repos/phpDocumentor/ReflectionCommon/zipball/21bdeb5f65d7ebf9f43b1b25d404f87deab5bfb6",
                "reference": "21bdeb5f65d7ebf9f43b1b25d404f87deab5bfb6",
                "shasum": ""
            },
            "require": {
                "php": ">=5.5"
            },
            "require-dev": {
                "phpunit/phpunit": "^4.6"
            },
            "type": "library",
            "extra": {
                "branch-alias": {
                    "dev-master": "1.0.x-dev"
                }
            },
            "autoload": {
                "psr-4": {
                    "phpDocumentor\\Reflection\\": [
                        "src"
                    ]
                }
            },
            "notification-url": "https://packagist.org/downloads/",
            "license": [
                "MIT"
            ],
            "authors": [
                {
                    "name": "Jaap van Otterdijk",
                    "email": "opensource@ijaap.nl"
                }
            ],
            "description": "Common reflection classes used by phpdocumentor to reflect the code structure",
            "homepage": "http://www.phpdoc.org",
            "keywords": [
                "FQSEN",
                "phpDocumentor",
                "phpdoc",
                "reflection",
                "static analysis"
            ],
            "time": "2017-09-11T18:02:19+00:00"
        },
        {
            "name": "phpdocumentor/reflection-docblock",
            "version": "4.3.0",
            "source": {
                "type": "git",
                "url": "https://github.com/phpDocumentor/ReflectionDocBlock.git",
                "reference": "94fd0001232e47129dd3504189fa1c7225010d08"
            },
            "dist": {
                "type": "zip",
                "url": "https://api.github.com/repos/phpDocumentor/ReflectionDocBlock/zipball/94fd0001232e47129dd3504189fa1c7225010d08",
                "reference": "94fd0001232e47129dd3504189fa1c7225010d08",
                "shasum": ""
            },
            "require": {
                "php": "^7.0",
                "phpdocumentor/reflection-common": "^1.0.0",
                "phpdocumentor/type-resolver": "^0.4.0",
                "webmozart/assert": "^1.0"
            },
            "require-dev": {
                "doctrine/instantiator": "~1.0.5",
                "mockery/mockery": "^1.0",
                "phpunit/phpunit": "^6.4"
            },
            "type": "library",
            "extra": {
                "branch-alias": {
                    "dev-master": "4.x-dev"
                }
            },
            "autoload": {
                "psr-4": {
                    "phpDocumentor\\Reflection\\": [
                        "src/"
                    ]
                }
            },
            "notification-url": "https://packagist.org/downloads/",
            "license": [
                "MIT"
            ],
            "authors": [
                {
                    "name": "Mike van Riel",
                    "email": "me@mikevanriel.com"
                }
            ],
            "description": "With this component, a library can provide support for annotations via DocBlocks or otherwise retrieve information that is embedded in a DocBlock.",
            "time": "2017-11-30T07:14:17+00:00"
        },
        {
            "name": "phpdocumentor/type-resolver",
            "version": "0.4.0",
            "source": {
                "type": "git",
                "url": "https://github.com/phpDocumentor/TypeResolver.git",
                "reference": "9c977708995954784726e25d0cd1dddf4e65b0f7"
            },
            "dist": {
                "type": "zip",
                "url": "https://api.github.com/repos/phpDocumentor/TypeResolver/zipball/9c977708995954784726e25d0cd1dddf4e65b0f7",
                "reference": "9c977708995954784726e25d0cd1dddf4e65b0f7",
                "shasum": ""
            },
            "require": {
                "php": "^5.5 || ^7.0",
                "phpdocumentor/reflection-common": "^1.0"
            },
            "require-dev": {
                "mockery/mockery": "^0.9.4",
                "phpunit/phpunit": "^5.2||^4.8.24"
            },
            "type": "library",
            "extra": {
                "branch-alias": {
                    "dev-master": "1.0.x-dev"
                }
            },
            "autoload": {
                "psr-4": {
                    "phpDocumentor\\Reflection\\": [
                        "src/"
                    ]
                }
            },
            "notification-url": "https://packagist.org/downloads/",
            "license": [
                "MIT"
            ],
            "authors": [
                {
                    "name": "Mike van Riel",
                    "email": "me@mikevanriel.com"
                }
            ],
            "time": "2017-07-14T14:27:02+00:00"
        },
        {
            "name": "phpmd/phpmd",
            "version": "2.6.0",
            "source": {
                "type": "git",
                "url": "https://github.com/phpmd/phpmd.git",
                "reference": "4e9924b2c157a3eb64395460fcf56b31badc8374"
            },
            "dist": {
                "type": "zip",
                "url": "https://api.github.com/repos/phpmd/phpmd/zipball/4e9924b2c157a3eb64395460fcf56b31badc8374",
                "reference": "4e9924b2c157a3eb64395460fcf56b31badc8374",
                "shasum": ""
            },
            "require": {
                "ext-xml": "*",
                "pdepend/pdepend": "^2.5",
                "php": ">=5.3.9"
            },
            "require-dev": {
                "phpunit/phpunit": "^4.0",
                "squizlabs/php_codesniffer": "^2.0"
            },
            "bin": [
                "src/bin/phpmd"
            ],
            "type": "project",
            "autoload": {
                "psr-0": {
                    "PHPMD\\": "src/main/php"
                }
            },
            "notification-url": "https://packagist.org/downloads/",
            "license": [
                "BSD-3-Clause"
            ],
            "authors": [
                {
                    "name": "Manuel Pichler",
                    "email": "github@manuel-pichler.de",
                    "homepage": "https://github.com/manuelpichler",
                    "role": "Project Founder"
                },
                {
                    "name": "Other contributors",
                    "homepage": "https://github.com/phpmd/phpmd/graphs/contributors",
                    "role": "Contributors"
                },
                {
                    "name": "Marc Würth",
                    "email": "ravage@bluewin.ch",
                    "homepage": "https://github.com/ravage84",
                    "role": "Project Maintainer"
                }
            ],
            "description": "PHPMD is a spin-off project of PHP Depend and aims to be a PHP equivalent of the well known Java tool PMD.",
            "homepage": "http://phpmd.org/",
            "keywords": [
                "mess detection",
                "mess detector",
                "pdepend",
                "phpmd",
                "pmd"
            ],
            "time": "2017-01-20T14:41:10+00:00"
        },
        {
            "name": "phpoption/phpoption",
            "version": "1.5.0",
            "source": {
                "type": "git",
                "url": "https://github.com/schmittjoh/php-option.git",
                "reference": "94e644f7d2051a5f0fcf77d81605f152eecff0ed"
            },
            "dist": {
                "type": "zip",
                "url": "https://api.github.com/repos/schmittjoh/php-option/zipball/94e644f7d2051a5f0fcf77d81605f152eecff0ed",
                "reference": "94e644f7d2051a5f0fcf77d81605f152eecff0ed",
                "shasum": ""
            },
            "require": {
                "php": ">=5.3.0"
            },
            "require-dev": {
                "phpunit/phpunit": "4.7.*"
            },
            "type": "library",
            "extra": {
                "branch-alias": {
                    "dev-master": "1.3-dev"
                }
            },
            "autoload": {
                "psr-0": {
                    "PhpOption\\": "src/"
                }
            },
            "notification-url": "https://packagist.org/downloads/",
            "license": [
                "Apache2"
            ],
            "authors": [
                {
                    "name": "Johannes M. Schmitt",
                    "email": "schmittjoh@gmail.com"
                }
            ],
            "description": "Option Type for PHP",
            "keywords": [
                "language",
                "option",
                "php",
                "type"
            ],
            "time": "2015-07-25T16:39:46+00:00"
        },
        {
            "name": "phpspec/prophecy",
            "version": "1.7.6",
            "source": {
                "type": "git",
                "url": "https://github.com/phpspec/prophecy.git",
                "reference": "33a7e3c4fda54e912ff6338c48823bd5c0f0b712"
            },
            "dist": {
                "type": "zip",
                "url": "https://api.github.com/repos/phpspec/prophecy/zipball/33a7e3c4fda54e912ff6338c48823bd5c0f0b712",
                "reference": "33a7e3c4fda54e912ff6338c48823bd5c0f0b712",
                "shasum": ""
            },
            "require": {
                "doctrine/instantiator": "^1.0.2",
                "php": "^5.3|^7.0",
                "phpdocumentor/reflection-docblock": "^2.0|^3.0.2|^4.0",
                "sebastian/comparator": "^1.1|^2.0|^3.0",
                "sebastian/recursion-context": "^1.0|^2.0|^3.0"
            },
            "require-dev": {
                "phpspec/phpspec": "^2.5|^3.2",
                "phpunit/phpunit": "^4.8.35 || ^5.7 || ^6.5"
            },
            "type": "library",
            "extra": {
                "branch-alias": {
                    "dev-master": "1.7.x-dev"
                }
            },
            "autoload": {
                "psr-0": {
                    "Prophecy\\": "src/"
                }
            },
            "notification-url": "https://packagist.org/downloads/",
            "license": [
                "MIT"
            ],
            "authors": [
                {
                    "name": "Konstantin Kudryashov",
                    "email": "ever.zet@gmail.com",
                    "homepage": "http://everzet.com"
                },
                {
                    "name": "Marcello Duarte",
                    "email": "marcello.duarte@gmail.com"
                }
            ],
            "description": "Highly opinionated mocking framework for PHP 5.3+",
            "homepage": "https://github.com/phpspec/prophecy",
            "keywords": [
                "Double",
                "Dummy",
                "fake",
                "mock",
                "spy",
                "stub"
            ],
            "time": "2018-04-18T13:57:24+00:00"
        },
        {
            "name": "phpunit/php-code-coverage",
            "version": "5.3.2",
            "source": {
                "type": "git",
                "url": "https://github.com/sebastianbergmann/php-code-coverage.git",
                "reference": "c89677919c5dd6d3b3852f230a663118762218ac"
            },
            "dist": {
                "type": "zip",
                "url": "https://api.github.com/repos/sebastianbergmann/php-code-coverage/zipball/c89677919c5dd6d3b3852f230a663118762218ac",
                "reference": "c89677919c5dd6d3b3852f230a663118762218ac",
                "shasum": ""
            },
            "require": {
                "ext-dom": "*",
                "ext-xmlwriter": "*",
                "php": "^7.0",
                "phpunit/php-file-iterator": "^1.4.2",
                "phpunit/php-text-template": "^1.2.1",
                "phpunit/php-token-stream": "^2.0.1",
                "sebastian/code-unit-reverse-lookup": "^1.0.1",
                "sebastian/environment": "^3.0",
                "sebastian/version": "^2.0.1",
                "theseer/tokenizer": "^1.1"
            },
            "require-dev": {
                "phpunit/phpunit": "^6.0"
            },
            "suggest": {
                "ext-xdebug": "^2.5.5"
            },
            "type": "library",
            "extra": {
                "branch-alias": {
                    "dev-master": "5.3.x-dev"
                }
            },
            "autoload": {
                "classmap": [
                    "src/"
                ]
            },
            "notification-url": "https://packagist.org/downloads/",
            "license": [
                "BSD-3-Clause"
            ],
            "authors": [
                {
                    "name": "Sebastian Bergmann",
                    "email": "sebastian@phpunit.de",
                    "role": "lead"
                }
            ],
            "description": "Library that provides collection, processing, and rendering functionality for PHP code coverage information.",
            "homepage": "https://github.com/sebastianbergmann/php-code-coverage",
            "keywords": [
                "coverage",
                "testing",
                "xunit"
            ],
            "time": "2018-04-06T15:36:58+00:00"
        },
        {
            "name": "phpunit/php-file-iterator",
            "version": "1.4.5",
            "source": {
                "type": "git",
                "url": "https://github.com/sebastianbergmann/php-file-iterator.git",
                "reference": "730b01bc3e867237eaac355e06a36b85dd93a8b4"
            },
            "dist": {
                "type": "zip",
                "url": "https://api.github.com/repos/sebastianbergmann/php-file-iterator/zipball/730b01bc3e867237eaac355e06a36b85dd93a8b4",
                "reference": "730b01bc3e867237eaac355e06a36b85dd93a8b4",
                "shasum": ""
            },
            "require": {
                "php": ">=5.3.3"
            },
            "type": "library",
            "extra": {
                "branch-alias": {
                    "dev-master": "1.4.x-dev"
                }
            },
            "autoload": {
                "classmap": [
                    "src/"
                ]
            },
            "notification-url": "https://packagist.org/downloads/",
            "license": [
                "BSD-3-Clause"
            ],
            "authors": [
                {
                    "name": "Sebastian Bergmann",
                    "email": "sb@sebastian-bergmann.de",
                    "role": "lead"
                }
            ],
            "description": "FilterIterator implementation that filters files based on a list of suffixes.",
            "homepage": "https://github.com/sebastianbergmann/php-file-iterator/",
            "keywords": [
                "filesystem",
                "iterator"
            ],
            "time": "2017-11-27T13:52:08+00:00"
        },
        {
            "name": "phpunit/php-text-template",
            "version": "1.2.1",
            "source": {
                "type": "git",
                "url": "https://github.com/sebastianbergmann/php-text-template.git",
                "reference": "31f8b717e51d9a2afca6c9f046f5d69fc27c8686"
            },
            "dist": {
                "type": "zip",
                "url": "https://api.github.com/repos/sebastianbergmann/php-text-template/zipball/31f8b717e51d9a2afca6c9f046f5d69fc27c8686",
                "reference": "31f8b717e51d9a2afca6c9f046f5d69fc27c8686",
                "shasum": ""
            },
            "require": {
                "php": ">=5.3.3"
            },
            "type": "library",
            "autoload": {
                "classmap": [
                    "src/"
                ]
            },
            "notification-url": "https://packagist.org/downloads/",
            "license": [
                "BSD-3-Clause"
            ],
            "authors": [
                {
                    "name": "Sebastian Bergmann",
                    "email": "sebastian@phpunit.de",
                    "role": "lead"
                }
            ],
            "description": "Simple template engine.",
            "homepage": "https://github.com/sebastianbergmann/php-text-template/",
            "keywords": [
                "template"
            ],
            "time": "2015-06-21T13:50:34+00:00"
        },
        {
            "name": "phpunit/php-timer",
            "version": "1.0.9",
            "source": {
                "type": "git",
                "url": "https://github.com/sebastianbergmann/php-timer.git",
                "reference": "3dcf38ca72b158baf0bc245e9184d3fdffa9c46f"
            },
            "dist": {
                "type": "zip",
                "url": "https://api.github.com/repos/sebastianbergmann/php-timer/zipball/3dcf38ca72b158baf0bc245e9184d3fdffa9c46f",
                "reference": "3dcf38ca72b158baf0bc245e9184d3fdffa9c46f",
                "shasum": ""
            },
            "require": {
                "php": "^5.3.3 || ^7.0"
            },
            "require-dev": {
                "phpunit/phpunit": "^4.8.35 || ^5.7 || ^6.0"
            },
            "type": "library",
            "extra": {
                "branch-alias": {
                    "dev-master": "1.0-dev"
                }
            },
            "autoload": {
                "classmap": [
                    "src/"
                ]
            },
            "notification-url": "https://packagist.org/downloads/",
            "license": [
                "BSD-3-Clause"
            ],
            "authors": [
                {
                    "name": "Sebastian Bergmann",
                    "email": "sb@sebastian-bergmann.de",
                    "role": "lead"
                }
            ],
            "description": "Utility class for timing",
            "homepage": "https://github.com/sebastianbergmann/php-timer/",
            "keywords": [
                "timer"
            ],
            "time": "2017-02-26T11:10:40+00:00"
        },
        {
            "name": "phpunit/php-token-stream",
            "version": "2.0.2",
            "source": {
                "type": "git",
                "url": "https://github.com/sebastianbergmann/php-token-stream.git",
                "reference": "791198a2c6254db10131eecfe8c06670700904db"
            },
            "dist": {
                "type": "zip",
                "url": "https://api.github.com/repos/sebastianbergmann/php-token-stream/zipball/791198a2c6254db10131eecfe8c06670700904db",
                "reference": "791198a2c6254db10131eecfe8c06670700904db",
                "shasum": ""
            },
            "require": {
                "ext-tokenizer": "*",
                "php": "^7.0"
            },
            "require-dev": {
                "phpunit/phpunit": "^6.2.4"
            },
            "type": "library",
            "extra": {
                "branch-alias": {
                    "dev-master": "2.0-dev"
                }
            },
            "autoload": {
                "classmap": [
                    "src/"
                ]
            },
            "notification-url": "https://packagist.org/downloads/",
            "license": [
                "BSD-3-Clause"
            ],
            "authors": [
                {
                    "name": "Sebastian Bergmann",
                    "email": "sebastian@phpunit.de"
                }
            ],
            "description": "Wrapper around PHP's tokenizer extension.",
            "homepage": "https://github.com/sebastianbergmann/php-token-stream/",
            "keywords": [
                "tokenizer"
            ],
            "time": "2017-11-27T05:48:46+00:00"
        },
        {
            "name": "phpunit/phpunit",
            "version": "6.5.9",
            "source": {
                "type": "git",
                "url": "https://github.com/sebastianbergmann/phpunit.git",
                "reference": "093ca5508174cd8ab8efe44fd1dde447adfdec8f"
            },
            "dist": {
                "type": "zip",
                "url": "https://api.github.com/repos/sebastianbergmann/phpunit/zipball/093ca5508174cd8ab8efe44fd1dde447adfdec8f",
                "reference": "093ca5508174cd8ab8efe44fd1dde447adfdec8f",
                "shasum": ""
            },
            "require": {
                "ext-dom": "*",
                "ext-json": "*",
                "ext-libxml": "*",
                "ext-mbstring": "*",
                "ext-xml": "*",
                "myclabs/deep-copy": "^1.6.1",
                "phar-io/manifest": "^1.0.1",
                "phar-io/version": "^1.0",
                "php": "^7.0",
                "phpspec/prophecy": "^1.7",
                "phpunit/php-code-coverage": "^5.3",
                "phpunit/php-file-iterator": "^1.4.3",
                "phpunit/php-text-template": "^1.2.1",
                "phpunit/php-timer": "^1.0.9",
                "phpunit/phpunit-mock-objects": "^5.0.5",
                "sebastian/comparator": "^2.1",
                "sebastian/diff": "^2.0",
                "sebastian/environment": "^3.1",
                "sebastian/exporter": "^3.1",
                "sebastian/global-state": "^2.0",
                "sebastian/object-enumerator": "^3.0.3",
                "sebastian/resource-operations": "^1.0",
                "sebastian/version": "^2.0.1"
            },
            "conflict": {
                "phpdocumentor/reflection-docblock": "3.0.2",
                "phpunit/dbunit": "<3.0"
            },
            "require-dev": {
                "ext-pdo": "*"
            },
            "suggest": {
                "ext-xdebug": "*",
                "phpunit/php-invoker": "^1.1"
            },
            "bin": [
                "phpunit"
            ],
            "type": "library",
            "extra": {
                "branch-alias": {
                    "dev-master": "6.5.x-dev"
                }
            },
            "autoload": {
                "classmap": [
                    "src/"
                ]
            },
            "notification-url": "https://packagist.org/downloads/",
            "license": [
                "BSD-3-Clause"
            ],
            "authors": [
                {
                    "name": "Sebastian Bergmann",
                    "email": "sebastian@phpunit.de",
                    "role": "lead"
                }
            ],
            "description": "The PHP Unit Testing framework.",
            "homepage": "https://phpunit.de/",
            "keywords": [
                "phpunit",
                "testing",
                "xunit"
            ],
            "time": "2018-07-03T06:40:40+00:00"
        },
        {
            "name": "phpunit/phpunit-mock-objects",
            "version": "5.0.8",
            "source": {
                "type": "git",
                "url": "https://github.com/sebastianbergmann/phpunit-mock-objects.git",
                "reference": "6f9a3c8bf34188a2b53ce2ae7a126089c53e0a9f"
            },
            "dist": {
                "type": "zip",
                "url": "https://api.github.com/repos/sebastianbergmann/phpunit-mock-objects/zipball/6f9a3c8bf34188a2b53ce2ae7a126089c53e0a9f",
                "reference": "6f9a3c8bf34188a2b53ce2ae7a126089c53e0a9f",
                "shasum": ""
            },
            "require": {
                "doctrine/instantiator": "^1.0.5",
                "php": "^7.0",
                "phpunit/php-text-template": "^1.2.1",
                "sebastian/exporter": "^3.1"
            },
            "conflict": {
                "phpunit/phpunit": "<6.0"
            },
            "require-dev": {
                "phpunit/phpunit": "^6.5"
            },
            "suggest": {
                "ext-soap": "*"
            },
            "type": "library",
            "extra": {
                "branch-alias": {
                    "dev-master": "5.0.x-dev"
                }
            },
            "autoload": {
                "classmap": [
                    "src/"
                ]
            },
            "notification-url": "https://packagist.org/downloads/",
            "license": [
                "BSD-3-Clause"
            ],
            "authors": [
                {
                    "name": "Sebastian Bergmann",
                    "email": "sebastian@phpunit.de",
                    "role": "lead"
                }
            ],
            "description": "Mock Object library for PHPUnit",
            "homepage": "https://github.com/sebastianbergmann/phpunit-mock-objects/",
            "keywords": [
                "mock",
                "xunit"
            ],
            "time": "2018-07-13T03:27:23+00:00"
        },
        {
            "name": "sebastian/code-unit-reverse-lookup",
            "version": "1.0.1",
            "source": {
                "type": "git",
                "url": "https://github.com/sebastianbergmann/code-unit-reverse-lookup.git",
                "reference": "4419fcdb5eabb9caa61a27c7a1db532a6b55dd18"
            },
            "dist": {
                "type": "zip",
                "url": "https://api.github.com/repos/sebastianbergmann/code-unit-reverse-lookup/zipball/4419fcdb5eabb9caa61a27c7a1db532a6b55dd18",
                "reference": "4419fcdb5eabb9caa61a27c7a1db532a6b55dd18",
                "shasum": ""
            },
            "require": {
                "php": "^5.6 || ^7.0"
            },
            "require-dev": {
                "phpunit/phpunit": "^5.7 || ^6.0"
            },
            "type": "library",
            "extra": {
                "branch-alias": {
                    "dev-master": "1.0.x-dev"
                }
            },
            "autoload": {
                "classmap": [
                    "src/"
                ]
            },
            "notification-url": "https://packagist.org/downloads/",
            "license": [
                "BSD-3-Clause"
            ],
            "authors": [
                {
                    "name": "Sebastian Bergmann",
                    "email": "sebastian@phpunit.de"
                }
            ],
            "description": "Looks up which function or method a line of code belongs to",
            "homepage": "https://github.com/sebastianbergmann/code-unit-reverse-lookup/",
            "time": "2017-03-04T06:30:41+00:00"
        },
        {
            "name": "sebastian/comparator",
            "version": "2.1.3",
            "source": {
                "type": "git",
                "url": "https://github.com/sebastianbergmann/comparator.git",
                "reference": "34369daee48eafb2651bea869b4b15d75ccc35f9"
            },
            "dist": {
                "type": "zip",
                "url": "https://api.github.com/repos/sebastianbergmann/comparator/zipball/34369daee48eafb2651bea869b4b15d75ccc35f9",
                "reference": "34369daee48eafb2651bea869b4b15d75ccc35f9",
                "shasum": ""
            },
            "require": {
                "php": "^7.0",
                "sebastian/diff": "^2.0 || ^3.0",
                "sebastian/exporter": "^3.1"
            },
            "require-dev": {
                "phpunit/phpunit": "^6.4"
            },
            "type": "library",
            "extra": {
                "branch-alias": {
                    "dev-master": "2.1.x-dev"
                }
            },
            "autoload": {
                "classmap": [
                    "src/"
                ]
            },
            "notification-url": "https://packagist.org/downloads/",
            "license": [
                "BSD-3-Clause"
            ],
            "authors": [
                {
                    "name": "Jeff Welch",
                    "email": "whatthejeff@gmail.com"
                },
                {
                    "name": "Volker Dusch",
                    "email": "github@wallbash.com"
                },
                {
                    "name": "Bernhard Schussek",
                    "email": "bschussek@2bepublished.at"
                },
                {
                    "name": "Sebastian Bergmann",
                    "email": "sebastian@phpunit.de"
                }
            ],
            "description": "Provides the functionality to compare PHP values for equality",
            "homepage": "https://github.com/sebastianbergmann/comparator",
            "keywords": [
                "comparator",
                "compare",
                "equality"
            ],
            "time": "2018-02-01T13:46:46+00:00"
        },
        {
            "name": "sebastian/diff",
            "version": "2.0.1",
            "source": {
                "type": "git",
                "url": "https://github.com/sebastianbergmann/diff.git",
                "reference": "347c1d8b49c5c3ee30c7040ea6fc446790e6bddd"
            },
            "dist": {
                "type": "zip",
                "url": "https://api.github.com/repos/sebastianbergmann/diff/zipball/347c1d8b49c5c3ee30c7040ea6fc446790e6bddd",
                "reference": "347c1d8b49c5c3ee30c7040ea6fc446790e6bddd",
                "shasum": ""
            },
            "require": {
                "php": "^7.0"
            },
            "require-dev": {
                "phpunit/phpunit": "^6.2"
            },
            "type": "library",
            "extra": {
                "branch-alias": {
                    "dev-master": "2.0-dev"
                }
            },
            "autoload": {
                "classmap": [
                    "src/"
                ]
            },
            "notification-url": "https://packagist.org/downloads/",
            "license": [
                "BSD-3-Clause"
            ],
            "authors": [
                {
                    "name": "Kore Nordmann",
                    "email": "mail@kore-nordmann.de"
                },
                {
                    "name": "Sebastian Bergmann",
                    "email": "sebastian@phpunit.de"
                }
            ],
            "description": "Diff implementation",
            "homepage": "https://github.com/sebastianbergmann/diff",
            "keywords": [
                "diff"
            ],
            "time": "2017-08-03T08:09:46+00:00"
        },
        {
            "name": "sebastian/environment",
            "version": "3.1.0",
            "source": {
                "type": "git",
                "url": "https://github.com/sebastianbergmann/environment.git",
                "reference": "cd0871b3975fb7fc44d11314fd1ee20925fce4f5"
            },
            "dist": {
                "type": "zip",
                "url": "https://api.github.com/repos/sebastianbergmann/environment/zipball/cd0871b3975fb7fc44d11314fd1ee20925fce4f5",
                "reference": "cd0871b3975fb7fc44d11314fd1ee20925fce4f5",
                "shasum": ""
            },
            "require": {
                "php": "^7.0"
            },
            "require-dev": {
                "phpunit/phpunit": "^6.1"
            },
            "type": "library",
            "extra": {
                "branch-alias": {
                    "dev-master": "3.1.x-dev"
                }
            },
            "autoload": {
                "classmap": [
                    "src/"
                ]
            },
            "notification-url": "https://packagist.org/downloads/",
            "license": [
                "BSD-3-Clause"
            ],
            "authors": [
                {
                    "name": "Sebastian Bergmann",
                    "email": "sebastian@phpunit.de"
                }
            ],
            "description": "Provides functionality to handle HHVM/PHP environments",
            "homepage": "http://www.github.com/sebastianbergmann/environment",
            "keywords": [
                "Xdebug",
                "environment",
                "hhvm"
            ],
            "time": "2017-07-01T08:51:00+00:00"
        },
        {
            "name": "sebastian/exporter",
            "version": "3.1.0",
            "source": {
                "type": "git",
                "url": "https://github.com/sebastianbergmann/exporter.git",
                "reference": "234199f4528de6d12aaa58b612e98f7d36adb937"
            },
            "dist": {
                "type": "zip",
                "url": "https://api.github.com/repos/sebastianbergmann/exporter/zipball/234199f4528de6d12aaa58b612e98f7d36adb937",
                "reference": "234199f4528de6d12aaa58b612e98f7d36adb937",
                "shasum": ""
            },
            "require": {
                "php": "^7.0",
                "sebastian/recursion-context": "^3.0"
            },
            "require-dev": {
                "ext-mbstring": "*",
                "phpunit/phpunit": "^6.0"
            },
            "type": "library",
            "extra": {
                "branch-alias": {
                    "dev-master": "3.1.x-dev"
                }
            },
            "autoload": {
                "classmap": [
                    "src/"
                ]
            },
            "notification-url": "https://packagist.org/downloads/",
            "license": [
                "BSD-3-Clause"
            ],
            "authors": [
                {
                    "name": "Jeff Welch",
                    "email": "whatthejeff@gmail.com"
                },
                {
                    "name": "Volker Dusch",
                    "email": "github@wallbash.com"
                },
                {
                    "name": "Bernhard Schussek",
                    "email": "bschussek@2bepublished.at"
                },
                {
                    "name": "Sebastian Bergmann",
                    "email": "sebastian@phpunit.de"
                },
                {
                    "name": "Adam Harvey",
                    "email": "aharvey@php.net"
                }
            ],
            "description": "Provides the functionality to export PHP variables for visualization",
            "homepage": "http://www.github.com/sebastianbergmann/exporter",
            "keywords": [
                "export",
                "exporter"
            ],
            "time": "2017-04-03T13:19:02+00:00"
        },
        {
            "name": "sebastian/finder-facade",
            "version": "1.2.2",
            "source": {
                "type": "git",
                "url": "https://github.com/sebastianbergmann/finder-facade.git",
                "reference": "4a3174709c2dc565fe5fb26fcf827f6a1fc7b09f"
            },
            "dist": {
                "type": "zip",
                "url": "https://api.github.com/repos/sebastianbergmann/finder-facade/zipball/4a3174709c2dc565fe5fb26fcf827f6a1fc7b09f",
                "reference": "4a3174709c2dc565fe5fb26fcf827f6a1fc7b09f",
                "shasum": ""
            },
            "require": {
                "symfony/finder": "~2.3|~3.0|~4.0",
                "theseer/fdomdocument": "~1.3"
            },
            "type": "library",
            "autoload": {
                "classmap": [
                    "src/"
                ]
            },
            "notification-url": "https://packagist.org/downloads/",
            "license": [
                "BSD-3-Clause"
            ],
            "authors": [
                {
                    "name": "Sebastian Bergmann",
                    "email": "sebastian@phpunit.de",
                    "role": "lead"
                }
            ],
            "description": "FinderFacade is a convenience wrapper for Symfony's Finder component.",
            "homepage": "https://github.com/sebastianbergmann/finder-facade",
            "time": "2017-11-18T17:31:49+00:00"
        },
        {
            "name": "sebastian/global-state",
            "version": "2.0.0",
            "source": {
                "type": "git",
                "url": "https://github.com/sebastianbergmann/global-state.git",
                "reference": "e8ba02eed7bbbb9e59e43dedd3dddeff4a56b0c4"
            },
            "dist": {
                "type": "zip",
                "url": "https://api.github.com/repos/sebastianbergmann/global-state/zipball/e8ba02eed7bbbb9e59e43dedd3dddeff4a56b0c4",
                "reference": "e8ba02eed7bbbb9e59e43dedd3dddeff4a56b0c4",
                "shasum": ""
            },
            "require": {
                "php": "^7.0"
            },
            "require-dev": {
                "phpunit/phpunit": "^6.0"
            },
            "suggest": {
                "ext-uopz": "*"
            },
            "type": "library",
            "extra": {
                "branch-alias": {
                    "dev-master": "2.0-dev"
                }
            },
            "autoload": {
                "classmap": [
                    "src/"
                ]
            },
            "notification-url": "https://packagist.org/downloads/",
            "license": [
                "BSD-3-Clause"
            ],
            "authors": [
                {
                    "name": "Sebastian Bergmann",
                    "email": "sebastian@phpunit.de"
                }
            ],
            "description": "Snapshotting of global state",
            "homepage": "http://www.github.com/sebastianbergmann/global-state",
            "keywords": [
                "global state"
            ],
            "time": "2017-04-27T15:39:26+00:00"
        },
        {
            "name": "sebastian/object-enumerator",
            "version": "3.0.3",
            "source": {
                "type": "git",
                "url": "https://github.com/sebastianbergmann/object-enumerator.git",
                "reference": "7cfd9e65d11ffb5af41198476395774d4c8a84c5"
            },
            "dist": {
                "type": "zip",
                "url": "https://api.github.com/repos/sebastianbergmann/object-enumerator/zipball/7cfd9e65d11ffb5af41198476395774d4c8a84c5",
                "reference": "7cfd9e65d11ffb5af41198476395774d4c8a84c5",
                "shasum": ""
            },
            "require": {
                "php": "^7.0",
                "sebastian/object-reflector": "^1.1.1",
                "sebastian/recursion-context": "^3.0"
            },
            "require-dev": {
                "phpunit/phpunit": "^6.0"
            },
            "type": "library",
            "extra": {
                "branch-alias": {
                    "dev-master": "3.0.x-dev"
                }
            },
            "autoload": {
                "classmap": [
                    "src/"
                ]
            },
            "notification-url": "https://packagist.org/downloads/",
            "license": [
                "BSD-3-Clause"
            ],
            "authors": [
                {
                    "name": "Sebastian Bergmann",
                    "email": "sebastian@phpunit.de"
                }
            ],
            "description": "Traverses array structures and object graphs to enumerate all referenced objects",
            "homepage": "https://github.com/sebastianbergmann/object-enumerator/",
            "time": "2017-08-03T12:35:26+00:00"
        },
        {
            "name": "sebastian/object-reflector",
            "version": "1.1.1",
            "source": {
                "type": "git",
                "url": "https://github.com/sebastianbergmann/object-reflector.git",
                "reference": "773f97c67f28de00d397be301821b06708fca0be"
            },
            "dist": {
                "type": "zip",
                "url": "https://api.github.com/repos/sebastianbergmann/object-reflector/zipball/773f97c67f28de00d397be301821b06708fca0be",
                "reference": "773f97c67f28de00d397be301821b06708fca0be",
                "shasum": ""
            },
            "require": {
                "php": "^7.0"
            },
            "require-dev": {
                "phpunit/phpunit": "^6.0"
            },
            "type": "library",
            "extra": {
                "branch-alias": {
                    "dev-master": "1.1-dev"
                }
            },
            "autoload": {
                "classmap": [
                    "src/"
                ]
            },
            "notification-url": "https://packagist.org/downloads/",
            "license": [
                "BSD-3-Clause"
            ],
            "authors": [
                {
                    "name": "Sebastian Bergmann",
                    "email": "sebastian@phpunit.de"
                }
            ],
            "description": "Allows reflection of object attributes, including inherited and non-public ones",
            "homepage": "https://github.com/sebastianbergmann/object-reflector/",
            "time": "2017-03-29T09:07:27+00:00"
        },
        {
            "name": "sebastian/phpcpd",
            "version": "3.0.1",
            "source": {
                "type": "git",
                "url": "https://github.com/sebastianbergmann/phpcpd.git",
                "reference": "dfed51c1288790fc957c9433e2f49ab152e8a564"
            },
            "dist": {
                "type": "zip",
                "url": "https://api.github.com/repos/sebastianbergmann/phpcpd/zipball/dfed51c1288790fc957c9433e2f49ab152e8a564",
                "reference": "dfed51c1288790fc957c9433e2f49ab152e8a564",
                "shasum": ""
            },
            "require": {
                "php": "^5.6|^7.0",
                "phpunit/php-timer": "^1.0.6",
                "sebastian/finder-facade": "^1.1",
                "sebastian/version": "^1.0|^2.0",
                "symfony/console": "^2.7|^3.0|^4.0"
            },
            "bin": [
                "phpcpd"
            ],
            "type": "library",
            "extra": {
                "branch-alias": {
                    "dev-master": "3.0-dev"
                }
            },
            "autoload": {
                "classmap": [
                    "src/"
                ]
            },
            "notification-url": "https://packagist.org/downloads/",
            "license": [
                "BSD-3-Clause"
            ],
            "authors": [
                {
                    "name": "Sebastian Bergmann",
                    "email": "sebastian@phpunit.de",
                    "role": "lead"
                }
            ],
            "description": "Copy/Paste Detector (CPD) for PHP code.",
            "homepage": "https://github.com/sebastianbergmann/phpcpd",
            "time": "2017-11-16T08:49:28+00:00"
        },
        {
            "name": "sebastian/recursion-context",
            "version": "3.0.0",
            "source": {
                "type": "git",
                "url": "https://github.com/sebastianbergmann/recursion-context.git",
                "reference": "5b0cd723502bac3b006cbf3dbf7a1e3fcefe4fa8"
            },
            "dist": {
                "type": "zip",
                "url": "https://api.github.com/repos/sebastianbergmann/recursion-context/zipball/5b0cd723502bac3b006cbf3dbf7a1e3fcefe4fa8",
                "reference": "5b0cd723502bac3b006cbf3dbf7a1e3fcefe4fa8",
                "shasum": ""
            },
            "require": {
                "php": "^7.0"
            },
            "require-dev": {
                "phpunit/phpunit": "^6.0"
            },
            "type": "library",
            "extra": {
                "branch-alias": {
                    "dev-master": "3.0.x-dev"
                }
            },
            "autoload": {
                "classmap": [
                    "src/"
                ]
            },
            "notification-url": "https://packagist.org/downloads/",
            "license": [
                "BSD-3-Clause"
            ],
            "authors": [
                {
                    "name": "Jeff Welch",
                    "email": "whatthejeff@gmail.com"
                },
                {
                    "name": "Sebastian Bergmann",
                    "email": "sebastian@phpunit.de"
                },
                {
                    "name": "Adam Harvey",
                    "email": "aharvey@php.net"
                }
            ],
            "description": "Provides functionality to recursively process PHP variables",
            "homepage": "http://www.github.com/sebastianbergmann/recursion-context",
            "time": "2017-03-03T06:23:57+00:00"
        },
        {
            "name": "sebastian/resource-operations",
            "version": "1.0.0",
            "source": {
                "type": "git",
                "url": "https://github.com/sebastianbergmann/resource-operations.git",
                "reference": "ce990bb21759f94aeafd30209e8cfcdfa8bc3f52"
            },
            "dist": {
                "type": "zip",
                "url": "https://api.github.com/repos/sebastianbergmann/resource-operations/zipball/ce990bb21759f94aeafd30209e8cfcdfa8bc3f52",
                "reference": "ce990bb21759f94aeafd30209e8cfcdfa8bc3f52",
                "shasum": ""
            },
            "require": {
                "php": ">=5.6.0"
            },
            "type": "library",
            "extra": {
                "branch-alias": {
                    "dev-master": "1.0.x-dev"
                }
            },
            "autoload": {
                "classmap": [
                    "src/"
                ]
            },
            "notification-url": "https://packagist.org/downloads/",
            "license": [
                "BSD-3-Clause"
            ],
            "authors": [
                {
                    "name": "Sebastian Bergmann",
                    "email": "sebastian@phpunit.de"
                }
            ],
            "description": "Provides a list of PHP built-in functions that operate on resources",
            "homepage": "https://www.github.com/sebastianbergmann/resource-operations",
            "time": "2015-07-28T20:34:47+00:00"
        },
        {
            "name": "sebastian/version",
            "version": "2.0.1",
            "source": {
                "type": "git",
                "url": "https://github.com/sebastianbergmann/version.git",
                "reference": "99732be0ddb3361e16ad77b68ba41efc8e979019"
            },
            "dist": {
                "type": "zip",
                "url": "https://api.github.com/repos/sebastianbergmann/version/zipball/99732be0ddb3361e16ad77b68ba41efc8e979019",
                "reference": "99732be0ddb3361e16ad77b68ba41efc8e979019",
                "shasum": ""
            },
            "require": {
                "php": ">=5.6"
            },
            "type": "library",
            "extra": {
                "branch-alias": {
                    "dev-master": "2.0.x-dev"
                }
            },
            "autoload": {
                "classmap": [
                    "src/"
                ]
            },
            "notification-url": "https://packagist.org/downloads/",
            "license": [
                "BSD-3-Clause"
            ],
            "authors": [
                {
                    "name": "Sebastian Bergmann",
                    "email": "sebastian@phpunit.de",
                    "role": "lead"
                }
            ],
            "description": "Library that helps with managing the version number of Git-hosted PHP projects",
            "homepage": "https://github.com/sebastianbergmann/version",
            "time": "2016-10-03T07:35:21+00:00"
        },
        {
            "name": "squizlabs/php_codesniffer",
            "version": "3.3.0",
            "source": {
                "type": "git",
                "url": "https://github.com/squizlabs/PHP_CodeSniffer.git",
                "reference": "d86873af43b4aa9d1f39a3601cc0cfcf02b25266"
            },
            "dist": {
                "type": "zip",
                "url": "https://api.github.com/repos/squizlabs/PHP_CodeSniffer/zipball/d86873af43b4aa9d1f39a3601cc0cfcf02b25266",
                "reference": "d86873af43b4aa9d1f39a3601cc0cfcf02b25266",
                "shasum": ""
            },
            "require": {
                "ext-simplexml": "*",
                "ext-tokenizer": "*",
                "ext-xmlwriter": "*",
                "php": ">=5.4.0"
            },
            "require-dev": {
                "phpunit/phpunit": "^4.0 || ^5.0 || ^6.0 || ^7.0"
            },
            "bin": [
                "bin/phpcs",
                "bin/phpcbf"
            ],
            "type": "library",
            "extra": {
                "branch-alias": {
                    "dev-master": "3.x-dev"
                }
            },
            "notification-url": "https://packagist.org/downloads/",
            "license": [
                "BSD-3-Clause"
            ],
            "authors": [
                {
                    "name": "Greg Sherwood",
                    "role": "lead"
                }
            ],
            "description": "PHP_CodeSniffer tokenizes PHP, JavaScript and CSS files and detects violations of a defined set of coding standards.",
            "homepage": "http://www.squizlabs.com/php-codesniffer",
            "keywords": [
                "phpcs",
                "standards"
            ],
            "time": "2018-06-06T23:58:19+00:00"
        },
        {
            "name": "symfony/browser-kit",
            "version": "v4.1.2",
            "source": {
                "type": "git",
                "url": "https://github.com/symfony/browser-kit.git",
                "reference": "ff9ac5d5808a530b2e7f6abcf3a2412d4f9bcd62"
            },
            "dist": {
                "type": "zip",
                "url": "https://api.github.com/repos/symfony/browser-kit/zipball/ff9ac5d5808a530b2e7f6abcf3a2412d4f9bcd62",
                "reference": "ff9ac5d5808a530b2e7f6abcf3a2412d4f9bcd62",
                "shasum": ""
            },
            "require": {
                "php": "^7.1.3",
                "symfony/dom-crawler": "~3.4|~4.0"
            },
            "require-dev": {
                "symfony/css-selector": "~3.4|~4.0",
                "symfony/process": "~3.4|~4.0"
            },
            "suggest": {
                "symfony/process": ""
            },
            "type": "library",
            "extra": {
                "branch-alias": {
                    "dev-master": "4.1-dev"
                }
            },
            "autoload": {
                "psr-4": {
                    "Symfony\\Component\\BrowserKit\\": ""
                },
                "exclude-from-classmap": [
                    "/Tests/"
                ]
            },
            "notification-url": "https://packagist.org/downloads/",
            "license": [
                "MIT"
            ],
            "authors": [
                {
                    "name": "Fabien Potencier",
                    "email": "fabien@symfony.com"
                },
                {
                    "name": "Symfony Community",
                    "homepage": "https://symfony.com/contributors"
                }
            ],
            "description": "Symfony BrowserKit Component",
            "homepage": "https://symfony.com",
            "time": "2018-06-04T17:31:56+00:00"
        },
        {
            "name": "symfony/config",
            "version": "v4.1.2",
            "source": {
                "type": "git",
                "url": "https://github.com/symfony/config.git",
                "reference": "e57e7b573df9d0eaa8c0152768c708ee7ea2b8e5"
            },
            "dist": {
                "type": "zip",
                "url": "https://api.github.com/repos/symfony/config/zipball/e57e7b573df9d0eaa8c0152768c708ee7ea2b8e5",
                "reference": "e57e7b573df9d0eaa8c0152768c708ee7ea2b8e5",
                "shasum": ""
            },
            "require": {
                "php": "^7.1.3",
                "symfony/filesystem": "~3.4|~4.0",
                "symfony/polyfill-ctype": "~1.8"
            },
            "conflict": {
                "symfony/finder": "<3.4"
            },
            "require-dev": {
                "symfony/dependency-injection": "~3.4|~4.0",
                "symfony/event-dispatcher": "~3.4|~4.0",
                "symfony/finder": "~3.4|~4.0",
                "symfony/yaml": "~3.4|~4.0"
            },
            "suggest": {
                "symfony/yaml": "To use the yaml reference dumper"
            },
            "type": "library",
            "extra": {
                "branch-alias": {
                    "dev-master": "4.1-dev"
                }
            },
            "autoload": {
                "psr-4": {
                    "Symfony\\Component\\Config\\": ""
                },
                "exclude-from-classmap": [
                    "/Tests/"
                ]
            },
            "notification-url": "https://packagist.org/downloads/",
            "license": [
                "MIT"
            ],
            "authors": [
                {
                    "name": "Fabien Potencier",
                    "email": "fabien@symfony.com"
                },
                {
                    "name": "Symfony Community",
                    "homepage": "https://symfony.com/contributors"
                }
            ],
            "description": "Symfony Config Component",
            "homepage": "https://symfony.com",
            "time": "2018-06-20T11:15:17+00:00"
        },
        {
            "name": "symfony/css-selector",
            "version": "v4.1.2",
            "source": {
                "type": "git",
                "url": "https://github.com/symfony/css-selector.git",
                "reference": "03ac71606ecb0b0ce792faa17d74cc32c2949ef4"
            },
            "dist": {
                "type": "zip",
                "url": "https://api.github.com/repos/symfony/css-selector/zipball/03ac71606ecb0b0ce792faa17d74cc32c2949ef4",
                "reference": "03ac71606ecb0b0ce792faa17d74cc32c2949ef4",
                "shasum": ""
            },
            "require": {
                "php": "^7.1.3"
            },
            "type": "library",
            "extra": {
                "branch-alias": {
                    "dev-master": "4.1-dev"
                }
            },
            "autoload": {
                "psr-4": {
                    "Symfony\\Component\\CssSelector\\": ""
                },
                "exclude-from-classmap": [
                    "/Tests/"
                ]
            },
            "notification-url": "https://packagist.org/downloads/",
            "license": [
                "MIT"
            ],
            "authors": [
                {
                    "name": "Jean-François Simon",
                    "email": "jeanfrancois.simon@sensiolabs.com"
                },
                {
                    "name": "Fabien Potencier",
                    "email": "fabien@symfony.com"
                },
                {
                    "name": "Symfony Community",
                    "homepage": "https://symfony.com/contributors"
                }
            ],
            "description": "Symfony CssSelector Component",
            "homepage": "https://symfony.com",
            "time": "2018-05-30T07:26:09+00:00"
        },
        {
            "name": "symfony/dependency-injection",
            "version": "v4.1.2",
            "source": {
                "type": "git",
                "url": "https://github.com/symfony/dependency-injection.git",
                "reference": "62912ab79facdbdaa0849f6c2fe4734b7b60f5cc"
            },
            "dist": {
                "type": "zip",
                "url": "https://api.github.com/repos/symfony/dependency-injection/zipball/62912ab79facdbdaa0849f6c2fe4734b7b60f5cc",
                "reference": "62912ab79facdbdaa0849f6c2fe4734b7b60f5cc",
                "shasum": ""
            },
            "require": {
                "php": "^7.1.3",
                "psr/container": "^1.0"
            },
            "conflict": {
                "symfony/config": "<4.1.1",
                "symfony/finder": "<3.4",
                "symfony/proxy-manager-bridge": "<3.4",
                "symfony/yaml": "<3.4"
            },
            "provide": {
                "psr/container-implementation": "1.0"
            },
            "require-dev": {
                "symfony/config": "~4.1",
                "symfony/expression-language": "~3.4|~4.0",
                "symfony/yaml": "~3.4|~4.0"
            },
            "suggest": {
                "symfony/config": "",
                "symfony/expression-language": "For using expressions in service container configuration",
                "symfony/finder": "For using double-star glob patterns or when GLOB_BRACE portability is required",
                "symfony/proxy-manager-bridge": "Generate service proxies to lazy load them",
                "symfony/yaml": ""
            },
            "type": "library",
            "extra": {
                "branch-alias": {
                    "dev-master": "4.1-dev"
                }
            },
            "autoload": {
                "psr-4": {
                    "Symfony\\Component\\DependencyInjection\\": ""
                },
                "exclude-from-classmap": [
                    "/Tests/"
                ]
            },
            "notification-url": "https://packagist.org/downloads/",
            "license": [
                "MIT"
            ],
            "authors": [
                {
                    "name": "Fabien Potencier",
                    "email": "fabien@symfony.com"
                },
                {
                    "name": "Symfony Community",
                    "homepage": "https://symfony.com/contributors"
                }
            ],
            "description": "Symfony DependencyInjection Component",
            "homepage": "https://symfony.com",
            "time": "2018-07-16T14:05:40+00:00"
        },
        {
            "name": "symfony/dom-crawler",
            "version": "v4.1.2",
            "source": {
                "type": "git",
                "url": "https://github.com/symfony/dom-crawler.git",
                "reference": "eb501fa8aab8c8e2db790d8d0f945697769f6c41"
            },
            "dist": {
                "type": "zip",
                "url": "https://api.github.com/repos/symfony/dom-crawler/zipball/eb501fa8aab8c8e2db790d8d0f945697769f6c41",
                "reference": "eb501fa8aab8c8e2db790d8d0f945697769f6c41",
                "shasum": ""
            },
            "require": {
                "php": "^7.1.3",
                "symfony/polyfill-ctype": "~1.8",
                "symfony/polyfill-mbstring": "~1.0"
            },
            "require-dev": {
                "symfony/css-selector": "~3.4|~4.0"
            },
            "suggest": {
                "symfony/css-selector": ""
            },
            "type": "library",
            "extra": {
                "branch-alias": {
                    "dev-master": "4.1-dev"
                }
            },
            "autoload": {
                "psr-4": {
                    "Symfony\\Component\\DomCrawler\\": ""
                },
                "exclude-from-classmap": [
                    "/Tests/"
                ]
            },
            "notification-url": "https://packagist.org/downloads/",
            "license": [
                "MIT"
            ],
            "authors": [
                {
                    "name": "Fabien Potencier",
                    "email": "fabien@symfony.com"
                },
                {
                    "name": "Symfony Community",
                    "homepage": "https://symfony.com/contributors"
                }
            ],
            "description": "Symfony DomCrawler Component",
            "homepage": "https://symfony.com",
            "time": "2018-07-05T11:54:23+00:00"
        },
        {
            "name": "symfony/http-foundation",
            "version": "v4.1.2",
            "source": {
                "type": "git",
                "url": "https://github.com/symfony/http-foundation.git",
                "reference": "8da9ea68ab2d80dfabd41e0d14b9606bb47a10c0"
            },
            "dist": {
                "type": "zip",
                "url": "https://api.github.com/repos/symfony/http-foundation/zipball/8da9ea68ab2d80dfabd41e0d14b9606bb47a10c0",
                "reference": "8da9ea68ab2d80dfabd41e0d14b9606bb47a10c0",
                "shasum": ""
            },
            "require": {
                "php": "^7.1.3",
                "symfony/polyfill-mbstring": "~1.1"
            },
            "require-dev": {
                "predis/predis": "~1.0",
                "symfony/expression-language": "~3.4|~4.0"
            },
            "type": "library",
            "extra": {
                "branch-alias": {
                    "dev-master": "4.1-dev"
                }
            },
            "autoload": {
                "psr-4": {
                    "Symfony\\Component\\HttpFoundation\\": ""
                },
                "exclude-from-classmap": [
                    "/Tests/"
                ]
            },
            "notification-url": "https://packagist.org/downloads/",
            "license": [
                "MIT"
            ],
            "authors": [
                {
                    "name": "Fabien Potencier",
                    "email": "fabien@symfony.com"
                },
                {
                    "name": "Symfony Community",
                    "homepage": "https://symfony.com/contributors"
                }
            ],
            "description": "Symfony HttpFoundation Component",
            "homepage": "https://symfony.com",
            "time": "2018-07-16T14:05:40+00:00"
        },
        {
            "name": "symfony/options-resolver",
            "version": "v4.1.2",
            "source": {
                "type": "git",
                "url": "https://github.com/symfony/options-resolver.git",
                "reference": "0aec9f9c5d2447ae7ea5ea31bc82f1d43f9a8a56"
            },
            "dist": {
                "type": "zip",
                "url": "https://api.github.com/repos/symfony/options-resolver/zipball/0aec9f9c5d2447ae7ea5ea31bc82f1d43f9a8a56",
                "reference": "0aec9f9c5d2447ae7ea5ea31bc82f1d43f9a8a56",
                "shasum": ""
            },
            "require": {
                "php": "^7.1.3"
            },
            "type": "library",
            "extra": {
                "branch-alias": {
                    "dev-master": "4.1-dev"
                }
            },
            "autoload": {
                "psr-4": {
                    "Symfony\\Component\\OptionsResolver\\": ""
                },
                "exclude-from-classmap": [
                    "/Tests/"
                ]
            },
            "notification-url": "https://packagist.org/downloads/",
            "license": [
                "MIT"
            ],
            "authors": [
                {
                    "name": "Fabien Potencier",
                    "email": "fabien@symfony.com"
                },
                {
                    "name": "Symfony Community",
                    "homepage": "https://symfony.com/contributors"
                }
            ],
            "description": "Symfony OptionsResolver Component",
            "homepage": "https://symfony.com",
            "keywords": [
                "config",
                "configuration",
                "options"
            ],
            "time": "2018-07-07T16:00:36+00:00"
        },
        {
            "name": "symfony/polyfill-php70",
            "version": "v1.8.0",
            "source": {
                "type": "git",
                "url": "https://github.com/symfony/polyfill-php70.git",
                "reference": "77454693d8f10dd23bb24955cffd2d82db1007a6"
            },
            "dist": {
                "type": "zip",
                "url": "https://api.github.com/repos/symfony/polyfill-php70/zipball/77454693d8f10dd23bb24955cffd2d82db1007a6",
                "reference": "77454693d8f10dd23bb24955cffd2d82db1007a6",
                "shasum": ""
            },
            "require": {
                "paragonie/random_compat": "~1.0|~2.0",
                "php": ">=5.3.3"
            },
            "type": "library",
            "extra": {
                "branch-alias": {
                    "dev-master": "1.8-dev"
                }
            },
            "autoload": {
                "psr-4": {
                    "Symfony\\Polyfill\\Php70\\": ""
                },
                "files": [
                    "bootstrap.php"
                ],
                "classmap": [
                    "Resources/stubs"
                ]
            },
            "notification-url": "https://packagist.org/downloads/",
            "license": [
                "MIT"
            ],
            "authors": [
                {
                    "name": "Nicolas Grekas",
                    "email": "p@tchwork.com"
                },
                {
                    "name": "Symfony Community",
                    "homepage": "https://symfony.com/contributors"
                }
            ],
            "description": "Symfony polyfill backporting some PHP 7.0+ features to lower PHP versions",
            "homepage": "https://symfony.com",
            "keywords": [
                "compatibility",
                "polyfill",
                "portable",
                "shim"
            ],
            "time": "2018-04-26T10:06:28+00:00"
        },
        {
            "name": "symfony/polyfill-php72",
            "version": "v1.8.0",
            "source": {
                "type": "git",
                "url": "https://github.com/symfony/polyfill-php72.git",
                "reference": "a4576e282d782ad82397f3e4ec1df8e0f0cafb46"
            },
            "dist": {
                "type": "zip",
                "url": "https://api.github.com/repos/symfony/polyfill-php72/zipball/a4576e282d782ad82397f3e4ec1df8e0f0cafb46",
                "reference": "a4576e282d782ad82397f3e4ec1df8e0f0cafb46",
                "shasum": ""
            },
            "require": {
                "php": ">=5.3.3"
            },
            "type": "library",
            "extra": {
                "branch-alias": {
                    "dev-master": "1.8-dev"
                }
            },
            "autoload": {
                "psr-4": {
                    "Symfony\\Polyfill\\Php72\\": ""
                },
                "files": [
                    "bootstrap.php"
                ]
            },
            "notification-url": "https://packagist.org/downloads/",
            "license": [
                "MIT"
            ],
            "authors": [
                {
                    "name": "Nicolas Grekas",
                    "email": "p@tchwork.com"
                },
                {
                    "name": "Symfony Community",
                    "homepage": "https://symfony.com/contributors"
                }
            ],
            "description": "Symfony polyfill backporting some PHP 7.2+ features to lower PHP versions",
            "homepage": "https://symfony.com",
            "keywords": [
                "compatibility",
                "polyfill",
                "portable",
                "shim"
            ],
            "time": "2018-04-26T10:06:28+00:00"
        },
        {
            "name": "symfony/stopwatch",
            "version": "v4.1.2",
            "source": {
                "type": "git",
                "url": "https://github.com/symfony/stopwatch.git",
                "reference": "07463bbbbbfe119045a24c4a516f92ebd2752784"
            },
            "dist": {
                "type": "zip",
                "url": "https://api.github.com/repos/symfony/stopwatch/zipball/07463bbbbbfe119045a24c4a516f92ebd2752784",
                "reference": "07463bbbbbfe119045a24c4a516f92ebd2752784",
                "shasum": ""
            },
            "require": {
                "php": "^7.1.3"
            },
            "type": "library",
            "extra": {
                "branch-alias": {
                    "dev-master": "4.1-dev"
                }
            },
            "autoload": {
                "psr-4": {
                    "Symfony\\Component\\Stopwatch\\": ""
                },
                "exclude-from-classmap": [
                    "/Tests/"
                ]
            },
            "notification-url": "https://packagist.org/downloads/",
            "license": [
                "MIT"
            ],
            "authors": [
                {
                    "name": "Fabien Potencier",
                    "email": "fabien@symfony.com"
                },
                {
                    "name": "Symfony Community",
                    "homepage": "https://symfony.com/contributors"
                }
            ],
            "description": "Symfony Stopwatch Component",
            "homepage": "https://symfony.com",
            "time": "2018-02-19T16:51:42+00:00"
        },
        {
            "name": "symfony/yaml",
            "version": "v3.4.13",
            "source": {
                "type": "git",
                "url": "https://github.com/symfony/yaml.git",
                "reference": "c5010cc1692ce1fa328b1fb666961eb3d4a85bb0"
            },
            "dist": {
                "type": "zip",
                "url": "https://api.github.com/repos/symfony/yaml/zipball/c5010cc1692ce1fa328b1fb666961eb3d4a85bb0",
                "reference": "c5010cc1692ce1fa328b1fb666961eb3d4a85bb0",
                "shasum": ""
            },
            "require": {
                "php": "^5.5.9|>=7.0.8",
                "symfony/polyfill-ctype": "~1.8"
            },
            "conflict": {
                "symfony/console": "<3.4"
            },
            "require-dev": {
                "symfony/console": "~3.4|~4.0"
            },
            "suggest": {
                "symfony/console": "For validating YAML files using the lint command"
            },
            "type": "library",
            "extra": {
                "branch-alias": {
                    "dev-master": "3.4-dev"
                }
            },
            "autoload": {
                "psr-4": {
                    "Symfony\\Component\\Yaml\\": ""
                },
                "exclude-from-classmap": [
                    "/Tests/"
                ]
            },
            "notification-url": "https://packagist.org/downloads/",
            "license": [
                "MIT"
            ],
            "authors": [
                {
                    "name": "Fabien Potencier",
                    "email": "fabien@symfony.com"
                },
                {
                    "name": "Symfony Community",
                    "homepage": "https://symfony.com/contributors"
                }
            ],
            "description": "Symfony Yaml Component",
            "homepage": "https://symfony.com",
            "time": "2018-05-03T23:18:14+00:00"
        },
        {
            "name": "theseer/fdomdocument",
            "version": "1.6.6",
            "source": {
                "type": "git",
                "url": "https://github.com/theseer/fDOMDocument.git",
                "reference": "6e8203e40a32a9c770bcb62fe37e68b948da6dca"
            },
            "dist": {
                "type": "zip",
                "url": "https://api.github.com/repos/theseer/fDOMDocument/zipball/6e8203e40a32a9c770bcb62fe37e68b948da6dca",
                "reference": "6e8203e40a32a9c770bcb62fe37e68b948da6dca",
                "shasum": ""
            },
            "require": {
                "ext-dom": "*",
                "lib-libxml": "*",
                "php": ">=5.3.3"
            },
            "type": "library",
            "autoload": {
                "classmap": [
                    "src/"
                ]
            },
            "notification-url": "https://packagist.org/downloads/",
            "license": [
                "BSD-3-Clause"
            ],
            "authors": [
                {
                    "name": "Arne Blankerts",
                    "email": "arne@blankerts.de",
                    "role": "lead"
                }
            ],
            "description": "The classes contained within this repository extend the standard DOM to use exceptions at all occasions of errors instead of PHP warnings or notices. They also add various custom methods and shortcuts for convenience and to simplify the usage of DOM.",
            "homepage": "https://github.com/theseer/fDOMDocument",
            "time": "2017-06-30T11:53:12+00:00"
        },
        {
            "name": "theseer/tokenizer",
            "version": "1.1.0",
            "source": {
                "type": "git",
                "url": "https://github.com/theseer/tokenizer.git",
                "reference": "cb2f008f3f05af2893a87208fe6a6c4985483f8b"
            },
            "dist": {
                "type": "zip",
                "url": "https://api.github.com/repos/theseer/tokenizer/zipball/cb2f008f3f05af2893a87208fe6a6c4985483f8b",
                "reference": "cb2f008f3f05af2893a87208fe6a6c4985483f8b",
                "shasum": ""
            },
            "require": {
                "ext-dom": "*",
                "ext-tokenizer": "*",
                "ext-xmlwriter": "*",
                "php": "^7.0"
            },
            "type": "library",
            "autoload": {
                "classmap": [
                    "src/"
                ]
            },
            "notification-url": "https://packagist.org/downloads/",
            "license": [
                "BSD-3-Clause"
            ],
            "authors": [
                {
                    "name": "Arne Blankerts",
                    "email": "arne@blankerts.de",
                    "role": "Developer"
                }
            ],
            "description": "A small library for converting tokenized PHP source code into XML and potentially other formats",
            "time": "2017-04-07T12:08:54+00:00"
        },
        {
            "name": "vlucas/phpdotenv",
<<<<<<< HEAD
            "version": "v2.5.0",
            "source": {
                "type": "git",
                "url": "https://github.com/vlucas/phpdotenv.git",
                "reference": "6ae3e2e6494bb5e58c2decadafc3de7f1453f70a"
            },
            "dist": {
                "type": "zip",
                "url": "https://api.github.com/repos/vlucas/phpdotenv/zipball/6ae3e2e6494bb5e58c2decadafc3de7f1453f70a",
                "reference": "6ae3e2e6494bb5e58c2decadafc3de7f1453f70a",
=======
            "version": "v2.5.1",
            "source": {
                "type": "git",
                "url": "https://github.com/vlucas/phpdotenv.git",
                "reference": "8abb4f9aa89ddea9d52112c65bbe8d0125e2fa8e"
            },
            "dist": {
                "type": "zip",
                "url": "https://api.github.com/repos/vlucas/phpdotenv/zipball/8abb4f9aa89ddea9d52112c65bbe8d0125e2fa8e",
                "reference": "8abb4f9aa89ddea9d52112c65bbe8d0125e2fa8e",
>>>>>>> 04fb9658
                "shasum": ""
            },
            "require": {
                "php": ">=5.3.9"
            },
            "require-dev": {
                "phpunit/phpunit": "^4.8.35 || ^5.0"
            },
            "type": "library",
            "extra": {
                "branch-alias": {
                    "dev-master": "2.5-dev"
                }
            },
            "autoload": {
                "psr-4": {
                    "Dotenv\\": "src/"
                }
            },
            "notification-url": "https://packagist.org/downloads/",
            "license": [
                "BSD-3-Clause"
            ],
            "authors": [
                {
                    "name": "Vance Lucas",
                    "email": "vance@vancelucas.com",
                    "homepage": "http://www.vancelucas.com"
                }
            ],
            "description": "Loads environment variables from `.env` to `getenv()`, `$_ENV` and `$_SERVER` automagically.",
            "keywords": [
                "dotenv",
                "env",
                "environment"
            ],
<<<<<<< HEAD
            "time": "2018-07-01T10:25:50+00:00"
=======
            "time": "2018-07-29T20:33:41+00:00"
>>>>>>> 04fb9658
        },
        {
            "name": "webmozart/assert",
            "version": "1.3.0",
            "source": {
                "type": "git",
                "url": "https://github.com/webmozart/assert.git",
                "reference": "0df1908962e7a3071564e857d86874dad1ef204a"
            },
            "dist": {
                "type": "zip",
                "url": "https://api.github.com/repos/webmozart/assert/zipball/0df1908962e7a3071564e857d86874dad1ef204a",
                "reference": "0df1908962e7a3071564e857d86874dad1ef204a",
                "shasum": ""
            },
            "require": {
                "php": "^5.3.3 || ^7.0"
            },
            "require-dev": {
                "phpunit/phpunit": "^4.6",
                "sebastian/version": "^1.0.1"
            },
            "type": "library",
            "extra": {
                "branch-alias": {
                    "dev-master": "1.3-dev"
                }
            },
            "autoload": {
                "psr-4": {
                    "Webmozart\\Assert\\": "src/"
                }
            },
            "notification-url": "https://packagist.org/downloads/",
            "license": [
                "MIT"
            ],
            "authors": [
                {
                    "name": "Bernhard Schussek",
                    "email": "bschussek@gmail.com"
                }
            ],
            "description": "Assertions to validate method input/output with nice error messages.",
            "keywords": [
                "assert",
                "check",
                "validate"
            ],
            "time": "2018-01-29T19:49:41+00:00"
        }
    ],
    "aliases": [],
    "minimum-stability": "stable",
    "stability-flags": {
        "phpmd/phpmd": 0
    },
    "prefer-stable": true,
    "prefer-lowest": false,
    "platform": {
        "php": "~7.1.3||~7.2.0",
        "ext-ctype": "*",
        "ext-curl": "*",
        "ext-dom": "*",
        "ext-gd": "*",
        "ext-hash": "*",
        "ext-iconv": "*",
        "ext-intl": "*",
        "ext-mbstring": "*",
        "ext-openssl": "*",
        "ext-pdo_mysql": "*",
        "ext-simplexml": "*",
        "ext-soap": "*",
        "ext-spl": "*",
        "ext-xsl": "*",
        "ext-zip": "*",
        "ext-bcmath": "*",
        "lib-libxml": "*"
    },
    "platform-dev": []
}<|MERGE_RESOLUTION|>--- conflicted
+++ resolved
@@ -1,7 +1,7 @@
 {
     "_readme": [
         "This file locks the dependencies of your project to a known state",
-        "Read more about it at https://getcomposer.org/doc/01-basic-usage.md#composer-lock-the-lock-file",
+        "Read more about it at https://getcomposer.org/doc/01-basic-usage.md#installing-dependencies",
         "This file is @generated automatically"
     ],
     "content-hash": "7537dab4a1593204387fb3f6adf4f33d",
@@ -840,6 +840,13 @@
                 "reference": "68522e5768edc8e829d1f64b620a3de3753f1141",
                 "shasum": ""
             },
+            "archive": {
+                "exclude": [
+                    "/demos",
+                    "/documentation",
+                    "/tests"
+                ]
+            },
             "require": {
                 "php": ">=5.2.11"
             },
@@ -858,7 +865,6 @@
                     "Zend_": "library/"
                 }
             },
-            "notification-url": "https://packagist.org/downloads/",
             "include-path": [
                 "library/"
             ],
@@ -868,10 +874,14 @@
             "description": "Magento Zend Framework 1",
             "homepage": "http://framework.zend.com/",
             "keywords": [
-                "ZF1",
-                "framework"
-            ],
-            "time": "2018-04-06T18:49:03+00:00"
+                "framework",
+                "zf1"
+            ],
+            "support": {
+                "source": "https://github.com/magento-engcom/zf1-php-7.2-support/tree/master",
+                "issues": "https://github.com/magento-engcom/zf1-php-7.2-support/issues"
+            },
+            "time": "2018-04-06T17:12:22+00:00"
         },
         {
             "name": "monolog/monolog",
@@ -2718,18 +2728,6 @@
         },
         {
             "name": "zendframework/zend-diactoros",
-<<<<<<< HEAD
-            "version": "1.8.2",
-            "source": {
-                "type": "git",
-                "url": "https://github.com/zendframework/zend-diactoros.git",
-                "reference": "273c18bf6aaab20be9667a3aa4e7702e1e4e7ced"
-            },
-            "dist": {
-                "type": "zip",
-                "url": "https://api.github.com/repos/zendframework/zend-diactoros/zipball/273c18bf6aaab20be9667a3aa4e7702e1e4e7ced",
-                "reference": "273c18bf6aaab20be9667a3aa4e7702e1e4e7ced",
-=======
             "version": "1.8.3",
             "source": {
                 "type": "git",
@@ -2740,7 +2738,6 @@
                 "type": "zip",
                 "url": "https://api.github.com/repos/zendframework/zend-diactoros/zipball/72c13834fb3db2a962e913758b384ff2e6425d6e",
                 "reference": "72c13834fb3db2a962e913758b384ff2e6425d6e",
->>>>>>> 04fb9658
                 "shasum": ""
             },
             "require": {
@@ -2790,11 +2787,7 @@
                 "psr",
                 "psr-7"
             ],
-<<<<<<< HEAD
-            "time": "2018-07-19T18:38:31+00:00"
-=======
             "time": "2018-07-24T21:54:38+00:00"
->>>>>>> 04fb9658
         },
         {
             "name": "zendframework/zend-escaper",
@@ -4660,7 +4653,6 @@
                 "squizlabs/php_codesniffer": "~2.0",
                 "symfony/process": ">=2.7 <5.0",
                 "vlucas/phpdotenv": "^2.4.0"
-<<<<<<< HEAD
             },
             "suggest": {
                 "aws/aws-sdk-php": "For using AWS Auth in REST module and Queue module",
@@ -4674,21 +4666,6 @@
                 "stecman/symfony-console-completion": "For BASH autocompletion",
                 "symfony/phpunit-bridge": "For phpunit-bridge support"
             },
-=======
-            },
-            "suggest": {
-                "aws/aws-sdk-php": "For using AWS Auth in REST module and Queue module",
-                "codeception/phpbuiltinserver": "Start and stop PHP built-in web server for your tests",
-                "codeception/specify": "BDD-style code blocks",
-                "codeception/verify": "BDD-style assertions",
-                "flow/jsonpath": "For using JSONPath in REST module",
-                "league/factory-muffin": "For DataFactory module",
-                "league/factory-muffin-faker": "For Faker support in DataFactory module",
-                "phpseclib/phpseclib": "for SFTP option in FTP Module",
-                "stecman/symfony-console-completion": "For BASH autocompletion",
-                "symfony/phpunit-bridge": "For phpunit-bridge support"
-            },
->>>>>>> 04fb9658
             "bin": [
                 "codecept"
             ],
@@ -4782,1457 +4759,6 @@
             "autoload": {
                 "psr-4": {
                     "Composer\\XdebugHandler\\": "src"
-<<<<<<< HEAD
-                }
-            },
-            "notification-url": "https://packagist.org/downloads/",
-            "license": [
-                "MIT"
-            ],
-            "authors": [
-                {
-                    "name": "John Stevenson",
-                    "email": "john-stevenson@blueyonder.co.uk"
-                }
-            ],
-            "description": "Restarts a process without xdebug.",
-            "keywords": [
-                "Xdebug",
-                "performance"
-            ],
-            "time": "2018-04-11T15:42:36+00:00"
-        },
-        {
-            "name": "consolidation/annotated-command",
-            "version": "2.8.4",
-            "source": {
-                "type": "git",
-                "url": "https://github.com/consolidation/annotated-command.git",
-                "reference": "651541a0b68318a2a202bda558a676e5ad92223c"
-            },
-            "dist": {
-                "type": "zip",
-                "url": "https://api.github.com/repos/consolidation/annotated-command/zipball/651541a0b68318a2a202bda558a676e5ad92223c",
-                "reference": "651541a0b68318a2a202bda558a676e5ad92223c",
-                "shasum": ""
-            },
-            "require": {
-                "consolidation/output-formatters": "^3.1.12",
-                "php": ">=5.4.0",
-                "psr/log": "^1",
-                "symfony/console": "^2.8|^3|^4",
-                "symfony/event-dispatcher": "^2.5|^3|^4",
-                "symfony/finder": "^2.5|^3|^4"
-            },
-            "require-dev": {
-                "g1a/composer-test-scenarios": "^2",
-                "phpunit/phpunit": "^6",
-                "satooshi/php-coveralls": "^2",
-                "squizlabs/php_codesniffer": "^2.7"
-            },
-            "type": "library",
-            "extra": {
-                "branch-alias": {
-                    "dev-master": "2.x-dev"
-                }
-            },
-            "autoload": {
-                "psr-4": {
-                    "Consolidation\\AnnotatedCommand\\": "src"
-                }
-            },
-            "notification-url": "https://packagist.org/downloads/",
-            "license": [
-                "MIT"
-            ],
-            "authors": [
-                {
-                    "name": "Greg Anderson",
-                    "email": "greg.1.anderson@greenknowe.org"
-                }
-            ],
-            "description": "Initialize Symfony Console commands from annotated command class methods.",
-            "time": "2018-05-25T18:04:25+00:00"
-        },
-        {
-            "name": "consolidation/config",
-            "version": "1.0.11",
-            "source": {
-                "type": "git",
-                "url": "https://github.com/consolidation/config.git",
-                "reference": "ede41d946078e97e7a9513aadc3352f1c26817af"
-            },
-            "dist": {
-                "type": "zip",
-                "url": "https://api.github.com/repos/consolidation/config/zipball/ede41d946078e97e7a9513aadc3352f1c26817af",
-                "reference": "ede41d946078e97e7a9513aadc3352f1c26817af",
-                "shasum": ""
-            },
-            "require": {
-                "dflydev/dot-access-data": "^1.1.0",
-                "grasmash/expander": "^1",
-                "php": ">=5.4.0"
-            },
-            "require-dev": {
-                "g1a/composer-test-scenarios": "^1",
-                "phpunit/phpunit": "^4",
-                "satooshi/php-coveralls": "^1.0",
-                "squizlabs/php_codesniffer": "2.*",
-                "symfony/console": "^2.5|^3|^4",
-                "symfony/yaml": "^2.8.11|^3|^4"
-            },
-            "suggest": {
-                "symfony/yaml": "Required to use Consolidation\\Config\\Loader\\YamlConfigLoader"
-            },
-            "type": "library",
-            "extra": {
-                "branch-alias": {
-                    "dev-master": "1.x-dev"
-                }
-            },
-            "autoload": {
-                "psr-4": {
-                    "Consolidation\\Config\\": "src"
-                }
-            },
-            "notification-url": "https://packagist.org/downloads/",
-            "license": [
-                "MIT"
-            ],
-            "authors": [
-                {
-                    "name": "Greg Anderson",
-                    "email": "greg.1.anderson@greenknowe.org"
-                }
-            ],
-            "description": "Provide configuration services for a commandline tool.",
-            "time": "2018-05-27T01:17:02+00:00"
-        },
-        {
-            "name": "consolidation/log",
-            "version": "1.0.6",
-            "source": {
-                "type": "git",
-                "url": "https://github.com/consolidation/log.git",
-                "reference": "dfd8189a771fe047bf3cd669111b2de5f1c79395"
-            },
-            "dist": {
-                "type": "zip",
-                "url": "https://api.github.com/repos/consolidation/log/zipball/dfd8189a771fe047bf3cd669111b2de5f1c79395",
-                "reference": "dfd8189a771fe047bf3cd669111b2de5f1c79395",
-                "shasum": ""
-            },
-            "require": {
-                "php": ">=5.5.0",
-                "psr/log": "~1.0",
-                "symfony/console": "^2.8|^3|^4"
-            },
-            "require-dev": {
-                "g1a/composer-test-scenarios": "^1",
-                "phpunit/phpunit": "4.*",
-                "satooshi/php-coveralls": "^2",
-                "squizlabs/php_codesniffer": "2.*"
-            },
-            "type": "library",
-            "extra": {
-                "branch-alias": {
-                    "dev-master": "1.x-dev"
-                }
-            },
-            "autoload": {
-                "psr-4": {
-                    "Consolidation\\Log\\": "src"
-                }
-            },
-            "notification-url": "https://packagist.org/downloads/",
-            "license": [
-                "MIT"
-            ],
-            "authors": [
-                {
-                    "name": "Greg Anderson",
-                    "email": "greg.1.anderson@greenknowe.org"
-                }
-            ],
-            "description": "Improved Psr-3 / Psr\\Log logger based on Symfony Console components.",
-            "time": "2018-05-25T18:14:39+00:00"
-        },
-        {
-            "name": "consolidation/output-formatters",
-            "version": "3.2.1",
-            "source": {
-                "type": "git",
-                "url": "https://github.com/consolidation/output-formatters.git",
-                "reference": "d78ef59aea19d3e2e5a23f90a055155ee78a0ad5"
-            },
-            "dist": {
-                "type": "zip",
-                "url": "https://api.github.com/repos/consolidation/output-formatters/zipball/d78ef59aea19d3e2e5a23f90a055155ee78a0ad5",
-                "reference": "d78ef59aea19d3e2e5a23f90a055155ee78a0ad5",
-                "shasum": ""
-            },
-            "require": {
-                "php": ">=5.4.0",
-                "symfony/console": "^2.8|^3|^4",
-                "symfony/finder": "^2.5|^3|^4"
-            },
-            "require-dev": {
-                "g1a/composer-test-scenarios": "^2",
-                "phpunit/phpunit": "^5.7.27",
-                "satooshi/php-coveralls": "^2",
-                "squizlabs/php_codesniffer": "^2.7",
-                "symfony/console": "3.2.3",
-                "symfony/var-dumper": "^2.8|^3|^4",
-                "victorjonsson/markdowndocs": "^1.3"
-            },
-            "suggest": {
-                "symfony/var-dumper": "For using the var_dump formatter"
-            },
-            "type": "library",
-            "extra": {
-                "branch-alias": {
-                    "dev-master": "3.x-dev"
-                }
-            },
-            "autoload": {
-                "psr-4": {
-                    "Consolidation\\OutputFormatters\\": "src"
-                }
-            },
-            "notification-url": "https://packagist.org/downloads/",
-            "license": [
-                "MIT"
-            ],
-            "authors": [
-                {
-                    "name": "Greg Anderson",
-                    "email": "greg.1.anderson@greenknowe.org"
-                }
-            ],
-            "description": "Format text by applying transformations provided by plug-in formatters.",
-            "time": "2018-05-25T18:02:34+00:00"
-        },
-        {
-            "name": "consolidation/robo",
-            "version": "1.3.0",
-            "source": {
-                "type": "git",
-                "url": "https://github.com/consolidation/Robo.git",
-                "reference": "ac563abfadf7cb7314b4e152f2b5033a6c255f6f"
-            },
-            "dist": {
-                "type": "zip",
-                "url": "https://api.github.com/repos/consolidation/Robo/zipball/ac563abfadf7cb7314b4e152f2b5033a6c255f6f",
-                "reference": "ac563abfadf7cb7314b4e152f2b5033a6c255f6f",
-                "shasum": ""
-            },
-            "require": {
-                "consolidation/annotated-command": "^2.8.2",
-                "consolidation/config": "^1.0.10",
-                "consolidation/log": "~1",
-                "consolidation/output-formatters": "^3.1.13",
-                "grasmash/yaml-expander": "^1.3",
-                "league/container": "^2.2",
-                "php": ">=5.5.0",
-                "symfony/console": "^2.8|^3|^4",
-                "symfony/event-dispatcher": "^2.5|^3|^4",
-                "symfony/filesystem": "^2.5|^3|^4",
-                "symfony/finder": "^2.5|^3|^4",
-                "symfony/process": "^2.5|^3|^4"
-            },
-            "replace": {
-                "codegyre/robo": "< 1.0"
-            },
-            "require-dev": {
-                "codeception/aspect-mock": "^1|^2.1.1",
-                "codeception/base": "^2.3.7",
-                "codeception/verify": "^0.3.2",
-                "g1a/composer-test-scenarios": "^2",
-                "goaop/framework": "~2.1.2",
-                "goaop/parser-reflection": "^1.1.0",
-                "natxet/cssmin": "3.0.4",
-                "nikic/php-parser": "^3.1.5",
-                "patchwork/jsqueeze": "~2",
-                "pear/archive_tar": "^1.4.2",
-                "phpunit/php-code-coverage": "~2|~4",
-                "satooshi/php-coveralls": "^2",
-                "squizlabs/php_codesniffer": "^2.8"
-            },
-            "suggest": {
-                "henrikbjorn/lurker": "For monitoring filesystem changes in taskWatch",
-                "natxet/CssMin": "For minifying CSS files in taskMinify",
-                "patchwork/jsqueeze": "For minifying JS files in taskMinify",
-                "pear/archive_tar": "Allows tar archives to be created and extracted in taskPack and taskExtract, respectively."
-            },
-            "bin": [
-                "robo"
-            ],
-            "type": "library",
-            "extra": {
-                "branch-alias": {
-                    "dev-master": "1.x-dev",
-                    "dev-state": "1.x-dev"
-                }
-            },
-            "autoload": {
-                "psr-4": {
-                    "Robo\\": "src"
-                }
-            },
-            "notification-url": "https://packagist.org/downloads/",
-            "license": [
-                "MIT"
-            ],
-            "authors": [
-                {
-                    "name": "Davert",
-                    "email": "davert.php@resend.cc"
-                }
-            ],
-            "description": "Modern task runner",
-            "time": "2018-05-27T01:42:53+00:00"
-        },
-        {
-            "name": "dflydev/dot-access-data",
-            "version": "v1.1.0",
-            "source": {
-                "type": "git",
-                "url": "https://github.com/dflydev/dflydev-dot-access-data.git",
-                "reference": "3fbd874921ab2c041e899d044585a2ab9795df8a"
-            },
-            "dist": {
-                "type": "zip",
-                "url": "https://api.github.com/repos/dflydev/dflydev-dot-access-data/zipball/3fbd874921ab2c041e899d044585a2ab9795df8a",
-                "reference": "3fbd874921ab2c041e899d044585a2ab9795df8a",
-                "shasum": ""
-            },
-            "require": {
-                "php": ">=5.3.2"
-            },
-            "type": "library",
-            "extra": {
-                "branch-alias": {
-                    "dev-master": "1.0-dev"
-                }
-            },
-            "autoload": {
-                "psr-0": {
-                    "Dflydev\\DotAccessData": "src"
-                }
-            },
-            "notification-url": "https://packagist.org/downloads/",
-            "license": [
-                "MIT"
-            ],
-            "authors": [
-                {
-                    "name": "Dragonfly Development Inc.",
-                    "email": "info@dflydev.com",
-                    "homepage": "http://dflydev.com"
-                },
-                {
-                    "name": "Beau Simensen",
-                    "email": "beau@dflydev.com",
-                    "homepage": "http://beausimensen.com"
-                },
-                {
-                    "name": "Carlos Frutos",
-                    "email": "carlos@kiwing.it",
-                    "homepage": "https://github.com/cfrutos"
-                }
-            ],
-            "description": "Given a deep data structure, access data by dot notation.",
-            "homepage": "https://github.com/dflydev/dflydev-dot-access-data",
-            "keywords": [
-                "access",
-                "data",
-                "dot",
-                "notation"
-            ],
-            "time": "2017-01-20T21:14:22+00:00"
-        },
-        {
-            "name": "doctrine/annotations",
-            "version": "v1.6.0",
-            "source": {
-                "type": "git",
-                "url": "https://github.com/doctrine/annotations.git",
-                "reference": "c7f2050c68a9ab0bdb0f98567ec08d80ea7d24d5"
-            },
-            "dist": {
-                "type": "zip",
-                "url": "https://api.github.com/repos/doctrine/annotations/zipball/c7f2050c68a9ab0bdb0f98567ec08d80ea7d24d5",
-                "reference": "c7f2050c68a9ab0bdb0f98567ec08d80ea7d24d5",
-                "shasum": ""
-            },
-            "require": {
-                "doctrine/lexer": "1.*",
-                "php": "^7.1"
-            },
-            "require-dev": {
-                "doctrine/cache": "1.*",
-                "phpunit/phpunit": "^6.4"
-            },
-            "type": "library",
-            "extra": {
-                "branch-alias": {
-                    "dev-master": "1.6.x-dev"
-                }
-            },
-            "autoload": {
-                "psr-4": {
-                    "Doctrine\\Common\\Annotations\\": "lib/Doctrine/Common/Annotations"
-                }
-            },
-            "notification-url": "https://packagist.org/downloads/",
-            "license": [
-                "MIT"
-            ],
-            "authors": [
-                {
-                    "name": "Roman Borschel",
-                    "email": "roman@code-factory.org"
-                },
-                {
-                    "name": "Benjamin Eberlei",
-                    "email": "kontakt@beberlei.de"
-                },
-                {
-                    "name": "Guilherme Blanco",
-                    "email": "guilhermeblanco@gmail.com"
-                },
-                {
-                    "name": "Jonathan Wage",
-                    "email": "jonwage@gmail.com"
-                },
-                {
-                    "name": "Johannes Schmitt",
-                    "email": "schmittjoh@gmail.com"
-                }
-            ],
-            "description": "Docblock Annotations Parser",
-            "homepage": "http://www.doctrine-project.org",
-            "keywords": [
-                "annotations",
-                "docblock",
-                "parser"
-            ],
-            "time": "2017-12-06T07:11:42+00:00"
-        },
-        {
-            "name": "doctrine/collections",
-            "version": "v1.5.0",
-            "source": {
-                "type": "git",
-                "url": "https://github.com/doctrine/collections.git",
-                "reference": "a01ee38fcd999f34d9bfbcee59dbda5105449cbf"
-            },
-            "dist": {
-                "type": "zip",
-                "url": "https://api.github.com/repos/doctrine/collections/zipball/a01ee38fcd999f34d9bfbcee59dbda5105449cbf",
-                "reference": "a01ee38fcd999f34d9bfbcee59dbda5105449cbf",
-                "shasum": ""
-            },
-            "require": {
-                "php": "^7.1"
-            },
-            "require-dev": {
-                "doctrine/coding-standard": "~0.1@dev",
-                "phpunit/phpunit": "^5.7"
-            },
-            "type": "library",
-            "extra": {
-                "branch-alias": {
-                    "dev-master": "1.3.x-dev"
-                }
-            },
-            "autoload": {
-                "psr-0": {
-                    "Doctrine\\Common\\Collections\\": "lib/"
-                }
-            },
-            "notification-url": "https://packagist.org/downloads/",
-            "license": [
-                "MIT"
-            ],
-            "authors": [
-                {
-                    "name": "Roman Borschel",
-                    "email": "roman@code-factory.org"
-                },
-                {
-                    "name": "Benjamin Eberlei",
-                    "email": "kontakt@beberlei.de"
-                },
-                {
-                    "name": "Guilherme Blanco",
-                    "email": "guilhermeblanco@gmail.com"
-                },
-                {
-                    "name": "Jonathan Wage",
-                    "email": "jonwage@gmail.com"
-                },
-                {
-                    "name": "Johannes Schmitt",
-                    "email": "schmittjoh@gmail.com"
-                }
-            ],
-            "description": "Collections Abstraction library",
-            "homepage": "http://www.doctrine-project.org",
-            "keywords": [
-                "array",
-                "collections",
-                "iterator"
-            ],
-            "time": "2017-07-22T10:37:32+00:00"
-        },
-        {
-            "name": "doctrine/instantiator",
-            "version": "1.1.0",
-            "source": {
-                "type": "git",
-                "url": "https://github.com/doctrine/instantiator.git",
-                "reference": "185b8868aa9bf7159f5f953ed5afb2d7fcdc3bda"
-            },
-            "dist": {
-                "type": "zip",
-                "url": "https://api.github.com/repos/doctrine/instantiator/zipball/185b8868aa9bf7159f5f953ed5afb2d7fcdc3bda",
-                "reference": "185b8868aa9bf7159f5f953ed5afb2d7fcdc3bda",
-                "shasum": ""
-            },
-            "require": {
-                "php": "^7.1"
-            },
-            "require-dev": {
-                "athletic/athletic": "~0.1.8",
-                "ext-pdo": "*",
-                "ext-phar": "*",
-                "phpunit/phpunit": "^6.2.3",
-                "squizlabs/php_codesniffer": "^3.0.2"
-            },
-            "type": "library",
-            "extra": {
-                "branch-alias": {
-                    "dev-master": "1.2.x-dev"
-                }
-            },
-            "autoload": {
-                "psr-4": {
-                    "Doctrine\\Instantiator\\": "src/Doctrine/Instantiator/"
-                }
-            },
-            "notification-url": "https://packagist.org/downloads/",
-            "license": [
-                "MIT"
-            ],
-            "authors": [
-                {
-                    "name": "Marco Pivetta",
-                    "email": "ocramius@gmail.com",
-                    "homepage": "http://ocramius.github.com/"
-                }
-            ],
-            "description": "A small, lightweight utility to instantiate objects in PHP without invoking their constructors",
-            "homepage": "https://github.com/doctrine/instantiator",
-            "keywords": [
-                "constructor",
-                "instantiate"
-            ],
-            "time": "2017-07-22T11:58:36+00:00"
-        },
-        {
-            "name": "doctrine/lexer",
-            "version": "v1.0.1",
-            "source": {
-                "type": "git",
-                "url": "https://github.com/doctrine/lexer.git",
-                "reference": "83893c552fd2045dd78aef794c31e694c37c0b8c"
-            },
-            "dist": {
-                "type": "zip",
-                "url": "https://api.github.com/repos/doctrine/lexer/zipball/83893c552fd2045dd78aef794c31e694c37c0b8c",
-                "reference": "83893c552fd2045dd78aef794c31e694c37c0b8c",
-                "shasum": ""
-            },
-            "require": {
-                "php": ">=5.3.2"
-            },
-            "type": "library",
-            "extra": {
-                "branch-alias": {
-                    "dev-master": "1.0.x-dev"
-                }
-            },
-            "autoload": {
-                "psr-0": {
-                    "Doctrine\\Common\\Lexer\\": "lib/"
-                }
-            },
-            "notification-url": "https://packagist.org/downloads/",
-            "license": [
-                "MIT"
-            ],
-            "authors": [
-                {
-                    "name": "Roman Borschel",
-                    "email": "roman@code-factory.org"
-                },
-                {
-                    "name": "Guilherme Blanco",
-                    "email": "guilhermeblanco@gmail.com"
-                },
-                {
-                    "name": "Johannes Schmitt",
-                    "email": "schmittjoh@gmail.com"
-                }
-            ],
-            "description": "Base library for a lexer that can be used in Top-Down, Recursive Descent Parsers.",
-            "homepage": "http://www.doctrine-project.org",
-            "keywords": [
-                "lexer",
-                "parser"
-            ],
-            "time": "2014-09-09T13:34:57+00:00"
-        },
-        {
-            "name": "epfremme/swagger-php",
-            "version": "v2.0.0",
-            "source": {
-                "type": "git",
-                "url": "https://github.com/epfremmer/swagger-php.git",
-                "reference": "eee28a442b7e6220391ec953d3c9b936354f23bc"
-            },
-            "dist": {
-                "type": "zip",
-                "url": "https://api.github.com/repos/epfremmer/swagger-php/zipball/eee28a442b7e6220391ec953d3c9b936354f23bc",
-                "reference": "eee28a442b7e6220391ec953d3c9b936354f23bc",
-                "shasum": ""
-            },
-            "require": {
-                "doctrine/annotations": "^1.2",
-                "doctrine/collections": "^1.3",
-                "jms/serializer": "^1.1",
-                "php": ">=5.5",
-                "phpoption/phpoption": "^1.1",
-                "symfony/yaml": "^2.7|^3.1"
-            },
-            "require-dev": {
-                "mockery/mockery": "^0.9.4",
-                "phpunit/phpunit": "~4.8|~5.0",
-                "satooshi/php-coveralls": "^1.0"
-            },
-            "type": "package",
-            "autoload": {
-                "psr-4": {
-                    "Epfremme\\Swagger\\": "src/"
-                }
-            },
-            "notification-url": "https://packagist.org/downloads/",
-            "license": [
-                "MIT"
-            ],
-            "authors": [
-                {
-                    "name": "Edward Pfremmer",
-                    "email": "epfremme@nerdery.com"
-                }
-            ],
-            "description": "Library for parsing swagger documentation into PHP entities for use in testing and code generation",
-            "time": "2016-09-26T17:24:17+00:00"
-        },
-        {
-            "name": "facebook/webdriver",
-            "version": "1.6.0",
-            "source": {
-                "type": "git",
-                "url": "https://github.com/facebook/php-webdriver.git",
-                "reference": "bd8c740097eb9f2fc3735250fc1912bc811a954e"
-            },
-            "dist": {
-                "type": "zip",
-                "url": "https://api.github.com/repos/facebook/php-webdriver/zipball/bd8c740097eb9f2fc3735250fc1912bc811a954e",
-                "reference": "bd8c740097eb9f2fc3735250fc1912bc811a954e",
-                "shasum": ""
-            },
-            "require": {
-                "ext-curl": "*",
-                "ext-json": "*",
-                "ext-mbstring": "*",
-                "ext-zip": "*",
-                "php": "^5.6 || ~7.0",
-                "symfony/process": "^2.8 || ^3.1 || ^4.0"
-            },
-            "require-dev": {
-                "friendsofphp/php-cs-fixer": "^2.0",
-                "jakub-onderka/php-parallel-lint": "^0.9.2",
-                "php-coveralls/php-coveralls": "^2.0",
-                "php-mock/php-mock-phpunit": "^1.1",
-                "phpunit/phpunit": "^5.7",
-                "sebastian/environment": "^1.3.4 || ^2.0 || ^3.0",
-                "squizlabs/php_codesniffer": "^2.6",
-                "symfony/var-dumper": "^3.3 || ^4.0"
-            },
-            "suggest": {
-                "ext-SimpleXML": "For Firefox profile creation"
-            },
-            "type": "library",
-            "extra": {
-                "branch-alias": {
-                    "dev-community": "1.5-dev"
-                }
-            },
-            "autoload": {
-                "psr-4": {
-                    "Facebook\\WebDriver\\": "lib/"
-                }
-            },
-            "notification-url": "https://packagist.org/downloads/",
-            "license": [
-                "Apache-2.0"
-            ],
-            "description": "A PHP client for Selenium WebDriver",
-            "homepage": "https://github.com/facebook/php-webdriver",
-            "keywords": [
-                "facebook",
-                "php",
-                "selenium",
-                "webdriver"
-            ],
-            "time": "2018-05-16T17:37:13+00:00"
-        },
-        {
-            "name": "flow/jsonpath",
-            "version": "0.4.0",
-            "source": {
-                "type": "git",
-                "url": "https://github.com/FlowCommunications/JSONPath.git",
-                "reference": "f0222818d5c938e4ab668ab2e2c079bd51a27112"
-            },
-            "dist": {
-                "type": "zip",
-                "url": "https://api.github.com/repos/FlowCommunications/JSONPath/zipball/f0222818d5c938e4ab668ab2e2c079bd51a27112",
-                "reference": "f0222818d5c938e4ab668ab2e2c079bd51a27112",
-                "shasum": ""
-            },
-            "require": {
-                "php": ">=5.4.0"
-            },
-            "require-dev": {
-                "peekmo/jsonpath": "dev-master",
-                "phpunit/phpunit": "^4.0"
-            },
-            "type": "library",
-            "autoload": {
-                "psr-0": {
-                    "Flow\\JSONPath": "src/",
-                    "Flow\\JSONPath\\Test": "tests/"
-                }
-            },
-            "notification-url": "https://packagist.org/downloads/",
-            "license": [
-                "MIT"
-            ],
-            "authors": [
-                {
-                    "name": "Stephen Frank",
-                    "email": "stephen@flowsa.com"
-                }
-            ],
-            "description": "JSONPath implementation for parsing, searching and flattening arrays",
-            "time": "2018-03-04T16:39:47+00:00"
-        },
-        {
-            "name": "friendsofphp/php-cs-fixer",
-            "version": "v2.12.2",
-            "source": {
-                "type": "git",
-                "url": "https://github.com/FriendsOfPHP/PHP-CS-Fixer.git",
-                "reference": "dcc87d5414e9d0bd316fce81a5bedb9ce720b183"
-            },
-            "dist": {
-                "type": "zip",
-                "url": "https://api.github.com/repos/FriendsOfPHP/PHP-CS-Fixer/zipball/dcc87d5414e9d0bd316fce81a5bedb9ce720b183",
-                "reference": "dcc87d5414e9d0bd316fce81a5bedb9ce720b183",
-                "shasum": ""
-            },
-            "require": {
-                "composer/semver": "^1.4",
-                "composer/xdebug-handler": "^1.0",
-                "doctrine/annotations": "^1.2",
-                "ext-json": "*",
-                "ext-tokenizer": "*",
-                "php": "^5.6 || >=7.0 <7.3",
-                "php-cs-fixer/diff": "^1.3",
-                "symfony/console": "^3.2 || ^4.0",
-                "symfony/event-dispatcher": "^3.0 || ^4.0",
-                "symfony/filesystem": "^3.0 || ^4.0",
-                "symfony/finder": "^3.0 || ^4.0",
-                "symfony/options-resolver": "^3.0 || ^4.0",
-                "symfony/polyfill-php70": "^1.0",
-                "symfony/polyfill-php72": "^1.4",
-                "symfony/process": "^3.0 || ^4.0",
-                "symfony/stopwatch": "^3.0 || ^4.0"
-            },
-            "conflict": {
-                "hhvm": "*"
-            },
-            "require-dev": {
-                "johnkary/phpunit-speedtrap": "^1.1 || ^2.0 || ^3.0",
-                "justinrainbow/json-schema": "^5.0",
-                "keradus/cli-executor": "^1.1",
-                "mikey179/vfsstream": "^1.6",
-                "php-coveralls/php-coveralls": "^2.1",
-                "php-cs-fixer/accessible-object": "^1.0",
-                "php-cs-fixer/phpunit-constraint-isidenticalstring": "^1.0.1",
-                "php-cs-fixer/phpunit-constraint-xmlmatchesxsd": "^1.0.1",
-                "phpunit/phpunit": "^5.7.27 || ^6.5.8 || ^7.1",
-                "phpunitgoodpractices/traits": "^1.5.1",
-                "symfony/phpunit-bridge": "^4.0"
-            },
-            "suggest": {
-                "ext-mbstring": "For handling non-UTF8 characters in cache signature.",
-                "php-cs-fixer/phpunit-constraint-isidenticalstring": "For IsIdenticalString constraint.",
-                "php-cs-fixer/phpunit-constraint-xmlmatchesxsd": "For XmlMatchesXsd constraint.",
-                "symfony/polyfill-mbstring": "When enabling `ext-mbstring` is not possible."
-            },
-            "bin": [
-                "php-cs-fixer"
-            ],
-            "type": "application",
-            "autoload": {
-                "psr-4": {
-                    "PhpCsFixer\\": "src/"
-                },
-                "classmap": [
-                    "tests/Test/AbstractFixerTestCase.php",
-                    "tests/Test/AbstractIntegrationCaseFactory.php",
-                    "tests/Test/AbstractIntegrationTestCase.php",
-                    "tests/Test/Assert/AssertTokensTrait.php",
-                    "tests/Test/IntegrationCase.php",
-                    "tests/Test/IntegrationCaseFactory.php",
-                    "tests/Test/IntegrationCaseFactoryInterface.php",
-                    "tests/Test/InternalIntegrationCaseFactory.php",
-                    "tests/TestCase.php"
-                ]
-            },
-            "notification-url": "https://packagist.org/downloads/",
-            "license": [
-                "MIT"
-            ],
-            "authors": [
-                {
-                    "name": "Dariusz Rumiński",
-                    "email": "dariusz.ruminski@gmail.com"
-                },
-                {
-                    "name": "Fabien Potencier",
-                    "email": "fabien@symfony.com"
-                }
-            ],
-            "description": "A tool to automatically fix PHP code style",
-            "time": "2018-07-06T10:37:40+00:00"
-        },
-        {
-            "name": "fzaninotto/faker",
-            "version": "v1.8.0",
-            "source": {
-                "type": "git",
-                "url": "https://github.com/fzaninotto/Faker.git",
-                "reference": "f72816b43e74063c8b10357394b6bba8cb1c10de"
-            },
-            "dist": {
-                "type": "zip",
-                "url": "https://api.github.com/repos/fzaninotto/Faker/zipball/f72816b43e74063c8b10357394b6bba8cb1c10de",
-                "reference": "f72816b43e74063c8b10357394b6bba8cb1c10de",
-                "shasum": ""
-            },
-            "require": {
-                "php": "^5.3.3 || ^7.0"
-            },
-            "require-dev": {
-                "ext-intl": "*",
-                "phpunit/phpunit": "^4.8.35 || ^5.7",
-                "squizlabs/php_codesniffer": "^1.5"
-            },
-            "type": "library",
-            "extra": {
-                "branch-alias": {
-                    "dev-master": "1.8-dev"
-                }
-            },
-            "autoload": {
-                "psr-4": {
-                    "Faker\\": "src/Faker/"
-                }
-            },
-            "notification-url": "https://packagist.org/downloads/",
-            "license": [
-                "MIT"
-            ],
-            "authors": [
-                {
-                    "name": "François Zaninotto"
-                }
-            ],
-            "description": "Faker is a PHP library that generates fake data for you.",
-            "keywords": [
-                "data",
-                "faker",
-                "fixtures"
-            ],
-            "time": "2018-07-12T10:23:15+00:00"
-        },
-        {
-            "name": "grasmash/expander",
-            "version": "1.0.0",
-            "source": {
-                "type": "git",
-                "url": "https://github.com/grasmash/expander.git",
-                "reference": "95d6037344a4be1dd5f8e0b0b2571a28c397578f"
-            },
-            "dist": {
-                "type": "zip",
-                "url": "https://api.github.com/repos/grasmash/expander/zipball/95d6037344a4be1dd5f8e0b0b2571a28c397578f",
-                "reference": "95d6037344a4be1dd5f8e0b0b2571a28c397578f",
-                "shasum": ""
-            },
-            "require": {
-                "dflydev/dot-access-data": "^1.1.0",
-                "php": ">=5.4"
-            },
-            "require-dev": {
-                "greg-1-anderson/composer-test-scenarios": "^1",
-                "phpunit/phpunit": "^4|^5.5.4",
-                "satooshi/php-coveralls": "^1.0.2|dev-master",
-                "squizlabs/php_codesniffer": "^2.7"
-            },
-            "type": "library",
-            "extra": {
-                "branch-alias": {
-                    "dev-master": "1.x-dev"
-                }
-            },
-            "autoload": {
-                "psr-4": {
-                    "Grasmash\\Expander\\": "src/"
-                }
-            },
-            "notification-url": "https://packagist.org/downloads/",
-            "license": [
-                "MIT"
-            ],
-            "authors": [
-                {
-                    "name": "Matthew Grasmick"
-                }
-            ],
-            "description": "Expands internal property references in PHP arrays file.",
-            "time": "2017-12-21T22:14:55+00:00"
-        },
-        {
-            "name": "grasmash/yaml-expander",
-            "version": "1.4.0",
-            "source": {
-                "type": "git",
-                "url": "https://github.com/grasmash/yaml-expander.git",
-                "reference": "3f0f6001ae707a24f4d9733958d77d92bf9693b1"
-            },
-            "dist": {
-                "type": "zip",
-                "url": "https://api.github.com/repos/grasmash/yaml-expander/zipball/3f0f6001ae707a24f4d9733958d77d92bf9693b1",
-                "reference": "3f0f6001ae707a24f4d9733958d77d92bf9693b1",
-                "shasum": ""
-            },
-            "require": {
-                "dflydev/dot-access-data": "^1.1.0",
-                "php": ">=5.4",
-                "symfony/yaml": "^2.8.11|^3|^4"
-            },
-            "require-dev": {
-                "greg-1-anderson/composer-test-scenarios": "^1",
-                "phpunit/phpunit": "^4.8|^5.5.4",
-                "satooshi/php-coveralls": "^1.0.2|dev-master",
-                "squizlabs/php_codesniffer": "^2.7"
-            },
-            "type": "library",
-            "extra": {
-                "branch-alias": {
-                    "dev-master": "1.x-dev"
-                }
-            },
-            "autoload": {
-                "psr-4": {
-                    "Grasmash\\YamlExpander\\": "src/"
-                }
-            },
-            "notification-url": "https://packagist.org/downloads/",
-            "license": [
-                "MIT"
-            ],
-            "authors": [
-                {
-                    "name": "Matthew Grasmick"
-                }
-            ],
-            "description": "Expands internal property references in a yaml file.",
-            "time": "2017-12-16T16:06:03+00:00"
-        },
-        {
-            "name": "guzzlehttp/guzzle",
-            "version": "6.3.3",
-            "source": {
-                "type": "git",
-                "url": "https://github.com/guzzle/guzzle.git",
-                "reference": "407b0cb880ace85c9b63c5f9551db498cb2d50ba"
-            },
-            "dist": {
-                "type": "zip",
-                "url": "https://api.github.com/repos/guzzle/guzzle/zipball/407b0cb880ace85c9b63c5f9551db498cb2d50ba",
-                "reference": "407b0cb880ace85c9b63c5f9551db498cb2d50ba",
-                "shasum": ""
-            },
-            "require": {
-                "guzzlehttp/promises": "^1.0",
-                "guzzlehttp/psr7": "^1.4",
-                "php": ">=5.5"
-            },
-            "require-dev": {
-                "ext-curl": "*",
-                "phpunit/phpunit": "^4.8.35 || ^5.7 || ^6.4 || ^7.0",
-                "psr/log": "^1.0"
-            },
-            "suggest": {
-                "psr/log": "Required for using the Log middleware"
-            },
-            "type": "library",
-            "extra": {
-                "branch-alias": {
-                    "dev-master": "6.3-dev"
-                }
-            },
-            "autoload": {
-                "files": [
-                    "src/functions_include.php"
-                ],
-                "psr-4": {
-                    "GuzzleHttp\\": "src/"
-                }
-            },
-            "notification-url": "https://packagist.org/downloads/",
-            "license": [
-                "MIT"
-            ],
-            "authors": [
-                {
-                    "name": "Michael Dowling",
-                    "email": "mtdowling@gmail.com",
-                    "homepage": "https://github.com/mtdowling"
-                }
-            ],
-            "description": "Guzzle is a PHP HTTP client library",
-            "homepage": "http://guzzlephp.org/",
-            "keywords": [
-                "client",
-                "curl",
-                "framework",
-                "http",
-                "http client",
-                "rest",
-                "web service"
-            ],
-            "time": "2018-04-22T15:46:56+00:00"
-        },
-        {
-            "name": "guzzlehttp/promises",
-            "version": "v1.3.1",
-            "source": {
-                "type": "git",
-                "url": "https://github.com/guzzle/promises.git",
-                "reference": "a59da6cf61d80060647ff4d3eb2c03a2bc694646"
-            },
-            "dist": {
-                "type": "zip",
-                "url": "https://api.github.com/repos/guzzle/promises/zipball/a59da6cf61d80060647ff4d3eb2c03a2bc694646",
-                "reference": "a59da6cf61d80060647ff4d3eb2c03a2bc694646",
-                "shasum": ""
-            },
-            "require": {
-                "php": ">=5.5.0"
-            },
-            "require-dev": {
-                "phpunit/phpunit": "^4.0"
-            },
-            "type": "library",
-            "extra": {
-                "branch-alias": {
-                    "dev-master": "1.4-dev"
-                }
-            },
-            "autoload": {
-                "psr-4": {
-                    "GuzzleHttp\\Promise\\": "src/"
-                },
-                "files": [
-                    "src/functions_include.php"
-                ]
-            },
-            "notification-url": "https://packagist.org/downloads/",
-            "license": [
-                "MIT"
-            ],
-            "authors": [
-                {
-                    "name": "Michael Dowling",
-                    "email": "mtdowling@gmail.com",
-                    "homepage": "https://github.com/mtdowling"
-                }
-            ],
-            "description": "Guzzle promises library",
-            "keywords": [
-                "promise"
-            ],
-            "time": "2016-12-20T10:07:11+00:00"
-        },
-        {
-            "name": "guzzlehttp/psr7",
-            "version": "1.4.2",
-            "source": {
-                "type": "git",
-                "url": "https://github.com/guzzle/psr7.git",
-                "reference": "f5b8a8512e2b58b0071a7280e39f14f72e05d87c"
-            },
-            "dist": {
-                "type": "zip",
-                "url": "https://api.github.com/repos/guzzle/psr7/zipball/f5b8a8512e2b58b0071a7280e39f14f72e05d87c",
-                "reference": "f5b8a8512e2b58b0071a7280e39f14f72e05d87c",
-                "shasum": ""
-            },
-            "require": {
-                "php": ">=5.4.0",
-                "psr/http-message": "~1.0"
-            },
-            "provide": {
-                "psr/http-message-implementation": "1.0"
-            },
-            "require-dev": {
-                "phpunit/phpunit": "~4.0"
-            },
-            "type": "library",
-            "extra": {
-                "branch-alias": {
-                    "dev-master": "1.4-dev"
-                }
-            },
-            "autoload": {
-                "psr-4": {
-                    "GuzzleHttp\\Psr7\\": "src/"
-                },
-                "files": [
-                    "src/functions_include.php"
-                ]
-            },
-            "notification-url": "https://packagist.org/downloads/",
-            "license": [
-                "MIT"
-            ],
-            "authors": [
-                {
-                    "name": "Michael Dowling",
-                    "email": "mtdowling@gmail.com",
-                    "homepage": "https://github.com/mtdowling"
-                },
-                {
-                    "name": "Tobias Schultze",
-                    "homepage": "https://github.com/Tobion"
-                }
-            ],
-            "description": "PSR-7 message implementation that also provides common utility methods",
-            "keywords": [
-                "http",
-                "message",
-                "request",
-                "response",
-                "stream",
-                "uri",
-                "url"
-            ],
-            "time": "2017-03-20T17:10:46+00:00"
-        },
-        {
-            "name": "jms/metadata",
-            "version": "1.6.0",
-            "source": {
-                "type": "git",
-                "url": "https://github.com/schmittjoh/metadata.git",
-                "reference": "6a06970a10e0a532fb52d3959547123b84a3b3ab"
-            },
-            "dist": {
-                "type": "zip",
-                "url": "https://api.github.com/repos/schmittjoh/metadata/zipball/6a06970a10e0a532fb52d3959547123b84a3b3ab",
-                "reference": "6a06970a10e0a532fb52d3959547123b84a3b3ab",
-                "shasum": ""
-            },
-            "require": {
-                "php": ">=5.3.0"
-            },
-            "require-dev": {
-                "doctrine/cache": "~1.0",
-                "symfony/cache": "~3.1"
-            },
-            "type": "library",
-            "extra": {
-                "branch-alias": {
-                    "dev-master": "1.5.x-dev"
-                }
-            },
-            "autoload": {
-                "psr-0": {
-                    "Metadata\\": "src/"
-                }
-            },
-            "notification-url": "https://packagist.org/downloads/",
-            "license": [
-                "Apache-2.0"
-            ],
-            "authors": [
-                {
-                    "name": "Johannes M. Schmitt",
-                    "email": "schmittjoh@gmail.com"
-                }
-            ],
-            "description": "Class/method/property metadata management in PHP",
-            "keywords": [
-                "annotations",
-                "metadata",
-                "xml",
-                "yaml"
-            ],
-            "time": "2016-12-05T10:18:33+00:00"
-        },
-        {
-            "name": "jms/parser-lib",
-            "version": "1.0.0",
-            "source": {
-                "type": "git",
-                "url": "https://github.com/schmittjoh/parser-lib.git",
-                "reference": "c509473bc1b4866415627af0e1c6cc8ac97fa51d"
-            },
-            "dist": {
-                "type": "zip",
-                "url": "https://api.github.com/repos/schmittjoh/parser-lib/zipball/c509473bc1b4866415627af0e1c6cc8ac97fa51d",
-                "reference": "c509473bc1b4866415627af0e1c6cc8ac97fa51d",
-                "shasum": ""
-            },
-            "require": {
-                "phpoption/phpoption": ">=0.9,<2.0-dev"
-            },
-            "type": "library",
-            "extra": {
-                "branch-alias": {
-                    "dev-master": "1.0-dev"
-                }
-            },
-            "autoload": {
-                "psr-0": {
-                    "JMS\\": "src/"
-                }
-            },
-            "notification-url": "https://packagist.org/downloads/",
-            "license": [
-                "Apache2"
-            ],
-            "description": "A library for easily creating recursive-descent parsers.",
-            "time": "2012-11-18T18:08:43+00:00"
-        },
-        {
-            "name": "jms/serializer",
-            "version": "1.12.1",
-            "source": {
-                "type": "git",
-                "url": "https://github.com/schmittjoh/serializer.git",
-                "reference": "93d6e03fcb71d45854cc44b5a84d645c02c5d763"
-            },
-            "dist": {
-                "type": "zip",
-                "url": "https://api.github.com/repos/schmittjoh/serializer/zipball/93d6e03fcb71d45854cc44b5a84d645c02c5d763",
-                "reference": "93d6e03fcb71d45854cc44b5a84d645c02c5d763",
-                "shasum": ""
-            },
-            "require": {
-                "doctrine/annotations": "^1.0",
-                "doctrine/instantiator": "^1.0.3",
-                "jms/metadata": "^1.3",
-                "jms/parser-lib": "1.*",
-                "php": "^5.5|^7.0",
-                "phpcollection/phpcollection": "~0.1",
-                "phpoption/phpoption": "^1.1"
-            },
-            "conflict": {
-                "twig/twig": "<1.12"
-            },
-            "require-dev": {
-                "doctrine/orm": "~2.1",
-                "doctrine/phpcr-odm": "^1.3|^2.0",
-                "ext-pdo_sqlite": "*",
-                "jackalope/jackalope-doctrine-dbal": "^1.1.5",
-                "phpunit/phpunit": "^4.8|^5.0",
-                "propel/propel1": "~1.7",
-                "psr/container": "^1.0",
-                "symfony/dependency-injection": "^2.7|^3.3|^4.0",
-                "symfony/expression-language": "^2.6|^3.0",
-                "symfony/filesystem": "^2.1",
-                "symfony/form": "~2.1|^3.0",
-                "symfony/translation": "^2.1|^3.0",
-                "symfony/validator": "^2.2|^3.0",
-                "symfony/yaml": "^2.1|^3.0",
-                "twig/twig": "~1.12|~2.0"
-            },
-            "suggest": {
-                "doctrine/cache": "Required if you like to use cache functionality.",
-                "doctrine/collections": "Required if you like to use doctrine collection types as ArrayCollection.",
-                "symfony/yaml": "Required if you'd like to serialize data to YAML format."
-            },
-            "type": "library",
-            "extra": {
-                "branch-alias": {
-                    "dev-1.x": "1.11-dev"
-                }
-            },
-            "autoload": {
-                "psr-0": {
-                    "JMS\\Serializer": "src/"
-                }
-            },
-            "notification-url": "https://packagist.org/downloads/",
-            "license": [
-                "MIT"
-            ],
-            "authors": [
-                {
-                    "name": "Asmir Mustafic",
-                    "email": "goetas@gmail.com"
-                },
-                {
-                    "name": "Johannes M. Schmitt",
-                    "email": "schmittjoh@gmail.com"
-                }
-            ],
-            "description": "Library for (de-)serializing data of any complexity; supports XML, JSON, and YAML.",
-            "homepage": "http://jmsyst.com/libs/serializer",
-            "keywords": [
-                "deserialization",
-                "jaxb",
-                "json",
-                "serialization",
-                "xml"
-            ],
-            "time": "2018-06-01T12:10:12+00:00"
-        },
-        {
-            "name": "league/container",
-            "version": "2.4.1",
-            "source": {
-                "type": "git",
-                "url": "https://github.com/thephpleague/container.git",
-                "reference": "43f35abd03a12977a60ffd7095efd6a7808488c0"
-            },
-            "dist": {
-                "type": "zip",
-                "url": "https://api.github.com/repos/thephpleague/container/zipball/43f35abd03a12977a60ffd7095efd6a7808488c0",
-                "reference": "43f35abd03a12977a60ffd7095efd6a7808488c0",
-                "shasum": ""
-            },
-            "require": {
-                "container-interop/container-interop": "^1.2",
-                "php": "^5.4.0 || ^7.0"
-            },
-            "provide": {
-                "container-interop/container-interop-implementation": "^1.2",
-                "psr/container-implementation": "^1.0"
-            },
-            "replace": {
-                "orno/di": "~2.0"
-            },
-            "require-dev": {
-                "phpunit/phpunit": "4.*"
-            },
-            "type": "library",
-            "extra": {
-                "branch-alias": {
-                    "dev-2.x": "2.x-dev",
-                    "dev-1.x": "1.x-dev"
-                }
-            },
-            "autoload": {
-                "psr-4": {
-                    "League\\Container\\": "src"
-                }
-            },
-            "notification-url": "https://packagist.org/downloads/",
-            "license": [
-                "MIT"
-            ],
-            "authors": [
-                {
-                    "name": "Phil Bennett",
-                    "email": "philipobenito@gmail.com",
-                    "homepage": "http://www.philipobenito.com",
-                    "role": "Developer"
-                }
-            ],
-            "description": "A fast and intuitive dependency injection container.",
-            "homepage": "https://github.com/thephpleague/container",
-            "keywords": [
-                "container",
-                "dependency",
-                "di",
-                "injection",
-                "league",
-                "provider",
-                "service"
-            ],
-            "time": "2017-05-10T09:20:27+00:00"
-        },
-        {
-            "name": "lusitanian/oauth",
-            "version": "v0.8.11",
-            "source": {
-                "type": "git",
-                "url": "https://github.com/Lusitanian/PHPoAuthLib.git",
-                "reference": "fc11a53db4b66da555a6a11fce294f574a8374f9"
-            },
-            "dist": {
-                "type": "zip",
-                "url": "https://api.github.com/repos/Lusitanian/PHPoAuthLib/zipball/fc11a53db4b66da555a6a11fce294f574a8374f9",
-                "reference": "fc11a53db4b66da555a6a11fce294f574a8374f9",
-                "shasum": ""
-            },
-            "require": {
-                "php": ">=5.3.0"
-            },
-            "require-dev": {
-                "phpunit/phpunit": "3.7.*",
-                "predis/predis": "0.8.*@dev",
-                "squizlabs/php_codesniffer": "2.*",
-                "symfony/http-foundation": "~2.1"
-            },
-            "suggest": {
-                "ext-openssl": "Allows for usage of secure connections with the stream-based HTTP client.",
-                "predis/predis": "Allows using the Redis storage backend.",
-                "symfony/http-foundation": "Allows using the Symfony Session storage backend."
-            },
-            "type": "library",
-            "extra": {
-                "branch-alias": {
-                    "dev-master": "0.1-dev"
-                }
-            },
-            "autoload": {
-                "psr-0": {
-                    "OAuth": "src",
-                    "OAuth\\Unit": "tests"
-=======
->>>>>>> 04fb9658
                 }
             },
             "notification-url": "https://packagist.org/downloads/",
@@ -10300,18 +8826,6 @@
         },
         {
             "name": "vlucas/phpdotenv",
-<<<<<<< HEAD
-            "version": "v2.5.0",
-            "source": {
-                "type": "git",
-                "url": "https://github.com/vlucas/phpdotenv.git",
-                "reference": "6ae3e2e6494bb5e58c2decadafc3de7f1453f70a"
-            },
-            "dist": {
-                "type": "zip",
-                "url": "https://api.github.com/repos/vlucas/phpdotenv/zipball/6ae3e2e6494bb5e58c2decadafc3de7f1453f70a",
-                "reference": "6ae3e2e6494bb5e58c2decadafc3de7f1453f70a",
-=======
             "version": "v2.5.1",
             "source": {
                 "type": "git",
@@ -10322,7 +8836,6 @@
                 "type": "zip",
                 "url": "https://api.github.com/repos/vlucas/phpdotenv/zipball/8abb4f9aa89ddea9d52112c65bbe8d0125e2fa8e",
                 "reference": "8abb4f9aa89ddea9d52112c65bbe8d0125e2fa8e",
->>>>>>> 04fb9658
                 "shasum": ""
             },
             "require": {
@@ -10359,11 +8872,7 @@
                 "env",
                 "environment"
             ],
-<<<<<<< HEAD
-            "time": "2018-07-01T10:25:50+00:00"
-=======
             "time": "2018-07-29T20:33:41+00:00"
->>>>>>> 04fb9658
         },
         {
             "name": "webmozart/assert",
