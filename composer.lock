{
    "_readme": [
        "This file locks the dependencies of your project to a known state",
        "Read more about it at https://getcomposer.org/doc/01-basic-usage.md#composer-lock-the-lock-file",
        "This file is @generated automatically"
    ],
<<<<<<< HEAD
    "hash": "e614c8f0151d5f267a3d959e720a00a5",
    "content-hash": "96472312e0318599bdc492a19a21b0fe",
=======
    "hash": "8390f8d836d4daa2b32effa5c2a63ad1",
    "content-hash": "dbb9b3bdfc1c4dea80cd1544eaabafa1",
>>>>>>> 798a8420
    "packages": [
        {
            "name": "braintree/braintree_php",
            "version": "3.7.0",
            "source": {
                "type": "git",
                "url": "https://github.com/braintree/braintree_php.git",
                "reference": "36c2b9de6793a28e25f5f9e265f60aaffef2cfe2"
            },
            "dist": {
                "type": "zip",
                "url": "https://api.github.com/repos/braintree/braintree_php/zipball/36c2b9de6793a28e25f5f9e265f60aaffef2cfe2",
                "reference": "36c2b9de6793a28e25f5f9e265f60aaffef2cfe2",
                "shasum": ""
            },
            "require": {
                "ext-curl": "*",
                "ext-dom": "*",
                "ext-hash": "*",
                "ext-openssl": "*",
                "ext-xmlwriter": "*",
                "php": ">=5.4.0"
            },
            "require-dev": {
                "phpunit/phpunit": "3.7.*"
            },
            "type": "library",
            "autoload": {
                "psr-0": {
                    "Braintree": "lib/"
                },
                "psr-4": {
                    "Braintree\\": "lib/Braintree"
                }
            },
            "notification-url": "https://packagist.org/downloads/",
            "license": [
                "MIT"
            ],
            "authors": [
                {
                    "name": "Braintree",
                    "homepage": "http://www.braintreepayments.com"
                }
            ],
            "description": "Braintree PHP Client Library",
            "time": "2015-11-19 19:14:47"
        },
        {
            "name": "colinmollenhour/credis",
            "version": "1.6",
            "source": {
                "type": "git",
                "url": "https://github.com/colinmollenhour/credis.git",
                "reference": "409edfd0ea81f5cb74afbdb86df54890c207b5e4"
            },
            "dist": {
                "type": "zip",
                "url": "https://api.github.com/repos/colinmollenhour/credis/zipball/409edfd0ea81f5cb74afbdb86df54890c207b5e4",
                "reference": "409edfd0ea81f5cb74afbdb86df54890c207b5e4",
                "shasum": ""
            },
            "require": {
                "php": ">=5.3.0"
            },
            "type": "library",
            "autoload": {
                "classmap": [
                    "Client.php",
                    "Cluster.php",
                    "Sentinel.php"
                ]
            },
            "notification-url": "https://packagist.org/downloads/",
            "license": [
                "MIT"
            ],
            "authors": [
                {
                    "name": "Colin Mollenhour",
                    "email": "colin@mollenhour.com"
                }
            ],
            "description": "Credis is a lightweight interface to the Redis key-value store which wraps the phpredis library when available for better performance.",
            "homepage": "https://github.com/colinmollenhour/credis",
            "time": "2015-11-28 01:20:04"
        },
        {
            "name": "colinmollenhour/php-redis-session-abstract",
            "version": "v1.0",
            "source": {
                "type": "git",
                "url": "https://github.com/colinmollenhour/php-redis-session-abstract.git",
                "reference": "1308ddc08e2adbe303f7f8b8ead9beb5f2f2adf9"
            },
            "dist": {
                "type": "zip",
                "url": "https://api.github.com/repos/colinmollenhour/php-redis-session-abstract/zipball/1308ddc08e2adbe303f7f8b8ead9beb5f2f2adf9",
                "reference": "1308ddc08e2adbe303f7f8b8ead9beb5f2f2adf9",
                "shasum": ""
            },
            "require": {
                "colinmollenhour/credis": "1.6",
                "magento/zendframework1": "1.12.16",
                "php": "~5.5.0|~5.6.0|~7.0.0"
            },
            "type": "library",
            "autoload": {
                "psr-0": {
                    "Cm\\RedisSession\\": "src/"
                }
            },
            "notification-url": "https://packagist.org/downloads/",
            "license": [
                "BSD-3-Clause"
            ],
            "authors": [
                {
                    "name": "Colin Mollenhour"
                }
            ],
            "description": "A Redis-based session handler with optimistic locking",
            "homepage": "https://github.com/colinmollenhour/php-redis-session-abstract",
            "time": "2016-01-14 16:04:27"
        },
        {
            "name": "composer/composer",
            "version": "1.0.0-alpha10",
            "source": {
                "type": "git",
                "url": "https://github.com/composer/composer.git",
                "reference": "775f6cd5c633facf2e7b99611fdcaa900b58ddb7"
            },
            "dist": {
                "type": "zip",
                "url": "https://api.github.com/repos/composer/composer/zipball/775f6cd5c633facf2e7b99611fdcaa900b58ddb7",
                "reference": "775f6cd5c633facf2e7b99611fdcaa900b58ddb7",
                "shasum": ""
            },
            "require": {
                "justinrainbow/json-schema": "~1.4",
                "php": ">=5.3.2",
                "seld/jsonlint": "~1.0",
                "symfony/console": "~2.5",
                "symfony/finder": "~2.2",
                "symfony/process": "~2.1"
            },
            "require-dev": {
                "phpunit/phpunit": "~4.5"
            },
            "suggest": {
                "ext-openssl": "Enabling the openssl extension allows you to access https URLs for repositories and packages",
                "ext-zip": "Enabling the zip extension allows you to unzip archives, and allows gzip compression of all internet traffic"
            },
            "bin": [
                "bin/composer"
            ],
            "type": "library",
            "extra": {
                "branch-alias": {
                    "dev-master": "1.0-dev"
                }
            },
            "autoload": {
                "psr-0": {
                    "Composer": "src/"
                }
            },
            "notification-url": "https://packagist.org/downloads/",
            "license": [
                "MIT"
            ],
            "authors": [
                {
                    "name": "Nils Adermann",
                    "email": "naderman@naderman.de",
                    "homepage": "http://www.naderman.de"
                },
                {
                    "name": "Jordi Boggiano",
                    "email": "j.boggiano@seld.be",
                    "homepage": "http://seld.be"
                }
            ],
            "description": "Composer helps you declare, manage and install dependencies of PHP projects, ensuring you have the right stack everywhere.",
            "homepage": "http://getcomposer.org/",
            "keywords": [
                "autoload",
                "dependency",
                "package"
            ],
            "time": "2015-04-14 21:18:51"
        },
        {
            "name": "justinrainbow/json-schema",
            "version": "1.6.1",
            "source": {
                "type": "git",
                "url": "https://github.com/justinrainbow/json-schema.git",
                "reference": "cc84765fb7317f6b07bd8ac78364747f95b86341"
            },
            "dist": {
                "type": "zip",
                "url": "https://api.github.com/repos/justinrainbow/json-schema/zipball/cc84765fb7317f6b07bd8ac78364747f95b86341",
                "reference": "cc84765fb7317f6b07bd8ac78364747f95b86341",
                "shasum": ""
            },
            "require": {
                "php": ">=5.3.29"
            },
            "require-dev": {
                "json-schema/json-schema-test-suite": "1.1.0",
                "phpdocumentor/phpdocumentor": "~2",
                "phpunit/phpunit": "~3.7"
            },
            "bin": [
                "bin/validate-json"
            ],
            "type": "library",
            "extra": {
                "branch-alias": {
                    "dev-master": "1.6.x-dev"
                }
            },
            "autoload": {
                "psr-4": {
                    "JsonSchema\\": "src/JsonSchema/"
                }
            },
            "notification-url": "https://packagist.org/downloads/",
            "license": [
                "BSD-3-Clause"
            ],
            "authors": [
                {
                    "name": "Bruno Prieto Reis",
                    "email": "bruno.p.reis@gmail.com"
                },
                {
                    "name": "Justin Rainbow",
                    "email": "justin.rainbow@gmail.com"
                },
                {
                    "name": "Igor Wiedler",
                    "email": "igor@wiedler.ch"
                },
                {
                    "name": "Robert Schönthal",
                    "email": "seroscho@googlemail.com"
                }
            ],
            "description": "A library to validate a json schema.",
            "homepage": "https://github.com/justinrainbow/json-schema",
            "keywords": [
                "json",
                "schema"
            ],
            "time": "2016-01-25 15:43:01"
        },
        {
            "name": "league/climate",
            "version": "2.6.1",
            "source": {
                "type": "git",
                "url": "https://github.com/thephpleague/climate.git",
                "reference": "28851c909017424f61cc6a62089316313c645d1c"
            },
            "dist": {
                "type": "zip",
                "url": "https://api.github.com/repos/thephpleague/climate/zipball/28851c909017424f61cc6a62089316313c645d1c",
                "reference": "28851c909017424f61cc6a62089316313c645d1c",
                "shasum": ""
            },
            "require": {
                "php": ">=5.4.0"
            },
            "require-dev": {
                "mockery/mockery": "dev-master",
                "phpunit/phpunit": "4.1.*"
            },
            "type": "library",
            "autoload": {
                "psr-4": {
                    "League\\CLImate\\": "src/"
                }
            },
            "notification-url": "https://packagist.org/downloads/",
            "license": [
                "MIT"
            ],
            "authors": [
                {
                    "name": "Joe Tannenbaum",
                    "email": "hey@joe.codes",
                    "homepage": "http://joe.codes/",
                    "role": "Developer"
                }
            ],
            "description": "PHP's best friend for the terminal. CLImate allows you to easily output colored text, special formats, and more.",
            "keywords": [
                "cli",
                "colors",
                "command",
                "php",
                "terminal"
            ],
            "time": "2015-01-18 14:31:58"
        },
        {
            "name": "magento/composer",
            "version": "1.0.2",
            "source": {
                "type": "git",
                "url": "https://github.com/magento/composer.git",
                "reference": "1be267e71debac6e0d9fae4e5144f6095cffbe89"
            },
            "dist": {
                "type": "zip",
                "url": "https://api.github.com/repos/magento/composer/zipball/1be267e71debac6e0d9fae4e5144f6095cffbe89",
                "reference": null,
                "shasum": "79156c3e7317af1ff64a482ba90ec81c66b82c73"
            },
            "require": {
                "composer/composer": "1.0.0-alpha10",
                "php": "~5.5.0|~5.6.0|~7.0.0",
                "symfony/console": "~2.3 <2.7"
            },
            "require-dev": {
                "phpunit/phpunit": "4.1.0"
            },
            "type": "library",
            "autoload": {
                "psr-4": {
                    "Magento\\Composer\\": "src"
                }
            },
            "license": [
                "OSL-3.0",
                "AFL-3.0"
            ],
            "description": "Magento composer library helps to instantiate Composer application and run composer commands."
        },
        {
            "name": "magento/magento-composer-installer",
            "version": "0.1.6",
            "source": {
                "type": "git",
                "url": "https://github.com/magento/magento-composer-installer.git",
                "reference": "5b5d29ebe060bc6754c2999206923489db8ca641"
            },
            "dist": {
                "type": "zip",
                "url": "https://api.github.com/repos/magento/magento-composer-installer/zipball/5b5d29ebe060bc6754c2999206923489db8ca641",
                "reference": "5b5d29ebe060bc6754c2999206923489db8ca641",
                "shasum": ""
            },
            "require": {
                "composer-plugin-api": "^1.0"
            },
            "require-dev": {
                "composer/composer": "*@dev",
                "firegento/phpcs": "dev-patch-1",
                "mikey179/vfsstream": "*",
                "phpunit/phpunit": "*",
                "phpunit/phpunit-mock-objects": "dev-master",
                "squizlabs/php_codesniffer": "1.4.7",
                "symfony/process": "*"
            },
            "type": "composer-plugin",
            "extra": {
                "composer-command-registry": [
                    "MagentoHackathon\\Composer\\Magento\\Command\\DeployCommand"
                ],
                "class": "MagentoHackathon\\Composer\\Magento\\Plugin"
            },
            "autoload": {
                "psr-0": {
                    "MagentoHackathon\\Composer\\Magento": "src/"
                }
            },
            "notification-url": "https://packagist.org/downloads/",
            "license": [
                "OSL-3.0"
            ],
            "authors": [
                {
                    "name": "Vinai Kopp",
                    "email": "vinai@netzarbeiter.com"
                },
                {
                    "name": "Daniel Fahlke aka Flyingmana",
                    "email": "flyingmana@googlemail.com"
                },
                {
                    "name": "Jörg Weller",
                    "email": "weller@flagbit.de"
                },
                {
                    "name": "Karl Spies",
                    "email": "karl.spies@gmx.net"
                },
                {
                    "name": "Tobias Vogt",
                    "email": "tobi@webguys.de"
                },
                {
                    "name": "David Fuhr",
                    "email": "fuhr@flagbit.de"
                }
            ],
            "description": "Composer installer for Magento modules",
            "homepage": "https://github.com/magento/magento-composer-installer",
            "keywords": [
                "composer-installer",
                "magento"
            ],
            "time": "2016-01-25 22:04:43"
        },
        {
            "name": "magento/zendframework1",
            "version": "1.12.16",
            "source": {
                "type": "git",
                "url": "https://github.com/magento/zf1.git",
                "reference": "dbdf178992bfa52d6e978e62131162301ff6b76f"
            },
            "dist": {
                "type": "zip",
                "url": "https://api.github.com/repos/magento/zf1/zipball/c9d607bfd9454bc18b9deff737ccd5d044e2ab10",
                "reference": "dbdf178992bfa52d6e978e62131162301ff6b76f",
                "shasum": ""
            },
            "require": {
                "php": ">=5.2.11"
            },
            "require-dev": {
                "phpunit/dbunit": "1.3.*",
                "phpunit/phpunit": "3.7.*"
            },
            "type": "library",
            "extra": {
                "branch-alias": {
                    "dev-master": "1.12.x-dev"
                }
            },
            "autoload": {
                "psr-0": {
                    "Zend_": "library/"
                }
            },
            "notification-url": "https://packagist.org/downloads/",
            "include-path": [
                "library/"
            ],
            "license": [
                "BSD-3-Clause"
            ],
            "description": "Magento Zend Framework 1",
            "homepage": "http://framework.zend.com/",
            "keywords": [
                "ZF1",
                "framework"
            ],
            "time": "2015-09-30 13:04:03"
        },
        {
            "name": "monolog/monolog",
            "version": "1.16.0",
            "source": {
                "type": "git",
                "url": "https://github.com/Seldaek/monolog.git",
                "reference": "c0c0b4bee3aabce7182876b0d912ef2595563db7"
            },
            "dist": {
                "type": "zip",
                "url": "https://api.github.com/repos/Seldaek/monolog/zipball/c0c0b4bee3aabce7182876b0d912ef2595563db7",
                "reference": "c0c0b4bee3aabce7182876b0d912ef2595563db7",
                "shasum": ""
            },
            "require": {
                "php": ">=5.3.0",
                "psr/log": "~1.0"
            },
            "provide": {
                "psr/log-implementation": "1.0.0"
            },
            "require-dev": {
                "aws/aws-sdk-php": "^2.4.9",
                "doctrine/couchdb": "~1.0@dev",
                "graylog2/gelf-php": "~1.0",
                "php-console/php-console": "^3.1.3",
                "phpunit/phpunit": "~4.5",
                "phpunit/phpunit-mock-objects": "2.3.0",
                "raven/raven": "~0.8",
                "ruflin/elastica": ">=0.90 <3.0",
                "swiftmailer/swiftmailer": "~5.3",
                "videlalvaro/php-amqplib": "~2.4"
            },
            "suggest": {
                "aws/aws-sdk-php": "Allow sending log messages to AWS services like DynamoDB",
                "doctrine/couchdb": "Allow sending log messages to a CouchDB server",
                "ext-amqp": "Allow sending log messages to an AMQP server (1.0+ required)",
                "ext-mongo": "Allow sending log messages to a MongoDB server",
                "graylog2/gelf-php": "Allow sending log messages to a GrayLog2 server",
                "php-console/php-console": "Allow sending log messages to Google Chrome",
                "raven/raven": "Allow sending log messages to a Sentry server",
                "rollbar/rollbar": "Allow sending log messages to Rollbar",
                "ruflin/elastica": "Allow sending log messages to an Elastic Search server",
                "videlalvaro/php-amqplib": "Allow sending log messages to an AMQP server using php-amqplib"
            },
            "type": "library",
            "extra": {
                "branch-alias": {
                    "dev-master": "1.16.x-dev"
                }
            },
            "autoload": {
                "psr-4": {
                    "Monolog\\": "src/Monolog"
                }
            },
            "notification-url": "https://packagist.org/downloads/",
            "license": [
                "MIT"
            ],
            "authors": [
                {
                    "name": "Jordi Boggiano",
                    "email": "j.boggiano@seld.be",
                    "homepage": "http://seld.be"
                }
            ],
            "description": "Sends your logs to files, sockets, inboxes, databases and various web services",
            "homepage": "http://github.com/Seldaek/monolog",
            "keywords": [
                "log",
                "logging",
                "psr-3"
            ],
            "time": "2015-08-09 17:44:44"
        },
        {
            "name": "oyejorge/less.php",
            "version": "v1.7.0.3",
            "source": {
                "type": "git",
                "url": "https://github.com/oyejorge/less.php.git",
                "reference": "6e08ecb07e6f6d9170c23e8744c58fdd822ad0de"
            },
            "dist": {
                "type": "zip",
                "url": "https://api.github.com/repos/oyejorge/less.php/zipball/6e08ecb07e6f6d9170c23e8744c58fdd822ad0de",
                "reference": "6e08ecb07e6f6d9170c23e8744c58fdd822ad0de",
                "shasum": ""
            },
            "require": {
                "php": ">=5.2"
            },
            "bin": [
                "bin/lessc"
            ],
            "type": "library",
            "autoload": {
                "psr-0": {
                    "Less": "lib/"
                },
                "classmap": [
                    "lessc.inc.php"
                ]
            },
            "notification-url": "https://packagist.org/downloads/",
            "license": [
                "Apache-2.0"
            ],
            "authors": [
                {
                    "name": "Matt Agar",
                    "homepage": "https://github.com/agar"
                },
                {
                    "name": "Martin Jantošovič",
                    "homepage": "https://github.com/Mordred"
                },
                {
                    "name": "Josh Schmidt",
                    "homepage": "https://github.com/oyejorge"
                }
            ],
            "description": "PHP port of the Javascript version of LESS http://lesscss.org",
            "homepage": "http://lessphp.gpeasy.com",
            "keywords": [
                "css",
                "less",
                "less.js",
                "lesscss",
                "php",
                "stylesheet"
            ],
            "time": "2015-03-10 18:12:59"
        },
        {
            "name": "pelago/emogrifier",
            "version": "v0.1.1",
            "source": {
                "type": "git",
                "url": "https://github.com/jjriv/emogrifier.git",
                "reference": "ed72bcd6a3c7014862ff86d026193667a172fedf"
            },
            "dist": {
                "type": "zip",
                "url": "https://api.github.com/repos/jjriv/emogrifier/zipball/ed72bcd6a3c7014862ff86d026193667a172fedf",
                "reference": "ed72bcd6a3c7014862ff86d026193667a172fedf",
                "shasum": ""
            },
            "require": {
                "ext-mbstring": "*",
                "php": ">=5.4.0"
            },
            "require-dev": {
                "phpunit/phpunit": "~4.6.0",
                "squizlabs/php_codesniffer": "~2.3.0"
            },
            "type": "library",
            "autoload": {
                "psr-4": {
                    "Pelago\\": "Classes/"
                }
            },
            "notification-url": "https://packagist.org/downloads/",
            "license": [
                "MIT"
            ],
            "authors": [
                {
                    "name": "John Reeve",
                    "email": "jreeve@pelagodesign.com"
                },
                {
                    "name": "Cameron Brooks"
                },
                {
                    "name": "Jaime Prado"
                },
                {
                    "name": "Oliver Klee",
                    "email": "typo3-coding@oliverklee.de"
                },
                {
                    "name": "Roman Ožana",
                    "email": "ozana@omdesign.cz"
                }
            ],
            "description": "Converts CSS styles into inline style attributes in your HTML code",
            "homepage": "http://www.pelagodesign.com/sidecar/emogrifier/",
            "time": "2015-05-15 11:37:51"
        },
        {
            "name": "phpseclib/phpseclib",
            "version": "0.3.10",
            "source": {
                "type": "git",
                "url": "https://github.com/phpseclib/phpseclib.git",
                "reference": "d15bba1edcc7c89e09cc74c5d961317a8b947bf4"
            },
            "dist": {
                "type": "zip",
                "url": "https://api.github.com/repos/phpseclib/phpseclib/zipball/d15bba1edcc7c89e09cc74c5d961317a8b947bf4",
                "reference": "d15bba1edcc7c89e09cc74c5d961317a8b947bf4",
                "shasum": ""
            },
            "require": {
                "php": ">=5.0.0"
            },
            "require-dev": {
                "phing/phing": "~2.7",
                "phpunit/phpunit": "~4.0",
                "sami/sami": "~2.0",
                "squizlabs/php_codesniffer": "~1.5"
            },
            "suggest": {
                "ext-gmp": "Install the GMP (GNU Multiple Precision) extension in order to speed up arbitrary precision integer arithmetic operations.",
                "ext-mcrypt": "Install the Mcrypt extension in order to speed up a wide variety of cryptographic operations.",
                "pear-pear/PHP_Compat": "Install PHP_Compat to get phpseclib working on PHP < 4.3.3."
            },
            "type": "library",
            "extra": {
                "branch-alias": {
                    "dev-master": "0.3-dev"
                }
            },
            "autoload": {
                "psr-0": {
                    "Crypt": "phpseclib/",
                    "File": "phpseclib/",
                    "Math": "phpseclib/",
                    "Net": "phpseclib/",
                    "System": "phpseclib/"
                },
                "files": [
                    "phpseclib/Crypt/Random.php"
                ]
            },
            "notification-url": "https://packagist.org/downloads/",
            "include-path": [
                "phpseclib/"
            ],
            "license": [
                "MIT"
            ],
            "authors": [
                {
                    "name": "Jim Wigginton",
                    "email": "terrafrost@php.net",
                    "role": "Lead Developer"
                },
                {
                    "name": "Patrick Monnerat",
                    "email": "pm@datasphere.ch",
                    "role": "Developer"
                },
                {
                    "name": "Andreas Fischer",
                    "email": "bantu@phpbb.com",
                    "role": "Developer"
                },
                {
                    "name": "Hans-Jürgen Petrich",
                    "email": "petrich@tronic-media.com",
                    "role": "Developer"
                }
            ],
            "description": "PHP Secure Communications Library - Pure-PHP implementations of RSA, AES, SSH2, SFTP, X.509 etc.",
            "homepage": "http://phpseclib.sourceforge.net",
            "keywords": [
                "BigInteger",
                "aes",
                "asn.1",
                "asn1",
                "blowfish",
                "crypto",
                "cryptography",
                "encryption",
                "rsa",
                "security",
                "sftp",
                "signature",
                "signing",
                "ssh",
                "twofish",
                "x.509",
                "x509"
            ],
            "time": "2015-01-28 21:50:33"
        },
        {
            "name": "psr/log",
            "version": "1.0.0",
            "source": {
                "type": "git",
                "url": "https://github.com/php-fig/log.git",
                "reference": "fe0936ee26643249e916849d48e3a51d5f5e278b"
            },
            "dist": {
                "type": "zip",
                "url": "https://api.github.com/repos/php-fig/log/zipball/fe0936ee26643249e916849d48e3a51d5f5e278b",
                "reference": "fe0936ee26643249e916849d48e3a51d5f5e278b",
                "shasum": ""
            },
            "type": "library",
            "autoload": {
                "psr-0": {
                    "Psr\\Log\\": ""
                }
            },
            "notification-url": "https://packagist.org/downloads/",
            "license": [
                "MIT"
            ],
            "authors": [
                {
                    "name": "PHP-FIG",
                    "homepage": "http://www.php-fig.org/"
                }
            ],
            "description": "Common interface for logging libraries",
            "keywords": [
                "log",
                "psr",
                "psr-3"
            ],
            "time": "2012-12-21 11:40:51"
        },
        {
            "name": "seld/jsonlint",
            "version": "1.4.0",
            "source": {
                "type": "git",
                "url": "https://github.com/Seldaek/jsonlint.git",
                "reference": "66834d3e3566bb5798db7294619388786ae99394"
            },
            "dist": {
                "type": "zip",
                "url": "https://api.github.com/repos/Seldaek/jsonlint/zipball/66834d3e3566bb5798db7294619388786ae99394",
                "reference": "66834d3e3566bb5798db7294619388786ae99394",
                "shasum": ""
            },
            "require": {
                "php": "^5.3 || ^7.0"
            },
            "bin": [
                "bin/jsonlint"
            ],
            "type": "library",
            "autoload": {
                "psr-4": {
                    "Seld\\JsonLint\\": "src/Seld/JsonLint/"
                }
            },
            "notification-url": "https://packagist.org/downloads/",
            "license": [
                "MIT"
            ],
            "authors": [
                {
                    "name": "Jordi Boggiano",
                    "email": "j.boggiano@seld.be",
                    "homepage": "http://seld.be"
                }
            ],
            "description": "JSON Linter",
            "keywords": [
                "json",
                "linter",
                "parser",
                "validator"
            ],
            "time": "2015-11-21 02:21:41"
        },
        {
            "name": "sjparkinson/static-review",
            "version": "4.1.1",
            "source": {
                "type": "git",
                "url": "https://github.com/sjparkinson/static-review.git",
                "reference": "493c3410cf146a12fca84209bad126c494e125f0"
            },
            "dist": {
                "type": "zip",
                "url": "https://api.github.com/repos/sjparkinson/static-review/zipball/493c3410cf146a12fca84209bad126c494e125f0",
                "reference": "493c3410cf146a12fca84209bad126c494e125f0",
                "shasum": ""
            },
            "require": {
                "league/climate": "~2.0",
                "php": ">=5.4.0",
                "symfony/console": "~2.0",
                "symfony/process": "~2.0"
            },
            "require-dev": {
                "mockery/mockery": "~0.9",
                "phpunit/phpunit": "~4.0",
                "sensiolabs/security-checker": "~2.0",
                "squizlabs/php_codesniffer": "~1.0"
            },
            "suggest": {
                "sensiolabs/security-checker": "Required for ComposerSecurityReview.",
                "squizlabs/php_codesniffer": "Required for PhpCodeSnifferReview."
            },
            "bin": [
                "bin/static-review.php"
            ],
            "type": "library",
            "autoload": {
                "psr-4": {
                    "StaticReview\\": "src/"
                }
            },
            "notification-url": "https://packagist.org/downloads/",
            "license": [
                "MIT"
            ],
            "authors": [
                {
                    "name": "Samuel Parkinson",
                    "email": "sam.james.parkinson@gmail.com",
                    "homepage": "http://samp.im"
                }
            ],
            "description": "An extendable framework for version control hooks.",
            "time": "2014-09-22 08:40:36"
        },
        {
            "name": "symfony/console",
            "version": "v2.6.13",
            "target-dir": "Symfony/Component/Console",
            "source": {
                "type": "git",
                "url": "https://github.com/symfony/console.git",
                "reference": "0e5e18ae09d3f5c06367759be940e9ed3f568359"
            },
            "dist": {
                "type": "zip",
                "url": "https://api.github.com/repos/symfony/console/zipball/0e5e18ae09d3f5c06367759be940e9ed3f568359",
                "reference": "0e5e18ae09d3f5c06367759be940e9ed3f568359",
                "shasum": ""
            },
            "require": {
                "php": ">=5.3.3"
            },
            "require-dev": {
                "psr/log": "~1.0",
                "symfony/event-dispatcher": "~2.1",
                "symfony/phpunit-bridge": "~2.7",
                "symfony/process": "~2.1"
            },
            "suggest": {
                "psr/log": "For using the console logger",
                "symfony/event-dispatcher": "",
                "symfony/process": ""
            },
            "type": "library",
            "extra": {
                "branch-alias": {
                    "dev-master": "2.6-dev"
                }
            },
            "autoload": {
                "psr-0": {
                    "Symfony\\Component\\Console\\": ""
                }
            },
            "notification-url": "https://packagist.org/downloads/",
            "license": [
                "MIT"
            ],
            "authors": [
                {
                    "name": "Fabien Potencier",
                    "email": "fabien@symfony.com"
                },
                {
                    "name": "Symfony Community",
                    "homepage": "https://symfony.com/contributors"
                }
            ],
            "description": "Symfony Console Component",
            "homepage": "https://symfony.com",
            "time": "2015-07-26 09:08:40"
        },
        {
            "name": "symfony/event-dispatcher",
            "version": "v2.8.3",
            "source": {
                "type": "git",
                "url": "https://github.com/symfony/event-dispatcher.git",
                "reference": "78c468665c9568c3faaa9c416a7134308f2d85c3"
            },
            "dist": {
                "type": "zip",
                "url": "https://api.github.com/repos/symfony/event-dispatcher/zipball/78c468665c9568c3faaa9c416a7134308f2d85c3",
                "reference": "78c468665c9568c3faaa9c416a7134308f2d85c3",
                "shasum": ""
            },
            "require": {
                "php": ">=5.3.9"
            },
            "require-dev": {
                "psr/log": "~1.0",
                "symfony/config": "~2.0,>=2.0.5|~3.0.0",
                "symfony/dependency-injection": "~2.6|~3.0.0",
                "symfony/expression-language": "~2.6|~3.0.0",
                "symfony/stopwatch": "~2.3|~3.0.0"
            },
            "suggest": {
                "symfony/dependency-injection": "",
                "symfony/http-kernel": ""
            },
            "type": "library",
            "extra": {
                "branch-alias": {
                    "dev-master": "2.8-dev"
                }
            },
            "autoload": {
                "psr-4": {
                    "Symfony\\Component\\EventDispatcher\\": ""
                },
                "exclude-from-classmap": [
                    "/Tests/"
                ]
            },
            "notification-url": "https://packagist.org/downloads/",
            "license": [
                "MIT"
            ],
            "authors": [
                {
                    "name": "Fabien Potencier",
                    "email": "fabien@symfony.com"
                },
                {
                    "name": "Symfony Community",
                    "homepage": "https://symfony.com/contributors"
                }
            ],
            "description": "Symfony EventDispatcher Component",
            "homepage": "https://symfony.com",
            "time": "2016-01-27 05:14:19"
        },
        {
            "name": "symfony/finder",
            "version": "v2.8.3",
            "source": {
                "type": "git",
                "url": "https://github.com/symfony/finder.git",
                "reference": "877bb4b16ea573cc8c024e9590888fcf7eb7e0f7"
            },
            "dist": {
                "type": "zip",
                "url": "https://api.github.com/repos/symfony/finder/zipball/877bb4b16ea573cc8c024e9590888fcf7eb7e0f7",
                "reference": "877bb4b16ea573cc8c024e9590888fcf7eb7e0f7",
                "shasum": ""
            },
            "require": {
                "php": ">=5.3.9"
            },
            "type": "library",
            "extra": {
                "branch-alias": {
                    "dev-master": "2.8-dev"
                }
            },
            "autoload": {
                "psr-4": {
                    "Symfony\\Component\\Finder\\": ""
                },
                "exclude-from-classmap": [
                    "/Tests/"
                ]
            },
            "notification-url": "https://packagist.org/downloads/",
            "license": [
                "MIT"
            ],
            "authors": [
                {
                    "name": "Fabien Potencier",
                    "email": "fabien@symfony.com"
                },
                {
                    "name": "Symfony Community",
                    "homepage": "https://symfony.com/contributors"
                }
            ],
            "description": "Symfony Finder Component",
            "homepage": "https://symfony.com",
            "time": "2016-02-22 16:12:45"
        },
        {
            "name": "symfony/process",
            "version": "v2.8.3",
            "source": {
                "type": "git",
                "url": "https://github.com/symfony/process.git",
                "reference": "7dedd5b60550f33dca16dd7e94ef8aca8b67bbfe"
            },
            "dist": {
                "type": "zip",
                "url": "https://api.github.com/repos/symfony/process/zipball/7dedd5b60550f33dca16dd7e94ef8aca8b67bbfe",
                "reference": "7dedd5b60550f33dca16dd7e94ef8aca8b67bbfe",
                "shasum": ""
            },
            "require": {
                "php": ">=5.3.9"
            },
            "type": "library",
            "extra": {
                "branch-alias": {
                    "dev-master": "2.8-dev"
                }
            },
            "autoload": {
                "psr-4": {
                    "Symfony\\Component\\Process\\": ""
                },
                "exclude-from-classmap": [
                    "/Tests/"
                ]
            },
            "notification-url": "https://packagist.org/downloads/",
            "license": [
                "MIT"
            ],
            "authors": [
                {
                    "name": "Fabien Potencier",
                    "email": "fabien@symfony.com"
                },
                {
                    "name": "Symfony Community",
                    "homepage": "https://symfony.com/contributors"
                }
            ],
            "description": "Symfony Process Component",
            "homepage": "https://symfony.com",
            "time": "2016-02-02 13:33:15"
        },
        {
            "name": "tedivm/jshrink",
            "version": "v1.0.1",
            "source": {
                "type": "git",
                "url": "https://github.com/tedious/JShrink.git",
                "reference": "7575d9d96f113bc7c1c28ec8231ee086751a9078"
            },
            "dist": {
                "type": "zip",
                "url": "https://api.github.com/repos/tedious/JShrink/zipball/7575d9d96f113bc7c1c28ec8231ee086751a9078",
                "reference": "7575d9d96f113bc7c1c28ec8231ee086751a9078",
                "shasum": ""
            },
            "require": {
                "php": ">=5.3.0"
            },
            "require-dev": {
                "fabpot/php-cs-fixer": "0.4.0",
                "phpunit/phpunit": "4.0.*",
                "satooshi/php-coveralls": "dev-master"
            },
            "type": "library",
            "autoload": {
                "psr-0": {
                    "JShrink": "src/"
                }
            },
            "notification-url": "https://packagist.org/downloads/",
            "license": [
                "BSD-3-Clause"
            ],
            "authors": [
                {
                    "name": "Robert Hafner",
                    "email": "tedivm@tedivm.com"
                }
            ],
            "description": "Javascript Minifier built in PHP",
            "homepage": "http://github.com/tedious/JShrink",
            "keywords": [
                "javascript",
                "minifier"
            ],
            "time": "2014-11-11 03:54:14"
        },
        {
            "name": "tubalmartin/cssmin",
            "version": "v2.4.8-p4",
            "source": {
                "type": "git",
                "url": "https://github.com/tubalmartin/YUI-CSS-compressor-PHP-port.git",
                "reference": "fe84d71e8420243544c0ce3bd0f5d7c1936b0f90"
            },
            "dist": {
                "type": "zip",
                "url": "https://api.github.com/repos/tubalmartin/YUI-CSS-compressor-PHP-port/zipball/fe84d71e8420243544c0ce3bd0f5d7c1936b0f90",
                "reference": "fe84d71e8420243544c0ce3bd0f5d7c1936b0f90",
                "shasum": ""
            },
            "require": {
                "php": ">=5.0.0"
            },
            "type": "library",
            "autoload": {
                "classmap": [
                    "cssmin.php"
                ]
            },
            "notification-url": "https://packagist.org/downloads/",
            "license": [
                "BSD-3-Clause"
            ],
            "authors": [
                {
                    "name": "Túbal Martín",
                    "homepage": "http://tubalmartin.me/"
                }
            ],
            "description": "A PHP port of the YUI CSS compressor",
            "homepage": "https://github.com/tubalmartin/YUI-CSS-compressor-PHP-port",
            "keywords": [
                "compress",
                "compressor",
                "css",
                "minify",
                "yui"
            ],
            "time": "2014-09-22 08:08:50"
        },
        {
            "name": "zendframework/zend-code",
            "version": "2.4.9",
            "source": {
                "type": "git",
                "url": "https://github.com/zendframework/zend-code.git",
                "reference": "e3b32fa0fa358643aa6880b04944650981208c20"
            },
            "dist": {
                "type": "zip",
                "url": "https://api.github.com/repos/zendframework/zend-code/zipball/e3b32fa0fa358643aa6880b04944650981208c20",
                "reference": "e3b32fa0fa358643aa6880b04944650981208c20",
                "shasum": ""
            },
            "require": {
                "php": ">=5.3.23",
                "zendframework/zend-eventmanager": "self.version"
            },
            "require-dev": {
                "doctrine/common": ">=2.1",
                "fabpot/php-cs-fixer": "1.7.*",
                "phpunit/phpunit": "~4.0",
                "satooshi/php-coveralls": "dev-master",
                "zendframework/zend-stdlib": "self.version"
            },
            "suggest": {
                "doctrine/common": "Doctrine\\Common >=2.1 for annotation features",
                "zendframework/zend-stdlib": "Zend\\Stdlib component"
            },
            "type": "library",
            "extra": {
                "branch-alias": {
                    "dev-master": "2.4-dev",
                    "dev-develop": "2.5-dev"
                }
            },
            "autoload": {
                "psr-4": {
                    "Zend\\Code\\": "src/"
                }
            },
            "notification-url": "https://packagist.org/downloads/",
            "license": [
                "BSD-3-Clause"
            ],
            "description": "provides facilities to generate arbitrary code using an object oriented interface",
            "homepage": "https://github.com/zendframework/zend-code",
            "keywords": [
                "code",
                "zf2"
            ],
            "time": "2015-05-11 16:17:05"
        },
        {
            "name": "zendframework/zend-config",
            "version": "2.4.9",
            "source": {
                "type": "git",
                "url": "https://github.com/zendframework/zend-config.git",
                "reference": "6b879e54096b8e0d2290f7414c38f9a5947cb8ac"
            },
            "dist": {
                "type": "zip",
                "url": "https://api.github.com/repos/zendframework/zend-config/zipball/6b879e54096b8e0d2290f7414c38f9a5947cb8ac",
                "reference": "6b879e54096b8e0d2290f7414c38f9a5947cb8ac",
                "shasum": ""
            },
            "require": {
                "php": ">=5.3.23",
                "zendframework/zend-stdlib": "self.version"
            },
            "require-dev": {
                "fabpot/php-cs-fixer": "1.7.*",
                "phpunit/phpunit": "~4.0",
                "satooshi/php-coveralls": "dev-master",
                "zendframework/zend-filter": "self.version",
                "zendframework/zend-i18n": "self.version",
                "zendframework/zend-json": "self.version",
                "zendframework/zend-servicemanager": "self.version"
            },
            "suggest": {
                "zendframework/zend-filter": "Zend\\Filter component",
                "zendframework/zend-i18n": "Zend\\I18n component",
                "zendframework/zend-json": "Zend\\Json to use the Json reader or writer classes",
                "zendframework/zend-servicemanager": "Zend\\ServiceManager for use with the Config Factory to retrieve reader and writer instances"
            },
            "type": "library",
            "extra": {
                "branch-alias": {
                    "dev-master": "2.4-dev",
                    "dev-develop": "2.5-dev"
                }
            },
            "autoload": {
                "psr-4": {
                    "Zend\\Config\\": "src/"
                }
            },
            "notification-url": "https://packagist.org/downloads/",
            "license": [
                "BSD-3-Clause"
            ],
            "description": "provides a nested object property based user interface for accessing this configuration data within application code",
            "homepage": "https://github.com/zendframework/zend-config",
            "keywords": [
                "config",
                "zf2"
            ],
            "time": "2015-05-07 14:55:31"
        },
        {
            "name": "zendframework/zend-console",
            "version": "2.4.9",
            "source": {
                "type": "git",
                "url": "https://github.com/zendframework/zend-console.git",
                "reference": "92f9c51bdc42332e63914eec892364594a9b68c8"
            },
            "dist": {
                "type": "zip",
                "url": "https://api.github.com/repos/zendframework/zend-console/zipball/92f9c51bdc42332e63914eec892364594a9b68c8",
                "reference": "92f9c51bdc42332e63914eec892364594a9b68c8",
                "shasum": ""
            },
            "require": {
                "php": ">=5.3.23",
                "zendframework/zend-stdlib": "self.version"
            },
            "require-dev": {
                "fabpot/php-cs-fixer": "1.7.*",
                "phpunit/phpunit": "~4.0",
                "satooshi/php-coveralls": "dev-master"
            },
            "suggest": {
                "zendframework/zend-filter": "To support DefaultRouteMatcher usage",
                "zendframework/zend-validator": "To support DefaultRouteMatcher usage"
            },
            "type": "library",
            "extra": {
                "branch-alias": {
                    "dev-master": "2.4-dev",
                    "dev-develop": "2.5-dev"
                }
            },
            "autoload": {
                "psr-4": {
                    "Zend\\Console\\": "src/"
                }
            },
            "notification-url": "https://packagist.org/downloads/",
            "license": [
                "BSD-3-Clause"
            ],
            "homepage": "https://github.com/zendframework/zend-console",
            "keywords": [
                "console",
                "zf2"
            ],
            "time": "2015-05-07 14:55:31"
        },
        {
            "name": "zendframework/zend-crypt",
            "version": "2.4.9",
            "source": {
                "type": "git",
                "url": "https://github.com/zendframework/zend-crypt.git",
                "reference": "165ec063868884eb952f6bca258f464f7103b79f"
            },
            "dist": {
                "type": "zip",
                "url": "https://api.github.com/repos/zendframework/zend-crypt/zipball/165ec063868884eb952f6bca258f464f7103b79f",
                "reference": "165ec063868884eb952f6bca258f464f7103b79f",
                "shasum": ""
            },
            "require": {
                "php": ">=5.3.23",
                "zendframework/zend-math": "~2.4.0",
                "zendframework/zend-servicemanager": "~2.4.0",
                "zendframework/zend-stdlib": "~2.4.0"
            },
            "require-dev": {
                "fabpot/php-cs-fixer": "1.7.*",
                "phpunit/phpunit": "~4.0",
                "satooshi/php-coveralls": "dev-master",
                "zendframework/zend-config": "~2.4.0"
            },
            "suggest": {
                "ext-mcrypt": "Required for most features of Zend\\Crypt"
            },
            "type": "library",
            "extra": {
                "branch-alias": {
                    "dev-master": "2.4-dev",
                    "dev-develop": "2.5-dev"
                }
            },
            "autoload": {
                "psr-4": {
                    "Zend\\Crypt\\": "src/"
                }
            },
            "notification-url": "https://packagist.org/downloads/",
            "license": [
                "BSD-3-Clause"
            ],
            "homepage": "https://github.com/zendframework/zend-crypt",
            "keywords": [
                "crypt",
                "zf2"
            ],
            "time": "2015-11-23 16:33:27"
        },
        {
            "name": "zendframework/zend-di",
            "version": "2.4.9",
            "source": {
                "type": "git",
                "url": "https://github.com/zendframework/zend-di.git",
                "reference": "fb578aa1e1ce9fb2dccec920f113e7db4ad44297"
            },
            "dist": {
                "type": "zip",
                "url": "https://api.github.com/repos/zendframework/zend-di/zipball/fb578aa1e1ce9fb2dccec920f113e7db4ad44297",
                "reference": "fb578aa1e1ce9fb2dccec920f113e7db4ad44297",
                "shasum": ""
            },
            "require": {
                "php": ">=5.3.23",
                "zendframework/zend-code": "self.version",
                "zendframework/zend-stdlib": "self.version"
            },
            "require-dev": {
                "fabpot/php-cs-fixer": "1.7.*",
                "phpunit/phpunit": "~4.0",
                "satooshi/php-coveralls": "dev-master",
                "zendframework/zend-servicemanager": "self.version"
            },
            "suggest": {
                "zendframework/zend-servicemanager": "Zend\\ServiceManager component"
            },
            "type": "library",
            "extra": {
                "branch-alias": {
                    "dev-master": "2.4-dev",
                    "dev-develop": "2.5-dev"
                }
            },
            "autoload": {
                "psr-4": {
                    "Zend\\Di\\": "src/"
                }
            },
            "notification-url": "https://packagist.org/downloads/",
            "license": [
                "BSD-3-Clause"
            ],
            "homepage": "https://github.com/zendframework/zend-di",
            "keywords": [
                "di",
                "zf2"
            ],
            "time": "2015-05-07 14:55:31"
        },
        {
            "name": "zendframework/zend-escaper",
            "version": "2.4.9",
            "source": {
                "type": "git",
                "url": "https://github.com/zendframework/zend-escaper.git",
                "reference": "13f468ff824f3c83018b90aff892a1b3201383a9"
            },
            "dist": {
                "type": "zip",
                "url": "https://api.github.com/repos/zendframework/zend-escaper/zipball/13f468ff824f3c83018b90aff892a1b3201383a9",
                "reference": "13f468ff824f3c83018b90aff892a1b3201383a9",
                "shasum": ""
            },
            "require": {
                "php": ">=5.3.23"
            },
            "require-dev": {
                "fabpot/php-cs-fixer": "1.7.*",
                "phpunit/phpunit": "~4.0",
                "satooshi/php-coveralls": "dev-master"
            },
            "type": "library",
            "extra": {
                "branch-alias": {
                    "dev-master": "2.4-dev",
                    "dev-develop": "2.5-dev"
                }
            },
            "autoload": {
                "psr-4": {
                    "Zend\\Escaper\\": "src/"
                }
            },
            "notification-url": "https://packagist.org/downloads/",
            "license": [
                "BSD-3-Clause"
            ],
            "homepage": "https://github.com/zendframework/zend-escaper",
            "keywords": [
                "escaper",
                "zf2"
            ],
            "time": "2015-05-07 14:55:31"
        },
        {
            "name": "zendframework/zend-eventmanager",
            "version": "2.4.9",
            "source": {
                "type": "git",
                "url": "https://github.com/zendframework/zend-eventmanager.git",
                "reference": "c2c46a7a2809b74ceb66fd79f66d43f97e1747b4"
            },
            "dist": {
                "type": "zip",
                "url": "https://api.github.com/repos/zendframework/zend-eventmanager/zipball/c2c46a7a2809b74ceb66fd79f66d43f97e1747b4",
                "reference": "c2c46a7a2809b74ceb66fd79f66d43f97e1747b4",
                "shasum": ""
            },
            "require": {
                "php": ">=5.3.23",
                "zendframework/zend-stdlib": "self.version"
            },
            "require-dev": {
                "fabpot/php-cs-fixer": "1.7.*",
                "phpunit/phpunit": "~4.0",
                "satooshi/php-coveralls": "dev-master"
            },
            "type": "library",
            "extra": {
                "branch-alias": {
                    "dev-master": "2.4-dev",
                    "dev-develop": "2.5-dev"
                }
            },
            "autoload": {
                "psr-4": {
                    "Zend\\EventManager\\": "src/"
                }
            },
            "notification-url": "https://packagist.org/downloads/",
            "license": [
                "BSD-3-Clause"
            ],
            "homepage": "https://github.com/zendframework/zend-event-manager",
            "keywords": [
                "eventmanager",
                "zf2"
            ],
            "time": "2015-05-07 14:55:31"
        },
        {
            "name": "zendframework/zend-filter",
            "version": "2.4.9",
            "source": {
                "type": "git",
                "url": "https://github.com/zendframework/zend-filter.git",
                "reference": "a3711101850078b2aa69586c71897acaada2e9cb"
            },
            "dist": {
                "type": "zip",
                "url": "https://api.github.com/repos/zendframework/zend-filter/zipball/a3711101850078b2aa69586c71897acaada2e9cb",
                "reference": "a3711101850078b2aa69586c71897acaada2e9cb",
                "shasum": ""
            },
            "require": {
                "php": ">=5.3.23",
                "zendframework/zend-stdlib": "self.version"
            },
            "require-dev": {
                "fabpot/php-cs-fixer": "1.7.*",
                "phpunit/phpunit": "~4.0",
                "satooshi/php-coveralls": "dev-master",
                "zendframework/zend-crypt": "self.version",
                "zendframework/zend-servicemanager": "self.version",
                "zendframework/zend-uri": "self.version"
            },
            "suggest": {
                "zendframework/zend-crypt": "Zend\\Crypt component",
                "zendframework/zend-i18n": "Zend\\I18n component",
                "zendframework/zend-servicemanager": "Zend\\ServiceManager component",
                "zendframework/zend-uri": "Zend\\Uri component for UriNormalize filter"
            },
            "type": "library",
            "extra": {
                "branch-alias": {
                    "dev-master": "2.4-dev",
                    "dev-develop": "2.5-dev"
                }
            },
            "autoload": {
                "psr-4": {
                    "Zend\\Filter\\": "src/"
                }
            },
            "notification-url": "https://packagist.org/downloads/",
            "license": [
                "BSD-3-Clause"
            ],
            "description": "provides a set of commonly needed data filters",
            "homepage": "https://github.com/zendframework/zend-filter",
            "keywords": [
                "filter",
                "zf2"
            ],
            "time": "2015-05-07 14:55:31"
        },
        {
            "name": "zendframework/zend-form",
            "version": "2.4.9",
            "source": {
                "type": "git",
                "url": "https://github.com/zendframework/zend-form.git",
                "reference": "779ba5da3dc040c52e632ea340462af2306c7682"
            },
            "dist": {
                "type": "zip",
                "url": "https://api.github.com/repos/zendframework/zend-form/zipball/779ba5da3dc040c52e632ea340462af2306c7682",
                "reference": "779ba5da3dc040c52e632ea340462af2306c7682",
                "shasum": ""
            },
            "require": {
                "php": ">=5.3.23",
                "zendframework/zend-inputfilter": "~2.4.0",
                "zendframework/zend-stdlib": "~2.4.0"
            },
            "require-dev": {
                "fabpot/php-cs-fixer": "1.7.*",
                "ircmaxell/random-lib": "^1.1",
                "phpunit/phpunit": "~4.0",
                "satooshi/php-coveralls": "dev-master",
                "zendframework/zend-cache": "~2.4.0",
                "zendframework/zend-captcha": "~2.4.0",
                "zendframework/zend-code": "~2.4.0",
                "zendframework/zend-eventmanager": "~2.4.0",
                "zendframework/zend-filter": "~2.4.0",
                "zendframework/zend-i18n": "~2.4.0",
                "zendframework/zend-servicemanager": "~2.4.0",
                "zendframework/zend-session": "~2.4.0",
                "zendframework/zend-text": "~2.4.0",
                "zendframework/zend-validator": "~2.4.0",
                "zendframework/zend-view": "~2.4.0",
                "zendframework/zendservice-recaptcha": "~2.0"
            },
            "suggest": {
                "zendframework/zend-captcha": "Zend\\Captcha component",
                "zendframework/zend-code": "Zend\\Code component",
                "zendframework/zend-eventmanager": "Zend\\EventManager component",
                "zendframework/zend-filter": "Zend\\Filter component",
                "zendframework/zend-i18n": "Zend\\I18n component",
                "zendframework/zend-servicemanager": "Zend\\ServiceManager component",
                "zendframework/zend-validator": "Zend\\Validator component",
                "zendframework/zend-view": "Zend\\View component",
                "zendframework/zendservice-recaptcha": "ZendService\\ReCaptcha component"
            },
            "type": "library",
            "extra": {
                "branch-alias": {
                    "dev-master": "2.4-dev",
                    "dev-develop": "2.5-dev"
                }
            },
            "autoload": {
                "psr-4": {
                    "Zend\\Form\\": "src/"
                }
            },
            "notification-url": "https://packagist.org/downloads/",
            "license": [
                "BSD-3-Clause"
            ],
            "homepage": "https://github.com/zendframework/zend-form",
            "keywords": [
                "form",
                "zf2"
            ],
            "time": "2015-09-09 19:11:05"
        },
        {
            "name": "zendframework/zend-http",
            "version": "2.4.9",
            "source": {
                "type": "git",
                "url": "https://github.com/zendframework/zend-http.git",
                "reference": "0456267c3825f3c4b558460e0bffeb4c496e6fb8"
            },
            "dist": {
                "type": "zip",
                "url": "https://api.github.com/repos/zendframework/zend-http/zipball/0456267c3825f3c4b558460e0bffeb4c496e6fb8",
                "reference": "0456267c3825f3c4b558460e0bffeb4c496e6fb8",
                "shasum": ""
            },
            "require": {
                "php": ">=5.3.23",
                "zendframework/zend-loader": "~2.4.0",
                "zendframework/zend-stdlib": "~2.4.0",
                "zendframework/zend-uri": "~2.4.0",
                "zendframework/zend-validator": "~2.4.0"
            },
            "require-dev": {
                "fabpot/php-cs-fixer": "1.7.*",
                "phpunit/phpunit": "~4.0",
                "satooshi/php-coveralls": "dev-master",
                "zendframework/zend-config": "~2.4.0"
            },
            "type": "library",
            "extra": {
                "branch-alias": {
                    "dev-master": "2.4-dev",
                    "dev-develop": "2.5-dev"
                }
            },
            "autoload": {
                "psr-4": {
                    "Zend\\Http\\": "src/"
                }
            },
            "notification-url": "https://packagist.org/downloads/",
            "license": [
                "BSD-3-Clause"
            ],
            "description": "provides an easy interface for performing Hyper-Text Transfer Protocol (HTTP) requests",
            "homepage": "https://github.com/zendframework/zend-http",
            "keywords": [
                "http",
                "zf2"
            ],
            "time": "2015-09-14 16:11:20"
        },
        {
            "name": "zendframework/zend-i18n",
            "version": "2.4.9",
            "source": {
                "type": "git",
                "url": "https://github.com/zendframework/zend-i18n.git",
                "reference": "f26d6ae4be3f1ac98fbb3708aafae908c38f46c8"
            },
            "dist": {
                "type": "zip",
                "url": "https://api.github.com/repos/zendframework/zend-i18n/zipball/f26d6ae4be3f1ac98fbb3708aafae908c38f46c8",
                "reference": "f26d6ae4be3f1ac98fbb3708aafae908c38f46c8",
                "shasum": ""
            },
            "require": {
                "php": ">=5.3.23",
                "zendframework/zend-stdlib": "self.version"
            },
            "require-dev": {
                "fabpot/php-cs-fixer": "1.7.*",
                "phpunit/phpunit": "~4.0",
                "satooshi/php-coveralls": "dev-master",
                "zendframework/zend-cache": "self.version",
                "zendframework/zend-config": "self.version",
                "zendframework/zend-eventmanager": "self.version",
                "zendframework/zend-filter": "self.version",
                "zendframework/zend-servicemanager": "self.version",
                "zendframework/zend-validator": "self.version",
                "zendframework/zend-view": "self.version"
            },
            "suggest": {
                "ext-intl": "Required for most features of Zend\\I18n; included in default builds of PHP",
                "zendframework/zend-cache": "Zend\\Cache component",
                "zendframework/zend-config": "Zend\\Config component",
                "zendframework/zend-eventmanager": "You should install this package to use the events in the translator",
                "zendframework/zend-filter": "You should install this package to use the provided filters",
                "zendframework/zend-resources": "Translation resources",
                "zendframework/zend-servicemanager": "Zend\\ServiceManager component",
                "zendframework/zend-validator": "You should install this package to use the provided validators",
                "zendframework/zend-view": "You should install this package to use the provided view helpers"
            },
            "type": "library",
            "extra": {
                "branch-alias": {
                    "dev-master": "2.4-dev",
                    "dev-develop": "2.5-dev"
                }
            },
            "autoload": {
                "psr-4": {
                    "Zend\\I18n\\": "src/"
                }
            },
            "notification-url": "https://packagist.org/downloads/",
            "license": [
                "BSD-3-Clause"
            ],
            "homepage": "https://github.com/zendframework/zend-i18n",
            "keywords": [
                "i18n",
                "zf2"
            ],
            "time": "2015-05-07 14:55:31"
        },
        {
            "name": "zendframework/zend-inputfilter",
            "version": "2.4.9",
            "source": {
                "type": "git",
                "url": "https://github.com/zendframework/zend-inputfilter.git",
                "reference": "6305e9acf7da9f5481b5266cb6e0353a96c10a06"
            },
            "dist": {
                "type": "zip",
                "url": "https://api.github.com/repos/zendframework/zend-inputfilter/zipball/6305e9acf7da9f5481b5266cb6e0353a96c10a06",
                "reference": "6305e9acf7da9f5481b5266cb6e0353a96c10a06",
                "shasum": ""
            },
            "require": {
                "php": ">=5.3.23",
                "zendframework/zend-filter": "~2.4.0",
                "zendframework/zend-stdlib": "~2.4.0",
                "zendframework/zend-validator": "~2.4.8"
            },
            "require-dev": {
                "fabpot/php-cs-fixer": "1.7.*",
                "phpunit/phpunit": "^4.5",
                "zendframework/zend-servicemanager": "~2.4.0"
            },
            "suggest": {
                "zendframework/zend-servicemanager": "To support plugin manager support"
            },
            "type": "library",
            "extra": {
                "branch-alias": {
                    "dev-master": "2.4-dev",
                    "dev-develop": "2.5-dev"
                }
            },
            "autoload": {
                "psr-4": {
                    "Zend\\InputFilter\\": "src/"
                }
            },
            "notification-url": "https://packagist.org/downloads/",
            "license": [
                "BSD-3-Clause"
            ],
            "homepage": "https://github.com/zendframework/zend-inputfilter",
            "keywords": [
                "inputfilter",
                "zf2"
            ],
            "time": "2015-09-09 15:44:54"
        },
        {
            "name": "zendframework/zend-json",
            "version": "2.4.9",
            "source": {
                "type": "git",
                "url": "https://github.com/zendframework/zend-json.git",
                "reference": "1db4b878846520e619fbcdc7ce826c8563f8e839"
            },
            "dist": {
                "type": "zip",
                "url": "https://api.github.com/repos/zendframework/zend-json/zipball/1db4b878846520e619fbcdc7ce826c8563f8e839",
                "reference": "1db4b878846520e619fbcdc7ce826c8563f8e839",
                "shasum": ""
            },
            "require": {
                "php": ">=5.3.23",
                "zendframework/zend-stdlib": "self.version"
            },
            "require-dev": {
                "fabpot/php-cs-fixer": "1.7.*",
                "phpunit/phpunit": "~4.0",
                "satooshi/php-coveralls": "dev-master",
                "zendframework/zend-http": "self.version",
                "zendframework/zend-server": "self.version"
            },
            "suggest": {
                "zendframework/zend-http": "Zend\\Http component",
                "zendframework/zend-server": "Zend\\Server component",
                "zendframework/zendxml": "To support Zend\\Json\\Json::fromXml() usage"
            },
            "type": "library",
            "extra": {
                "branch-alias": {
                    "dev-master": "2.4-dev",
                    "dev-develop": "2.5-dev"
                }
            },
            "autoload": {
                "psr-4": {
                    "Zend\\Json\\": "src/"
                }
            },
            "notification-url": "https://packagist.org/downloads/",
            "license": [
                "BSD-3-Clause"
            ],
            "description": "provides convenience methods for serializing native PHP to JSON and decoding JSON to native PHP",
            "homepage": "https://github.com/zendframework/zend-json",
            "keywords": [
                "json",
                "zf2"
            ],
            "time": "2015-05-07 14:55:31"
        },
        {
            "name": "zendframework/zend-loader",
            "version": "2.4.9",
            "source": {
                "type": "git",
                "url": "https://github.com/zendframework/zend-loader.git",
                "reference": "5e62c44a4d23c4e09d35fcc2a3b109c944dbdc22"
            },
            "dist": {
                "type": "zip",
                "url": "https://api.github.com/repos/zendframework/zend-loader/zipball/5e62c44a4d23c4e09d35fcc2a3b109c944dbdc22",
                "reference": "5e62c44a4d23c4e09d35fcc2a3b109c944dbdc22",
                "shasum": ""
            },
            "require": {
                "php": ">=5.3.23"
            },
            "require-dev": {
                "fabpot/php-cs-fixer": "1.7.*",
                "phpunit/phpunit": "~4.0",
                "satooshi/php-coveralls": "dev-master"
            },
            "type": "library",
            "extra": {
                "branch-alias": {
                    "dev-master": "2.4-dev",
                    "dev-develop": "2.5-dev"
                }
            },
            "autoload": {
                "psr-4": {
                    "Zend\\Loader\\": "src/"
                }
            },
            "notification-url": "https://packagist.org/downloads/",
            "license": [
                "BSD-3-Clause"
            ],
            "homepage": "https://github.com/zendframework/zend-loader",
            "keywords": [
                "loader",
                "zf2"
            ],
            "time": "2015-05-07 14:55:31"
        },
        {
            "name": "zendframework/zend-log",
            "version": "2.4.9",
            "source": {
                "type": "git",
                "url": "https://github.com/zendframework/zend-log.git",
                "reference": "f6538f4b61cdacafa47c7cef26c5c0204f2d1eef"
            },
            "dist": {
                "type": "zip",
                "url": "https://api.github.com/repos/zendframework/zend-log/zipball/f6538f4b61cdacafa47c7cef26c5c0204f2d1eef",
                "reference": "f6538f4b61cdacafa47c7cef26c5c0204f2d1eef",
                "shasum": ""
            },
            "require": {
                "php": ">=5.3.23",
                "zendframework/zend-servicemanager": "self.version",
                "zendframework/zend-stdlib": "self.version"
            },
            "require-dev": {
                "fabpot/php-cs-fixer": "1.7.*",
                "phpunit/phpunit": "~4.0",
                "satooshi/php-coveralls": "dev-master",
                "zendframework/zend-console": "self.version",
                "zendframework/zend-db": "self.version",
                "zendframework/zend-escaper": "self.version",
                "zendframework/zend-mail": "self.version",
                "zendframework/zend-validator": "self.version"
            },
            "suggest": {
                "ext-mongo": "*",
                "zendframework/zend-console": "Zend\\Console component",
                "zendframework/zend-db": "Zend\\Db component",
                "zendframework/zend-escaper": "Zend\\Escaper component, for use in the XML formatter",
                "zendframework/zend-mail": "Zend\\Mail component",
                "zendframework/zend-validator": "Zend\\Validator component"
            },
            "type": "library",
            "extra": {
                "branch-alias": {
                    "dev-master": "2.4-dev",
                    "dev-develop": "2.5-dev"
                }
            },
            "autoload": {
                "psr-4": {
                    "Zend\\Log\\": "src/"
                }
            },
            "notification-url": "https://packagist.org/downloads/",
            "license": [
                "BSD-3-Clause"
            ],
            "description": "component for general purpose logging",
            "homepage": "https://github.com/zendframework/zend-log",
            "keywords": [
                "log",
                "logging",
                "zf2"
            ],
            "time": "2015-05-07 14:55:31"
        },
        {
            "name": "zendframework/zend-math",
            "version": "2.4.9",
            "source": {
                "type": "git",
                "url": "https://github.com/zendframework/zend-math.git",
                "reference": "1e7e803366fc7618a8668ce2403c932196174faa"
            },
            "dist": {
                "type": "zip",
                "url": "https://api.github.com/repos/zendframework/zend-math/zipball/1e7e803366fc7618a8668ce2403c932196174faa",
                "reference": "1e7e803366fc7618a8668ce2403c932196174faa",
                "shasum": ""
            },
            "require": {
                "php": ">=5.3.23"
            },
            "require-dev": {
                "fabpot/php-cs-fixer": "1.7.*",
                "phpunit/phpunit": "~4.0",
                "satooshi/php-coveralls": "dev-master"
            },
            "suggest": {
                "ext-bcmath": "If using the bcmath functionality",
                "ext-gmp": "If using the gmp functionality",
                "ircmaxell/random-lib": "Fallback random byte generator for Zend\\Math\\Rand if OpenSSL/Mcrypt extensions are unavailable",
                "zendframework/zend-servicemanager": ">= current version, if using the BigInteger::factory functionality"
            },
            "type": "library",
            "extra": {
                "branch-alias": {
                    "dev-master": "2.4-dev",
                    "dev-develop": "2.5-dev"
                }
            },
            "autoload": {
                "psr-4": {
                    "Zend\\Math\\": "src/"
                }
            },
            "notification-url": "https://packagist.org/downloads/",
            "license": [
                "BSD-3-Clause"
            ],
            "homepage": "https://github.com/zendframework/zend-math",
            "keywords": [
                "math",
                "zf2"
            ],
            "time": "2015-05-07 14:55:31"
        },
        {
            "name": "zendframework/zend-modulemanager",
            "version": "2.4.9",
            "source": {
                "type": "git",
                "url": "https://github.com/zendframework/zend-modulemanager.git",
                "reference": "49c0713c2b560dd434aa36b83df4c89f51f8dab4"
            },
            "dist": {
                "type": "zip",
                "url": "https://api.github.com/repos/zendframework/zend-modulemanager/zipball/49c0713c2b560dd434aa36b83df4c89f51f8dab4",
                "reference": "49c0713c2b560dd434aa36b83df4c89f51f8dab4",
                "shasum": ""
            },
            "require": {
                "php": ">=5.3.23",
                "zendframework/zend-eventmanager": "self.version",
                "zendframework/zend-stdlib": "self.version"
            },
            "require-dev": {
                "fabpot/php-cs-fixer": "1.7.*",
                "phpunit/phpunit": "~4.0",
                "satooshi/php-coveralls": "dev-master",
                "zendframework/zend-config": "self.version",
                "zendframework/zend-console": "self.version",
                "zendframework/zend-loader": "self.version",
                "zendframework/zend-servicemanager": "self.version"
            },
            "suggest": {
                "zendframework/zend-config": "Zend\\Config component",
                "zendframework/zend-console": "Zend\\Console component",
                "zendframework/zend-loader": "Zend\\Loader component",
                "zendframework/zend-mvc": "Zend\\Mvc component",
                "zendframework/zend-servicemanager": "Zend\\ServiceManager component"
            },
            "type": "library",
            "extra": {
                "branch-alias": {
                    "dev-master": "2.4-dev",
                    "dev-develop": "2.5-dev"
                }
            },
            "autoload": {
                "psr-4": {
                    "Zend\\ModuleManager\\": "src/"
                }
            },
            "notification-url": "https://packagist.org/downloads/",
            "license": [
                "BSD-3-Clause"
            ],
            "homepage": "https://github.com/zendframework/zend-module-manager",
            "keywords": [
                "modulemanager",
                "zf2"
            ],
            "time": "2015-05-07 14:55:31"
        },
        {
            "name": "zendframework/zend-mvc",
            "version": "2.4.9",
            "source": {
                "type": "git",
                "url": "https://github.com/zendframework/zend-mvc.git",
                "reference": "5ecf513a82fe9fdeee84919eee45e8098639df04"
            },
            "dist": {
                "type": "zip",
                "url": "https://api.github.com/repos/zendframework/zend-mvc/zipball/5ecf513a82fe9fdeee84919eee45e8098639df04",
                "reference": "5ecf513a82fe9fdeee84919eee45e8098639df04",
                "shasum": ""
            },
            "require": {
                "php": ">=5.3.23",
                "zendframework/zend-eventmanager": "~2.4.0",
                "zendframework/zend-form": "~2.4.8",
                "zendframework/zend-servicemanager": "~2.4.0",
                "zendframework/zend-stdlib": "~2.4.0"
            },
            "require-dev": {
                "fabpot/php-cs-fixer": "1.7.*",
                "phpunit/phpunit": "~4.0",
                "satooshi/php-coveralls": "dev-master",
                "zendframework/zend-authentication": "~2.4.0",
                "zendframework/zend-cache": "~2.4.0",
                "zendframework/zend-console": "~2.4.0",
                "zendframework/zend-di": "~2.4.0",
                "zendframework/zend-filter": "~2.4.0",
                "zendframework/zend-http": "~2.4.8",
                "zendframework/zend-i18n": "~2.4.0",
                "zendframework/zend-inputfilter": "~2.4.8",
                "zendframework/zend-json": "~2.4.0",
                "zendframework/zend-log": "~2.4.0",
                "zendframework/zend-modulemanager": "~2.4.0",
                "zendframework/zend-serializer": "~2.4.0",
                "zendframework/zend-session": "~2.4.0",
                "zendframework/zend-text": "~2.4.0",
                "zendframework/zend-uri": "~2.4.0",
                "zendframework/zend-validator": "~2.4.8",
                "zendframework/zend-version": "~2.4.0",
                "zendframework/zend-view": "~2.4.0"
            },
            "suggest": {
                "zendframework/zend-authentication": "Zend\\Authentication component for Identity plugin",
                "zendframework/zend-config": "Zend\\Config component",
                "zendframework/zend-console": "Zend\\Console component",
                "zendframework/zend-di": "Zend\\Di component",
                "zendframework/zend-filter": "Zend\\Filter component",
                "zendframework/zend-http": "Zend\\Http component",
                "zendframework/zend-i18n": "Zend\\I18n component for translatable segments",
                "zendframework/zend-inputfilter": "Zend\\Inputfilter component",
                "zendframework/zend-json": "Zend\\Json component",
                "zendframework/zend-log": "Zend\\Log component",
                "zendframework/zend-modulemanager": "Zend\\ModuleManager component",
                "zendframework/zend-serializer": "Zend\\Serializer component",
                "zendframework/zend-session": "Zend\\Session component for FlashMessenger, PRG, and FPRG plugins",
                "zendframework/zend-stdlib": "Zend\\Stdlib component",
                "zendframework/zend-text": "Zend\\Text component",
                "zendframework/zend-uri": "Zend\\Uri component",
                "zendframework/zend-validator": "Zend\\Validator component",
                "zendframework/zend-version": "Zend\\Version component",
                "zendframework/zend-view": "Zend\\View component"
            },
            "type": "library",
            "extra": {
                "branch-alias": {
                    "dev-master": "2.4-dev",
                    "dev-develop": "2.5-dev"
                }
            },
            "autoload": {
                "psr-4": {
                    "Zend\\Mvc\\": "src/"
                }
            },
            "notification-url": "https://packagist.org/downloads/",
            "license": [
                "BSD-3-Clause"
            ],
            "homepage": "https://github.com/zendframework/zend-mvc",
            "keywords": [
                "mvc",
                "zf2"
            ],
            "time": "2015-09-14 16:32:50"
        },
        {
            "name": "zendframework/zend-serializer",
            "version": "2.4.9",
            "source": {
                "type": "git",
                "url": "https://github.com/zendframework/zend-serializer.git",
                "reference": "31a0da5c09f54fe76bc4e145e348b0d3d277aaf0"
            },
            "dist": {
                "type": "zip",
                "url": "https://api.github.com/repos/zendframework/zend-serializer/zipball/31a0da5c09f54fe76bc4e145e348b0d3d277aaf0",
                "reference": "31a0da5c09f54fe76bc4e145e348b0d3d277aaf0",
                "shasum": ""
            },
            "require": {
                "php": ">=5.3.23",
                "zendframework/zend-json": "self.version",
                "zendframework/zend-math": "self.version",
                "zendframework/zend-stdlib": "self.version"
            },
            "require-dev": {
                "fabpot/php-cs-fixer": "1.7.*",
                "phpunit/phpunit": "~4.0",
                "satooshi/php-coveralls": "dev-master",
                "zendframework/zend-servicemanager": "self.version"
            },
            "suggest": {
                "zendframework/zend-servicemanager": "To support plugin manager support"
            },
            "type": "library",
            "extra": {
                "branch-alias": {
                    "dev-master": "2.4-dev",
                    "dev-develop": "2.5-dev"
                }
            },
            "autoload": {
                "psr-4": {
                    "Zend\\Serializer\\": "src/"
                }
            },
            "notification-url": "https://packagist.org/downloads/",
            "license": [
                "BSD-3-Clause"
            ],
            "description": "provides an adapter based interface to simply generate storable representation of PHP types by different facilities, and recover",
            "homepage": "https://github.com/zendframework/zend-serializer",
            "keywords": [
                "serializer",
                "zf2"
            ],
            "time": "2015-05-07 14:55:31"
        },
        {
            "name": "zendframework/zend-server",
            "version": "2.4.9",
            "source": {
                "type": "git",
                "url": "https://github.com/zendframework/zend-server.git",
                "reference": "dd6da0d3c304cb43d3ac0be2dc9c334372d3734c"
            },
            "dist": {
                "type": "zip",
                "url": "https://api.github.com/repos/zendframework/zend-server/zipball/dd6da0d3c304cb43d3ac0be2dc9c334372d3734c",
                "reference": "dd6da0d3c304cb43d3ac0be2dc9c334372d3734c",
                "shasum": ""
            },
            "require": {
                "php": ">=5.3.23",
                "zendframework/zend-code": "self.version",
                "zendframework/zend-stdlib": "self.version"
            },
            "require-dev": {
                "fabpot/php-cs-fixer": "1.7.*",
                "phpunit/phpunit": "~4.0",
                "satooshi/php-coveralls": "dev-master"
            },
            "type": "library",
            "extra": {
                "branch-alias": {
                    "dev-master": "2.4-dev",
                    "dev-develop": "2.5-dev"
                }
            },
            "autoload": {
                "psr-4": {
                    "Zend\\Server\\": "src/"
                }
            },
            "notification-url": "https://packagist.org/downloads/",
            "license": [
                "BSD-3-Clause"
            ],
            "homepage": "https://github.com/zendframework/zend-server",
            "keywords": [
                "server",
                "zf2"
            ],
            "time": "2015-05-07 14:55:31"
        },
        {
            "name": "zendframework/zend-servicemanager",
            "version": "2.4.9",
            "source": {
                "type": "git",
                "url": "https://github.com/zendframework/zend-servicemanager.git",
                "reference": "855294e12771b4295c26446b6ed2df2f1785f234"
            },
            "dist": {
                "type": "zip",
                "url": "https://api.github.com/repos/zendframework/zend-servicemanager/zipball/855294e12771b4295c26446b6ed2df2f1785f234",
                "reference": "855294e12771b4295c26446b6ed2df2f1785f234",
                "shasum": ""
            },
            "require": {
                "php": ">=5.3.23"
            },
            "require-dev": {
                "fabpot/php-cs-fixer": "1.7.*",
                "phpunit/phpunit": "~4.0",
                "satooshi/php-coveralls": "dev-master",
                "zendframework/zend-di": "self.version"
            },
            "suggest": {
                "ocramius/proxy-manager": "ProxyManager 0.5.* to handle lazy initialization of services",
                "zendframework/zend-di": "Zend\\Di component"
            },
            "type": "library",
            "extra": {
                "branch-alias": {
                    "dev-master": "2.4-dev",
                    "dev-develop": "2.5-dev"
                }
            },
            "autoload": {
                "psr-4": {
                    "Zend\\ServiceManager\\": "src/"
                }
            },
            "notification-url": "https://packagist.org/downloads/",
            "license": [
                "BSD-3-Clause"
            ],
            "homepage": "https://github.com/zendframework/zend-service-manager",
            "keywords": [
                "servicemanager",
                "zf2"
            ],
            "time": "2015-05-07 14:55:31"
        },
        {
            "name": "zendframework/zend-soap",
            "version": "2.4.9",
            "source": {
                "type": "git",
                "url": "https://github.com/zendframework/zend-soap.git",
                "reference": "743ab449c4d0d03cee21db743c5aed360be49d36"
            },
            "dist": {
                "type": "zip",
                "url": "https://api.github.com/repos/zendframework/zend-soap/zipball/743ab449c4d0d03cee21db743c5aed360be49d36",
                "reference": "743ab449c4d0d03cee21db743c5aed360be49d36",
                "shasum": ""
            },
            "require": {
                "php": ">=5.3.23",
                "zendframework/zend-server": "self.version",
                "zendframework/zend-stdlib": "self.version",
                "zendframework/zend-uri": "self.version"
            },
            "require-dev": {
                "fabpot/php-cs-fixer": "1.7.*",
                "phpunit/phpunit": "~4.0",
                "satooshi/php-coveralls": "dev-master",
                "zendframework/zend-http": "self.version"
            },
            "suggest": {
                "zendframework/zend-http": "Zend\\Http component"
            },
            "type": "library",
            "extra": {
                "branch-alias": {
                    "dev-master": "2.4-dev",
                    "dev-develop": "2.5-dev"
                }
            },
            "autoload": {
                "psr-4": {
                    "Zend\\Soap\\": "src/"
                }
            },
            "notification-url": "https://packagist.org/downloads/",
            "license": [
                "BSD-3-Clause"
            ],
            "homepage": "https://github.com/zendframework/zend-soap",
            "keywords": [
                "soap",
                "zf2"
            ],
            "time": "2015-05-07 14:55:31"
        },
        {
            "name": "zendframework/zend-stdlib",
            "version": "2.4.9",
            "source": {
                "type": "git",
                "url": "https://github.com/zendframework/zend-stdlib.git",
                "reference": "d8ecb629a72da9f91bd95c5af006384823560b42"
            },
            "dist": {
                "type": "zip",
                "url": "https://api.github.com/repos/zendframework/zend-stdlib/zipball/d8ecb629a72da9f91bd95c5af006384823560b42",
                "reference": "d8ecb629a72da9f91bd95c5af006384823560b42",
                "shasum": ""
            },
            "require": {
                "php": ">=5.3.23"
            },
            "require-dev": {
                "fabpot/php-cs-fixer": "1.7.*",
                "phpunit/phpunit": "~4.0",
                "satooshi/php-coveralls": "dev-master",
                "zendframework/zend-eventmanager": "self.version",
                "zendframework/zend-filter": "self.version",
                "zendframework/zend-serializer": "self.version",
                "zendframework/zend-servicemanager": "self.version"
            },
            "suggest": {
                "zendframework/zend-eventmanager": "To support aggregate hydrator usage",
                "zendframework/zend-filter": "To support naming strategy hydrator usage",
                "zendframework/zend-serializer": "Zend\\Serializer component",
                "zendframework/zend-servicemanager": "To support hydrator plugin manager usage"
            },
            "type": "library",
            "extra": {
                "branch-alias": {
                    "dev-master": "2.4-dev",
                    "dev-develop": "2.5-dev"
                }
            },
            "autoload": {
                "psr-4": {
                    "Zend\\Stdlib\\": "src/"
                }
            },
            "notification-url": "https://packagist.org/downloads/",
            "license": [
                "BSD-3-Clause"
            ],
            "homepage": "https://github.com/zendframework/zend-stdlib",
            "keywords": [
                "stdlib",
                "zf2"
            ],
            "time": "2015-07-21 13:55:46"
        },
        {
            "name": "zendframework/zend-text",
            "version": "2.4.9",
            "source": {
                "type": "git",
                "url": "https://github.com/zendframework/zend-text.git",
                "reference": "bd2393fa1f88b719be033a07fdff23f5fa745ad5"
            },
            "dist": {
                "type": "zip",
                "url": "https://api.github.com/repos/zendframework/zend-text/zipball/bd2393fa1f88b719be033a07fdff23f5fa745ad5",
                "reference": "bd2393fa1f88b719be033a07fdff23f5fa745ad5",
                "shasum": ""
            },
            "require": {
                "php": ">=5.3.23",
                "zendframework/zend-servicemanager": "self.version",
                "zendframework/zend-stdlib": "self.version"
            },
            "require-dev": {
                "fabpot/php-cs-fixer": "1.7.*",
                "phpunit/phpunit": "~4.0",
                "satooshi/php-coveralls": "dev-master"
            },
            "type": "library",
            "extra": {
                "branch-alias": {
                    "dev-master": "2.4-dev",
                    "dev-develop": "2.5-dev"
                }
            },
            "autoload": {
                "psr-4": {
                    "Zend\\Text\\": "src/"
                }
            },
            "notification-url": "https://packagist.org/downloads/",
            "license": [
                "BSD-3-Clause"
            ],
            "homepage": "https://github.com/zendframework/zend-text",
            "keywords": [
                "text",
                "zf2"
            ],
            "time": "2015-05-07 14:55:31"
        },
        {
            "name": "zendframework/zend-uri",
            "version": "2.4.9",
            "source": {
                "type": "git",
                "url": "https://github.com/zendframework/zend-uri.git",
                "reference": "33512866d20cc4bc54a0c1a6a0bdfcf5088939b3"
            },
            "dist": {
                "type": "zip",
                "url": "https://api.github.com/repos/zendframework/zend-uri/zipball/33512866d20cc4bc54a0c1a6a0bdfcf5088939b3",
                "reference": "33512866d20cc4bc54a0c1a6a0bdfcf5088939b3",
                "shasum": ""
            },
            "require": {
                "php": ">=5.3.23",
                "zendframework/zend-escaper": "~2.4.0",
                "zendframework/zend-validator": "~2.4.0"
            },
            "require-dev": {
                "fabpot/php-cs-fixer": "1.7.*",
                "phpunit/phpunit": "~4.0",
                "satooshi/php-coveralls": "dev-master"
            },
            "type": "library",
            "extra": {
                "branch-alias": {
                    "dev-master": "2.4-dev",
                    "dev-develop": "2.5-dev"
                }
            },
            "autoload": {
                "psr-4": {
                    "Zend\\Uri\\": "src/"
                }
            },
            "notification-url": "https://packagist.org/downloads/",
            "license": [
                "BSD-3-Clause"
            ],
            "description": "a component that aids in manipulating and validating » Uniform Resource Identifiers (URIs)",
            "homepage": "https://github.com/zendframework/zend-uri",
            "keywords": [
                "uri",
                "zf2"
            ],
            "time": "2015-09-14 16:17:10"
        },
        {
            "name": "zendframework/zend-validator",
            "version": "2.4.9",
            "source": {
                "type": "git",
                "url": "https://github.com/zendframework/zend-validator.git",
                "reference": "81415511fe729e6de19a61936313cef43c80d337"
            },
            "dist": {
                "type": "zip",
                "url": "https://api.github.com/repos/zendframework/zend-validator/zipball/81415511fe729e6de19a61936313cef43c80d337",
                "reference": "81415511fe729e6de19a61936313cef43c80d337",
                "shasum": ""
            },
            "require": {
                "php": ">=5.3.23",
                "zendframework/zend-stdlib": "~2.4.0"
            },
            "require-dev": {
                "fabpot/php-cs-fixer": "1.7.*",
                "phpunit/phpunit": "~4.0",
                "satooshi/php-coveralls": "dev-master",
                "zendframework/zend-config": "~2.4.0",
                "zendframework/zend-db": "~2.4.0",
                "zendframework/zend-filter": "~2.4.0",
                "zendframework/zend-i18n": "~2.4.0",
                "zendframework/zend-math": "~2.4.0",
                "zendframework/zend-servicemanager": "~2.4.0",
                "zendframework/zend-session": "~2.4.0",
                "zendframework/zend-uri": "~2.4.0"
            },
            "suggest": {
                "zendframework/zend-db": "Zend\\Db component",
                "zendframework/zend-filter": "Zend\\Filter component, required by the Digits validator",
                "zendframework/zend-i18n": "Zend\\I18n component to allow translation of validation error messages as well as to use the various Date validators",
                "zendframework/zend-math": "Zend\\Math component",
                "zendframework/zend-resources": "Translations of validator messages",
                "zendframework/zend-servicemanager": "Zend\\ServiceManager component to allow using the ValidatorPluginManager and validator chains",
                "zendframework/zend-session": "Zend\\Session component",
                "zendframework/zend-uri": "Zend\\Uri component, required by the Uri and Sitemap\\Loc validators"
            },
            "type": "library",
            "extra": {
                "branch-alias": {
                    "dev-master": "2.4-dev",
                    "dev-develop": "2.5-dev"
                }
            },
            "autoload": {
                "psr-4": {
                    "Zend\\Validator\\": "src/"
                }
            },
            "notification-url": "https://packagist.org/downloads/",
            "license": [
                "BSD-3-Clause"
            ],
            "description": "provides a set of commonly needed validators",
            "homepage": "https://github.com/zendframework/zend-validator",
            "keywords": [
                "validator",
                "zf2"
            ],
            "time": "2015-09-08 21:04:17"
        },
        {
            "name": "zendframework/zend-view",
            "version": "2.4.9",
            "source": {
                "type": "git",
                "url": "https://github.com/zendframework/zend-view.git",
                "reference": "d81da0d932a0e35f8cbc6f10d80c8b4ab54973ea"
            },
            "dist": {
                "type": "zip",
                "url": "https://api.github.com/repos/zendframework/zend-view/zipball/d81da0d932a0e35f8cbc6f10d80c8b4ab54973ea",
                "reference": "d81da0d932a0e35f8cbc6f10d80c8b4ab54973ea",
                "shasum": ""
            },
            "require": {
                "php": ">=5.3.23",
                "zendframework/zend-eventmanager": "self.version",
                "zendframework/zend-loader": "self.version",
                "zendframework/zend-stdlib": "self.version"
            },
            "require-dev": {
                "fabpot/php-cs-fixer": "1.7.*",
                "phpunit/phpunit": "~4.0",
                "satooshi/php-coveralls": "dev-master",
                "zendframework/zend-authentication": "self.version",
                "zendframework/zend-escaper": "self.version",
                "zendframework/zend-feed": "self.version",
                "zendframework/zend-filter": "self.version",
                "zendframework/zend-http": "self.version",
                "zendframework/zend-i18n": "self.version",
                "zendframework/zend-json": "self.version",
                "zendframework/zend-mvc": "self.version",
                "zendframework/zend-navigation": "self.version",
                "zendframework/zend-paginator": "self.version",
                "zendframework/zend-permissions-acl": "self.version",
                "zendframework/zend-servicemanager": "self.version",
                "zendframework/zend-uri": "self.version"
            },
            "suggest": {
                "zendframework/zend-authentication": "Zend\\Authentication component",
                "zendframework/zend-escaper": "Zend\\Escaper component",
                "zendframework/zend-feed": "Zend\\Feed component",
                "zendframework/zend-filter": "Zend\\Filter component",
                "zendframework/zend-http": "Zend\\Http component",
                "zendframework/zend-i18n": "Zend\\I18n component",
                "zendframework/zend-json": "Zend\\Json component",
                "zendframework/zend-mvc": "Zend\\Mvc component",
                "zendframework/zend-navigation": "Zend\\Navigation component",
                "zendframework/zend-paginator": "Zend\\Paginator component",
                "zendframework/zend-permissions-acl": "Zend\\Permissions\\Acl component",
                "zendframework/zend-servicemanager": "Zend\\ServiceManager component",
                "zendframework/zend-uri": "Zend\\Uri component"
            },
            "type": "library",
            "extra": {
                "branch-alias": {
                    "dev-master": "2.4-dev",
                    "dev-develop": "2.5-dev"
                }
            },
            "autoload": {
                "psr-4": {
                    "Zend\\View\\": "src/"
                }
            },
            "notification-url": "https://packagist.org/downloads/",
            "license": [
                "BSD-3-Clause"
            ],
            "description": "provides a system of helpers, output filters, and variable escaping",
            "homepage": "https://github.com/zendframework/zend-view",
            "keywords": [
                "view",
                "zf2"
            ],
            "time": "2015-06-16 15:22:37"
        }
    ],
    "packages-dev": [
        {
            "name": "doctrine/instantiator",
            "version": "1.0.5",
            "source": {
                "type": "git",
                "url": "https://github.com/doctrine/instantiator.git",
                "reference": "8e884e78f9f0eb1329e445619e04456e64d8051d"
            },
            "dist": {
                "type": "zip",
                "url": "https://api.github.com/repos/doctrine/instantiator/zipball/8e884e78f9f0eb1329e445619e04456e64d8051d",
                "reference": "8e884e78f9f0eb1329e445619e04456e64d8051d",
                "shasum": ""
            },
            "require": {
                "php": ">=5.3,<8.0-DEV"
            },
            "require-dev": {
                "athletic/athletic": "~0.1.8",
                "ext-pdo": "*",
                "ext-phar": "*",
                "phpunit/phpunit": "~4.0",
                "squizlabs/php_codesniffer": "~2.0"
            },
            "type": "library",
            "extra": {
                "branch-alias": {
                    "dev-master": "1.0.x-dev"
                }
            },
            "autoload": {
                "psr-4": {
                    "Doctrine\\Instantiator\\": "src/Doctrine/Instantiator/"
                }
            },
            "notification-url": "https://packagist.org/downloads/",
            "license": [
                "MIT"
            ],
            "authors": [
                {
                    "name": "Marco Pivetta",
                    "email": "ocramius@gmail.com",
                    "homepage": "http://ocramius.github.com/"
                }
            ],
            "description": "A small, lightweight utility to instantiate objects in PHP without invoking their constructors",
            "homepage": "https://github.com/doctrine/instantiator",
            "keywords": [
                "constructor",
                "instantiate"
            ],
            "time": "2015-06-14 21:17:01"
        },
        {
            "name": "fabpot/php-cs-fixer",
            "version": "v1.11.2",
            "source": {
                "type": "git",
                "url": "https://github.com/FriendsOfPHP/PHP-CS-Fixer.git",
                "reference": "41f70154642ec0f9ea9ea9c290943f3b5dfa76fc"
            },
            "dist": {
                "type": "zip",
                "url": "https://api.github.com/repos/FriendsOfPHP/PHP-CS-Fixer/zipball/41f70154642ec0f9ea9ea9c290943f3b5dfa76fc",
                "reference": "41f70154642ec0f9ea9ea9c290943f3b5dfa76fc",
                "shasum": ""
            },
            "require": {
                "ext-tokenizer": "*",
                "php": ">=5.3.6",
                "sebastian/diff": "~1.1",
                "symfony/console": "~2.3|~3.0",
                "symfony/event-dispatcher": "~2.1|~3.0",
                "symfony/filesystem": "~2.1|~3.0",
                "symfony/finder": "~2.1|~3.0",
                "symfony/process": "~2.3|~3.0",
                "symfony/stopwatch": "~2.5|~3.0"
            },
            "require-dev": {
                "satooshi/php-coveralls": "0.7.*@dev"
            },
            "bin": [
                "php-cs-fixer"
            ],
            "type": "application",
            "autoload": {
                "psr-4": {
                    "Symfony\\CS\\": "Symfony/CS/"
                }
            },
            "notification-url": "https://packagist.org/downloads/",
            "license": [
                "MIT"
            ],
            "authors": [
                {
                    "name": "Dariusz Rumiński",
                    "email": "dariusz.ruminski@gmail.com"
                },
                {
                    "name": "Fabien Potencier",
                    "email": "fabien@symfony.com"
                }
            ],
            "description": "A tool to automatically fix PHP code style",
            "time": "2016-02-26 07:37:29"
        },
        {
            "name": "lusitanian/oauth",
            "version": "v0.7.0",
            "source": {
                "type": "git",
                "url": "https://github.com/Lusitanian/PHPoAuthLib.git",
                "reference": "a48f63ce1a636c86f901b9bdbdadcdbf473bb07b"
            },
            "dist": {
                "type": "zip",
                "url": "https://api.github.com/repos/Lusitanian/PHPoAuthLib/zipball/a48f63ce1a636c86f901b9bdbdadcdbf473bb07b",
                "reference": "a48f63ce1a636c86f901b9bdbdadcdbf473bb07b",
                "shasum": ""
            },
            "require": {
                "php": ">=5.3.0"
            },
            "require-dev": {
                "phpunit/phpunit": "3.7.*",
                "predis/predis": "0.8.*@dev",
                "squizlabs/php_codesniffer": "2.*",
                "symfony/http-foundation": "~2.1"
            },
            "suggest": {
                "ext-openssl": "Allows for usage of secure connections with the stream-based HTTP client.",
                "predis/predis": "Allows using the Redis storage backend.",
                "symfony/http-foundation": "Allows using the Symfony Session storage backend."
            },
            "type": "library",
            "extra": {
                "branch-alias": {
                    "dev-master": "0.1-dev"
                }
            },
            "autoload": {
                "psr-0": {
                    "OAuth": "src",
                    "OAuth\\Unit": "tests"
                }
            },
            "notification-url": "https://packagist.org/downloads/",
            "license": [
                "MIT"
            ],
            "authors": [
                {
                    "name": "David Desberg",
                    "email": "david@daviddesberg.com"
                },
                {
                    "name": "Elliot Chance",
                    "email": "elliotchance@gmail.com"
                },
                {
                    "name": "Pieter Hordijk",
                    "email": "info@pieterhordijk.com"
                }
            ],
            "description": "PHP 5.3+ oAuth 1/2 Library",
            "keywords": [
                "Authentication",
                "authorization",
                "oauth",
                "security"
            ],
            "time": "2015-10-07 00:20:04"
        },
        {
            "name": "pdepend/pdepend",
            "version": "2.2.2",
            "source": {
                "type": "git",
                "url": "https://github.com/pdepend/pdepend.git",
                "reference": "d3ae0d084d526cdc6c3f1b858fb7148de77b41c5"
            },
            "dist": {
                "type": "zip",
                "url": "https://api.github.com/repos/pdepend/pdepend/zipball/d3ae0d084d526cdc6c3f1b858fb7148de77b41c5",
                "reference": "d3ae0d084d526cdc6c3f1b858fb7148de77b41c5",
                "shasum": ""
            },
            "require": {
                "php": ">=5.3.7",
                "symfony/config": "^2.3.0",
                "symfony/dependency-injection": "^2.3.0",
                "symfony/filesystem": "^2.3.0"
            },
            "require-dev": {
                "phpunit/phpunit": "^4.0.0,<4.8",
                "squizlabs/php_codesniffer": "^2.0.0"
            },
            "bin": [
                "src/bin/pdepend"
            ],
            "type": "library",
            "autoload": {
                "psr-0": {
                    "PDepend\\": "src/main/php/"
                }
            },
            "notification-url": "https://packagist.org/downloads/",
            "license": [
                "BSD-3-Clause"
            ],
            "description": "Official version of pdepend to be handled with Composer",
            "time": "2015-10-16 08:49:58"
        },
        {
            "name": "phpmd/phpmd",
            "version": "2.4.2",
            "source": {
                "type": "git",
                "url": "https://github.com/phpmd/phpmd.git",
                "reference": "fccbdb6b222f6d7a6d35af1c396ba5435cec76a9"
            },
            "dist": {
                "type": "zip",
                "url": "https://api.github.com/repos/phpmd/phpmd/zipball/fccbdb6b222f6d7a6d35af1c396ba5435cec76a9",
                "reference": "fccbdb6b222f6d7a6d35af1c396ba5435cec76a9",
                "shasum": ""
            },
            "require": {
                "pdepend/pdepend": "~2.0",
                "php": ">=5.3.0"
            },
            "require-dev": {
                "phpunit/phpunit": "^4.0",
                "squizlabs/php_codesniffer": "^2.0"
            },
            "bin": [
                "src/bin/phpmd"
            ],
            "type": "project",
            "autoload": {
                "psr-0": {
                    "PHPMD\\": "src/main/php"
                }
            },
            "notification-url": "https://packagist.org/downloads/",
            "license": [
                "BSD-3-Clause"
            ],
            "authors": [
                {
                    "name": "Manuel Pichler",
                    "email": "github@manuel-pichler.de",
                    "homepage": "https://github.com/manuelpichler",
                    "role": "Project Founder"
                },
                {
                    "name": "Other contributors",
                    "homepage": "https://github.com/phpmd/phpmd/graphs/contributors",
                    "role": "Contributors"
                },
                {
                    "name": "Marc Würth",
                    "email": "ravage@bluewin.ch",
                    "homepage": "https://github.com/ravage84",
                    "role": "Project Maintainer"
                }
            ],
            "description": "PHPMD is a spin-off project of PHP Depend and aims to be a PHP equivalent of the well known Java tool PMD.",
            "homepage": "http://phpmd.org/",
            "keywords": [
                "mess detection",
                "mess detector",
                "pdepend",
                "phpmd",
                "pmd"
            ],
            "time": "2016-03-10 17:17:44"
        },
        {
            "name": "phpunit/php-code-coverage",
            "version": "2.2.4",
            "source": {
                "type": "git",
                "url": "https://github.com/sebastianbergmann/php-code-coverage.git",
                "reference": "eabf68b476ac7d0f73793aada060f1c1a9bf8979"
            },
            "dist": {
                "type": "zip",
                "url": "https://api.github.com/repos/sebastianbergmann/php-code-coverage/zipball/eabf68b476ac7d0f73793aada060f1c1a9bf8979",
                "reference": "eabf68b476ac7d0f73793aada060f1c1a9bf8979",
                "shasum": ""
            },
            "require": {
                "php": ">=5.3.3",
                "phpunit/php-file-iterator": "~1.3",
                "phpunit/php-text-template": "~1.2",
                "phpunit/php-token-stream": "~1.3",
                "sebastian/environment": "^1.3.2",
                "sebastian/version": "~1.0"
            },
            "require-dev": {
                "ext-xdebug": ">=2.1.4",
                "phpunit/phpunit": "~4"
            },
            "suggest": {
                "ext-dom": "*",
                "ext-xdebug": ">=2.2.1",
                "ext-xmlwriter": "*"
            },
            "type": "library",
            "extra": {
                "branch-alias": {
                    "dev-master": "2.2.x-dev"
                }
            },
            "autoload": {
                "classmap": [
                    "src/"
                ]
            },
            "notification-url": "https://packagist.org/downloads/",
            "license": [
                "BSD-3-Clause"
            ],
            "authors": [
                {
                    "name": "Sebastian Bergmann",
                    "email": "sb@sebastian-bergmann.de",
                    "role": "lead"
                }
            ],
            "description": "Library that provides collection, processing, and rendering functionality for PHP code coverage information.",
            "homepage": "https://github.com/sebastianbergmann/php-code-coverage",
            "keywords": [
                "coverage",
                "testing",
                "xunit"
            ],
            "time": "2015-10-06 15:47:00"
        },
        {
            "name": "phpunit/php-file-iterator",
            "version": "1.3.4",
            "source": {
                "type": "git",
                "url": "https://github.com/sebastianbergmann/php-file-iterator.git",
                "reference": "acd690379117b042d1c8af1fafd61bde001bf6bb"
            },
            "dist": {
                "type": "zip",
                "url": "https://api.github.com/repos/sebastianbergmann/php-file-iterator/zipball/acd690379117b042d1c8af1fafd61bde001bf6bb",
                "reference": "acd690379117b042d1c8af1fafd61bde001bf6bb",
                "shasum": ""
            },
            "require": {
                "php": ">=5.3.3"
            },
            "type": "library",
            "autoload": {
                "classmap": [
                    "File/"
                ]
            },
            "notification-url": "https://packagist.org/downloads/",
            "include-path": [
                ""
            ],
            "license": [
                "BSD-3-Clause"
            ],
            "authors": [
                {
                    "name": "Sebastian Bergmann",
                    "email": "sb@sebastian-bergmann.de",
                    "role": "lead"
                }
            ],
            "description": "FilterIterator implementation that filters files based on a list of suffixes.",
            "homepage": "https://github.com/sebastianbergmann/php-file-iterator/",
            "keywords": [
                "filesystem",
                "iterator"
            ],
            "time": "2013-10-10 15:34:57"
        },
        {
            "name": "phpunit/php-text-template",
            "version": "1.2.1",
            "source": {
                "type": "git",
                "url": "https://github.com/sebastianbergmann/php-text-template.git",
                "reference": "31f8b717e51d9a2afca6c9f046f5d69fc27c8686"
            },
            "dist": {
                "type": "zip",
                "url": "https://api.github.com/repos/sebastianbergmann/php-text-template/zipball/31f8b717e51d9a2afca6c9f046f5d69fc27c8686",
                "reference": "31f8b717e51d9a2afca6c9f046f5d69fc27c8686",
                "shasum": ""
            },
            "require": {
                "php": ">=5.3.3"
            },
            "type": "library",
            "autoload": {
                "classmap": [
                    "src/"
                ]
            },
            "notification-url": "https://packagist.org/downloads/",
            "license": [
                "BSD-3-Clause"
            ],
            "authors": [
                {
                    "name": "Sebastian Bergmann",
                    "email": "sebastian@phpunit.de",
                    "role": "lead"
                }
            ],
            "description": "Simple template engine.",
            "homepage": "https://github.com/sebastianbergmann/php-text-template/",
            "keywords": [
                "template"
            ],
            "time": "2015-06-21 13:50:34"
        },
        {
            "name": "phpunit/php-timer",
            "version": "1.0.7",
            "source": {
                "type": "git",
                "url": "https://github.com/sebastianbergmann/php-timer.git",
                "reference": "3e82f4e9fc92665fafd9157568e4dcb01d014e5b"
            },
            "dist": {
                "type": "zip",
                "url": "https://api.github.com/repos/sebastianbergmann/php-timer/zipball/3e82f4e9fc92665fafd9157568e4dcb01d014e5b",
                "reference": "3e82f4e9fc92665fafd9157568e4dcb01d014e5b",
                "shasum": ""
            },
            "require": {
                "php": ">=5.3.3"
            },
            "type": "library",
            "autoload": {
                "classmap": [
                    "src/"
                ]
            },
            "notification-url": "https://packagist.org/downloads/",
            "license": [
                "BSD-3-Clause"
            ],
            "authors": [
                {
                    "name": "Sebastian Bergmann",
                    "email": "sb@sebastian-bergmann.de",
                    "role": "lead"
                }
            ],
            "description": "Utility class for timing",
            "homepage": "https://github.com/sebastianbergmann/php-timer/",
            "keywords": [
                "timer"
            ],
            "time": "2015-06-21 08:01:12"
        },
        {
            "name": "phpunit/php-token-stream",
            "version": "1.4.8",
            "source": {
                "type": "git",
                "url": "https://github.com/sebastianbergmann/php-token-stream.git",
                "reference": "3144ae21711fb6cac0b1ab4cbe63b75ce3d4e8da"
            },
            "dist": {
                "type": "zip",
                "url": "https://api.github.com/repos/sebastianbergmann/php-token-stream/zipball/3144ae21711fb6cac0b1ab4cbe63b75ce3d4e8da",
                "reference": "3144ae21711fb6cac0b1ab4cbe63b75ce3d4e8da",
                "shasum": ""
            },
            "require": {
                "ext-tokenizer": "*",
                "php": ">=5.3.3"
            },
            "require-dev": {
                "phpunit/phpunit": "~4.2"
            },
            "type": "library",
            "extra": {
                "branch-alias": {
                    "dev-master": "1.4-dev"
                }
            },
            "autoload": {
                "classmap": [
                    "src/"
                ]
            },
            "notification-url": "https://packagist.org/downloads/",
            "license": [
                "BSD-3-Clause"
            ],
            "authors": [
                {
                    "name": "Sebastian Bergmann",
                    "email": "sebastian@phpunit.de"
                }
            ],
            "description": "Wrapper around PHP's tokenizer extension.",
            "homepage": "https://github.com/sebastianbergmann/php-token-stream/",
            "keywords": [
                "tokenizer"
            ],
            "time": "2015-09-15 10:49:45"
        },
        {
            "name": "phpunit/phpunit",
            "version": "4.1.0",
            "source": {
                "type": "git",
                "url": "https://github.com/sebastianbergmann/phpunit.git",
                "reference": "efb1b1334605594417a3bd466477772d06d460a8"
            },
            "dist": {
                "type": "zip",
                "url": "https://api.github.com/repos/sebastianbergmann/phpunit/zipball/efb1b1334605594417a3bd466477772d06d460a8",
                "reference": "efb1b1334605594417a3bd466477772d06d460a8",
                "shasum": ""
            },
            "require": {
                "ext-dom": "*",
                "ext-json": "*",
                "ext-pcre": "*",
                "ext-reflection": "*",
                "ext-spl": "*",
                "php": ">=5.3.3",
                "phpunit/php-code-coverage": "~2.0",
                "phpunit/php-file-iterator": "~1.3.1",
                "phpunit/php-text-template": "~1.2",
                "phpunit/php-timer": "~1.0.2",
                "phpunit/phpunit-mock-objects": "~2.1",
                "sebastian/comparator": "~1.0",
                "sebastian/diff": "~1.1",
                "sebastian/environment": "~1.0",
                "sebastian/exporter": "~1.0",
                "sebastian/version": "~1.0",
                "symfony/yaml": "~2.0"
            },
            "suggest": {
                "phpunit/php-invoker": "~1.1"
            },
            "bin": [
                "phpunit"
            ],
            "type": "library",
            "extra": {
                "branch-alias": {
                    "dev-master": "4.1.x-dev"
                }
            },
            "autoload": {
                "classmap": [
                    "src/"
                ]
            },
            "notification-url": "https://packagist.org/downloads/",
            "include-path": [
                "",
                "../../symfony/yaml/"
            ],
            "license": [
                "BSD-3-Clause"
            ],
            "authors": [
                {
                    "name": "Sebastian Bergmann",
                    "email": "sebastian@phpunit.de",
                    "role": "lead"
                }
            ],
            "description": "The PHP Unit Testing framework.",
            "homepage": "http://www.phpunit.de/",
            "keywords": [
                "phpunit",
                "testing",
                "xunit"
            ],
            "time": "2014-05-02 07:13:40"
        },
        {
            "name": "phpunit/phpunit-mock-objects",
            "version": "2.3.8",
            "source": {
                "type": "git",
                "url": "https://github.com/sebastianbergmann/phpunit-mock-objects.git",
                "reference": "ac8e7a3db35738d56ee9a76e78a4e03d97628983"
            },
            "dist": {
                "type": "zip",
                "url": "https://api.github.com/repos/sebastianbergmann/phpunit-mock-objects/zipball/ac8e7a3db35738d56ee9a76e78a4e03d97628983",
                "reference": "ac8e7a3db35738d56ee9a76e78a4e03d97628983",
                "shasum": ""
            },
            "require": {
                "doctrine/instantiator": "^1.0.2",
                "php": ">=5.3.3",
                "phpunit/php-text-template": "~1.2",
                "sebastian/exporter": "~1.2"
            },
            "require-dev": {
                "phpunit/phpunit": "~4.4"
            },
            "suggest": {
                "ext-soap": "*"
            },
            "type": "library",
            "extra": {
                "branch-alias": {
                    "dev-master": "2.3.x-dev"
                }
            },
            "autoload": {
                "classmap": [
                    "src/"
                ]
            },
            "notification-url": "https://packagist.org/downloads/",
            "license": [
                "BSD-3-Clause"
            ],
            "authors": [
                {
                    "name": "Sebastian Bergmann",
                    "email": "sb@sebastian-bergmann.de",
                    "role": "lead"
                }
            ],
            "description": "Mock Object library for PHPUnit",
            "homepage": "https://github.com/sebastianbergmann/phpunit-mock-objects/",
            "keywords": [
                "mock",
                "xunit"
            ],
            "time": "2015-10-02 06:51:40"
        },
        {
            "name": "sebastian/comparator",
            "version": "1.2.0",
            "source": {
                "type": "git",
                "url": "https://github.com/sebastianbergmann/comparator.git",
                "reference": "937efb279bd37a375bcadf584dec0726f84dbf22"
            },
            "dist": {
                "type": "zip",
                "url": "https://api.github.com/repos/sebastianbergmann/comparator/zipball/937efb279bd37a375bcadf584dec0726f84dbf22",
                "reference": "937efb279bd37a375bcadf584dec0726f84dbf22",
                "shasum": ""
            },
            "require": {
                "php": ">=5.3.3",
                "sebastian/diff": "~1.2",
                "sebastian/exporter": "~1.2"
            },
            "require-dev": {
                "phpunit/phpunit": "~4.4"
            },
            "type": "library",
            "extra": {
                "branch-alias": {
                    "dev-master": "1.2.x-dev"
                }
            },
            "autoload": {
                "classmap": [
                    "src/"
                ]
            },
            "notification-url": "https://packagist.org/downloads/",
            "license": [
                "BSD-3-Clause"
            ],
            "authors": [
                {
                    "name": "Jeff Welch",
                    "email": "whatthejeff@gmail.com"
                },
                {
                    "name": "Volker Dusch",
                    "email": "github@wallbash.com"
                },
                {
                    "name": "Bernhard Schussek",
                    "email": "bschussek@2bepublished.at"
                },
                {
                    "name": "Sebastian Bergmann",
                    "email": "sebastian@phpunit.de"
                }
            ],
            "description": "Provides the functionality to compare PHP values for equality",
            "homepage": "http://www.github.com/sebastianbergmann/comparator",
            "keywords": [
                "comparator",
                "compare",
                "equality"
            ],
            "time": "2015-07-26 15:48:44"
        },
        {
            "name": "sebastian/diff",
            "version": "1.4.1",
            "source": {
                "type": "git",
                "url": "https://github.com/sebastianbergmann/diff.git",
                "reference": "13edfd8706462032c2f52b4b862974dd46b71c9e"
            },
            "dist": {
                "type": "zip",
                "url": "https://api.github.com/repos/sebastianbergmann/diff/zipball/13edfd8706462032c2f52b4b862974dd46b71c9e",
                "reference": "13edfd8706462032c2f52b4b862974dd46b71c9e",
                "shasum": ""
            },
            "require": {
                "php": ">=5.3.3"
            },
            "require-dev": {
                "phpunit/phpunit": "~4.8"
            },
            "type": "library",
            "extra": {
                "branch-alias": {
                    "dev-master": "1.4-dev"
                }
            },
            "autoload": {
                "classmap": [
                    "src/"
                ]
            },
            "notification-url": "https://packagist.org/downloads/",
            "license": [
                "BSD-3-Clause"
            ],
            "authors": [
                {
                    "name": "Kore Nordmann",
                    "email": "mail@kore-nordmann.de"
                },
                {
                    "name": "Sebastian Bergmann",
                    "email": "sebastian@phpunit.de"
                }
            ],
            "description": "Diff implementation",
            "homepage": "https://github.com/sebastianbergmann/diff",
            "keywords": [
                "diff"
            ],
            "time": "2015-12-08 07:14:41"
        },
        {
            "name": "sebastian/environment",
            "version": "1.3.5",
            "source": {
                "type": "git",
                "url": "https://github.com/sebastianbergmann/environment.git",
                "reference": "dc7a29032cf72b54f36dac15a1ca5b3a1b6029bf"
            },
            "dist": {
                "type": "zip",
                "url": "https://api.github.com/repos/sebastianbergmann/environment/zipball/dc7a29032cf72b54f36dac15a1ca5b3a1b6029bf",
                "reference": "dc7a29032cf72b54f36dac15a1ca5b3a1b6029bf",
                "shasum": ""
            },
            "require": {
                "php": ">=5.3.3"
            },
            "require-dev": {
                "phpunit/phpunit": "~4.4"
            },
            "type": "library",
            "extra": {
                "branch-alias": {
                    "dev-master": "1.3.x-dev"
                }
            },
            "autoload": {
                "classmap": [
                    "src/"
                ]
            },
            "notification-url": "https://packagist.org/downloads/",
            "license": [
                "BSD-3-Clause"
            ],
            "authors": [
                {
                    "name": "Sebastian Bergmann",
                    "email": "sebastian@phpunit.de"
                }
            ],
            "description": "Provides functionality to handle HHVM/PHP environments",
            "homepage": "http://www.github.com/sebastianbergmann/environment",
            "keywords": [
                "Xdebug",
                "environment",
                "hhvm"
            ],
            "time": "2016-02-26 18:40:46"
        },
        {
            "name": "sebastian/exporter",
            "version": "1.2.1",
            "source": {
                "type": "git",
                "url": "https://github.com/sebastianbergmann/exporter.git",
                "reference": "7ae5513327cb536431847bcc0c10edba2701064e"
            },
            "dist": {
                "type": "zip",
                "url": "https://api.github.com/repos/sebastianbergmann/exporter/zipball/7ae5513327cb536431847bcc0c10edba2701064e",
                "reference": "7ae5513327cb536431847bcc0c10edba2701064e",
                "shasum": ""
            },
            "require": {
                "php": ">=5.3.3",
                "sebastian/recursion-context": "~1.0"
            },
            "require-dev": {
                "phpunit/phpunit": "~4.4"
            },
            "type": "library",
            "extra": {
                "branch-alias": {
                    "dev-master": "1.2.x-dev"
                }
            },
            "autoload": {
                "classmap": [
                    "src/"
                ]
            },
            "notification-url": "https://packagist.org/downloads/",
            "license": [
                "BSD-3-Clause"
            ],
            "authors": [
                {
                    "name": "Jeff Welch",
                    "email": "whatthejeff@gmail.com"
                },
                {
                    "name": "Volker Dusch",
                    "email": "github@wallbash.com"
                },
                {
                    "name": "Bernhard Schussek",
                    "email": "bschussek@2bepublished.at"
                },
                {
                    "name": "Sebastian Bergmann",
                    "email": "sebastian@phpunit.de"
                },
                {
                    "name": "Adam Harvey",
                    "email": "aharvey@php.net"
                }
            ],
            "description": "Provides the functionality to export PHP variables for visualization",
            "homepage": "http://www.github.com/sebastianbergmann/exporter",
            "keywords": [
                "export",
                "exporter"
            ],
            "time": "2015-06-21 07:55:53"
        },
        {
            "name": "sebastian/recursion-context",
            "version": "1.0.2",
            "source": {
                "type": "git",
                "url": "https://github.com/sebastianbergmann/recursion-context.git",
                "reference": "913401df809e99e4f47b27cdd781f4a258d58791"
            },
            "dist": {
                "type": "zip",
                "url": "https://api.github.com/repos/sebastianbergmann/recursion-context/zipball/913401df809e99e4f47b27cdd781f4a258d58791",
                "reference": "913401df809e99e4f47b27cdd781f4a258d58791",
                "shasum": ""
            },
            "require": {
                "php": ">=5.3.3"
            },
            "require-dev": {
                "phpunit/phpunit": "~4.4"
            },
            "type": "library",
            "extra": {
                "branch-alias": {
                    "dev-master": "1.0.x-dev"
                }
            },
            "autoload": {
                "classmap": [
                    "src/"
                ]
            },
            "notification-url": "https://packagist.org/downloads/",
            "license": [
                "BSD-3-Clause"
            ],
            "authors": [
                {
                    "name": "Jeff Welch",
                    "email": "whatthejeff@gmail.com"
                },
                {
                    "name": "Sebastian Bergmann",
                    "email": "sebastian@phpunit.de"
                },
                {
                    "name": "Adam Harvey",
                    "email": "aharvey@php.net"
                }
            ],
            "description": "Provides functionality to recursively process PHP variables",
            "homepage": "http://www.github.com/sebastianbergmann/recursion-context",
            "time": "2015-11-11 19:50:13"
        },
        {
            "name": "sebastian/version",
            "version": "1.0.6",
            "source": {
                "type": "git",
                "url": "https://github.com/sebastianbergmann/version.git",
                "reference": "58b3a85e7999757d6ad81c787a1fbf5ff6c628c6"
            },
            "dist": {
                "type": "zip",
                "url": "https://api.github.com/repos/sebastianbergmann/version/zipball/58b3a85e7999757d6ad81c787a1fbf5ff6c628c6",
                "reference": "58b3a85e7999757d6ad81c787a1fbf5ff6c628c6",
                "shasum": ""
            },
            "type": "library",
            "autoload": {
                "classmap": [
                    "src/"
                ]
            },
            "notification-url": "https://packagist.org/downloads/",
            "license": [
                "BSD-3-Clause"
            ],
            "authors": [
                {
                    "name": "Sebastian Bergmann",
                    "email": "sebastian@phpunit.de",
                    "role": "lead"
                }
            ],
            "description": "Library that helps with managing the version number of Git-hosted PHP projects",
            "homepage": "https://github.com/sebastianbergmann/version",
            "time": "2015-06-21 13:59:46"
        },
        {
            "name": "squizlabs/php_codesniffer",
            "version": "1.5.3",
            "source": {
                "type": "git",
                "url": "https://github.com/squizlabs/PHP_CodeSniffer.git",
                "reference": "396178ada8499ec492363587f037125bf7b07fcc"
            },
            "dist": {
                "type": "zip",
                "url": "https://api.github.com/repos/squizlabs/PHP_CodeSniffer/zipball/396178ada8499ec492363587f037125bf7b07fcc",
                "reference": "396178ada8499ec492363587f037125bf7b07fcc",
                "shasum": ""
            },
            "require": {
                "ext-tokenizer": "*",
                "php": ">=5.1.2"
            },
            "suggest": {
                "phpunit/php-timer": "dev-master"
            },
            "bin": [
                "scripts/phpcs"
            ],
            "type": "library",
            "extra": {
                "branch-alias": {
                    "dev-phpcs-fixer": "2.0.x-dev"
                }
            },
            "autoload": {
                "classmap": [
                    "CodeSniffer.php",
                    "CodeSniffer/CLI.php",
                    "CodeSniffer/Exception.php",
                    "CodeSniffer/File.php",
                    "CodeSniffer/Report.php",
                    "CodeSniffer/Reporting.php",
                    "CodeSniffer/Sniff.php",
                    "CodeSniffer/Tokens.php",
                    "CodeSniffer/Reports/",
                    "CodeSniffer/CommentParser/",
                    "CodeSniffer/Tokenizers/",
                    "CodeSniffer/DocGenerators/",
                    "CodeSniffer/Standards/AbstractPatternSniff.php",
                    "CodeSniffer/Standards/AbstractScopeSniff.php",
                    "CodeSniffer/Standards/AbstractVariableSniff.php",
                    "CodeSniffer/Standards/IncorrectPatternException.php",
                    "CodeSniffer/Standards/Generic/Sniffs/",
                    "CodeSniffer/Standards/MySource/Sniffs/",
                    "CodeSniffer/Standards/PEAR/Sniffs/",
                    "CodeSniffer/Standards/PSR1/Sniffs/",
                    "CodeSniffer/Standards/PSR2/Sniffs/",
                    "CodeSniffer/Standards/Squiz/Sniffs/",
                    "CodeSniffer/Standards/Zend/Sniffs/"
                ]
            },
            "notification-url": "https://packagist.org/downloads/",
            "license": [
                "BSD-3-Clause"
            ],
            "authors": [
                {
                    "name": "Greg Sherwood",
                    "role": "lead"
                }
            ],
            "description": "PHP_CodeSniffer tokenises PHP, JavaScript and CSS files and detects violations of a defined set of coding standards.",
            "homepage": "http://www.squizlabs.com/php-codesniffer",
            "keywords": [
                "phpcs",
                "standards"
            ],
            "time": "2014-05-01 03:07:07"
        },
        {
            "name": "symfony/config",
            "version": "v2.8.3",
            "source": {
                "type": "git",
                "url": "https://github.com/symfony/config.git",
                "reference": "0f8f94e6a32b5c480024eed5fa5cbd2790d0ad19"
            },
            "dist": {
                "type": "zip",
                "url": "https://api.github.com/repos/symfony/config/zipball/0f8f94e6a32b5c480024eed5fa5cbd2790d0ad19",
                "reference": "0f8f94e6a32b5c480024eed5fa5cbd2790d0ad19",
                "shasum": ""
            },
            "require": {
                "php": ">=5.3.9",
                "symfony/filesystem": "~2.3|~3.0.0"
            },
            "suggest": {
                "symfony/yaml": "To use the yaml reference dumper"
            },
            "type": "library",
            "extra": {
                "branch-alias": {
                    "dev-master": "2.8-dev"
                }
            },
            "autoload": {
                "psr-4": {
                    "Symfony\\Component\\Config\\": ""
                },
                "exclude-from-classmap": [
                    "/Tests/"
                ]
            },
            "notification-url": "https://packagist.org/downloads/",
            "license": [
                "MIT"
            ],
            "authors": [
                {
                    "name": "Fabien Potencier",
                    "email": "fabien@symfony.com"
                },
                {
                    "name": "Symfony Community",
                    "homepage": "https://symfony.com/contributors"
                }
            ],
            "description": "Symfony Config Component",
            "homepage": "https://symfony.com",
            "time": "2016-02-22 16:12:45"
        },
        {
            "name": "symfony/dependency-injection",
            "version": "v2.8.3",
            "source": {
                "type": "git",
                "url": "https://github.com/symfony/dependency-injection.git",
                "reference": "62251761a7615435b22ccf562384c588b431be44"
            },
            "dist": {
                "type": "zip",
                "url": "https://api.github.com/repos/symfony/dependency-injection/zipball/62251761a7615435b22ccf562384c588b431be44",
                "reference": "62251761a7615435b22ccf562384c588b431be44",
                "shasum": ""
            },
            "require": {
                "php": ">=5.3.9"
            },
            "conflict": {
                "symfony/expression-language": "<2.6"
            },
            "require-dev": {
                "symfony/config": "~2.2|~3.0.0",
                "symfony/expression-language": "~2.6|~3.0.0",
                "symfony/yaml": "~2.1|~3.0.0"
            },
            "suggest": {
                "symfony/config": "",
                "symfony/proxy-manager-bridge": "Generate service proxies to lazy load them",
                "symfony/yaml": ""
            },
            "type": "library",
            "extra": {
                "branch-alias": {
                    "dev-master": "2.8-dev"
                }
            },
            "autoload": {
                "psr-4": {
                    "Symfony\\Component\\DependencyInjection\\": ""
                },
                "exclude-from-classmap": [
                    "/Tests/"
                ]
            },
            "notification-url": "https://packagist.org/downloads/",
            "license": [
                "MIT"
            ],
            "authors": [
                {
                    "name": "Fabien Potencier",
                    "email": "fabien@symfony.com"
                },
                {
                    "name": "Symfony Community",
                    "homepage": "https://symfony.com/contributors"
                }
            ],
            "description": "Symfony DependencyInjection Component",
            "homepage": "https://symfony.com",
            "time": "2016-02-28 16:34:46"
        },
        {
            "name": "symfony/filesystem",
            "version": "v2.8.3",
            "source": {
                "type": "git",
                "url": "https://github.com/symfony/filesystem.git",
                "reference": "65cb36b6539b1d446527d60457248f30d045464d"
            },
            "dist": {
                "type": "zip",
                "url": "https://api.github.com/repos/symfony/filesystem/zipball/65cb36b6539b1d446527d60457248f30d045464d",
                "reference": "65cb36b6539b1d446527d60457248f30d045464d",
                "shasum": ""
            },
            "require": {
                "php": ">=5.3.9"
            },
            "type": "library",
            "extra": {
                "branch-alias": {
                    "dev-master": "2.8-dev"
                }
            },
            "autoload": {
                "psr-4": {
                    "Symfony\\Component\\Filesystem\\": ""
                },
                "exclude-from-classmap": [
                    "/Tests/"
                ]
            },
            "notification-url": "https://packagist.org/downloads/",
            "license": [
                "MIT"
            ],
            "authors": [
                {
                    "name": "Fabien Potencier",
                    "email": "fabien@symfony.com"
                },
                {
                    "name": "Symfony Community",
                    "homepage": "https://symfony.com/contributors"
                }
            ],
            "description": "Symfony Filesystem Component",
            "homepage": "https://symfony.com",
            "time": "2016-02-22 15:02:30"
        },
        {
            "name": "symfony/stopwatch",
            "version": "v3.0.3",
            "source": {
                "type": "git",
                "url": "https://github.com/symfony/stopwatch.git",
                "reference": "4a204804952ff267ace88cf499e0b4bb302a475e"
            },
            "dist": {
                "type": "zip",
                "url": "https://api.github.com/repos/symfony/stopwatch/zipball/4a204804952ff267ace88cf499e0b4bb302a475e",
                "reference": "4a204804952ff267ace88cf499e0b4bb302a475e",
                "shasum": ""
            },
            "require": {
                "php": ">=5.5.9"
            },
            "type": "library",
            "extra": {
                "branch-alias": {
                    "dev-master": "3.0-dev"
                }
            },
            "autoload": {
                "psr-4": {
                    "Symfony\\Component\\Stopwatch\\": ""
                },
                "exclude-from-classmap": [
                    "/Tests/"
                ]
            },
            "notification-url": "https://packagist.org/downloads/",
            "license": [
                "MIT"
            ],
            "authors": [
                {
                    "name": "Fabien Potencier",
                    "email": "fabien@symfony.com"
                },
                {
                    "name": "Symfony Community",
                    "homepage": "https://symfony.com/contributors"
                }
            ],
            "description": "Symfony Stopwatch Component",
            "homepage": "https://symfony.com",
            "time": "2016-01-03 15:35:16"
        },
        {
            "name": "symfony/yaml",
            "version": "v2.8.3",
            "source": {
                "type": "git",
                "url": "https://github.com/symfony/yaml.git",
                "reference": "2a4ee40acb880c56f29fb1b8886e7ffe94f3b995"
            },
            "dist": {
                "type": "zip",
                "url": "https://api.github.com/repos/symfony/yaml/zipball/2a4ee40acb880c56f29fb1b8886e7ffe94f3b995",
                "reference": "2a4ee40acb880c56f29fb1b8886e7ffe94f3b995",
                "shasum": ""
            },
            "require": {
                "php": ">=5.3.9"
            },
            "type": "library",
            "extra": {
                "branch-alias": {
                    "dev-master": "2.8-dev"
                }
            },
            "autoload": {
                "psr-4": {
                    "Symfony\\Component\\Yaml\\": ""
                },
                "exclude-from-classmap": [
                    "/Tests/"
                ]
            },
            "notification-url": "https://packagist.org/downloads/",
            "license": [
                "MIT"
            ],
            "authors": [
                {
                    "name": "Fabien Potencier",
                    "email": "fabien@symfony.com"
                },
                {
                    "name": "Symfony Community",
                    "homepage": "https://symfony.com/contributors"
                }
            ],
            "description": "Symfony Yaml Component",
            "homepage": "https://symfony.com",
            "time": "2016-02-23 07:41:20"
        }
    ],
    "aliases": [],
    "minimum-stability": "alpha",
    "stability-flags": {
        "composer/composer": 15,
        "phpmd/phpmd": 0
    },
    "prefer-stable": true,
    "prefer-lowest": false,
    "platform": {
        "php": "~5.5.22|~5.6.0|~7.0.0",
        "lib-libxml": "*",
        "ext-ctype": "*",
        "ext-gd": "*",
        "ext-spl": "*",
        "ext-dom": "*",
        "ext-simplexml": "*",
        "ext-mcrypt": "*",
        "ext-hash": "*",
        "ext-curl": "*",
        "ext-iconv": "*",
        "ext-intl": "*",
        "ext-xsl": "*",
        "ext-mbstring": "*",
        "ext-openssl": "*",
        "ext-zip": "*"
    },
    "platform-dev": []
}<|MERGE_RESOLUTION|>--- conflicted
+++ resolved
@@ -4,13 +4,8 @@
         "Read more about it at https://getcomposer.org/doc/01-basic-usage.md#composer-lock-the-lock-file",
         "This file is @generated automatically"
     ],
-<<<<<<< HEAD
     "hash": "e614c8f0151d5f267a3d959e720a00a5",
     "content-hash": "96472312e0318599bdc492a19a21b0fe",
-=======
-    "hash": "8390f8d836d4daa2b32effa5c2a63ad1",
-    "content-hash": "dbb9b3bdfc1c4dea80cd1544eaabafa1",
->>>>>>> 798a8420
     "packages": [
         {
             "name": "braintree/braintree_php",
@@ -331,7 +326,7 @@
                 "type": "zip",
                 "url": "https://api.github.com/repos/magento/composer/zipball/1be267e71debac6e0d9fae4e5144f6095cffbe89",
                 "reference": null,
-                "shasum": "79156c3e7317af1ff64a482ba90ec81c66b82c73"
+                "shasum": "6bfdbff4c23aace1e6d14ab598c81c790375aba0"
             },
             "require": {
                 "composer/composer": "1.0.0-alpha10",
@@ -435,12 +430,12 @@
             "source": {
                 "type": "git",
                 "url": "https://github.com/magento/zf1.git",
-                "reference": "dbdf178992bfa52d6e978e62131162301ff6b76f"
+                "reference": "c9d607bfd9454bc18b9deff737ccd5d044e2ab10"
             },
             "dist": {
                 "type": "zip",
                 "url": "https://api.github.com/repos/magento/zf1/zipball/c9d607bfd9454bc18b9deff737ccd5d044e2ab10",
-                "reference": "dbdf178992bfa52d6e978e62131162301ff6b76f",
+                "reference": "c9d607bfd9454bc18b9deff737ccd5d044e2ab10",
                 "shasum": ""
             },
             "require": {
@@ -474,7 +469,7 @@
                 "ZF1",
                 "framework"
             ],
-            "time": "2015-09-30 13:04:03"
+            "time": "2015-10-29 14:34:55"
         },
         {
             "name": "monolog/monolog",
@@ -962,16 +957,16 @@
         },
         {
             "name": "symfony/event-dispatcher",
-            "version": "v2.8.3",
+            "version": "v2.8.2",
             "source": {
                 "type": "git",
                 "url": "https://github.com/symfony/event-dispatcher.git",
-                "reference": "78c468665c9568c3faaa9c416a7134308f2d85c3"
-            },
-            "dist": {
-                "type": "zip",
-                "url": "https://api.github.com/repos/symfony/event-dispatcher/zipball/78c468665c9568c3faaa9c416a7134308f2d85c3",
-                "reference": "78c468665c9568c3faaa9c416a7134308f2d85c3",
+                "reference": "ee278f7c851533e58ca307f66305ccb9188aceda"
+            },
+            "dist": {
+                "type": "zip",
+                "url": "https://api.github.com/repos/symfony/event-dispatcher/zipball/ee278f7c851533e58ca307f66305ccb9188aceda",
+                "reference": "ee278f7c851533e58ca307f66305ccb9188aceda",
                 "shasum": ""
             },
             "require": {
@@ -1018,20 +1013,20 @@
             ],
             "description": "Symfony EventDispatcher Component",
             "homepage": "https://symfony.com",
-            "time": "2016-01-27 05:14:19"
+            "time": "2016-01-13 10:28:07"
         },
         {
             "name": "symfony/finder",
-            "version": "v2.8.3",
+            "version": "v2.8.2",
             "source": {
                 "type": "git",
                 "url": "https://github.com/symfony/finder.git",
-                "reference": "877bb4b16ea573cc8c024e9590888fcf7eb7e0f7"
-            },
-            "dist": {
-                "type": "zip",
-                "url": "https://api.github.com/repos/symfony/finder/zipball/877bb4b16ea573cc8c024e9590888fcf7eb7e0f7",
-                "reference": "877bb4b16ea573cc8c024e9590888fcf7eb7e0f7",
+                "reference": "c90fabdd97e431ee19b6383999cf35334dff27da"
+            },
+            "dist": {
+                "type": "zip",
+                "url": "https://api.github.com/repos/symfony/finder/zipball/c90fabdd97e431ee19b6383999cf35334dff27da",
+                "reference": "c90fabdd97e431ee19b6383999cf35334dff27da",
                 "shasum": ""
             },
             "require": {
@@ -1067,20 +1062,20 @@
             ],
             "description": "Symfony Finder Component",
             "homepage": "https://symfony.com",
-            "time": "2016-02-22 16:12:45"
+            "time": "2016-01-14 08:26:52"
         },
         {
             "name": "symfony/process",
-            "version": "v2.8.3",
+            "version": "v2.8.2",
             "source": {
                 "type": "git",
                 "url": "https://github.com/symfony/process.git",
-                "reference": "7dedd5b60550f33dca16dd7e94ef8aca8b67bbfe"
-            },
-            "dist": {
-                "type": "zip",
-                "url": "https://api.github.com/repos/symfony/process/zipball/7dedd5b60550f33dca16dd7e94ef8aca8b67bbfe",
-                "reference": "7dedd5b60550f33dca16dd7e94ef8aca8b67bbfe",
+                "reference": "6f1979c3b0f4c22c77a8a8971afaa7dd07f082ac"
+            },
+            "dist": {
+                "type": "zip",
+                "url": "https://api.github.com/repos/symfony/process/zipball/6f1979c3b0f4c22c77a8a8971afaa7dd07f082ac",
+                "reference": "6f1979c3b0f4c22c77a8a8971afaa7dd07f082ac",
                 "shasum": ""
             },
             "require": {
@@ -1116,7 +1111,7 @@
             ],
             "description": "Symfony Process Component",
             "homepage": "https://symfony.com",
-            "time": "2016-02-02 13:33:15"
+            "time": "2016-01-06 09:59:23"
         },
         {
             "name": "tedivm/jshrink",
@@ -2765,16 +2760,16 @@
         },
         {
             "name": "fabpot/php-cs-fixer",
-            "version": "v1.11.2",
+            "version": "v1.11.1",
             "source": {
                 "type": "git",
                 "url": "https://github.com/FriendsOfPHP/PHP-CS-Fixer.git",
-                "reference": "41f70154642ec0f9ea9ea9c290943f3b5dfa76fc"
-            },
-            "dist": {
-                "type": "zip",
-                "url": "https://api.github.com/repos/FriendsOfPHP/PHP-CS-Fixer/zipball/41f70154642ec0f9ea9ea9c290943f3b5dfa76fc",
-                "reference": "41f70154642ec0f9ea9ea9c290943f3b5dfa76fc",
+                "reference": "2c9f8298181f059c5077abda78019b9a0c9a7cc0"
+            },
+            "dist": {
+                "type": "zip",
+                "url": "https://api.github.com/repos/FriendsOfPHP/PHP-CS-Fixer/zipball/2c9f8298181f059c5077abda78019b9a0c9a7cc0",
+                "reference": "2c9f8298181f059c5077abda78019b9a0c9a7cc0",
                 "shasum": ""
             },
             "require": {
@@ -2815,7 +2810,7 @@
                 }
             ],
             "description": "A tool to automatically fix PHP code style",
-            "time": "2016-02-26 07:37:29"
+            "time": "2016-01-20 19:00:28"
         },
         {
             "name": "lusitanian/oauth",
@@ -2926,16 +2921,16 @@
         },
         {
             "name": "phpmd/phpmd",
-            "version": "2.4.2",
+            "version": "2.3.2",
             "source": {
                 "type": "git",
                 "url": "https://github.com/phpmd/phpmd.git",
-                "reference": "fccbdb6b222f6d7a6d35af1c396ba5435cec76a9"
-            },
-            "dist": {
-                "type": "zip",
-                "url": "https://api.github.com/repos/phpmd/phpmd/zipball/fccbdb6b222f6d7a6d35af1c396ba5435cec76a9",
-                "reference": "fccbdb6b222f6d7a6d35af1c396ba5435cec76a9",
+                "reference": "08b5bcd454a7148579b68931fc500d824afd3bb5"
+            },
+            "dist": {
+                "type": "zip",
+                "url": "https://api.github.com/repos/phpmd/phpmd/zipball/08b5bcd454a7148579b68931fc500d824afd3bb5",
+                "reference": "08b5bcd454a7148579b68931fc500d824afd3bb5",
                 "shasum": ""
             },
             "require": {
@@ -2964,7 +2959,7 @@
                     "name": "Manuel Pichler",
                     "email": "github@manuel-pichler.de",
                     "homepage": "https://github.com/manuelpichler",
-                    "role": "Project Founder"
+                    "role": "Project founder"
                 },
                 {
                     "name": "Other contributors",
@@ -2987,7 +2982,7 @@
                 "phpmd",
                 "pmd"
             ],
-            "time": "2016-03-10 17:17:44"
+            "time": "2015-09-24 14:37:49"
         },
         {
             "name": "phpunit/php-code-coverage",
@@ -3475,16 +3470,16 @@
         },
         {
             "name": "sebastian/environment",
-            "version": "1.3.5",
+            "version": "1.3.3",
             "source": {
                 "type": "git",
                 "url": "https://github.com/sebastianbergmann/environment.git",
-                "reference": "dc7a29032cf72b54f36dac15a1ca5b3a1b6029bf"
-            },
-            "dist": {
-                "type": "zip",
-                "url": "https://api.github.com/repos/sebastianbergmann/environment/zipball/dc7a29032cf72b54f36dac15a1ca5b3a1b6029bf",
-                "reference": "dc7a29032cf72b54f36dac15a1ca5b3a1b6029bf",
+                "reference": "6e7133793a8e5a5714a551a8324337374be209df"
+            },
+            "dist": {
+                "type": "zip",
+                "url": "https://api.github.com/repos/sebastianbergmann/environment/zipball/6e7133793a8e5a5714a551a8324337374be209df",
+                "reference": "6e7133793a8e5a5714a551a8324337374be209df",
                 "shasum": ""
             },
             "require": {
@@ -3521,7 +3516,7 @@
                 "environment",
                 "hhvm"
             ],
-            "time": "2016-02-26 18:40:46"
+            "time": "2015-12-02 08:37:27"
         },
         {
             "name": "sebastian/exporter",
@@ -3754,24 +3749,21 @@
         },
         {
             "name": "symfony/config",
-            "version": "v2.8.3",
+            "version": "v2.8.2",
             "source": {
                 "type": "git",
                 "url": "https://github.com/symfony/config.git",
-                "reference": "0f8f94e6a32b5c480024eed5fa5cbd2790d0ad19"
-            },
-            "dist": {
-                "type": "zip",
-                "url": "https://api.github.com/repos/symfony/config/zipball/0f8f94e6a32b5c480024eed5fa5cbd2790d0ad19",
-                "reference": "0f8f94e6a32b5c480024eed5fa5cbd2790d0ad19",
+                "reference": "41ee6c70758f40fa1dbf90d019ae0a66c4a09e74"
+            },
+            "dist": {
+                "type": "zip",
+                "url": "https://api.github.com/repos/symfony/config/zipball/41ee6c70758f40fa1dbf90d019ae0a66c4a09e74",
+                "reference": "41ee6c70758f40fa1dbf90d019ae0a66c4a09e74",
                 "shasum": ""
             },
             "require": {
                 "php": ">=5.3.9",
                 "symfony/filesystem": "~2.3|~3.0.0"
-            },
-            "suggest": {
-                "symfony/yaml": "To use the yaml reference dumper"
             },
             "type": "library",
             "extra": {
@@ -3803,20 +3795,20 @@
             ],
             "description": "Symfony Config Component",
             "homepage": "https://symfony.com",
-            "time": "2016-02-22 16:12:45"
+            "time": "2016-01-03 15:33:41"
         },
         {
             "name": "symfony/dependency-injection",
-            "version": "v2.8.3",
+            "version": "v2.8.2",
             "source": {
                 "type": "git",
                 "url": "https://github.com/symfony/dependency-injection.git",
-                "reference": "62251761a7615435b22ccf562384c588b431be44"
-            },
-            "dist": {
-                "type": "zip",
-                "url": "https://api.github.com/repos/symfony/dependency-injection/zipball/62251761a7615435b22ccf562384c588b431be44",
-                "reference": "62251761a7615435b22ccf562384c588b431be44",
+                "reference": "ba94a914e244e0d05f0aaef460d5558d5541d2b1"
+            },
+            "dist": {
+                "type": "zip",
+                "url": "https://api.github.com/repos/symfony/dependency-injection/zipball/ba94a914e244e0d05f0aaef460d5558d5541d2b1",
+                "reference": "ba94a914e244e0d05f0aaef460d5558d5541d2b1",
                 "shasum": ""
             },
             "require": {
@@ -3865,20 +3857,20 @@
             ],
             "description": "Symfony DependencyInjection Component",
             "homepage": "https://symfony.com",
-            "time": "2016-02-28 16:34:46"
+            "time": "2016-01-12 17:46:01"
         },
         {
             "name": "symfony/filesystem",
-            "version": "v2.8.3",
+            "version": "v2.8.2",
             "source": {
                 "type": "git",
                 "url": "https://github.com/symfony/filesystem.git",
-                "reference": "65cb36b6539b1d446527d60457248f30d045464d"
-            },
-            "dist": {
-                "type": "zip",
-                "url": "https://api.github.com/repos/symfony/filesystem/zipball/65cb36b6539b1d446527d60457248f30d045464d",
-                "reference": "65cb36b6539b1d446527d60457248f30d045464d",
+                "reference": "637b64d0ee10f44ae98dbad651b1ecdf35a11e8c"
+            },
+            "dist": {
+                "type": "zip",
+                "url": "https://api.github.com/repos/symfony/filesystem/zipball/637b64d0ee10f44ae98dbad651b1ecdf35a11e8c",
+                "reference": "637b64d0ee10f44ae98dbad651b1ecdf35a11e8c",
                 "shasum": ""
             },
             "require": {
@@ -3914,11 +3906,11 @@
             ],
             "description": "Symfony Filesystem Component",
             "homepage": "https://symfony.com",
-            "time": "2016-02-22 15:02:30"
+            "time": "2016-01-13 10:28:07"
         },
         {
             "name": "symfony/stopwatch",
-            "version": "v3.0.3",
+            "version": "v3.0.2",
             "source": {
                 "type": "git",
                 "url": "https://github.com/symfony/stopwatch.git",
@@ -3967,16 +3959,16 @@
         },
         {
             "name": "symfony/yaml",
-            "version": "v2.8.3",
+            "version": "v2.8.2",
             "source": {
                 "type": "git",
                 "url": "https://github.com/symfony/yaml.git",
-                "reference": "2a4ee40acb880c56f29fb1b8886e7ffe94f3b995"
-            },
-            "dist": {
-                "type": "zip",
-                "url": "https://api.github.com/repos/symfony/yaml/zipball/2a4ee40acb880c56f29fb1b8886e7ffe94f3b995",
-                "reference": "2a4ee40acb880c56f29fb1b8886e7ffe94f3b995",
+                "reference": "34c8a4b51e751e7ea869b8262f883d008a2b81b8"
+            },
+            "dist": {
+                "type": "zip",
+                "url": "https://api.github.com/repos/symfony/yaml/zipball/34c8a4b51e751e7ea869b8262f883d008a2b81b8",
+                "reference": "34c8a4b51e751e7ea869b8262f883d008a2b81b8",
                 "shasum": ""
             },
             "require": {
@@ -4012,7 +4004,7 @@
             ],
             "description": "Symfony Yaml Component",
             "homepage": "https://symfony.com",
-            "time": "2016-02-23 07:41:20"
+            "time": "2016-01-13 10:28:07"
         }
     ],
     "aliases": [],
@@ -4024,7 +4016,7 @@
     "prefer-stable": true,
     "prefer-lowest": false,
     "platform": {
-        "php": "~5.5.22|~5.6.0|~7.0.0",
+        "php": "~5.5.0|~5.6.0|~7.0.0",
         "lib-libxml": "*",
         "ext-ctype": "*",
         "ext-gd": "*",
