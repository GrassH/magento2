{
    "_readme": [
        "This file locks the dependencies of your project to a known state",
        "Read more about it at https://getcomposer.org/doc/01-basic-usage.md#composer-lock-the-lock-file",
        "This file is @generated automatically"
    ],
<<<<<<< HEAD
    "hash": "01835f1e91dadbd0667ecc0f40a9dfbd",
    "content-hash": "07220eac2f30ac93ba9b5ef6ad82ca96",
=======
    "hash": "8feb1506f4c4bf4aad2f74faa83adf2c",
    "content-hash": "73079f9d89f116a7dcf4a753362d58e6",
>>>>>>> 7c81c1db
    "packages": [
        {
            "name": "braintree/braintree_php",
            "version": "3.7.0",
            "source": {
                "type": "git",
                "url": "https://github.com/braintree/braintree_php.git",
                "reference": "36c2b9de6793a28e25f5f9e265f60aaffef2cfe2"
            },
            "dist": {
                "type": "zip",
                "url": "https://api.github.com/repos/braintree/braintree_php/zipball/36c2b9de6793a28e25f5f9e265f60aaffef2cfe2",
                "reference": "36c2b9de6793a28e25f5f9e265f60aaffef2cfe2",
                "shasum": ""
            },
            "require": {
                "ext-curl": "*",
                "ext-dom": "*",
                "ext-hash": "*",
                "ext-openssl": "*",
                "ext-xmlwriter": "*",
                "php": ">=5.4.0"
            },
            "require-dev": {
                "phpunit/phpunit": "3.7.*"
            },
            "type": "library",
            "autoload": {
                "psr-0": {
                    "Braintree": "lib/"
                },
                "psr-4": {
                    "Braintree\\": "lib/Braintree"
                }
            },
            "notification-url": "https://packagist.org/downloads/",
            "license": [
                "MIT"
            ],
            "authors": [
                {
                    "name": "Braintree",
                    "homepage": "http://www.braintreepayments.com"
                }
            ],
            "description": "Braintree PHP Client Library",
            "time": "2015-11-19 19:14:47"
        },
        {
            "name": "colinmollenhour/cache-backend-file",
            "version": "1.4",
            "source": {
                "type": "git",
                "url": "https://github.com/colinmollenhour/Cm_Cache_Backend_File.git",
                "reference": "51251b80a817790eb624fbe2afc882c14f3c4fb0"
            },
            "dist": {
                "type": "zip",
                "url": "https://api.github.com/repos/colinmollenhour/Cm_Cache_Backend_File/zipball/51251b80a817790eb624fbe2afc882c14f3c4fb0",
                "reference": "51251b80a817790eb624fbe2afc882c14f3c4fb0",
                "shasum": ""
            },
            "require": {
                "magento-hackathon/magento-composer-installer": "*"
            },
            "type": "magento-module",
            "autoload": {
                "classmap": [
                    "File.php"
                ]
            },
            "notification-url": "https://packagist.org/downloads/",
            "license": [
                "BSD-3-Clause"
            ],
            "authors": [
                {
                    "name": "Colin Mollenhour"
                }
            ],
            "description": "The stock Zend_Cache_Backend_File backend has extremely poor performance for cleaning by tags making it become unusable as the number of cached items increases. This backend makes many changes resulting in a huge performance boost, especially for tag cleaning.",
            "homepage": "https://github.com/colinmollenhour/Cm_Cache_Backend_File",
            "time": "2016-05-02 16:24:47"
        },
        {
            "name": "colinmollenhour/cache-backend-redis",
            "version": "1.9",
            "source": {
                "type": "git",
                "url": "https://github.com/colinmollenhour/Cm_Cache_Backend_Redis.git",
                "reference": "6319714bb3a4fe699c5db0edb887f5e8fe40a6dc"
            },
            "dist": {
                "type": "zip",
                "url": "https://api.github.com/repos/colinmollenhour/Cm_Cache_Backend_Redis/zipball/6319714bb3a4fe699c5db0edb887f5e8fe40a6dc",
                "reference": "6319714bb3a4fe699c5db0edb887f5e8fe40a6dc",
                "shasum": ""
            },
            "require": {
                "magento-hackathon/magento-composer-installer": "*"
            },
            "type": "magento-module",
            "autoload": {
                "classmap": [
                    "Cm/Cache/Backend/Redis.php"
                ]
            },
            "notification-url": "https://packagist.org/downloads/",
            "license": [
                "BSD-3-Clause"
            ],
            "authors": [
                {
                    "name": "Colin Mollenhour"
                }
            ],
            "description": "Zend_Cache backend using Redis with full support for tags.",
            "homepage": "https://github.com/colinmollenhour/Cm_Cache_Backend_Redis",
            "time": "2016-05-02 16:23:36"
        },
        {
            "name": "colinmollenhour/credis",
            "version": "1.6",
            "source": {
                "type": "git",
                "url": "https://github.com/colinmollenhour/credis.git",
                "reference": "409edfd0ea81f5cb74afbdb86df54890c207b5e4"
            },
            "dist": {
                "type": "zip",
                "url": "https://api.github.com/repos/colinmollenhour/credis/zipball/409edfd0ea81f5cb74afbdb86df54890c207b5e4",
                "reference": "409edfd0ea81f5cb74afbdb86df54890c207b5e4",
                "shasum": ""
            },
            "require": {
                "php": ">=5.3.0"
            },
            "type": "library",
            "autoload": {
                "classmap": [
                    "Client.php",
                    "Cluster.php",
                    "Sentinel.php"
                ]
            },
            "notification-url": "https://packagist.org/downloads/",
            "license": [
                "MIT"
            ],
            "authors": [
                {
                    "name": "Colin Mollenhour",
                    "email": "colin@mollenhour.com"
                }
            ],
            "description": "Credis is a lightweight interface to the Redis key-value store which wraps the phpredis library when available for better performance.",
            "homepage": "https://github.com/colinmollenhour/credis",
            "time": "2015-11-28 01:20:04"
        },
        {
            "name": "colinmollenhour/php-redis-session-abstract",
            "version": "v1.2",
            "source": {
                "type": "git",
                "url": "https://github.com/colinmollenhour/php-redis-session-abstract.git",
                "reference": "2b552c9bbe06967329dd41e1bd3e0aed02313ddb"
            },
            "dist": {
                "type": "zip",
                "url": "https://api.github.com/repos/colinmollenhour/php-redis-session-abstract/zipball/2b552c9bbe06967329dd41e1bd3e0aed02313ddb",
                "reference": "2b552c9bbe06967329dd41e1bd3e0aed02313ddb",
                "shasum": ""
            },
            "require": {
                "colinmollenhour/credis": "1.6",
                "magento/zendframework1": "~1.12.0",
                "php": "~5.5.0|~5.6.0|~7.0.0"
            },
            "type": "library",
            "autoload": {
                "psr-0": {
                    "Cm\\RedisSession\\": "src/"
                }
            },
            "notification-url": "https://packagist.org/downloads/",
            "license": [
                "BSD-3-Clause"
            ],
            "authors": [
                {
                    "name": "Colin Mollenhour"
                }
            ],
            "description": "A Redis-based session handler with optimistic locking",
            "homepage": "https://github.com/colinmollenhour/php-redis-session-abstract",
            "time": "2016-08-04 18:05:51"
        },
        {
            "name": "composer/composer",
            "version": "1.0.0-beta1",
            "source": {
                "type": "git",
                "url": "https://github.com/composer/composer.git",
                "reference": "5cb2b522637a941d608c58bd522f3b2a7bda4a1c"
            },
            "dist": {
                "type": "zip",
                "url": "https://api.github.com/repos/composer/composer/zipball/5cb2b522637a941d608c58bd522f3b2a7bda4a1c",
                "reference": "5cb2b522637a941d608c58bd522f3b2a7bda4a1c",
                "shasum": ""
            },
            "require": {
                "composer/semver": "^1.0",
                "composer/spdx-licenses": "^1.0",
                "justinrainbow/json-schema": "^1.6",
                "php": "^5.3.2 || ^7.0",
                "seld/cli-prompt": "^1.0",
                "seld/jsonlint": "^1.4",
                "seld/phar-utils": "^1.0",
                "symfony/console": "^2.5 || ^3.0",
                "symfony/filesystem": "^2.5 || ^3.0",
                "symfony/finder": "^2.2 || ^3.0",
                "symfony/process": "^2.1 || ^3.0"
            },
            "require-dev": {
                "phpunit/phpunit": "^4.5 || ^5.0.5",
                "phpunit/phpunit-mock-objects": "2.3.0 || ^3.0"
            },
            "suggest": {
                "ext-openssl": "Enabling the openssl extension allows you to access https URLs for repositories and packages",
                "ext-zip": "Enabling the zip extension allows you to unzip archives",
                "ext-zlib": "Allow gzip compression of HTTP requests"
            },
            "bin": [
                "bin/composer"
            ],
            "type": "library",
            "extra": {
                "branch-alias": {
                    "dev-master": "1.0-dev"
                }
            },
            "autoload": {
                "psr-4": {
                    "Composer\\": "src/Composer"
                }
            },
            "notification-url": "https://packagist.org/downloads/",
            "license": [
                "MIT"
            ],
            "authors": [
                {
                    "name": "Nils Adermann",
                    "email": "naderman@naderman.de",
                    "homepage": "http://www.naderman.de"
                },
                {
                    "name": "Jordi Boggiano",
                    "email": "j.boggiano@seld.be",
                    "homepage": "http://seld.be"
                }
            ],
            "description": "Composer helps you declare, manage and install dependencies of PHP projects, ensuring you have the right stack everywhere.",
            "homepage": "https://getcomposer.org/",
            "keywords": [
                "autoload",
                "dependency",
                "package"
            ],
            "time": "2016-03-03 15:15:10"
        },
        {
            "name": "composer/semver",
            "version": "1.4.2",
            "source": {
                "type": "git",
                "url": "https://github.com/composer/semver.git",
                "reference": "c7cb9a2095a074d131b65a8a0cd294479d785573"
            },
            "dist": {
                "type": "zip",
                "url": "https://api.github.com/repos/composer/semver/zipball/c7cb9a2095a074d131b65a8a0cd294479d785573",
                "reference": "c7cb9a2095a074d131b65a8a0cd294479d785573",
                "shasum": ""
            },
            "require": {
                "php": "^5.3.2 || ^7.0"
            },
            "require-dev": {
                "phpunit/phpunit": "^4.5 || ^5.0.5",
                "phpunit/phpunit-mock-objects": "2.3.0 || ^3.0"
            },
            "type": "library",
            "extra": {
                "branch-alias": {
                    "dev-master": "1.x-dev"
                }
            },
            "autoload": {
                "psr-4": {
                    "Composer\\Semver\\": "src"
                }
            },
            "notification-url": "https://packagist.org/downloads/",
            "license": [
                "MIT"
            ],
            "authors": [
                {
                    "name": "Nils Adermann",
                    "email": "naderman@naderman.de",
                    "homepage": "http://www.naderman.de"
                },
                {
                    "name": "Jordi Boggiano",
                    "email": "j.boggiano@seld.be",
                    "homepage": "http://seld.be"
                },
                {
                    "name": "Rob Bast",
                    "email": "rob.bast@gmail.com",
                    "homepage": "http://robbast.nl"
                }
            ],
            "description": "Semver library that offers utilities, version constraint parsing and validation.",
            "keywords": [
                "semantic",
                "semver",
                "validation",
                "versioning"
            ],
            "time": "2016-08-30 16:08:34"
        },
        {
            "name": "composer/spdx-licenses",
            "version": "1.1.5",
            "source": {
                "type": "git",
                "url": "https://github.com/composer/spdx-licenses.git",
                "reference": "96c6a07b05b716e89a44529d060bc7f5c263cb13"
            },
            "dist": {
                "type": "zip",
                "url": "https://api.github.com/repos/composer/spdx-licenses/zipball/96c6a07b05b716e89a44529d060bc7f5c263cb13",
                "reference": "96c6a07b05b716e89a44529d060bc7f5c263cb13",
                "shasum": ""
            },
            "require": {
                "php": "^5.3.2 || ^7.0"
            },
            "require-dev": {
                "phpunit/phpunit": "^4.5 || ^5.0.5",
                "phpunit/phpunit-mock-objects": "2.3.0 || ^3.0"
            },
            "type": "library",
            "extra": {
                "branch-alias": {
                    "dev-master": "1.x-dev"
                }
            },
            "autoload": {
                "psr-4": {
                    "Composer\\Spdx\\": "src"
                }
            },
            "notification-url": "https://packagist.org/downloads/",
            "license": [
                "MIT"
            ],
            "authors": [
                {
                    "name": "Nils Adermann",
                    "email": "naderman@naderman.de",
                    "homepage": "http://www.naderman.de"
                },
                {
                    "name": "Jordi Boggiano",
                    "email": "j.boggiano@seld.be",
                    "homepage": "http://seld.be"
                },
                {
                    "name": "Rob Bast",
                    "email": "rob.bast@gmail.com",
                    "homepage": "http://robbast.nl"
                }
            ],
            "description": "SPDX licenses list and validation library.",
            "keywords": [
                "license",
                "spdx",
                "validator"
            ],
            "time": "2016-09-28 07:17:45"
        },
        {
            "name": "justinrainbow/json-schema",
            "version": "1.6.1",
            "source": {
                "type": "git",
                "url": "https://github.com/justinrainbow/json-schema.git",
                "reference": "cc84765fb7317f6b07bd8ac78364747f95b86341"
            },
            "dist": {
                "type": "zip",
                "url": "https://api.github.com/repos/justinrainbow/json-schema/zipball/cc84765fb7317f6b07bd8ac78364747f95b86341",
                "reference": "cc84765fb7317f6b07bd8ac78364747f95b86341",
                "shasum": ""
            },
            "require": {
                "php": ">=5.3.29"
            },
            "require-dev": {
                "json-schema/json-schema-test-suite": "1.1.0",
                "phpdocumentor/phpdocumentor": "~2",
                "phpunit/phpunit": "~3.7"
            },
            "bin": [
                "bin/validate-json"
            ],
            "type": "library",
            "extra": {
                "branch-alias": {
                    "dev-master": "1.6.x-dev"
                }
            },
            "autoload": {
                "psr-4": {
                    "JsonSchema\\": "src/JsonSchema/"
                }
            },
            "notification-url": "https://packagist.org/downloads/",
            "license": [
                "BSD-3-Clause"
            ],
            "authors": [
                {
                    "name": "Bruno Prieto Reis",
                    "email": "bruno.p.reis@gmail.com"
                },
                {
                    "name": "Justin Rainbow",
                    "email": "justin.rainbow@gmail.com"
                },
                {
                    "name": "Igor Wiedler",
                    "email": "igor@wiedler.ch"
                },
                {
                    "name": "Robert Schönthal",
                    "email": "seroscho@googlemail.com"
                }
            ],
            "description": "A library to validate a json schema.",
            "homepage": "https://github.com/justinrainbow/json-schema",
            "keywords": [
                "json",
                "schema"
            ],
            "time": "2016-01-25 15:43:01"
        },
        {
            "name": "league/climate",
            "version": "2.6.1",
            "source": {
                "type": "git",
                "url": "https://github.com/thephpleague/climate.git",
                "reference": "28851c909017424f61cc6a62089316313c645d1c"
            },
            "dist": {
                "type": "zip",
                "url": "https://api.github.com/repos/thephpleague/climate/zipball/28851c909017424f61cc6a62089316313c645d1c",
                "reference": "28851c909017424f61cc6a62089316313c645d1c",
                "shasum": ""
            },
            "require": {
                "php": ">=5.4.0"
            },
            "require-dev": {
                "mockery/mockery": "dev-master",
                "phpunit/phpunit": "4.1.*"
            },
            "type": "library",
            "autoload": {
                "psr-4": {
                    "League\\CLImate\\": "src/"
                }
            },
            "notification-url": "https://packagist.org/downloads/",
            "license": [
                "MIT"
            ],
            "authors": [
                {
                    "name": "Joe Tannenbaum",
                    "email": "hey@joe.codes",
                    "homepage": "http://joe.codes/",
                    "role": "Developer"
                }
            ],
            "description": "PHP's best friend for the terminal. CLImate allows you to easily output colored text, special formats, and more.",
            "keywords": [
                "cli",
                "colors",
                "command",
                "php",
                "terminal"
            ],
            "time": "2015-01-18 14:31:58"
        },
        {
            "name": "magento/composer",
            "version": "1.1.0",
            "source": {
                "type": "git",
                "url": "https://github.com/magento/composer.git",
                "reference": "13eee8c93b27d4cea5562d449be4a4cc7a0867d2"
            },
            "dist": {
                "type": "zip",
                "url": "https://api.github.com/repos/magento/composer/zipball/13eee8c93b27d4cea5562d449be4a4cc7a0867d2",
                "reference": "13eee8c93b27d4cea5562d449be4a4cc7a0867d2",
                "shasum": ""
            },
            "require": {
                "composer/composer": "1.0.0-beta1",
                "php": "~5.5.0|~5.6.0|~7.0.0",
                "symfony/console": "~2.3, !=2.7.0"
            },
            "require-dev": {
                "phpunit/phpunit": "4.1.0"
            },
            "type": "library",
            "autoload": {
                "psr-4": {
                    "Magento\\Composer\\": "src"
                }
            },
            "notification-url": "https://packagist.org/downloads/",
            "license": [
                "OSL-3.0",
                "AFL-3.0"
            ],
            "description": "Magento composer library helps to instantiate Composer application and run composer commands.",
            "time": "2017-02-07 21:59:01"
        },
        {
            "name": "magento/magento-composer-installer",
            "version": "0.1.12",
            "source": {
                "type": "git",
                "url": "https://github.com/magento/magento-composer-installer.git",
                "reference": "10c600e88ad34fec71bb6b435ea8415ce92d51de"
            },
            "dist": {
                "type": "zip",
                "url": "https://api.github.com/repos/magento/magento-composer-installer/zipball/10c600e88ad34fec71bb6b435ea8415ce92d51de",
                "reference": "10c600e88ad34fec71bb6b435ea8415ce92d51de",
                "shasum": ""
            },
            "require": {
                "composer-plugin-api": "^1.0"
            },
            "replace": {
                "magento-hackathon/magento-composer-installer": "*"
            },
            "require-dev": {
                "composer/composer": "*@dev",
                "firegento/phpcs": "dev-patch-1",
                "mikey179/vfsstream": "*",
                "phpunit/phpunit": "*",
                "phpunit/phpunit-mock-objects": "dev-master",
                "squizlabs/php_codesniffer": "1.4.7",
                "symfony/process": "*"
            },
            "type": "composer-plugin",
            "extra": {
                "composer-command-registry": [
                    "MagentoHackathon\\Composer\\Magento\\Command\\DeployCommand"
                ],
                "class": "MagentoHackathon\\Composer\\Magento\\Plugin"
            },
            "autoload": {
                "psr-0": {
                    "MagentoHackathon\\Composer\\Magento": "src/"
                }
            },
            "notification-url": "https://packagist.org/downloads/",
            "license": [
                "OSL-3.0"
            ],
            "authors": [
                {
                    "name": "Vinai Kopp",
                    "email": "vinai@netzarbeiter.com"
                },
                {
                    "name": "Daniel Fahlke aka Flyingmana",
                    "email": "flyingmana@googlemail.com"
                },
                {
                    "name": "Jörg Weller",
                    "email": "weller@flagbit.de"
                },
                {
                    "name": "Karl Spies",
                    "email": "karl.spies@gmx.net"
                },
                {
                    "name": "Tobias Vogt",
                    "email": "tobi@webguys.de"
                },
                {
                    "name": "David Fuhr",
                    "email": "fuhr@flagbit.de"
                }
            ],
            "description": "Composer installer for Magento modules",
            "homepage": "https://github.com/magento/magento-composer-installer",
            "keywords": [
                "composer-installer",
                "magento"
            ],
            "time": "2016-10-06 16:05:07"
        },
        {
            "name": "magento/zendframework1",
            "version": "1.12.16-patch2",
            "source": {
                "type": "git",
                "url": "https://github.com/magento/zf1.git",
                "reference": "6a4cbd21245ad1854d17cccde542acd70ebdfb9c"
            },
            "dist": {
                "type": "zip",
                "url": "https://api.github.com/repos/magento/zf1/zipball/6a4cbd21245ad1854d17cccde542acd70ebdfb9c",
                "reference": "6a4cbd21245ad1854d17cccde542acd70ebdfb9c",
                "shasum": ""
            },
            "require": {
                "php": ">=5.2.11"
            },
            "require-dev": {
                "phpunit/dbunit": "1.3.*",
                "phpunit/phpunit": "3.7.*"
            },
            "type": "library",
            "extra": {
                "branch-alias": {
                    "dev-master": "1.12.x-dev"
                }
            },
            "autoload": {
                "psr-0": {
                    "Zend_": "library/"
                }
            },
            "notification-url": "https://packagist.org/downloads/",
            "include-path": [
                "library/"
            ],
            "license": [
                "BSD-3-Clause"
            ],
            "description": "Magento Zend Framework 1",
            "homepage": "http://framework.zend.com/",
            "keywords": [
                "ZF1",
                "framework"
            ],
            "time": "2017-01-17 16:40:08"
        },
        {
            "name": "monolog/monolog",
            "version": "1.22.0",
            "source": {
                "type": "git",
                "url": "https://github.com/Seldaek/monolog.git",
                "reference": "bad29cb8d18ab0315e6c477751418a82c850d558"
            },
            "dist": {
                "type": "zip",
                "url": "https://api.github.com/repos/Seldaek/monolog/zipball/bad29cb8d18ab0315e6c477751418a82c850d558",
                "reference": "bad29cb8d18ab0315e6c477751418a82c850d558",
                "shasum": ""
            },
            "require": {
                "php": ">=5.3.0",
                "psr/log": "~1.0"
            },
            "provide": {
                "psr/log-implementation": "1.0.0"
            },
            "require-dev": {
                "aws/aws-sdk-php": "^2.4.9 || ^3.0",
                "doctrine/couchdb": "~1.0@dev",
                "graylog2/gelf-php": "~1.0",
                "jakub-onderka/php-parallel-lint": "0.9",
                "php-amqplib/php-amqplib": "~2.4",
                "php-console/php-console": "^3.1.3",
                "phpunit/phpunit": "~4.5",
                "phpunit/phpunit-mock-objects": "2.3.0",
                "ruflin/elastica": ">=0.90 <3.0",
                "sentry/sentry": "^0.13",
                "swiftmailer/swiftmailer": "~5.3"
            },
            "suggest": {
                "aws/aws-sdk-php": "Allow sending log messages to AWS services like DynamoDB",
                "doctrine/couchdb": "Allow sending log messages to a CouchDB server",
                "ext-amqp": "Allow sending log messages to an AMQP server (1.0+ required)",
                "ext-mongo": "Allow sending log messages to a MongoDB server",
                "graylog2/gelf-php": "Allow sending log messages to a GrayLog2 server",
                "mongodb/mongodb": "Allow sending log messages to a MongoDB server via PHP Driver",
                "php-amqplib/php-amqplib": "Allow sending log messages to an AMQP server using php-amqplib",
                "php-console/php-console": "Allow sending log messages to Google Chrome",
                "rollbar/rollbar": "Allow sending log messages to Rollbar",
                "ruflin/elastica": "Allow sending log messages to an Elastic Search server",
                "sentry/sentry": "Allow sending log messages to a Sentry server"
            },
            "type": "library",
            "extra": {
                "branch-alias": {
                    "dev-master": "2.0.x-dev"
                }
            },
            "autoload": {
                "psr-4": {
                    "Monolog\\": "src/Monolog"
                }
            },
            "notification-url": "https://packagist.org/downloads/",
            "license": [
                "MIT"
            ],
            "authors": [
                {
                    "name": "Jordi Boggiano",
                    "email": "j.boggiano@seld.be",
                    "homepage": "http://seld.be"
                }
            ],
            "description": "Sends your logs to files, sockets, inboxes, databases and various web services",
            "homepage": "http://github.com/Seldaek/monolog",
            "keywords": [
                "log",
                "logging",
                "psr-3"
            ],
            "time": "2016-11-26 00:15:39"
        },
        {
            "name": "oyejorge/less.php",
            "version": "v1.7.0.10",
            "source": {
                "type": "git",
                "url": "https://github.com/oyejorge/less.php.git",
                "reference": "a1e2d3c20794b37ac4d0baeb24613e579584033b"
            },
            "dist": {
                "type": "zip",
                "url": "https://api.github.com/repos/oyejorge/less.php/zipball/a1e2d3c20794b37ac4d0baeb24613e579584033b",
                "reference": "a1e2d3c20794b37ac4d0baeb24613e579584033b",
                "shasum": ""
            },
            "require": {
                "php": ">=5.3"
            },
            "require-dev": {
                "phpunit/phpunit": "~4.8.18"
            },
            "bin": [
                "bin/lessc"
            ],
            "type": "library",
            "autoload": {
                "psr-0": {
                    "Less": "lib/"
                },
                "classmap": [
                    "lessc.inc.php"
                ]
            },
            "notification-url": "https://packagist.org/downloads/",
            "license": [
                "Apache-2.0"
            ],
            "authors": [
                {
                    "name": "Matt Agar",
                    "homepage": "https://github.com/agar"
                },
                {
                    "name": "Martin Jantošovič",
                    "homepage": "https://github.com/Mordred"
                },
                {
                    "name": "Josh Schmidt",
                    "homepage": "https://github.com/oyejorge"
                }
            ],
            "description": "PHP port of the Javascript version of LESS http://lesscss.org",
            "homepage": "http://lessphp.gpeasy.com",
            "keywords": [
                "css",
                "less",
                "less.js",
                "lesscss",
                "php",
                "stylesheet"
            ],
            "time": "2015-12-30 05:47:36"
        },
        {
            "name": "paragonie/random_compat",
            "version": "v2.0.4",
            "source": {
                "type": "git",
                "url": "https://github.com/paragonie/random_compat.git",
                "reference": "a9b97968bcde1c4de2a5ec6cbd06a0f6c919b46e"
            },
            "dist": {
                "type": "zip",
                "url": "https://api.github.com/repos/paragonie/random_compat/zipball/a9b97968bcde1c4de2a5ec6cbd06a0f6c919b46e",
                "reference": "a9b97968bcde1c4de2a5ec6cbd06a0f6c919b46e",
                "shasum": ""
            },
            "require": {
                "php": ">=5.2.0"
            },
            "require-dev": {
                "phpunit/phpunit": "4.*|5.*"
            },
            "suggest": {
                "ext-libsodium": "Provides a modern crypto API that can be used to generate random bytes."
            },
            "type": "library",
            "autoload": {
                "files": [
                    "lib/random.php"
                ]
            },
            "notification-url": "https://packagist.org/downloads/",
            "license": [
                "MIT"
            ],
            "authors": [
                {
                    "name": "Paragon Initiative Enterprises",
                    "email": "security@paragonie.com",
                    "homepage": "https://paragonie.com"
                }
            ],
            "description": "PHP 5.x polyfill for random_bytes() and random_int() from PHP 7",
            "keywords": [
                "csprng",
                "pseudorandom",
                "random"
            ],
            "time": "2016-11-07 23:38:38"
        },
        {
            "name": "pelago/emogrifier",
            "version": "v0.1.1",
            "source": {
                "type": "git",
                "url": "https://github.com/jjriv/emogrifier.git",
                "reference": "ed72bcd6a3c7014862ff86d026193667a172fedf"
            },
            "dist": {
                "type": "zip",
                "url": "https://api.github.com/repos/jjriv/emogrifier/zipball/ed72bcd6a3c7014862ff86d026193667a172fedf",
                "reference": "ed72bcd6a3c7014862ff86d026193667a172fedf",
                "shasum": ""
            },
            "require": {
                "ext-mbstring": "*",
                "php": ">=5.4.0"
            },
            "require-dev": {
                "phpunit/phpunit": "~4.6.0",
                "squizlabs/php_codesniffer": "~2.3.0"
            },
            "type": "library",
            "autoload": {
                "psr-4": {
                    "Pelago\\": "Classes/"
                }
            },
            "notification-url": "https://packagist.org/downloads/",
            "license": [
                "MIT"
            ],
            "authors": [
                {
                    "name": "John Reeve",
                    "email": "jreeve@pelagodesign.com"
                },
                {
                    "name": "Cameron Brooks"
                },
                {
                    "name": "Jaime Prado"
                },
                {
                    "name": "Oliver Klee",
                    "email": "typo3-coding@oliverklee.de"
                },
                {
                    "name": "Roman Ožana",
                    "email": "ozana@omdesign.cz"
                }
            ],
            "description": "Converts CSS styles into inline style attributes in your HTML code",
            "homepage": "http://www.pelagodesign.com/sidecar/emogrifier/",
            "time": "2015-05-15 11:37:51"
        },
        {
            "name": "phpseclib/phpseclib",
            "version": "2.0.4",
            "source": {
                "type": "git",
                "url": "https://github.com/phpseclib/phpseclib.git",
                "reference": "ab8028c93c03cc8d9c824efa75dc94f1db2369bf"
            },
            "dist": {
                "type": "zip",
                "url": "https://api.github.com/repos/phpseclib/phpseclib/zipball/ab8028c93c03cc8d9c824efa75dc94f1db2369bf",
                "reference": "ab8028c93c03cc8d9c824efa75dc94f1db2369bf",
                "shasum": ""
            },
            "require": {
                "php": ">=5.3.3"
            },
            "require-dev": {
                "phing/phing": "~2.7",
                "phpunit/phpunit": "~4.0",
                "sami/sami": "~2.0",
                "squizlabs/php_codesniffer": "~2.0"
            },
            "suggest": {
                "ext-gmp": "Install the GMP (GNU Multiple Precision) extension in order to speed up arbitrary precision integer arithmetic operations.",
                "ext-libsodium": "SSH2/SFTP can make use of some algorithms provided by the libsodium-php extension.",
                "ext-mcrypt": "Install the Mcrypt extension in order to speed up a few other cryptographic operations.",
                "ext-openssl": "Install the OpenSSL extension in order to speed up a wide variety of cryptographic operations."
            },
            "type": "library",
            "autoload": {
                "files": [
                    "phpseclib/bootstrap.php"
                ],
                "psr-4": {
                    "phpseclib\\": "phpseclib/"
                }
            },
            "notification-url": "https://packagist.org/downloads/",
            "license": [
                "MIT"
            ],
            "authors": [
                {
                    "name": "Jim Wigginton",
                    "email": "terrafrost@php.net",
                    "role": "Lead Developer"
                },
                {
                    "name": "Patrick Monnerat",
                    "email": "pm@datasphere.ch",
                    "role": "Developer"
                },
                {
                    "name": "Andreas Fischer",
                    "email": "bantu@phpbb.com",
                    "role": "Developer"
                },
                {
                    "name": "Hans-Jürgen Petrich",
                    "email": "petrich@tronic-media.com",
                    "role": "Developer"
                },
                {
                    "name": "Graham Campbell",
                    "email": "graham@alt-three.com",
                    "role": "Developer"
                }
            ],
            "description": "PHP Secure Communications Library - Pure-PHP implementations of RSA, AES, SSH2, SFTP, X.509 etc.",
            "homepage": "http://phpseclib.sourceforge.net",
            "keywords": [
                "BigInteger",
                "aes",
                "asn.1",
                "asn1",
                "blowfish",
                "crypto",
                "cryptography",
                "encryption",
                "rsa",
                "security",
                "sftp",
                "signature",
                "signing",
                "ssh",
                "twofish",
                "x.509",
                "x509"
            ],
            "time": "2016-10-04 00:57:04"
        },
        {
            "name": "psr/log",
            "version": "1.0.2",
            "source": {
                "type": "git",
                "url": "https://github.com/php-fig/log.git",
                "reference": "4ebe3a8bf773a19edfe0a84b6585ba3d401b724d"
            },
            "dist": {
                "type": "zip",
                "url": "https://api.github.com/repos/php-fig/log/zipball/4ebe3a8bf773a19edfe0a84b6585ba3d401b724d",
                "reference": "4ebe3a8bf773a19edfe0a84b6585ba3d401b724d",
                "shasum": ""
            },
            "require": {
                "php": ">=5.3.0"
            },
            "type": "library",
            "extra": {
                "branch-alias": {
                    "dev-master": "1.0.x-dev"
                }
            },
            "autoload": {
                "psr-4": {
                    "Psr\\Log\\": "Psr/Log/"
                }
            },
            "notification-url": "https://packagist.org/downloads/",
            "license": [
                "MIT"
            ],
            "authors": [
                {
                    "name": "PHP-FIG",
                    "homepage": "http://www.php-fig.org/"
                }
            ],
            "description": "Common interface for logging libraries",
            "homepage": "https://github.com/php-fig/log",
            "keywords": [
                "log",
                "psr",
                "psr-3"
            ],
            "time": "2016-10-10 12:19:37"
        },
        {
            "name": "ramsey/uuid",
            "version": "3.4.0",
            "source": {
                "type": "git",
                "url": "https://github.com/ramsey/uuid.git",
                "reference": "fb12163881a98588bcdc4ba820a96e0ff5ad97dc"
            },
            "dist": {
                "type": "zip",
                "url": "https://api.github.com/repos/ramsey/uuid/zipball/fb12163881a98588bcdc4ba820a96e0ff5ad97dc",
                "reference": "fb12163881a98588bcdc4ba820a96e0ff5ad97dc",
                "shasum": ""
            },
            "require": {
                "paragonie/random_compat": "^1.0|^2.0",
                "php": ">=5.4"
            },
            "replace": {
                "rhumsaa/uuid": "self.version"
            },
            "require-dev": {
                "apigen/apigen": "^4.1",
                "codeception/aspect-mock": "1.0.0",
                "goaop/framework": "1.0.0-alpha.2",
                "ircmaxell/random-lib": "^1.1",
                "jakub-onderka/php-parallel-lint": "^0.9.0",
                "mockery/mockery": "^0.9.4",
                "moontoast/math": "^1.1",
                "phpunit/phpunit": "^4.7|^5.0",
                "satooshi/php-coveralls": "^0.6.1",
                "squizlabs/php_codesniffer": "^2.3"
            },
            "suggest": {
                "ext-libsodium": "Provides the PECL libsodium extension for use with the SodiumRandomGenerator",
                "ext-uuid": "Provides the PECL UUID extension for use with the PeclUuidTimeGenerator and PeclUuidRandomGenerator",
                "ircmaxell/random-lib": "Provides RandomLib for use with the RandomLibAdapter",
                "moontoast/math": "Provides support for converting UUID to 128-bit integer (in string form).",
                "ramsey/uuid-console": "A console application for generating UUIDs with ramsey/uuid",
                "ramsey/uuid-doctrine": "Allows the use of Ramsey\\Uuid\\Uuid as Doctrine field type."
            },
            "type": "library",
            "extra": {
                "branch-alias": {
                    "dev-master": "3.x-dev"
                }
            },
            "autoload": {
                "psr-4": {
                    "Ramsey\\Uuid\\": "src/"
                }
            },
            "notification-url": "https://packagist.org/downloads/",
            "license": [
                "MIT"
            ],
            "authors": [
                {
                    "name": "Marijn Huizendveld",
                    "email": "marijn.huizendveld@gmail.com"
                },
                {
                    "name": "Thibaud Fabre",
                    "email": "thibaud@aztech.io"
                },
                {
                    "name": "Ben Ramsey",
                    "email": "ben@benramsey.com",
                    "homepage": "https://benramsey.com"
                }
            ],
            "description": "Formerly rhumsaa/uuid. A PHP 5.4+ library for generating RFC 4122 version 1, 3, 4, and 5 universally unique identifiers (UUID).",
            "homepage": "https://github.com/ramsey/uuid",
            "keywords": [
                "guid",
                "identifier",
                "uuid"
            ],
            "time": "2016-04-24 00:08:55"
        },
        {
            "name": "seld/cli-prompt",
            "version": "1.0.2",
            "source": {
                "type": "git",
                "url": "https://github.com/Seldaek/cli-prompt.git",
                "reference": "8cbe10923cae5bcd7c5a713f6703fc4727c8c1b4"
            },
            "dist": {
                "type": "zip",
                "url": "https://api.github.com/repos/Seldaek/cli-prompt/zipball/8cbe10923cae5bcd7c5a713f6703fc4727c8c1b4",
                "reference": "8cbe10923cae5bcd7c5a713f6703fc4727c8c1b4",
                "shasum": ""
            },
            "require": {
                "php": ">=5.3"
            },
            "type": "library",
            "extra": {
                "branch-alias": {
                    "dev-master": "1.x-dev"
                }
            },
            "autoload": {
                "psr-4": {
                    "Seld\\CliPrompt\\": "src/"
                }
            },
            "notification-url": "https://packagist.org/downloads/",
            "license": [
                "MIT"
            ],
            "authors": [
                {
                    "name": "Jordi Boggiano",
                    "email": "j.boggiano@seld.be"
                }
            ],
            "description": "Allows you to prompt for user input on the command line, and optionally hide the characters they type",
            "keywords": [
                "cli",
                "console",
                "hidden",
                "input",
                "prompt"
            ],
            "time": "2016-04-18 09:31:41"
        },
        {
            "name": "seld/jsonlint",
            "version": "1.5.0",
            "source": {
                "type": "git",
                "url": "https://github.com/Seldaek/jsonlint.git",
                "reference": "19495c181d6d53a0a13414154e52817e3b504189"
            },
            "dist": {
                "type": "zip",
                "url": "https://api.github.com/repos/Seldaek/jsonlint/zipball/19495c181d6d53a0a13414154e52817e3b504189",
                "reference": "19495c181d6d53a0a13414154e52817e3b504189",
                "shasum": ""
            },
            "require": {
                "php": "^5.3 || ^7.0"
            },
            "bin": [
                "bin/jsonlint"
            ],
            "type": "library",
            "autoload": {
                "psr-4": {
                    "Seld\\JsonLint\\": "src/Seld/JsonLint/"
                }
            },
            "notification-url": "https://packagist.org/downloads/",
            "license": [
                "MIT"
            ],
            "authors": [
                {
                    "name": "Jordi Boggiano",
                    "email": "j.boggiano@seld.be",
                    "homepage": "http://seld.be"
                }
            ],
            "description": "JSON Linter",
            "keywords": [
                "json",
                "linter",
                "parser",
                "validator"
            ],
            "time": "2016-11-14 17:59:58"
        },
        {
            "name": "seld/phar-utils",
            "version": "1.0.1",
            "source": {
                "type": "git",
                "url": "https://github.com/Seldaek/phar-utils.git",
                "reference": "7009b5139491975ef6486545a39f3e6dad5ac30a"
            },
            "dist": {
                "type": "zip",
                "url": "https://api.github.com/repos/Seldaek/phar-utils/zipball/7009b5139491975ef6486545a39f3e6dad5ac30a",
                "reference": "7009b5139491975ef6486545a39f3e6dad5ac30a",
                "shasum": ""
            },
            "require": {
                "php": ">=5.3"
            },
            "type": "library",
            "extra": {
                "branch-alias": {
                    "dev-master": "1.x-dev"
                }
            },
            "autoload": {
                "psr-4": {
                    "Seld\\PharUtils\\": "src/"
                }
            },
            "notification-url": "https://packagist.org/downloads/",
            "license": [
                "MIT"
            ],
            "authors": [
                {
                    "name": "Jordi Boggiano",
                    "email": "j.boggiano@seld.be"
                }
            ],
            "description": "PHAR file format utilities, for when PHP phars you up",
            "keywords": [
                "phra"
            ],
            "time": "2015-10-13 18:44:15"
        },
        {
            "name": "sjparkinson/static-review",
            "version": "4.1.1",
            "source": {
                "type": "git",
                "url": "https://github.com/sjparkinson/static-review.git",
                "reference": "493c3410cf146a12fca84209bad126c494e125f0"
            },
            "dist": {
                "type": "zip",
                "url": "https://api.github.com/repos/sjparkinson/static-review/zipball/493c3410cf146a12fca84209bad126c494e125f0",
                "reference": "493c3410cf146a12fca84209bad126c494e125f0",
                "shasum": ""
            },
            "require": {
                "league/climate": "~2.0",
                "php": ">=5.4.0",
                "symfony/console": "~2.0",
                "symfony/process": "~2.0"
            },
            "require-dev": {
                "mockery/mockery": "~0.9",
                "phpunit/phpunit": "~4.0",
                "sensiolabs/security-checker": "~2.0",
                "squizlabs/php_codesniffer": "~1.0"
            },
            "suggest": {
                "sensiolabs/security-checker": "Required for ComposerSecurityReview.",
                "squizlabs/php_codesniffer": "Required for PhpCodeSnifferReview."
            },
            "bin": [
                "bin/static-review.php"
            ],
            "type": "library",
            "autoload": {
                "psr-4": {
                    "StaticReview\\": "src/"
                }
            },
            "notification-url": "https://packagist.org/downloads/",
            "license": [
                "MIT"
            ],
            "authors": [
                {
                    "name": "Samuel Parkinson",
                    "email": "sam.james.parkinson@gmail.com",
                    "homepage": "http://samp.im"
                }
            ],
            "description": "An extendable framework for version control hooks.",
            "time": "2014-09-22 08:40:36"
        },
        {
            "name": "symfony/console",
            "version": "v2.8.17",
            "source": {
                "type": "git",
                "url": "https://github.com/symfony/console.git",
                "reference": "f3c234cd8db9f7e520a91d695db7d8bb5daeb7a4"
            },
            "dist": {
                "type": "zip",
                "url": "https://api.github.com/repos/symfony/console/zipball/f3c234cd8db9f7e520a91d695db7d8bb5daeb7a4",
                "reference": "f3c234cd8db9f7e520a91d695db7d8bb5daeb7a4",
                "shasum": ""
            },
            "require": {
                "php": ">=5.3.9",
                "symfony/debug": "~2.7,>=2.7.2|~3.0.0",
                "symfony/polyfill-mbstring": "~1.0"
            },
            "require-dev": {
                "psr/log": "~1.0",
                "symfony/event-dispatcher": "~2.1|~3.0.0",
                "symfony/process": "~2.1|~3.0.0"
            },
            "suggest": {
                "psr/log": "For using the console logger",
                "symfony/event-dispatcher": "",
                "symfony/process": ""
            },
            "type": "library",
            "extra": {
                "branch-alias": {
                    "dev-master": "2.8-dev"
                }
            },
            "autoload": {
                "psr-4": {
                    "Symfony\\Component\\Console\\": ""
                },
                "exclude-from-classmap": [
                    "/Tests/"
                ]
            },
            "notification-url": "https://packagist.org/downloads/",
            "license": [
                "MIT"
            ],
            "authors": [
                {
                    "name": "Fabien Potencier",
                    "email": "fabien@symfony.com"
                },
                {
                    "name": "Symfony Community",
                    "homepage": "https://symfony.com/contributors"
                }
            ],
            "description": "Symfony Console Component",
            "homepage": "https://symfony.com",
            "time": "2017-02-06 12:04:06"
        },
        {
            "name": "symfony/debug",
            "version": "v3.0.9",
            "source": {
                "type": "git",
                "url": "https://github.com/symfony/debug.git",
                "reference": "697c527acd9ea1b2d3efac34d9806bf255278b0a"
            },
            "dist": {
                "type": "zip",
                "url": "https://api.github.com/repos/symfony/debug/zipball/697c527acd9ea1b2d3efac34d9806bf255278b0a",
                "reference": "697c527acd9ea1b2d3efac34d9806bf255278b0a",
                "shasum": ""
            },
            "require": {
                "php": ">=5.5.9",
                "psr/log": "~1.0"
            },
            "conflict": {
                "symfony/http-kernel": ">=2.3,<2.3.24|~2.4.0|>=2.5,<2.5.9|>=2.6,<2.6.2"
            },
            "require-dev": {
                "symfony/class-loader": "~2.8|~3.0",
                "symfony/http-kernel": "~2.8|~3.0"
            },
            "type": "library",
            "extra": {
                "branch-alias": {
                    "dev-master": "3.0-dev"
                }
            },
            "autoload": {
                "psr-4": {
                    "Symfony\\Component\\Debug\\": ""
                },
                "exclude-from-classmap": [
                    "/Tests/"
                ]
            },
            "notification-url": "https://packagist.org/downloads/",
            "license": [
                "MIT"
            ],
            "authors": [
                {
                    "name": "Fabien Potencier",
                    "email": "fabien@symfony.com"
                },
                {
                    "name": "Symfony Community",
                    "homepage": "https://symfony.com/contributors"
                }
            ],
            "description": "Symfony Debug Component",
            "homepage": "https://symfony.com",
            "time": "2016-07-30 07:22:48"
        },
        {
            "name": "symfony/event-dispatcher",
            "version": "v2.8.17",
            "source": {
                "type": "git",
                "url": "https://github.com/symfony/event-dispatcher.git",
                "reference": "74877977f90fb9c3e46378d5764217c55f32df34"
            },
            "dist": {
                "type": "zip",
                "url": "https://api.github.com/repos/symfony/event-dispatcher/zipball/74877977f90fb9c3e46378d5764217c55f32df34",
                "reference": "74877977f90fb9c3e46378d5764217c55f32df34",
                "shasum": ""
            },
            "require": {
                "php": ">=5.3.9"
            },
            "require-dev": {
                "psr/log": "~1.0",
                "symfony/config": "~2.0,>=2.0.5|~3.0.0",
                "symfony/dependency-injection": "~2.6|~3.0.0",
                "symfony/expression-language": "~2.6|~3.0.0",
                "symfony/stopwatch": "~2.3|~3.0.0"
            },
            "suggest": {
                "symfony/dependency-injection": "",
                "symfony/http-kernel": ""
            },
            "type": "library",
            "extra": {
                "branch-alias": {
                    "dev-master": "2.8-dev"
                }
            },
            "autoload": {
                "psr-4": {
                    "Symfony\\Component\\EventDispatcher\\": ""
                },
                "exclude-from-classmap": [
                    "/Tests/"
                ]
            },
            "notification-url": "https://packagist.org/downloads/",
            "license": [
                "MIT"
            ],
            "authors": [
                {
                    "name": "Fabien Potencier",
                    "email": "fabien@symfony.com"
                },
                {
                    "name": "Symfony Community",
                    "homepage": "https://symfony.com/contributors"
                }
            ],
            "description": "Symfony EventDispatcher Component",
            "homepage": "https://symfony.com",
            "time": "2017-01-02 20:30:24"
        },
        {
            "name": "symfony/filesystem",
            "version": "v3.2.3",
            "source": {
                "type": "git",
                "url": "https://github.com/symfony/filesystem.git",
                "reference": "a0c6ef2dc78d33b58d91d3a49f49797a184d06f4"
            },
            "dist": {
                "type": "zip",
                "url": "https://api.github.com/repos/symfony/filesystem/zipball/a0c6ef2dc78d33b58d91d3a49f49797a184d06f4",
                "reference": "a0c6ef2dc78d33b58d91d3a49f49797a184d06f4",
                "shasum": ""
            },
            "require": {
                "php": ">=5.5.9"
            },
            "type": "library",
            "extra": {
                "branch-alias": {
                    "dev-master": "3.2-dev"
                }
            },
            "autoload": {
                "psr-4": {
                    "Symfony\\Component\\Filesystem\\": ""
                },
                "exclude-from-classmap": [
                    "/Tests/"
                ]
            },
            "notification-url": "https://packagist.org/downloads/",
            "license": [
                "MIT"
            ],
            "authors": [
                {
                    "name": "Fabien Potencier",
                    "email": "fabien@symfony.com"
                },
                {
                    "name": "Symfony Community",
                    "homepage": "https://symfony.com/contributors"
                }
            ],
            "description": "Symfony Filesystem Component",
            "homepage": "https://symfony.com",
            "time": "2017-01-08 20:47:33"
        },
        {
            "name": "symfony/finder",
            "version": "v3.2.3",
            "source": {
                "type": "git",
                "url": "https://github.com/symfony/finder.git",
                "reference": "8c71141cae8e2957946b403cc71a67213c0380d6"
            },
            "dist": {
                "type": "zip",
                "url": "https://api.github.com/repos/symfony/finder/zipball/8c71141cae8e2957946b403cc71a67213c0380d6",
                "reference": "8c71141cae8e2957946b403cc71a67213c0380d6",
                "shasum": ""
            },
            "require": {
                "php": ">=5.5.9"
            },
            "type": "library",
            "extra": {
                "branch-alias": {
                    "dev-master": "3.2-dev"
                }
            },
            "autoload": {
                "psr-4": {
                    "Symfony\\Component\\Finder\\": ""
                },
                "exclude-from-classmap": [
                    "/Tests/"
                ]
            },
            "notification-url": "https://packagist.org/downloads/",
            "license": [
                "MIT"
            ],
            "authors": [
                {
                    "name": "Fabien Potencier",
                    "email": "fabien@symfony.com"
                },
                {
                    "name": "Symfony Community",
                    "homepage": "https://symfony.com/contributors"
                }
            ],
            "description": "Symfony Finder Component",
            "homepage": "https://symfony.com",
            "time": "2017-01-02 20:32:22"
        },
        {
            "name": "symfony/polyfill-mbstring",
            "version": "v1.3.0",
            "source": {
                "type": "git",
                "url": "https://github.com/symfony/polyfill-mbstring.git",
                "reference": "e79d363049d1c2128f133a2667e4f4190904f7f4"
            },
            "dist": {
                "type": "zip",
                "url": "https://api.github.com/repos/symfony/polyfill-mbstring/zipball/e79d363049d1c2128f133a2667e4f4190904f7f4",
                "reference": "e79d363049d1c2128f133a2667e4f4190904f7f4",
                "shasum": ""
            },
            "require": {
                "php": ">=5.3.3"
            },
            "suggest": {
                "ext-mbstring": "For best performance"
            },
            "type": "library",
            "extra": {
                "branch-alias": {
                    "dev-master": "1.3-dev"
                }
            },
            "autoload": {
                "psr-4": {
                    "Symfony\\Polyfill\\Mbstring\\": ""
                },
                "files": [
                    "bootstrap.php"
                ]
            },
            "notification-url": "https://packagist.org/downloads/",
            "license": [
                "MIT"
            ],
            "authors": [
                {
                    "name": "Nicolas Grekas",
                    "email": "p@tchwork.com"
                },
                {
                    "name": "Symfony Community",
                    "homepage": "https://symfony.com/contributors"
                }
            ],
            "description": "Symfony polyfill for the Mbstring extension",
            "homepage": "https://symfony.com",
            "keywords": [
                "compatibility",
                "mbstring",
                "polyfill",
                "portable",
                "shim"
            ],
            "time": "2016-11-14 01:06:16"
        },
        {
            "name": "symfony/process",
            "version": "v2.8.17",
            "source": {
                "type": "git",
                "url": "https://github.com/symfony/process.git",
                "reference": "0110ac49348d14eced7d3278ea7485f22196932e"
            },
            "dist": {
                "type": "zip",
                "url": "https://api.github.com/repos/symfony/process/zipball/0110ac49348d14eced7d3278ea7485f22196932e",
                "reference": "0110ac49348d14eced7d3278ea7485f22196932e",
                "shasum": ""
            },
            "require": {
                "php": ">=5.3.9"
            },
            "type": "library",
            "extra": {
                "branch-alias": {
                    "dev-master": "2.8-dev"
                }
            },
            "autoload": {
                "psr-4": {
                    "Symfony\\Component\\Process\\": ""
                },
                "exclude-from-classmap": [
                    "/Tests/"
                ]
            },
            "notification-url": "https://packagist.org/downloads/",
            "license": [
                "MIT"
            ],
            "authors": [
                {
                    "name": "Fabien Potencier",
                    "email": "fabien@symfony.com"
                },
                {
                    "name": "Symfony Community",
                    "homepage": "https://symfony.com/contributors"
                }
            ],
            "description": "Symfony Process Component",
            "homepage": "https://symfony.com",
            "time": "2017-02-03 12:08:06"
        },
        {
            "name": "tedivm/jshrink",
            "version": "v1.0.1",
            "source": {
                "type": "git",
                "url": "https://github.com/tedious/JShrink.git",
                "reference": "7575d9d96f113bc7c1c28ec8231ee086751a9078"
            },
            "dist": {
                "type": "zip",
                "url": "https://api.github.com/repos/tedious/JShrink/zipball/7575d9d96f113bc7c1c28ec8231ee086751a9078",
                "reference": "7575d9d96f113bc7c1c28ec8231ee086751a9078",
                "shasum": ""
            },
            "require": {
                "php": ">=5.3.0"
            },
            "require-dev": {
                "fabpot/php-cs-fixer": "0.4.0",
                "phpunit/phpunit": "4.0.*",
                "satooshi/php-coveralls": "dev-master"
            },
            "type": "library",
            "autoload": {
                "psr-0": {
                    "JShrink": "src/"
                }
            },
            "notification-url": "https://packagist.org/downloads/",
            "license": [
                "BSD-3-Clause"
            ],
            "authors": [
                {
                    "name": "Robert Hafner",
                    "email": "tedivm@tedivm.com"
                }
            ],
            "description": "Javascript Minifier built in PHP",
            "homepage": "http://github.com/tedious/JShrink",
            "keywords": [
                "javascript",
                "minifier"
            ],
            "time": "2014-11-11 03:54:14"
        },
        {
            "name": "tubalmartin/cssmin",
            "version": "v2.4.8-p4",
            "source": {
                "type": "git",
                "url": "https://github.com/tubalmartin/YUI-CSS-compressor-PHP-port.git",
                "reference": "fe84d71e8420243544c0ce3bd0f5d7c1936b0f90"
            },
            "dist": {
                "type": "zip",
                "url": "https://api.github.com/repos/tubalmartin/YUI-CSS-compressor-PHP-port/zipball/fe84d71e8420243544c0ce3bd0f5d7c1936b0f90",
                "reference": "fe84d71e8420243544c0ce3bd0f5d7c1936b0f90",
                "shasum": ""
            },
            "require": {
                "php": ">=5.0.0"
            },
            "type": "library",
            "autoload": {
                "classmap": [
                    "cssmin.php"
                ]
            },
            "notification-url": "https://packagist.org/downloads/",
            "license": [
                "BSD-3-Clause"
            ],
            "authors": [
                {
                    "name": "Túbal Martín",
                    "homepage": "http://tubalmartin.me/"
                }
            ],
            "description": "A PHP port of the YUI CSS compressor",
            "homepage": "https://github.com/tubalmartin/YUI-CSS-compressor-PHP-port",
            "keywords": [
                "compress",
                "compressor",
                "css",
                "minify",
                "yui"
            ],
            "time": "2014-09-22 08:08:50"
        },
        {
            "name": "zendframework/zend-captcha",
            "version": "2.4.11",
            "source": {
                "type": "git",
                "url": "https://github.com/zendframework/zend-captcha.git",
                "reference": "ba8ec60bbad38d233b0336293a332b2f8b53a134"
            },
            "dist": {
                "type": "zip",
                "url": "https://api.github.com/repos/zendframework/zend-captcha/zipball/ba8ec60bbad38d233b0336293a332b2f8b53a134",
                "reference": "ba8ec60bbad38d233b0336293a332b2f8b53a134",
                "shasum": ""
            },
            "require": {
                "php": ">=5.3.23",
                "zendframework/zend-math": "~2.4.0",
                "zendframework/zend-stdlib": "~2.4.0"
            },
            "require-dev": {
                "fabpot/php-cs-fixer": "1.7.*",
                "phpunit/phpunit": "~4.0",
                "satooshi/php-coveralls": "dev-master",
                "zendframework/zend-session": "~2.4.0",
                "zendframework/zend-text": "~2.4.0",
                "zendframework/zend-validator": "~2.4.0",
                "zendframework/zendservice-recaptcha": "*"
            },
            "suggest": {
                "zendframework/zend-resources": "Translations of captcha messages",
                "zendframework/zend-session": "Zend\\Session component",
                "zendframework/zend-text": "Zend\\Text component",
                "zendframework/zend-validator": "Zend\\Validator component",
                "zendframework/zendservice-recaptcha": "ZendService\\ReCaptcha component"
            },
            "type": "library",
            "extra": {
                "branch-alias": {
                    "dev-master": "2.4-dev",
                    "dev-develop": "2.5-dev"
                }
            },
            "autoload": {
                "psr-4": {
                    "Zend\\Captcha\\": "src/"
                }
            },
            "notification-url": "https://packagist.org/downloads/",
            "license": [
                "BSD-3-Clause"
            ],
            "homepage": "https://github.com/zendframework/zend-captcha",
            "keywords": [
                "captcha",
                "zf2"
            ],
            "time": "2015-11-23 15:35:19"
        },
        {
            "name": "zendframework/zend-code",
            "version": "2.4.11",
            "source": {
                "type": "git",
                "url": "https://github.com/zendframework/zend-code.git",
                "reference": "e3b32fa0fa358643aa6880b04944650981208c20"
            },
            "dist": {
                "type": "zip",
                "url": "https://api.github.com/repos/zendframework/zend-code/zipball/e3b32fa0fa358643aa6880b04944650981208c20",
                "reference": "e3b32fa0fa358643aa6880b04944650981208c20",
                "shasum": ""
            },
            "require": {
                "php": ">=5.3.23",
                "zendframework/zend-eventmanager": "self.version"
            },
            "require-dev": {
                "doctrine/common": ">=2.1",
                "fabpot/php-cs-fixer": "1.7.*",
                "phpunit/phpunit": "~4.0",
                "satooshi/php-coveralls": "dev-master",
                "zendframework/zend-stdlib": "self.version"
            },
            "suggest": {
                "doctrine/common": "Doctrine\\Common >=2.1 for annotation features",
                "zendframework/zend-stdlib": "Zend\\Stdlib component"
            },
            "type": "library",
            "extra": {
                "branch-alias": {
                    "dev-master": "2.4-dev",
                    "dev-develop": "2.5-dev"
                }
            },
            "autoload": {
                "psr-4": {
                    "Zend\\Code\\": "src/"
                }
            },
            "notification-url": "https://packagist.org/downloads/",
            "license": [
                "BSD-3-Clause"
            ],
            "description": "provides facilities to generate arbitrary code using an object oriented interface",
            "homepage": "https://github.com/zendframework/zend-code",
            "keywords": [
                "code",
                "zf2"
            ],
            "time": "2015-05-11 16:17:05"
        },
        {
            "name": "zendframework/zend-config",
            "version": "2.4.11",
            "source": {
                "type": "git",
                "url": "https://github.com/zendframework/zend-config.git",
                "reference": "6b879e54096b8e0d2290f7414c38f9a5947cb8ac"
            },
            "dist": {
                "type": "zip",
                "url": "https://api.github.com/repos/zendframework/zend-config/zipball/6b879e54096b8e0d2290f7414c38f9a5947cb8ac",
                "reference": "6b879e54096b8e0d2290f7414c38f9a5947cb8ac",
                "shasum": ""
            },
            "require": {
                "php": ">=5.3.23",
                "zendframework/zend-stdlib": "self.version"
            },
            "require-dev": {
                "fabpot/php-cs-fixer": "1.7.*",
                "phpunit/phpunit": "~4.0",
                "satooshi/php-coveralls": "dev-master",
                "zendframework/zend-filter": "self.version",
                "zendframework/zend-i18n": "self.version",
                "zendframework/zend-json": "self.version",
                "zendframework/zend-servicemanager": "self.version"
            },
            "suggest": {
                "zendframework/zend-filter": "Zend\\Filter component",
                "zendframework/zend-i18n": "Zend\\I18n component",
                "zendframework/zend-json": "Zend\\Json to use the Json reader or writer classes",
                "zendframework/zend-servicemanager": "Zend\\ServiceManager for use with the Config Factory to retrieve reader and writer instances"
            },
            "type": "library",
            "extra": {
                "branch-alias": {
                    "dev-master": "2.4-dev",
                    "dev-develop": "2.5-dev"
                }
            },
            "autoload": {
                "psr-4": {
                    "Zend\\Config\\": "src/"
                }
            },
            "notification-url": "https://packagist.org/downloads/",
            "license": [
                "BSD-3-Clause"
            ],
            "description": "provides a nested object property based user interface for accessing this configuration data within application code",
            "homepage": "https://github.com/zendframework/zend-config",
            "keywords": [
                "config",
                "zf2"
            ],
            "time": "2015-05-07 14:55:31"
        },
        {
            "name": "zendframework/zend-console",
            "version": "2.4.11",
            "source": {
                "type": "git",
                "url": "https://github.com/zendframework/zend-console.git",
                "reference": "92f9c51bdc42332e63914eec892364594a9b68c8"
            },
            "dist": {
                "type": "zip",
                "url": "https://api.github.com/repos/zendframework/zend-console/zipball/92f9c51bdc42332e63914eec892364594a9b68c8",
                "reference": "92f9c51bdc42332e63914eec892364594a9b68c8",
                "shasum": ""
            },
            "require": {
                "php": ">=5.3.23",
                "zendframework/zend-stdlib": "self.version"
            },
            "require-dev": {
                "fabpot/php-cs-fixer": "1.7.*",
                "phpunit/phpunit": "~4.0",
                "satooshi/php-coveralls": "dev-master"
            },
            "suggest": {
                "zendframework/zend-filter": "To support DefaultRouteMatcher usage",
                "zendframework/zend-validator": "To support DefaultRouteMatcher usage"
            },
            "type": "library",
            "extra": {
                "branch-alias": {
                    "dev-master": "2.4-dev",
                    "dev-develop": "2.5-dev"
                }
            },
            "autoload": {
                "psr-4": {
                    "Zend\\Console\\": "src/"
                }
            },
            "notification-url": "https://packagist.org/downloads/",
            "license": [
                "BSD-3-Clause"
            ],
            "homepage": "https://github.com/zendframework/zend-console",
            "keywords": [
                "console",
                "zf2"
            ],
            "time": "2015-05-07 14:55:31"
        },
        {
            "name": "zendframework/zend-crypt",
            "version": "2.4.11",
            "source": {
                "type": "git",
                "url": "https://github.com/zendframework/zend-crypt.git",
                "reference": "165ec063868884eb952f6bca258f464f7103b79f"
            },
            "dist": {
                "type": "zip",
                "url": "https://api.github.com/repos/zendframework/zend-crypt/zipball/165ec063868884eb952f6bca258f464f7103b79f",
                "reference": "165ec063868884eb952f6bca258f464f7103b79f",
                "shasum": ""
            },
            "require": {
                "php": ">=5.3.23",
                "zendframework/zend-math": "~2.4.0",
                "zendframework/zend-servicemanager": "~2.4.0",
                "zendframework/zend-stdlib": "~2.4.0"
            },
            "require-dev": {
                "fabpot/php-cs-fixer": "1.7.*",
                "phpunit/phpunit": "~4.0",
                "satooshi/php-coveralls": "dev-master",
                "zendframework/zend-config": "~2.4.0"
            },
            "suggest": {
                "ext-mcrypt": "Required for most features of Zend\\Crypt"
            },
            "type": "library",
            "extra": {
                "branch-alias": {
                    "dev-master": "2.4-dev",
                    "dev-develop": "2.5-dev"
                }
            },
            "autoload": {
                "psr-4": {
                    "Zend\\Crypt\\": "src/"
                }
            },
            "notification-url": "https://packagist.org/downloads/",
            "license": [
                "BSD-3-Clause"
            ],
            "homepage": "https://github.com/zendframework/zend-crypt",
            "keywords": [
                "crypt",
                "zf2"
            ],
            "time": "2015-11-23 16:33:27"
        },
        {
            "name": "zendframework/zend-db",
            "version": "2.4.11",
            "source": {
                "type": "git",
                "url": "https://github.com/zendframework/zend-db.git",
                "reference": "b78b12c68bdafffaecb87f684426ad446b95204f"
            },
            "dist": {
                "type": "zip",
                "url": "https://api.github.com/repos/zendframework/zend-db/zipball/b78b12c68bdafffaecb87f684426ad446b95204f",
                "reference": "b78b12c68bdafffaecb87f684426ad446b95204f",
                "shasum": ""
            },
            "require": {
                "php": ">=5.3.23",
                "zendframework/zend-stdlib": "self.version"
            },
            "require-dev": {
                "fabpot/php-cs-fixer": "1.7.*",
                "phpunit/phpunit": "~4.0",
                "satooshi/php-coveralls": "dev-master",
                "zendframework/zend-eventmanager": "self.version",
                "zendframework/zend-servicemanager": "self.version",
                "zendframework/zend-stdlib": "self.version"
            },
            "suggest": {
                "zendframework/zend-eventmanager": "Zend\\EventManager component",
                "zendframework/zend-servicemanager": "Zend\\ServiceManager component"
            },
            "type": "library",
            "extra": {
                "branch-alias": {
                    "dev-master": "2.4-dev",
                    "dev-develop": "2.5-dev"
                }
            },
            "autoload": {
                "psr-4": {
                    "Zend\\Db\\": "src/"
                }
            },
            "notification-url": "https://packagist.org/downloads/",
            "license": [
                "BSD-3-Clause"
            ],
            "homepage": "https://github.com/zendframework/zend-db",
            "keywords": [
                "db",
                "zf2"
            ],
            "time": "2015-05-07 14:55:31"
        },
        {
            "name": "zendframework/zend-di",
            "version": "2.4.11",
            "source": {
                "type": "git",
                "url": "https://github.com/zendframework/zend-di.git",
                "reference": "fb578aa1e1ce9fb2dccec920f113e7db4ad44297"
            },
            "dist": {
                "type": "zip",
                "url": "https://api.github.com/repos/zendframework/zend-di/zipball/fb578aa1e1ce9fb2dccec920f113e7db4ad44297",
                "reference": "fb578aa1e1ce9fb2dccec920f113e7db4ad44297",
                "shasum": ""
            },
            "require": {
                "php": ">=5.3.23",
                "zendframework/zend-code": "self.version",
                "zendframework/zend-stdlib": "self.version"
            },
            "require-dev": {
                "fabpot/php-cs-fixer": "1.7.*",
                "phpunit/phpunit": "~4.0",
                "satooshi/php-coveralls": "dev-master",
                "zendframework/zend-servicemanager": "self.version"
            },
            "suggest": {
                "zendframework/zend-servicemanager": "Zend\\ServiceManager component"
            },
            "type": "library",
            "extra": {
                "branch-alias": {
                    "dev-master": "2.4-dev",
                    "dev-develop": "2.5-dev"
                }
            },
            "autoload": {
                "psr-4": {
                    "Zend\\Di\\": "src/"
                }
            },
            "notification-url": "https://packagist.org/downloads/",
            "license": [
                "BSD-3-Clause"
            ],
            "homepage": "https://github.com/zendframework/zend-di",
            "keywords": [
                "di",
                "zf2"
            ],
            "time": "2015-05-07 14:55:31"
        },
        {
            "name": "zendframework/zend-escaper",
            "version": "2.4.11",
            "source": {
                "type": "git",
                "url": "https://github.com/zendframework/zend-escaper.git",
                "reference": "13f468ff824f3c83018b90aff892a1b3201383a9"
            },
            "dist": {
                "type": "zip",
                "url": "https://api.github.com/repos/zendframework/zend-escaper/zipball/13f468ff824f3c83018b90aff892a1b3201383a9",
                "reference": "13f468ff824f3c83018b90aff892a1b3201383a9",
                "shasum": ""
            },
            "require": {
                "php": ">=5.3.23"
            },
            "require-dev": {
                "fabpot/php-cs-fixer": "1.7.*",
                "phpunit/phpunit": "~4.0",
                "satooshi/php-coveralls": "dev-master"
            },
            "type": "library",
            "extra": {
                "branch-alias": {
                    "dev-master": "2.4-dev",
                    "dev-develop": "2.5-dev"
                }
            },
            "autoload": {
                "psr-4": {
                    "Zend\\Escaper\\": "src/"
                }
            },
            "notification-url": "https://packagist.org/downloads/",
            "license": [
                "BSD-3-Clause"
            ],
            "homepage": "https://github.com/zendframework/zend-escaper",
            "keywords": [
                "escaper",
                "zf2"
            ],
            "time": "2015-05-07 14:55:31"
        },
        {
            "name": "zendframework/zend-eventmanager",
            "version": "2.4.11",
            "source": {
                "type": "git",
                "url": "https://github.com/zendframework/zend-eventmanager.git",
                "reference": "c2c46a7a2809b74ceb66fd79f66d43f97e1747b4"
            },
            "dist": {
                "type": "zip",
                "url": "https://api.github.com/repos/zendframework/zend-eventmanager/zipball/c2c46a7a2809b74ceb66fd79f66d43f97e1747b4",
                "reference": "c2c46a7a2809b74ceb66fd79f66d43f97e1747b4",
                "shasum": ""
            },
            "require": {
                "php": ">=5.3.23",
                "zendframework/zend-stdlib": "self.version"
            },
            "require-dev": {
                "fabpot/php-cs-fixer": "1.7.*",
                "phpunit/phpunit": "~4.0",
                "satooshi/php-coveralls": "dev-master"
            },
            "type": "library",
            "extra": {
                "branch-alias": {
                    "dev-master": "2.4-dev",
                    "dev-develop": "2.5-dev"
                }
            },
            "autoload": {
                "psr-4": {
                    "Zend\\EventManager\\": "src/"
                }
            },
            "notification-url": "https://packagist.org/downloads/",
            "license": [
                "BSD-3-Clause"
            ],
            "homepage": "https://github.com/zendframework/zend-event-manager",
            "keywords": [
                "eventmanager",
                "zf2"
            ],
            "time": "2015-05-07 14:55:31"
        },
        {
            "name": "zendframework/zend-filter",
            "version": "2.4.11",
            "source": {
                "type": "git",
                "url": "https://github.com/zendframework/zend-filter.git",
                "reference": "a3711101850078b2aa69586c71897acaada2e9cb"
            },
            "dist": {
                "type": "zip",
                "url": "https://api.github.com/repos/zendframework/zend-filter/zipball/a3711101850078b2aa69586c71897acaada2e9cb",
                "reference": "a3711101850078b2aa69586c71897acaada2e9cb",
                "shasum": ""
            },
            "require": {
                "php": ">=5.3.23",
                "zendframework/zend-stdlib": "self.version"
            },
            "require-dev": {
                "fabpot/php-cs-fixer": "1.7.*",
                "phpunit/phpunit": "~4.0",
                "satooshi/php-coveralls": "dev-master",
                "zendframework/zend-crypt": "self.version",
                "zendframework/zend-servicemanager": "self.version",
                "zendframework/zend-uri": "self.version"
            },
            "suggest": {
                "zendframework/zend-crypt": "Zend\\Crypt component",
                "zendframework/zend-i18n": "Zend\\I18n component",
                "zendframework/zend-servicemanager": "Zend\\ServiceManager component",
                "zendframework/zend-uri": "Zend\\Uri component for UriNormalize filter"
            },
            "type": "library",
            "extra": {
                "branch-alias": {
                    "dev-master": "2.4-dev",
                    "dev-develop": "2.5-dev"
                }
            },
            "autoload": {
                "psr-4": {
                    "Zend\\Filter\\": "src/"
                }
            },
            "notification-url": "https://packagist.org/downloads/",
            "license": [
                "BSD-3-Clause"
            ],
            "description": "provides a set of commonly needed data filters",
            "homepage": "https://github.com/zendframework/zend-filter",
            "keywords": [
                "filter",
                "zf2"
            ],
            "time": "2015-05-07 14:55:31"
        },
        {
            "name": "zendframework/zend-form",
            "version": "2.4.11",
            "source": {
                "type": "git",
                "url": "https://github.com/zendframework/zend-form.git",
                "reference": "779ba5da3dc040c52e632ea340462af2306c7682"
            },
            "dist": {
                "type": "zip",
                "url": "https://api.github.com/repos/zendframework/zend-form/zipball/779ba5da3dc040c52e632ea340462af2306c7682",
                "reference": "779ba5da3dc040c52e632ea340462af2306c7682",
                "shasum": ""
            },
            "require": {
                "php": ">=5.3.23",
                "zendframework/zend-inputfilter": "~2.4.0",
                "zendframework/zend-stdlib": "~2.4.0"
            },
            "require-dev": {
                "fabpot/php-cs-fixer": "1.7.*",
                "ircmaxell/random-lib": "^1.1",
                "phpunit/phpunit": "~4.0",
                "satooshi/php-coveralls": "dev-master",
                "zendframework/zend-cache": "~2.4.0",
                "zendframework/zend-captcha": "~2.4.0",
                "zendframework/zend-code": "~2.4.0",
                "zendframework/zend-eventmanager": "~2.4.0",
                "zendframework/zend-filter": "~2.4.0",
                "zendframework/zend-i18n": "~2.4.0",
                "zendframework/zend-servicemanager": "~2.4.0",
                "zendframework/zend-session": "~2.4.0",
                "zendframework/zend-text": "~2.4.0",
                "zendframework/zend-validator": "~2.4.0",
                "zendframework/zend-view": "~2.4.0",
                "zendframework/zendservice-recaptcha": "~2.0"
            },
            "suggest": {
                "zendframework/zend-captcha": "Zend\\Captcha component",
                "zendframework/zend-code": "Zend\\Code component",
                "zendframework/zend-eventmanager": "Zend\\EventManager component",
                "zendframework/zend-filter": "Zend\\Filter component",
                "zendframework/zend-i18n": "Zend\\I18n component",
                "zendframework/zend-servicemanager": "Zend\\ServiceManager component",
                "zendframework/zend-validator": "Zend\\Validator component",
                "zendframework/zend-view": "Zend\\View component",
                "zendframework/zendservice-recaptcha": "ZendService\\ReCaptcha component"
            },
            "type": "library",
            "extra": {
                "branch-alias": {
                    "dev-master": "2.4-dev",
                    "dev-develop": "2.5-dev"
                }
            },
            "autoload": {
                "psr-4": {
                    "Zend\\Form\\": "src/"
                }
            },
            "notification-url": "https://packagist.org/downloads/",
            "license": [
                "BSD-3-Clause"
            ],
            "homepage": "https://github.com/zendframework/zend-form",
            "keywords": [
                "form",
                "zf2"
            ],
            "time": "2015-09-09 19:11:05"
        },
        {
            "name": "zendframework/zend-http",
            "version": "2.4.11",
            "source": {
                "type": "git",
                "url": "https://github.com/zendframework/zend-http.git",
                "reference": "0456267c3825f3c4b558460e0bffeb4c496e6fb8"
            },
            "dist": {
                "type": "zip",
                "url": "https://api.github.com/repos/zendframework/zend-http/zipball/0456267c3825f3c4b558460e0bffeb4c496e6fb8",
                "reference": "0456267c3825f3c4b558460e0bffeb4c496e6fb8",
                "shasum": ""
            },
            "require": {
                "php": ">=5.3.23",
                "zendframework/zend-loader": "~2.4.0",
                "zendframework/zend-stdlib": "~2.4.0",
                "zendframework/zend-uri": "~2.4.0",
                "zendframework/zend-validator": "~2.4.0"
            },
            "require-dev": {
                "fabpot/php-cs-fixer": "1.7.*",
                "phpunit/phpunit": "~4.0",
                "satooshi/php-coveralls": "dev-master",
                "zendframework/zend-config": "~2.4.0"
            },
            "type": "library",
            "extra": {
                "branch-alias": {
                    "dev-master": "2.4-dev",
                    "dev-develop": "2.5-dev"
                }
            },
            "autoload": {
                "psr-4": {
                    "Zend\\Http\\": "src/"
                }
            },
            "notification-url": "https://packagist.org/downloads/",
            "license": [
                "BSD-3-Clause"
            ],
            "description": "provides an easy interface for performing Hyper-Text Transfer Protocol (HTTP) requests",
            "homepage": "https://github.com/zendframework/zend-http",
            "keywords": [
                "http",
                "zf2"
            ],
            "time": "2015-09-14 16:11:20"
        },
        {
            "name": "zendframework/zend-i18n",
            "version": "2.4.11",
            "source": {
                "type": "git",
                "url": "https://github.com/zendframework/zend-i18n.git",
                "reference": "f26d6ae4be3f1ac98fbb3708aafae908c38f46c8"
            },
            "dist": {
                "type": "zip",
                "url": "https://api.github.com/repos/zendframework/zend-i18n/zipball/f26d6ae4be3f1ac98fbb3708aafae908c38f46c8",
                "reference": "f26d6ae4be3f1ac98fbb3708aafae908c38f46c8",
                "shasum": ""
            },
            "require": {
                "php": ">=5.3.23",
                "zendframework/zend-stdlib": "self.version"
            },
            "require-dev": {
                "fabpot/php-cs-fixer": "1.7.*",
                "phpunit/phpunit": "~4.0",
                "satooshi/php-coveralls": "dev-master",
                "zendframework/zend-cache": "self.version",
                "zendframework/zend-config": "self.version",
                "zendframework/zend-eventmanager": "self.version",
                "zendframework/zend-filter": "self.version",
                "zendframework/zend-servicemanager": "self.version",
                "zendframework/zend-validator": "self.version",
                "zendframework/zend-view": "self.version"
            },
            "suggest": {
                "ext-intl": "Required for most features of Zend\\I18n; included in default builds of PHP",
                "zendframework/zend-cache": "Zend\\Cache component",
                "zendframework/zend-config": "Zend\\Config component",
                "zendframework/zend-eventmanager": "You should install this package to use the events in the translator",
                "zendframework/zend-filter": "You should install this package to use the provided filters",
                "zendframework/zend-resources": "Translation resources",
                "zendframework/zend-servicemanager": "Zend\\ServiceManager component",
                "zendframework/zend-validator": "You should install this package to use the provided validators",
                "zendframework/zend-view": "You should install this package to use the provided view helpers"
            },
            "type": "library",
            "extra": {
                "branch-alias": {
                    "dev-master": "2.4-dev",
                    "dev-develop": "2.5-dev"
                }
            },
            "autoload": {
                "psr-4": {
                    "Zend\\I18n\\": "src/"
                }
            },
            "notification-url": "https://packagist.org/downloads/",
            "license": [
                "BSD-3-Clause"
            ],
            "homepage": "https://github.com/zendframework/zend-i18n",
            "keywords": [
                "i18n",
                "zf2"
            ],
            "time": "2015-05-07 14:55:31"
        },
        {
            "name": "zendframework/zend-inputfilter",
            "version": "2.4.11",
            "source": {
                "type": "git",
                "url": "https://github.com/zendframework/zend-inputfilter.git",
                "reference": "6305e9acf7da9f5481b5266cb6e0353a96c10a06"
            },
            "dist": {
                "type": "zip",
                "url": "https://api.github.com/repos/zendframework/zend-inputfilter/zipball/6305e9acf7da9f5481b5266cb6e0353a96c10a06",
                "reference": "6305e9acf7da9f5481b5266cb6e0353a96c10a06",
                "shasum": ""
            },
            "require": {
                "php": ">=5.3.23",
                "zendframework/zend-filter": "~2.4.0",
                "zendframework/zend-stdlib": "~2.4.0",
                "zendframework/zend-validator": "~2.4.8"
            },
            "require-dev": {
                "fabpot/php-cs-fixer": "1.7.*",
                "phpunit/phpunit": "^4.5",
                "zendframework/zend-servicemanager": "~2.4.0"
            },
            "suggest": {
                "zendframework/zend-servicemanager": "To support plugin manager support"
            },
            "type": "library",
            "extra": {
                "branch-alias": {
                    "dev-master": "2.4-dev",
                    "dev-develop": "2.5-dev"
                }
            },
            "autoload": {
                "psr-4": {
                    "Zend\\InputFilter\\": "src/"
                }
            },
            "notification-url": "https://packagist.org/downloads/",
            "license": [
                "BSD-3-Clause"
            ],
            "homepage": "https://github.com/zendframework/zend-inputfilter",
            "keywords": [
                "inputfilter",
                "zf2"
            ],
            "time": "2015-09-09 15:44:54"
        },
        {
            "name": "zendframework/zend-json",
            "version": "2.4.11",
            "source": {
                "type": "git",
                "url": "https://github.com/zendframework/zend-json.git",
                "reference": "1db4b878846520e619fbcdc7ce826c8563f8e839"
            },
            "dist": {
                "type": "zip",
                "url": "https://api.github.com/repos/zendframework/zend-json/zipball/1db4b878846520e619fbcdc7ce826c8563f8e839",
                "reference": "1db4b878846520e619fbcdc7ce826c8563f8e839",
                "shasum": ""
            },
            "require": {
                "php": ">=5.3.23",
                "zendframework/zend-stdlib": "self.version"
            },
            "require-dev": {
                "fabpot/php-cs-fixer": "1.7.*",
                "phpunit/phpunit": "~4.0",
                "satooshi/php-coveralls": "dev-master",
                "zendframework/zend-http": "self.version",
                "zendframework/zend-server": "self.version"
            },
            "suggest": {
                "zendframework/zend-http": "Zend\\Http component",
                "zendframework/zend-server": "Zend\\Server component",
                "zendframework/zendxml": "To support Zend\\Json\\Json::fromXml() usage"
            },
            "type": "library",
            "extra": {
                "branch-alias": {
                    "dev-master": "2.4-dev",
                    "dev-develop": "2.5-dev"
                }
            },
            "autoload": {
                "psr-4": {
                    "Zend\\Json\\": "src/"
                }
            },
            "notification-url": "https://packagist.org/downloads/",
            "license": [
                "BSD-3-Clause"
            ],
            "description": "provides convenience methods for serializing native PHP to JSON and decoding JSON to native PHP",
            "homepage": "https://github.com/zendframework/zend-json",
            "keywords": [
                "json",
                "zf2"
            ],
            "time": "2015-05-07 14:55:31"
        },
        {
            "name": "zendframework/zend-loader",
            "version": "2.4.11",
            "source": {
                "type": "git",
                "url": "https://github.com/zendframework/zend-loader.git",
                "reference": "5e62c44a4d23c4e09d35fcc2a3b109c944dbdc22"
            },
            "dist": {
                "type": "zip",
                "url": "https://api.github.com/repos/zendframework/zend-loader/zipball/5e62c44a4d23c4e09d35fcc2a3b109c944dbdc22",
                "reference": "5e62c44a4d23c4e09d35fcc2a3b109c944dbdc22",
                "shasum": ""
            },
            "require": {
                "php": ">=5.3.23"
            },
            "require-dev": {
                "fabpot/php-cs-fixer": "1.7.*",
                "phpunit/phpunit": "~4.0",
                "satooshi/php-coveralls": "dev-master"
            },
            "type": "library",
            "extra": {
                "branch-alias": {
                    "dev-master": "2.4-dev",
                    "dev-develop": "2.5-dev"
                }
            },
            "autoload": {
                "psr-4": {
                    "Zend\\Loader\\": "src/"
                }
            },
            "notification-url": "https://packagist.org/downloads/",
            "license": [
                "BSD-3-Clause"
            ],
            "homepage": "https://github.com/zendframework/zend-loader",
            "keywords": [
                "loader",
                "zf2"
            ],
            "time": "2015-05-07 14:55:31"
        },
        {
            "name": "zendframework/zend-log",
            "version": "2.4.11",
            "source": {
                "type": "git",
                "url": "https://github.com/zendframework/zend-log.git",
                "reference": "f6538f4b61cdacafa47c7cef26c5c0204f2d1eef"
            },
            "dist": {
                "type": "zip",
                "url": "https://api.github.com/repos/zendframework/zend-log/zipball/f6538f4b61cdacafa47c7cef26c5c0204f2d1eef",
                "reference": "f6538f4b61cdacafa47c7cef26c5c0204f2d1eef",
                "shasum": ""
            },
            "require": {
                "php": ">=5.3.23",
                "zendframework/zend-servicemanager": "self.version",
                "zendframework/zend-stdlib": "self.version"
            },
            "require-dev": {
                "fabpot/php-cs-fixer": "1.7.*",
                "phpunit/phpunit": "~4.0",
                "satooshi/php-coveralls": "dev-master",
                "zendframework/zend-console": "self.version",
                "zendframework/zend-db": "self.version",
                "zendframework/zend-escaper": "self.version",
                "zendframework/zend-mail": "self.version",
                "zendframework/zend-validator": "self.version"
            },
            "suggest": {
                "ext-mongo": "*",
                "zendframework/zend-console": "Zend\\Console component",
                "zendframework/zend-db": "Zend\\Db component",
                "zendframework/zend-escaper": "Zend\\Escaper component, for use in the XML formatter",
                "zendframework/zend-mail": "Zend\\Mail component",
                "zendframework/zend-validator": "Zend\\Validator component"
            },
            "type": "library",
            "extra": {
                "branch-alias": {
                    "dev-master": "2.4-dev",
                    "dev-develop": "2.5-dev"
                }
            },
            "autoload": {
                "psr-4": {
                    "Zend\\Log\\": "src/"
                }
            },
            "notification-url": "https://packagist.org/downloads/",
            "license": [
                "BSD-3-Clause"
            ],
            "description": "component for general purpose logging",
            "homepage": "https://github.com/zendframework/zend-log",
            "keywords": [
                "log",
                "logging",
                "zf2"
            ],
            "time": "2015-05-07 14:55:31"
        },
        {
            "name": "zendframework/zend-math",
            "version": "2.4.11",
            "source": {
                "type": "git",
                "url": "https://github.com/zendframework/zend-math.git",
                "reference": "1e7e803366fc7618a8668ce2403c932196174faa"
            },
            "dist": {
                "type": "zip",
                "url": "https://api.github.com/repos/zendframework/zend-math/zipball/1e7e803366fc7618a8668ce2403c932196174faa",
                "reference": "1e7e803366fc7618a8668ce2403c932196174faa",
                "shasum": ""
            },
            "require": {
                "php": ">=5.3.23"
            },
            "require-dev": {
                "fabpot/php-cs-fixer": "1.7.*",
                "phpunit/phpunit": "~4.0",
                "satooshi/php-coveralls": "dev-master"
            },
            "suggest": {
                "ext-bcmath": "If using the bcmath functionality",
                "ext-gmp": "If using the gmp functionality",
                "ircmaxell/random-lib": "Fallback random byte generator for Zend\\Math\\Rand if OpenSSL/Mcrypt extensions are unavailable",
                "zendframework/zend-servicemanager": ">= current version, if using the BigInteger::factory functionality"
            },
            "type": "library",
            "extra": {
                "branch-alias": {
                    "dev-master": "2.4-dev",
                    "dev-develop": "2.5-dev"
                }
            },
            "autoload": {
                "psr-4": {
                    "Zend\\Math\\": "src/"
                }
            },
            "notification-url": "https://packagist.org/downloads/",
            "license": [
                "BSD-3-Clause"
            ],
            "homepage": "https://github.com/zendframework/zend-math",
            "keywords": [
                "math",
                "zf2"
            ],
            "time": "2015-05-07 14:55:31"
        },
        {
            "name": "zendframework/zend-modulemanager",
            "version": "2.4.11",
            "source": {
                "type": "git",
                "url": "https://github.com/zendframework/zend-modulemanager.git",
                "reference": "49c0713c2b560dd434aa36b83df4c89f51f8dab4"
            },
            "dist": {
                "type": "zip",
                "url": "https://api.github.com/repos/zendframework/zend-modulemanager/zipball/49c0713c2b560dd434aa36b83df4c89f51f8dab4",
                "reference": "49c0713c2b560dd434aa36b83df4c89f51f8dab4",
                "shasum": ""
            },
            "require": {
                "php": ">=5.3.23",
                "zendframework/zend-eventmanager": "self.version",
                "zendframework/zend-stdlib": "self.version"
            },
            "require-dev": {
                "fabpot/php-cs-fixer": "1.7.*",
                "phpunit/phpunit": "~4.0",
                "satooshi/php-coveralls": "dev-master",
                "zendframework/zend-config": "self.version",
                "zendframework/zend-console": "self.version",
                "zendframework/zend-loader": "self.version",
                "zendframework/zend-servicemanager": "self.version"
            },
            "suggest": {
                "zendframework/zend-config": "Zend\\Config component",
                "zendframework/zend-console": "Zend\\Console component",
                "zendframework/zend-loader": "Zend\\Loader component",
                "zendframework/zend-mvc": "Zend\\Mvc component",
                "zendframework/zend-servicemanager": "Zend\\ServiceManager component"
            },
            "type": "library",
            "extra": {
                "branch-alias": {
                    "dev-master": "2.4-dev",
                    "dev-develop": "2.5-dev"
                }
            },
            "autoload": {
                "psr-4": {
                    "Zend\\ModuleManager\\": "src/"
                }
            },
            "notification-url": "https://packagist.org/downloads/",
            "license": [
                "BSD-3-Clause"
            ],
            "homepage": "https://github.com/zendframework/zend-module-manager",
            "keywords": [
                "modulemanager",
                "zf2"
            ],
            "time": "2015-05-07 14:55:31"
        },
        {
            "name": "zendframework/zend-mvc",
            "version": "2.4.11",
            "source": {
                "type": "git",
                "url": "https://github.com/zendframework/zend-mvc.git",
                "reference": "5ecf513a82fe9fdeee84919eee45e8098639df04"
            },
            "dist": {
                "type": "zip",
                "url": "https://api.github.com/repos/zendframework/zend-mvc/zipball/5ecf513a82fe9fdeee84919eee45e8098639df04",
                "reference": "5ecf513a82fe9fdeee84919eee45e8098639df04",
                "shasum": ""
            },
            "require": {
                "php": ">=5.3.23",
                "zendframework/zend-eventmanager": "~2.4.0",
                "zendframework/zend-form": "~2.4.8",
                "zendframework/zend-servicemanager": "~2.4.0",
                "zendframework/zend-stdlib": "~2.4.0"
            },
            "require-dev": {
                "fabpot/php-cs-fixer": "1.7.*",
                "phpunit/phpunit": "~4.0",
                "satooshi/php-coveralls": "dev-master",
                "zendframework/zend-authentication": "~2.4.0",
                "zendframework/zend-cache": "~2.4.0",
                "zendframework/zend-console": "~2.4.0",
                "zendframework/zend-di": "~2.4.0",
                "zendframework/zend-filter": "~2.4.0",
                "zendframework/zend-http": "~2.4.8",
                "zendframework/zend-i18n": "~2.4.0",
                "zendframework/zend-inputfilter": "~2.4.8",
                "zendframework/zend-json": "~2.4.0",
                "zendframework/zend-log": "~2.4.0",
                "zendframework/zend-modulemanager": "~2.4.0",
                "zendframework/zend-serializer": "~2.4.0",
                "zendframework/zend-session": "~2.4.0",
                "zendframework/zend-text": "~2.4.0",
                "zendframework/zend-uri": "~2.4.0",
                "zendframework/zend-validator": "~2.4.8",
                "zendframework/zend-version": "~2.4.0",
                "zendframework/zend-view": "~2.4.0"
            },
            "suggest": {
                "zendframework/zend-authentication": "Zend\\Authentication component for Identity plugin",
                "zendframework/zend-config": "Zend\\Config component",
                "zendframework/zend-console": "Zend\\Console component",
                "zendframework/zend-di": "Zend\\Di component",
                "zendframework/zend-filter": "Zend\\Filter component",
                "zendframework/zend-http": "Zend\\Http component",
                "zendframework/zend-i18n": "Zend\\I18n component for translatable segments",
                "zendframework/zend-inputfilter": "Zend\\Inputfilter component",
                "zendframework/zend-json": "Zend\\Json component",
                "zendframework/zend-log": "Zend\\Log component",
                "zendframework/zend-modulemanager": "Zend\\ModuleManager component",
                "zendframework/zend-serializer": "Zend\\Serializer component",
                "zendframework/zend-session": "Zend\\Session component for FlashMessenger, PRG, and FPRG plugins",
                "zendframework/zend-stdlib": "Zend\\Stdlib component",
                "zendframework/zend-text": "Zend\\Text component",
                "zendframework/zend-uri": "Zend\\Uri component",
                "zendframework/zend-validator": "Zend\\Validator component",
                "zendframework/zend-version": "Zend\\Version component",
                "zendframework/zend-view": "Zend\\View component"
            },
            "type": "library",
            "extra": {
                "branch-alias": {
                    "dev-master": "2.4-dev",
                    "dev-develop": "2.5-dev"
                }
            },
            "autoload": {
                "psr-4": {
                    "Zend\\Mvc\\": "src/"
                }
            },
            "notification-url": "https://packagist.org/downloads/",
            "license": [
                "BSD-3-Clause"
            ],
            "homepage": "https://github.com/zendframework/zend-mvc",
            "keywords": [
                "mvc",
                "zf2"
            ],
            "time": "2015-09-14 16:32:50"
        },
        {
            "name": "zendframework/zend-serializer",
            "version": "2.4.11",
            "source": {
                "type": "git",
                "url": "https://github.com/zendframework/zend-serializer.git",
                "reference": "31a0da5c09f54fe76bc4e145e348b0d3d277aaf0"
            },
            "dist": {
                "type": "zip",
                "url": "https://api.github.com/repos/zendframework/zend-serializer/zipball/31a0da5c09f54fe76bc4e145e348b0d3d277aaf0",
                "reference": "31a0da5c09f54fe76bc4e145e348b0d3d277aaf0",
                "shasum": ""
            },
            "require": {
                "php": ">=5.3.23",
                "zendframework/zend-json": "self.version",
                "zendframework/zend-math": "self.version",
                "zendframework/zend-stdlib": "self.version"
            },
            "require-dev": {
                "fabpot/php-cs-fixer": "1.7.*",
                "phpunit/phpunit": "~4.0",
                "satooshi/php-coveralls": "dev-master",
                "zendframework/zend-servicemanager": "self.version"
            },
            "suggest": {
                "zendframework/zend-servicemanager": "To support plugin manager support"
            },
            "type": "library",
            "extra": {
                "branch-alias": {
                    "dev-master": "2.4-dev",
                    "dev-develop": "2.5-dev"
                }
            },
            "autoload": {
                "psr-4": {
                    "Zend\\Serializer\\": "src/"
                }
            },
            "notification-url": "https://packagist.org/downloads/",
            "license": [
                "BSD-3-Clause"
            ],
            "description": "provides an adapter based interface to simply generate storable representation of PHP types by different facilities, and recover",
            "homepage": "https://github.com/zendframework/zend-serializer",
            "keywords": [
                "serializer",
                "zf2"
            ],
            "time": "2015-05-07 14:55:31"
        },
        {
            "name": "zendframework/zend-server",
            "version": "2.4.11",
            "source": {
                "type": "git",
                "url": "https://github.com/zendframework/zend-server.git",
                "reference": "dd6da0d3c304cb43d3ac0be2dc9c334372d3734c"
            },
            "dist": {
                "type": "zip",
                "url": "https://api.github.com/repos/zendframework/zend-server/zipball/dd6da0d3c304cb43d3ac0be2dc9c334372d3734c",
                "reference": "dd6da0d3c304cb43d3ac0be2dc9c334372d3734c",
                "shasum": ""
            },
            "require": {
                "php": ">=5.3.23",
                "zendframework/zend-code": "self.version",
                "zendframework/zend-stdlib": "self.version"
            },
            "require-dev": {
                "fabpot/php-cs-fixer": "1.7.*",
                "phpunit/phpunit": "~4.0",
                "satooshi/php-coveralls": "dev-master"
            },
            "type": "library",
            "extra": {
                "branch-alias": {
                    "dev-master": "2.4-dev",
                    "dev-develop": "2.5-dev"
                }
            },
            "autoload": {
                "psr-4": {
                    "Zend\\Server\\": "src/"
                }
            },
            "notification-url": "https://packagist.org/downloads/",
            "license": [
                "BSD-3-Clause"
            ],
            "homepage": "https://github.com/zendframework/zend-server",
            "keywords": [
                "server",
                "zf2"
            ],
            "time": "2015-05-07 14:55:31"
        },
        {
            "name": "zendframework/zend-servicemanager",
            "version": "2.4.11",
            "source": {
                "type": "git",
                "url": "https://github.com/zendframework/zend-servicemanager.git",
                "reference": "855294e12771b4295c26446b6ed2df2f1785f234"
            },
            "dist": {
                "type": "zip",
                "url": "https://api.github.com/repos/zendframework/zend-servicemanager/zipball/855294e12771b4295c26446b6ed2df2f1785f234",
                "reference": "855294e12771b4295c26446b6ed2df2f1785f234",
                "shasum": ""
            },
            "require": {
                "php": ">=5.3.23"
            },
            "require-dev": {
                "fabpot/php-cs-fixer": "1.7.*",
                "phpunit/phpunit": "~4.0",
                "satooshi/php-coveralls": "dev-master",
                "zendframework/zend-di": "self.version"
            },
            "suggest": {
                "ocramius/proxy-manager": "ProxyManager 0.5.* to handle lazy initialization of services",
                "zendframework/zend-di": "Zend\\Di component"
            },
            "type": "library",
            "extra": {
                "branch-alias": {
                    "dev-master": "2.4-dev",
                    "dev-develop": "2.5-dev"
                }
            },
            "autoload": {
                "psr-4": {
                    "Zend\\ServiceManager\\": "src/"
                }
            },
            "notification-url": "https://packagist.org/downloads/",
            "license": [
                "BSD-3-Clause"
            ],
            "homepage": "https://github.com/zendframework/zend-service-manager",
            "keywords": [
                "servicemanager",
                "zf2"
            ],
            "time": "2015-05-07 14:55:31"
        },
        {
            "name": "zendframework/zend-session",
            "version": "2.4.11",
            "source": {
                "type": "git",
                "url": "https://github.com/zendframework/zend-session.git",
                "reference": "da7f5745a75d76d5c803cd4291aa98e7393da2f1"
            },
            "dist": {
                "type": "zip",
                "url": "https://api.github.com/repos/zendframework/zend-session/zipball/da7f5745a75d76d5c803cd4291aa98e7393da2f1",
                "reference": "da7f5745a75d76d5c803cd4291aa98e7393da2f1",
                "shasum": ""
            },
            "require": {
                "php": ">=5.3.23",
                "zendframework/zend-eventmanager": "self.version",
                "zendframework/zend-stdlib": "self.version"
            },
            "require-dev": {
                "fabpot/php-cs-fixer": "1.7.*",
                "phpunit/phpunit": "~4.0",
                "satooshi/php-coveralls": "dev-master",
                "zendframework/zend-cache": "self.version",
                "zendframework/zend-db": "self.version",
                "zendframework/zend-http": "self.version",
                "zendframework/zend-servicemanager": "self.version",
                "zendframework/zend-validator": "self.version"
            },
            "suggest": {
                "zendframework/zend-cache": "Zend\\Cache component",
                "zendframework/zend-db": "Zend\\Db component",
                "zendframework/zend-eventmanager": "Zend\\EventManager component",
                "zendframework/zend-http": "Zend\\Http component",
                "zendframework/zend-servicemanager": "Zend\\ServiceManager component",
                "zendframework/zend-validator": "Zend\\Validator component"
            },
            "type": "library",
            "extra": {
                "branch-alias": {
                    "dev-master": "2.4-dev",
                    "dev-develop": "2.5-dev"
                }
            },
            "autoload": {
                "psr-4": {
                    "Zend\\Session\\": "src/"
                }
            },
            "notification-url": "https://packagist.org/downloads/",
            "license": [
                "BSD-3-Clause"
            ],
            "description": "manage and preserve session data, a logical complement of cookie data, across multiple page requests by the same client",
            "homepage": "https://github.com/zendframework/zend-session",
            "keywords": [
                "session",
                "zf2"
            ],
            "time": "2015-05-07 14:55:31"
        },
        {
            "name": "zendframework/zend-soap",
            "version": "2.4.11",
            "source": {
                "type": "git",
                "url": "https://github.com/zendframework/zend-soap.git",
                "reference": "743ab449c4d0d03cee21db743c5aed360be49d36"
            },
            "dist": {
                "type": "zip",
                "url": "https://api.github.com/repos/zendframework/zend-soap/zipball/743ab449c4d0d03cee21db743c5aed360be49d36",
                "reference": "743ab449c4d0d03cee21db743c5aed360be49d36",
                "shasum": ""
            },
            "require": {
                "php": ">=5.3.23",
                "zendframework/zend-server": "self.version",
                "zendframework/zend-stdlib": "self.version",
                "zendframework/zend-uri": "self.version"
            },
            "require-dev": {
                "fabpot/php-cs-fixer": "1.7.*",
                "phpunit/phpunit": "~4.0",
                "satooshi/php-coveralls": "dev-master",
                "zendframework/zend-http": "self.version"
            },
            "suggest": {
                "zendframework/zend-http": "Zend\\Http component"
            },
            "type": "library",
            "extra": {
                "branch-alias": {
                    "dev-master": "2.4-dev",
                    "dev-develop": "2.5-dev"
                }
            },
            "autoload": {
                "psr-4": {
                    "Zend\\Soap\\": "src/"
                }
            },
            "notification-url": "https://packagist.org/downloads/",
            "license": [
                "BSD-3-Clause"
            ],
            "homepage": "https://github.com/zendframework/zend-soap",
            "keywords": [
                "soap",
                "zf2"
            ],
            "time": "2015-05-07 14:55:31"
        },
        {
            "name": "zendframework/zend-stdlib",
            "version": "2.4.11",
            "source": {
                "type": "git",
                "url": "https://github.com/zendframework/zend-stdlib.git",
                "reference": "d8ecb629a72da9f91bd95c5af006384823560b42"
            },
            "dist": {
                "type": "zip",
                "url": "https://api.github.com/repos/zendframework/zend-stdlib/zipball/d8ecb629a72da9f91bd95c5af006384823560b42",
                "reference": "d8ecb629a72da9f91bd95c5af006384823560b42",
                "shasum": ""
            },
            "require": {
                "php": ">=5.3.23"
            },
            "require-dev": {
                "fabpot/php-cs-fixer": "1.7.*",
                "phpunit/phpunit": "~4.0",
                "satooshi/php-coveralls": "dev-master",
                "zendframework/zend-eventmanager": "self.version",
                "zendframework/zend-filter": "self.version",
                "zendframework/zend-serializer": "self.version",
                "zendframework/zend-servicemanager": "self.version"
            },
            "suggest": {
                "zendframework/zend-eventmanager": "To support aggregate hydrator usage",
                "zendframework/zend-filter": "To support naming strategy hydrator usage",
                "zendframework/zend-serializer": "Zend\\Serializer component",
                "zendframework/zend-servicemanager": "To support hydrator plugin manager usage"
            },
            "type": "library",
            "extra": {
                "branch-alias": {
                    "dev-master": "2.4-dev",
                    "dev-develop": "2.5-dev"
                }
            },
            "autoload": {
                "psr-4": {
                    "Zend\\Stdlib\\": "src/"
                }
            },
            "notification-url": "https://packagist.org/downloads/",
            "license": [
                "BSD-3-Clause"
            ],
            "homepage": "https://github.com/zendframework/zend-stdlib",
            "keywords": [
                "stdlib",
                "zf2"
            ],
            "time": "2015-07-21 13:55:46"
        },
        {
            "name": "zendframework/zend-text",
            "version": "2.4.11",
            "source": {
                "type": "git",
                "url": "https://github.com/zendframework/zend-text.git",
                "reference": "bd2393fa1f88b719be033a07fdff23f5fa745ad5"
            },
            "dist": {
                "type": "zip",
                "url": "https://api.github.com/repos/zendframework/zend-text/zipball/bd2393fa1f88b719be033a07fdff23f5fa745ad5",
                "reference": "bd2393fa1f88b719be033a07fdff23f5fa745ad5",
                "shasum": ""
            },
            "require": {
                "php": ">=5.3.23",
                "zendframework/zend-servicemanager": "self.version",
                "zendframework/zend-stdlib": "self.version"
            },
            "require-dev": {
                "fabpot/php-cs-fixer": "1.7.*",
                "phpunit/phpunit": "~4.0",
                "satooshi/php-coveralls": "dev-master"
            },
            "type": "library",
            "extra": {
                "branch-alias": {
                    "dev-master": "2.4-dev",
                    "dev-develop": "2.5-dev"
                }
            },
            "autoload": {
                "psr-4": {
                    "Zend\\Text\\": "src/"
                }
            },
            "notification-url": "https://packagist.org/downloads/",
            "license": [
                "BSD-3-Clause"
            ],
            "homepage": "https://github.com/zendframework/zend-text",
            "keywords": [
                "text",
                "zf2"
            ],
            "time": "2015-05-07 14:55:31"
        },
        {
            "name": "zendframework/zend-uri",
            "version": "2.4.11",
            "source": {
                "type": "git",
                "url": "https://github.com/zendframework/zend-uri.git",
                "reference": "33512866d20cc4bc54a0c1a6a0bdfcf5088939b3"
            },
            "dist": {
                "type": "zip",
                "url": "https://api.github.com/repos/zendframework/zend-uri/zipball/33512866d20cc4bc54a0c1a6a0bdfcf5088939b3",
                "reference": "33512866d20cc4bc54a0c1a6a0bdfcf5088939b3",
                "shasum": ""
            },
            "require": {
                "php": ">=5.3.23",
                "zendframework/zend-escaper": "~2.4.0",
                "zendframework/zend-validator": "~2.4.0"
            },
            "require-dev": {
                "fabpot/php-cs-fixer": "1.7.*",
                "phpunit/phpunit": "~4.0",
                "satooshi/php-coveralls": "dev-master"
            },
            "type": "library",
            "extra": {
                "branch-alias": {
                    "dev-master": "2.4-dev",
                    "dev-develop": "2.5-dev"
                }
            },
            "autoload": {
                "psr-4": {
                    "Zend\\Uri\\": "src/"
                }
            },
            "notification-url": "https://packagist.org/downloads/",
            "license": [
                "BSD-3-Clause"
            ],
            "description": "a component that aids in manipulating and validating » Uniform Resource Identifiers (URIs)",
            "homepage": "https://github.com/zendframework/zend-uri",
            "keywords": [
                "uri",
                "zf2"
            ],
            "time": "2015-09-14 16:17:10"
        },
        {
            "name": "zendframework/zend-validator",
            "version": "2.4.11",
            "source": {
                "type": "git",
                "url": "https://github.com/zendframework/zend-validator.git",
                "reference": "81415511fe729e6de19a61936313cef43c80d337"
            },
            "dist": {
                "type": "zip",
                "url": "https://api.github.com/repos/zendframework/zend-validator/zipball/81415511fe729e6de19a61936313cef43c80d337",
                "reference": "81415511fe729e6de19a61936313cef43c80d337",
                "shasum": ""
            },
            "require": {
                "php": ">=5.3.23",
                "zendframework/zend-stdlib": "~2.4.0"
            },
            "require-dev": {
                "fabpot/php-cs-fixer": "1.7.*",
                "phpunit/phpunit": "~4.0",
                "satooshi/php-coveralls": "dev-master",
                "zendframework/zend-config": "~2.4.0",
                "zendframework/zend-db": "~2.4.0",
                "zendframework/zend-filter": "~2.4.0",
                "zendframework/zend-i18n": "~2.4.0",
                "zendframework/zend-math": "~2.4.0",
                "zendframework/zend-servicemanager": "~2.4.0",
                "zendframework/zend-session": "~2.4.0",
                "zendframework/zend-uri": "~2.4.0"
            },
            "suggest": {
                "zendframework/zend-db": "Zend\\Db component",
                "zendframework/zend-filter": "Zend\\Filter component, required by the Digits validator",
                "zendframework/zend-i18n": "Zend\\I18n component to allow translation of validation error messages as well as to use the various Date validators",
                "zendframework/zend-math": "Zend\\Math component",
                "zendframework/zend-resources": "Translations of validator messages",
                "zendframework/zend-servicemanager": "Zend\\ServiceManager component to allow using the ValidatorPluginManager and validator chains",
                "zendframework/zend-session": "Zend\\Session component",
                "zendframework/zend-uri": "Zend\\Uri component, required by the Uri and Sitemap\\Loc validators"
            },
            "type": "library",
            "extra": {
                "branch-alias": {
                    "dev-master": "2.4-dev",
                    "dev-develop": "2.5-dev"
                }
            },
            "autoload": {
                "psr-4": {
                    "Zend\\Validator\\": "src/"
                }
            },
            "notification-url": "https://packagist.org/downloads/",
            "license": [
                "BSD-3-Clause"
            ],
            "description": "provides a set of commonly needed validators",
            "homepage": "https://github.com/zendframework/zend-validator",
            "keywords": [
                "validator",
                "zf2"
            ],
            "time": "2015-09-08 21:04:17"
        },
        {
            "name": "zendframework/zend-view",
            "version": "2.4.11",
            "source": {
                "type": "git",
                "url": "https://github.com/zendframework/zend-view.git",
                "reference": "d81da0d932a0e35f8cbc6f10d80c8b4ab54973ea"
            },
            "dist": {
                "type": "zip",
                "url": "https://api.github.com/repos/zendframework/zend-view/zipball/d81da0d932a0e35f8cbc6f10d80c8b4ab54973ea",
                "reference": "d81da0d932a0e35f8cbc6f10d80c8b4ab54973ea",
                "shasum": ""
            },
            "require": {
                "php": ">=5.3.23",
                "zendframework/zend-eventmanager": "self.version",
                "zendframework/zend-loader": "self.version",
                "zendframework/zend-stdlib": "self.version"
            },
            "require-dev": {
                "fabpot/php-cs-fixer": "1.7.*",
                "phpunit/phpunit": "~4.0",
                "satooshi/php-coveralls": "dev-master",
                "zendframework/zend-authentication": "self.version",
                "zendframework/zend-escaper": "self.version",
                "zendframework/zend-feed": "self.version",
                "zendframework/zend-filter": "self.version",
                "zendframework/zend-http": "self.version",
                "zendframework/zend-i18n": "self.version",
                "zendframework/zend-json": "self.version",
                "zendframework/zend-mvc": "self.version",
                "zendframework/zend-navigation": "self.version",
                "zendframework/zend-paginator": "self.version",
                "zendframework/zend-permissions-acl": "self.version",
                "zendframework/zend-servicemanager": "self.version",
                "zendframework/zend-uri": "self.version"
            },
            "suggest": {
                "zendframework/zend-authentication": "Zend\\Authentication component",
                "zendframework/zend-escaper": "Zend\\Escaper component",
                "zendframework/zend-feed": "Zend\\Feed component",
                "zendframework/zend-filter": "Zend\\Filter component",
                "zendframework/zend-http": "Zend\\Http component",
                "zendframework/zend-i18n": "Zend\\I18n component",
                "zendframework/zend-json": "Zend\\Json component",
                "zendframework/zend-mvc": "Zend\\Mvc component",
                "zendframework/zend-navigation": "Zend\\Navigation component",
                "zendframework/zend-paginator": "Zend\\Paginator component",
                "zendframework/zend-permissions-acl": "Zend\\Permissions\\Acl component",
                "zendframework/zend-servicemanager": "Zend\\ServiceManager component",
                "zendframework/zend-uri": "Zend\\Uri component"
            },
            "type": "library",
            "extra": {
                "branch-alias": {
                    "dev-master": "2.4-dev",
                    "dev-develop": "2.5-dev"
                }
            },
            "autoload": {
                "psr-4": {
                    "Zend\\View\\": "src/"
                }
            },
            "notification-url": "https://packagist.org/downloads/",
            "license": [
                "BSD-3-Clause"
            ],
            "description": "provides a system of helpers, output filters, and variable escaping",
            "homepage": "https://github.com/zendframework/zend-view",
            "keywords": [
                "view",
                "zf2"
            ],
            "time": "2015-06-16 15:22:37"
        }
    ],
    "packages-dev": [
        {
            "name": "doctrine/instantiator",
            "version": "1.0.5",
            "source": {
                "type": "git",
                "url": "https://github.com/doctrine/instantiator.git",
                "reference": "8e884e78f9f0eb1329e445619e04456e64d8051d"
            },
            "dist": {
                "type": "zip",
                "url": "https://api.github.com/repos/doctrine/instantiator/zipball/8e884e78f9f0eb1329e445619e04456e64d8051d",
                "reference": "8e884e78f9f0eb1329e445619e04456e64d8051d",
                "shasum": ""
            },
            "require": {
                "php": ">=5.3,<8.0-DEV"
            },
            "require-dev": {
                "athletic/athletic": "~0.1.8",
                "ext-pdo": "*",
                "ext-phar": "*",
                "phpunit/phpunit": "~4.0",
                "squizlabs/php_codesniffer": "~2.0"
            },
            "type": "library",
            "extra": {
                "branch-alias": {
                    "dev-master": "1.0.x-dev"
                }
            },
            "autoload": {
                "psr-4": {
                    "Doctrine\\Instantiator\\": "src/Doctrine/Instantiator/"
                }
            },
            "notification-url": "https://packagist.org/downloads/",
            "license": [
                "MIT"
            ],
            "authors": [
                {
                    "name": "Marco Pivetta",
                    "email": "ocramius@gmail.com",
                    "homepage": "http://ocramius.github.com/"
                }
            ],
            "description": "A small, lightweight utility to instantiate objects in PHP without invoking their constructors",
            "homepage": "https://github.com/doctrine/instantiator",
            "keywords": [
                "constructor",
                "instantiate"
            ],
            "time": "2015-06-14 21:17:01"
        },
        {
            "name": "friendsofphp/php-cs-fixer",
            "version": "v1.13.1",
            "source": {
                "type": "git",
                "url": "https://github.com/FriendsOfPHP/PHP-CS-Fixer.git",
                "reference": "0ea4f7ed06ca55da1d8fc45da26ff87f261c4088"
            },
            "dist": {
                "type": "zip",
                "url": "https://api.github.com/repos/FriendsOfPHP/PHP-CS-Fixer/zipball/0ea4f7ed06ca55da1d8fc45da26ff87f261c4088",
                "reference": "0ea4f7ed06ca55da1d8fc45da26ff87f261c4088",
                "shasum": ""
            },
            "require": {
                "ext-tokenizer": "*",
                "php": "^5.3.6 || >=7.0 <7.2",
                "sebastian/diff": "^1.1",
                "symfony/console": "^2.3 || ^3.0",
                "symfony/event-dispatcher": "^2.1 || ^3.0",
                "symfony/filesystem": "^2.1 || ^3.0",
                "symfony/finder": "^2.1 || ^3.0",
                "symfony/process": "^2.3 || ^3.0",
                "symfony/stopwatch": "^2.5 || ^3.0"
            },
            "conflict": {
                "hhvm": "<3.9"
            },
            "require-dev": {
                "phpunit/phpunit": "^4.5|^5",
                "satooshi/php-coveralls": "^1.0"
            },
            "bin": [
                "php-cs-fixer"
            ],
            "type": "application",
            "autoload": {
                "psr-4": {
                    "Symfony\\CS\\": "Symfony/CS/"
                }
            },
            "notification-url": "https://packagist.org/downloads/",
            "license": [
                "MIT"
            ],
            "authors": [
                {
                    "name": "Dariusz Rumiński",
                    "email": "dariusz.ruminski@gmail.com"
                },
                {
                    "name": "Fabien Potencier",
                    "email": "fabien@symfony.com"
                }
            ],
            "description": "A tool to automatically fix PHP code style",
            "time": "2016-12-01 00:05:05"
        },
        {
            "name": "lusitanian/oauth",
            "version": "v0.7.0",
            "source": {
                "type": "git",
                "url": "https://github.com/Lusitanian/PHPoAuthLib.git",
                "reference": "a48f63ce1a636c86f901b9bdbdadcdbf473bb07b"
            },
            "dist": {
                "type": "zip",
                "url": "https://api.github.com/repos/Lusitanian/PHPoAuthLib/zipball/a48f63ce1a636c86f901b9bdbdadcdbf473bb07b",
                "reference": "a48f63ce1a636c86f901b9bdbdadcdbf473bb07b",
                "shasum": ""
            },
            "require": {
                "php": ">=5.3.0"
            },
            "require-dev": {
                "phpunit/phpunit": "3.7.*",
                "predis/predis": "0.8.*@dev",
                "squizlabs/php_codesniffer": "2.*",
                "symfony/http-foundation": "~2.1"
            },
            "suggest": {
                "ext-openssl": "Allows for usage of secure connections with the stream-based HTTP client.",
                "predis/predis": "Allows using the Redis storage backend.",
                "symfony/http-foundation": "Allows using the Symfony Session storage backend."
            },
            "type": "library",
            "extra": {
                "branch-alias": {
                    "dev-master": "0.1-dev"
                }
            },
            "autoload": {
                "psr-0": {
                    "OAuth": "src",
                    "OAuth\\Unit": "tests"
                }
            },
            "notification-url": "https://packagist.org/downloads/",
            "license": [
                "MIT"
            ],
            "authors": [
                {
                    "name": "David Desberg",
                    "email": "david@daviddesberg.com"
                },
                {
                    "name": "Elliot Chance",
                    "email": "elliotchance@gmail.com"
                },
                {
                    "name": "Pieter Hordijk",
                    "email": "info@pieterhordijk.com"
                }
            ],
            "description": "PHP 5.3+ oAuth 1/2 Library",
            "keywords": [
                "Authentication",
                "authorization",
                "oauth",
                "security"
            ],
            "time": "2015-10-07 00:20:04"
        },
        {
            "name": "pdepend/pdepend",
            "version": "2.4.0",
            "source": {
                "type": "git",
                "url": "https://github.com/pdepend/pdepend.git",
                "reference": "64ba7e6d0507729e2bb482cf20cd12c4d96d99bc"
            },
            "dist": {
                "type": "zip",
                "url": "https://api.github.com/repos/pdepend/pdepend/zipball/64ba7e6d0507729e2bb482cf20cd12c4d96d99bc",
                "reference": "64ba7e6d0507729e2bb482cf20cd12c4d96d99bc",
                "shasum": ""
            },
            "require": {
                "php": ">=5.3.7",
                "symfony/config": "^2.3.0|^3",
                "symfony/dependency-injection": "^2.3.0|^3",
                "symfony/filesystem": "^2.3.0|^3"
            },
            "require-dev": {
                "phpunit/phpunit": "^4.4.0,<4.8",
                "squizlabs/php_codesniffer": "^2.0.0"
            },
            "bin": [
                "src/bin/pdepend"
            ],
            "type": "library",
            "autoload": {
                "psr-4": {
                    "PDepend\\": "src/main/php/PDepend"
                }
            },
            "notification-url": "https://packagist.org/downloads/",
            "license": [
                "BSD-3-Clause"
            ],
            "description": "Official version of pdepend to be handled with Composer",
            "time": "2017-01-10 13:45:16"
        },
        {
            "name": "phpmd/phpmd",
            "version": "2.5.0",
            "source": {
                "type": "git",
                "url": "https://github.com/phpmd/phpmd.git",
                "reference": "9298602a922cd8c46666df8d540a60bc5925ce55"
            },
            "dist": {
                "type": "zip",
                "url": "https://api.github.com/repos/phpmd/phpmd/zipball/9298602a922cd8c46666df8d540a60bc5925ce55",
                "reference": "9298602a922cd8c46666df8d540a60bc5925ce55",
                "shasum": ""
            },
            "require": {
                "pdepend/pdepend": "^2.0.4",
                "php": ">=5.3.9"
            },
            "require-dev": {
                "phpunit/phpunit": "^4.0",
                "squizlabs/php_codesniffer": "^2.0"
            },
            "bin": [
                "src/bin/phpmd"
            ],
            "type": "project",
            "autoload": {
                "psr-0": {
                    "PHPMD\\": "src/main/php"
                }
            },
            "notification-url": "https://packagist.org/downloads/",
            "license": [
                "BSD-3-Clause"
            ],
            "authors": [
                {
                    "name": "Manuel Pichler",
                    "email": "github@manuel-pichler.de",
                    "homepage": "https://github.com/manuelpichler",
                    "role": "Project Founder"
                },
                {
                    "name": "Other contributors",
                    "homepage": "https://github.com/phpmd/phpmd/graphs/contributors",
                    "role": "Contributors"
                },
                {
                    "name": "Marc Würth",
                    "email": "ravage@bluewin.ch",
                    "homepage": "https://github.com/ravage84",
                    "role": "Project Maintainer"
                }
            ],
            "description": "PHPMD is a spin-off project of PHP Depend and aims to be a PHP equivalent of the well known Java tool PMD.",
            "homepage": "http://phpmd.org/",
            "keywords": [
                "mess detection",
                "mess detector",
                "pdepend",
                "phpmd",
                "pmd"
            ],
            "time": "2016-11-23 20:33:32"
        },
        {
            "name": "phpunit/php-code-coverage",
            "version": "2.2.4",
            "source": {
                "type": "git",
                "url": "https://github.com/sebastianbergmann/php-code-coverage.git",
                "reference": "eabf68b476ac7d0f73793aada060f1c1a9bf8979"
            },
            "dist": {
                "type": "zip",
                "url": "https://api.github.com/repos/sebastianbergmann/php-code-coverage/zipball/eabf68b476ac7d0f73793aada060f1c1a9bf8979",
                "reference": "eabf68b476ac7d0f73793aada060f1c1a9bf8979",
                "shasum": ""
            },
            "require": {
                "php": ">=5.3.3",
                "phpunit/php-file-iterator": "~1.3",
                "phpunit/php-text-template": "~1.2",
                "phpunit/php-token-stream": "~1.3",
                "sebastian/environment": "^1.3.2",
                "sebastian/version": "~1.0"
            },
            "require-dev": {
                "ext-xdebug": ">=2.1.4",
                "phpunit/phpunit": "~4"
            },
            "suggest": {
                "ext-dom": "*",
                "ext-xdebug": ">=2.2.1",
                "ext-xmlwriter": "*"
            },
            "type": "library",
            "extra": {
                "branch-alias": {
                    "dev-master": "2.2.x-dev"
                }
            },
            "autoload": {
                "classmap": [
                    "src/"
                ]
            },
            "notification-url": "https://packagist.org/downloads/",
            "license": [
                "BSD-3-Clause"
            ],
            "authors": [
                {
                    "name": "Sebastian Bergmann",
                    "email": "sb@sebastian-bergmann.de",
                    "role": "lead"
                }
            ],
            "description": "Library that provides collection, processing, and rendering functionality for PHP code coverage information.",
            "homepage": "https://github.com/sebastianbergmann/php-code-coverage",
            "keywords": [
                "coverage",
                "testing",
                "xunit"
            ],
            "time": "2015-10-06 15:47:00"
        },
        {
            "name": "phpunit/php-file-iterator",
            "version": "1.3.4",
            "source": {
                "type": "git",
                "url": "https://github.com/sebastianbergmann/php-file-iterator.git",
                "reference": "acd690379117b042d1c8af1fafd61bde001bf6bb"
            },
            "dist": {
                "type": "zip",
                "url": "https://api.github.com/repos/sebastianbergmann/php-file-iterator/zipball/acd690379117b042d1c8af1fafd61bde001bf6bb",
                "reference": "acd690379117b042d1c8af1fafd61bde001bf6bb",
                "shasum": ""
            },
            "require": {
                "php": ">=5.3.3"
            },
            "type": "library",
            "autoload": {
                "classmap": [
                    "File/"
                ]
            },
            "notification-url": "https://packagist.org/downloads/",
            "include-path": [
                ""
            ],
            "license": [
                "BSD-3-Clause"
            ],
            "authors": [
                {
                    "name": "Sebastian Bergmann",
                    "email": "sb@sebastian-bergmann.de",
                    "role": "lead"
                }
            ],
            "description": "FilterIterator implementation that filters files based on a list of suffixes.",
            "homepage": "https://github.com/sebastianbergmann/php-file-iterator/",
            "keywords": [
                "filesystem",
                "iterator"
            ],
            "time": "2013-10-10 15:34:57"
        },
        {
            "name": "phpunit/php-text-template",
            "version": "1.2.1",
            "source": {
                "type": "git",
                "url": "https://github.com/sebastianbergmann/php-text-template.git",
                "reference": "31f8b717e51d9a2afca6c9f046f5d69fc27c8686"
            },
            "dist": {
                "type": "zip",
                "url": "https://api.github.com/repos/sebastianbergmann/php-text-template/zipball/31f8b717e51d9a2afca6c9f046f5d69fc27c8686",
                "reference": "31f8b717e51d9a2afca6c9f046f5d69fc27c8686",
                "shasum": ""
            },
            "require": {
                "php": ">=5.3.3"
            },
            "type": "library",
            "autoload": {
                "classmap": [
                    "src/"
                ]
            },
            "notification-url": "https://packagist.org/downloads/",
            "license": [
                "BSD-3-Clause"
            ],
            "authors": [
                {
                    "name": "Sebastian Bergmann",
                    "email": "sebastian@phpunit.de",
                    "role": "lead"
                }
            ],
            "description": "Simple template engine.",
            "homepage": "https://github.com/sebastianbergmann/php-text-template/",
            "keywords": [
                "template"
            ],
            "time": "2015-06-21 13:50:34"
        },
        {
            "name": "phpunit/php-timer",
            "version": "1.0.8",
            "source": {
                "type": "git",
                "url": "https://github.com/sebastianbergmann/php-timer.git",
                "reference": "38e9124049cf1a164f1e4537caf19c99bf1eb260"
            },
            "dist": {
                "type": "zip",
                "url": "https://api.github.com/repos/sebastianbergmann/php-timer/zipball/38e9124049cf1a164f1e4537caf19c99bf1eb260",
                "reference": "38e9124049cf1a164f1e4537caf19c99bf1eb260",
                "shasum": ""
            },
            "require": {
                "php": ">=5.3.3"
            },
            "require-dev": {
                "phpunit/phpunit": "~4|~5"
            },
            "type": "library",
            "autoload": {
                "classmap": [
                    "src/"
                ]
            },
            "notification-url": "https://packagist.org/downloads/",
            "license": [
                "BSD-3-Clause"
            ],
            "authors": [
                {
                    "name": "Sebastian Bergmann",
                    "email": "sb@sebastian-bergmann.de",
                    "role": "lead"
                }
            ],
            "description": "Utility class for timing",
            "homepage": "https://github.com/sebastianbergmann/php-timer/",
            "keywords": [
                "timer"
            ],
            "time": "2016-05-12 18:03:57"
        },
        {
            "name": "phpunit/php-token-stream",
            "version": "1.4.9",
            "source": {
                "type": "git",
                "url": "https://github.com/sebastianbergmann/php-token-stream.git",
                "reference": "3b402f65a4cc90abf6e1104e388b896ce209631b"
            },
            "dist": {
                "type": "zip",
                "url": "https://api.github.com/repos/sebastianbergmann/php-token-stream/zipball/3b402f65a4cc90abf6e1104e388b896ce209631b",
                "reference": "3b402f65a4cc90abf6e1104e388b896ce209631b",
                "shasum": ""
            },
            "require": {
                "ext-tokenizer": "*",
                "php": ">=5.3.3"
            },
            "require-dev": {
                "phpunit/phpunit": "~4.2"
            },
            "type": "library",
            "extra": {
                "branch-alias": {
                    "dev-master": "1.4-dev"
                }
            },
            "autoload": {
                "classmap": [
                    "src/"
                ]
            },
            "notification-url": "https://packagist.org/downloads/",
            "license": [
                "BSD-3-Clause"
            ],
            "authors": [
                {
                    "name": "Sebastian Bergmann",
                    "email": "sebastian@phpunit.de"
                }
            ],
            "description": "Wrapper around PHP's tokenizer extension.",
            "homepage": "https://github.com/sebastianbergmann/php-token-stream/",
            "keywords": [
                "tokenizer"
            ],
            "time": "2016-11-15 14:06:22"
        },
        {
            "name": "phpunit/phpunit",
            "version": "4.1.0",
            "source": {
                "type": "git",
                "url": "https://github.com/sebastianbergmann/phpunit.git",
                "reference": "efb1b1334605594417a3bd466477772d06d460a8"
            },
            "dist": {
                "type": "zip",
                "url": "https://api.github.com/repos/sebastianbergmann/phpunit/zipball/efb1b1334605594417a3bd466477772d06d460a8",
                "reference": "efb1b1334605594417a3bd466477772d06d460a8",
                "shasum": ""
            },
            "require": {
                "ext-dom": "*",
                "ext-json": "*",
                "ext-pcre": "*",
                "ext-reflection": "*",
                "ext-spl": "*",
                "php": ">=5.3.3",
                "phpunit/php-code-coverage": "~2.0",
                "phpunit/php-file-iterator": "~1.3.1",
                "phpunit/php-text-template": "~1.2",
                "phpunit/php-timer": "~1.0.2",
                "phpunit/phpunit-mock-objects": "~2.1",
                "sebastian/comparator": "~1.0",
                "sebastian/diff": "~1.1",
                "sebastian/environment": "~1.0",
                "sebastian/exporter": "~1.0",
                "sebastian/version": "~1.0",
                "symfony/yaml": "~2.0"
            },
            "suggest": {
                "phpunit/php-invoker": "~1.1"
            },
            "bin": [
                "phpunit"
            ],
            "type": "library",
            "extra": {
                "branch-alias": {
                    "dev-master": "4.1.x-dev"
                }
            },
            "autoload": {
                "classmap": [
                    "src/"
                ]
            },
            "notification-url": "https://packagist.org/downloads/",
            "include-path": [
                "",
                "../../symfony/yaml/"
            ],
            "license": [
                "BSD-3-Clause"
            ],
            "authors": [
                {
                    "name": "Sebastian Bergmann",
                    "email": "sebastian@phpunit.de",
                    "role": "lead"
                }
            ],
            "description": "The PHP Unit Testing framework.",
            "homepage": "http://www.phpunit.de/",
            "keywords": [
                "phpunit",
                "testing",
                "xunit"
            ],
            "time": "2014-05-02 07:13:40"
        },
        {
            "name": "phpunit/phpunit-mock-objects",
            "version": "2.3.8",
            "source": {
                "type": "git",
                "url": "https://github.com/sebastianbergmann/phpunit-mock-objects.git",
                "reference": "ac8e7a3db35738d56ee9a76e78a4e03d97628983"
            },
            "dist": {
                "type": "zip",
                "url": "https://api.github.com/repos/sebastianbergmann/phpunit-mock-objects/zipball/ac8e7a3db35738d56ee9a76e78a4e03d97628983",
                "reference": "ac8e7a3db35738d56ee9a76e78a4e03d97628983",
                "shasum": ""
            },
            "require": {
                "doctrine/instantiator": "^1.0.2",
                "php": ">=5.3.3",
                "phpunit/php-text-template": "~1.2",
                "sebastian/exporter": "~1.2"
            },
            "require-dev": {
                "phpunit/phpunit": "~4.4"
            },
            "suggest": {
                "ext-soap": "*"
            },
            "type": "library",
            "extra": {
                "branch-alias": {
                    "dev-master": "2.3.x-dev"
                }
            },
            "autoload": {
                "classmap": [
                    "src/"
                ]
            },
            "notification-url": "https://packagist.org/downloads/",
            "license": [
                "BSD-3-Clause"
            ],
            "authors": [
                {
                    "name": "Sebastian Bergmann",
                    "email": "sb@sebastian-bergmann.de",
                    "role": "lead"
                }
            ],
            "description": "Mock Object library for PHPUnit",
            "homepage": "https://github.com/sebastianbergmann/phpunit-mock-objects/",
            "keywords": [
                "mock",
                "xunit"
            ],
            "time": "2015-10-02 06:51:40"
        },
        {
            "name": "sebastian/comparator",
            "version": "1.2.4",
            "source": {
                "type": "git",
                "url": "https://github.com/sebastianbergmann/comparator.git",
                "reference": "2b7424b55f5047b47ac6e5ccb20b2aea4011d9be"
            },
            "dist": {
                "type": "zip",
                "url": "https://api.github.com/repos/sebastianbergmann/comparator/zipball/2b7424b55f5047b47ac6e5ccb20b2aea4011d9be",
                "reference": "2b7424b55f5047b47ac6e5ccb20b2aea4011d9be",
                "shasum": ""
            },
            "require": {
                "php": ">=5.3.3",
                "sebastian/diff": "~1.2",
                "sebastian/exporter": "~1.2 || ~2.0"
            },
            "require-dev": {
                "phpunit/phpunit": "~4.4"
            },
            "type": "library",
            "extra": {
                "branch-alias": {
                    "dev-master": "1.2.x-dev"
                }
            },
            "autoload": {
                "classmap": [
                    "src/"
                ]
            },
            "notification-url": "https://packagist.org/downloads/",
            "license": [
                "BSD-3-Clause"
            ],
            "authors": [
                {
                    "name": "Jeff Welch",
                    "email": "whatthejeff@gmail.com"
                },
                {
                    "name": "Volker Dusch",
                    "email": "github@wallbash.com"
                },
                {
                    "name": "Bernhard Schussek",
                    "email": "bschussek@2bepublished.at"
                },
                {
                    "name": "Sebastian Bergmann",
                    "email": "sebastian@phpunit.de"
                }
            ],
            "description": "Provides the functionality to compare PHP values for equality",
            "homepage": "http://www.github.com/sebastianbergmann/comparator",
            "keywords": [
                "comparator",
                "compare",
                "equality"
            ],
            "time": "2017-01-29 09:50:25"
        },
        {
            "name": "sebastian/diff",
            "version": "1.4.1",
            "source": {
                "type": "git",
                "url": "https://github.com/sebastianbergmann/diff.git",
                "reference": "13edfd8706462032c2f52b4b862974dd46b71c9e"
            },
            "dist": {
                "type": "zip",
                "url": "https://api.github.com/repos/sebastianbergmann/diff/zipball/13edfd8706462032c2f52b4b862974dd46b71c9e",
                "reference": "13edfd8706462032c2f52b4b862974dd46b71c9e",
                "shasum": ""
            },
            "require": {
                "php": ">=5.3.3"
            },
            "require-dev": {
                "phpunit/phpunit": "~4.8"
            },
            "type": "library",
            "extra": {
                "branch-alias": {
                    "dev-master": "1.4-dev"
                }
            },
            "autoload": {
                "classmap": [
                    "src/"
                ]
            },
            "notification-url": "https://packagist.org/downloads/",
            "license": [
                "BSD-3-Clause"
            ],
            "authors": [
                {
                    "name": "Kore Nordmann",
                    "email": "mail@kore-nordmann.de"
                },
                {
                    "name": "Sebastian Bergmann",
                    "email": "sebastian@phpunit.de"
                }
            ],
            "description": "Diff implementation",
            "homepage": "https://github.com/sebastianbergmann/diff",
            "keywords": [
                "diff"
            ],
            "time": "2015-12-08 07:14:41"
        },
        {
            "name": "sebastian/environment",
            "version": "1.3.8",
            "source": {
                "type": "git",
                "url": "https://github.com/sebastianbergmann/environment.git",
                "reference": "be2c607e43ce4c89ecd60e75c6a85c126e754aea"
            },
            "dist": {
                "type": "zip",
                "url": "https://api.github.com/repos/sebastianbergmann/environment/zipball/be2c607e43ce4c89ecd60e75c6a85c126e754aea",
                "reference": "be2c607e43ce4c89ecd60e75c6a85c126e754aea",
                "shasum": ""
            },
            "require": {
                "php": "^5.3.3 || ^7.0"
            },
            "require-dev": {
                "phpunit/phpunit": "^4.8 || ^5.0"
            },
            "type": "library",
            "extra": {
                "branch-alias": {
                    "dev-master": "1.3.x-dev"
                }
            },
            "autoload": {
                "classmap": [
                    "src/"
                ]
            },
            "notification-url": "https://packagist.org/downloads/",
            "license": [
                "BSD-3-Clause"
            ],
            "authors": [
                {
                    "name": "Sebastian Bergmann",
                    "email": "sebastian@phpunit.de"
                }
            ],
            "description": "Provides functionality to handle HHVM/PHP environments",
            "homepage": "http://www.github.com/sebastianbergmann/environment",
            "keywords": [
                "Xdebug",
                "environment",
                "hhvm"
            ],
            "time": "2016-08-18 05:49:44"
        },
        {
            "name": "sebastian/exporter",
            "version": "1.2.2",
            "source": {
                "type": "git",
                "url": "https://github.com/sebastianbergmann/exporter.git",
                "reference": "42c4c2eec485ee3e159ec9884f95b431287edde4"
            },
            "dist": {
                "type": "zip",
                "url": "https://api.github.com/repos/sebastianbergmann/exporter/zipball/42c4c2eec485ee3e159ec9884f95b431287edde4",
                "reference": "42c4c2eec485ee3e159ec9884f95b431287edde4",
                "shasum": ""
            },
            "require": {
                "php": ">=5.3.3",
                "sebastian/recursion-context": "~1.0"
            },
            "require-dev": {
                "ext-mbstring": "*",
                "phpunit/phpunit": "~4.4"
            },
            "type": "library",
            "extra": {
                "branch-alias": {
                    "dev-master": "1.3.x-dev"
                }
            },
            "autoload": {
                "classmap": [
                    "src/"
                ]
            },
            "notification-url": "https://packagist.org/downloads/",
            "license": [
                "BSD-3-Clause"
            ],
            "authors": [
                {
                    "name": "Jeff Welch",
                    "email": "whatthejeff@gmail.com"
                },
                {
                    "name": "Volker Dusch",
                    "email": "github@wallbash.com"
                },
                {
                    "name": "Bernhard Schussek",
                    "email": "bschussek@2bepublished.at"
                },
                {
                    "name": "Sebastian Bergmann",
                    "email": "sebastian@phpunit.de"
                },
                {
                    "name": "Adam Harvey",
                    "email": "aharvey@php.net"
                }
            ],
            "description": "Provides the functionality to export PHP variables for visualization",
            "homepage": "http://www.github.com/sebastianbergmann/exporter",
            "keywords": [
                "export",
                "exporter"
            ],
            "time": "2016-06-17 09:04:28"
        },
        {
            "name": "sebastian/finder-facade",
            "version": "1.2.1",
            "source": {
                "type": "git",
                "url": "https://github.com/sebastianbergmann/finder-facade.git",
                "reference": "2a6f7f57efc0aa2d23297d9fd9e2a03111a8c0b9"
            },
            "dist": {
                "type": "zip",
                "url": "https://api.github.com/repos/sebastianbergmann/finder-facade/zipball/2a6f7f57efc0aa2d23297d9fd9e2a03111a8c0b9",
                "reference": "2a6f7f57efc0aa2d23297d9fd9e2a03111a8c0b9",
                "shasum": ""
            },
            "require": {
                "symfony/finder": "~2.3|~3.0",
                "theseer/fdomdocument": "~1.3"
            },
            "type": "library",
            "autoload": {
                "classmap": [
                    "src/"
                ]
            },
            "notification-url": "https://packagist.org/downloads/",
            "license": [
                "BSD-3-Clause"
            ],
            "authors": [
                {
                    "name": "Sebastian Bergmann",
                    "email": "sebastian@phpunit.de",
                    "role": "lead"
                }
            ],
            "description": "FinderFacade is a convenience wrapper for Symfony's Finder component.",
            "homepage": "https://github.com/sebastianbergmann/finder-facade",
            "time": "2016-02-17 07:02:23"
        },
        {
            "name": "sebastian/phpcpd",
            "version": "2.0.0",
            "source": {
                "type": "git",
                "url": "https://github.com/sebastianbergmann/phpcpd.git",
                "reference": "346c909de7adc3979988a6505a80814c8562d6b3"
            },
            "dist": {
                "type": "zip",
                "url": "https://api.github.com/repos/sebastianbergmann/phpcpd/zipball/346c909de7adc3979988a6505a80814c8562d6b3",
                "reference": "346c909de7adc3979988a6505a80814c8562d6b3",
                "shasum": ""
            },
            "require": {
                "php": ">=5.3.3",
                "phpunit/php-timer": ">=1.0.4",
                "sebastian/finder-facade": ">=1.1.0",
                "sebastian/version": ">=1.0.0",
                "symfony/console": ">=2.2.0",
                "theseer/fdomdocument": "~1.4"
            },
            "bin": [
                "composer/bin/phpcpd"
            ],
            "type": "library",
            "extra": {
                "branch-alias": {
                    "dev-master": "2.0-dev"
                }
            },
            "autoload": {
                "classmap": [
                    "src/"
                ]
            },
            "notification-url": "https://packagist.org/downloads/",
            "license": [
                "BSD-3-Clause"
            ],
            "authors": [
                {
                    "name": "Sebastian Bergmann",
                    "email": "sebastian@phpunit.de",
                    "role": "lead"
                }
            ],
            "description": "Copy/Paste Detector (CPD) for PHP code.",
            "homepage": "https://github.com/sebastianbergmann/phpcpd",
            "time": "2013-11-08 09:05:42"
        },
        {
            "name": "sebastian/recursion-context",
            "version": "1.0.2",
            "source": {
                "type": "git",
                "url": "https://github.com/sebastianbergmann/recursion-context.git",
                "reference": "913401df809e99e4f47b27cdd781f4a258d58791"
            },
            "dist": {
                "type": "zip",
                "url": "https://api.github.com/repos/sebastianbergmann/recursion-context/zipball/913401df809e99e4f47b27cdd781f4a258d58791",
                "reference": "913401df809e99e4f47b27cdd781f4a258d58791",
                "shasum": ""
            },
            "require": {
                "php": ">=5.3.3"
            },
            "require-dev": {
                "phpunit/phpunit": "~4.4"
            },
            "type": "library",
            "extra": {
                "branch-alias": {
                    "dev-master": "1.0.x-dev"
                }
            },
            "autoload": {
                "classmap": [
                    "src/"
                ]
            },
            "notification-url": "https://packagist.org/downloads/",
            "license": [
                "BSD-3-Clause"
            ],
            "authors": [
                {
                    "name": "Jeff Welch",
                    "email": "whatthejeff@gmail.com"
                },
                {
                    "name": "Sebastian Bergmann",
                    "email": "sebastian@phpunit.de"
                },
                {
                    "name": "Adam Harvey",
                    "email": "aharvey@php.net"
                }
            ],
            "description": "Provides functionality to recursively process PHP variables",
            "homepage": "http://www.github.com/sebastianbergmann/recursion-context",
            "time": "2015-11-11 19:50:13"
        },
        {
            "name": "sebastian/version",
            "version": "1.0.6",
            "source": {
                "type": "git",
                "url": "https://github.com/sebastianbergmann/version.git",
                "reference": "58b3a85e7999757d6ad81c787a1fbf5ff6c628c6"
            },
            "dist": {
                "type": "zip",
                "url": "https://api.github.com/repos/sebastianbergmann/version/zipball/58b3a85e7999757d6ad81c787a1fbf5ff6c628c6",
                "reference": "58b3a85e7999757d6ad81c787a1fbf5ff6c628c6",
                "shasum": ""
            },
            "type": "library",
            "autoload": {
                "classmap": [
                    "src/"
                ]
            },
            "notification-url": "https://packagist.org/downloads/",
            "license": [
                "BSD-3-Clause"
            ],
            "authors": [
                {
                    "name": "Sebastian Bergmann",
                    "email": "sebastian@phpunit.de",
                    "role": "lead"
                }
            ],
            "description": "Library that helps with managing the version number of Git-hosted PHP projects",
            "homepage": "https://github.com/sebastianbergmann/version",
            "time": "2015-06-21 13:59:46"
        },
        {
            "name": "squizlabs/php_codesniffer",
            "version": "1.5.3",
            "source": {
                "type": "git",
                "url": "https://github.com/squizlabs/PHP_CodeSniffer.git",
                "reference": "396178ada8499ec492363587f037125bf7b07fcc"
            },
            "dist": {
                "type": "zip",
                "url": "https://api.github.com/repos/squizlabs/PHP_CodeSniffer/zipball/396178ada8499ec492363587f037125bf7b07fcc",
                "reference": "396178ada8499ec492363587f037125bf7b07fcc",
                "shasum": ""
            },
            "require": {
                "ext-tokenizer": "*",
                "php": ">=5.1.2"
            },
            "suggest": {
                "phpunit/php-timer": "dev-master"
            },
            "bin": [
                "scripts/phpcs"
            ],
            "type": "library",
            "extra": {
                "branch-alias": {
                    "dev-phpcs-fixer": "2.0.x-dev"
                }
            },
            "autoload": {
                "classmap": [
                    "CodeSniffer.php",
                    "CodeSniffer/CLI.php",
                    "CodeSniffer/Exception.php",
                    "CodeSniffer/File.php",
                    "CodeSniffer/Report.php",
                    "CodeSniffer/Reporting.php",
                    "CodeSniffer/Sniff.php",
                    "CodeSniffer/Tokens.php",
                    "CodeSniffer/Reports/",
                    "CodeSniffer/CommentParser/",
                    "CodeSniffer/Tokenizers/",
                    "CodeSniffer/DocGenerators/",
                    "CodeSniffer/Standards/AbstractPatternSniff.php",
                    "CodeSniffer/Standards/AbstractScopeSniff.php",
                    "CodeSniffer/Standards/AbstractVariableSniff.php",
                    "CodeSniffer/Standards/IncorrectPatternException.php",
                    "CodeSniffer/Standards/Generic/Sniffs/",
                    "CodeSniffer/Standards/MySource/Sniffs/",
                    "CodeSniffer/Standards/PEAR/Sniffs/",
                    "CodeSniffer/Standards/PSR1/Sniffs/",
                    "CodeSniffer/Standards/PSR2/Sniffs/",
                    "CodeSniffer/Standards/Squiz/Sniffs/",
                    "CodeSniffer/Standards/Zend/Sniffs/"
                ]
            },
            "notification-url": "https://packagist.org/downloads/",
            "license": [
                "BSD-3-Clause"
            ],
            "authors": [
                {
                    "name": "Greg Sherwood",
                    "role": "lead"
                }
            ],
            "description": "PHP_CodeSniffer tokenises PHP, JavaScript and CSS files and detects violations of a defined set of coding standards.",
            "homepage": "http://www.squizlabs.com/php-codesniffer",
            "keywords": [
                "phpcs",
                "standards"
            ],
            "time": "2014-05-01 03:07:07"
        },
        {
            "name": "symfony/config",
            "version": "v3.2.3",
            "source": {
                "type": "git",
                "url": "https://github.com/symfony/config.git",
                "reference": "2ffa7b84d647b8be1788d46b44e438cb3d62056c"
            },
            "dist": {
                "type": "zip",
                "url": "https://api.github.com/repos/symfony/config/zipball/2ffa7b84d647b8be1788d46b44e438cb3d62056c",
                "reference": "2ffa7b84d647b8be1788d46b44e438cb3d62056c",
                "shasum": ""
            },
            "require": {
                "php": ">=5.5.9",
                "symfony/filesystem": "~2.8|~3.0"
            },
            "require-dev": {
                "symfony/yaml": "~3.0"
            },
            "suggest": {
                "symfony/yaml": "To use the yaml reference dumper"
            },
            "type": "library",
            "extra": {
                "branch-alias": {
                    "dev-master": "3.2-dev"
                }
            },
            "autoload": {
                "psr-4": {
                    "Symfony\\Component\\Config\\": ""
                },
                "exclude-from-classmap": [
                    "/Tests/"
                ]
            },
            "notification-url": "https://packagist.org/downloads/",
            "license": [
                "MIT"
            ],
            "authors": [
                {
                    "name": "Fabien Potencier",
                    "email": "fabien@symfony.com"
                },
                {
                    "name": "Symfony Community",
                    "homepage": "https://symfony.com/contributors"
                }
            ],
            "description": "Symfony Config Component",
            "homepage": "https://symfony.com",
            "time": "2017-02-06 12:04:21"
        },
        {
            "name": "symfony/dependency-injection",
            "version": "v3.1.10",
            "source": {
                "type": "git",
                "url": "https://github.com/symfony/dependency-injection.git",
                "reference": "f4a04433f82eb8ca58555d1b6375293fc7c90d18"
            },
            "dist": {
                "type": "zip",
                "url": "https://api.github.com/repos/symfony/dependency-injection/zipball/f4a04433f82eb8ca58555d1b6375293fc7c90d18",
                "reference": "f4a04433f82eb8ca58555d1b6375293fc7c90d18",
                "shasum": ""
            },
            "require": {
                "php": ">=5.5.9"
            },
            "require-dev": {
                "symfony/config": "~2.8|~3.0",
                "symfony/expression-language": "~2.8|~3.0",
                "symfony/yaml": "~2.8.7|~3.0.7|~3.1.1|~3.2"
            },
            "suggest": {
                "symfony/config": "",
                "symfony/expression-language": "For using expressions in service container configuration",
                "symfony/proxy-manager-bridge": "Generate service proxies to lazy load them",
                "symfony/yaml": ""
            },
            "type": "library",
            "extra": {
                "branch-alias": {
                    "dev-master": "3.1-dev"
                }
            },
            "autoload": {
                "psr-4": {
                    "Symfony\\Component\\DependencyInjection\\": ""
                },
                "exclude-from-classmap": [
                    "/Tests/"
                ]
            },
            "notification-url": "https://packagist.org/downloads/",
            "license": [
                "MIT"
            ],
            "authors": [
                {
                    "name": "Fabien Potencier",
                    "email": "fabien@symfony.com"
                },
                {
                    "name": "Symfony Community",
                    "homepage": "https://symfony.com/contributors"
                }
            ],
            "description": "Symfony DependencyInjection Component",
            "homepage": "https://symfony.com",
            "time": "2017-01-28 00:04:57"
        },
        {
            "name": "symfony/stopwatch",
            "version": "v3.2.3",
            "source": {
                "type": "git",
                "url": "https://github.com/symfony/stopwatch.git",
                "reference": "9aa0b51889c01bca474853ef76e9394b02264464"
            },
            "dist": {
                "type": "zip",
                "url": "https://api.github.com/repos/symfony/stopwatch/zipball/9aa0b51889c01bca474853ef76e9394b02264464",
                "reference": "9aa0b51889c01bca474853ef76e9394b02264464",
                "shasum": ""
            },
            "require": {
                "php": ">=5.5.9"
            },
            "type": "library",
            "extra": {
                "branch-alias": {
                    "dev-master": "3.2-dev"
                }
            },
            "autoload": {
                "psr-4": {
                    "Symfony\\Component\\Stopwatch\\": ""
                },
                "exclude-from-classmap": [
                    "/Tests/"
                ]
            },
            "notification-url": "https://packagist.org/downloads/",
            "license": [
                "MIT"
            ],
            "authors": [
                {
                    "name": "Fabien Potencier",
                    "email": "fabien@symfony.com"
                },
                {
                    "name": "Symfony Community",
                    "homepage": "https://symfony.com/contributors"
                }
            ],
            "description": "Symfony Stopwatch Component",
            "homepage": "https://symfony.com",
            "time": "2017-01-02 20:32:22"
        },
        {
            "name": "symfony/yaml",
            "version": "v2.8.17",
            "source": {
                "type": "git",
                "url": "https://github.com/symfony/yaml.git",
                "reference": "322a8c2dfbca15ad6b1b27e182899f98ec0e0153"
            },
            "dist": {
                "type": "zip",
                "url": "https://api.github.com/repos/symfony/yaml/zipball/322a8c2dfbca15ad6b1b27e182899f98ec0e0153",
                "reference": "322a8c2dfbca15ad6b1b27e182899f98ec0e0153",
                "shasum": ""
            },
            "require": {
                "php": ">=5.3.9"
            },
            "type": "library",
            "extra": {
                "branch-alias": {
                    "dev-master": "2.8-dev"
                }
            },
            "autoload": {
                "psr-4": {
                    "Symfony\\Component\\Yaml\\": ""
                },
                "exclude-from-classmap": [
                    "/Tests/"
                ]
            },
            "notification-url": "https://packagist.org/downloads/",
            "license": [
                "MIT"
            ],
            "authors": [
                {
                    "name": "Fabien Potencier",
                    "email": "fabien@symfony.com"
                },
                {
                    "name": "Symfony Community",
                    "homepage": "https://symfony.com/contributors"
                }
            ],
            "description": "Symfony Yaml Component",
            "homepage": "https://symfony.com",
            "time": "2017-01-21 16:40:50"
        },
        {
            "name": "theseer/fdomdocument",
            "version": "1.6.1",
            "source": {
                "type": "git",
                "url": "https://github.com/theseer/fDOMDocument.git",
                "reference": "d9ad139d6c2e8edf5e313ffbe37ff13344cf0684"
            },
            "dist": {
                "type": "zip",
                "url": "https://api.github.com/repos/theseer/fDOMDocument/zipball/d9ad139d6c2e8edf5e313ffbe37ff13344cf0684",
                "reference": "d9ad139d6c2e8edf5e313ffbe37ff13344cf0684",
                "shasum": ""
            },
            "require": {
                "ext-dom": "*",
                "lib-libxml": "*",
                "php": ">=5.3.3"
            },
            "type": "library",
            "autoload": {
                "classmap": [
                    "src/"
                ]
            },
            "notification-url": "https://packagist.org/downloads/",
            "license": [
                "BSD-3-Clause"
            ],
            "authors": [
                {
                    "name": "Arne Blankerts",
                    "email": "arne@blankerts.de",
                    "role": "lead"
                }
            ],
            "description": "The classes contained within this repository extend the standard DOM to use exceptions at all occasions of errors instead of PHP warnings or notices. They also add various custom methods and shortcuts for convenience and to simplify the usage of DOM.",
            "homepage": "https://github.com/theseer/fDOMDocument",
            "time": "2015-05-27 22:58:02"
        }
    ],
    "aliases": [],
    "minimum-stability": "alpha",
    "stability-flags": {
        "phpmd/phpmd": 0
    },
    "prefer-stable": true,
    "prefer-lowest": false,
    "platform": {
        "php": "~5.6.5|7.0.2|7.0.4|~7.0.6",
        "lib-libxml": "*",
        "ext-ctype": "*",
        "ext-gd": "*",
        "ext-spl": "*",
        "ext-dom": "*",
        "ext-simplexml": "*",
        "ext-mcrypt": "*",
        "ext-hash": "*",
        "ext-curl": "*",
        "ext-iconv": "*",
        "ext-intl": "*",
        "ext-xsl": "*",
        "ext-mbstring": "*",
        "ext-openssl": "*",
        "ext-zip": "*",
        "ext-pdo_mysql": "*"
    },
    "platform-dev": []
}<|MERGE_RESOLUTION|>--- conflicted
+++ resolved
@@ -4,13 +4,8 @@
         "Read more about it at https://getcomposer.org/doc/01-basic-usage.md#composer-lock-the-lock-file",
         "This file is @generated automatically"
     ],
-<<<<<<< HEAD
-    "hash": "01835f1e91dadbd0667ecc0f40a9dfbd",
-    "content-hash": "07220eac2f30ac93ba9b5ef6ad82ca96",
-=======
     "hash": "8feb1506f4c4bf4aad2f74faa83adf2c",
     "content-hash": "73079f9d89f116a7dcf4a753362d58e6",
->>>>>>> 7c81c1db
     "packages": [
         {
             "name": "braintree/braintree_php",
