--- conflicted
+++ resolved
@@ -4,11 +4,7 @@
         "Read more about it at https://getcomposer.org/doc/01-basic-usage.md#installing-dependencies",
         "This file is @generated automatically"
     ],
-<<<<<<< HEAD
-    "content-hash": "fe503610aec6c3a4c5e1c6592e1808c7",
-=======
     "content-hash": "087f8432a6f317056b40a0b8a160a2cf",
->>>>>>> 0423eae6
     "packages": [
         {
             "name": "braintree/braintree_php",
@@ -7073,25 +7069,16 @@
         },
         {
             "name": "magento/magento2-functional-testing-framework",
-            "version": "dev-MQE-2045",
+            "version": "dev-3.0.0-RC2",
             "source": {
                 "type": "git",
                 "url": "https://github.com/magento/magento2-functional-testing-framework.git",
-<<<<<<< HEAD
-                "reference": "40a22525798c915718165d6c3134ae5173052163"
-            },
-            "dist": {
-                "type": "zip",
-                "url": "https://api.github.com/repos/magento/magento2-functional-testing-framework/zipball/40a22525798c915718165d6c3134ae5173052163",
-                "reference": "40a22525798c915718165d6c3134ae5173052163",
-=======
                 "reference": "b525101e1ea02b2691f389982b0cb91b76c71ff4"
             },
             "dist": {
                 "type": "zip",
                 "url": "https://api.github.com/repos/magento/magento2-functional-testing-framework/zipball/b525101e1ea02b2691f389982b0cb91b76c71ff4",
                 "reference": "b525101e1ea02b2691f389982b0cb91b76c71ff4",
->>>>>>> 0423eae6
                 "shasum": ""
             },
             "require": {
@@ -7165,11 +7152,7 @@
                 "magento",
                 "testing"
             ],
-<<<<<<< HEAD
-            "time": "2020-05-06T20:40:40+00:00"
-=======
             "time": "2020-04-30T14:54:28+00:00"
->>>>>>> 0423eae6
         },
         {
             "name": "mikey179/vfsstream",
