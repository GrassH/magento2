--- conflicted
+++ resolved
@@ -4,11 +4,7 @@
         "Read more about it at https://getcomposer.org/doc/01-basic-usage.md#installing-dependencies",
         "This file is @generated automatically"
     ],
-<<<<<<< HEAD
-    "content-hash": "eb2f59ddc79a0b49028fff632f170093",
-=======
-    "content-hash": "23086b14c6e4e9f771d89d7df324a06d",
->>>>>>> fa134517
+    "content-hash": "e86af25d9a4a1942c437cca58f9f1efb",
     "packages": [
         {
             "name": "colinmollenhour/cache-backend-file",
@@ -1335,6 +1331,12 @@
                 "BSD-3-Clause"
             ],
             "description": "Replace zendframework and zfcampus packages with their Laminas Project equivalents.",
+            "funding": [
+                {
+                    "url": "https://funding.communitybridge.org/projects/laminas-project",
+                    "type": "community_bridge"
+                }
+            ],
             "time": "2020-05-20T13:45:39+00:00"
         },
         {
@@ -3290,17 +3292,13 @@
                 "laminas",
                 "zf"
             ],
-<<<<<<< HEAD
             "funding": [
                 {
                     "url": "https://funding.communitybridge.org/projects/laminas-project",
                     "type": "community_bridge"
                 }
             ],
-            "time": "2020-04-03T16:01:00+00:00"
-=======
             "time": "2020-05-20T16:45:56+00:00"
->>>>>>> fa134517
         },
         {
             "name": "magento/composer",
@@ -3538,6 +3536,16 @@
                 "log",
                 "logging",
                 "psr-3"
+            ],
+            "funding": [
+                {
+                    "url": "https://github.com/Seldaek",
+                    "type": "github"
+                },
+                {
+                    "url": "https://tidelift.com/funding/github/packagist/monolog/monolog",
+                    "type": "tidelift"
+                }
             ],
             "time": "2020-05-22T07:31:27+00:00"
         },
@@ -4869,7 +4877,6 @@
                 "polyfill",
                 "portable"
             ],
-<<<<<<< HEAD
             "funding": [
                 {
                     "url": "https://symfony.com/sponsor",
@@ -4884,8 +4891,6 @@
                     "type": "tidelift"
                 }
             ],
-=======
->>>>>>> fa134517
             "time": "2020-05-12T16:14:59+00:00"
         },
         {
@@ -4948,7 +4953,6 @@
                 "portable",
                 "shim"
             ],
-<<<<<<< HEAD
             "funding": [
                 {
                     "url": "https://symfony.com/sponsor",
@@ -4963,8 +4967,6 @@
                     "type": "tidelift"
                 }
             ],
-=======
->>>>>>> fa134517
             "time": "2020-05-12T16:47:27+00:00"
         },
         {
@@ -5024,7 +5026,6 @@
                 "portable",
                 "shim"
             ],
-<<<<<<< HEAD
             "funding": [
                 {
                     "url": "https://symfony.com/sponsor",
@@ -5039,8 +5040,6 @@
                     "type": "tidelift"
                 }
             ],
-=======
->>>>>>> fa134517
             "time": "2020-05-12T16:47:27+00:00"
         },
         {
@@ -5096,7 +5095,6 @@
                 "portable",
                 "shim"
             ],
-<<<<<<< HEAD
             "funding": [
                 {
                     "url": "https://symfony.com/sponsor",
@@ -5111,8 +5109,6 @@
                     "type": "tidelift"
                 }
             ],
-=======
->>>>>>> fa134517
             "time": "2020-05-12T16:47:27+00:00"
         },
         {
@@ -5171,7 +5167,6 @@
                 "portable",
                 "shim"
             ],
-<<<<<<< HEAD
             "funding": [
                 {
                     "url": "https://symfony.com/sponsor",
@@ -5186,10 +5181,7 @@
                     "type": "tidelift"
                 }
             ],
-            "time": "2020-02-27T09:26:54+00:00"
-=======
             "time": "2020-05-12T16:47:27+00:00"
->>>>>>> fa134517
         },
         {
             "name": "symfony/process",
@@ -5728,16 +5720,16 @@
         },
         {
             "name": "aws/aws-sdk-php",
-            "version": "3.138.6",
+            "version": "3.138.7",
             "source": {
                 "type": "git",
                 "url": "https://github.com/aws/aws-sdk-php.git",
-                "reference": "e4672392e63e91085cde5f1fbcbf5883a69b26a0"
-            },
-            "dist": {
-                "type": "zip",
-                "url": "https://api.github.com/repos/aws/aws-sdk-php/zipball/e4672392e63e91085cde5f1fbcbf5883a69b26a0",
-                "reference": "e4672392e63e91085cde5f1fbcbf5883a69b26a0",
+                "reference": "6b9f3fcea4dfa6092c628c790ca6d369a75453b7"
+            },
+            "dist": {
+                "type": "zip",
+                "url": "https://api.github.com/repos/aws/aws-sdk-php/zipball/6b9f3fcea4dfa6092c628c790ca6d369a75453b7",
+                "reference": "6b9f3fcea4dfa6092c628c790ca6d369a75453b7",
                 "shasum": ""
             },
             "require": {
@@ -5808,8 +5800,7 @@
                 "s3",
                 "sdk"
             ],
-            "time": "2020-05-21T18:14:47+00:00"
-<<<<<<< HEAD
+            "time": "2020-05-22T18:11:09+00:00"
         },
         {
             "name": "beberlei/assert",
@@ -5872,8 +5863,6 @@
                 "validation"
             ],
             "time": "2019-12-19T17:51:41+00:00"
-=======
->>>>>>> fa134517
         },
         {
             "name": "behat/gherkin",
@@ -7228,15 +7217,12 @@
                 "sftp",
                 "storage"
             ],
-<<<<<<< HEAD
             "funding": [
                 {
                     "url": "https://offset.earth/frankdejonge",
                     "type": "other"
                 }
             ],
-=======
->>>>>>> fa134517
             "time": "2020-05-18T15:13:39+00:00"
         },
         {
@@ -8870,7 +8856,6 @@
                 "testing",
                 "xunit"
             ],
-<<<<<<< HEAD
             "funding": [
                 {
                     "url": "https://phpunit.de/donate.html",
@@ -8881,10 +8866,7 @@
                     "type": "github"
                 }
             ],
-            "time": "2020-04-30T06:32:53+00:00"
-=======
             "time": "2020-05-22T13:54:05+00:00"
->>>>>>> fa134517
         },
         {
             "name": "psr/cache",
@@ -9194,6 +9176,12 @@
                 "udiff",
                 "unidiff",
                 "unified diff"
+            ],
+            "funding": [
+                {
+                    "url": "https://github.com/sebastianbergmann",
+                    "type": "github"
+                }
             ],
             "time": "2020-05-08T05:01:12+00:00"
         },
@@ -10309,6 +10297,20 @@
                 "polyfill",
                 "portable",
                 "shim"
+            ],
+            "funding": [
+                {
+                    "url": "https://symfony.com/sponsor",
+                    "type": "custom"
+                },
+                {
+                    "url": "https://github.com/fabpot",
+                    "type": "github"
+                },
+                {
+                    "url": "https://tidelift.com/funding/github/packagist/symfony/symfony",
+                    "type": "tidelift"
+                }
             ],
             "time": "2020-05-12T16:47:27+00:00"
         },
